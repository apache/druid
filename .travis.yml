# Licensed to the Apache Software Foundation (ASF) under one or more
# contributor license agreements.  See the NOTICE file distributed with
# this work for additional information regarding copyright ownership.
# The ASF licenses this file to You under the Apache License, Version 2.0
# (the "License"); you may not use this file except in compliance with
# the License.  You may obtain a copy of the License at
#
#     http://www.apache.org/licenses/LICENSE-2.0
#
# Unless required by applicable law or agreed to in writing, software
# distributed under the License is distributed on an "AS IS" BASIS,
# WITHOUT WARRANTIES OR CONDITIONS OF ANY KIND, either express or implied.
# See the License for the specific language governing permissions and
# limitations under the License.

language: java

sudo: true
dist: xenial

jdk:
  - openjdk8

cache:
  directories:
    - $HOME/.m2

env:
  global:
    - DOCKER_IP=127.0.0.1  # for integration tests
    - MVN="mvn -B"
    - > # Various options to make execution of maven goals faster (e.g., mvn install)
      MAVEN_SKIP="
      -Danimal.sniffer.skip=true
      -Dcheckstyle.skip=true
      -Ddruid.console.skip=true
      -Denforcer.skip=true
      -Dforbiddenapis.skip=true
      -Dmaven.javadoc.skip=true
      -Dpmd.skip=true
      -Dspotbugs.skip=true
      "
    - MAVEN_SKIP_TESTS="-DskipTests -Djacoco.skip=true"

# Add various options to make 'mvn install' fast and skip javascript compile (-Ddruid.console.skip=true) since it is not
# needed. Depending on network speeds, "mvn -q install" may take longer than the default 10 minute timeout to print any
# output.  To compensate, use travis_wait to extend the timeout.
install: MAVEN_OPTS='-Xmx3000m' travis_wait 15 ${MVN} clean install -q -ff ${MAVEN_SKIP} ${MAVEN_SKIP_TESTS} -T1C

stages:
  - name: test  # jobs that do not specify a stage get this default value
    if: type != cron
  - name: cron
    if: type = cron

jobs:
  include:
    - name: "animal sniffer checks"
      script: ${MVN} animal-sniffer:check --fail-at-end

    - name: "checkstyle"
      script: ${MVN} checkstyle:checkstyle --fail-at-end

    - name: "enforcer checks"
      script: ${MVN} enforcer:enforce --fail-at-end

    - name: "forbidden api checks"
      script: ${MVN} forbiddenapis:check forbiddenapis:testCheck --fail-at-end

    - name: "pmd checks"
      script: ${MVN} pmd:check --fail-at-end  # TODO: consider adding pmd:cpd-check

    - name: "spotbugs checks"
      script: ${MVN} spotbugs:check --fail-at-end -pl '!benchmarks'

    - name: "license checks"
      install: skip
      before_script: &setup_generate_license
        - sudo apt-get update && sudo apt-get install python3 python3-pip python3-setuptools -y
        - pip3 install wheel  # install wheel first explicitly
        - pip3 install pyyaml
      script:
        - >
          ${MVN} apache-rat:check -Prat --fail-at-end
          -Dorg.slf4j.simpleLogger.log.org.apache.maven.cli.transfer.Slf4jMavenTransferListener=warn
          -Drat.consoleOutput=true
        # Generate dependency reports and checks they are valid. When running on Travis CI, 2 cores are available
        # (https://docs.travis-ci.com/user/reference/overview/#virtualisation-environment-vs-operating-system).
        - mkdir -p target
        - distribution/bin/generate-license-dependency-reports.py . target --clean-maven-artifact-transfer --parallel 2
        - distribution/bin/check-licenses.py licenses.yaml target/license-reports

    - &compile_strict
      name: "(openjdk8) strict compilation"
      install: skip
      # Strict compilation requires more than 2 GB
      script: >
        MAVEN_OPTS='-Xmx3000m' ${MVN} clean -Pstrict compile test-compile --fail-at-end
        -pl '!benchmarks' ${MAVEN_SKIP} ${MAVEN_SKIP_TESTS}

    - name: "analyze dependencies"
      script: |-
        MAVEN_OPTS='-Xmx3000m' ${MVN} ${MAVEN_SKIP} dependency:analyze -DoutputXML=true -DignoreNonCompile=true -DfailOnWarning=true || { echo "

        The dependency analysis has found a dependency that is either:

        1) Used and undeclared: These are available as a transitive dependency but should be explicitly
        added to the POM to ensure the dependency version. The XML to add the dependencies to the POM is
        shown above.

        2) Unused and declared: These are not needed and removing them from the POM will speed up the build
        and reduce the artifact size. The dependencies to remove are shown above.

        If there are false positive dependency analysis warnings, they can be suppressed:
        https://maven.apache.org/plugins/maven-dependency-plugin/analyze-mojo.html#usedDependencies
        https://maven.apache.org/plugins/maven-dependency-plugin/examples/exclude-dependencies-from-dependency-analysis.html

        For more information, refer to:
        https://maven.apache.org/plugins/maven-dependency-plugin/analyze-mojo.html

        " && false; }

    - &package
      name: "(openjdk8) packaging check"
      install: skip
      before_script: *setup_generate_license
      script: >
        MAVEN_OPTS='-Xmx3000m' ${MVN} clean install -Pdist -Pbundle-contrib-exts --fail-at-end
        -pl '!benchmarks' ${MAVEN_SKIP} ${MAVEN_SKIP_TESTS} -Ddruid.console.skip=false -T1C

    - <<: *package
      name: "(openjdk11) packaging check"
      jdk: openjdk11

    - &test_processing_module
      name: "(openjdk8) processing module test"
      env: &processing_env
      - MAVEN_PROJECTS='processing'
      before_script: &setup_java_test
        - unset _JAVA_OPTIONS
      script: &run_java_test
        # Set MAVEN_OPTS for Surefire launcher. Skip remoteresources to avoid intermittent connection timeouts when
        # resolving the SIGAR dependency.
        - >
          MAVEN_OPTS='-Xmx800m' ${MVN} test -pl ${MAVEN_PROJECTS}
          ${MAVEN_SKIP} -Dremoteresources.skip=true
        - sh -c "dmesg | egrep -i '(oom|out of memory|kill process|killed).*' -C 1 || exit 0"
        - free -m
      after_success: &upload_java_unit_test_coverage
        - ${MVN} -pl ${MAVEN_PROJECTS} jacoco:report
        # retry in case of network error
        - travis_retry curl -o codecov.sh -s https://codecov.io/bash
        - travis_retry bash codecov.sh -X gcov

    - <<: *test_processing_module
      name: "(openjdk11) processing module test"
      jdk: openjdk11

    - &test_processing_module_sqlcompat
      name: "(openjdk8) processing module test (SQL Compatibility)"
      env: *processing_env
      before_script: *setup_java_test
      script: &run_java_sql_compat_test
        # Set MAVEN_OPTS for Surefire launcher. Skip remoteresources to avoid intermittent connection timeouts when
        # resolving the SIGAR dependency.
        - >
          MAVEN_OPTS='-Xmx800m' ${MVN} test -pl ${MAVEN_PROJECTS} -Ddruid.generic.useDefaultValueForNull=false
          ${MAVEN_SKIP} -Dremoteresources.skip=true
        - sh -c "dmesg | egrep -i '(oom|out of memory|kill process|killed).*' -C 1 || exit 0"
        - free -m
      after_success: *upload_java_unit_test_coverage

    - <<: *test_processing_module_sqlcompat
      name: "(openjdk11) processing module test (SQL Compatibility)"
      jdk: openjdk11

    - &test_indexing_module
      name: "(openjdk8) indexing modules test"
      env: &indexing_env
      - MAVEN_PROJECTS='indexing-hadoop,indexing-service,extensions-core/kafka-indexing-service,extensions-core/kinesis-indexing-service'
      before_script: *setup_java_test
      script: *run_java_test
      after_success: *upload_java_unit_test_coverage

    - <<: *test_indexing_module
      name: "(openjdk11) indexing modules test"
      jdk: openjdk11

    - &test_indexing_module_sqlcompat
      name: "(openjdk8) indexing modules test (SQL Compatibility)"
      env: *indexing_env
      before_script: *setup_java_test
      script: *run_java_sql_compat_test
      after_success: *upload_java_unit_test_coverage

    - <<: *test_indexing_module_sqlcompat
      name: "(openjdk11) indexing modules test (SQL Compatibility)"
      jdk: openjdk11

    - &test_server_module
      name: "(openjdk8) server module test"
      env: &server_env
        - MAVEN_PROJECTS='server'
      before_script: *setup_java_test
      script: *run_java_test
      after_success: *upload_java_unit_test_coverage

    - <<: *test_server_module
      name: "(openjdk11) server module test"
      jdk: openjdk11

    - &test_server_module_sqlcompat
      name: "(openjdk8) server module test (SQL Compatibility)"
      env: *server_env
      before_script: *setup_java_test
      script: *run_java_sql_compat_test
      after_success: *upload_java_unit_test_coverage

    - <<: *test_server_module_sqlcompat
      name: "(openjdk11) server module test (SQL Compatibility)"
      jdk: openjdk11

    - &test_modules
      name: "(openjdk8) other modules test"
      env: &other_env
        - MAVEN_PROJECTS='!processing,!indexing-hadoop,!indexing-service,!extensions-core/kafka-indexing-service,!extensions-core/kinesis-indexing-service,!server,!web-console'
      before_script: *setup_java_test
      script: *run_java_test
      after_success: *upload_java_unit_test_coverage

    - <<: *test_modules
      name: "(openjdk11) other modules test"
      jdk: openjdk11

    - &test_modules_sqlcompat
      name: "(openjdk8) other modules test (SQL Compatibility)"
      env: *other_env
      before_script: *setup_java_test
      script: *run_java_sql_compat_test
      after_success: *upload_java_unit_test_coverage

    - <<: *test_modules_sqlcompat
      name: "(openjdk11) other modules test (SQL Compatibility)"
      jdk: openjdk11

    - &test_webconsole
      name: "web console"
      install: skip
      script:
        - ${MVN} test -pl 'web-console'
      after_success:
        - (cd web-console && travis_retry npm run codecov)  # retry in case of network error

    - name: "docs"
      install: (cd website && npm install)
      script: |-
        (cd website && npm run lint && npm run spellcheck) || { echo "

        If there are spell check errors:

        1) Suppressing False Positives: Edit website/.spelling to add suppressions. Instructions
        are at the top of the file and explain how to suppress false positives either globally or
        within a particular file.

        2) Running Spell Check Locally: cd website && npm install && npm run spellcheck

        For more information, refer to: https://www.npmjs.com/package/markdown-spellcheck

        " && false; }

    # Integration tests Java Compile version is set by the machine environment jdk (set by the jdk key)
    # Integration tests Java Runtime version is set by the JVM_RUNTIME env property (set env key to -Djvm.runtime=<JVM_RUNTIME_VERSION>)
    # (Currently integration tests only support running with jvm runtime 8 and 11)
    # START - Integration tests for Compile with Java 8 and Run with Java 8
    - &integration_batch_index
      name: "(Compile=openjdk8, Run=openjdk8) batch index integration test"
      jdk: openjdk8
      services: &integration_test_services
        - docker
      env: TESTNG_GROUPS='-Dgroups=batch-index' JVM_RUNTIME='-Djvm.runtime=8'
      script: &run_integration_test
        - ${MVN} verify -pl integration-tests -P integration-tests ${TESTNG_GROUPS} ${JVM_RUNTIME} ${MAVEN_SKIP}
      after_failure: &integration_test_diags
        - for v in ~/shared/logs/*.log ; do
          echo $v logtail ======================== ; tail -100 $v ;
          done
        - for v in broker middlemanager overlord router coordinator historical ; do
          echo $v dmesg ======================== ;
          docker exec -it druid-$v sh -c 'dmesg | tail -3' ;
          done

    - &integration_perfect_rollup_parallel_batch_index
      name: "(Compile=openjdk8, Run=openjdk8) perfect rollup parallel batch index integration test"
      jdk: openjdk8
      services: *integration_test_services
      env: TESTNG_GROUPS='-Dgroups=perfect-rollup-parallel-batch-index' JVM_RUNTIME='-Djvm.runtime=8'
      script: *run_integration_test
      after_failure: *integration_test_diags

    - &integration_kafka_index
      name: "(Compile=openjdk8, Run=openjdk8) kafka index integration test"
      jdk: openjdk8
      services: *integration_test_services
      env: TESTNG_GROUPS='-Dgroups=kafka-index' JVM_RUNTIME='-Djvm.runtime=8'
      script: *run_integration_test
      after_failure: *integration_test_diags

    - &integration_query
      name: "(Compile=openjdk8, Run=openjdk8) query integration test"
      jdk: openjdk8
      services: *integration_test_services
      env: TESTNG_GROUPS='-Dgroups=query' JVM_RUNTIME='-Djvm.runtime=8'
      script: *run_integration_test
      after_failure: *integration_test_diags

    - &integration_realtime_index
      name: "(Compile=openjdk8, Run=openjdk8) realtime index integration test"
      jdk: openjdk8
      services: *integration_test_services
      env: TESTNG_GROUPS='-Dgroups=realtime-index' JVM_RUNTIME='-Djvm.runtime=8'
      script: *run_integration_test
      after_failure: *integration_test_diags

    - &integration_tests
      name: "(Compile=openjdk8, Run=openjdk8) other integration test"
      jdk: openjdk8
      services: *integration_test_services
      env: TESTNG_GROUPS='-DexcludedGroups=batch-index,perfect-rollup-parallel-batch-index,kafka-index,query,realtime-index' JVM_RUNTIME='-Djvm.runtime=8'
      script: *run_integration_test
      after_failure: *integration_test_diags
<<<<<<< HEAD
    # END - Integration tests for Compile with Java 8 and Run with Java 8

    # START - Integration tests for Compile with Java 11 and Run with Java 11
    - <<: *integration_batch_index
      name: "(Compile=openjdk11, Run=openjdk11) batch index integration test"
      jdk: openjdk11
      env: TESTNG_GROUPS='-Dgroups=batch-index' JVM_RUNTIME='-Djvm.runtime=11'

    - <<: *integration_perfect_rollup_parallel_batch_index
      name: "(Compile=openjdk11, Run=openjdk11) perfect rollup parallel batch index integration test"
      jdk: openjdk11
      env: TESTNG_GROUPS='-Dgroups=perfect-rollup-parallel-batch-index' JVM_RUNTIME='-Djvm.runtime=11'

    - <<: *integration_kafka_index
      name: "(Compile=openjdk11, Run=openjdk11) kafka index integration test"
      jdk: openjdk11
      env: TESTNG_GROUPS='-Dgroups=kafka-index' JVM_RUNTIME='-Djvm.runtime=11'

    - <<: *integration_query
      name: "(Compile=openjdk11, Run=openjdk11) query integration test"
      jdk: openjdk11
      env: TESTNG_GROUPS='-Dgroups=query' JVM_RUNTIME='-Djvm.runtime=11'

    - <<: *integration_realtime_index
      name: "(Compile=openjdk11, Run=openjdk11) realtime index integration test"
      jdk: openjdk11
      env: TESTNG_GROUPS='-Dgroups=realtime-index' JVM_RUNTIME='-Djvm.runtime=11'

    - <<: *integration_tests
      name: "(Compile=openjdk11, Run=openjdk11) other integration test"
      jdk: openjdk11
      env: TESTNG_GROUPS='-DexcludedGroups=batch-index,perfect-rollup-parallel-batch-index,kafka-index,query,realtime-index' JVM_RUNTIME='-Djvm.runtime=11'
    # END - Integration tests for Compile with Java 11 and Run with Java 11

    # START - Integration tests for Compile with Java 11 and Run with Java 8
    - <<: *integration_batch_index
      name: "(Compile=openjdk11, Run=openjdk8) batch index integration test"
      jdk: openjdk11
      env: TESTNG_GROUPS='-Dgroups=batch-index' JVM_RUNTIME='-Djvm.runtime=8'

    - <<: *integration_perfect_rollup_parallel_batch_index
      name: "(Compile=openjdk11, Run=openjdk8) perfect rollup parallel batch index integration test"
      jdk: openjdk11
      env: TESTNG_GROUPS='-Dgroups=perfect-rollup-parallel-batch-index' JVM_RUNTIME='-Djvm.runtime=8'

    - <<: *integration_kafka_index
      name: "(Compile=openjdk11, Run=openjdk8) kafka index integration test"
      jdk: openjdk11
      env: TESTNG_GROUPS='-Dgroups=kafka-index' JVM_RUNTIME='-Djvm.runtime=8'

    - <<: *integration_query
      name: "(Compile=openjdk11, Run=openjdk8) query integration test"
      jdk: openjdk11
      env: TESTNG_GROUPS='-Dgroups=query' JVM_RUNTIME='-Djvm.runtime=8'

    - <<: *integration_realtime_index
      name: "(Compile=openjdk11, Run=openjdk8) realtime index integration test"
      jdk: openjdk11
      env: TESTNG_GROUPS='-Dgroups=realtime-index' JVM_RUNTIME='-Djvm.runtime=8'

    - <<: *integration_tests
      name: "(Compile=openjdk11, Run=openjdk8) other integration test"
      jdk: openjdk11
      env: TESTNG_GROUPS='-DexcludedGroups=batch-index,perfect-rollup-parallel-batch-index,kafka-index,query,realtime-index' JVM_RUNTIME='-Djvm.runtime=8'
    # END - Integration tests for Compile with Java 11 and Run with Java 8
=======

    - name: "security vulnerabilities"
      stage: cron
      install: skip
      script: |-
        ${MVN} dependency-check:check || { echo "

        The OWASP dependency check has found security vulnerabilities. Please use a newer version
        of the dependency that does not have vulnerabilities. If the analysis has false positives,
        they can be suppressed by adding entries to owasp-dependency-check-suppressions.xml (for more
        information, see https://jeremylong.github.io/DependencyCheck/general/suppression.html).

        " && false; }

# Travis CI only supports per build (and not per-job notifications): https://github.com/travis-ci/travis-ci/issues/9888
notifications:
  email:
    if: type = cron
    recipients:
      # This is the string "dev@druid.apache.org" encrypted against the apache/druid repo so that forks are unable to
      # use this notification:
      # https://github.com/travis-ci/travis-ci/issues/1094#issuecomment-215019909
      # https://github.com/travis-ci/travis-ci/issues/2711
      - secure: "MupjX/0jLwh3XzHPl74BTk2/Kp5r+8TrEewfRhpQdWKFMBXLKNqu0k2VXf5C/NIg3uvPianq3REk+qeTHI8dL2ShjiWS/eIRkJOHLfObdNNBuos5fo4TxAuBQcXyT4VjAq5jnAkH84Pxf2Nl0rkisWoIhvwSX7+kNrjW1qdu7K0="
    on_success: change
    on_failure: change
>>>>>>> c3ebb5eb
<|MERGE_RESOLUTION|>--- conflicted
+++ resolved
@@ -328,7 +328,6 @@
       env: TESTNG_GROUPS='-DexcludedGroups=batch-index,perfect-rollup-parallel-batch-index,kafka-index,query,realtime-index' JVM_RUNTIME='-Djvm.runtime=8'
       script: *run_integration_test
       after_failure: *integration_test_diags
-<<<<<<< HEAD
     # END - Integration tests for Compile with Java 8 and Run with Java 8
 
     # START - Integration tests for Compile with Java 11 and Run with Java 11
@@ -394,8 +393,7 @@
       jdk: openjdk11
       env: TESTNG_GROUPS='-DexcludedGroups=batch-index,perfect-rollup-parallel-batch-index,kafka-index,query,realtime-index' JVM_RUNTIME='-Djvm.runtime=8'
     # END - Integration tests for Compile with Java 11 and Run with Java 8
-=======
-
+    
     - name: "security vulnerabilities"
       stage: cron
       install: skip
@@ -420,5 +418,4 @@
       # https://github.com/travis-ci/travis-ci/issues/2711
       - secure: "MupjX/0jLwh3XzHPl74BTk2/Kp5r+8TrEewfRhpQdWKFMBXLKNqu0k2VXf5C/NIg3uvPianq3REk+qeTHI8dL2ShjiWS/eIRkJOHLfObdNNBuos5fo4TxAuBQcXyT4VjAq5jnAkH84Pxf2Nl0rkisWoIhvwSX7+kNrjW1qdu7K0="
     on_success: change
-    on_failure: change
->>>>>>> c3ebb5eb
+    on_failure: change