--- conflicted
+++ resolved
@@ -368,50 +368,11 @@
       env: TESTNG_GROUPS='-Dgroups=realtime-index' JVM_RUNTIME='-Djvm.runtime=11'
 
     - <<: *integration_tests
-<<<<<<< HEAD
-      name: "(Compile=openjdk11, Run=openjdk11) other integration test"
-      jdk: openjdk11
+      name: "(Compile=openjdk8, Run=openjdk11) other integration test"
+      jdk: openjdk8
       env: TESTNG_GROUPS='-DexcludedGroups=batch-index,perfect-rollup-parallel-batch-index,kafka-index,query,realtime-index,s3-deep-storage,gcs-deep-storage,azure-deep-storage' JVM_RUNTIME='-Djvm.runtime=11'
-    # END - Integration tests for Compile with Java 11 and Run with Java 11
-
-    # START - Integration tests for Compile with Java 11 and Run with Java 8
-    - <<: *integration_batch_index
-      name: "(Compile=openjdk11, Run=openjdk8) batch index integration test"
-      jdk: openjdk11
-      env: TESTNG_GROUPS='-Dgroups=batch-index' JVM_RUNTIME='-Djvm.runtime=8'
-
-    - <<: *integration_perfect_rollup_parallel_batch_index
-      name: "(Compile=openjdk11, Run=openjdk8) perfect rollup parallel batch index integration test"
-      jdk: openjdk11
-      env: TESTNG_GROUPS='-Dgroups=perfect-rollup-parallel-batch-index' JVM_RUNTIME='-Djvm.runtime=8'
-
-    - <<: *integration_kafka_index
-      name: "(Compile=openjdk11, Run=openjdk8) kafka index integration test"
-      jdk: openjdk11
-      env: TESTNG_GROUPS='-Dgroups=kafka-index' JVM_RUNTIME='-Djvm.runtime=8'
-
-    - <<: *integration_query
-      name: "(Compile=openjdk11, Run=openjdk8) query integration test"
-      jdk: openjdk11
-      env: TESTNG_GROUPS='-Dgroups=query' JVM_RUNTIME='-Djvm.runtime=8'
-
-    - <<: *integration_realtime_index
-      name: "(Compile=openjdk11, Run=openjdk8) realtime index integration test"
-      jdk: openjdk11
-      env: TESTNG_GROUPS='-Dgroups=realtime-index' JVM_RUNTIME='-Djvm.runtime=8'
-
-    - <<: *integration_tests
-      name: "(Compile=openjdk11, Run=openjdk8) other integration test"
-      jdk: openjdk11
-      env: TESTNG_GROUPS='-DexcludedGroups=batch-index,perfect-rollup-parallel-batch-index,kafka-index,query,realtime-index,s3-deep-storage,gcs-deep-storage,azure-deep-storage' JVM_RUNTIME='-Djvm.runtime=8'
-    # END - Integration tests for Compile with Java 11 and Run with Java 8
-=======
-      name: "(Compile=openjdk8, Run=openjdk11) other integration test"
-      jdk: openjdk8
-      env: TESTNG_GROUPS='-DexcludedGroups=batch-index,perfect-rollup-parallel-batch-index,kafka-index,query,realtime-index' JVM_RUNTIME='-Djvm.runtime=11'
     # END - Integration tests for Compile with Java 8 and Run with Java 11
->>>>>>> 2ef5c174
-    
+
     - name: "security vulnerabilities"
       stage: cron
       install: skip
