--- conflicted
+++ resolved
@@ -172,15 +172,11 @@
       after_success: *upload_java_unit_test_coverage
 
     - name: "web console"
-<<<<<<< HEAD
+      install: skip
       script:
         - ${MVN} test -pl 'web-console'
       after_success:
         - (cd web-console && travis_retry npm run codecov)
-=======
-      install: skip
-      script: ${MVN} test -pl 'web-console'
->>>>>>> d8b81f4f
 
     - name: "docs"
       install: (cd website && npm install)
