# Licensed to the Apache Software Foundation (ASF) under one or more
# contributor license agreements.  See the NOTICE file distributed with
# this work for additional information regarding copyright ownership.
# The ASF licenses this file to You under the Apache License, Version 2.0
# (the "License"); you may not use this file except in compliance with
# the License.  You may obtain a copy of the License at
#
#     http://www.apache.org/licenses/LICENSE-2.0
#
# Unless required by applicable law or agreed to in writing, software
# distributed under the License is distributed on an "AS IS" BASIS,
# WITHOUT WARRANTIES OR CONDITIONS OF ANY KIND, either express or implied.
# See the License for the specific language governing permissions and
# limitations under the License.

branches:
  only:
  - master
  - /^\d+\.\d+\.\d+(-\S*)?$/ # release branches

language: java

dist: xenial

jdk:
  - openjdk8

cache:
  directories:
    - $HOME/.m2

env:
  global:
    - DOCKER_IP=127.0.0.1  # for integration tests
    - MVN="mvn -B"
    - > # Various options to make execution of maven goals faster (e.g., mvn install)
      MAVEN_SKIP="-Pskip-static-checks -Ddruid.console.skip=true -Dmaven.javadoc.skip=true"
    - MAVEN_SKIP_TESTS="-Pskip-tests"

addons:
  apt:
    packages:
      - maven
      - python3

# Add various options to make 'mvn install' fast and skip javascript compile (-Ddruid.console.skip=true) since it is not
# needed. Depending on network speeds, "mvn -q install" may take longer than the default 10 minute timeout to print any
# output.  To compensate, use travis_wait to extend the timeout.
install: ./check_test_suite.py && travis_terminate 0  || echo 'Running maven install...' && MAVEN_OPTS='-Xmx3000m' travis_wait 15 ${MVN} clean install -q -ff -pl '!distribution' ${MAVEN_SKIP} ${MAVEN_SKIP_TESTS} -T1C && ${MVN} install -q -ff -pl 'distribution' ${MAVEN_SKIP} ${MAVEN_SKIP_TESTS}

# There are 3 stages of tests
# 1. Tests - phase 1
# 2. Tests - phase 2
# 3. cron
#
# The cron type only runs jobs that are marked with stage cron.
# The test type is split into 2 stages. This is done so that more PRs can run their validation
# in parallel. The first phase is meant to include sanity test jobs. The jobs in this phase are
# meant to be fast. The second phase is meant to run all other tests.
# Jobs with known flaky tests should be put in the second phase since the second phase will not
# start if there are any failures in the second stage.
stages:
  - name: Tests - phase 1
    if: type != cron
  - name: Tests - phase 2
    if: type != cron
  - name: cron
    if: type = cron

jobs:
  include:
    - name: "animal sniffer checks"
      stage: Tests - phase 1
      script: ${MVN} animal-sniffer:check --fail-at-end

    - name: "checkstyle"
      script: ${MVN} checkstyle:checkstyle --fail-at-end

    - name: "enforcer checks"
      script: ${MVN} enforcer:enforce --fail-at-end

    - name: "forbidden api checks"
      script: ${MVN} forbiddenapis:check forbiddenapis:testCheck --fail-at-end

    - name: "pmd checks"
      script: ${MVN} pmd:check --fail-at-end  # TODO: consider adding pmd:cpd-check

    - name: "spotbugs checks"
      script: ${MVN} spotbugs:check --fail-at-end -pl '!benchmarks'

    - name: "license checks"
      install: skip
      before_script: &setup_generate_license
        - sudo apt-get update && sudo apt-get install python3 python3-pip python3-setuptools -y
        - ./check_test_suite.py && travis_terminate 0 || echo 'Continuing setup'
        - pip3 install wheel  # install wheel first explicitly
        - pip3 install pyyaml==5.4.1
      script:
        - >
          ${MVN} apache-rat:check -Prat --fail-at-end
          -Dorg.slf4j.simpleLogger.log.org.apache.maven.cli.transfer.Slf4jMavenTransferListener=warn
          -Drat.consoleOutput=true
        # Generate dependency reports and checks they are valid. When running on Travis CI, 2 cores are available
        # (https://docs.travis-ci.com/user/reference/overview/#virtualisation-environment-vs-operating-system).
        - mkdir -p target
        - distribution/bin/generate-license-dependency-reports.py . target --clean-maven-artifact-transfer --parallel 2
        - distribution/bin/check-licenses.py licenses.yaml target/license-reports
    - name: "script checks"
      install: skip
      # who watches the watchers?
      script: ./check_test_suite_test.py

    - name: "(openjdk11) strict compilation"
      install: skip
      # errorprone requires JDK 11
      jdk: openjdk11
      # Strict compilation requires more than 2 GB
      script: >
        ./check_test_suite.py && travis_terminate 0 || MAVEN_OPTS='-Xmx3000m' ${MVN} clean -DstrictCompile compile test-compile --fail-at-end
        ${MAVEN_SKIP} ${MAVEN_SKIP_TESTS}

    - name: "analyze dependencies"
      script: |-
        MAVEN_OPTS='-Xmx3000m' ${MVN} ${MAVEN_SKIP} dependency:analyze -DoutputXML=true -DignoreNonCompile=true -DfailOnWarning=true || { echo "

        The dependency analysis has found a dependency that is either:

        1) Used and undeclared: These are available as a transitive dependency but should be explicitly
        added to the POM to ensure the dependency version. The XML to add the dependencies to the POM is
        shown above.

        2) Unused and declared: These are not needed and removing them from the POM will speed up the build
        and reduce the artifact size. The dependencies to remove are shown above.

        If there are false positive dependency analysis warnings, they can be suppressed:
        https://maven.apache.org/plugins/maven-dependency-plugin/analyze-mojo.html#usedDependencies
        https://maven.apache.org/plugins/maven-dependency-plugin/examples/exclude-dependencies-from-dependency-analysis.html

        For more information, refer to:
        https://maven.apache.org/plugins/maven-dependency-plugin/analyze-mojo.html

        " && false; }

    - name: "analyze hadoop 3 dependencies"
      script: |-
        MAVEN_OPTS='-Xmx3000m' ${MVN} ${MAVEN_SKIP} dependency:analyze -DoutputXML=true -DignoreNonCompile=true -DfailOnWarning=true -Phadoop3 || { echo "

        The dependency analysis has found a dependency that is either:

        1) Used and undeclared: These are available as a transitive dependency but should be explicitly
        added to the POM to ensure the dependency version. The XML to add the dependencies to the POM is
        shown above.

        2) Unused and declared: These are not needed and removing them from the POM will speed up the build
        and reduce the artifact size. The dependencies to remove are shown above.

        If there are false positive dependency analysis warnings, they can be suppressed:
        https://maven.apache.org/plugins/maven-dependency-plugin/analyze-mojo.html#usedDependencies
        https://maven.apache.org/plugins/maven-dependency-plugin/examples/exclude-dependencies-from-dependency-analysis.html

        For more information, refer to:
        https://maven.apache.org/plugins/maven-dependency-plugin/analyze-mojo.html

        " && false; }

    - name: "intellij inspections"
      script: >
        ./check_test_suite.py && travis_terminate 0 || docker run --rm
        -v $(pwd):/project
        -v ~/.m2:/home/inspect/.m2
        ccaominh/intellij-inspect:1.0.0
        /project/pom.xml
        /project/.idea/inspectionProfiles/Druid.xml
        --levels ERROR
        --scope JavaInspectionsScope

    - &package
      name: "(openjdk8) packaging check"
      install: skip
      before_script: *setup_generate_license
      script: >
        MAVEN_OPTS='-Xmx3000m' ${MVN} clean install -Prat -Pdist -Pbundle-contrib-exts --fail-at-end
        -pl '!benchmarks' ${MAVEN_SKIP} ${MAVEN_SKIP_TESTS} -Ddruid.console.skip=false -T1C

    - <<: *package
      name: "(openjdk11) packaging check"
      stage: Tests - phase 2
      jdk: openjdk11

    - <<: *package
      name: "(openjdk15) packaging check"
      stage: Tests - phase 2
      jdk: openjdk15

    - &test_processing_module
      name: "(openjdk8) processing module test"
      stage: Tests - phase 1
      env:
      - MAVEN_PROJECTS='processing'
      before_script:
        - export DRUID_USE_DEFAULT_VALUE_FOR_NULL=true
      script:
        - unset _JAVA_OPTIONS
        # Set MAVEN_OPTS for Surefire launcher. Skip remoteresources to avoid intermittent connection timeouts when
        # resolving the SIGAR dependency.
        - >
<<<<<<< HEAD
          MAVEN_OPTS='-Xmx1400m' ${MVN} test -pl ${MAVEN_PROJECTS}
=======
          MAVEN_OPTS='-Xmx2048m' ${MVN} test -pl ${MAVEN_PROJECTS}
>>>>>>> 818974f6
          ${MAVEN_SKIP} -Dremoteresources.skip=true -Ddruid.generic.useDefaultValueForNull=${DRUID_USE_DEFAULT_VALUE_FOR_NULL}
        - sh -c "dmesg | egrep -i '(oom|out of memory|kill process|killed).*' -C 1 || exit 0"
        - free -m
        - ${MVN} -pl ${MAVEN_PROJECTS} jacoco:report
        # Add merge target branch to determine diff (see https://github.com/travis-ci/travis-ci/issues/6069).
        # This is not needed for build triggered by tags, since there will be no code diff.
        - echo "TRAVIS_BRANCH=${TRAVIS_BRANCH}"  # for debugging
        - if [[ -z "${TRAVIS_TAG}" ]]; then git remote set-branches --add origin ${TRAVIS_BRANCH} && git fetch; fi
        # Determine the modified files that match the maven projects being tested. We use maven project lists that
        # either exclude (starts with "!") or include (does not start with "!"), so both cases need to be handled.
        # If the build is triggered by a tag, an error will be printed, but `all_files` will be correctly set to empty
        # so that the coverage check is skipped.
        - all_files="$(git diff --name-only origin/${TRAVIS_BRANCH}...HEAD | grep "\.java$" || [[ $? == 1 ]])"
        - for f in ${all_files}; do echo $f; done  # for debugging
        - >
          if [[ "${MAVEN_PROJECTS}" = \!* ]]; then
          regex="${MAVEN_PROJECTS:1}";
          regex="^${regex//,\!/\\|^}";
          project_files="$(echo "${all_files}" | grep -v "${regex}" || [[ $? == 1 ]])";
          else
          regex="^${MAVEN_PROJECTS//,/\\|^}";
          project_files="$(echo "${all_files}" | grep "${regex}" || [[ $? == 1 ]])";
          fi
        - for f in ${project_files}; do echo $f; done  # for debugging
        # Check diff code coverage for the maven projects being tested (retry install in case of network error).
        # Currently, the function coverage check is not reliable, so it is disabled.
        - >
          if [ -n "${project_files}" ]; then
          travis_retry npm install @connectis/diff-test-coverage@1.5.3
          && git diff origin/${TRAVIS_BRANCH}...HEAD -- ${project_files}
          | node_modules/.bin/diff-test-coverage
          --coverage "**/target/site/jacoco/jacoco.xml"
          --type jacoco
          --line-coverage 50
          --branch-coverage 50
          --function-coverage 0
          --log-template "coverage-lines-complete"
          --log-template "coverage-files-complete"
          --log-template "totals-complete"
          --log-template "errors"
          --
          || { printf "\n\n****FAILED****\nDiff code coverage check failed. To view coverage report, run 'mvn clean test jacoco:report' and open 'target/site/jacoco/index.html'\nFor more details on how to run code coverage locally, follow instructions here - https://github.com/apache/druid/blob/master/dev/code-review/code-coverage.md#running-code-coverage-locally\n\n" && false; }
          fi
      after_success:
        # retry in case of network error
        - travis_retry curl -o codecov.sh -s https://codecov.io/bash
        - travis_retry bash codecov.sh -X gcov

    - <<: *test_processing_module
      name: "(openjdk11) processing module test"
      stage: Tests - phase 2
      jdk: openjdk11

    - <<: *test_processing_module
      name: "(openjdk15) processing module test"
      stage: Tests - phase 2
      jdk: openjdk15

    - &test_processing_module_sqlcompat
      <<: *test_processing_module
      name: "(openjdk8) processing module test (SQL Compatibility)"
      stage: Tests - phase 1
      before_script: &setup_sqlcompat
        - export DRUID_USE_DEFAULT_VALUE_FOR_NULL=false

    - <<: *test_processing_module_sqlcompat
      name: "(openjdk11) processing module test (SQL Compatibility)"
      stage: Tests - phase 2
      jdk: openjdk11

    - <<: *test_processing_module_sqlcompat
      name: "(openjdk15) processing module test (SQL Compatibility)"
      stage: Tests - phase 2
      jdk: openjdk15

    - &test_indexing_module
      <<: *test_processing_module
      name: "(openjdk8) indexing modules test"
      env:
        - MAVEN_PROJECTS='indexing-hadoop,indexing-service,extensions-core/kafka-indexing-service,extensions-core/kinesis-indexing-service'

    - <<: *test_indexing_module
      name: "(openjdk11) indexing modules test"
      stage: Tests - phase 2
      jdk: openjdk11

    - <<: *test_indexing_module
      name: "(openjdk15) indexing modules test"
      stage: Tests - phase 2
      jdk: openjdk15

    - &test_indexing_module_sqlcompat
      <<: *test_indexing_module
      name: "(openjdk8) indexing modules test (SQL Compatibility)"
      stage: Tests - phase 1
      before_script: *setup_sqlcompat

    - <<: *test_indexing_module_sqlcompat
      name: "(openjdk11) indexing modules test (SQL Compatibility)"
      stage: Tests - phase 2
      jdk: openjdk11

    - <<: *test_indexing_module_sqlcompat
      name: "(openjdk15) indexing modules test (SQL Compatibility)"
      stage: Tests - phase 2
      jdk: openjdk15

    - &test_server_module
      <<: *test_processing_module
      name: "(openjdk8) server module test"
      env:
        - MAVEN_PROJECTS='server'

    - <<: *test_server_module
      name: "(openjdk11) server module test"
      stage: Tests - phase 2
      jdk: openjdk11

    - <<: *test_server_module
      name: "(openjdk15) server module test"
      stage: Tests - phase 2
      jdk: openjdk15

    - &test_server_module_sqlcompat
      <<: *test_server_module
      name: "(openjdk8) server module test (SQL Compatibility)"
      before_script: *setup_sqlcompat

    - <<: *test_server_module_sqlcompat
      name: "(openjdk11) server module test (SQL Compatibility)"
      stage: Tests - phase 2
      jdk: openjdk11

    - <<: *test_server_module_sqlcompat
      name: "(openjdk15) server module test (SQL Compatibility)"
      stage: Tests - phase 2
      jdk: openjdk15

    - &test_other_modules
      <<: *test_processing_module
      name: "(openjdk8) other modules test"
      env:
        - MAVEN_PROJECTS='!processing,!indexing-hadoop,!indexing-service,!extensions-core/kafka-indexing-service,!extensions-core/kinesis-indexing-service,!server,!web-console,!integration-tests'

    - <<: *test_other_modules
      name: "(openjdk11) other modules test"
      stage: Tests - phase 2
      jdk: openjdk11

    - <<: *test_other_modules
      name: "(openjdk15) other modules test"
      stage: Tests - phase 2
      jdk: openjdk15

    - &test_other_modules_sqlcompat
      <<: *test_other_modules
      name: "(openjdk8) other modules test (SQL Compatibility)"
      before_script: *setup_sqlcompat

    - <<: *test_other_modules_sqlcompat
      name: "(openjdk11) other modules test (SQL Compatibility)"
      stage: Tests - phase 2
      jdk: openjdk11

    - <<: *test_other_modules_sqlcompat
      name: "(openjdk15) other modules test (SQL Compatibility)"
      stage: Tests - phase 2
      jdk: openjdk15

    - name: "web console"
      install: skip
      stage: Tests - phase 1
      script:
        - ./check_test_suite.py && travis_terminate 0 || ${MVN} test -pl 'web-console'
      after_success:
        - (cd web-console && travis_retry npm run codecov)  # retry in case of network error

    - name: "Build and test on ARM64 CPU architecture (1)"
      stage: Tests - phase 2
      arch: arm64-graviton2
      dist: focal
      virt: vm
      group: edge
      jdk: openjdk11
      env:
        - MAVEN_PROJECTS='core,indexing-hadoop,indexing-service,processing'
      script: ${MVN} test -B -pl ${MAVEN_PROJECTS} -Ddruid.console.skip=true -DargLine=-Xmx3000m

    - name: "Build and test on ARM64 CPU architecture (2)"
      stage: Tests - phase 2
      arch: arm64-graviton2
      dist: focal
      virt: vm
      group: edge
      jdk: openjdk11
      env:
        - MAVEN_PROJECTS='core,sql,server,services'
      script: ${MVN} test -B -pl ${MAVEN_PROJECTS} -Ddruid.console.skip=true -DargLine=-Xmx3000m

    - name: "web console end-to-end test"
      before_install: *setup_generate_license
      install: web-console/script/druid build
      before_script:
        - ./check_test_suite.py && travis_terminate 0 || echo 'Starting nvm install...'
        - nvm install 14.19.3
        - web-console/script/druid start
      script: (cd web-console && npm run test-e2e)
      after_script: web-console/script/druid stop

    - name: "docs"
      install: ./check_test_suite.py && travis_terminate 0 || (cd website && npm install)
      script: |-
        (cd website && npm run lint && npm run spellcheck) || { echo "

        If there are spell check errors:

        1) Suppressing False Positives: Edit website/.spelling to add suppressions. Instructions
        are at the top of the file and explain how to suppress false positives either globally or
        within a particular file.

        2) Running Spell Check Locally: cd website && npm install && npm run spellcheck

        For more information, refer to: https://www.npmjs.com/package/markdown-spellcheck

        " && false; }

    # Integration tests Java Compile version is set by the machine environment jdk (set by the jdk key)
    # Integration tests Java Runtime version is set by the JVM_RUNTIME env property (set env key to -Djvm.runtime=<JVM_RUNTIME_VERSION>)
    # Integration tests will either use MiddleManagers or Indexers
    # (Currently integration tests only support running with jvm runtime 8 and 11)
    # START - Integration tests for Compile with Java 8 and Run with Java 8
    - &integration_batch_index
      name: "(Compile=openjdk8, Run=openjdk8) batch index integration test"
      stage: Tests - phase 2
      jdk: openjdk8
      services: &integration_test_services
        - docker
      env: TESTNG_GROUPS='-Dgroups=batch-index' JVM_RUNTIME='-Djvm.runtime=8' USE_INDEXER='middleManager'
      script: &run_integration_test
        - ${MVN} verify -pl integration-tests -P integration-tests ${TESTNG_GROUPS} ${JVM_RUNTIME} -Dit.indexer=${USE_INDEXER} ${MAVEN_SKIP} -Doverride.config.path=${OVERRIDE_CONFIG_PATH}
      after_failure: &integration_test_diags
        - for v in ~/shared/logs/*.log ; do
          echo $v logtail ======================== ; tail -100 $v ;
          done
        - for v in broker middlemanager overlord router coordinator historical ; do
          echo $v dmesg ======================== ;
          docker exec -it druid-$v sh -c 'dmesg | tail -3' ;
          done

    - <<: *integration_batch_index
      name: "(Compile=openjdk8, Run=openjdk8) batch index integration test with Indexer"
      env: TESTNG_GROUPS='-Dgroups=batch-index' JVM_RUNTIME='-Djvm.runtime=8' USE_INDEXER='indexer'

    - &integration_input_format
      name: "(Compile=openjdk8, Run=openjdk8) input format integration test"
      stage: Tests - phase 2
      jdk: openjdk8
      services: *integration_test_services
      env: TESTNG_GROUPS='-Dgroups=input-format' JVM_RUNTIME='-Djvm.runtime=8' USE_INDEXER='middleManager'
      script: *run_integration_test
      after_failure: *integration_test_diags

    - <<: *integration_input_format
      name: "(Compile=openjdk8, Run=openjdk8) input format integration test with Indexer"
      env: TESTNG_GROUPS='-Dgroups=input-format' JVM_RUNTIME='-Djvm.runtime=8' USE_INDEXER='indexer'

    - &integration_input_source
      name: "(Compile=openjdk8, Run=openjdk8) input source integration test"
      stage: Tests - phase 2
      jdk: openjdk8
      services: *integration_test_services
      env: TESTNG_GROUPS='-Dgroups=input-source' JVM_RUNTIME='-Djvm.runtime=8' USE_INDEXER='middleManager'
      script: *run_integration_test
      after_failure: *integration_test_diags

    - <<: *integration_input_source
      name: "(Compile=openjdk8, Run=openjdk8) input source integration test with Indexer"
      env: TESTNG_GROUPS='-Dgroups=input-source' JVM_RUNTIME='-Djvm.runtime=8' USE_INDEXER='indexer'

    - &integration_perfect_rollup_parallel_batch_index
      name: "(Compile=openjdk8, Run=openjdk8) perfect rollup parallel batch index integration test"
      jdk: openjdk8
      stage: Tests - phase 2
      services: *integration_test_services
      env: TESTNG_GROUPS='-Dgroups=perfect-rollup-parallel-batch-index' JVM_RUNTIME='-Djvm.runtime=8' USE_INDEXER='middleManager'
      script: *run_integration_test
      after_failure: *integration_test_diags

    - <<: *integration_perfect_rollup_parallel_batch_index
      name: "(Compile=openjdk8, Run=openjdk8) perfect rollup parallel batch index integration test with Indexer"
      env: TESTNG_GROUPS='-Dgroups=perfect-rollup-parallel-batch-index' JVM_RUNTIME='-Djvm.runtime=8' USE_INDEXER='indexer'

    - <<: *integration_perfect_rollup_parallel_batch_index
      name: "(Compile=openjdk8, Run=openjdk8) perfect rollup parallel batch index integration test with deep storage as intermediate store"
      env: TESTNG_GROUPS='-Dgroups=shuffle-deep-store' JVM_RUNTIME='-Djvm.runtime=8' USE_INDEXER='middleManager' OVERRIDE_CONFIG_PATH='./environment-configs/test-groups/shuffle-deep-store'

    - <<: *integration_perfect_rollup_parallel_batch_index
      name: "(Compile=openjdk8, Run=openjdk8) perfect rollup parallel batch index integration test with deep storage as intermediate store with indexer"
      env: TESTNG_GROUPS='-Dgroups=shuffle-deep-store' JVM_RUNTIME='-Djvm.runtime=8' USE_INDEXER='indexer' OVERRIDE_CONFIG_PATH='./environment-configs/test-groups/shuffle-deep-store'

    - &integration_kafka_index
      name: "(Compile=openjdk8, Run=openjdk8) kafka index integration test"
      stage: Tests - phase 2
      jdk: openjdk8
      services: *integration_test_services
      env: TESTNG_GROUPS='-Dgroups=kafka-index' JVM_RUNTIME='-Djvm.runtime=8' USE_INDEXER='middleManager'
      script: *run_integration_test
      after_failure: *integration_test_diags

    - <<: *integration_kafka_index
      name: "(Compile=openjdk8, Run=openjdk8) kafka index, transactional kafka index integration test with Indexer"
      env: TESTNG_GROUPS='-Dgroups=kafka-index,kafka-transactional-index' JVM_RUNTIME='-Djvm.runtime=8' USE_INDEXER='indexer'

    - <<: *integration_kafka_index
      name: "(Compile=openjdk8, Run=openjdk8) custom coordinator duties integration test"
      env: TESTNG_GROUPS='-Dgroups=custom-coordinator-duties' JVM_RUNTIME='-Djvm.runtime=8' USE_INDEXER='middleManager' OVERRIDE_CONFIG_PATH='./environment-configs/test-groups/custom-coordinator-duties'

    - &integration_kafka_index_slow
      name: "(Compile=openjdk8, Run=openjdk8) kafka index integration test slow"
      stage: Tests - phase 2
      jdk: openjdk8
      services: *integration_test_services
      env: TESTNG_GROUPS='-Dgroups=kafka-index-slow' JVM_RUNTIME='-Djvm.runtime=8' USE_INDEXER='middleManager'
      script: *run_integration_test
      after_failure: *integration_test_diags

    - <<: *integration_kafka_index_slow
      name: "(Compile=openjdk8, Run=openjdk8) kafka index integration test slow with Indexer"
      env: TESTNG_GROUPS='-Dgroups=kafka-index-slow' JVM_RUNTIME='-Djvm.runtime=8' USE_INDEXER='indexer'

    - &integration_kafka_transactional_index
      name: "(Compile=openjdk8, Run=openjdk8) transactional kafka index integration test"
      stage: Tests - phase 2
      jdk: openjdk8
      services: *integration_test_services
      env: TESTNG_GROUPS='-Dgroups=kafka-transactional-index' JVM_RUNTIME='-Djvm.runtime=8' USE_INDEXER='middleManager'
      script: *run_integration_test
      after_failure: *integration_test_diags

    - &integration_kafka_transactional_index_slow
      name: "(Compile=openjdk8, Run=openjdk8) transactional kafka index integration test slow"
      stage: Tests - phase 2
      jdk: openjdk8
      services: *integration_test_services
      env: TESTNG_GROUPS='-Dgroups=kafka-transactional-index-slow' JVM_RUNTIME='-Djvm.runtime=8' USE_INDEXER='middleManager'
      script: *run_integration_test
      after_failure: *integration_test_diags

    - <<: *integration_kafka_transactional_index_slow
      name: "(Compile=openjdk8, Run=openjdk8) transactional kafka index integration test slow with Indexer"
      env: TESTNG_GROUPS='-Dgroups=kafka-transactional-index-slow' JVM_RUNTIME='-Djvm.runtime=8' USE_INDEXER='indexer'

    - &integration_kafka_format_tests
      name: "(Compile=openjdk8, Run=openjdk8) Kafka index integration test with various formats"
      stage: Tests - phase 2
      jdk: openjdk8
      services: *integration_test_services
      env: TESTNG_GROUPS='-Dgroups=kafka-data-format' JVM_RUNTIME='-Djvm.runtime=8' USE_INDEXER='middleManager'
      script: *run_integration_test
      after_failure: *integration_test_diags

    - <<: *integration_kafka_format_tests
      name: "(Compile=openjdk8, Run=openjdk8) Kafka index integration test with various formats with Indexer"
      env: TESTNG_GROUPS='-Dgroups=kafka-data-format' JVM_RUNTIME='-Djvm.runtime=8' USE_INDEXER='indexer'

    - &integration_query
      name: "(Compile=openjdk8, Run=openjdk8) query integration test"
      stage: Tests - phase 2
      jdk: openjdk8
      services: *integration_test_services
      env: TESTNG_GROUPS='-Dgroups=query' JVM_RUNTIME='-Djvm.runtime=8' USE_INDEXER='middleManager' OVERRIDE_CONFIG_PATH='./environment-configs/test-groups/prepopulated-data'
      script: *run_integration_test
      after_failure: *integration_test_diags

    - &integration_query_retry
      name: "(Compile=openjdk8, Run=openjdk8) query retry integration test for missing segments"
      stage: Tests - phase 2
      jdk: openjdk8
      services: *integration_test_services
      env: TESTNG_GROUPS='-Dgroups=query-retry' JVM_RUNTIME='-Djvm.runtime=8' USE_INDEXER='middleManager' OVERRIDE_CONFIG_PATH='./environment-configs/test-groups/prepopulated-data'
      script: *run_integration_test
      after_failure: *integration_test_diags

    - &integration_query_error
      name: "(Compile=openjdk8, Run=openjdk8) query error integration test"
      stage: Tests - phase 2
      jdk: openjdk8
      services: *integration_test_services
      env: TESTNG_GROUPS='-Dgroups=query-error' JVM_RUNTIME='-Djvm.runtime=8' USE_INDEXER='middleManager' OVERRIDE_CONFIG_PATH='./environment-configs/test-groups/prepopulated-data'
      script: *run_integration_test
      after_failure: *integration_test_diags

    - &integration_security
      name: "(Compile=openjdk8, Run=openjdk8) security integration test"
      stage: Tests - phase 2
      jdk: openjdk8
      services: *integration_test_services
      env: TESTNG_GROUPS='-Dgroups=security' JVM_RUNTIME='-Djvm.runtime=8' USE_INDEXER='middleManager' OVERRIDE_CONFIG_PATH='./environment-configs/test-groups/prepopulated-data'
      script: *run_integration_test
      after_failure: *integration_test_diags

    - &integration_ldap_security
      name: "(Compile=openjdk8, Run=openjdk8) ldap security integration test"
      stage: Tests - phase 2
      jdk: openjdk8
      services: *integration_test_services
      env: TESTNG_GROUPS='-Dgroups=ldap-security' JVM_RUNTIME='-Djvm.runtime=8' USE_INDEXER='middleManager'
      script: *run_integration_test
      after_failure: *integration_test_diags

    - &integration_realtime_index
      name: "(Compile=openjdk8, Run=openjdk8) realtime index integration test"
      stage: Tests - phase 2
      jdk: openjdk8
      services: *integration_test_services
      env: TESTNG_GROUPS='-Dgroups=realtime-index' JVM_RUNTIME='-Djvm.runtime=8' USE_INDEXER='middleManager'
      script: *run_integration_test
      after_failure: *integration_test_diags

    - &integration_append_ingestion
      name: "(Compile=openjdk8, Run=openjdk8) append ingestion integration test"
      stage: Tests - phase 2
      jdk: openjdk8
      services: *integration_test_services
      env: TESTNG_GROUPS='-Dgroups=append-ingestion' JVM_RUNTIME='-Djvm.runtime=8' USE_INDEXER='middleManager'
      script: *run_integration_test
      after_failure: *integration_test_diags

    - <<: *integration_append_ingestion
      name: "(Compile=openjdk8, Run=openjdk8) append ingestion integration test with Indexer"
      env: TESTNG_GROUPS='-Dgroups=append-ingestion' JVM_RUNTIME='-Djvm.runtime=8' USE_INDEXER='indexer'

    - &integration_compaction_tests
      name: "(Compile=openjdk8, Run=openjdk8) compaction integration test"
      stage: Tests - phase 2
      jdk: openjdk8
      services: *integration_test_services
      env: TESTNG_GROUPS='-Dgroups=compaction' JVM_RUNTIME='-Djvm.runtime=8' USE_INDEXER='middleManager'
      script: *run_integration_test
      after_failure: *integration_test_diags

    - <<: *integration_compaction_tests
      name: "(Compile=openjdk8, Run=openjdk8) compaction integration test with Indexer"
      env: TESTNG_GROUPS='-Dgroups=compaction' JVM_RUNTIME='-Djvm.runtime=8' USE_INDEXER='indexer'

    - &integration_tests
      name: "(Compile=openjdk8, Run=openjdk8) other integration tests"
      stage: Tests - phase 2
      jdk: openjdk8
      services: *integration_test_services
      env: TESTNG_GROUPS='-DexcludedGroups=batch-index,input-format,input-source,perfect-rollup-parallel-batch-index,kafka-index,query,query-retry,query-error,realtime-index,security,ldap-security,s3-deep-storage,gcs-deep-storage,azure-deep-storage,hdfs-deep-storage,s3-ingestion,kinesis-index,kinesis-data-format,kafka-transactional-index,kafka-index-slow,kafka-transactional-index-slow,kafka-data-format,hadoop-s3-to-s3-deep-storage,hadoop-s3-to-hdfs-deep-storage,hadoop-azure-to-azure-deep-storage,hadoop-azure-to-hdfs-deep-storage,hadoop-gcs-to-gcs-deep-storage,hadoop-gcs-to-hdfs-deep-storage,aliyun-oss-deep-storage,append-ingestion,compaction,high-availability,upgrade,shuffle-deep-store,custom-coordinator-duties' JVM_RUNTIME='-Djvm.runtime=8' USE_INDEXER='middleManager'
      script: *run_integration_test
      after_failure: *integration_test_diags

    - <<: *integration_tests
      name: "(Compile=openjdk8, Run=openjdk8) other integration tests with Indexer"
      env: TESTNG_GROUPS='-DexcludedGroups=batch-index,input-format,input-source,perfect-rollup-parallel-batch-index,kafka-index,query,query-retry,query-error,realtime-index,security,ldap-security,s3-deep-storage,gcs-deep-storage,azure-deep-storage,hdfs-deep-storage,s3-ingestion,kinesis-index,kinesis-data-format,kafka-transactional-index,kafka-index-slow,kafka-transactional-index-slow,kafka-data-format,hadoop-s3-to-s3-deep-storage,hadoop-s3-to-hdfs-deep-storage,hadoop-azure-to-azure-deep-storage,hadoop-azure-to-hdfs-deep-storage,hadoop-gcs-to-gcs-deep-storage,hadoop-gcs-to-hdfs-deep-storage,aliyun-oss-deep-storage,append-ingestion,compaction,high-availability,upgrade,shuffle-deep-store,custom-coordinator-duties' JVM_RUNTIME='-Djvm.runtime=8' USE_INDEXER='indexer'

    - <<: *integration_tests
      name: "(Compile=openjdk8, Run=openjdk8) leadership and high availability integration tests"
      jdk: openjdk8
      env: TESTNG_GROUPS='-Dgroups=high-availability' JVM_RUNTIME='-Djvm.runtime=8' USE_INDEXER='middleManager' OVERRIDE_CONFIG_PATH='./environment-configs/test-groups/prepopulated-data'

    - <<: *integration_query
      name: "(Compile=openjdk8, Run=openjdk8) query integration test (mariaDB)"
      jdk: openjdk8
      env: TESTNG_GROUPS='-Dgroups=query' USE_INDEXER='middleManager' MYSQL_DRIVER_CLASSNAME='org.mariadb.jdbc.Driver' OVERRIDE_CONFIG_PATH='./environment-configs/test-groups/prepopulated-data'

    # END - Integration tests for Compile with Java 8 and Run with Java 8

    # START - Integration tests for Compile with Java 8 and Run with Java 11
    - <<: *integration_batch_index
      name: "(Compile=openjdk8, Run=openjdk11) batch index integration test"
      jdk: openjdk8
      env: TESTNG_GROUPS='-Dgroups=batch-index' JVM_RUNTIME='-Djvm.runtime=11' USE_INDEXER='middleManager'

    - <<: *integration_input_format
      name: "(Compile=openjdk8, Run=openjdk11) input format integration test"
      jdk: openjdk8
      env: TESTNG_GROUPS='-Dgroups=input-format' JVM_RUNTIME='-Djvm.runtime=11' USE_INDEXER='middleManager'

    - <<: *integration_input_source
      name: "(Compile=openjdk8, Run=openjdk11) input source integration test"
      jdk: openjdk8
      env: TESTNG_GROUPS='-Dgroups=input-source' JVM_RUNTIME='-Djvm.runtime=11' USE_INDEXER='middleManager'

    - <<: *integration_perfect_rollup_parallel_batch_index
      name: "(Compile=openjdk8, Run=openjdk11) perfect rollup parallel batch index integration test"
      jdk: openjdk8
      env: TESTNG_GROUPS='-Dgroups=perfect-rollup-parallel-batch-index' JVM_RUNTIME='-Djvm.runtime=11' USE_INDEXER='middleManager'

    - <<: *integration_query
      name: "(Compile=openjdk8, Run=openjdk11) query integration test"
      jdk: openjdk8
      env: TESTNG_GROUPS='-Dgroups=query' JVM_RUNTIME='-Djvm.runtime=11' USE_INDEXER='middleManager' OVERRIDE_CONFIG_PATH='./environment-configs/test-groups/prepopulated-data'

    - <<: *integration_query_retry
      name: "(Compile=openjdk8, Run=openjdk11) query retry integration test for missing segments"
      jdk: openjdk8
      env: TESTNG_GROUPS='-Dgroups=query-retry' JVM_RUNTIME='-Djvm.runtime=11' USE_INDEXER='middleManager' OVERRIDE_CONFIG_PATH='./environment-configs/test-groups/prepopulated-data'

    - <<: *integration_query_error
      name: "(Compile=openjdk8, Run=openjdk11) query error integration test for missing segments"
      jdk: openjdk8
      env: TESTNG_GROUPS='-Dgroups=query-error' JVM_RUNTIME='-Djvm.runtime=11' USE_INDEXER='middleManager' OVERRIDE_CONFIG_PATH='./environment-configs/test-groups/prepopulated-data'

    - <<: *integration_security
      name: "(Compile=openjdk8, Run=openjdk11) security integration test"
      jdk: openjdk8
      env: TESTNG_GROUPS='-Dgroups=security' JVM_RUNTIME='-Djvm.runtime=11' USE_INDEXER='middleManager' OVERRIDE_CONFIG_PATH='./environment-configs/test-groups/prepopulated-data'

    - <<: *integration_ldap_security
      name: "(Compile=openjdk8, Run=openjdk11) ldap security integration test"
      jdk: openjdk8
      env: TESTNG_GROUPS='-Dgroups=ldap-security' JVM_RUNTIME='-Djvm.runtime=11' USE_INDEXER='middleManager'

    - <<: *integration_realtime_index
      name: "(Compile=openjdk8, Run=openjdk11) realtime index integration test"
      jdk: openjdk8
      env: TESTNG_GROUPS='-Dgroups=realtime-index' JVM_RUNTIME='-Djvm.runtime=11' USE_INDEXER='middleManager'

    - <<: *integration_append_ingestion
      name: "(Compile=openjdk8, Run=openjdk11) append ingestion integration test"
      jdk: openjdk8
      env: TESTNG_GROUPS='-Dgroups=append-ingestion' JVM_RUNTIME='-Djvm.runtime=11' USE_INDEXER='middleManager'

    - <<: *integration_compaction_tests
      name: "(Compile=openjdk8, Run=openjdk11) compaction integration test"
      jdk: openjdk8
      env: TESTNG_GROUPS='-Dgroups=compaction' JVM_RUNTIME='-Djvm.runtime=11' USE_INDEXER='middleManager'

    - <<: *integration_tests
      name: "(Compile=openjdk8, Run=openjdk11) other integration test"
      jdk: openjdk8
      env: TESTNG_GROUPS='-DexcludedGroups=batch-index,input-format,input-source,perfect-rollup-parallel-batch-index,kafka-index,query,query-retry,query-error,realtime-index,security,ldap-security,s3-deep-storage,gcs-deep-storage,azure-deep-storage,hdfs-deep-storage,s3-ingestion,kinesis-index,kinesis-data-format,kafka-transactional-index,kafka-index-slow,kafka-transactional-index-slow,kafka-data-format,hadoop-s3-to-s3-deep-storage,hadoop-s3-to-hdfs-deep-storage,hadoop-azure-to-azure-deep-storage,hadoop-azure-to-hdfs-deep-storage,hadoop-gcs-to-gcs-deep-storage,hadoop-gcs-to-hdfs-deep-storage,aliyun-oss-deep-storage,append-ingestion,compaction,high-availability,upgrade,shuffle-deep-store,custom-coordinator-duties' JVM_RUNTIME='-Djvm.runtime=11' USE_INDEXER='middleManager'

    - <<: *integration_tests
      name: "(Compile=openjdk8, Run=openjdk11) leadership and high availability integration tests"
      jdk: openjdk8
      env: TESTNG_GROUPS='-Dgroups=high-availability' JVM_RUNTIME='-Djvm.runtime=11' USE_INDEXER='middleManager' OVERRIDE_CONFIG_PATH='./environment-configs/test-groups/prepopulated-data'

    - <<: *integration_query
      name: "(Compile=openjdk8, Run=openjdk11) query integration test (mariaDB)"
      jdk: openjdk8
      env: TESTNG_GROUPS='-Dgroups=query' JVM_RUNTIME='-Djvm.runtime=11' USE_INDEXER='middleManager' MYSQL_DRIVER_CLASSNAME='org.mariadb.jdbc.Driver' OVERRIDE_CONFIG_PATH='./environment-configs/test-groups/prepopulated-data'

    # END - Integration tests for Compile with Java 8 and Run with Java 11

    - &integration_batch_index_k8s
      name: "(Compile=openjdk8, Run=openjdk8, Cluster Build On K8s) ITNestedQueryPushDownTest integration test"
      stage: Tests - phase 2
      jdk: openjdk8
      services: &integration_test_services_k8s
        - docker
      env: CONFIG_FILE='k8s_run_config_file.json' IT_TEST='-Dit.test=ITNestedQueryPushDownTest' POD_NAME=int-test POD_NAMESPACE=default BUILD_DRUID_CLSUTER=true
      script: &run_integration_test_k8s
        - ${MVN} verify -pl integration-tests -P int-tests-config-file ${IT_TEST} ${MAVEN_SKIP} -Dpod.name=${POD_NAME} -Dpod.namespace=${POD_NAMESPACE} -Dbuild.druid.cluster=${BUILD_DRUID_CLSUTER}
      after_failure: &integration_test_diags_k8s
        - for v in broker middlemanager router coordinator historical ; do
          echo "------------------------druid-tiny-cluster-"$v"s-0-------------------------";
          sudo /usr/local/bin/kubectl logs --tail 1000 druid-tiny-cluster-"$v"s-0;
          done
    - name: "security vulnerabilities"
      stage: cron
      install: skip
      script: |-
        ${MVN} dependency-check:purge dependency-check:check || { echo "

        The OWASP dependency check has found security vulnerabilities. Please use a newer version
        of the dependency that does not have vulnerabilities. To see a report run
        `mvn dependency-check:check`
        If the analysis has false positives,
        they can be suppressed by adding entries to owasp-dependency-check-suppressions.xml (for more
        information, see https://jeremylong.github.io/DependencyCheck/general/suppression.html).

        " && false; }

# Travis CI only supports per build (and not per-job notifications): https://github.com/travis-ci/travis-ci/issues/9888
notifications:
  email:
    if: type = cron
    recipients:
      # This is the string "dev@druid.apache.org" encrypted against the apache/druid repo so that forks are unable to
      # use this notification:
      # https://github.com/travis-ci/travis-ci/issues/1094#issuecomment-215019909
      # https://github.com/travis-ci/travis-ci/issues/2711
      - secure: "MupjX/0jLwh3XzHPl74BTk2/Kp5r+8TrEewfRhpQdWKFMBXLKNqu0k2VXf5C/NIg3uvPianq3REk+qeTHI8dL2ShjiWS/eIRkJOHLfObdNNBuos5fo4TxAuBQcXyT4VjAq5jnAkH84Pxf2Nl0rkisWoIhvwSX7+kNrjW1qdu7K0="
    on_success: change
    on_failure: change<|MERGE_RESOLUTION|>--- conflicted
+++ resolved
@@ -204,11 +204,7 @@
         # Set MAVEN_OPTS for Surefire launcher. Skip remoteresources to avoid intermittent connection timeouts when
         # resolving the SIGAR dependency.
         - >
-<<<<<<< HEAD
-          MAVEN_OPTS='-Xmx1400m' ${MVN} test -pl ${MAVEN_PROJECTS}
-=======
           MAVEN_OPTS='-Xmx2048m' ${MVN} test -pl ${MAVEN_PROJECTS}
->>>>>>> 818974f6
           ${MAVEN_SKIP} -Dremoteresources.skip=true -Ddruid.generic.useDefaultValueForNull=${DRUID_USE_DEFAULT_VALUE_FOR_NULL}
         - sh -c "dmesg | egrep -i '(oom|out of memory|kill process|killed).*' -C 1 || exit 0"
         - free -m
