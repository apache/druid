# Licensed to the Apache Software Foundation (ASF) under one or more
# contributor license agreements.  See the NOTICE file distributed with
# this work for additional information regarding copyright ownership.
# The ASF licenses this file to You under the Apache License, Version 2.0
# (the "License"); you may not use this file except in compliance with
# the License.  You may obtain a copy of the License at
#
#     http://www.apache.org/licenses/LICENSE-2.0
#
# Unless required by applicable law or agreed to in writing, software
# distributed under the License is distributed on an "AS IS" BASIS,
# WITHOUT WARRANTIES OR CONDITIONS OF ANY KIND, either express or implied.
# See the License for the specific language governing permissions and
# limitations under the License.

# GitHub workflow that runs revised/new ITs

name: "Revised ITs workflow"
on:
  workflow_call:
    inputs:
      BACKWARD_COMPATIBILITY_IT_ENABLED:
        description: "Flag for backward compatibility IT"
        required: false
        default: false
        type: string
      DRUID_PREVIOUS_VERSION:
        description: "Previous druid versions to run the test against."
        required: false
        type: string
      DRUID_PREVIOUS_VERSION_DOWNLOAD_URL:
        description: "URL to download the previous druid version."
        required: false
        type: string
      DRUID_PREVIOUS_IT_IMAGE_NAME:
        description: "Druid previous version image name."
        required: false
        type: string
  workflow_dispatch:

jobs:
  changes:
    runs-on: ubuntu-latest
    # Required permissions
    permissions:
      pull-requests: read
    # Set job outputs to values from filter step
    outputs:
      # run everything if not a PR
      core: ${{ steps.filter.outputs.core || github.event_name != 'pull_request'}}
      # the common extension in revised ITs is different from the one in standard ITs
      common-extensions: ${{ steps.filter.outputs.common-extensions }}
    steps:
      - uses: dorny/paths-filter@v3.0.0
        if: github.event_name == 'pull_request'
        id: filter
        with:
          filters: |
            common-extensions:
              - 'extension-core/(mysql-metadata-storage|druid-it-tools|druid-lookups-cached-global|druid-histogram|druid-datasketches|druid-parquet-extensions|druid-avro-extensions|druid-protobuf-extensions|druid-orc-extensions|druid-kafka-indexing-service|druid-s3-extensions|druid-multi-stage-query|druid-catalog)/**'
            core:
              - '!extension*/**'

  it:
    needs: changes
    strategy:
      fail-fast: false
      matrix:
        jdk: [17]
<<<<<<< HEAD
        it: [HighAvailability, MultiStageQuery, Catalog, BatchIndex, MultiStageQueryWithMM, InputSource, InputFormat, Security, Query, DruidExactCount]
        #indexer: [indexer, middleManager]
=======
        it: [HighAvailability, MultiStageQuery, Catalog, BatchIndex, MultiStageQueryWithMM, InputSource, InputFormat, Security, Query]
>>>>>>> 917e888a
        indexer: [middleManager]
    uses: ./.github/workflows/reusable-revised-its.yml
    if: ${{ needs.changes.outputs.core == 'true' || needs.changes.outputs.common-extensions == 'true' }}
    with:
      build_jdk: ${{ matrix.jdk }}
      runtime_jdk: ${{ matrix.jdk }}
      use_indexer: ${{ matrix.indexer }}
      script: ./it.sh github ${{ matrix.it }}
      it: ${{ matrix.it }}
      mysql_driver: com.mysql.jdbc.Driver

  s3-deep-storage-minio:
    needs: changes
    uses: ./.github/workflows/reusable-revised-its.yml
    if: ${{ needs.changes.outputs.core == 'true' || needs.changes.outputs.common-extensions == 'true' }}
    with:
      build_jdk: 17
      runtime_jdk: 17
      use_indexer: middleManager
      script: ./it.sh github S3DeepStorage
      it: S3DeepStorage
      mysql_driver: com.mysql.jdbc.Driver
      DRUID_CLOUD_BUCKET: druid-qa
      DRUID_CLOUD_PATH: aws-${{ github.run_id }}-${{ github.run_attempt }}
      AWS_REGION: us-east-1
      AWS_ACCESS_KEY_ID: admin
      AWS_SECRET_ACCESS_KEY: miniopassword

  backward-compatibility-it:
    needs: changes
    uses: ./.github/workflows/reusable-revised-its.yml
    if: ${{ inputs.BACKWARD_COMPATIBILITY_IT_ENABLED == 'true' && (needs.changes.outputs.core == 'true' || needs.changes.outputs.common-extensions == 'true') }}
    with:
      build_jdk: 17
      runtime_jdk: 17
      use_indexer: middleManager
      script: ./it.sh github BackwardCompatibilityMain
      it: BackwardCompatibilityMain
      mysql_driver: com.mysql.jdbc.Driver
      BACKWARD_COMPATIBILITY_IT_ENABLED: ${{ inputs.BACKWARD_COMPATIBILITY_IT_ENABLED }}
      DRUID_PREVIOUS_VERSION: ${{ inputs.DRUID_PREVIOUS_VERSION }}
      DRUID_PREVIOUS_VERSION_DOWNLOAD_URL: ${{ inputs.DRUID_PREVIOUS_VERSION_DOWNLOAD_URL }}
      DRUID_PREVIOUS_IT_IMAGE_NAME: ${{ inputs.DRUID_PREVIOUS_IT_IMAGE_NAME }}
      DRUID_CLOUD_BUCKET: druid-qa
      DRUID_CLOUD_PATH: aws-${{ github.run_id }}-${{ github.run_attempt }}
      AWS_REGION: us-east-1
      AWS_ACCESS_KEY_ID: admin
      AWS_SECRET_ACCESS_KEY: miniopassword<|MERGE_RESOLUTION|>--- conflicted
+++ resolved
@@ -67,12 +67,7 @@
       fail-fast: false
       matrix:
         jdk: [17]
-<<<<<<< HEAD
         it: [HighAvailability, MultiStageQuery, Catalog, BatchIndex, MultiStageQueryWithMM, InputSource, InputFormat, Security, Query, DruidExactCount]
-        #indexer: [indexer, middleManager]
-=======
-        it: [HighAvailability, MultiStageQuery, Catalog, BatchIndex, MultiStageQueryWithMM, InputSource, InputFormat, Security, Query]
->>>>>>> 917e888a
         indexer: [middleManager]
     uses: ./.github/workflows/reusable-revised-its.yml
     if: ${{ needs.changes.outputs.core == 'true' || needs.changes.outputs.common-extensions == 'true' }}
