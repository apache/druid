--- conflicted
+++ resolved
@@ -67,11 +67,7 @@
       fail-fast: false
       matrix:
         jdk: [17]
-<<<<<<< HEAD
-        it: [MultiStageQuery, Catalog, BatchIndex, MultiStageQueryWithMM, InputSource, InputFormat, Security, Query, DruidExactCountBitmap]
-=======
-        it: [HighAvailability, MultiStageQuery, Catalog, BatchIndex, MultiStageQueryWithMM, InputSource, InputFormat, Query, DruidExactCountBitmap]
->>>>>>> b8417a5c
+        it: [MultiStageQuery, Catalog, BatchIndex, MultiStageQueryWithMM, InputSource, InputFormat, Query, DruidExactCountBitmap]
         indexer: [middleManager]
     uses: ./.github/workflows/reusable-revised-its.yml
     if: ${{ needs.changes.outputs.core == 'true' || needs.changes.outputs.common-extensions == 'true' }}
