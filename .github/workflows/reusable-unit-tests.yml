--- conflicted
+++ resolved
@@ -100,15 +100,10 @@
         id: test-and-coverage
         env:
           MAVEN_PROJECTS: ${{ inputs.maven_projects }}
-<<<<<<< HEAD
         run: ./.github/scripts/unit_tests_script.sh
 
       - name: set outputs on failure
         if: ${{ failure() && steps.test-and-coverage.conclusion == 'failure' }}
         run: |
           echo "coverage failure - ${{ env.coverage-failure }}"
-          echo "coverage-failure=${{ env.coverage-failure }}" >> "$GITHUB_OUTPUT"
-=======
-        run: |
-          ./.github/scripts/unit_tests_script.sh
->>>>>>> ba11b3d4
+          echo "coverage-failure=${{ env.coverage-failure }}" >> "$GITHUB_OUTPUT"