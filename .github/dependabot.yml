--- conflicted
+++ resolved
@@ -8,13 +8,7 @@
       - dependency-name: "com.google.guava:guava"
       # pin ZooKeeper dependencies to 3.5.x
       - dependency-name: "org.apache.zookeeper"
-<<<<<<< HEAD
         versions: "[3.6,)"
       # pin Jetty dependencies to 9.4.x
       - dependency-name: "org.eclipse.jetty"
-        versions: "[9.5,)"
-      # Keep commons-io at 2.6 until https://issues.apache.org/jira/browse/IO-741 is resolved
-      - dependency-name: "commons-io:commons-io"
-=======
-        versions: "[3.6,)"
->>>>>>> c7fdf1d6
+        versions: "[9.5,)"