--- conflicted
+++ resolved
@@ -115,17 +115,13 @@
         .createQueryRunnerFactoryConglomerate();
     final QueryRunnerFactoryConglomerate conglomerate = conglomerateCloserPair.lhs;
     final PlannerConfig plannerConfig = new PlannerConfig();
-<<<<<<< HEAD
 
     this.walker = new SpecificSegmentsQuerySegmentWalker(
         conglomerate,
         new ServiceEmitter("", "", new NoopEmitter())
     ).add(dataSegment, index);
-=======
     final DruidSchema druidSchema = CalciteTests.createMockSchema(conglomerate, walker, plannerConfig);
     final SystemSchema systemSchema = CalciteTests.createMockSystemSchema(druidSchema, walker);
-    this.walker = new SpecificSegmentsQuerySegmentWalker(conglomerate).add(dataSegment, index);
->>>>>>> 359576a8
     plannerFactory = new PlannerFactory(
         druidSchema,
         systemSchema,
