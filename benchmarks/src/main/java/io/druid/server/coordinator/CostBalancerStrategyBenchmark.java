/*
 * Licensed to Metamarkets Group Inc. (Metamarkets) under one
 * or more contributor license agreements. See the NOTICE file
 * distributed with this work for additional information
 * regarding copyright ownership. Metamarkets licenses this file
 * to you under the Apache License, Version 2.0 (the
 * "License"); you may not use this file except in compliance
 * with the License. You may obtain a copy of the License at
 *
 * http://www.apache.org/licenses/LICENSE-2.0
 *
 * Unless required by applicable law or agreed to in writing,
 * software distributed under the License is distributed on an
 * "AS IS" BASIS, WITHOUT WARRANTIES OR CONDITIONS OF ANY
 * KIND, either express or implied. See the License for the
 * specific language governing permissions and limitations
 * under the License.
 */

package io.druid.server.coordinator;

import io.druid.java.util.common.DateTimes;
import io.druid.timeline.DataSegment;
import org.joda.time.DateTime;
import org.joda.time.Interval;
import org.openjdk.jmh.annotations.Benchmark;
import org.openjdk.jmh.annotations.BenchmarkMode;
import org.openjdk.jmh.annotations.Fork;
import org.openjdk.jmh.annotations.Mode;
import org.openjdk.jmh.annotations.OutputTimeUnit;
import org.openjdk.jmh.annotations.Scope;
import org.openjdk.jmh.annotations.Setup;
import org.openjdk.jmh.annotations.State;

import java.util.ArrayList;
import java.util.List;
import java.util.Random;
import java.util.concurrent.TimeUnit;

@State(Scope.Benchmark)
public class CostBalancerStrategyBenchmark
{
  private final static DateTime t0 = DateTimes.of("2016-01-01T01:00:00Z");

  private List<DataSegment> segments;
  private DataSegment segment;

  int x1 = 2;
  int y0 = 3;
  int y1 = 4;

  int n = 10000;

  @Setup
  public void setupDummyCluster()
  {
    segment = createSegment(t0);

    Random r = new Random(1234);
    segments = new ArrayList<>(n);
    for (int i = 0; i < n; ++i) {
      final DateTime t = t0.minusHours(r.nextInt(365 * 24) - 365 * 12);
      segments.add(createSegment(t));
    }
  }

  DataSegment createSegment(DateTime t)
  {
    return new DataSegment(
        "test",
        new Interval(t, t.plusHours(1)),
        "v1",
        null,
        null,
        null,
        null,
        0,
        0
    );
  }

  @Benchmark
  @BenchmarkMode(Mode.AverageTime)
  @OutputTimeUnit(TimeUnit.MICROSECONDS)
  @Fork(1)
  public double measureCostStrategySingle() throws InterruptedException
  {
    double totalCost = 0;
<<<<<<< HEAD
    for (DataSegment s :  segments) {
=======
    for (DataSegment s : segments) {
>>>>>>> aa7e4ae5
      totalCost += CostBalancerStrategy.computeJointSegmentsCost(segment, s);
    }
    return totalCost;
  }

  @Benchmark
  @BenchmarkMode(Mode.AverageTime)
  @OutputTimeUnit(TimeUnit.MICROSECONDS)
  @Fork(1)
  public double measureIntervalPenalty() throws InterruptedException
  {
    return CostBalancerStrategy.intervalCost(x1, y0, y1);
  }
}<|MERGE_RESOLUTION|>--- conflicted
+++ resolved
@@ -86,11 +86,7 @@
   public double measureCostStrategySingle() throws InterruptedException
   {
     double totalCost = 0;
-<<<<<<< HEAD
-    for (DataSegment s :  segments) {
-=======
     for (DataSegment s : segments) {
->>>>>>> aa7e4ae5
       totalCost += CostBalancerStrategy.computeJointSegmentsCost(segment, s);
     }
     return totalCost;
