/*
 * Licensed to Metamarkets Group Inc. (Metamarkets) under one
 * or more contributor license agreements. See the NOTICE file
 * distributed with this work for additional information
 * regarding copyright ownership. Metamarkets licenses this file
 * to you under the Apache License, Version 2.0 (the
 * "License"); you may not use this file except in compliance
 * with the License. You may obtain a copy of the License at
 *
 * http://www.apache.org/licenses/LICENSE-2.0
 *
 * Unless required by applicable law or agreed to in writing,
 * software distributed under the License is distributed on an
 * "AS IS" BASIS, WITHOUT WARRANTIES OR CONDITIONS OF ANY
 * KIND, either express or implied. See the License for the
 * specific language governing permissions and limitations
 * under the License.
 */

package io.druid.benchmark.query;

import com.fasterxml.jackson.databind.ObjectMapper;
import com.fasterxml.jackson.dataformat.smile.SmileFactory;
import com.google.common.base.Supplier;
import com.google.common.base.Suppliers;
import com.google.common.base.Throwables;
import com.google.common.collect.ImmutableMap;
import com.google.common.collect.Lists;
import com.google.common.collect.Maps;
import com.google.common.io.Files;
import io.druid.benchmark.datagen.BenchmarkDataGenerator;
import io.druid.benchmark.datagen.BenchmarkSchemaInfo;
import io.druid.benchmark.datagen.BenchmarkSchemas;
import io.druid.collections.BlockingPool;
import io.druid.collections.StupidPool;
import io.druid.concurrent.Execs;
import io.druid.data.input.InputRow;
import io.druid.data.input.Row;
import io.druid.data.input.impl.DimensionsSpec;
<<<<<<< HEAD
import io.druid.java.util.common.granularity.Granularity;
=======
import io.druid.granularity.QueryGranularities;
import io.druid.granularity.QueryGranularity;
import io.druid.hll.HyperLogLogHash;
>>>>>>> a459db68
import io.druid.jackson.DefaultObjectMapper;
import io.druid.java.util.common.guava.Sequence;
import io.druid.java.util.common.guava.Sequences;
import io.druid.java.util.common.logger.Logger;
import io.druid.offheap.OffheapBufferGenerator;
import io.druid.query.DruidProcessingConfig;
import io.druid.query.FinalizeResultsQueryRunner;
import io.druid.query.Query;
import io.druid.query.QueryRunner;
import io.druid.query.QueryRunnerFactory;
import io.druid.query.QueryToolChest;
import io.druid.query.aggregation.AggregatorFactory;
import io.druid.query.aggregation.LongSumAggregatorFactory;
import io.druid.query.aggregation.hyperloglog.HyperUniquesSerde;
import io.druid.query.dimension.DefaultDimensionSpec;
import io.druid.query.dimension.DimensionSpec;
import io.druid.query.groupby.GroupByQuery;
import io.druid.query.groupby.GroupByQueryConfig;
import io.druid.query.groupby.GroupByQueryEngine;
import io.druid.query.groupby.GroupByQueryQueryToolChest;
import io.druid.query.groupby.GroupByQueryRunnerFactory;
import io.druid.query.groupby.strategy.GroupByStrategySelector;
import io.druid.query.groupby.strategy.GroupByStrategyV1;
import io.druid.query.groupby.strategy.GroupByStrategyV2;
import io.druid.query.spec.MultipleIntervalSegmentSpec;
import io.druid.query.spec.QuerySegmentSpec;
import io.druid.segment.IncrementalIndexSegment;
import io.druid.segment.IndexIO;
import io.druid.segment.IndexMergerV9;
import io.druid.segment.IndexSpec;
import io.druid.segment.QueryableIndex;
import io.druid.segment.QueryableIndexSegment;
import io.druid.segment.column.ColumnConfig;
import io.druid.segment.column.ValueType;
import io.druid.segment.incremental.IncrementalIndex;
import io.druid.segment.incremental.IncrementalIndexSchema;
import io.druid.segment.incremental.OnheapIncrementalIndex;
import io.druid.segment.serde.ComplexMetrics;
import org.apache.commons.io.FileUtils;
import org.openjdk.jmh.annotations.Benchmark;
import org.openjdk.jmh.annotations.BenchmarkMode;
import org.openjdk.jmh.annotations.Fork;
import org.openjdk.jmh.annotations.Level;
import org.openjdk.jmh.annotations.Measurement;
import org.openjdk.jmh.annotations.Mode;
import org.openjdk.jmh.annotations.OutputTimeUnit;
import org.openjdk.jmh.annotations.Param;
import org.openjdk.jmh.annotations.Scope;
import org.openjdk.jmh.annotations.Setup;
import org.openjdk.jmh.annotations.State;
import org.openjdk.jmh.annotations.TearDown;
import org.openjdk.jmh.annotations.Warmup;
import org.openjdk.jmh.infra.Blackhole;

import java.io.File;
import java.io.IOException;
import java.nio.ByteBuffer;
import java.util.ArrayList;
import java.util.Arrays;
import java.util.LinkedHashMap;
import java.util.List;
import java.util.Map;
import java.util.concurrent.ExecutorService;
import java.util.concurrent.TimeUnit;

@State(Scope.Benchmark)
@Fork(jvmArgsPrepend = "-server", value = 1)
@Warmup(iterations = 15)
@Measurement(iterations = 30)
public class GroupByBenchmark
{
  @Param({"4"})
  private int numSegments;

  @Param({"2", "4"})
  private int numProcessingThreads;

  @Param({"-1"})
  private int initialBuckets;

  @Param({"100000"})
  private int rowsPerSegment;

  @Param({"basic.A", "basic.nested"})
  private String schemaAndQuery;

  @Param({"v1", "v2"})
  private String defaultStrategy;

  @Param({"all", "day"})
  private String queryGranularity;

  private static final Logger log = new Logger(GroupByBenchmark.class);
  private static final int RNG_SEED = 9999;
  private static final IndexMergerV9 INDEX_MERGER_V9;
  private static final IndexIO INDEX_IO;
  public static final ObjectMapper JSON_MAPPER;

  private File tmpDir;
  private IncrementalIndex anIncrementalIndex;
  private List<QueryableIndex> queryableIndexes;

  private QueryRunnerFactory<Row, GroupByQuery> factory;

  private BenchmarkSchemaInfo schemaInfo;
  private GroupByQuery query;

  private ExecutorService executorService;

  static {
    JSON_MAPPER = new DefaultObjectMapper();
    INDEX_IO = new IndexIO(
        JSON_MAPPER,
        new ColumnConfig()
        {
          @Override
          public int columnCacheSizeBytes()
          {
            return 0;
          }
        }
    );
    INDEX_MERGER_V9 = new IndexMergerV9(JSON_MAPPER, INDEX_IO);
  }

  private static final Map<String, Map<String, GroupByQuery>> SCHEMA_QUERY_MAP = new LinkedHashMap<>();

  private void setupQueries()
  {
    // queries for the basic schema
    Map<String, GroupByQuery> basicQueries = new LinkedHashMap<>();
    BenchmarkSchemaInfo basicSchema = BenchmarkSchemas.SCHEMA_MAP.get("basic");

    { // basic.A
      QuerySegmentSpec intervalSpec = new MultipleIntervalSegmentSpec(Arrays.asList(basicSchema.getDataInterval()));
      List<AggregatorFactory> queryAggs = new ArrayList<>();
      queryAggs.add(new LongSumAggregatorFactory(
          "sumLongSequential",
          "sumLongSequential"
      ));
      GroupByQuery queryA = GroupByQuery
          .builder()
          .setDataSource("blah")
          .setQuerySegmentSpec(intervalSpec)
          .setDimensions(Lists.<DimensionSpec>newArrayList(
              new DefaultDimensionSpec("dimSequential", null),
              new DefaultDimensionSpec("dimZipf", null)
              //new DefaultDimensionSpec("dimUniform", null),
              //new DefaultDimensionSpec("dimSequentialHalfNull", null)
              //new DefaultDimensionSpec("dimMultivalEnumerated", null), //multival dims greatly increase the running time, disable for now
              //new DefaultDimensionSpec("dimMultivalEnumerated2", null)
          ))
          .setAggregatorSpecs(
              queryAggs
          )
          .setGranularity(Granularity.fromString(queryGranularity))
          .build();

      basicQueries.put("A", queryA);
    }

    { // basic.nested
      QuerySegmentSpec intervalSpec = new MultipleIntervalSegmentSpec(Arrays.asList(basicSchema.getDataInterval()));
      List<AggregatorFactory> queryAggs = new ArrayList<>();
      queryAggs.add(new LongSumAggregatorFactory(
          "sumLongSequential",
          "sumLongSequential"
      ));

      GroupByQuery subqueryA = GroupByQuery
          .builder()
          .setDataSource("blah")
          .setQuerySegmentSpec(intervalSpec)
          .setDimensions(Lists.<DimensionSpec>newArrayList(
              new DefaultDimensionSpec("dimSequential", null),
              new DefaultDimensionSpec("dimZipf", null)
          ))
          .setAggregatorSpecs(
              queryAggs
          )
          .setGranularity(Granularity.DAY)
          .build();

      GroupByQuery queryA = GroupByQuery
          .builder()
          .setDataSource(subqueryA)
          .setQuerySegmentSpec(intervalSpec)
          .setDimensions(Lists.<DimensionSpec>newArrayList(
              new DefaultDimensionSpec("dimSequential", null)
          ))
          .setAggregatorSpecs(
              queryAggs
          )
          .setGranularity(Granularity.WEEK)
          .build();

      basicQueries.put("nested", queryA);
    }
    SCHEMA_QUERY_MAP.put("basic", basicQueries);

    // simple one column schema, for testing performance difference between querying on numeric values as Strings and
    // directly as longs
    Map<String, GroupByQuery> simpleQueries = new LinkedHashMap<>();
    BenchmarkSchemaInfo simpleSchema = BenchmarkSchemas.SCHEMA_MAP.get("simple");

    { // simple.A
      QuerySegmentSpec intervalSpec = new MultipleIntervalSegmentSpec(Arrays.asList(simpleSchema.getDataInterval()));
      List<AggregatorFactory> queryAggs = new ArrayList<>();
      queryAggs.add(new LongSumAggregatorFactory(
          "rows",
          "rows"
      ));
      GroupByQuery queryA = GroupByQuery
          .builder()
          .setDataSource("blah")
          .setQuerySegmentSpec(intervalSpec)
          .setDimensions(Lists.<DimensionSpec>newArrayList(
              new DefaultDimensionSpec("dimSequential", "dimSequential", ValueType.STRING)
          ))
          .setAggregatorSpecs(
              queryAggs
          )
          .setGranularity(QueryGranularity.fromString(queryGranularity))
          .build();

      simpleQueries.put("A", queryA);
    }
    SCHEMA_QUERY_MAP.put("simple", simpleQueries);


    Map<String, GroupByQuery> simpleLongQueries = new LinkedHashMap<>();
    BenchmarkSchemaInfo simpleLongSchema = BenchmarkSchemas.SCHEMA_MAP.get("simpleLong");
    { // simpleLong.A
      QuerySegmentSpec intervalSpec = new MultipleIntervalSegmentSpec(Arrays.asList(simpleLongSchema.getDataInterval()));
      List<AggregatorFactory> queryAggs = new ArrayList<>();
      queryAggs.add(new LongSumAggregatorFactory(
          "rows",
          "rows"
      ));
      GroupByQuery queryA = GroupByQuery
          .builder()
          .setDataSource("blah")
          .setQuerySegmentSpec(intervalSpec)
          .setDimensions(Lists.<DimensionSpec>newArrayList(
              new DefaultDimensionSpec("dimSequential", "dimSequential", ValueType.LONG)
          ))
          .setAggregatorSpecs(
              queryAggs
          )
          .setGranularity(QueryGranularity.fromString(queryGranularity))
          .build();

      simpleLongQueries.put("A", queryA);
    }
    SCHEMA_QUERY_MAP.put("simpleLong", simpleLongQueries);


    Map<String, GroupByQuery> simpleFloatQueries = new LinkedHashMap<>();
    BenchmarkSchemaInfo simpleFloatSchema = BenchmarkSchemas.SCHEMA_MAP.get("simpleFloat");
    { // simpleFloat.A
      QuerySegmentSpec intervalSpec = new MultipleIntervalSegmentSpec(Arrays.asList(simpleFloatSchema.getDataInterval()));
      List<AggregatorFactory> queryAggs = new ArrayList<>();
      queryAggs.add(new LongSumAggregatorFactory(
          "rows",
          "rows"
      ));
      GroupByQuery queryA = GroupByQuery
          .builder()
          .setDataSource("blah")
          .setQuerySegmentSpec(intervalSpec)
          .setDimensions(Lists.<DimensionSpec>newArrayList(
              new DefaultDimensionSpec("dimSequential", "dimSequential", ValueType.FLOAT)
          ))
          .setAggregatorSpecs(
              queryAggs
          )
          .setGranularity(QueryGranularity.fromString(queryGranularity))
          .build();

      simpleFloatQueries.put("A", queryA);
    }
    SCHEMA_QUERY_MAP.put("simpleFloat", simpleFloatQueries);
  }

  @Setup(Level.Trial)
  public void setup() throws IOException
  {
    log.info("SETUP CALLED AT " + +System.currentTimeMillis());

    if (ComplexMetrics.getSerdeForType("hyperUnique") == null) {
      ComplexMetrics.registerSerde("hyperUnique", new HyperUniquesSerde(HyperLogLogHash.getDefault()));
    }
    executorService = Execs.multiThreaded(numProcessingThreads, "GroupByThreadPool[%d]");

    setupQueries();

    String[] schemaQuery = schemaAndQuery.split("\\.");
    String schemaName = schemaQuery[0];
    String queryName = schemaQuery[1];

    schemaInfo = BenchmarkSchemas.SCHEMA_MAP.get(schemaName);
    query = SCHEMA_QUERY_MAP.get(schemaName).get(queryName);

    final BenchmarkDataGenerator dataGenerator = new BenchmarkDataGenerator(
        schemaInfo.getColumnSchemas(),
        RNG_SEED + 1,
        schemaInfo.getDataInterval(),
        rowsPerSegment
    );

    tmpDir = Files.createTempDir();
    log.info("Using temp dir: %s", tmpDir.getAbsolutePath());

    // queryableIndexes   -> numSegments worth of on-disk segments
    // anIncrementalIndex -> the last incremental index
    anIncrementalIndex = null;
    queryableIndexes = new ArrayList<>(numSegments);

    for (int i = 0; i < numSegments; i++) {
      log.info("Generating rows for segment %d/%d", i + 1, numSegments);

      final IncrementalIndex index = makeIncIndex(schemaInfo.isWithRollup());

      for (int j = 0; j < rowsPerSegment; j++) {
        final InputRow row = dataGenerator.nextRow();
        if (j % 20000 == 0) {
          log.info("%,d/%,d rows generated.", i * rowsPerSegment + j, rowsPerSegment * numSegments);
        }
        index.add(row);
      }

      log.info(
          "%,d/%,d rows generated, persisting segment %d/%d.",
          (i + 1) * rowsPerSegment,
          rowsPerSegment * numSegments,
          i + 1,
          numSegments
      );

      final File file = INDEX_MERGER_V9.persist(
          index,
          new File(tmpDir, String.valueOf(i)),
          new IndexSpec()
      );

      queryableIndexes.add(INDEX_IO.loadIndex(file));

      if (i == numSegments - 1) {
        anIncrementalIndex = index;
      } else {
        index.close();
      }
    }

    StupidPool<ByteBuffer> bufferPool = new StupidPool<>(
        "GroupByBenchmark-computeBufferPool",
        new OffheapBufferGenerator("compute", 250_000_000),
        0,
        Integer.MAX_VALUE
    );

    // limit of 2 is required since we simulate both historical merge and broker merge in the same process
    BlockingPool<ByteBuffer> mergePool = new BlockingPool<>(
        new OffheapBufferGenerator("merge", 250_000_000),
        2
    );
    final GroupByQueryConfig config = new GroupByQueryConfig()
    {
      @Override
      public String getDefaultStrategy()
      {
        return defaultStrategy;
      }

      @Override
      public int getBufferGrouperInitialBuckets()
      {
        return initialBuckets;
      }

      @Override
      public long getMaxOnDiskStorage()
      {
        return 1_000_000_000L;
      }
    };
    config.setSingleThreaded(false);
    config.setMaxIntermediateRows(Integer.MAX_VALUE);
    config.setMaxResults(Integer.MAX_VALUE);

    DruidProcessingConfig druidProcessingConfig = new DruidProcessingConfig()
    {
      @Override
      public int getNumThreads()
      {
        // Used by "v2" strategy for concurrencyHint
        return numProcessingThreads;
      }

      @Override
      public String getFormatString()
      {
        return null;
      }
    };

    final Supplier<GroupByQueryConfig> configSupplier = Suppliers.ofInstance(config);
    final GroupByStrategySelector strategySelector = new GroupByStrategySelector(
        configSupplier,
        new GroupByStrategyV1(
            configSupplier,
            new GroupByQueryEngine(configSupplier, bufferPool),
            QueryBenchmarkUtil.NOOP_QUERYWATCHER,
            bufferPool
        ),
        new GroupByStrategyV2(
            druidProcessingConfig,
            configSupplier,
            bufferPool,
            mergePool,
            new ObjectMapper(new SmileFactory()),
            QueryBenchmarkUtil.NOOP_QUERYWATCHER
        )
    );

    factory = new GroupByQueryRunnerFactory(
        strategySelector,
        new GroupByQueryQueryToolChest(
            configSupplier,
            strategySelector,
            bufferPool,
            QueryBenchmarkUtil.NoopIntervalChunkingQueryRunnerDecorator()
        )
    );
  }

  private IncrementalIndex makeIncIndex(boolean withRollup)
  {
    return new OnheapIncrementalIndex(
        new IncrementalIndexSchema.Builder()
            .withQueryGranularity(Granularity.NONE)
            .withMetrics(schemaInfo.getAggsArray())
            .withDimensionsSpec(new DimensionsSpec(null, null, null))
            .withRollup(withRollup)
            .build(),
        true,
        false,
        true,
        rowsPerSegment
    );
  }

  @TearDown(Level.Trial)
  public void tearDown()
  {
    try {
      if (anIncrementalIndex != null) {
        anIncrementalIndex.close();
      }

      if (queryableIndexes != null) {
        for (QueryableIndex index : queryableIndexes) {
          index.close();
        }
      }

      if (tmpDir != null) {
        FileUtils.deleteDirectory(tmpDir);
      }
    }
    catch (IOException e) {
      log.warn(e, "Failed to tear down, temp dir was: %s", tmpDir);
      throw Throwables.propagate(e);
    }
  }

  private static <T> List<T> runQuery(QueryRunnerFactory factory, QueryRunner runner, Query<T> query)
  {
    QueryToolChest toolChest = factory.getToolchest();
    QueryRunner<T> theRunner = new FinalizeResultsQueryRunner<>(
        toolChest.mergeResults(toolChest.preMergeQueryDecoration(runner)),
        toolChest
    );

    Sequence<T> queryResult = theRunner.run(query, Maps.<String, Object>newHashMap());
    return Sequences.toList(queryResult, Lists.<T>newArrayList());
  }

  @Benchmark
  @BenchmarkMode(Mode.AverageTime)
  @OutputTimeUnit(TimeUnit.MICROSECONDS)
  public void querySingleIncrementalIndex(Blackhole blackhole) throws Exception
  {
    QueryRunner<Row> runner = QueryBenchmarkUtil.makeQueryRunner(
        factory,
        "incIndex",
        new IncrementalIndexSegment(anIncrementalIndex, "incIndex")
    );

    List<Row> results = GroupByBenchmark.runQuery(factory, runner, query);

    for (Row result : results) {
      blackhole.consume(result);
    }
  }

  @Benchmark
  @BenchmarkMode(Mode.AverageTime)
  @OutputTimeUnit(TimeUnit.MICROSECONDS)
  public void querySingleQueryableIndex(Blackhole blackhole) throws Exception
  {
    QueryRunner<Row> runner = QueryBenchmarkUtil.makeQueryRunner(
        factory,
        "qIndex",
        new QueryableIndexSegment("qIndex", queryableIndexes.get(0))
    );

    List<Row> results = GroupByBenchmark.runQuery(factory, runner, query);

    for (Row result : results) {
      blackhole.consume(result);
    }
  }

  @Benchmark
  @BenchmarkMode(Mode.AverageTime)
  @OutputTimeUnit(TimeUnit.MICROSECONDS)
  public void queryMultiQueryableIndex(Blackhole blackhole) throws Exception
  {
    QueryToolChest<Row, GroupByQuery> toolChest = factory.getToolchest();
    QueryRunner<Row> theRunner = new FinalizeResultsQueryRunner<>(
        toolChest.mergeResults(
            factory.mergeRunners(executorService, makeMultiRunners())
        ),
        (QueryToolChest) toolChest
    );

    Sequence<Row> queryResult = theRunner.run(query, Maps.<String, Object>newHashMap());
    List<Row> results = Sequences.toList(queryResult, Lists.<Row>newArrayList());

    for (Row result : results) {
      blackhole.consume(result);
    }
  }

  @Benchmark
  @BenchmarkMode(Mode.AverageTime)
  @OutputTimeUnit(TimeUnit.MICROSECONDS)
  public void queryMultiQueryableIndexWithSpilling(Blackhole blackhole) throws Exception
  {
    QueryToolChest<Row, GroupByQuery> toolChest = factory.getToolchest();
    QueryRunner<Row> theRunner = new FinalizeResultsQueryRunner<>(
        toolChest.mergeResults(
            factory.mergeRunners(executorService, makeMultiRunners())
        ),
        (QueryToolChest) toolChest
    );

    final GroupByQuery spillingQuery = query.withOverriddenContext(
        ImmutableMap.<String, Object>of("bufferGrouperMaxSize", 4000)
    );
    Sequence<Row> queryResult = theRunner.run(spillingQuery, Maps.<String, Object>newHashMap());
    List<Row> results = Sequences.toList(queryResult, Lists.<Row>newArrayList());

    for (Row result : results) {
      blackhole.consume(result);
    }
  }

  @Benchmark
  @BenchmarkMode(Mode.AverageTime)
  @OutputTimeUnit(TimeUnit.MICROSECONDS)
  public void queryMultiQueryableIndexWithSerde(Blackhole blackhole) throws Exception
  {
    QueryToolChest<Row, GroupByQuery> toolChest = factory.getToolchest();
    QueryRunner<Row> theRunner = new FinalizeResultsQueryRunner<>(
        toolChest.mergeResults(
            new SerializingQueryRunner<>(
                new DefaultObjectMapper(new SmileFactory()),
                Row.class,
                toolChest.mergeResults(
                    factory.mergeRunners(executorService, makeMultiRunners())
                )
            )
        ),
        (QueryToolChest) toolChest
    );

    Sequence<Row> queryResult = theRunner.run(query, Maps.<String, Object>newHashMap());
    List<Row> results = Sequences.toList(queryResult, Lists.<Row>newArrayList());

    for (Row result : results) {
      blackhole.consume(result);
    }
  }

  private List<QueryRunner<Row>> makeMultiRunners()
  {
    List<QueryRunner<Row>> runners = Lists.newArrayList();
    for (int i = 0; i < numSegments; i++) {
      String segmentName = "qIndex" + i;
      QueryRunner<Row> runner = QueryBenchmarkUtil.makeQueryRunner(
          factory,
          segmentName,
          new QueryableIndexSegment(segmentName, queryableIndexes.get(i))
      );
      runners.add(factory.getToolchest().preMergeQueryDecoration(runner));
    }
    return runners;
  }
}<|MERGE_RESOLUTION|>--- conflicted
+++ resolved
@@ -37,13 +37,9 @@
 import io.druid.data.input.InputRow;
 import io.druid.data.input.Row;
 import io.druid.data.input.impl.DimensionsSpec;
-<<<<<<< HEAD
 import io.druid.java.util.common.granularity.Granularity;
-=======
-import io.druid.granularity.QueryGranularities;
 import io.druid.granularity.QueryGranularity;
 import io.druid.hll.HyperLogLogHash;
->>>>>>> a459db68
 import io.druid.jackson.DefaultObjectMapper;
 import io.druid.java.util.common.guava.Sequence;
 import io.druid.java.util.common.guava.Sequences;
@@ -266,7 +262,7 @@
           .setAggregatorSpecs(
               queryAggs
           )
-          .setGranularity(QueryGranularity.fromString(queryGranularity))
+          .setGranularity(Granularity.fromString(queryGranularity))
           .build();
 
       simpleQueries.put("A", queryA);
@@ -293,7 +289,7 @@
           .setAggregatorSpecs(
               queryAggs
           )
-          .setGranularity(QueryGranularity.fromString(queryGranularity))
+          .setGranularity(Granularity.fromString(queryGranularity))
           .build();
 
       simpleLongQueries.put("A", queryA);
@@ -320,7 +316,7 @@
           .setAggregatorSpecs(
               queryAggs
           )
-          .setGranularity(QueryGranularity.fromString(queryGranularity))
+          .setGranularity(Granularity.fromString(queryGranularity))
           .build();
 
       simpleFloatQueries.put("A", queryA);
