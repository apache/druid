--- conflicted
+++ resolved
@@ -36,12 +36,9 @@
 import org.apache.druid.query.aggregation.datasketches.quantiles.sql.DoublesSketchObjectSqlAggregator;
 import org.apache.druid.segment.IndexSpec;
 import org.apache.druid.segment.QueryableIndex;
-<<<<<<< HEAD
-import org.apache.druid.segment.data.CompressionFactory;
-=======
 import org.apache.druid.segment.QueryableIndexSegment;
 import org.apache.druid.segment.QueryableIndexStorageAdapter;
->>>>>>> 9f8982a9
+import org.apache.druid.segment.data.CompressionFactory;
 import org.apache.druid.segment.generator.GeneratorBasicSchemas;
 import org.apache.druid.segment.generator.GeneratorSchemaInfo;
 import org.apache.druid.segment.generator.SegmentGenerator;
@@ -91,8 +88,8 @@
  */
 @State(Scope.Benchmark)
 @Fork(value = 1)
-@Warmup(iterations = 3)
-@Measurement(iterations = 5)
+@Warmup(iterations = 5)
+@Measurement(iterations = 15)
 public class SqlBenchmark
 {
   static {
@@ -412,14 +409,10 @@
   @Param({"force"})
   private String vectorize;
 
-<<<<<<< HEAD
   @Param({"none", "fc4", "fc16"})
   private String stringEncoding;
 
   @Param({"4", "5", "6", "7", "10", "11", "12", "19", "21", "22", "23"})
-=======
-  @Param({"0", "10", "18"})
->>>>>>> 9f8982a9
   private String query;
 
   @Param({STORAGE_MMAP, STORAGE_FRAME_ROW, STORAGE_FRAME_COLUMNAR})
@@ -453,6 +446,7 @@
             null,
             null,
             CompressionFactory.StringDictionaryEncodingStrategy.fromString(stringEncoding),
+            null,
             null,
             null,
             null
