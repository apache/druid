--- conflicted
+++ resolved
@@ -66,11 +66,7 @@
       dirPath = args[0];
     }
 
-<<<<<<< HEAD
     TestColumnSchema enumeratedSchema = TestColumnSchema.makeEnumerated(
-=======
-    BenchmarkColumnSchema enumeratedSchema = BenchmarkColumnSchema.makeEnumerated(
->>>>>>> 2c49f6d8
         "",
         ValueType.LONG,
         true,
