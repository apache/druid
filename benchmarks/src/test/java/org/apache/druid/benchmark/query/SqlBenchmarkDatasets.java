/*
 * Licensed to the Apache Software Foundation (ASF) under one
 * or more contributor license agreements.  See the NOTICE file
 * distributed with this work for additional information
 * regarding copyright ownership.  The ASF licenses this file
 * to you under the Apache License, Version 2.0 (the
 * "License"); you may not use this file except in compliance
 * with the License.  You may obtain a copy of the License at
 *
 *   http://www.apache.org/licenses/LICENSE-2.0
 *
 * Unless required by applicable law or agreed to in writing,
 * software distributed under the License is distributed on an
 * "AS IS" BASIS, WITHOUT WARRANTIES OR CONDITIONS OF ANY
 * KIND, either express or implied.  See the License for the
 * specific language governing permissions and limitations
 * under the License.
 */

package org.apache.druid.benchmark.query;

import com.google.common.collect.ImmutableList;
import com.google.common.collect.Iterables;
import org.apache.druid.data.input.impl.AggregateProjectionSpec;
import org.apache.druid.data.input.impl.DimensionsSpec;
import org.apache.druid.data.input.impl.LongDimensionSchema;
import org.apache.druid.data.input.impl.StringDimensionSchema;
import org.apache.druid.java.util.common.granularity.Granularities;
import org.apache.druid.java.util.common.granularity.Granularity;
import org.apache.druid.query.aggregation.AggregatorFactory;
import org.apache.druid.query.aggregation.DoubleSumAggregatorFactory;
import org.apache.druid.query.aggregation.LongSumAggregatorFactory;
import org.apache.druid.query.aggregation.datasketches.hll.HllSketchBuildAggregatorFactory;
import org.apache.druid.query.aggregation.datasketches.quantiles.DoublesSketchAggregatorFactory;
import org.apache.druid.query.aggregation.datasketches.theta.SketchMergeAggregatorFactory;
import org.apache.druid.query.expression.TestExprMacroTable;
import org.apache.druid.segment.AutoTypeColumnSchema;
import org.apache.druid.segment.generator.GeneratorBasicSchemas;
import org.apache.druid.segment.generator.GeneratorSchemaInfo;
import org.apache.druid.segment.transform.ExpressionTransform;
import org.apache.druid.segment.transform.TransformSpec;
import org.apache.druid.timeline.DataSegment;
import org.apache.druid.timeline.partition.LinearShardSpec;
import org.joda.time.Interval;

import java.util.Arrays;
import java.util.Collections;
import java.util.HashMap;
import java.util.List;
import java.util.Map;
import java.util.stream.Collectors;

public class SqlBenchmarkDatasets
{
  private static Map<String, BenchmarkSchema> DATASET_SCHEMAS = new HashMap<>();

  public static String BASIC = "basic";
  public static String EXPRESSIONS = "expressions";
  public static String NESTED = "nested";
  public static String DATASKETCHES = "datasketches";
  public static String PROJECTIONS = "projections";
  public static String GROUPER = "grouper";

  // initialize all benchmark dataset schemas to feed the data generators when running benchmarks, add any additional
  // datasets to this initializer as needed and they will be available to any benchmarks at the table name added here
  static {
    // the classic 'basic' schema, string dimension oriented with a few metrics
    final GeneratorSchemaInfo basicSchema = GeneratorBasicSchemas.SCHEMA_MAP.get(GeneratorBasicSchemas.BASIC_SCHEMA);
    DATASET_SCHEMAS.put(
        BASIC,
        new BenchmarkSchema(
            Collections.singletonList(makeSegment(BASIC, basicSchema.getDataInterval())),
            basicSchema,
            TransformSpec.NONE,
            makeDimensionsSpec(basicSchema),
            basicSchema.getAggsArray(),
            Collections.emptyList(),
            Granularities.NONE
        )
    );

    // expression testbench schema, lots of different column types
    final GeneratorSchemaInfo expressionsSchema = GeneratorBasicSchemas.SCHEMA_MAP.get(
        GeneratorBasicSchemas.EXPRESSION_TESTBENCH_SCHEMA
    );
    DATASET_SCHEMAS.put(
        EXPRESSIONS,
        new BenchmarkSchema(
            Collections.singletonList(makeSegment(EXPRESSIONS, expressionsSchema.getDataInterval())),
            expressionsSchema,
            TransformSpec.NONE,
            makeDimensionsSpec(expressionsSchema),
            expressionsSchema.getAggsArray(),
            Collections.emptyList(),
            Granularities.NONE
        )
    );

    // expressions schema but with transform to create nested column
    DATASET_SCHEMAS.put(
        NESTED,
        new BenchmarkSchema(
            Collections.singletonList(makeSegment(NESTED, expressionsSchema.getDataInterval())),
            expressionsSchema,
            new TransformSpec(
                null,
                ImmutableList.of(
                    new ExpressionTransform(
                        "nested",
                        "json_object('long1', long1, 'nesteder', json_object('string1', string1, 'long2', long2, 'double3',double3, 'string5', string5))",
                        TestExprMacroTable.INSTANCE
                    )
                )
            ),
            DimensionsSpec.builder().setDimensions(
                ImmutableList.copyOf(
                    Iterables.concat(
                        expressionsSchema.getDimensionsSpecExcludeAggs().getDimensions(),
                        Collections.singletonList(AutoTypeColumnSchema.of("nested"))
                    )
                )
            ).build(),
            expressionsSchema.getAggsArray(),
            Collections.emptyList(),
            Granularities.NONE
        )
    );

    // expressions schema but with some datasketch aggs defined
    GeneratorSchemaInfo datasketchesSchema = new GeneratorSchemaInfo(
            expressionsSchema.getColumnSchemas(),
            ImmutableList.of(
                new HllSketchBuildAggregatorFactory("hll_string5", "string5", null, null, null, false, true),
                new SketchMergeAggregatorFactory("theta_string5", "string5", null, null, null, null),
                new DoublesSketchAggregatorFactory("quantiles_float4", "float4", null, null, null),
                new DoublesSketchAggregatorFactory("quantiles_long3", "long3", null, null, null)
            ),
            expressionsSchema.getDataInterval(),
            true
    );
    DATASET_SCHEMAS.put(
        DATASKETCHES,
        new BenchmarkSchema(
            Collections.singletonList(makeSegment(DATASKETCHES, datasketchesSchema.getDataInterval())),
            datasketchesSchema,
            TransformSpec.NONE,
            makeDimensionsSpec(datasketchesSchema),
            datasketchesSchema.getAggsArray(),
            Collections.emptyList(),
            Granularities.NONE
        )
    );

    // expressions schema with projections
    DATASET_SCHEMAS.put(
        PROJECTIONS,
        new BenchmarkSchema(
            Collections.singletonList(makeSegment(PROJECTIONS, expressionsSchema.getDataInterval())),
            expressionsSchema,
            TransformSpec.NONE,
            makeDimensionsSpec(expressionsSchema),
            expressionsSchema.getAggsArray(),
            Arrays.asList(
                AggregateProjectionSpec.builder("string2_hourly_sums_hll")
                                       .virtualColumns(
                                           Granularities.toVirtualColumn(Granularities.HOUR, "__gran")
                                       )
                                       .groupingColumns(
                                           new StringDimensionSchema("string2"),
                                           new LongDimensionSchema("__gran")
                                       )
                                       .aggregators(
                                           new LongSumAggregatorFactory("long4_sum", "long4"),
                                           new DoubleSumAggregatorFactory("double2_sum", "double2"),
                                           new HllSketchBuildAggregatorFactory(
                                               "hll_string5",
                                               "string5",
                                               null,
                                               null,
                                               null,
                                               false,
                                               true
                                           )
                                       )
                                       .build(),
                AggregateProjectionSpec.builder("string2_long2_sums")
                                       .groupingColumns(
                                           new StringDimensionSchema("string2"),
                                           new LongDimensionSchema("long2")
                                       )
                                       .aggregators(
                                           new LongSumAggregatorFactory("long4_sum", "long4"),
                                           new DoubleSumAggregatorFactory("double2_sum", "double2"),
                                           new HllSketchBuildAggregatorFactory(
                                               "hll_string5",
                                               "string5",
                                               null,
                                               null,
                                               null,
                                               false,
                                               true
                                           )
                                       )
                                       .build()
            ),
            Granularities.NONE
        )
    );

    // group-by testing, 2 segments
    final GeneratorSchemaInfo groupingSchema = GeneratorBasicSchemas.SCHEMA_MAP.get(
        GeneratorBasicSchemas.GROUPBY_TESTBENCH_SCHEMA
    );
    DATASET_SCHEMAS.put(
        GROUPER,
        new BenchmarkSchema(
            Arrays.asList(
                makeSegment(GROUPER, groupingSchema.getDataInterval(), 0),
                makeSegment(GROUPER, groupingSchema.getDataInterval(), 1)
            ),
            groupingSchema,
            new TransformSpec(
                null,
                ImmutableList.of(
                    // string array dims
                    new ExpressionTransform(
                        "stringArray-Sequential-100_000",
                        "array(\"string-Sequential-100_000\")",
                        TestExprMacroTable.INSTANCE
                    ),
                    new ExpressionTransform(
                        "stringArray-Sequential-3_000_000",
                        "array(\"string-Sequential-10_000_000\")",
                        TestExprMacroTable.INSTANCE
                    ),
                    /*
                    new ExpressionTransform(
                        "stringArray-Sequential-1_000_000_000",
                        "array(\"string-Sequential-1_000_000_000\")",
                        TestExprMacroTable.INSTANCE
                    ),*/
                    new ExpressionTransform(
                        "stringArray-ZipF-1_000_000",
                        "array(\"string-ZipF-1_000_000\")",
                        TestExprMacroTable.INSTANCE
                    ),
                    new ExpressionTransform(
                        "stringArray-Uniform-1_000_000",
                        "array(\"string-Uniform-1_000_000\")",
                        TestExprMacroTable.INSTANCE
                    ),

                    // long array dims
                    new ExpressionTransform(
                        "longArray-Sequential-100_000",
                        "array(\"long-Sequential-100_000\")",
                        TestExprMacroTable.INSTANCE
                    ),
                    new ExpressionTransform(
                        "longArray-Sequential-3_000_000",
                        "array(\"long-Sequential-10_000_000\")",
                        TestExprMacroTable.INSTANCE
                    ),
                    /*
                    new ExpressionTransform(
                        "longArray-Sequential-1_000_000_000",
                        "array(\"long-Sequential-1_000_000_000\")",
                        TestExprMacroTable.INSTANCE
                    ),*/
                    new ExpressionTransform(
                        "longArray-ZipF-1_000_000",
                        "array(\"long-ZipF-1_000_000\")",
                        TestExprMacroTable.INSTANCE
                    ),
                    new ExpressionTransform(
                        "longArray-Uniform-1_000_000",
                        "array(\"long-Uniform-1_000_000\")",
                        TestExprMacroTable.INSTANCE
                    ),

                    // nested complex json dim
                    new ExpressionTransform(
                        "nested-Sequential-100_000",
                        "json_object('long1', \"long-Sequential-100_000\", 'nesteder', json_object('long1', \"long-Sequential-100_000\"))",
                        TestExprMacroTable.INSTANCE
                    ),
                    new ExpressionTransform(
                        "nested-Sequential-3_000_000",
                        "json_object('long1', \"long-Sequential-10_000_000\", 'nesteder', json_object('long1', \"long-Sequential-10_000_000\"))",
                        TestExprMacroTable.INSTANCE
                    ),
                    /*
                    new ExpressionTransform(
                        "nested-Sequential-1_000_000_000",
                        "json_object('long1', \"long-Sequential-1_000_000_000\", 'nesteder', json_object('long1', \"long-Sequential-1_000_000_000\"))",
                        TestExprMacroTable.INSTANCE
                    ),*/
                    new ExpressionTransform(
                        "nested-ZipF-1_000_000",
                        "json_object('long1', \"long-ZipF-1_000_000\", 'nesteder', json_object('long1', \"long-ZipF-1_000_000\"))",
                        TestExprMacroTable.INSTANCE
                    ),
                    new ExpressionTransform(
                        "nested-Uniform-1_000_000",
                        "json_object('long1', \"long-Uniform-1_000_000\", 'nesteder', json_object('long1', \"long-Uniform-1_000_000\"))",
                        TestExprMacroTable.INSTANCE
                    )
                )
            ),
            makeDimensionsSpec(groupingSchema),
            groupingSchema.getAggsArray(),
            Collections.emptyList(),
            Granularities.NONE
        )
    );
  }

  public static BenchmarkSchema getSchema(String dataset)
  {
    return DATASET_SCHEMAS.get(dataset);
  }

  private static DataSegment makeSegment(String datasource, Interval interval)
  {
    return makeSegment(datasource, interval, 0);
  }

  private static DataSegment makeSegment(String datasource, Interval interval, int partitionNumber)
  {
    return DataSegment.builder()
                      .dataSource(datasource)
                      .interval(interval)
                      .version("1")
                      .shardSpec(new LinearShardSpec(partitionNumber))
                      .size(0)
                      .build();
  }

  private static DimensionsSpec makeDimensionsSpec(GeneratorSchemaInfo schemaInfo)
  {
    return DimensionsSpec.builder().setDimensions(schemaInfo.getDimensionsSpecExcludeAggs().getDimensions()).build();
  }

  public static class BenchmarkSchema
  {
    private final List<DataSegment> dataSegments;
    private final GeneratorSchemaInfo generatorSchemaInfo;
    private final TransformSpec transformSpec;
    private final DimensionsSpec dimensionsSpec;
    private final AggregatorFactory[] aggregators;
    private final Granularity queryGranularity;
    private final List<AggregateProjectionSpec> projections;

    public BenchmarkSchema(
        List<DataSegment> dataSegments,
        GeneratorSchemaInfo generatorSchemaInfo,
        TransformSpec transformSpec,
        DimensionsSpec dimensionSpec,
        AggregatorFactory[] aggregators,
        List<AggregateProjectionSpec> projections,
        Granularity queryGranularity
    )
    {
      this.dataSegments = dataSegments;
      this.generatorSchemaInfo = generatorSchemaInfo;
      this.transformSpec = transformSpec;
      this.dimensionsSpec = dimensionSpec;
      this.aggregators = aggregators;
      this.queryGranularity = queryGranularity;
      this.projections = projections;
    }

    public List<DataSegment> getDataSegments()
    {
      return dataSegments;
    }

    public GeneratorSchemaInfo getGeneratorSchemaInfo()
    {
      return generatorSchemaInfo;
    }

    public TransformSpec getTransformSpec()
    {
      return transformSpec;
    }

    public DimensionsSpec getDimensionsSpec()
    {
      return dimensionsSpec;
    }

    public AggregatorFactory[] getAggregators()
    {
      return aggregators;
    }

    public Granularity getQueryGranularity()
    {
      return queryGranularity;
    }

    public List<AggregateProjectionSpec> getProjections()
    {
      return projections;
    }

    public BenchmarkSchema asAutoDimensions()
    {
      return new SqlBenchmarkDatasets.BenchmarkSchema(
          dataSegments,
          generatorSchemaInfo,
          transformSpec,
          dimensionsSpec.withDimensions(
                    dimensionsSpec.getDimensions()
                                  .stream()
                                  .map(dim -> AutoTypeColumnSchema.of(dim.getName()))
                                  .collect(Collectors.toList())
          ),
          aggregators,
          projections.stream()
<<<<<<< HEAD
                     .map(projection -> new AggregateProjectionSpec(
                         projection.getName(),
                         projection.getVirtualColumns(),
                         projection.getGroupingColumns()
                                   .stream()
                                   .map(dim -> AutoTypeColumnSchema.of(dim.getName()))
                                   .collect(Collectors.toList()),
                         projection.getAggregators()
                     )).collect(Collectors.toList()),
=======
                     .map(
                         projection ->
                             AggregateProjectionSpec.builder(projection)
                                                    .groupingColumns(
                                                        projection.getGroupingColumns()
                                                                  .stream()
                                                                  .map(dim -> new AutoTypeColumnSchema(dim.getName(), null))
                                                                  .collect(Collectors.toList())
                                                    )
                                                    .build()
                     ).collect(Collectors.toList()),
>>>>>>> fe57bc30
          queryGranularity
      );
    }
  }
}<|MERGE_RESOLUTION|>--- conflicted
+++ resolved
@@ -419,29 +419,17 @@
           ),
           aggregators,
           projections.stream()
-<<<<<<< HEAD
-                     .map(projection -> new AggregateProjectionSpec(
-                         projection.getName(),
-                         projection.getVirtualColumns(),
-                         projection.getGroupingColumns()
-                                   .stream()
-                                   .map(dim -> AutoTypeColumnSchema.of(dim.getName()))
-                                   .collect(Collectors.toList()),
-                         projection.getAggregators()
-                     )).collect(Collectors.toList()),
-=======
                      .map(
                          projection ->
                              AggregateProjectionSpec.builder(projection)
                                                     .groupingColumns(
                                                         projection.getGroupingColumns()
                                                                   .stream()
-                                                                  .map(dim -> new AutoTypeColumnSchema(dim.getName(), null))
+                                                                  .map(dim -> AutoTypeColumnSchema.of(dim.getName()))
                                                                   .collect(Collectors.toList())
                                                     )
                                                     .build()
                      ).collect(Collectors.toList()),
->>>>>>> fe57bc30
           queryGranularity
       );
     }
