--- conflicted
+++ resolved
@@ -179,17 +179,14 @@
       "SELECT CONCAT(string2, '-', long2), SUM(double1) FROM foo GROUP BY 1 ORDER BY 2",
       // 27: group by string expr with expr agg
       "SELECT CONCAT(string2, '-', long2), SUM(long1 * double4) FROM foo GROUP BY 1 ORDER BY 2",
-<<<<<<< HEAD
-      // 28: logical and operator
-      "SELECT CAST(long1 as BOOLEAN) AND CAST (long2 as BOOLEAN), COUNT(*) FROM foo GROUP BY 1 ORDER BY 2",
-      // 29: isnull, notnull
-      "SELECT long5 IS NULL, long3 IS NOT NULL, count(*) FROM foo GROUP BY 1,2 ORDER BY 3"
-=======
       // 28: group by single input string low cardinality expr with expr agg
       "SELECT CONCAT(string2, '-', 'foo'), SUM(long1 * long4) FROM foo GROUP BY 1 ORDER BY 2",
-      // 28: group by single input string high cardinality expr with expr agg
-      "SELECT CONCAT(string3, '-', 'foo'), SUM(long1 * long4) FROM foo GROUP BY 1 ORDER BY 2"
->>>>>>> d5e8d4d6
+      // 29: group by single input string high cardinality expr with expr agg
+      "SELECT CONCAT(string3, '-', 'foo'), SUM(long1 * long4) FROM foo GROUP BY 1 ORDER BY 2",
+      // 30: logical and operator
+      "SELECT CAST(long1 as BOOLEAN) AND CAST (long2 as BOOLEAN), COUNT(*) FROM foo GROUP BY 1 ORDER BY 2",
+      // 31: isnull, notnull
+      "SELECT long5 IS NULL, long3 IS NOT NULL, count(*) FROM foo GROUP BY 1,2 ORDER BY 3"
   );
 
   @Param({"5000000"})
@@ -233,7 +230,9 @@
       "26",
       "27",
       "28",
-      "29"
+      "29",
+      "30",
+      "31"
   })
   private String query;
 
