#!/usr/bin/env bash
# Licensed to the Apache Software Foundation (ASF) under one or more
# contributor license agreements.  See the NOTICE file distributed with
# this work for additional information regarding copyright ownership.
# The ASF licenses this file to You under the Apache License, Version 2.0
# (the "License"); you may not use this file except in compliance with
# the License.  You may obtain a copy of the License at
#
#     http://www.apache.org/licenses/LICENSE-2.0
#
# Unless required by applicable law or agreed to in writing, software
# distributed under the License is distributed on an "AS IS" BASIS,
# WITHOUT WARRANTIES OR CONDITIONS OF ANY KIND, either express or implied.
# See the License for the specific language governing permissions and
# limitations under the License.


# wait for hadoop namenode to be up
echo "Waiting for hadoop namenode to be up"
MAX_ITERATIONS=15
i=1
docker exec -t druid-it-hadoop sh -c "./usr/local/hadoop/bin/hdfs dfs -mkdir -p /druid"
while [ $? -ne 0 ] && [ $i -lt $MAX_ITERATIONS ]
do
   sleep 2
   i=$((i+1))
   docker exec -t druid-it-hadoop sh -c "./usr/local/hadoop/bin/hdfs dfs -mkdir -p /druid"
done

if [ $i -lt $MAX_ITERATIONS ]; then
  echo "Hadoop namenode is up after $i iterations"
else
  echo "Exhausted all runs while waiting for namenode to be up. Exiting"
  exit 1
fi

set -e
<<<<<<< HEAD
if [ -n "${HADOOP_VERSION}" ] && [ ${HADOOP_VERSION:0:1)} == "3" ]; then
=======
if [ -n "${HADOOP_VERSION}" ] && [ "${HADOOP_VERSION:0:1}" == "3" ]; then
>>>>>>> 652e1491
  docker exec -t druid-it-hadoop sh -c "./usr/local/hadoop/bin/hdfs dfs -mkdir -p /user/root"
  docker exec -t druid-it-hadoop sh -c "./usr/local/hadoop/bin/hdfs dfs -put /usr/local/hadoop/etc/hadoop/ input"
fi

# Setup hadoop druid dirs
echo "Setting up druid hadoop dirs"
docker exec -t druid-it-hadoop sh -c "./usr/local/hadoop/bin/hdfs dfs -mkdir -p /druid"
docker exec -t druid-it-hadoop sh -c "./usr/local/hadoop/bin/hdfs dfs -mkdir -p /druid/segments"
docker exec -t druid-it-hadoop sh -c "./usr/local/hadoop/bin/hdfs dfs -mkdir -p /quickstart"
docker exec -t druid-it-hadoop sh -c "./usr/local/hadoop/bin/hdfs dfs -chmod 777 /druid"
docker exec -t druid-it-hadoop sh -c "./usr/local/hadoop/bin/hdfs dfs -chmod 777 /druid/segments"
docker exec -t druid-it-hadoop sh -c "./usr/local/hadoop/bin/hdfs dfs -chmod 777 /quickstart"
docker exec -t druid-it-hadoop sh -c "./usr/local/hadoop/bin/hdfs dfs -chmod -R 777 /tmp"
docker exec -t druid-it-hadoop sh -c "./usr/local/hadoop/bin/hdfs dfs -chmod -R 777 /user"
# Copy data files to Hadoop container
docker exec -t druid-it-hadoop sh -c "./usr/local/hadoop/bin/hdfs dfs -put /shared/wikiticker-it/wikiticker-2015-09-12-sampled.json.gz /quickstart/wikiticker-2015-09-12-sampled.json.gz"
docker exec -t druid-it-hadoop sh -c "./usr/local/hadoop/bin/hdfs dfs -put /resources/data/batch_index /batch_index"
echo "Finished setting up druid hadoop dirs"

echo "Copying Hadoop XML files to shared"
docker exec -t druid-it-hadoop sh -c "cp /usr/local/hadoop/etc/hadoop/*.xml /shared/hadoop_xml"
echo "Copied Hadoop XML files to shared"<|MERGE_RESOLUTION|>--- conflicted
+++ resolved
@@ -35,11 +35,7 @@
 fi
 
 set -e
-<<<<<<< HEAD
-if [ -n "${HADOOP_VERSION}" ] && [ ${HADOOP_VERSION:0:1)} == "3" ]; then
-=======
 if [ -n "${HADOOP_VERSION}" ] && [ "${HADOOP_VERSION:0:1}" == "3" ]; then
->>>>>>> 652e1491
   docker exec -t druid-it-hadoop sh -c "./usr/local/hadoop/bin/hdfs dfs -mkdir -p /user/root"
   docker exec -t druid-it-hadoop sh -c "./usr/local/hadoop/bin/hdfs dfs -put /usr/local/hadoop/etc/hadoop/ input"
 fi
