--- conflicted
+++ resolved
@@ -25,24 +25,7 @@
 # This is passed in by maven at build time to align with the client version we depend on in the pom file
 ARG ZK_VERSION
 ARG APACHE_ARCHIVE_MIRROR_HOST=https://downloads.apache.org
-<<<<<<< HEAD
-ARG SETUP_RETRIES=3
-# Retry mechanism for running the setup script up to limit of 3 times.
-RUN i=0; \
-    while [ $i -lt $SETUP_RETRIES ]; do \
-        APACHE_ARCHIVE_MIRROR_HOST=${APACHE_ARCHIVE_MIRROR_HOST} /root/base-setup.sh && break || { \
-            i=$(($i + 1)); \
-            echo "Set up script attempt $i/$SETUP_RETRIES failed."; \
-            sleep 2; \
-        }; \
-    done; \
-    rm -f /root/base-setup.sh; \
-    if [ "$i" -eq "$SETUP_RETRIES" ]; then \
-        exit 1; \
-    fi
-=======
 RUN APACHE_ARCHIVE_MIRROR_HOST=${APACHE_ARCHIVE_MIRROR_HOST} /root/base-setup.sh && rm -f /root/base-setup.sh
->>>>>>> 38979150
 
 
 FROM druidbase
