--- conflicted
+++ resolved
@@ -82,10 +82,9 @@
 # Testing the legacy config from https://github.com/apache/druid/pull/10267
 # Can remove this when the flag is no longer needed
 druid_indexer_task_ignoreTimestampSpecForDruidInputSource=true
-<<<<<<< HEAD
+
+# Cluster testing
 druid_unsafe_cluster_testing=true
-=======
 
 # Dart
-druid_msq_dart_enabled = true
->>>>>>> d8cfac89
+druid_msq_dart_enabled = true