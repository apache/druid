--- conflicted
+++ resolved
@@ -31,13 +31,7 @@
 
   String getBrokerUrl();
 
-<<<<<<< HEAD
-  public String getMiddleManagerHost();
-=======
-  String getHistoricalUrl();
-
   String getMiddleManagerHost();
->>>>>>> 675c6c00
 
   String getZookeeperHosts();
 
