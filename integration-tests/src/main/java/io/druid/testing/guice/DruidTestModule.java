/*
 * Licensed to Metamarkets Group Inc. (Metamarkets) under one
 * or more contributor license agreements. See the NOTICE file
 * distributed with this work for additional information
 * regarding copyright ownership. Metamarkets licenses this file
 * to you under the Apache License, Version 2.0 (the
 * "License"); you may not use this file except in compliance
 * with the License. You may obtain a copy of the License at
 *
 * http://www.apache.org/licenses/LICENSE-2.0
 *
 * Unless required by applicable law or agreed to in writing,
 * software distributed under the License is distributed on an
 * "AS IS" BASIS, WITHOUT WARRANTIES OR CONDITIONS OF ANY
 * KIND, either express or implied. See the License for the
 * specific language governing permissions and limitations
 * under the License.
 */

package io.druid.testing.guice;

import com.fasterxml.jackson.databind.ObjectMapper;
import com.google.common.base.Supplier;
import com.google.inject.Binder;
import com.google.inject.Module;
import com.google.inject.Provides;
import com.metamx.common.lifecycle.Lifecycle;
import com.metamx.emitter.core.LoggingEmitter;
import com.metamx.emitter.core.LoggingEmitterConfig;
import com.metamx.emitter.service.ServiceEmitter;
import com.metamx.http.client.CredentialedHttpClient;
import com.metamx.http.client.HttpClient;
import com.metamx.http.client.auth.BasicCredentials;
import io.druid.curator.CuratorConfig;
import io.druid.guice.JsonConfigProvider;
import io.druid.guice.ManageLifecycle;
import io.druid.guice.annotations.EscalatedClient;
import io.druid.guice.annotations.Self;
import io.druid.server.DruidNode;
import io.druid.server.initialization.ServerConfig;
import io.druid.testing.IntegrationTestingConfig;
import io.druid.testing.IntegrationTestingConfigProvider;
import io.druid.testing.IntegrationTestingCuratorConfig;

/**
 */
public class DruidTestModule implements Module
{
  @Override
  public void configure(Binder binder)
  {
    binder.bind(IntegrationTestingConfig.class)
          .toProvider(IntegrationTestingConfigProvider.class)
          .in(ManageLifecycle.class);
    JsonConfigProvider.bind(binder, "druid.test.config", IntegrationTestingConfigProvider.class);

    binder.bind(CuratorConfig.class).to(IntegrationTestingCuratorConfig.class);

    // Bind DruidNode instance to make Guice happy. This instance is currently unused.
    binder.bind(DruidNode.class).annotatedWith(Self.class).toInstance(
        new DruidNode("integration-tests", "localhost", 9191, null, null, new ServerConfig())
    );
  }

  @Provides
  @TestClient
<<<<<<< HEAD
  public HttpClient getHttpClient(IntegrationTestingConfig config, Lifecycle lifecycle, @Client HttpClient delegate)
      throws Exception
=======
  public HttpClient getHttpClient(
    IntegrationTestingConfig config,
    Lifecycle lifecycle,
    @EscalatedClient HttpClient delegate
  )
    throws Exception
>>>>>>> 88e9a806
  {
    if (config.getUsername() != null) {
      return new CredentialedHttpClient(new BasicCredentials(config.getUsername(), config.getPassword()), delegate);
    } else {
      return delegate;
    }
  }

  @Provides
  @ManageLifecycle
  public ServiceEmitter getServiceEmitter(Supplier<LoggingEmitterConfig> config, ObjectMapper jsonMapper)
  {
    return new ServiceEmitter("", "", new LoggingEmitter(config.get(), jsonMapper));
  }
}<|MERGE_RESOLUTION|>--- conflicted
+++ resolved
@@ -64,17 +64,11 @@
 
   @Provides
   @TestClient
-<<<<<<< HEAD
-  public HttpClient getHttpClient(IntegrationTestingConfig config, Lifecycle lifecycle, @Client HttpClient delegate)
-      throws Exception
-=======
   public HttpClient getHttpClient(
-    IntegrationTestingConfig config,
-    Lifecycle lifecycle,
-    @EscalatedClient HttpClient delegate
-  )
-    throws Exception
->>>>>>> 88e9a806
+      IntegrationTestingConfig config,
+      Lifecycle lifecycle,
+      @EscalatedClient HttpClient delegate
+  ) throws Exception
   {
     if (config.getUsername() != null) {
       return new CredentialedHttpClient(new BasicCredentials(config.getUsername(), config.getPassword()), delegate);
