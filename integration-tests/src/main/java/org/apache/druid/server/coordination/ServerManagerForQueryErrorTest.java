--- conflicted
+++ resolved
@@ -144,31 +144,6 @@
       final Closer closer
   )
   {
-<<<<<<< HEAD
-    final QueryContext queryContext = query.context();
-    if (queryContext.getBoolean(QUERY_RETRY_TEST_CONTEXT_KEY, false)) {
-      final int unavailableSegmentIdx = queryContext.getInt(QUERY_RETRY_UNAVAILABLE_SEGMENT_IDX_KEY, -1);
-      final MutableBoolean isIgnoreSegment = new MutableBoolean(false);
-      queryToIgnoredSegments.compute(
-          query.getMostSpecificId(),
-          (queryId, ignoreCounter) -> {
-            if (ignoreCounter == null) {
-              ignoreCounter = 0;
-            }
-
-            if (unavailableSegmentIdx >= 0 && unavailableSegmentIdx == ignoreCounter) {
-              // Fail exactly once when counter matches the configured retry index
-              ignoreCounter++;
-              isIgnoreSegment.setTrue();
-            } else if (ignoreCounter < MAX_NUM_FALSE_MISSING_SEGMENTS_REPORTS) {
-              // Fail up to N times for this query
-              ignoreCounter++;
-              isIgnoreSegment.setTrue();
-            }
-            return ignoreCounter;
-          }
-      );
-=======
     return FunctionalIterable
         .create(acquireAllSegments(timeline, specs, segmentMapFn, closer))
         .transform(
@@ -177,6 +152,7 @@
                    .map(segment -> {
                           final QueryContext queryContext = query.context();
                           if (queryContext.getBoolean(QUERY_RETRY_TEST_CONTEXT_KEY, false)) {
+                            final int unavailableSegmentIdx = queryContext.getInt(QUERY_RETRY_UNAVAILABLE_SEGMENT_IDX_KEY, -1);
                             final MutableBoolean isIgnoreSegment = new MutableBoolean(false);
                             queryToIgnoredSegments.compute(
                                 query.getMostSpecificId(),
@@ -184,14 +160,19 @@
                                   if (ignoreCounter == null) {
                                     ignoreCounter = 0;
                                   }
-                                  if (ignoreCounter < MAX_NUM_FALSE_MISSING_SEGMENTS_REPORTS) {
+
+                                  if (unavailableSegmentIdx >= 0 && unavailableSegmentIdx == ignoreCounter) {
+                                    // Fail exactly once when counter matches the configured retry index
+                                    ignoreCounter++;
+                                    isIgnoreSegment.setTrue();
+                                  } else if (ignoreCounter < MAX_NUM_FALSE_MISSING_SEGMENTS_REPORTS) {
+                                    // Fail up to N times for this query
                                     ignoreCounter++;
                                     isIgnoreSegment.setTrue();
                                   }
                                   return ignoreCounter;
                                 }
                             );
->>>>>>> 454c47a0
 
                             if (isIgnoreSegment.isTrue()) {
                               LOG.info(
