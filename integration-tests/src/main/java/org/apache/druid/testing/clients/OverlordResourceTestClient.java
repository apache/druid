/*
 * Licensed to the Apache Software Foundation (ASF) under one
 * or more contributor license agreements.  See the NOTICE file
 * distributed with this work for additional information
 * regarding copyright ownership.  The ASF licenses this file
 * to you under the Apache License, Version 2.0 (the
 * "License"); you may not use this file except in compliance
 * with the License.  You may obtain a copy of the License at
 *
 *   http://www.apache.org/licenses/LICENSE-2.0
 *
 * Unless required by applicable law or agreed to in writing,
 * software distributed under the License is distributed on an
 * "AS IS" BASIS, WITHOUT WARRANTIES OR CONDITIONS OF ANY
 * KIND, either express or implied.  See the License for the
 * specific language governing permissions and limitations
 * under the License.
 */

package org.apache.druid.testing.clients;

import com.fasterxml.jackson.core.type.TypeReference;
import com.fasterxml.jackson.databind.ObjectMapper;
import com.google.common.base.Predicates;
import com.google.inject.Inject;
import org.apache.druid.client.indexing.TaskStatusResponse;
import org.apache.druid.indexer.TaskState;
import org.apache.druid.indexer.TaskStatusPlus;
import org.apache.druid.indexer.report.IngestionStatsAndErrorsTaskReport;
import org.apache.druid.indexer.report.TaskReport;
import org.apache.druid.indexing.common.TaskLock;
import org.apache.druid.indexing.overlord.http.TaskPayloadResponse;
import org.apache.druid.indexing.overlord.supervisor.SupervisorStateManager;
import org.apache.druid.java.util.common.ISE;
import org.apache.druid.java.util.common.RetryUtils;
import org.apache.druid.java.util.common.StringUtils;
import org.apache.druid.java.util.common.jackson.JacksonUtils;
import org.apache.druid.java.util.common.logger.Logger;
import org.apache.druid.java.util.http.client.HttpClient;
import org.apache.druid.java.util.http.client.Request;
import org.apache.druid.java.util.http.client.response.StatusResponseHandler;
import org.apache.druid.java.util.http.client.response.StatusResponseHolder;
import org.apache.druid.metadata.LockFilterPolicy;
import org.apache.druid.segment.incremental.RowIngestionMetersTotals;
import org.apache.druid.testing.IntegrationTestingConfig;
import org.apache.druid.testing.guice.TestClient;
import org.apache.druid.testing.utils.ITRetryUtil;
import org.jboss.netty.handler.codec.http.HttpMethod;
import org.jboss.netty.handler.codec.http.HttpResponseStatus;
import org.joda.time.Interval;

import java.net.URL;
import java.util.ArrayList;
import java.util.List;
import java.util.Map;
import java.util.concurrent.Callable;

public class OverlordResourceTestClient
{
  private static final Logger LOG = new Logger(OverlordResourceTestClient.class);
  private final ObjectMapper jsonMapper;
  private final HttpClient httpClient;
  private final String indexer;

  @Inject
  protected OverlordResourceTestClient(
      ObjectMapper jsonMapper,
      @TestClient HttpClient httpClient,
      IntegrationTestingConfig config
  )
  {
    this.jsonMapper = jsonMapper;
    this.httpClient = httpClient;
    this.indexer = config.getOverlordUrl();
  }

  protected String getIndexerURL()
  {
    return StringUtils.format(
        "%s/druid/indexer/v1/",
        indexer
    );
  }

  public String submitTask(final String task)
  {
    try {
      return RetryUtils.retry(
          () -> {
            StatusResponseHolder response = httpClient.go(
                new Request(HttpMethod.POST, new URL(getIndexerURL() + "task"))
                    .setContent(
                        "application/json",
                        StringUtils.toUtf8(task)
                    ),
                StatusResponseHandler.getInstance()
            ).get();
            if (!response.getStatus().equals(HttpResponseStatus.OK)) {
              throw new ISE(
                  "Error while submitting task to indexer response [%s %s]",
                  response.getStatus(),
                  response.getContent()
              );
            }
            Map<String, String> responseData = jsonMapper.readValue(
                response.getContent(), JacksonUtils.TYPE_REFERENCE_MAP_STRING_STRING
            );
            String taskID = responseData.get("task");
            LOG.debug("Submitted task with TaskID[%s]", taskID);
            return taskID;
          },
          Predicates.alwaysTrue(),
          5
      );
    }
    catch (Exception e) {
      throw new RuntimeException(e);
    }
  }

  public StatusResponseHolder submitTaskAndReturnStatusWithAuth(
      final String task,
      final String username,
      final String password
  ) throws Exception
  {
    return httpClient.go(
        new Request(HttpMethod.POST, new URL(getIndexerURL() + "task"))
            .setContent(
                "application/json",
                StringUtils.toUtf8(task)
            ).setBasicAuthentication(username, password),
        StatusResponseHandler.getInstance()
    ).get();
  }

  public TaskStatusPlus getTaskStatus(String taskID)
  {
    try {
      StatusResponseHolder response = makeRequest(
          HttpMethod.GET,
          StringUtils.format(
              "%stask/%s/status",
              getIndexerURL(),
              StringUtils.urlEncode(taskID)
          )
      );
      LOG.debug("Index status response" + response.getContent());
      TaskStatusResponse taskStatusResponse = jsonMapper.readValue(
          response.getContent(),
          new TypeReference<TaskStatusResponse>()
          {
          }
      );
      return taskStatusResponse.getStatus();
    }
    catch (ISE e) {
      throw e;
    }
    catch (Exception e) {
      throw new RuntimeException(e);
    }
  }

  public StatusResponseHolder handoffTaskGroupEarly(
      String dataSource,
      String taskGroups
  )
  {
    try {
      LOG.info("handing off %s %s", dataSource, taskGroups);
      StatusResponseHolder response = httpClient.go(
          new Request(HttpMethod.POST, new URL(StringUtils.format(
              "%ssupervisor/%s/taskGroups/handoff",
              getIndexerURL(),
              StringUtils.urlEncode(dataSource)
          ))).setContent(
                  "application/json",
                  StringUtils.toUtf8(taskGroups)
              ),
          StatusResponseHandler.getInstance()
      ).get();
      LOG.info("Handoff early response code " + response.getStatus().getCode());
      LOG.info("Handoff early response " + response.getContent());
      return response;
    }
    catch (ISE e) {
      throw e;
    }
    catch (Exception e) {
      throw new RuntimeException(e);
    }
  }

  public List<TaskResponseObject> getAllTasks()
  {
    return getTasks("tasks");
  }

  public List<TaskResponseObject> getRunningTasks()
  {
    return getTasks("runningTasks");
  }

  public List<TaskResponseObject> getWaitingTasks()
  {
    return getTasks("waitingTasks");
  }

  public List<TaskResponseObject> getPendingTasks()
  {
    return getTasks("pendingTasks");
  }

  public List<TaskResponseObject> getCompleteTasksForDataSource(final String dataSource)
  {
    return getTasks(StringUtils.format("tasks?state=complete&datasource=%s", StringUtils.urlEncode(dataSource)));
  }

  public List<TaskResponseObject> getUncompletedTasksForDataSource(final String dataSource)
  {
    List<TaskResponseObject> uncompletedTasks = new ArrayList<>();
    uncompletedTasks.addAll(getTasks(StringUtils.format("tasks?state=pending&datasource=%s", StringUtils.urlEncode(dataSource))));
    uncompletedTasks.addAll(getTasks(StringUtils.format("tasks?state=running&datasource=%s", StringUtils.urlEncode(dataSource))));
    uncompletedTasks.addAll(getTasks(StringUtils.format("tasks?state=waiting&datasource=%s", StringUtils.urlEncode(dataSource))));
    return uncompletedTasks;
  }

  private List<TaskResponseObject> getTasks(String identifier)
  {
    try {
      StatusResponseHolder response = makeRequest(
          HttpMethod.GET,
          StringUtils.format("%s%s", getIndexerURL(), identifier)
      );
      if (LOG.isDebugEnabled()) {
        LOG.debug("Tasks %s response %s", identifier, response.getContent());
      }
      return jsonMapper.readValue(
          response.getContent(), new TypeReference<List<TaskResponseObject>>()
          {
          }
      );
    }
    catch (Exception e) {
      throw new RuntimeException(e);
    }
  }

  public TaskPayloadResponse getTaskPayload(String taskId)
  {
    try {
      StatusResponseHolder response = makeRequest(
          HttpMethod.GET,
          StringUtils.format("%stask/%s", getIndexerURL(), StringUtils.urlEncode(taskId))
      );
      if (LOG.isDebugEnabled()) {
        LOG.debug("Task %s response %s", taskId, response.getContent());
      }
      return jsonMapper.readValue(
          response.getContent(), new TypeReference<TaskPayloadResponse>()
          {
          }
      );
    }
    catch (ISE e) {
      throw e;
    }
    catch (Exception e) {
      throw new RuntimeException(e);
    }
  }

  public String getTaskLog(String taskId)
  {
    return getTaskLog(taskId, -88000);
  }

  public String getTaskLog(String taskId, long offsetValue)
  {
    try {
      StatusResponseHolder response = makeRequest(
          HttpMethod.GET,
          StringUtils.format("%s%s", getIndexerURL(), StringUtils.format("task/%s/log?offset=%s", StringUtils.urlEncode(taskId), offsetValue))
      );
      return response.getContent();
    }
    catch (ISE e) {
      throw e;
    }
    catch (Exception e) {
      throw new RuntimeException(e);
    }
  }

  public String getTaskErrorMessage(String taskId)
  {
    return ((IngestionStatsAndErrorsTaskReport) getTaskReport(taskId).get(IngestionStatsAndErrorsTaskReport.REPORT_KEY))
        .getPayload().getErrorMsg();
  }

  public RowIngestionMetersTotals getTaskStats(String taskId)
  {
    try {
      Object buildSegment = ((IngestionStatsAndErrorsTaskReport) getTaskReport(taskId).get(
          IngestionStatsAndErrorsTaskReport.REPORT_KEY))
          .getPayload().getRowStats().get("buildSegments");
      return jsonMapper.convertValue(buildSegment, RowIngestionMetersTotals.class);
    }
    catch (Exception e) {
      throw new RuntimeException(e);
    }
  }

  public TaskReport.ReportMap getTaskReport(String taskId)
  {
    try {
      StatusResponseHolder response = makeRequest(
          HttpMethod.GET,
          StringUtils.format(
              "%s%s",
              getIndexerURL(),
              StringUtils.format("task/%s/reports", StringUtils.urlEncode(taskId))
          )
      );
      return jsonMapper.readValue(
          response.getContent(),
          TaskReport.ReportMap.class
      );
    }
    catch (ISE e) {
      throw e;
    }
    catch (Exception e) {
      throw new RuntimeException(e);
    }
  }

<<<<<<< HEAD
  public List<TaskLock> getLocksForDatasource(final String datasource)
  {
    try {
      StatusResponseHolder response = httpClient.go(
          new Request(
              HttpMethod.GET,
              new URL(getIndexerURL() + "datasourceLocks/" + StringUtils.urlEncode(datasource))
          ),
          StatusResponseHandler.getInstance()
      ).get();
      return jsonMapper.readValue(
          response.getContent(),
          new TypeReference<List<TaskLock>>()
          {
          }
      );
    }
    catch (Exception e) {
      throw new RuntimeException(e);
    }
  }

  public Map<String, List<Interval>> getLockedIntervalsV2(final List<LockFilterPolicy> lockFilterPolicies)
  {
    try {
      String jsonBody = jsonMapper.writeValueAsString(lockFilterPolicies);

      StatusResponseHolder response = httpClient.go(
          new Request(HttpMethod.POST, new URL(getIndexerURL() + "lockedIntervals/v2"))
              .setContent(
                  "application/json",
                  StringUtils.toUtf8(jsonBody)
              ),
          StatusResponseHandler.getInstance()
      ).get();
      return jsonMapper.readValue(
          response.getContent(),
          new TypeReference<Map<String, List<Interval>>>()
          {
          }
      );
    }
    catch (Exception e) {
      throw new RuntimeException(e);
    }
  }

  public Map<String, List<Interval>> getLockedIntervals(Map<String, Integer> minTaskPriority)
=======
  public Map<String, List<Interval>> getLockedIntervals(List<LockFilterPolicy> lockFilterPolicies)
>>>>>>> 92a40d81
  {
    try {
      String jsonBody = jsonMapper.writeValueAsString(lockFilterPolicies);

      StatusResponseHolder response = httpClient.go(
          new Request(HttpMethod.POST, new URL(getIndexerURL() + "lockedIntervals/v2"))
              .setContent(
                  "application/json",
                  StringUtils.toUtf8(jsonBody)
              ),
          StatusResponseHandler.getInstance()
      ).get();
      return jsonMapper.readValue(
          response.getContent(),
          new TypeReference<Map<String, List<Interval>>>()
          {
          }
      );
    }
    catch (Exception e) {
      throw new RuntimeException(e);
    }
  }

  public void waitUntilTaskCompletes(final String taskID)
  {
    waitUntilTaskCompletes(taskID, ITRetryUtil.DEFAULT_RETRY_SLEEP, ITRetryUtil.DEFAULT_RETRY_COUNT);
  }

  public void waitUntilTaskCompletes(final String taskID, final long millisEach, final int numTimes)
  {
    ITRetryUtil.retryUntil(
        new Callable<Boolean>()
        {
          @Override
          public Boolean call()
          {
            TaskState status = getTaskStatus(taskID).getStatusCode();
            if (status == TaskState.FAILED) {
              LOG.error("Task failed: %s", taskID);
              LOG.error("Message: %s", getTaskErrorMessage(taskID));
              throw new ISE("Indexer task FAILED");
            }
            return status == TaskState.SUCCESS;
          }
        },
        true,
        millisEach,
        numTimes,
        taskID
    );
  }

  public void waitUntilTaskFails(final String taskID)
  {
    waitUntilTaskFails(taskID, 10000, 60);
  }


  public void waitUntilTaskFails(final String taskID, final long millisEach, final int numTimes)
  {
    ITRetryUtil.retryUntil(
        new Callable<Boolean>()
        {
          @Override
          public Boolean call()
          {
            TaskState status = getTaskStatus(taskID).getStatusCode();
            if (status == TaskState.SUCCESS) {
              throw new ISE("Indexer task SUCCEED");
            }
            return status == TaskState.FAILED;
          }
        },
        true,
        millisEach,
        numTimes,
        taskID
    );
  }

  public String submitSupervisor(String spec)
  {
    try {
      StatusResponseHolder response = httpClient.go(
          new Request(HttpMethod.POST, new URL(getIndexerURL() + "supervisor"))
              .setContent(
                  "application/json",
                  StringUtils.toUtf8(spec)
              ),
          StatusResponseHandler.getInstance()
      ).get();
      if (!response.getStatus().equals(HttpResponseStatus.OK)) {
        throw new ISE(
            "Error while submitting supervisor to overlord, response [%s: %s]",
            response.getStatus(),
            response.getContent()
        );
      }
      Map<String, String> responseData = jsonMapper.readValue(
          response.getContent(), JacksonUtils.TYPE_REFERENCE_MAP_STRING_STRING
      );
      String id = responseData.get("id");
      LOG.debug("Submitted supervisor with id[%s]", id);
      return id;
    }
    catch (Exception e) {
      throw new RuntimeException(e);
    }
  }

  public void shutdownSupervisor(String id)
  {
    try {
      StatusResponseHolder response = httpClient.go(
          new Request(
              HttpMethod.POST,
              new URL(StringUtils.format(
                  "%ssupervisor/%s/shutdown",
                  getIndexerURL(),
                  StringUtils.urlEncode(id)
              ))
          ),
          StatusResponseHandler.getInstance()
      ).get();
      if (!response.getStatus().equals(HttpResponseStatus.OK)) {
        throw new ISE(
            "Error while shutting down supervisor, response [%s %s]",
            response.getStatus(),
            response.getContent()
        );
      }
      LOG.debug("Shutdown supervisor with id[%s]", id);
    }
    catch (ISE e) {
      throw e;
    }
    catch (Exception e) {
      throw new RuntimeException(e);
    }
  }

  public void terminateSupervisor(String id)
  {
    try {
      StatusResponseHolder response = httpClient.go(
          new Request(
              HttpMethod.POST,
              new URL(StringUtils.format(
                  "%ssupervisor/%s/terminate",
                  getIndexerURL(),
                  StringUtils.urlEncode(id)
              ))
          ),
          StatusResponseHandler.getInstance()
      ).get();
      if (!response.getStatus().equals(HttpResponseStatus.OK)) {
        throw new ISE(
            "Error while terminating supervisor, response [%s %s]",
            response.getStatus(),
            response.getContent()
        );
      }
      LOG.debug("Terminate supervisor with id[%s]", id);
    }
    catch (ISE e) {
      throw e;
    }
    catch (Exception e) {
      throw new RuntimeException(e);
    }
  }

  public void shutdownTask(String id)
  {
    try {
      StatusResponseHolder response = httpClient.go(
          new Request(
              HttpMethod.POST,
              new URL(StringUtils.format(
                  "%stask/%s/shutdown",
                      getIndexerURL(),
                  StringUtils.urlEncode(id)
              ))
          ),
          StatusResponseHandler.getInstance()
      ).get();
      if (!response.getStatus().equals(HttpResponseStatus.OK)) {
        throw new ISE(
            "Error while shutdown task, response [%s %s]",
            response.getStatus(),
            response.getContent()
        );
      }
      LOG.debug("Shutdown task with id[%s]", id);
    }
    catch (ISE e) {
      throw e;
    }
    catch (Exception e) {
      throw new RuntimeException(e);
    }
  }

  public SupervisorStateManager.BasicState getSupervisorStatus(String id)
  {
    try {
      StatusResponseHolder response = httpClient.go(
          new Request(
              HttpMethod.GET,
              new URL(StringUtils.format(
                  "%ssupervisor/%s/status",
                  getIndexerURL(),
                  StringUtils.urlEncode(id)
              ))
          ),
          StatusResponseHandler.getInstance()
      ).get();
      if (!response.getStatus().equals(HttpResponseStatus.OK)) {
        throw new ISE(
            "Error while getting supervisor status, response [%s %s]",
            response.getStatus(),
            response.getContent()
        );
      }
      Map<String, Object> responseData = jsonMapper.readValue(
          response.getContent(), JacksonUtils.TYPE_REFERENCE_MAP_STRING_OBJECT
      );

      Map<String, Object> payload = jsonMapper.convertValue(
          responseData.get("payload"),
          JacksonUtils.TYPE_REFERENCE_MAP_STRING_OBJECT
      );
      String state = (String) payload.get("state");
      LOG.debug("Supervisor id[%s] has state [%s]", id, state);
      return SupervisorStateManager.BasicState.valueOf(state);
    }
    catch (ISE e) {
      throw e;
    }
    catch (Exception e) {
      throw new RuntimeException(e);
    }
  }

  public void suspendSupervisor(String id)
  {
    try {
      StatusResponseHolder response = httpClient.go(
          new Request(
              HttpMethod.POST,
              new URL(StringUtils.format(
                  "%ssupervisor/%s/suspend",
                  getIndexerURL(),
                  StringUtils.urlEncode(id)
              ))
          ),
          StatusResponseHandler.getInstance()
      ).get();
      if (!response.getStatus().equals(HttpResponseStatus.OK)) {
        throw new ISE(
            "Error while suspending supervisor, response [%s %s]",
            response.getStatus(),
            response.getContent()
        );
      }
      LOG.debug("Suspended supervisor with id[%s]", id);
    }
    catch (ISE e) {
      throw e;
    }
    catch (Exception e) {
      throw new RuntimeException(e);
    }
  }

  public void statsSupervisor(String id)
  {
    try {
      StatusResponseHolder response = httpClient.go(
          new Request(
              HttpMethod.GET,
              new URL(StringUtils.format(
                  "%ssupervisor/%s/stats",
                  getIndexerURL(),
                  StringUtils.urlEncode(id)
              ))
          ),
          StatusResponseHandler.getInstance()
      ).get();
      if (!response.getStatus().equals(HttpResponseStatus.OK)) {
        throw new ISE(
            "Error while stats supervisor, response [%s %s]",
            response.getStatus(),
            response.getContent()
        );
      }
      LOG.debug("stats supervisor with id[%s]", id);
    }
    catch (ISE e) {
      throw e;
    }
    catch (Exception e) {
      throw new RuntimeException(e);
    }
  }

  public void getSupervisorHealth(String id)
  {
    try {
      StatusResponseHolder response = httpClient.go(
          new Request(
              HttpMethod.GET,
              new URL(StringUtils.format(
                  "%ssupervisor/%s/health",
                  getIndexerURL(),
                  StringUtils.urlEncode(id)
              ))
          ),
          StatusResponseHandler.getInstance()
      ).get();
      if (!response.getStatus().equals(HttpResponseStatus.OK)) {
        throw new ISE(
            "Error while get supervisor health, response [%s %s]",
            response.getStatus(),
            response.getContent()
        );
      }
      LOG.debug("get supervisor health with id[%s]", id);
    }
    catch (ISE e) {
      throw e;
    }
    catch (Exception e) {
      throw new RuntimeException(e);
    }
  }

  public void resumeSupervisor(String id)
  {
    try {
      StatusResponseHolder response = httpClient.go(
          new Request(
              HttpMethod.POST,
              new URL(StringUtils.format(
                  "%ssupervisor/%s/resume",
                  getIndexerURL(),
                  StringUtils.urlEncode(id)
              ))
          ),
          StatusResponseHandler.getInstance()
      ).get();
      if (!response.getStatus().equals(HttpResponseStatus.OK)) {
        throw new ISE(
            "Error while resuming supervisor, response [%s %s]",
            response.getStatus(),
            response.getContent()
        );
      }
      LOG.debug("Resumed supervisor with id[%s]", id);
    }
    catch (ISE e) {
      throw e;
    }
    catch (Exception e) {
      throw new RuntimeException(e);
    }
  }

  public void resetSupervisor(String id)
  {
    try {
      StatusResponseHolder response = httpClient.go(
          new Request(
              HttpMethod.POST,
              new URL(StringUtils.format(
                  "%ssupervisor/%s/reset",
                  getIndexerURL(),
                  StringUtils.urlEncode(id)
              ))
          ),
          StatusResponseHandler.getInstance()
      ).get();
      if (!response.getStatus().equals(HttpResponseStatus.OK)) {
        throw new ISE(
            "Error while resetting supervisor, response [%s %s]",
            response.getStatus(),
            response.getContent()
        );
      }
      LOG.debug("Reset supervisor with id[%s]", id);
    }
    catch (ISE e) {
      throw e;
    }
    catch (Exception e) {
      throw new RuntimeException(e);
    }
  }

  public List<Object> getSupervisorHistory(String id)
  {
    try {
      StatusResponseHolder response = httpClient.go(
          new Request(
              HttpMethod.GET,
              new URL(StringUtils.format(
                  "%ssupervisor/%s/history",
                  getIndexerURL(),
                  StringUtils.urlEncode(id)
              ))
          ),
          StatusResponseHandler.getInstance()
      ).get();
      if (!response.getStatus().equals(HttpResponseStatus.OK)) {
        throw new ISE(
            "Error while getting supervisor status, response [%s %s]",
            response.getStatus(),
            response.getContent()
        );
      }
      List<Object> responseData = jsonMapper.readValue(
          response.getContent(), new TypeReference<List<Object>>()
          {
          }
      );
      return responseData;
    }
    catch (ISE e) {
      throw e;
    }
    catch (Exception e) {
      throw new RuntimeException(e);
    }
  }

  protected StatusResponseHolder makeRequest(HttpMethod method, String url)
  {
    try {
      StatusResponseHolder response = this.httpClient
          .go(new Request(method, new URL(url)), StatusResponseHandler.getInstance()).get();
      if (!response.getStatus().equals(HttpResponseStatus.OK)) {
        throw new ISE("Error while making request to indexer [%s %s]", response.getStatus(), response.getContent());
      }
      return response;
    }
    catch (ISE e) {
      LOG.error("Exception while sending request: %s", e.getMessage());
      throw e;
    }
    catch (Exception e) {
      LOG.error(e, "Exception while sending request");
      throw new RuntimeException(e);
    }
  }

}<|MERGE_RESOLUTION|>--- conflicted
+++ resolved
@@ -336,7 +336,6 @@
     }
   }
 
-<<<<<<< HEAD
   public List<TaskLock> getLocksForDatasource(final String datasource)
   {
     try {
@@ -384,10 +383,7 @@
     }
   }
 
-  public Map<String, List<Interval>> getLockedIntervals(Map<String, Integer> minTaskPriority)
-=======
   public Map<String, List<Interval>> getLockedIntervals(List<LockFilterPolicy> lockFilterPolicies)
->>>>>>> 92a40d81
   {
     try {
       String jsonBody = jsonMapper.writeValueAsString(lockFilterPolicies);
