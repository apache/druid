/*
 * Licensed to the Apache Software Foundation (ASF) under one
 * or more contributor license agreements.  See the NOTICE file
 * distributed with this work for additional information
 * regarding copyright ownership.  The ASF licenses this file
 * to you under the Apache License, Version 2.0 (the
 * "License"); you may not use this file except in compliance
 * with the License.  You may obtain a copy of the License at
 *
 *   http://www.apache.org/licenses/LICENSE-2.0
 *
 * Unless required by applicable law or agreed to in writing,
 * software distributed under the License is distributed on an
 * "AS IS" BASIS, WITHOUT WARRANTIES OR CONDITIONS OF ANY
 * KIND, either express or implied.  See the License for the
 * specific language governing permissions and limitations
 * under the License.
 */

package org.apache.druid.tests.security;

import com.fasterxml.jackson.core.type.TypeReference;
import com.fasterxml.jackson.databind.ObjectMapper;
import com.google.common.collect.ImmutableList;
import com.google.common.collect.ImmutableMap;
import com.google.common.collect.Lists;
import com.google.inject.Inject;
import org.apache.calcite.avatica.AvaticaSqlException;
import org.apache.druid.guice.annotations.Client;
import org.apache.druid.java.util.common.StringUtils;
import org.apache.druid.java.util.common.jackson.JacksonUtils;
import org.apache.druid.java.util.common.logger.Logger;
import org.apache.druid.java.util.http.client.CredentialedHttpClient;
import org.apache.druid.java.util.http.client.HttpClient;
import org.apache.druid.java.util.http.client.auth.BasicCredentials;
import org.apache.druid.java.util.http.client.response.StatusResponseHolder;
import org.apache.druid.security.basic.authentication.entity.BasicAuthenticatorCredentialUpdate;
import org.apache.druid.server.security.Action;
import org.apache.druid.server.security.Resource;
import org.apache.druid.server.security.ResourceAction;
import org.apache.druid.server.security.ResourceType;
import org.apache.druid.sql.avatica.DruidAvaticaHandler;
import org.apache.druid.testing.IntegrationTestingConfig;
import org.apache.druid.testing.clients.CoordinatorResourceTestClient;
import org.apache.druid.testing.guice.DruidTestModuleFactory;
import org.apache.druid.testing.utils.HttpUtil;
import org.apache.druid.testing.utils.ITRetryUtil;
import org.apache.druid.testing.utils.TestQueryHelper;
import org.apache.druid.tests.TestNGGroup;
import org.jboss.netty.handler.codec.http.HttpMethod;
import org.jboss.netty.handler.codec.http.HttpResponseStatus;
import org.testng.Assert;
import org.testng.annotations.BeforeMethod;
import org.testng.annotations.Guice;
import org.testng.annotations.Test;

import javax.servlet.http.HttpServletResponse;
import java.nio.charset.StandardCharsets;
import java.sql.Connection;
import java.sql.DriverManager;
import java.sql.ResultSet;
import java.sql.Statement;
import java.util.Collections;
import java.util.HashMap;
import java.util.List;
import java.util.Map;
import java.util.Properties;
import java.util.stream.Collectors;

@Test(groups = TestNGGroup.SECURITY)
@Guice(moduleFactory = DruidTestModuleFactory.class)
public class ITBasicAuthConfigurationTest
{
  private static final Logger LOG = new Logger(ITBasicAuthConfigurationTest.class);

  private static final TypeReference<List<Map<String, Object>>> SYS_SCHEMA_RESULTS_TYPE_REFERENCE =
      new TypeReference<List<Map<String, Object>>>()
      {
      };

  private static final String SYSTEM_SCHEMA_SEGMENTS_RESULTS_RESOURCE =
      "/results/auth_test_sys_schema_segments.json";
  private static final String SYSTEM_SCHEMA_SERVER_SEGMENTS_RESULTS_RESOURCE =
      "/results/auth_test_sys_schema_server_segments.json";
  private static final String SYSTEM_SCHEMA_SERVERS_RESULTS_RESOURCE =
      "/results/auth_test_sys_schema_servers.json";
  private static final String SYSTEM_SCHEMA_TASKS_RESULTS_RESOURCE =
      "/results/auth_test_sys_schema_tasks.json";

  private static final String SYS_SCHEMA_SEGMENTS_QUERY =
      "SELECT * FROM sys.segments WHERE datasource IN ('auth_test')";

  private static final String SYS_SCHEMA_SERVERS_QUERY =
      "SELECT * FROM sys.servers WHERE tier IS NOT NULL";

  private static final String SYS_SCHEMA_SERVER_SEGMENTS_QUERY =
      "SELECT * FROM sys.server_segments WHERE segment_id LIKE 'auth_test%'";

  private static final String SYS_SCHEMA_TASKS_QUERY =
      "SELECT * FROM sys.tasks WHERE datasource IN ('auth_test')";

  @Inject
  IntegrationTestingConfig config;

  @Inject
  ObjectMapper jsonMapper;

  @Inject
  @Client
  HttpClient httpClient;

  @Inject
  private CoordinatorResourceTestClient coordinatorClient;

  @BeforeMethod
  public void before()
  {
    // ensure that auth_test segments are loaded completely, we use them for testing system schema tables
    ITRetryUtil.retryUntilTrue(
        () -> coordinatorClient.areSegmentsLoaded("auth_test"), "auth_test segment load"
    );
  }

  @Test
  public void testSystemSchemaAccess() throws Exception
  {
    HttpClient adminClient = new CredentialedHttpClient(
        new BasicCredentials("admin", "priest"),
        httpClient
    );

    // check that admin access works on all nodes
    checkNodeAccess(adminClient);

    // create a new user+role that can only read 'auth_test'
    List<ResourceAction> readDatasourceOnlyPermissions = Collections.singletonList(
        new ResourceAction(
            new Resource("auth_test", ResourceType.DATASOURCE),
            Action.READ
        )
    );
    createUserAndRoleWithPermissions(
        adminClient,
        "datasourceOnlyUser",
        "helloworld",
        "datasourceOnlyRole",
        readDatasourceOnlyPermissions
    );
    HttpClient datasourceOnlyUserClient = new CredentialedHttpClient(
        new BasicCredentials("datasourceOnlyUser", "helloworld"),
        httpClient
    );

    // create a new user+role that can only read 'auth_test' + STATE read access
    List<ResourceAction> readDatasourceWithStatePermissions = ImmutableList.of(
        new ResourceAction(
            new Resource("auth_test", ResourceType.DATASOURCE),
            Action.READ
        ),
        new ResourceAction(
            new Resource(".*", ResourceType.STATE),
            Action.READ
        )
    );
    createUserAndRoleWithPermissions(
        adminClient,
        "datasourceWithStateUser",
        "helloworld",
        "datasourceWithStateRole",
        readDatasourceWithStatePermissions
    );
    HttpClient datasourceWithStateUserClient = new CredentialedHttpClient(
        new BasicCredentials("datasourceWithStateUser", "helloworld"),
        httpClient
    );

    // create a new user+role with only STATE read access
    List<ResourceAction> stateOnlyPermissions = ImmutableList.of(
        new ResourceAction(
            new Resource(".*", ResourceType.STATE),
            Action.READ
        )
    );
    createUserAndRoleWithPermissions(
        adminClient,
        "stateOnlyUser",
        "helloworld",
        "stateOnlyRole",
        stateOnlyPermissions
    );
    HttpClient stateOnlyUserClient = new CredentialedHttpClient(
        new BasicCredentials("stateOnlyUser", "helloworld"),
        httpClient
    );

    // check that we can access a datasource-permission restricted resource on the broker
    HttpUtil.makeRequest(
        datasourceOnlyUserClient,
        HttpMethod.GET,
        config.getBrokerUrl() + "/druid/v2/datasources/auth_test",
        null
    );

    // check that we can access a state-permission restricted resource on the broker
    HttpUtil.makeRequest(
        datasourceWithStateUserClient,
        HttpMethod.GET,
        config.getBrokerUrl() + "/status",
        null
    );
    HttpUtil.makeRequest(stateOnlyUserClient, HttpMethod.GET, config.getBrokerUrl() + "/status", null);

    // initial setup is done now, run the system schema response content tests
    final List<Map<String, Object>> adminSegments = jsonMapper.readValue(
        TestQueryHelper.class.getResourceAsStream(SYSTEM_SCHEMA_SEGMENTS_RESULTS_RESOURCE),
        SYS_SCHEMA_RESULTS_TYPE_REFERENCE
    );

    final List<Map<String, Object>> adminServerSegments = jsonMapper.readValue(
        TestQueryHelper.class.getResourceAsStream(SYSTEM_SCHEMA_SERVER_SEGMENTS_RESULTS_RESOURCE),
        SYS_SCHEMA_RESULTS_TYPE_REFERENCE
    );

    final List<Map<String, Object>> adminServers = getServersWithoutCurrentSize(
        jsonMapper.readValue(
            TestQueryHelper.class.getResourceAsStream(SYSTEM_SCHEMA_SERVERS_RESULTS_RESOURCE),
            SYS_SCHEMA_RESULTS_TYPE_REFERENCE
        )
    );

    final List<Map<String, Object>> adminTasks = jsonMapper.readValue(
        TestQueryHelper.class.getResourceAsStream(SYSTEM_SCHEMA_TASKS_RESULTS_RESOURCE),
        SYS_SCHEMA_RESULTS_TYPE_REFERENCE
    );

    // as admin
    LOG.info("Checking sys.segments query as admin...");
    verifySystemSchemaQuery(
        adminClient,
        SYS_SCHEMA_SEGMENTS_QUERY,
        adminSegments
    );

    LOG.info("Checking sys.servers query as admin...");
    verifySystemSchemaServerQuery(
        adminClient,
        SYS_SCHEMA_SERVERS_QUERY,
        getServersWithoutCurrentSize(adminServers)
    );

    LOG.info("Checking sys.server_segments query as admin...");
    verifySystemSchemaQuery(
        adminClient,
        SYS_SCHEMA_SERVER_SEGMENTS_QUERY,
        adminServerSegments
    );

    LOG.info("Checking sys.tasks query as admin...");
    verifySystemSchemaQuery(
        adminClient,
        SYS_SCHEMA_TASKS_QUERY,
        adminTasks
    );

    // as user that can only read auth_test
    LOG.info("Checking sys.segments query as datasourceOnlyUser...");
    verifySystemSchemaQuery(
        datasourceOnlyUserClient,
        SYS_SCHEMA_SEGMENTS_QUERY,
        adminSegments.stream()
                     .filter((segmentEntry) -> "auth_test".equals(segmentEntry.get("datasource")))
                     .collect(Collectors.toList())
    );

    LOG.info("Checking sys.servers query as datasourceOnlyUser...");
    verifySystemSchemaQueryFailure(
        datasourceOnlyUserClient,
        SYS_SCHEMA_SERVERS_QUERY,
        HttpResponseStatus.FORBIDDEN,
        "{\"Access-Check-Result\":\"Insufficient permission to view servers : Allowed:false, Message:\"}"
    );

    LOG.info("Checking sys.server_segments query as datasourceOnlyUser...");
    verifySystemSchemaQueryFailure(
        datasourceOnlyUserClient,
        SYS_SCHEMA_SERVER_SEGMENTS_QUERY,
        HttpResponseStatus.FORBIDDEN,
        "{\"Access-Check-Result\":\"Insufficient permission to view servers : Allowed:false, Message:\"}"
    );

    LOG.info("Checking sys.tasks query as datasourceOnlyUser...");
    verifySystemSchemaQuery(
        datasourceOnlyUserClient,
        SYS_SCHEMA_TASKS_QUERY,
        adminTasks.stream()
                  .filter((taskEntry) -> "auth_test".equals(taskEntry.get("datasource")))
                  .collect(Collectors.toList())
    );

    // as user that can read auth_test and STATE
    LOG.info("Checking sys.segments query as datasourceWithStateUser...");
    verifySystemSchemaQuery(
        datasourceWithStateUserClient,
        SYS_SCHEMA_SEGMENTS_QUERY,
        adminSegments.stream()
                     .filter((segmentEntry) -> "auth_test".equals(segmentEntry.get("datasource")))
                     .collect(Collectors.toList())
    );

    LOG.info("Checking sys.servers query as datasourceWithStateUser...");
    verifySystemSchemaServerQuery(
        datasourceWithStateUserClient,
        SYS_SCHEMA_SERVERS_QUERY,
        adminServers
    );

    LOG.info("Checking sys.server_segments query as datasourceWithStateUser...");
    verifySystemSchemaQuery(
        datasourceWithStateUserClient,
        SYS_SCHEMA_SERVER_SEGMENTS_QUERY,
        adminServerSegments.stream()
                           .filter((serverSegmentEntry) -> ((String) serverSegmentEntry.get("segment_id")).contains(
                               "auth_test"))
                           .collect(Collectors.toList())
    );

    LOG.info("Checking sys.tasks query as datasourceWithStateUser...");
    verifySystemSchemaQuery(
        datasourceWithStateUserClient,
        SYS_SCHEMA_TASKS_QUERY,
        adminTasks.stream()
                  .filter((taskEntry) -> "auth_test".equals(taskEntry.get("datasource")))
                  .collect(Collectors.toList())
    );

    // as user that can only read STATE
    LOG.info("Checking sys.segments query as stateOnlyUser...");
    verifySystemSchemaQuery(
        stateOnlyUserClient,
        SYS_SCHEMA_SEGMENTS_QUERY,
        Collections.emptyList()
    );

    LOG.info("Checking sys.servers query as stateOnlyUser...");
    verifySystemSchemaServerQuery(
        stateOnlyUserClient,
        SYS_SCHEMA_SERVERS_QUERY,
        adminServers
    );

    LOG.info("Checking sys.server_segments query as stateOnlyUser...");
    verifySystemSchemaQuery(
        stateOnlyUserClient,
        SYS_SCHEMA_SERVER_SEGMENTS_QUERY,
        Collections.emptyList()
    );

    LOG.info("Checking sys.tasks query as stateOnlyUser...");
    verifySystemSchemaQuery(
        stateOnlyUserClient,
        SYS_SCHEMA_TASKS_QUERY,
        Collections.emptyList()
    );
  }

  @Test
  public void testAuthConfiguration() throws Exception
  {
    HttpClient adminClient = new CredentialedHttpClient(
        new BasicCredentials("admin", "priest"),
        httpClient
    );

    HttpClient internalSystemClient = new CredentialedHttpClient(
        new BasicCredentials("druid_system", "warlock"),
        httpClient
    );

    HttpClient newUserClient = new CredentialedHttpClient(
        new BasicCredentials("druid", "helloworld"),
        httpClient
    );

    final HttpClient unsecuredClient = httpClient;

    // check that we are allowed to access unsecured path without credentials.
    checkUnsecuredCoordinatorLoadQueuePath(unsecuredClient);

    // check that admin works
    checkNodeAccess(adminClient);

    // check that internal user works
    checkNodeAccess(internalSystemClient);

    // create a new user+role that can read /status
    List<ResourceAction> permissions = Collections.singletonList(
        new ResourceAction(
            new Resource(".*", ResourceType.STATE),
            Action.READ
        )
    );
    createUserAndRoleWithPermissions(
        adminClient,
        "druid",
        "helloworld",
        "druidrole",
        permissions
    );

    // check that the new user works
    checkNodeAccess(newUserClient);

    // check loadStatus
    checkLoadStatus(adminClient);

    // create 100 users
    for (int i = 0; i < 100; i++) {
      HttpUtil.makeRequest(
          adminClient,
          HttpMethod.POST,
          config.getCoordinatorUrl() + "/druid-ext/basic-security/authentication/db/basic/users/druid" + i,
          null
      );

      HttpUtil.makeRequest(
          adminClient,
          HttpMethod.POST,
          config.getCoordinatorUrl() + "/druid-ext/basic-security/authorization/db/basic/users/druid" + i,
          null
      );

      LOG.info("Finished creating user druid" + i);
    }

    // setup the last of 100 users and check that it works
    HttpUtil.makeRequest(
        adminClient,
        HttpMethod.POST,
        config.getCoordinatorUrl() + "/druid-ext/basic-security/authentication/db/basic/users/druid99/credentials",
        jsonMapper.writeValueAsBytes(new BasicAuthenticatorCredentialUpdate("helloworld", 5000))
    );

    HttpUtil.makeRequest(
        adminClient,
        HttpMethod.POST,
        config.getCoordinatorUrl() + "/druid-ext/basic-security/authorization/db/basic/users/druid99/roles/druidrole",
        null
    );

    HttpClient newUser99Client = new CredentialedHttpClient(
        new BasicCredentials("druid99", "helloworld"),
        httpClient
    );

    LOG.info("Checking access for user druid99.");
    checkNodeAccess(newUser99Client);

    String brokerUrl = "jdbc:avatica:remote:url=" + config.getBrokerUrl() + DruidAvaticaHandler.AVATICA_PATH;
    String routerUrl = "jdbc:avatica:remote:url=" + config.getRouterUrl() + DruidAvaticaHandler.AVATICA_PATH;

    LOG.info("Checking Avatica query on broker.");
    testAvaticaQuery(brokerUrl);

    LOG.info("Checking Avatica query on router.");
    testAvaticaQuery(routerUrl);

    LOG.info("Testing Avatica query on broker with incorrect credentials.");
    testAvaticaAuthFailure(brokerUrl);

    LOG.info("Testing Avatica query on router with incorrect credentials.");
    testAvaticaAuthFailure(routerUrl);

    LOG.info("Checking OPTIONS requests on services...");
    testOptionsRequests(adminClient);
  }

  @Test
<<<<<<< HEAD
  public void testInvalidAuthNames()
  {
    String invalidName = "invalid\tname";
    HttpClient adminClient = new CredentialedHttpClient(
        new BasicCredentials("admin", "priest"),
        httpClient
    );

    StatusResponseHolder responseHolder = HttpUtil.makeRequest(
        adminClient,
        HttpMethod.POST,
        StringUtils.format(
            "%s/druid-ext/basic-security/authentication/listen/%s",
            config.getCoordinatorUrl(),
            invalidName
        ),
        "SERIALIZED_DATA".getBytes(StandardCharsets.UTF_8)
    );
    Assert.assertEquals(HttpServletResponse.SC_INTERNAL_SERVER_ERROR, responseHolder.getStatus().getCode());

    responseHolder = HttpUtil.makeRequest(
        adminClient,
        HttpMethod.POST,
        StringUtils.format(
            "%s/druid-ext/basic-security/authorization/listen/users/%s",
            config.getCoordinatorUrl(),
            invalidName
        ),
        "SERIALIZED_DATA".getBytes(StandardCharsets.UTF_8)
    );

    Assert.assertEquals(HttpServletResponse.SC_INTERNAL_SERVER_ERROR, responseHolder.getStatus().getCode());
    responseHolder = HttpUtil.makeRequest(
        adminClient,
        HttpMethod.POST,
        StringUtils.format(
            "%s/druid-ext/basic-security/authorization/listen/groupMappings/%s",
            config.getCoordinatorUrl(),
            invalidName
        ),
        "SERIALIZED_DATA".getBytes(StandardCharsets.UTF_8)
    );
    Assert.assertEquals(HttpServletResponse.SC_INTERNAL_SERVER_ERROR, responseHolder.getStatus().getCode());
=======
  public void testMaliciousUser()
  {
    String maliciousUsername = "<script>alert('hello')</script>";
    HttpClient maliciousClient = new CredentialedHttpClient(
        new BasicCredentials(maliciousUsername, "noPass"),
        httpClient
    );
    StatusResponseHolder responseHolder = HttpUtil.makeRequestWithExpectedStatus(
        maliciousClient,
        HttpMethod.GET,
        config.getBrokerUrl() + "/status",
        null,
        HttpResponseStatus.UNAUTHORIZED
    );
    String responseContent = responseHolder.getContent();
    Assert.assertTrue(responseContent.contains("<tr><th>MESSAGE:</th><td>Unauthorized</td></tr>"));
    Assert.assertFalse(responseContent.contains(maliciousUsername));
>>>>>>> 58f2e511
  }

  private void testOptionsRequests(HttpClient httpClient)
  {
    HttpUtil.makeRequest(httpClient, HttpMethod.OPTIONS, config.getCoordinatorUrl() + "/status", null);
    HttpUtil.makeRequest(httpClient, HttpMethod.OPTIONS, config.getIndexerUrl() + "/status", null);
    HttpUtil.makeRequest(httpClient, HttpMethod.OPTIONS, config.getBrokerUrl() + "/status", null);
    HttpUtil.makeRequest(httpClient, HttpMethod.OPTIONS, config.getHistoricalUrl() + "/status", null);
    HttpUtil.makeRequest(httpClient, HttpMethod.OPTIONS, config.getRouterUrl() + "/status", null);
  }

  private void checkUnsecuredCoordinatorLoadQueuePath(HttpClient client)
  {
    HttpUtil.makeRequest(client, HttpMethod.GET, config.getCoordinatorUrl() + "/druid/coordinator/v1/loadqueue", null);
  }

  private void testAvaticaQuery(String url)
  {
    LOG.info("URL: " + url);
    try {
      Properties connectionProperties = new Properties();
      connectionProperties.setProperty("user", "admin");
      connectionProperties.setProperty("password", "priest");
      Connection connection = DriverManager.getConnection(url, connectionProperties);
      Statement statement = connection.createStatement();
      statement.setMaxRows(450);
      String query = "SELECT * FROM INFORMATION_SCHEMA.COLUMNS";
      ResultSet resultSet = statement.executeQuery(query);
      Assert.assertTrue(resultSet.next());
      statement.close();
      connection.close();
    }
    catch (Exception e) {
      throw new RuntimeException(e);
    }
  }

  private void testAvaticaAuthFailure(String url) throws Exception
  {
    LOG.info("URL: " + url);
    try {
      Properties connectionProperties = new Properties();
      connectionProperties.setProperty("user", "admin");
      connectionProperties.setProperty("password", "wrongpassword");
      Connection connection = DriverManager.getConnection(url, connectionProperties);
      Statement statement = connection.createStatement();
      statement.setMaxRows(450);
      String query = "SELECT * FROM INFORMATION_SCHEMA.COLUMNS";
      statement.executeQuery(query);
    }
    catch (AvaticaSqlException ase) {
      Assert.assertEquals(
          ase.getErrorMessage(),
          "Error while executing SQL \"SELECT * FROM INFORMATION_SCHEMA.COLUMNS\": Remote driver error: BasicSecurityAuthenticationException: User metadata store authentication failed."
      );
      return;
    }
    Assert.fail("Test failed, did not get AvaticaSqlException.");
  }


  private void checkNodeAccess(HttpClient httpClient)
  {
    HttpUtil.makeRequest(httpClient, HttpMethod.GET, config.getCoordinatorUrl() + "/status", null);
    HttpUtil.makeRequest(httpClient, HttpMethod.GET, config.getIndexerUrl() + "/status", null);
    HttpUtil.makeRequest(httpClient, HttpMethod.GET, config.getBrokerUrl() + "/status", null);
    HttpUtil.makeRequest(httpClient, HttpMethod.GET, config.getHistoricalUrl() + "/status", null);
    HttpUtil.makeRequest(httpClient, HttpMethod.GET, config.getRouterUrl() + "/status", null);
  }

  private void checkLoadStatus(HttpClient httpClient) throws Exception
  {
    checkLoadStatusSingle(httpClient, config.getCoordinatorUrl());
    checkLoadStatusSingle(httpClient, config.getIndexerUrl());
    checkLoadStatusSingle(httpClient, config.getBrokerUrl());
    checkLoadStatusSingle(httpClient, config.getHistoricalUrl());
    checkLoadStatusSingle(httpClient, config.getRouterUrl());
  }

  private void checkLoadStatusSingle(HttpClient httpClient, String baseUrl) throws Exception
  {
    StatusResponseHolder holder = HttpUtil.makeRequest(
        httpClient,
        HttpMethod.GET,
        baseUrl + "/druid-ext/basic-security/authentication/loadStatus",
        null
    );
    String content = holder.getContent();
    Map<String, Boolean> loadStatus = jsonMapper.readValue(content, JacksonUtils.TYPE_REFERENCE_MAP_STRING_BOOLEAN);

    Assert.assertNotNull(loadStatus.get("basic"));
    Assert.assertTrue(loadStatus.get("basic"));

    holder = HttpUtil.makeRequest(
        httpClient,
        HttpMethod.GET,
        baseUrl + "/druid-ext/basic-security/authorization/loadStatus",
        null
    );
    content = holder.getContent();
    loadStatus = jsonMapper.readValue(content, JacksonUtils.TYPE_REFERENCE_MAP_STRING_BOOLEAN);

    Assert.assertNotNull(loadStatus.get("basic"));
    Assert.assertTrue(loadStatus.get("basic"));
  }

  private void createUserAndRoleWithPermissions(
      HttpClient adminClient,
      String user,
      String password,
      String role,
      List<ResourceAction> permissions
  ) throws Exception
  {
    HttpUtil.makeRequest(
        adminClient,
        HttpMethod.POST,
        StringUtils.format(
            "%s/druid-ext/basic-security/authentication/db/basic/users/%s",
            config.getCoordinatorUrl(),
            user
        ),
        null
    );
    HttpUtil.makeRequest(
        adminClient,
        HttpMethod.POST,
        StringUtils.format(
            "%s/druid-ext/basic-security/authentication/db/basic/users/%s/credentials",
            config.getCoordinatorUrl(),
            user
        ),
        jsonMapper.writeValueAsBytes(new BasicAuthenticatorCredentialUpdate(password, 5000))
    );
    HttpUtil.makeRequest(
        adminClient,
        HttpMethod.POST,
        StringUtils.format(
            "%s/druid-ext/basic-security/authorization/db/basic/users/%s",
            config.getCoordinatorUrl(),
            user
        ),
        null
    );
    HttpUtil.makeRequest(
        adminClient,
        HttpMethod.POST,
        StringUtils.format(
            "%s/druid-ext/basic-security/authorization/db/basic/roles/%s",
            config.getCoordinatorUrl(),
            role
        ),
        null
    );
    HttpUtil.makeRequest(
        adminClient,
        HttpMethod.POST,
        StringUtils.format(
            "%s/druid-ext/basic-security/authorization/db/basic/users/%s/roles/%s",
            config.getCoordinatorUrl(),
            user,
            role
        ),
        null
    );
    byte[] permissionsBytes = jsonMapper.writeValueAsBytes(permissions);
    HttpUtil.makeRequest(
        adminClient,
        HttpMethod.POST,
        StringUtils.format(
            "%s/druid-ext/basic-security/authorization/db/basic/roles/%s/permissions",
            config.getCoordinatorUrl(),
            role
        ),
        permissionsBytes
    );
  }

  private StatusResponseHolder makeSQLQueryRequest(
      HttpClient httpClient,
      String query,
      HttpResponseStatus expectedStatus
  ) throws Exception
  {
    Map<String, Object> queryMap = ImmutableMap.of(
        "query", query
    );
    return HttpUtil.makeRequestWithExpectedStatus(
        httpClient,
        HttpMethod.POST,
        config.getBrokerUrl() + "/druid/v2/sql",
        jsonMapper.writeValueAsBytes(queryMap),
        expectedStatus
    );
  }

  private void verifySystemSchemaQueryBase(
      HttpClient client,
      String query,
      List<Map<String, Object>> expectedResults,
      boolean isServerQuery
  ) throws Exception
  {
    StatusResponseHolder responseHolder = makeSQLQueryRequest(client, query, HttpResponseStatus.OK);
    String content = responseHolder.getContent();
    List<Map<String, Object>> responseMap = jsonMapper.readValue(content, SYS_SCHEMA_RESULTS_TYPE_REFERENCE);
    if (isServerQuery) {
      responseMap = getServersWithoutCurrentSize(responseMap);
    }
    Assert.assertEquals(responseMap, expectedResults);
  }

  private void verifySystemSchemaQuery(
      HttpClient client,
      String query,
      List<Map<String, Object>> expectedResults
  ) throws Exception
  {
    verifySystemSchemaQueryBase(client, query, expectedResults, false);
  }

  private void verifySystemSchemaServerQuery(
      HttpClient client,
      String query,
      List<Map<String, Object>> expectedResults
  ) throws Exception
  {
    verifySystemSchemaQueryBase(client, query, expectedResults, true);
  }

  private void verifySystemSchemaQueryFailure(
      HttpClient client,
      String query,
      HttpResponseStatus expectedErrorStatus,
      String expectedErrorMessage
  ) throws Exception
  {
    StatusResponseHolder responseHolder = makeSQLQueryRequest(client, query, expectedErrorStatus);
    Assert.assertEquals(responseHolder.getStatus(), expectedErrorStatus);
    Assert.assertEquals(responseHolder.getContent(), expectedErrorMessage);
  }

  /**
   * curr_size on historicals changes because cluster state is not isolated across different
   * integration tests, zero it out for consistent test results
   */
  private static List<Map<String, Object>> getServersWithoutCurrentSize(List<Map<String, Object>> servers)
  {
    return Lists.transform(
        servers,
        (server) -> {
          Map<String, Object> newServer = new HashMap<>(server);
          newServer.put("curr_size", 0);
          return newServer;
        }
    );
  }
}<|MERGE_RESOLUTION|>--- conflicted
+++ resolved
@@ -475,7 +475,6 @@
   }
 
   @Test
-<<<<<<< HEAD
   public void testInvalidAuthNames()
   {
     String invalidName = "invalid\tname";
@@ -519,7 +518,9 @@
         "SERIALIZED_DATA".getBytes(StandardCharsets.UTF_8)
     );
     Assert.assertEquals(HttpServletResponse.SC_INTERNAL_SERVER_ERROR, responseHolder.getStatus().getCode());
-=======
+  }
+
+  @Test
   public void testMaliciousUser()
   {
     String maliciousUsername = "<script>alert('hello')</script>";
@@ -537,7 +538,6 @@
     String responseContent = responseHolder.getContent();
     Assert.assertTrue(responseContent.contains("<tr><th>MESSAGE:</th><td>Unauthorized</td></tr>"));
     Assert.assertFalse(responseContent.contains(maliciousUsername));
->>>>>>> 58f2e511
   }
 
   private void testOptionsRequests(HttpClient httpClient)
