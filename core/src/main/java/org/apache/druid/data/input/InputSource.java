--- conflicted
+++ resolved
@@ -79,15 +79,11 @@
    * @param inputFormat        to parse data. It can be null if {@link #needsFormat()} = true
    * @param temporaryDirectory to store temp data. It will be cleaned up automatically once the task is finished.
    */
-<<<<<<< HEAD
-  InputSourceReader reader(InputRowSchema inputRowSchema, @Nullable InputFormat inputFormat, File temporaryDirectory);
-
-  void validateAllowDenyPrefixList(InputSourceSecurityConfig securityConfig);
-=======
   InputSourceReader reader(
       InputRowSchema inputRowSchema,
       @Nullable InputFormat inputFormat,
       File temporaryDirectory
   );
->>>>>>> d917e043
+
+  void validateAllowDenyPrefixList(InputSourceSecurityConfig securityConfig);
 }