--- conflicted
+++ resolved
@@ -78,11 +78,6 @@
   }
 
   @Override
-<<<<<<< HEAD
-  public void validateAllowDenyPrefixList(InputSourceSecurityConfig securityConfig)
-  {
-    // Nothing to validate as data is already inline.
-=======
   public boolean equals(Object o)
   {
     if (this == o) {
@@ -107,6 +102,11 @@
     return "InlineInputSource{" +
            "data='" + data + '\'' +
            '}';
->>>>>>> d917e043
+  }
+
+  @Override
+  public void validateAllowDenyPrefixList(InputSourceSecurityConfig securityConfig)
+  {
+    // Nothing to validate as data is already inline.
   }
 }