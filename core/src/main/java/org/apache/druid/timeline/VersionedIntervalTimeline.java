--- conflicted
+++ resolved
@@ -49,6 +49,7 @@
 import java.util.TreeMap;
 import java.util.concurrent.atomic.AtomicInteger;
 import java.util.concurrent.locks.ReentrantReadWriteLock;
+import java.util.stream.Collectors;
 import java.util.stream.StreamSupport;
 
 /**
@@ -64,23 +65,28 @@
  * represent a certain time period and when you do a {@link #lookup(Interval)}, you are asking for all of the objects
  * that you need to look at in order to get a correct answer about that time period.
  *
-<<<<<<< HEAD
- * The {@link #findOvershadowed} method returns a list of objects that will never be returned by a call to {@link
+ * The {@link #findFullyOvershadowed} method returns a list of objects that will never be returned by a call to {@link
  * #lookup} because they are overshadowed by some other object. This can be used in conjunction with the {@link #add}
- * and {@link #remove} methods to achieve "atomic" updates.  First add new items, then check if those items caused
+ * and {@link #remove} methods to achieve "atomic" updates. First add new items, then check if those items caused
  * anything to be overshadowed, if so, remove the overshadowed elements and you have effectively updated your data set
  * without any user impact.
-=======
- * The findFullyOvershadowed() method returns a list of objects that will never be returned by a call to lookup() because
- * they are overshadowed by some other object.  This can be used in conjunction with the add() and remove() methods
- * to achieve "atomic" updates.  First add new items, then check if those items caused anything to be overshadowed, if
- * so, remove the overshadowed elements and you have effectively updated your data set without any user impact.
->>>>>>> 61f4abec
  */
-public class VersionedIntervalTimeline<VersionType, ObjectType extends Overshadowable<ObjectType>> implements TimelineLookup<VersionType, ObjectType>
+public class VersionedIntervalTimeline<VersionType, ObjectType extends Overshadowable<ObjectType>>
+    implements TimelineLookup<VersionType, ObjectType>
 {
-<<<<<<< HEAD
-=======
+  public static VersionedIntervalTimeline<String, DataSegment> forSegments(Iterable<DataSegment> segments)
+  {
+    return forSegments(segments.iterator());
+  }
+
+  public static VersionedIntervalTimeline<String, DataSegment> forSegments(Iterator<DataSegment> segments)
+  {
+    final VersionedIntervalTimeline<String, DataSegment> timeline =
+        new VersionedIntervalTimeline<>(Comparator.naturalOrder());
+    addSegments(timeline, segments);
+    return timeline;
+  }
+
   private final ReentrantReadWriteLock lock = new ReentrantReadWriteLock(true);
 
   // Below timelines stores only *visible* timelineEntries
@@ -105,37 +111,6 @@
     this.versionComparator = versionComparator;
   }
 
->>>>>>> 61f4abec
-  public static VersionedIntervalTimeline<String, DataSegment> forSegments(Iterable<DataSegment> segments)
-  {
-    return forSegments(segments.iterator());
-  }
-
-  public static VersionedIntervalTimeline<String, DataSegment> forSegments(Iterator<DataSegment> segments)
-  {
-    final VersionedIntervalTimeline<String, DataSegment> timeline =
-        new VersionedIntervalTimeline<>(Comparator.naturalOrder());
-    addSegments(timeline, segments);
-    return timeline;
-  }
-
-  private final ReentrantReadWriteLock lock = new ReentrantReadWriteLock(true);
-
-  private final NavigableMap<Interval, TimelineEntry> completePartitionsTimeline =
-      new TreeMap<>(Comparators.intervalsByStartThenEnd());
-  @VisibleForTesting
-  final NavigableMap<Interval, TimelineEntry> incompletePartitionsTimeline =
-      new TreeMap<>(Comparators.intervalsByStartThenEnd());
-  private final Map<Interval, TreeMap<VersionType, TimelineEntry>> allTimelineEntries = new HashMap<>();
-  private final AtomicInteger numObjects = new AtomicInteger();
-
-  private final Comparator<? super VersionType> versionComparator;
-
-  public VersionedIntervalTimeline(Comparator<? super VersionType> versionComparator)
-  {
-    this.versionComparator = versionComparator;
-  }
-
   public static void addSegments(
       VersionedIntervalTimeline<String, DataSegment> timeline,
       Iterator<DataSegment> segments
@@ -386,85 +361,68 @@
   {
     lock.readLock().lock();
     try {
-<<<<<<< HEAD
-      lock.readLock().lock();
-      Set<TimelineObjectHolder<VersionType, ObjectType>> retVal = new HashSet<>();
-
-      Map<Interval, Map<VersionType, TimelineEntry>> overshadowed = new HashMap<>();
-=======
       // 1. Put all timelineEntries and remove all visible entries to find out only non-visible timelineEntries.
-      final Map<Interval, Map<VersionType, TimelineEntry>> overShadowed = new HashMap<>();
->>>>>>> 61f4abec
-      for (Map.Entry<Interval, TreeMap<VersionType, TimelineEntry>> versionEntry : allTimelineEntries.entrySet()) {
-        @SuppressWarnings("unchecked")
-        Map<VersionType, TimelineEntry> versionCopy = (TreeMap) versionEntry.getValue().clone();
-        overshadowed.put(versionEntry.getKey(), versionCopy);
-      }
-
-<<<<<<< HEAD
-      for (Map.Entry<Interval, TimelineEntry> entry : completePartitionsTimeline.entrySet()) {
-        Map<VersionType, TimelineEntry> versionEntry = overshadowed.get(entry.getValue().getTrueInterval());
-=======
-      for (Entry<Interval, TimelineEntry> entry : completePartitionsTimeline.entrySet()) {
-        Map<VersionType, TimelineEntry> versionEntry = overShadowed.get(entry.getValue().getTrueInterval());
->>>>>>> 61f4abec
-        if (versionEntry != null) {
-          versionEntry.remove(entry.getValue().getVersion());
-          if (versionEntry.isEmpty()) {
-            overshadowed.remove(entry.getValue().getTrueInterval());
-          }
-        }
-      }
-
-<<<<<<< HEAD
-      for (Map.Entry<Interval, TimelineEntry> entry : incompletePartitionsTimeline.entrySet()) {
-        Map<VersionType, TimelineEntry> versionEntry = overshadowed.get(entry.getValue().getTrueInterval());
-=======
-      for (Entry<Interval, TimelineEntry> entry : incompletePartitionsTimeline.entrySet()) {
-        Map<VersionType, TimelineEntry> versionEntry = overShadowed.get(entry.getValue().getTrueInterval());
->>>>>>> 61f4abec
-        if (versionEntry != null) {
-          versionEntry.remove(entry.getValue().getVersion());
-          if (versionEntry.isEmpty()) {
-            overshadowed.remove(entry.getValue().getTrueInterval());
-          }
-        }
-      }
-
-<<<<<<< HEAD
-      for (Map.Entry<Interval, Map<VersionType, TimelineEntry>> versionEntry : overshadowed.entrySet()) {
-        for (Map.Entry<VersionType, TimelineEntry> entry : versionEntry.getValue().entrySet()) {
-          TimelineEntry object = entry.getValue();
-          retVal.add(timelineEntryToObjectHolder(object));
-=======
-      final Set<TimelineObjectHolder<VersionType, ObjectType>> retVal = new HashSet<>();
-      for (Entry<Interval, Map<VersionType, TimelineEntry>> versionEntry : overShadowed.entrySet()) {
-        for (Entry<VersionType, TimelineEntry> entry : versionEntry.getValue().entrySet()) {
-          final TimelineEntry timelineEntry = entry.getValue();
-          retVal.add(timelineEntryToObjectHolder(timelineEntry));
-        }
-      }
-
-      // 2. Visible timelineEntries can also have overshadowed segments. Add them to the result too.
+      final Map<Interval, Map<VersionType, TimelineEntry>> overshadowedPartitionsTimeline =
+          computeOvershadowedPartitionsTimeline();
+
+      final Set<TimelineObjectHolder<VersionType, ObjectType>> overshadowedObjects = overshadowedPartitionsTimeline
+          .values()
+          .stream()
+          .flatMap(
+              (Map<VersionType, TimelineEntry> entry) -> entry.values().stream().map(this::timelineEntryToObjectHolder)
+          )
+          .collect(Collectors.toSet());
+
+      // 2. Visible timelineEntries can also have overshadowed objects. Add them to the result too.
       for (TimelineEntry entry : incompletePartitionsTimeline.values()) {
-        final List<PartitionChunk<ObjectType>> entryOvershadowed = entry.partitionHolder.getOvershadowed();
-        if (!entryOvershadowed.isEmpty()) {
-          retVal.add(
+        final List<PartitionChunk<ObjectType>> overshadowedEntries = entry.partitionHolder.getOvershadowed();
+        if (!overshadowedEntries.isEmpty()) {
+          overshadowedObjects.add(
               new TimelineObjectHolder<>(
                   entry.trueInterval,
                   entry.version,
-                  new PartitionHolder<>(entryOvershadowed)
+                  new PartitionHolder<>(overshadowedEntries)
               )
           );
->>>>>>> 61f4abec
-        }
-      }
-
-      return retVal;
+        }
+      }
+
+      return overshadowedObjects;
     }
     finally {
       lock.readLock().unlock();
     }
+  }
+
+  private Map<Interval, Map<VersionType, TimelineEntry>> computeOvershadowedPartitionsTimeline()
+  {
+    final Map<Interval, Map<VersionType, TimelineEntry>> overshadowedPartitionsTimeline = new HashMap<>();
+    allTimelineEntries.forEach((Interval interval, TreeMap<VersionType, TimelineEntry> versionEntry) -> {
+      @SuppressWarnings("unchecked")
+      Map<VersionType, TimelineEntry> versionEntryCopy = (TreeMap) versionEntry.clone();
+      overshadowedPartitionsTimeline.put(interval, versionEntryCopy);
+    });
+
+    for (TimelineEntry entry : completePartitionsTimeline.values()) {
+      overshadowedPartitionsTimeline.computeIfPresent(
+          entry.getTrueInterval(),
+          (Interval interval, Map<VersionType, TimelineEntry> versionEntry) -> {
+            versionEntry.remove(entry.getVersion());
+            return versionEntry.isEmpty() ? null : versionEntry;
+          }
+      );
+    }
+
+    for (TimelineEntry entry : incompletePartitionsTimeline.values()) {
+      overshadowedPartitionsTimeline.computeIfPresent(
+          entry.getTrueInterval(),
+          (Interval interval, Map<VersionType, TimelineEntry> versionEntry) -> {
+            versionEntry.remove(entry.getVersion());
+            return versionEntry.isEmpty() ? null : versionEntry;
+          }
+      );
+    }
+    return overshadowedPartitionsTimeline;
   }
 
   public boolean isOvershadowed(Interval interval, VersionType version, ObjectType object)
