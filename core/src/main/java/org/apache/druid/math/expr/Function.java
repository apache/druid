--- conflicted
+++ resolved
@@ -3550,157 +3550,14 @@
     }
   }
 
-<<<<<<< HEAD
-  abstract class JSONExtractFuncBase implements Function
-  {
-    @Nullable
-    protected String extract(List<Expr> args, Expr.ObjectBinding bindings)
-    {
-      final String arg = args.get(0).eval(bindings).asString();
-
-      if (arg == null) {
-        return null;
-      }
-
-      String[] keyPath = new String[args.size() - 1];
-      for (int i = 1; i < args.size(); i++) {
-        keyPath[i - 1] = args.get(i).eval(bindings).asString();
-      }
-      FastJSONReader reader = new FastJSONReader(arg);
-      String result = reader.get(keyPath);
-      return result;
-    }
-
-    @Override
-    public void validateArguments(List<Expr> args)
-    {
-      if (args.size() < 2) {
-        throw new IAE("Function[%s] needs at least 2 arguments", name());
-      }
-    }
-  }
-
-  class JSONExtractStringFunc extends JSONExtractFuncBase
-  {
-    @Override
-    public String name()
-    {
-      return "json_extract_string";
-    }
-=======
+
   abstract class SizeFormatFunc implements Function
   {
     protected abstract HumanReadableBytes.UnitSystem getUnitSystem();
->>>>>>> 531d11ab
 
     @Override
     public ExprEval apply(List<Expr> args, Expr.ObjectBinding bindings)
     {
-<<<<<<< HEAD
-      return ExprEval.of(extract(args, bindings));
-    }
-
-    @Nullable
-    @Override
-    public ExprType getOutputType(Expr.InputBindingInspector inspector, List<Expr> args)
-    {
-      return ExprType.STRING;
-    }
-  }
-
-  class JSONExtractLongFunc extends JSONExtractFuncBase
-  {
-    @Override
-    public String name()
-    {
-      return "json_extract_long";
-    }
-
-    @Override
-    public ExprEval apply(List<Expr> args, Expr.ObjectBinding bindings)
-    {
-      String result = extract(args, bindings);
-      try {
-        return ExprEval.of((long) Double.parseDouble(result));
-      }
-      catch (Exception ignores) {
-        return ExprEval.of(null);
-      }
-    }
-
-    @Nullable
-    @Override
-    public ExprType getOutputType(Expr.InputBindingInspector inspector, List<Expr> args)
-    {
-      return ExprType.LONG;
-    }
-  }
-
-  class JSONExtractDoubleFunc extends JSONExtractFuncBase
-  {
-    @Override
-    public String name()
-    {
-      return "json_extract_double";
-    }
-
-    @Override
-    public ExprEval apply(List<Expr> args, Expr.ObjectBinding bindings)
-    {
-      String result = extract(args, bindings);
-      try {
-        return ExprEval.of(Double.parseDouble(result));
-      }
-      catch (Exception ignores) {
-        return ExprEval.of(null);
-      }
-    }
-
-    @Nullable
-    @Override
-    public ExprType getOutputType(Expr.InputBindingInspector inspector, List<Expr> args)
-    {
-      return ExprType.DOUBLE;
-    }
-  }
-
-  ParseContext JSON_PARSER_CONTEXT =
-      JsonPath.using(Configuration.defaultConfiguration().addOptions(Option.SUPPRESS_EXCEPTIONS));
-  ObjectMapper DEFAULT_MAPPER = new ObjectMapper();
-
-  class JSONPathExtractStringFunc implements Function
-  {
-    @Override
-    public String name()
-    {
-      return "jsonpath_extract_string";
-    }
-
-    @Override
-    public ExprEval apply(List<Expr> args, Expr.ObjectBinding bindings)
-    {
-      final String arg = args.get(0).eval(bindings).asString();
-
-      if (arg == null) {
-        return ExprEval.of(null);
-      }
-
-      try {
-        Object result = JSON_PARSER_CONTEXT.parse(arg).read(args.get(1).eval(bindings).asString());
-        if (result == null) {
-          return ExprEval.of(null);
-        }
-
-        if (result instanceof String) {
-          return ExprEval.of((String) result);
-        } else {
-          return ExprEval.of(DEFAULT_MAPPER.valueToTree(result).toString());
-        }
-      }
-      catch (Exception ignore) {
-        return ExprEval.of(null);
-      }
-=======
       final ExprEval valueParam = args.get(0).eval(bindings);
       if (NullHandling.sqlCompatible() && valueParam.isNumericNull()) {
         return ExprEval.of(null);
@@ -3730,45 +3587,187 @@
       }
 
       return ExprEval.of(HumanReadableBytes.format(valueParam.asLong(), precision, this.getUnitSystem()));
->>>>>>> 531d11ab
     }
 
     @Override
     public void validateArguments(List<Expr> args)
     {
-<<<<<<< HEAD
-      if (args.size() != 2) {
-        throw new IAE("Function[%s] needs 2 arguments", name());
-=======
       if (args.size() < 1 || args.size() > 2) {
         throw new IAE("Function[%s] needs 1 or 2 arguments", name());
->>>>>>> 531d11ab
-      }
-    }
-
-    @Nullable
-    @Override
-<<<<<<< HEAD
-    public ExprType getOutputType(Expr.InputBindingInspector inspector, List<Expr> args)
-=======
+      }
+    }
+
+    @Nullable
+    @Override
     public ExprType getOutputType(Expr.InputBindingInspector inputTypes, List<Expr> args)
->>>>>>> 531d11ab
     {
       return ExprType.STRING;
     }
   }
 
-<<<<<<< HEAD
-  class JSONPathExtractLongFunc implements Function
-=======
   class HumanReadableDecimalByteFormatFunc extends SizeFormatFunc
->>>>>>> 531d11ab
-  {
-    @Override
-    public String name()
-    {
-<<<<<<< HEAD
-      return "jsonpath_extract_long";
+  {
+    @Override
+    public String name()
+    {
+      return "human_readable_decimal_byte_format";
+    }
+
+    @Override
+    protected HumanReadableBytes.UnitSystem getUnitSystem()
+    {
+      return HumanReadableBytes.UnitSystem.DECIMAL_BYTE;
+    }
+  }
+
+  class HumanReadableBinaryByteFormatFunc extends SizeFormatFunc
+  {
+    @Override
+    public String name()
+    {
+      return "human_readable_binary_byte_format";
+    }
+
+    @Override
+    protected HumanReadableBytes.UnitSystem getUnitSystem()
+    {
+      return HumanReadableBytes.UnitSystem.BINARY_BYTE;
+    }
+  }
+
+  class HumanReadableDecimalFormatFunc extends SizeFormatFunc
+  {
+    @Override
+    public String name()
+    {
+      return "human_readable_decimal_format";
+    }
+
+    @Override
+    protected HumanReadableBytes.UnitSystem getUnitSystem()
+    {
+      return HumanReadableBytes.UnitSystem.DECIMAL;
+    }
+  }
+
+
+  abstract class JSONExtractFuncBase implements Function
+  {
+    @Nullable
+    protected String extract(List<Expr> args, Expr.ObjectBinding bindings)
+    {
+      final String arg = args.get(0).eval(bindings).asString();
+
+      if (arg == null) {
+        return null;
+      }
+
+      String[] keyPath = new String[args.size() - 1];
+      for (int i = 1; i < args.size(); i++) {
+        keyPath[i - 1] = args.get(i).eval(bindings).asString();
+      }
+      FastJSONReader reader = new FastJSONReader(arg);
+      String result = reader.get(keyPath);
+      return result;
+    }
+
+    @Override
+    public void validateArguments(List<Expr> args)
+    {
+      if (args.size() < 2) {
+        throw new IAE("Function[%s] needs at least 2 arguments", name());
+      }
+    }
+  }
+
+  class JSONExtractStringFunc extends JSONExtractFuncBase
+  {
+    @Override
+    public String name()
+    {
+      return "json_extract_string";
+    }
+
+    @Override
+    public ExprEval apply(List<Expr> args, Expr.ObjectBinding bindings)
+    {
+      return ExprEval.of(extract(args, bindings));
+    }
+
+    @Nullable
+    @Override
+    public ExprType getOutputType(Expr.InputBindingInspector inspector, List<Expr> args)
+    {
+      return ExprType.STRING;
+    }
+  }
+
+  class JSONExtractLongFunc extends JSONExtractFuncBase
+  {
+    @Override
+    public String name()
+    {
+      return "json_extract_long";
+    }
+
+    @Override
+    public ExprEval apply(List<Expr> args, Expr.ObjectBinding bindings)
+    {
+      String result = extract(args, bindings);
+      try {
+        return ExprEval.of((long) Double.parseDouble(result));
+      }
+      catch (Exception ignores) {
+        return ExprEval.of(null);
+      }
+    }
+
+    @Nullable
+    @Override
+    public ExprType getOutputType(Expr.InputBindingInspector inspector, List<Expr> args)
+    {
+      return ExprType.LONG;
+    }
+  }
+
+  class JSONExtractDoubleFunc extends JSONExtractFuncBase
+  {
+    @Override
+    public String name()
+    {
+      return "json_extract_double";
+    }
+
+    @Override
+    public ExprEval apply(List<Expr> args, Expr.ObjectBinding bindings)
+    {
+      String result = extract(args, bindings);
+      try {
+        return ExprEval.of(Double.parseDouble(result));
+      }
+      catch (Exception ignores) {
+        return ExprEval.of(null);
+      }
+    }
+
+    @Nullable
+    @Override
+    public ExprType getOutputType(Expr.InputBindingInspector inspector, List<Expr> args)
+    {
+      return ExprType.DOUBLE;
+    }
+  }
+
+  ParseContext JSON_PARSER_CONTEXT =
+      JsonPath.using(Configuration.defaultConfiguration().addOptions(Option.SUPPRESS_EXCEPTIONS));
+  ObjectMapper DEFAULT_MAPPER = new ObjectMapper();
+
+  class JSONPathExtractStringFunc implements Function
+  {
+    @Override
+    public String name()
+    {
+      return "jsonpath_extract_string";
     }
 
     @Override
@@ -3786,6 +3785,56 @@
           return ExprEval.of(null);
         }
 
+        if (result instanceof String) {
+          return ExprEval.of((String) result);
+        } else {
+          return ExprEval.of(DEFAULT_MAPPER.valueToTree(result).toString());
+        }
+      }
+      catch (Exception ignore) {
+        return ExprEval.of(null);
+      }
+    }
+
+    @Override
+    public void validateArguments(List<Expr> args)
+    {
+      if (args.size() != 2) {
+        throw new IAE("Function[%s] needs 2 arguments", name());
+      }
+    }
+
+    @Nullable
+    @Override
+    public ExprType getOutputType(Expr.InputBindingInspector inspector, List<Expr> args)
+    {
+      return ExprType.STRING;
+    }
+  }
+
+  class JSONPathExtractLongFunc implements Function
+  {
+    @Override
+    public String name()
+    {
+      return "jsonpath_extract_long";
+    }
+
+    @Override
+    public ExprEval apply(List<Expr> args, Expr.ObjectBinding bindings)
+    {
+      final String arg = args.get(0).eval(bindings).asString();
+
+      if (arg == null) {
+        return ExprEval.of(null);
+      }
+
+      try {
+        Object result = JSON_PARSER_CONTEXT.parse(arg).read(args.get(1).eval(bindings).asString());
+        if (result == null) {
+          return ExprEval.of(null);
+        }
+
         if (result instanceof Number) {
           return ExprEval.of(((Number) result).longValue());
         } else {
@@ -3814,24 +3863,10 @@
   }
 
   class JSONPathExtractDoubleFunc implements Function
-=======
-      return "human_readable_decimal_byte_format";
-    }
-
-    @Override
-    protected HumanReadableBytes.UnitSystem getUnitSystem()
-    {
-      return HumanReadableBytes.UnitSystem.DECIMAL_BYTE;
-    }
-  }
-
-  class HumanReadableBinaryByteFormatFunc extends SizeFormatFunc
->>>>>>> 531d11ab
-  {
-    @Override
-    public String name()
-    {
-<<<<<<< HEAD
+  {
+    @Override
+    public String name()
+    {
       return "jsonpath_extract_double";
     }
 
@@ -3874,30 +3909,6 @@
     public ExprType getOutputType(Expr.InputBindingInspector inspector, List<Expr> args)
     {
       return ExprType.DOUBLE;
-=======
-      return "human_readable_binary_byte_format";
-    }
-
-    @Override
-    protected HumanReadableBytes.UnitSystem getUnitSystem()
-    {
-      return HumanReadableBytes.UnitSystem.BINARY_BYTE;
-    }
-  }
-
-  class HumanReadableDecimalFormatFunc extends SizeFormatFunc
-  {
-    @Override
-    public String name()
-    {
-      return "human_readable_decimal_format";
-    }
-
-    @Override
-    protected HumanReadableBytes.UnitSystem getUnitSystem()
-    {
-      return HumanReadableBytes.UnitSystem.DECIMAL;
->>>>>>> 531d11ab
     }
   }
 }