--- conflicted
+++ resolved
@@ -58,7 +58,7 @@
 /**
  * Base interface describing the mechanism used to evaluate a {@link FunctionExpr}. All {@link Function} implementations
  * are immutable.
- * <p>
+ *
  * Do NOT remove "unused" members in this class. They are used by generated Antlr
  */
 @SuppressWarnings("unused")
@@ -1976,9 +1976,9 @@
     public Set<Expr> getScalarInputs(List<Expr> args)
     {
       if (args.get(1).isLiteral()) {
-        ExpressionType castTo = ExpressionType.fromString(StringUtils.toUpperCase(args.get(1)
-                                                                                      .getLiteralValue()
-                                                                                      .toString()));
+        ExpressionType castTo = ExpressionType.fromString(
+            StringUtils.toUpperCase(args.get(1).getLiteralValue().toString())
+        );
         switch (castTo.getType()) {
           case ARRAY:
             return Collections.emptySet();
@@ -1994,9 +1994,9 @@
     public Set<Expr> getArrayInputs(List<Expr> args)
     {
       if (args.get(1).isLiteral()) {
-        ExpressionType castTo = ExpressionType.fromString(StringUtils.toUpperCase(args.get(1)
-                                                                                      .getLiteralValue()
-                                                                                      .toString()));
+        ExpressionType castTo = ExpressionType.fromString(
+            StringUtils.toUpperCase(args.get(1).getLiteralValue().toString())
+        );
         switch (castTo.getType()) {
           case LONG:
           case DOUBLE:
@@ -3641,19 +3641,12 @@
             name()
         );
       }
-<<<<<<< HEAD
       ExpressionType type = ExpressionTypeFactory.getInstance().ofComplex((String) args.get(0).getLiteralValue());
       TypeStrategy strategy;
       try {
         strategy = type.getStrategy();
       }
       catch (IAE illegal) {
-=======
-      ExpressionType complexType = ExpressionTypeFactory.getInstance()
-                                                        .ofComplex((String) args.get(0).getLiteralValue());
-      ObjectByteStrategy strategy = Types.getStrategy(complexType.getComplexTypeName());
-      if (strategy == null) {
->>>>>>> 6607e4cc
         throw new IAE(
             "Function[%s] first argument must be a valid complex type name, unknown complex type [%s]",
             name(),
