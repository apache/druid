/*
 * Licensed to the Apache Software Foundation (ASF) under one
 * or more contributor license agreements.  See the NOTICE file
 * distributed with this work for additional information
 * regarding copyright ownership.  The ASF licenses this file
 * to you under the Apache License, Version 2.0 (the
 * "License"); you may not use this file except in compliance
 * with the License.  You may obtain a copy of the License at
 *
 *   http://www.apache.org/licenses/LICENSE-2.0
 *
 * Unless required by applicable law or agreed to in writing,
 * software distributed under the License is distributed on an
 * "AS IS" BASIS, WITHOUT WARRANTIES OR CONDITIONS OF ANY
 * KIND, either express or implied.  See the License for the
 * specific language governing permissions and limitations
 * under the License.
 */

package org.apache.druid.math.expr.vector;

import com.google.common.math.LongMath;
import com.google.common.primitives.Ints;
import org.apache.druid.java.util.common.StringUtils;
import org.apache.druid.math.expr.Expr;
import org.apache.druid.math.expr.ExprType;
import org.apache.druid.math.expr.ExpressionType;
import org.apache.druid.math.expr.Exprs;
import org.apache.druid.segment.column.Types;

import java.util.function.Supplier;

public class VectorMathProcessors
{
  /**
   * Make a 1 argument math processor with the following type rules
   *    long    -> long
   *    double  -> double
   */
  public static <T> ExprVectorProcessor<T> makeMathProcessor(
      Expr.VectorInputBindingInspector inspector,
      Expr arg,
      Supplier<LongOutLongInFunctionVectorValueProcessor> longOutLongInSupplier,
      Supplier<DoubleOutDoubleInFunctionVectorValueProcessor> doubleOutDoubleInSupplier
  )
  {
    final ExpressionType inputType = arg.getOutputType(inspector);

    ExprVectorProcessor<?> processor = null;
    if (inputType != null) {
      if (inputType.is(ExprType.LONG)) {
        processor = longOutLongInSupplier.get();
      } else if (inputType.is(ExprType.DOUBLE)) {
        processor = doubleOutDoubleInSupplier.get();
      }
    }
    if (processor == null) {
      throw Exprs.cannotVectorize();
    }
    return (ExprVectorProcessor<T>) processor;
  }

  /**
   * Make a 1 argument math processor with the following type rules
   *    long    -> double
   *    double  -> double
   */
  public static <T> ExprVectorProcessor<T> makeDoubleMathProcessor(
      Expr.VectorInputBindingInspector inspector,
      Expr arg,
      Supplier<DoubleOutLongInFunctionVectorValueProcessor> doubleOutLongInSupplier,
      Supplier<DoubleOutDoubleInFunctionVectorValueProcessor> doubleOutDoubleInSupplier
  )
  {
    final ExpressionType inputType = arg.getOutputType(inspector);

    ExprVectorProcessor<?> processor = null;
    if (inputType != null) {
      if (inputType.is(ExprType.LONG)) {
        processor = doubleOutLongInSupplier.get();
      } else if (inputType.is(ExprType.DOUBLE)) {
        processor = doubleOutDoubleInSupplier.get();
      }
    }
    if (processor == null) {
      throw Exprs.cannotVectorize();
    }
    return (ExprVectorProcessor<T>) processor;
  }

  /**
   * Make a 1 argument math processor with the following type rules
   *    long    -> long
   *    double  -> long
   */
  public static <T> ExprVectorProcessor<T> makeLongMathProcessor(
      Expr.VectorInputBindingInspector inspector,
      Expr arg,
      Supplier<LongOutLongInFunctionVectorValueProcessor> longOutLongInSupplier,
      Supplier<LongOutDoubleInFunctionVectorValueProcessor> longOutDoubleInSupplier
  )
  {
    final ExpressionType inputType = arg.getOutputType(inspector);

    ExprVectorProcessor<?> processor = null;
    if (inputType != null) {
      if (inputType.is(ExprType.LONG)) {
        processor = longOutLongInSupplier.get();
      } else if (inputType.is(ExprType.DOUBLE)) {
        processor = longOutDoubleInSupplier.get();
      }
    }
    if (processor == null) {
      throw Exprs.cannotVectorize();
    }
    return (ExprVectorProcessor<T>) processor;
  }

  /**
   * Make a 2 argument, math processor with the following type rules
   *    long, long      -> long
   *    long, double    -> double
   *    double, long    -> double
   *    double, double  -> double
   */
  public static <T> ExprVectorProcessor<T> makeMathProcessor(
      Expr.VectorInputBindingInspector inspector,
      Expr left,
      Expr right,
      Supplier<LongOutLongsInFunctionVectorValueProcessor> longOutLongsInProcessor,
      Supplier<DoubleOutLongDoubleInFunctionVectorValueProcessor> doubleOutLongDoubleInProcessor,
      Supplier<DoubleOutDoubleLongInFunctionVectorValueProcessor> doubleOutDoubleLongInProcessor,
      Supplier<DoubleOutDoublesInFunctionVectorValueProcessor> doubleOutDoublesInProcessor
  )
  {
    final ExpressionType leftType = left.getOutputType(inspector);
    final ExpressionType rightType = right.getOutputType(inspector);
    ExprVectorProcessor<?> processor = null;
    if (Types.is(leftType, ExprType.LONG)) {
      if (Types.isNullOr(rightType, ExprType.LONG)) {
        processor = longOutLongsInProcessor.get();
      } else if (rightType.anyOf(ExprType.STRING, ExprType.DOUBLE)) {
        processor = doubleOutLongDoubleInProcessor.get();
      }
    } else if (Types.is(leftType, ExprType.DOUBLE)) {
      if (Types.is(rightType, ExprType.LONG)) {
        processor = doubleOutDoubleLongInProcessor.get();
      } else if (Types.isNullOrAnyOf(rightType, ExprType.STRING, ExprType.DOUBLE)) {
        processor = doubleOutDoublesInProcessor.get();
      }
    } else if (leftType == null) {
      if (Types.is(rightType, ExprType.LONG)) {
        processor = longOutLongsInProcessor.get();
      } else if (Types.is(rightType, ExprType.DOUBLE)) {
        processor = doubleOutLongDoubleInProcessor.get();
      } else if (rightType == null) {
        processor = longOutLongsInProcessor.get();
      }
    } else if (leftType.is(ExprType.STRING)) {
      if (Types.is(rightType, ExprType.LONG)) {
        processor = longOutLongsInProcessor.get();
      } else if (Types.is(rightType, ExprType.DOUBLE)) {
        processor = doubleOutLongDoubleInProcessor.get();
      }
    }
    if (processor == null) {
      throw Exprs.cannotVectorize(StringUtils.format("%s %s", leftType, rightType));
    }
    return (ExprVectorProcessor<T>) processor;
  }

  /**
   * Make a 2 argument, math processor with the following type rules
   *    long, long      -> double
   *    long, double    -> double
   *    double, long    -> double
   *    double, double  -> double
   */
  public static <T> ExprVectorProcessor<T> makeDoubleMathProcessor(
      Expr.VectorInputBindingInspector inspector,
      Expr left,
      Expr right,
      Supplier<DoubleOutLongsInFunctionVectorValueProcessor> doubleOutLongsInProcessor,
      Supplier<DoubleOutLongDoubleInFunctionVectorValueProcessor> doubleOutLongDoubleInProcessor,
      Supplier<DoubleOutDoubleLongInFunctionVectorValueProcessor> doubleOutDoubleLongInProcessor,
      Supplier<DoubleOutDoublesInFunctionVectorValueProcessor> doubleOutDoublesInProcessor
  )
  {
    final ExpressionType leftType = left.getOutputType(inspector);
    final ExpressionType rightType = right.getOutputType(inspector);
    ExprVectorProcessor<?> processor = null;
    if (Types.is(leftType, ExprType.LONG)) {
      if (Types.is(rightType, ExprType.LONG)) {
        processor = doubleOutLongsInProcessor.get();
      } else if (Types.isNullOr(rightType, ExprType.DOUBLE)) {
        processor = doubleOutLongDoubleInProcessor.get();
      }
    } else if (Types.is(leftType, ExprType.DOUBLE)) {
      if (Types.is(rightType, ExprType.LONG)) {
        processor = doubleOutDoubleLongInProcessor.get();
      } else if (Types.isNullOr(rightType, ExprType.DOUBLE)) {
        processor = doubleOutDoublesInProcessor.get();
      }
    } else if (leftType == null) {
      if (Types.is(rightType, ExprType.LONG)) {
        processor = doubleOutDoubleLongInProcessor.get();
      } else if (Types.is(rightType, ExprType.DOUBLE)) {
        processor = doubleOutDoublesInProcessor.get();
      }
    }
    if (processor == null) {
      throw Exprs.cannotVectorize();
    }
    return (ExprVectorProcessor<T>) processor;
  }

  /**
   * Make a 2 argument, math processor with the following type rules
   *    long, long      -> long
   *    long, double    -> long
   *    double, long    -> long
   *    double, double  -> long
   */
  public static <T> ExprVectorProcessor<T> makeLongMathProcessor(
      Expr.VectorInputBindingInspector inspector,
      Expr left,
      Expr right,
      Supplier<LongOutLongsInFunctionVectorValueProcessor> longOutLongsInProcessor,
      Supplier<LongOutLongDoubleInFunctionVectorValueProcessor> longOutLongDoubleInProcessor,
      Supplier<LongOutDoubleLongInFunctionVectorValueProcessor> longOutDoubleLongInProcessor,
      Supplier<LongOutDoublesInFunctionVectorValueProcessor> longOutDoublesInProcessor
  )
  {
    final ExpressionType leftType = left.getOutputType(inspector);
    final ExpressionType rightType = right.getOutputType(inspector);
    ExprVectorProcessor<?> processor = null;
    if (Types.is(leftType, ExprType.LONG)) {
      if (Types.isNullOr(rightType, ExprType.LONG)) {
        processor = longOutLongsInProcessor.get();
      } else if (rightType.is(ExprType.DOUBLE)) {
        processor = longOutLongDoubleInProcessor.get();
      }
    } else if (Types.is(leftType, ExprType.DOUBLE)) {
      if (Types.is(rightType, ExprType.LONG)) {
        processor = longOutDoubleLongInProcessor.get();
      } else if (Types.isNullOr(rightType, ExprType.DOUBLE)) {
        processor = longOutDoublesInProcessor.get();
      }
    } else if (leftType == null) {
      if (Types.is(rightType, ExprType.LONG)) {
        processor = longOutLongsInProcessor.get();
      } else if (Types.is(rightType, ExprType.DOUBLE)) {
        processor = longOutDoublesInProcessor.get();
      }
    }
    if (processor == null) {
      throw Exprs.cannotVectorize();
    }
    return (ExprVectorProcessor<T>) processor;
  }

  public static <T> ExprVectorProcessor<T> plus(Expr.VectorInputBindingInspector inspector, Expr left, Expr right)
  {
    return makeMathProcessor(
        inspector,
        left,
        right,
        () -> new LongOutLongsInFunctionVectorValueProcessor(
            left.buildVectorized(inspector),
            right.buildVectorized(inspector),
            inspector.getMaxVectorSize()
        )
        {
          @Override
          public long apply(long left, long right)
          {
            return left + right;
          }
        },
        () -> new DoubleOutLongDoubleInFunctionVectorValueProcessor(
            left.buildVectorized(inspector),
            right.buildVectorized(inspector),
            inspector.getMaxVectorSize()
        )
        {
          @Override
          public double apply(long left, double right)
          {
            return (double) left + right;
          }
        },
        () -> new DoubleOutDoubleLongInFunctionVectorValueProcessor(
            left.buildVectorized(inspector),
            right.buildVectorized(inspector),
            inspector.getMaxVectorSize()
        )
        {
          @Override
          public double apply(double left, long right)
          {
            return left + (double) right;
          }
        },
        () -> new DoubleOutDoublesInFunctionVectorValueProcessor(
            left.buildVectorized(inspector),
            right.buildVectorized(inspector),
            inspector.getMaxVectorSize()
        )
        {
          @Override
          public double apply(double left, double right)
          {
            return left + right;
          }
        }
    );
  }

  public static <T> ExprVectorProcessor<T> minus(Expr.VectorInputBindingInspector inspector, Expr left, Expr right)
  {
    return makeMathProcessor(
        inspector,
        left,
        right,
        () -> new LongOutLongsInFunctionVectorValueProcessor(
            left.buildVectorized(inspector),
            right.buildVectorized(inspector),
            inspector.getMaxVectorSize()
        )
        {
          @Override
          public long apply(long left, long right)
          {
            return left - right;
          }
        },
        () -> new DoubleOutLongDoubleInFunctionVectorValueProcessor(
            left.buildVectorized(inspector),
            right.buildVectorized(inspector),
            inspector.getMaxVectorSize()
        )
        {
          @Override
          public double apply(long left, double right)
          {
            return (double) left - right;
          }
        },
        () -> new DoubleOutDoubleLongInFunctionVectorValueProcessor(
            left.buildVectorized(inspector),
            right.buildVectorized(inspector),
            inspector.getMaxVectorSize()
        )
        {
          @Override
          public double apply(double left, long right)
          {
            return left - (double) right;
          }
        },
        () -> new DoubleOutDoublesInFunctionVectorValueProcessor(
            left.buildVectorized(inspector),
            right.buildVectorized(inspector),
            inspector.getMaxVectorSize()
        )
        {
          @Override
          public double apply(double left, double right)
          {
            return left - right;
          }
        }
    );
  }

  public static <T> ExprVectorProcessor<T> multiply(Expr.VectorInputBindingInspector inspector, Expr left, Expr right)
  {
    return makeMathProcessor(
        inspector,
        left,
        right,
        () -> new LongOutLongsInFunctionVectorValueProcessor(
            left.buildVectorized(inspector),
            right.buildVectorized(inspector),
            inspector.getMaxVectorSize()
        )
        {
          @Override
          public long apply(long left, long right)
          {
            return left * right;
          }
        },
        () -> new DoubleOutLongDoubleInFunctionVectorValueProcessor(
            left.buildVectorized(inspector),
            right.buildVectorized(inspector),
            inspector.getMaxVectorSize()
        )
        {
          @Override
          public double apply(long left, double right)
          {
            return (double) left * right;
          }
        },
        () -> new DoubleOutDoubleLongInFunctionVectorValueProcessor(
            left.buildVectorized(inspector),
            right.buildVectorized(inspector),
            inspector.getMaxVectorSize()
        )
        {
          @Override
          public double apply(double left, long right)
          {
            return left * (double) right;
          }
        },
        () -> new DoubleOutDoublesInFunctionVectorValueProcessor(
            left.buildVectorized(inspector),
            right.buildVectorized(inspector),
            inspector.getMaxVectorSize()
        )
        {
          @Override
          public double apply(double left, double right)
          {
            return left * right;
          }
        }
    );
  }

  public static <T> ExprVectorProcessor<T> divide(Expr.VectorInputBindingInspector inspector, Expr left, Expr right)
  {
    return makeMathProcessor(
        inspector,
        left,
        right,
        () -> new LongOutLongsInFunctionVectorValueProcessor(
            left.buildVectorized(inspector),
            right.buildVectorized(inspector),
            inspector.getMaxVectorSize()
        )
        {
          @Override
          public long apply(long left, long right)
          {
            return left / right;
          }
        },
        () -> new DoubleOutLongDoubleInFunctionVectorValueProcessor(
            left.buildVectorized(inspector),
            right.buildVectorized(inspector),
            inspector.getMaxVectorSize()
        )
        {
          @Override
          public double apply(long left, double right)
          {
            return (double) left / right;
          }
        },
        () -> new DoubleOutDoubleLongInFunctionVectorValueProcessor(
            left.buildVectorized(inspector),
            right.buildVectorized(inspector),
            inspector.getMaxVectorSize()
        )
        {
          @Override
          public double apply(double left, long right)
          {
            return left / (double) right;
          }
        },
        () -> new DoubleOutDoublesInFunctionVectorValueProcessor(
            left.buildVectorized(inspector),
            right.buildVectorized(inspector),
            inspector.getMaxVectorSize()
        )
        {
          @Override
          public double apply(double left, double right)
          {
            return left / right;
          }
        }
    );
  }

  public static <T> ExprVectorProcessor<T> longDivide(Expr.VectorInputBindingInspector inspector, Expr left, Expr right)
  {
    return makeLongMathProcessor(
        inspector,
        left,
        right,
        () -> new LongOutLongsInFunctionVectorValueProcessor(
            left.buildVectorized(inspector),
            right.buildVectorized(inspector),
            inspector.getMaxVectorSize()
        )
        {
          @Override
          public long apply(long left, long right)
          {
            return left / right;
          }
        },
        () -> new LongOutLongDoubleInFunctionVectorValueProcessor(
            left.buildVectorized(inspector),
            right.buildVectorized(inspector),
            inspector.getMaxVectorSize()
        )
        {
          @Override
          public long apply(long left, double right)
          {
            return (long) (left / right);
          }
        },
        () -> new LongOutDoubleLongInFunctionVectorValueProcessor(
            left.buildVectorized(inspector),
            right.buildVectorized(inspector),
            inspector.getMaxVectorSize()
        )
        {
          @Override
          public long apply(double left, long right)
          {
            return (long) (left / right);
          }
        },
        () -> new LongOutDoublesInFunctionVectorValueProcessor(
            left.buildVectorized(inspector),
            right.buildVectorized(inspector),
            inspector.getMaxVectorSize()
        )
        {
          @Override
          public long apply(double left, double right)
          {
            return (long) (left / right);
          }
        }
    );
  }

  public static <T> ExprVectorProcessor<T> modulo(Expr.VectorInputBindingInspector inspector, Expr left, Expr right)
  {
    return makeMathProcessor(
        inspector,
        left,
        right,
        () -> new LongOutLongsInFunctionVectorValueProcessor(
            left.buildVectorized(inspector),
            right.buildVectorized(inspector),
            inspector.getMaxVectorSize()
        )
        {
          @Override
          public long apply(long left, long right)
          {
            return left % right;
          }
        },
        () -> new DoubleOutLongDoubleInFunctionVectorValueProcessor(
            left.buildVectorized(inspector),
            right.buildVectorized(inspector),
            inspector.getMaxVectorSize()
        )
        {
          @Override
          public double apply(long left, double right)
          {
            return (double) left % right;
          }
        },
        () -> new DoubleOutDoubleLongInFunctionVectorValueProcessor(
            left.buildVectorized(inspector),
            right.buildVectorized(inspector),
            inspector.getMaxVectorSize()
        )
        {
          @Override
          public double apply(double left, long right)
          {
            return left % (double) right;
          }
        },
        () -> new DoubleOutDoublesInFunctionVectorValueProcessor(
            left.buildVectorized(inspector),
            right.buildVectorized(inspector),
            inspector.getMaxVectorSize()
        )
        {
          @Override
          public double apply(double left, double right)
          {
            return left % right;
          }
        }
    );
  }

  public static <T> ExprVectorProcessor<T> negate(Expr.VectorInputBindingInspector inspector, Expr arg)
  {
    return makeMathProcessor(
        inspector,
        arg,
        () -> new LongOutLongInFunctionVectorValueProcessor(
            arg.buildVectorized(inspector),
            inspector.getMaxVectorSize()
        )
        {
          @Override
          public long apply(long input)
          {
            return -input;
          }
        },
        () -> new DoubleOutDoubleInFunctionVectorValueProcessor(
            arg.buildVectorized(inspector),
            inspector.getMaxVectorSize()
        )
        {
          @Override
          public double apply(double input)
          {
            return -input;
          }
        }
    );
  }

  public static <T> ExprVectorProcessor<T> power(Expr.VectorInputBindingInspector inspector, Expr left, Expr right)
  {
    return makeMathProcessor(
        inspector,
        left,
        right,
        () -> new LongOutLongsInFunctionVectorValueProcessor(
            left.buildVectorized(inspector),
            right.buildVectorized(inspector),
            inspector.getMaxVectorSize()
        )
        {
          @Override
          public long apply(long left, long right)
          {
            return LongMath.pow(left, Ints.checkedCast(right));
          }
        },
        () -> new DoubleOutLongDoubleInFunctionVectorValueProcessor(
            left.buildVectorized(inspector),
            right.buildVectorized(inspector),
            inspector.getMaxVectorSize()
        )
        {
          @Override
          public double apply(long left, double right)
          {
            return Math.pow(left, right);
          }
        },
        () -> new DoubleOutDoubleLongInFunctionVectorValueProcessor(
            left.buildVectorized(inspector),
            right.buildVectorized(inspector),
            inspector.getMaxVectorSize()
        )
        {
          @Override
          public double apply(double left, long right)
          {
            return Math.pow(left, right);
          }
        },
        () -> new DoubleOutDoublesInFunctionVectorValueProcessor(
            left.buildVectorized(inspector),
            right.buildVectorized(inspector),
            inspector.getMaxVectorSize()
        )
        {
          @Override
          public double apply(double left, double right)
          {
            return Math.pow(left, right);
          }
        }
    );
  }

  public static <T> ExprVectorProcessor<T> doublePower(
      Expr.VectorInputBindingInspector inspector,
      Expr left,
      Expr right
  )
  {
<<<<<<< HEAD
    final ExprType leftType = left.getOutputType(inspector);
    final ExprType rightType = right.getOutputType(inspector);
    BivariateFunctionVectorValueProcessor<?, ?, ?> processor = null;
    if ((leftType == ExprType.LONG && (rightType == null || rightType == ExprType.LONG)) ||
        (leftType == null && rightType == ExprType.LONG)) {
      processor = new DoubleOutLongsInFunctionVectorValueProcessor(
=======
    final ExpressionType leftType = left.getOutputType(inspector);
    final ExpressionType rightType = right.getOutputType(inspector);
    BivariateFunctionVectorProcessor<?, ?, ?> processor = null;
    if ((Types.is(leftType, ExprType.LONG) && Types.isNullOr(rightType, ExprType.LONG)) ||
        (leftType == null && Types.is(rightType, ExprType.LONG))) {
      processor = new DoubleOutLongsInFunctionVectorProcessor(
>>>>>>> f9941c12
          left.buildVectorized(inspector),
          right.buildVectorized(inspector),
          inspector.getMaxVectorSize()
      )
      {
        @Override
        public double apply(long left, long right)
        {
          return Math.pow(left, right);
        }
      };
    }

    if (processor != null) {
      return (ExprVectorProcessor<T>) processor;
    }
    return power(inspector, left, right);
  }

  public static <T> ExprVectorProcessor<T> max(Expr.VectorInputBindingInspector inspector, Expr left, Expr right)
  {
    return makeMathProcessor(
        inspector,
        left,
        right,
        () -> new LongOutLongsInFunctionVectorValueProcessor(
            left.buildVectorized(inspector),
            right.buildVectorized(inspector),
            inspector.getMaxVectorSize()
        )
        {
          @Override
          public long apply(long left, long right)
          {
            return Math.max(left, right);
          }
        },
        () -> new DoubleOutLongDoubleInFunctionVectorValueProcessor(
            left.buildVectorized(inspector),
            right.buildVectorized(inspector),
            inspector.getMaxVectorSize()
        )
        {
          @Override
          public double apply(long left, double right)
          {
            return Math.max(left, right);
          }
        },
        () -> new DoubleOutDoubleLongInFunctionVectorValueProcessor(
            left.buildVectorized(inspector),
            right.buildVectorized(inspector),
            inspector.getMaxVectorSize()
        )
        {
          @Override
          public double apply(double left, long right)
          {
            return Math.max(left, right);
          }
        },
        () -> new DoubleOutDoublesInFunctionVectorValueProcessor(
            left.buildVectorized(inspector),
            right.buildVectorized(inspector),
            inspector.getMaxVectorSize()
        )
        {
          @Override
          public double apply(double left, double right)
          {
            return Math.max(left, right);
          }
        }
    );
  }

  public static <T> ExprVectorProcessor<T> min(Expr.VectorInputBindingInspector inspector, Expr left, Expr right)
  {
    return makeMathProcessor(
        inspector,
        left,
        right,
        () -> new LongOutLongsInFunctionVectorValueProcessor(
            left.buildVectorized(inspector),
            right.buildVectorized(inspector),
            inspector.getMaxVectorSize()
        )
        {
          @Override
          public long apply(long left, long right)
          {
            return Math.min(left, right);
          }
        },
        () -> new DoubleOutLongDoubleInFunctionVectorValueProcessor(
            left.buildVectorized(inspector),
            right.buildVectorized(inspector),
            inspector.getMaxVectorSize()
        )
        {
          @Override
          public double apply(long left, double right)
          {
            return Math.min(left, right);
          }
        },
        () -> new DoubleOutDoubleLongInFunctionVectorValueProcessor(
            left.buildVectorized(inspector),
            right.buildVectorized(inspector),
            inspector.getMaxVectorSize()
        )
        {
          @Override
          public double apply(double left, long right)
          {
            return Math.min(left, right);
          }
        },
        () -> new DoubleOutDoublesInFunctionVectorValueProcessor(
            left.buildVectorized(inspector),
            right.buildVectorized(inspector),
            inspector.getMaxVectorSize()
        )
        {
          @Override
          public double apply(double left, double right)
          {
            return Math.min(left, right);
          }
        }
    );
  }

  public static <T> ExprVectorProcessor<T> atan2(Expr.VectorInputBindingInspector inspector, Expr left, Expr right)
  {
    return makeDoubleMathProcessor(
        inspector,
        left,
        right,
        () -> new DoubleOutLongsInFunctionVectorValueProcessor(
            left.buildVectorized(inspector),
            right.buildVectorized(inspector),
            inspector.getMaxVectorSize()
        )
        {
          @Override
          public double apply(long left, long right)
          {
            return Math.atan2(left, right);
          }
        },
        () -> new DoubleOutLongDoubleInFunctionVectorValueProcessor(
            left.buildVectorized(inspector),
            right.buildVectorized(inspector),
            inspector.getMaxVectorSize()
        )
        {
          @Override
          public double apply(long left, double right)
          {
            return Math.atan2(left, right);
          }
        },
        () -> new DoubleOutDoubleLongInFunctionVectorValueProcessor(
            left.buildVectorized(inspector),
            right.buildVectorized(inspector),
            inspector.getMaxVectorSize()
        )
        {
          @Override
          public double apply(double left, long right)
          {
            return Math.atan2(left, right);
          }
        },
        () -> new DoubleOutDoublesInFunctionVectorValueProcessor(
            left.buildVectorized(inspector),
            right.buildVectorized(inspector),
            inspector.getMaxVectorSize()
        )
        {
          @Override
          public double apply(double left, double right)
          {
            return Math.atan2(left, right);
          }
        }
    );
  }

  public static <T> ExprVectorProcessor<T> copySign(Expr.VectorInputBindingInspector inspector, Expr left, Expr right)
  {
    return makeDoubleMathProcessor(
        inspector,
        left,
        right,
        () -> new DoubleOutLongsInFunctionVectorValueProcessor(
            left.buildVectorized(inspector),
            right.buildVectorized(inspector),
            inspector.getMaxVectorSize()
        )
        {
          @Override
          public double apply(long left, long right)
          {
            return Math.copySign((double) left, (double) right);
          }
        },
        () -> new DoubleOutLongDoubleInFunctionVectorValueProcessor(
            left.buildVectorized(inspector),
            right.buildVectorized(inspector),
            inspector.getMaxVectorSize()
        )
        {
          @Override
          public double apply(long left, double right)
          {
            return Math.copySign((double) left, right);
          }
        },
        () -> new DoubleOutDoubleLongInFunctionVectorValueProcessor(
            left.buildVectorized(inspector),
            right.buildVectorized(inspector),
            inspector.getMaxVectorSize()
        )
        {
          @Override
          public double apply(double left, long right)
          {
            return Math.copySign(left, (double) right);
          }
        },
        () -> new DoubleOutDoublesInFunctionVectorValueProcessor(
            left.buildVectorized(inspector),
            right.buildVectorized(inspector),
            inspector.getMaxVectorSize()
        )
        {
          @Override
          public double apply(double left, double right)
          {
            return Math.copySign(left, right);
          }
        }
    );
  }

  public static <T> ExprVectorProcessor<T> hypot(Expr.VectorInputBindingInspector inspector, Expr left, Expr right)
  {
    return makeDoubleMathProcessor(
        inspector,
        left,
        right,
        () -> new DoubleOutLongsInFunctionVectorValueProcessor(
            left.buildVectorized(inspector),
            right.buildVectorized(inspector),
            inspector.getMaxVectorSize()
        )
        {
          @Override
          public double apply(long left, long right)
          {
            return Math.hypot(left, right);
          }
        },
        () -> new DoubleOutLongDoubleInFunctionVectorValueProcessor(
            left.buildVectorized(inspector),
            right.buildVectorized(inspector),
            inspector.getMaxVectorSize()
        )
        {
          @Override
          public double apply(long left, double right)
          {
            return Math.hypot(left, right);
          }
        },
        () -> new DoubleOutDoubleLongInFunctionVectorValueProcessor(
            left.buildVectorized(inspector),
            right.buildVectorized(inspector),
            inspector.getMaxVectorSize()
        )
        {
          @Override
          public double apply(double left, long right)
          {
            return Math.hypot(left, right);
          }
        },
        () -> new DoubleOutDoublesInFunctionVectorValueProcessor(
            left.buildVectorized(inspector),
            right.buildVectorized(inspector),
            inspector.getMaxVectorSize()
        )
        {
          @Override
          public double apply(double left, double right)
          {
            return Math.hypot(left, right);
          }
        }
    );
  }

  public static <T> ExprVectorProcessor<T> remainder(Expr.VectorInputBindingInspector inspector, Expr left, Expr right)
  {
    return makeDoubleMathProcessor(
        inspector,
        left,
        right,
        () -> new DoubleOutLongsInFunctionVectorValueProcessor(
            left.buildVectorized(inspector),
            right.buildVectorized(inspector),
            inspector.getMaxVectorSize()
        )
        {
          @Override
          public double apply(long left, long right)
          {
            return Math.IEEEremainder(left, right);
          }
        },
        () -> new DoubleOutLongDoubleInFunctionVectorValueProcessor(
            left.buildVectorized(inspector),
            right.buildVectorized(inspector),
            inspector.getMaxVectorSize()
        )
        {
          @Override
          public double apply(long left, double right)
          {
            return Math.IEEEremainder(left, right);
          }
        },
        () -> new DoubleOutDoubleLongInFunctionVectorValueProcessor(
            left.buildVectorized(inspector),
            right.buildVectorized(inspector),
            inspector.getMaxVectorSize()
        )
        {
          @Override
          public double apply(double left, long right)
          {
            return Math.IEEEremainder(left, right);
          }
        },
        () -> new DoubleOutDoublesInFunctionVectorValueProcessor(
            left.buildVectorized(inspector),
            right.buildVectorized(inspector),
            inspector.getMaxVectorSize()
        )
        {
          @Override
          public double apply(double left, double right)
          {
            return Math.IEEEremainder(left, right);
          }
        }
    );
  }

  public static <T> ExprVectorProcessor<T> nextAfter(Expr.VectorInputBindingInspector inspector, Expr left, Expr right)
  {
    return makeDoubleMathProcessor(
        inspector,
        left,
        right,
        () -> new DoubleOutLongsInFunctionVectorValueProcessor(
            left.buildVectorized(inspector),
            right.buildVectorized(inspector),
            inspector.getMaxVectorSize()
        )
        {
          @Override
          public double apply(long left, long right)
          {
            return Math.nextAfter((double) left, (double) right);
          }
        },
        () -> new DoubleOutLongDoubleInFunctionVectorValueProcessor(
            left.buildVectorized(inspector),
            right.buildVectorized(inspector),
            inspector.getMaxVectorSize()
        )
        {
          @Override
          public double apply(long left, double right)
          {
            return Math.nextAfter((double) left, right);
          }
        },
        () -> new DoubleOutDoubleLongInFunctionVectorValueProcessor(
            left.buildVectorized(inspector),
            right.buildVectorized(inspector),
            inspector.getMaxVectorSize()
        )
        {
          @Override
          public double apply(double left, long right)
          {
            return Math.nextAfter(left, (double) right);
          }
        },
        () -> new DoubleOutDoublesInFunctionVectorValueProcessor(
            left.buildVectorized(inspector),
            right.buildVectorized(inspector),
            inspector.getMaxVectorSize()
        )
        {
          @Override
          public double apply(double left, double right)
          {
            return Math.nextAfter(left, right);
          }
        }
    );
  }

  public static <T> ExprVectorProcessor<T> scalb(Expr.VectorInputBindingInspector inspector, Expr left, Expr right)
  {
    return makeDoubleMathProcessor(
        inspector,
        left,
        right,
        () -> new DoubleOutLongsInFunctionVectorValueProcessor(
            left.buildVectorized(inspector),
            right.buildVectorized(inspector),
            inspector.getMaxVectorSize()
        )
        {
          @Override
          public double apply(long left, long right)
          {
            return Math.scalb((double) left, (int) right);
          }
        },
        () -> new DoubleOutLongDoubleInFunctionVectorValueProcessor(
            left.buildVectorized(inspector),
            right.buildVectorized(inspector),
            inspector.getMaxVectorSize()
        )
        {
          @Override
          public double apply(long left, double right)
          {
            return Math.scalb((double) left, (int) right);
          }
        },
        () -> new DoubleOutDoubleLongInFunctionVectorValueProcessor(
            left.buildVectorized(inspector),
            right.buildVectorized(inspector),
            inspector.getMaxVectorSize()
        )
        {
          @Override
          public double apply(double left, long right)
          {
            return Math.scalb(left, (int) right);
          }
        },
        () -> new DoubleOutDoublesInFunctionVectorValueProcessor(
            left.buildVectorized(inspector),
            right.buildVectorized(inspector),
            inspector.getMaxVectorSize()
        )
        {
          @Override
          public double apply(double left, double right)
          {
            return Math.scalb(left, (int) right);
          }
        }
    );
  }

  public static <T> ExprVectorProcessor<T> acos(Expr.VectorInputBindingInspector inspector, Expr arg)
  {
    return makeDoubleMathProcessor(
        inspector,
        arg,
        () -> new DoubleOutLongInFunctionVectorValueProcessor(
            arg.buildVectorized(inspector),
            inspector.getMaxVectorSize()
        )
        {
          @Override
          public double apply(long input)
          {
            return Math.acos(input);
          }
        },
        () -> new DoubleOutDoubleInFunctionVectorValueProcessor(
            arg.buildVectorized(inspector),
            inspector.getMaxVectorSize()
        )
        {
          @Override
          public double apply(double input)
          {
            return Math.acos(input);
          }
        }
    );
  }

  public static <T> ExprVectorProcessor<T> asin(Expr.VectorInputBindingInspector inspector, Expr arg)
  {
    return makeDoubleMathProcessor(
        inspector,
        arg,
        () -> new DoubleOutLongInFunctionVectorValueProcessor(
            arg.buildVectorized(inspector),
            inspector.getMaxVectorSize()
        )
        {
          @Override
          public double apply(long input)
          {
            return Math.asin(input);
          }
        },
        () -> new DoubleOutDoubleInFunctionVectorValueProcessor(
            arg.buildVectorized(inspector),
            inspector.getMaxVectorSize()
        )
        {
          @Override
          public double apply(double input)
          {
            return Math.asin(input);
          }
        }
    );
  }

  public static <T> ExprVectorProcessor<T> atan(Expr.VectorInputBindingInspector inspector, Expr arg)
  {
    return makeDoubleMathProcessor(
        inspector,
        arg,
        () -> new DoubleOutLongInFunctionVectorValueProcessor(
            arg.buildVectorized(inspector),
            inspector.getMaxVectorSize()
        )
        {
          @Override
          public double apply(long input)
          {
            return Math.atan(input);
          }
        },
        () -> new DoubleOutDoubleInFunctionVectorValueProcessor(
            arg.buildVectorized(inspector),
            inspector.getMaxVectorSize()
        )
        {
          @Override
          public double apply(double input)
          {
            return Math.atan(input);
          }
        }
    );
  }

  public static <T> ExprVectorProcessor<T> cos(Expr.VectorInputBindingInspector inspector, Expr arg)
  {
    return makeDoubleMathProcessor(
        inspector,
        arg,
        () -> new DoubleOutLongInFunctionVectorValueProcessor(
            arg.buildVectorized(inspector),
            inspector.getMaxVectorSize()
        )
        {
          @Override
          public double apply(long input)
          {
            return Math.cos(input);
          }
        },
        () -> new DoubleOutDoubleInFunctionVectorValueProcessor(
            arg.buildVectorized(inspector),
            inspector.getMaxVectorSize()
        )
        {
          @Override
          public double apply(double input)
          {
            return Math.cos(input);
          }
        }
    );
  }

  public static <T> ExprVectorProcessor<T> cosh(Expr.VectorInputBindingInspector inspector, Expr arg)
  {
    return makeDoubleMathProcessor(
        inspector,
        arg,
        () -> new DoubleOutLongInFunctionVectorValueProcessor(
            arg.buildVectorized(inspector),
            inspector.getMaxVectorSize()
        )
        {
          @Override
          public double apply(long input)
          {
            return Math.cosh(input);
          }
        },
        () -> new DoubleOutDoubleInFunctionVectorValueProcessor(
            arg.buildVectorized(inspector),
            inspector.getMaxVectorSize()
        )
        {
          @Override
          public double apply(double input)
          {
            return Math.cosh(input);
          }
        }
    );
  }

  public static <T> ExprVectorProcessor<T> cot(Expr.VectorInputBindingInspector inspector, Expr arg)
  {
    return makeDoubleMathProcessor(
        inspector,
        arg,
        () -> new DoubleOutLongInFunctionVectorValueProcessor(
            arg.buildVectorized(inspector),
            inspector.getMaxVectorSize()
        )
        {
          @Override
          public double apply(long input)
          {
            return Math.cos(input) / Math.sin(input);
          }
        },
        () -> new DoubleOutDoubleInFunctionVectorValueProcessor(
            arg.buildVectorized(inspector),
            inspector.getMaxVectorSize()
        )
        {
          @Override
          public double apply(double input)
          {
            return Math.cos(input) / Math.sin(input);
          }
        }
    );
  }

  public static <T> ExprVectorProcessor<T> sin(Expr.VectorInputBindingInspector inspector, Expr arg)
  {
    return makeDoubleMathProcessor(
        inspector,
        arg,
        () -> new DoubleOutLongInFunctionVectorValueProcessor(
            arg.buildVectorized(inspector),
            inspector.getMaxVectorSize()
        )
        {
          @Override
          public double apply(long input)
          {
            return Math.sin(input);
          }
        },
        () -> new DoubleOutDoubleInFunctionVectorValueProcessor(
            arg.buildVectorized(inspector),
            inspector.getMaxVectorSize()
        )
        {
          @Override
          public double apply(double input)
          {
            return Math.sin(input);
          }
        }
    );
  }

  public static <T> ExprVectorProcessor<T> sinh(Expr.VectorInputBindingInspector inspector, Expr arg)
  {
    return makeDoubleMathProcessor(
        inspector,
        arg,
        () -> new DoubleOutLongInFunctionVectorValueProcessor(
            arg.buildVectorized(inspector),
            inspector.getMaxVectorSize()
        )
        {
          @Override
          public double apply(long input)
          {
            return Math.sinh(input);
          }
        },
        () -> new DoubleOutDoubleInFunctionVectorValueProcessor(
            arg.buildVectorized(inspector),
            inspector.getMaxVectorSize()
        )
        {
          @Override
          public double apply(double input)
          {
            return Math.sinh(input);
          }
        }
    );
  }

  public static <T> ExprVectorProcessor<T> tan(Expr.VectorInputBindingInspector inspector, Expr arg)
  {
    return makeDoubleMathProcessor(
        inspector,
        arg,
        () -> new DoubleOutLongInFunctionVectorValueProcessor(
            arg.buildVectorized(inspector),
            inspector.getMaxVectorSize()
        )
        {
          @Override
          public double apply(long input)
          {
            return Math.tan(input);
          }
        },
        () -> new DoubleOutDoubleInFunctionVectorValueProcessor(
            arg.buildVectorized(inspector),
            inspector.getMaxVectorSize()
        )
        {
          @Override
          public double apply(double input)
          {
            return Math.tan(input);
          }
        }
    );
  }

  public static <T> ExprVectorProcessor<T> tanh(Expr.VectorInputBindingInspector inspector, Expr arg)
  {
    return makeDoubleMathProcessor(
        inspector,
        arg,
        () -> new DoubleOutLongInFunctionVectorValueProcessor(
            arg.buildVectorized(inspector),
            inspector.getMaxVectorSize()
        )
        {
          @Override
          public double apply(long input)
          {
            return Math.tanh(input);
          }
        },
        () -> new DoubleOutDoubleInFunctionVectorValueProcessor(
            arg.buildVectorized(inspector),
            inspector.getMaxVectorSize()
        )
        {
          @Override
          public double apply(double input)
          {
            return Math.tanh(input);
          }
        }
    );
  }

  public static <T> ExprVectorProcessor<T> abs(Expr.VectorInputBindingInspector inspector, Expr arg)
  {
    return makeMathProcessor(
        inspector,
        arg,
        () -> new LongOutLongInFunctionVectorValueProcessor(
            arg.buildVectorized(inspector),
            inspector.getMaxVectorSize()
        )
        {
          @Override
          public long apply(long input)
          {
            return Math.abs(input);
          }
        },
        () -> new DoubleOutDoubleInFunctionVectorValueProcessor(
            arg.buildVectorized(inspector),
            inspector.getMaxVectorSize()
        )
        {
          @Override
          public double apply(double input)
          {
            return Math.abs(input);
          }
        }
    );
  }

  public static <T> ExprVectorProcessor<T> cbrt(Expr.VectorInputBindingInspector inspector, Expr arg)
  {
    return makeDoubleMathProcessor(
        inspector,
        arg,
        () -> new DoubleOutLongInFunctionVectorValueProcessor(
            arg.buildVectorized(inspector),
            inspector.getMaxVectorSize()
        )
        {
          @Override
          public double apply(long input)
          {
            return Math.cbrt(input);
          }
        },
        () -> new DoubleOutDoubleInFunctionVectorValueProcessor(
            arg.buildVectorized(inspector),
            inspector.getMaxVectorSize()
        )
        {
          @Override
          public double apply(double input)
          {
            return Math.cbrt(input);
          }
        }
    );
  }

  public static <T> ExprVectorProcessor<T> ceil(Expr.VectorInputBindingInspector inspector, Expr arg)
  {
    return makeDoubleMathProcessor(
        inspector,
        arg,
        () -> new DoubleOutLongInFunctionVectorValueProcessor(
            arg.buildVectorized(inspector),
            inspector.getMaxVectorSize()
        )
        {
          @Override
          public double apply(long input)
          {
            return Math.ceil(input);
          }
        },
        () -> new DoubleOutDoubleInFunctionVectorValueProcessor(
            arg.buildVectorized(inspector),
            inspector.getMaxVectorSize()
        )
        {
          @Override
          public double apply(double input)
          {
            return Math.ceil(input);
          }
        }
    );
  }

  public static <T> ExprVectorProcessor<T> floor(Expr.VectorInputBindingInspector inspector, Expr arg)
  {
    return makeDoubleMathProcessor(
        inspector,
        arg,
        () -> new DoubleOutLongInFunctionVectorValueProcessor(
            arg.buildVectorized(inspector),
            inspector.getMaxVectorSize()
        )
        {
          @Override
          public double apply(long input)
          {
            return Math.floor(input);
          }
        },
        () -> new DoubleOutDoubleInFunctionVectorValueProcessor(
            arg.buildVectorized(inspector),
            inspector.getMaxVectorSize()
        )
        {
          @Override
          public double apply(double input)
          {
            return Math.floor(input);
          }
        }
    );
  }

  public static <T> ExprVectorProcessor<T> exp(Expr.VectorInputBindingInspector inspector, Expr arg)
  {
    return makeDoubleMathProcessor(
        inspector,
        arg,
        () -> new DoubleOutLongInFunctionVectorValueProcessor(
            arg.buildVectorized(inspector),
            inspector.getMaxVectorSize()
        )
        {
          @Override
          public double apply(long input)
          {
            return Math.exp(input);
          }
        },
        () -> new DoubleOutDoubleInFunctionVectorValueProcessor(
            arg.buildVectorized(inspector),
            inspector.getMaxVectorSize()
        )
        {
          @Override
          public double apply(double input)
          {
            return Math.exp(input);
          }
        }
    );
  }

  public static <T> ExprVectorProcessor<T> expm1(Expr.VectorInputBindingInspector inspector, Expr arg)
  {
    return makeDoubleMathProcessor(
        inspector,
        arg,
        () -> new DoubleOutLongInFunctionVectorValueProcessor(
            arg.buildVectorized(inspector),
            inspector.getMaxVectorSize()
        )
        {
          @Override
          public double apply(long input)
          {
            return Math.expm1(input);
          }
        },
        () -> new DoubleOutDoubleInFunctionVectorValueProcessor(
            arg.buildVectorized(inspector),
            inspector.getMaxVectorSize()
        )
        {
          @Override
          public double apply(double input)
          {
            return Math.expm1(input);
          }
        }
    );
  }

  public static <T> ExprVectorProcessor<T> getExponent(Expr.VectorInputBindingInspector inspector, Expr arg)
  {
    return makeLongMathProcessor(
        inspector,
        arg,
        () -> new LongOutLongInFunctionVectorValueProcessor(
            arg.buildVectorized(inspector),
            inspector.getMaxVectorSize()
        )
        {
          @Override
          public long apply(long input)
          {
            return Math.getExponent((double) input);
          }
        },
        () -> new LongOutDoubleInFunctionVectorValueProcessor(
            arg.buildVectorized(inspector),
            inspector.getMaxVectorSize()
        )
        {
          @Override
          public long apply(double input)
          {
            return Math.getExponent(input);
          }
        }
    );
  }

  public static <T> ExprVectorProcessor<T> log(Expr.VectorInputBindingInspector inspector, Expr arg)
  {
    return makeDoubleMathProcessor(
        inspector,
        arg,
        () -> new DoubleOutLongInFunctionVectorValueProcessor(
            arg.buildVectorized(inspector),
            inspector.getMaxVectorSize()
        )
        {
          @Override
          public double apply(long input)
          {
            return Math.log(input);
          }
        },
        () -> new DoubleOutDoubleInFunctionVectorValueProcessor(
            arg.buildVectorized(inspector),
            inspector.getMaxVectorSize()
        )
        {
          @Override
          public double apply(double input)
          {
            return Math.log(input);
          }
        }
    );
  }

  public static <T> ExprVectorProcessor<T> log10(Expr.VectorInputBindingInspector inspector, Expr arg)
  {
    return makeDoubleMathProcessor(
        inspector,
        arg,
        () -> new DoubleOutLongInFunctionVectorValueProcessor(
            arg.buildVectorized(inspector),
            inspector.getMaxVectorSize()
        )
        {
          @Override
          public double apply(long input)
          {
            return Math.log10(input);
          }
        },
        () -> new DoubleOutDoubleInFunctionVectorValueProcessor(
            arg.buildVectorized(inspector),
            inspector.getMaxVectorSize()
        )
        {
          @Override
          public double apply(double input)
          {
            return Math.log10(input);
          }
        }
    );
  }

  public static <T> ExprVectorProcessor<T> log1p(Expr.VectorInputBindingInspector inspector, Expr arg)
  {
    return makeDoubleMathProcessor(
        inspector,
        arg,
        () -> new DoubleOutLongInFunctionVectorValueProcessor(
            arg.buildVectorized(inspector),
            inspector.getMaxVectorSize()
        )
        {
          @Override
          public double apply(long input)
          {
            return Math.log1p(input);
          }
        },
        () -> new DoubleOutDoubleInFunctionVectorValueProcessor(
            arg.buildVectorized(inspector),
            inspector.getMaxVectorSize()
        )
        {
          @Override
          public double apply(double input)
          {
            return Math.log1p(input);
          }
        }
    );
  }

  public static <T> ExprVectorProcessor<T> nextUp(Expr.VectorInputBindingInspector inspector, Expr arg)
  {
    return makeDoubleMathProcessor(
        inspector,
        arg,
        () -> new DoubleOutLongInFunctionVectorValueProcessor(
            arg.buildVectorized(inspector),
            inspector.getMaxVectorSize()
        )
        {
          @Override
          public double apply(long input)
          {
            return Math.nextUp((double) input);
          }
        },
        () -> new DoubleOutDoubleInFunctionVectorValueProcessor(
            arg.buildVectorized(inspector),
            inspector.getMaxVectorSize()
        )
        {
          @Override
          public double apply(double input)
          {
            return Math.nextUp(input);
          }
        }
    );
  }

  public static <T> ExprVectorProcessor<T> rint(Expr.VectorInputBindingInspector inspector, Expr arg)
  {
    return makeDoubleMathProcessor(
        inspector,
        arg,
        () -> new DoubleOutLongInFunctionVectorValueProcessor(
            arg.buildVectorized(inspector),
            inspector.getMaxVectorSize()
        )
        {
          @Override
          public double apply(long input)
          {
            return Math.rint(input);
          }
        },
        () -> new DoubleOutDoubleInFunctionVectorValueProcessor(
            arg.buildVectorized(inspector),
            inspector.getMaxVectorSize()
        )
        {
          @Override
          public double apply(double input)
          {
            return Math.rint(input);
          }
        }
    );
  }

  public static <T> ExprVectorProcessor<T> signum(Expr.VectorInputBindingInspector inspector, Expr arg)
  {
    return makeDoubleMathProcessor(
        inspector,
        arg,
        () -> new DoubleOutLongInFunctionVectorValueProcessor(
            arg.buildVectorized(inspector),
            inspector.getMaxVectorSize()
        )
        {
          @Override
          public double apply(long input)
          {
            return Math.signum(input);
          }
        },
        () -> new DoubleOutDoubleInFunctionVectorValueProcessor(
            arg.buildVectorized(inspector),
            inspector.getMaxVectorSize()
        )
        {
          @Override
          public double apply(double input)
          {
            return Math.signum(input);
          }
        }
    );
  }

  public static <T> ExprVectorProcessor<T> sqrt(Expr.VectorInputBindingInspector inspector, Expr arg)
  {
    return makeDoubleMathProcessor(
        inspector,
        arg,
        () -> new DoubleOutLongInFunctionVectorValueProcessor(
            arg.buildVectorized(inspector),
            inspector.getMaxVectorSize()
        )
        {
          @Override
          public double apply(long input)
          {
            return Math.sqrt(input);
          }
        },
        () -> new DoubleOutDoubleInFunctionVectorValueProcessor(
            arg.buildVectorized(inspector),
            inspector.getMaxVectorSize()
        )
        {
          @Override
          public double apply(double input)
          {
            return Math.sqrt(input);
          }
        }
    );
  }

  public static <T> ExprVectorProcessor<T> toDegrees(Expr.VectorInputBindingInspector inspector, Expr arg)
  {
    return makeDoubleMathProcessor(
        inspector,
        arg,
        () -> new DoubleOutLongInFunctionVectorValueProcessor(
            arg.buildVectorized(inspector),
            inspector.getMaxVectorSize()
        )
        {
          @Override
          public double apply(long input)
          {
            return Math.toDegrees(input);
          }
        },
        () -> new DoubleOutDoubleInFunctionVectorValueProcessor(
            arg.buildVectorized(inspector),
            inspector.getMaxVectorSize()
        )
        {
          @Override
          public double apply(double input)
          {
            return Math.toDegrees(input);
          }
        }
    );
  }

  public static <T> ExprVectorProcessor<T> toRadians(Expr.VectorInputBindingInspector inspector, Expr arg)
  {
    return makeDoubleMathProcessor(
        inspector,
        arg,
        () -> new DoubleOutLongInFunctionVectorValueProcessor(
            arg.buildVectorized(inspector),
            inspector.getMaxVectorSize()
        )
        {
          @Override
          public double apply(long input)
          {
            return Math.toRadians(input);
          }
        },
        () -> new DoubleOutDoubleInFunctionVectorValueProcessor(
            arg.buildVectorized(inspector),
            inspector.getMaxVectorSize()
        )
        {
          @Override
          public double apply(double input)
          {
            return Math.toRadians(input);
          }
        }
    );
  }

  public static <T> ExprVectorProcessor<T> ulp(Expr.VectorInputBindingInspector inspector, Expr arg)
  {
    return makeDoubleMathProcessor(
        inspector,
        arg,
        () -> new DoubleOutLongInFunctionVectorValueProcessor(
            arg.buildVectorized(inspector),
            inspector.getMaxVectorSize()
        )
        {
          @Override
          public double apply(long input)
          {
            return Math.ulp((double) input);
          }
        },
        () -> new DoubleOutDoubleInFunctionVectorValueProcessor(
            arg.buildVectorized(inspector),
            inspector.getMaxVectorSize()
        )
        {
          @Override
          public double apply(double input)
          {
            return Math.ulp(input);
          }
        }
    );
  }

  public static <T> ExprVectorProcessor<T> bitwiseComplement(Expr.VectorInputBindingInspector inspector, Expr arg)
  {
    return makeLongMathProcessor(
        inspector,
        arg,
        () -> new LongOutLongInFunctionVectorValueProcessor(
            arg.buildVectorized(inspector),
            inspector.getMaxVectorSize()
        )
        {
          @Override
          public long apply(long input)
          {
            return ~input;
          }
        },
        () -> new LongOutDoubleInFunctionVectorValueProcessor(
            arg.buildVectorized(inspector),
            inspector.getMaxVectorSize()
        )
        {
          @Override
          public long apply(double input)
          {
            return ~((long) input);
          }
        }
    );
  }

  public static <T> ExprVectorProcessor<T> bitwiseConvertDoubleToLongBits(
      Expr.VectorInputBindingInspector inspector,
      Expr arg
  )
  {
    final ExpressionType inputType = arg.getOutputType(inspector);

    ExprVectorProcessor<?> processor = null;
<<<<<<< HEAD
    if (inputType == ExprType.LONG) {
      processor = new LongOutLongInFunctionVectorValueProcessor(
=======
    if (Types.is(inputType, ExprType.LONG)) {
      processor = new LongOutLongInFunctionVectorProcessor(
>>>>>>> f9941c12
          arg.buildVectorized(inspector),
          inspector.getMaxVectorSize()
      )
      {
        @Override
        public long apply(long input)
        {
          return Double.doubleToLongBits(input);
        }
      };
<<<<<<< HEAD
    } else if (inputType == ExprType.DOUBLE) {
      processor = new LongOutDoubleInFunctionVectorValueProcessor(
=======
    } else if (Types.is(inputType, ExprType.DOUBLE)) {
      processor = new LongOutDoubleInFunctionVectorProcessor(
>>>>>>> f9941c12
          arg.buildVectorized(inspector),
          inspector.getMaxVectorSize()
      )
      {
        @Override
        public long apply(double input)
        {
          return Double.doubleToLongBits(input);
        }
      };
    }
    if (processor == null) {
      throw Exprs.cannotVectorize();
    }
    return (ExprVectorProcessor<T>) processor;
  }

  public static <T> ExprVectorProcessor<T> bitwiseConvertLongBitsToDouble(
      Expr.VectorInputBindingInspector inspector,
      Expr arg
  )
  {
    final ExpressionType inputType = arg.getOutputType(inspector);

    ExprVectorProcessor<?> processor = null;
<<<<<<< HEAD
    if (inputType == ExprType.LONG) {
      processor = new DoubleOutLongInFunctionVectorValueProcessor(
=======
    if (Types.is(inputType, ExprType.LONG)) {
      processor = new DoubleOutLongInFunctionVectorProcessor(
>>>>>>> f9941c12
          arg.buildVectorized(inspector),
          inspector.getMaxVectorSize()
      )
      {
        @Override
        public double apply(long input)
        {
          return Double.longBitsToDouble(input);
        }
      };
<<<<<<< HEAD
    } else if (inputType == ExprType.DOUBLE) {
      processor = new DoubleOutDoubleInFunctionVectorValueProcessor(
=======
    } else if (Types.is(inputType, ExprType.DOUBLE)) {
      processor = new DoubleOutDoubleInFunctionVectorProcessor(
>>>>>>> f9941c12
          arg.buildVectorized(inspector),
          inspector.getMaxVectorSize()
      )
      {
        @Override
        public double apply(double input)
        {
          return Double.longBitsToDouble((long) input);
        }
      };
    }
    if (processor == null) {
      throw Exprs.cannotVectorize();
    }
    return (ExprVectorProcessor<T>) processor;
  }

  public static <T> ExprVectorProcessor<T> bitwiseAnd(Expr.VectorInputBindingInspector inspector, Expr left, Expr right)
  {
    return makeLongMathProcessor(
        inspector,
        left,
        right,
        () -> new LongOutLongsInFunctionVectorValueProcessor(
            left.buildVectorized(inspector),
            right.buildVectorized(inspector),
            inspector.getMaxVectorSize()
        )
        {
          @Override
          public long apply(long left, long right)
          {
            return left & right;
          }
        },
        () -> new LongOutLongDoubleInFunctionVectorValueProcessor(
            left.buildVectorized(inspector),
            right.buildVectorized(inspector),
            inspector.getMaxVectorSize()
        )
        {
          @Override
          public long apply(long left, double right)
          {
            return left & (long) right;
          }
        },
        () -> new LongOutDoubleLongInFunctionVectorValueProcessor(
            left.buildVectorized(inspector),
            right.buildVectorized(inspector),
            inspector.getMaxVectorSize()
        )
        {
          @Override
          public long apply(double left, long right)
          {
            return (long) left & right;
          }
        },
        () -> new LongOutDoublesInFunctionVectorValueProcessor(
            left.buildVectorized(inspector),
            right.buildVectorized(inspector),
            inspector.getMaxVectorSize()
        )
        {
          @Override
          public long apply(double left, double right)
          {
            return (long) left & (long) right;
          }
        }
    );
  }

  public static <T> ExprVectorProcessor<T> bitwiseOr(Expr.VectorInputBindingInspector inspector, Expr left, Expr right)
  {
    return makeLongMathProcessor(
        inspector,
        left,
        right,
        () -> new LongOutLongsInFunctionVectorValueProcessor(
            left.buildVectorized(inspector),
            right.buildVectorized(inspector),
            inspector.getMaxVectorSize()
        )
        {
          @Override
          public long apply(long left, long right)
          {
            return left | right;
          }
        },
        () -> new LongOutLongDoubleInFunctionVectorValueProcessor(
            left.buildVectorized(inspector),
            right.buildVectorized(inspector),
            inspector.getMaxVectorSize()
        )
        {
          @Override
          public long apply(long left, double right)
          {
            return left | (long) right;
          }
        },
        () -> new LongOutDoubleLongInFunctionVectorValueProcessor(
            left.buildVectorized(inspector),
            right.buildVectorized(inspector),
            inspector.getMaxVectorSize()
        )
        {
          @Override
          public long apply(double left, long right)
          {
            return (long) left | right;
          }
        },
        () -> new LongOutDoublesInFunctionVectorValueProcessor(
            left.buildVectorized(inspector),
            right.buildVectorized(inspector),
            inspector.getMaxVectorSize()
        )
        {
          @Override
          public long apply(double left, double right)
          {
            return (long) left | (long) right;
          }
        }
    );
  }

  public static <T> ExprVectorProcessor<T> bitwiseXor(Expr.VectorInputBindingInspector inspector, Expr left, Expr right)
  {
    return makeLongMathProcessor(
        inspector,
        left,
        right,
        () -> new LongOutLongsInFunctionVectorValueProcessor(
            left.buildVectorized(inspector),
            right.buildVectorized(inspector),
            inspector.getMaxVectorSize()
        )
        {
          @Override
          public long apply(long left, long right)
          {
            return left ^ right;
          }
        },
        () -> new LongOutLongDoubleInFunctionVectorValueProcessor(
            left.buildVectorized(inspector),
            right.buildVectorized(inspector),
            inspector.getMaxVectorSize()
        )
        {
          @Override
          public long apply(long left, double right)
          {
            return left ^ (long) right;
          }
        },
        () -> new LongOutDoubleLongInFunctionVectorValueProcessor(
            left.buildVectorized(inspector),
            right.buildVectorized(inspector),
            inspector.getMaxVectorSize()
        )
        {
          @Override
          public long apply(double left, long right)
          {
            return (long) left ^ right;
          }
        },
        () -> new LongOutDoublesInFunctionVectorValueProcessor(
            left.buildVectorized(inspector),
            right.buildVectorized(inspector),
            inspector.getMaxVectorSize()
        )
        {
          @Override
          public long apply(double left, double right)
          {
            return (long) left ^ (long) right;
          }
        }
    );
  }

  public static <T> ExprVectorProcessor<T> bitwiseShiftLeft(
      Expr.VectorInputBindingInspector inspector,
      Expr left,
      Expr right
  )
  {
    return makeLongMathProcessor(
        inspector,
        left,
        right,
        () -> new LongOutLongsInFunctionVectorValueProcessor(
            left.buildVectorized(inspector),
            right.buildVectorized(inspector),
            inspector.getMaxVectorSize()
        )
        {
          @Override
          public long apply(long left, long right)
          {
            return left << right;
          }
        },
        () -> new LongOutLongDoubleInFunctionVectorValueProcessor(
            left.buildVectorized(inspector),
            right.buildVectorized(inspector),
            inspector.getMaxVectorSize()
        )
        {
          @Override
          public long apply(long left, double right)
          {
            return left << (long) right;
          }
        },
        () -> new LongOutDoubleLongInFunctionVectorValueProcessor(
            left.buildVectorized(inspector),
            right.buildVectorized(inspector),
            inspector.getMaxVectorSize()
        )
        {
          @Override
          public long apply(double left, long right)
          {
            return (long) left << right;
          }
        },
        () -> new LongOutDoublesInFunctionVectorValueProcessor(
            left.buildVectorized(inspector),
            right.buildVectorized(inspector),
            inspector.getMaxVectorSize()
        )
        {
          @Override
          public long apply(double left, double right)
          {
            return (long) left << (long) right;
          }
        }
    );
  }

  public static <T> ExprVectorProcessor<T> bitwiseShiftRight(
      Expr.VectorInputBindingInspector inspector,
      Expr left,
      Expr right
  )
  {
    return makeLongMathProcessor(
        inspector,
        left,
        right,
        () -> new LongOutLongsInFunctionVectorValueProcessor(
            left.buildVectorized(inspector),
            right.buildVectorized(inspector),
            inspector.getMaxVectorSize()
        )
        {
          @Override
          public long apply(long left, long right)
          {
            return left >> right;
          }
        },
        () -> new LongOutLongDoubleInFunctionVectorValueProcessor(
            left.buildVectorized(inspector),
            right.buildVectorized(inspector),
            inspector.getMaxVectorSize()
        )
        {
          @Override
          public long apply(long left, double right)
          {
            return left >> (long) right;
          }
        },
        () -> new LongOutDoubleLongInFunctionVectorValueProcessor(
            left.buildVectorized(inspector),
            right.buildVectorized(inspector),
            inspector.getMaxVectorSize()
        )
        {
          @Override
          public long apply(double left, long right)
          {
            return (long) left >> right;
          }
        },
        () -> new LongOutDoublesInFunctionVectorValueProcessor(
            left.buildVectorized(inspector),
            right.buildVectorized(inspector),
            inspector.getMaxVectorSize()
        )
        {
          @Override
          public long apply(double left, double right)
          {
            return (long) left >> (long) right;
          }
        }
    );
  }

  private VectorMathProcessors()
  {
    // No instantiation
  }
}<|MERGE_RESOLUTION|>--- conflicted
+++ resolved
@@ -694,21 +694,12 @@
       Expr right
   )
   {
-<<<<<<< HEAD
-    final ExprType leftType = left.getOutputType(inspector);
-    final ExprType rightType = right.getOutputType(inspector);
-    BivariateFunctionVectorValueProcessor<?, ?, ?> processor = null;
-    if ((leftType == ExprType.LONG && (rightType == null || rightType == ExprType.LONG)) ||
-        (leftType == null && rightType == ExprType.LONG)) {
-      processor = new DoubleOutLongsInFunctionVectorValueProcessor(
-=======
     final ExpressionType leftType = left.getOutputType(inspector);
     final ExpressionType rightType = right.getOutputType(inspector);
-    BivariateFunctionVectorProcessor<?, ?, ?> processor = null;
+    BivariateFunctionVectorValueProcessor<?, ?, ?> processor = null;
     if ((Types.is(leftType, ExprType.LONG) && Types.isNullOr(rightType, ExprType.LONG)) ||
         (leftType == null && Types.is(rightType, ExprType.LONG))) {
-      processor = new DoubleOutLongsInFunctionVectorProcessor(
->>>>>>> f9941c12
+      processor = new DoubleOutLongsInFunctionVectorValueProcessor(
           left.buildVectorized(inspector),
           right.buildVectorized(inspector),
           inspector.getMaxVectorSize()
@@ -2032,13 +2023,8 @@
     final ExpressionType inputType = arg.getOutputType(inspector);
 
     ExprVectorProcessor<?> processor = null;
-<<<<<<< HEAD
-    if (inputType == ExprType.LONG) {
+    if (Types.is(inputType, ExprType.LONG)) {
       processor = new LongOutLongInFunctionVectorValueProcessor(
-=======
-    if (Types.is(inputType, ExprType.LONG)) {
-      processor = new LongOutLongInFunctionVectorProcessor(
->>>>>>> f9941c12
           arg.buildVectorized(inspector),
           inspector.getMaxVectorSize()
       )
@@ -2049,13 +2035,8 @@
           return Double.doubleToLongBits(input);
         }
       };
-<<<<<<< HEAD
-    } else if (inputType == ExprType.DOUBLE) {
+    } else if (Types.is(inputType, ExprType.DOUBLE)) {
       processor = new LongOutDoubleInFunctionVectorValueProcessor(
-=======
-    } else if (Types.is(inputType, ExprType.DOUBLE)) {
-      processor = new LongOutDoubleInFunctionVectorProcessor(
->>>>>>> f9941c12
           arg.buildVectorized(inspector),
           inspector.getMaxVectorSize()
       )
@@ -2081,13 +2062,8 @@
     final ExpressionType inputType = arg.getOutputType(inspector);
 
     ExprVectorProcessor<?> processor = null;
-<<<<<<< HEAD
-    if (inputType == ExprType.LONG) {
+    if (Types.is(inputType, ExprType.LONG)) {
       processor = new DoubleOutLongInFunctionVectorValueProcessor(
-=======
-    if (Types.is(inputType, ExprType.LONG)) {
-      processor = new DoubleOutLongInFunctionVectorProcessor(
->>>>>>> f9941c12
           arg.buildVectorized(inspector),
           inspector.getMaxVectorSize()
       )
@@ -2098,13 +2074,8 @@
           return Double.longBitsToDouble(input);
         }
       };
-<<<<<<< HEAD
-    } else if (inputType == ExprType.DOUBLE) {
+    } else if (Types.is(inputType, ExprType.DOUBLE)) {
       processor = new DoubleOutDoubleInFunctionVectorValueProcessor(
-=======
-    } else if (Types.is(inputType, ExprType.DOUBLE)) {
-      processor = new DoubleOutDoubleInFunctionVectorProcessor(
->>>>>>> f9941c12
           arg.buildVectorized(inspector),
           inspector.getMaxVectorSize()
       )
