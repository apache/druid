/*
 * Licensed to the Apache Software Foundation (ASF) under one
 * or more contributor license agreements.  See the NOTICE file
 * distributed with this work for additional information
 * regarding copyright ownership.  The ASF licenses this file
 * to you under the Apache License, Version 2.0 (the
 * "License"); you may not use this file except in compliance
 * with the License.  You may obtain a copy of the License at
 *
 *   http://www.apache.org/licenses/LICENSE-2.0
 *
 * Unless required by applicable law or agreed to in writing,
 * software distributed under the License is distributed on an
 * "AS IS" BASIS, WITHOUT WARRANTIES OR CONDITIONS OF ANY
 * KIND, either express or implied.  See the License for the
 * specific language governing permissions and limitations
 * under the License.
 */

package org.apache.druid.segment.column;

import com.fasterxml.jackson.annotation.JsonCreator;
import com.fasterxml.jackson.annotation.JsonProperty;
import com.fasterxml.jackson.databind.annotation.JsonSerialize;
import com.fasterxml.jackson.databind.ser.std.ToStringSerializer;

import javax.annotation.Nullable;

/**
 * Native Druid types.
 *
 * @see TypeSignature
 */
@JsonSerialize(using = ToStringSerializer.class)
public class ColumnType extends BaseTypeSignature<ValueType>
{
  /**
   * Druid string type. Values will be represented as {@link String} or {@link java.util.List<String>} in the case
   * of multi-value string columns. {@link ColumnType} has insufficient information to distinguish between single
   * and multi-value strings, this requires a specific {@link TypeSignature} implementation which is supplied by
   * segments, 'ColumnCapabilities', which is available at a higher layer and provides the method 'hasMultipleValues'.
   *
   * @see ValueType#STRING
   */
  public static final ColumnType STRING = new ColumnType(ValueType.STRING, null, null);

  /**
   * Druid 64-bit integer number primitve type. Values will be represented as Java long or {@link Long}.
   *
   * @see ValueType#LONG
   */
  public static final ColumnType LONG = new ColumnType(ValueType.LONG, null, null);
  /**
   * Druid 64-bit double precision floating point number primitive type. Values will be represented as Java double or
   * {@link Double}.
   *
   * @see ValueType#DOUBLE
   */
  public static final ColumnType DOUBLE = new ColumnType(ValueType.DOUBLE, null, null);
  /**
   * Druid 32-bit single precision floating point number primitive type. Values will be represented as Java float or
   * {@link Float}.
   *
   * @see ValueType#FLOAT
   */
  public static final ColumnType FLOAT = new ColumnType(ValueType.FLOAT, null, null);
  // currently, arrays only come from expressions or aggregators
<<<<<<< HEAD
=======
  // and there are no native float expressions (or aggs which produce float arrays)
  /**
   * An array of Strings. Values will be represented as Object[]
   * @see ValueType#ARRAY
   * @see ValueType#STRING
   */
>>>>>>> 7a1e1f88
  public static final ColumnType STRING_ARRAY = new ColumnType(ValueType.ARRAY, null, STRING);
  /**
   * An array of Longs. Values will be represented as Object[] or long[]
   * @see ValueType#ARRAY
   * @see ValueType#LONG
   */
  public static final ColumnType LONG_ARRAY = new ColumnType(ValueType.ARRAY, null, LONG);
  /**
   * An array of Doubles. Values will be represented as Object[] or double[].
   * @see ValueType#ARRAY
   * @see ValueType#DOUBLE
   */
  public static final ColumnType DOUBLE_ARRAY = new ColumnType(ValueType.ARRAY, null, DOUBLE);
<<<<<<< HEAD
  public static final ColumnType FLOAT_ARRAY = new ColumnType(ValueType.ARRAY, null, FLOAT);
=======
  /**
   * Placeholder type for an "unknown" complex, which is used when the complex type name was "lost" or unavailable for
   * whatever reason, to indicate an opaque type that cannot be generically handled with normal complex type handling
   * mechanisms. Prefer to use a {@link ColumnType} with the {@link #complexTypeName} set for most complex type matters
   * if at all possible.
   *
   * @see ValueType#COMPLEX
   */
>>>>>>> 7a1e1f88
  public static final ColumnType UNKNOWN_COMPLEX = new ColumnType(ValueType.COMPLEX, null, null);

  @JsonCreator
  public ColumnType(
      @JsonProperty("type") ValueType type,
      @JsonProperty("complexTypeName") @Nullable String complexTypeName,
      @JsonProperty("elementType") @Nullable ColumnType elementType
  )
  {
    super(ColumnTypeFactory.getInstance(), type, complexTypeName, elementType);
  }

  @Nullable
  @JsonCreator
  public static ColumnType fromString(@Nullable String typeName)
  {
    return Types.fromString(ColumnTypeFactory.getInstance(), typeName);
  }

  public static ColumnType ofArray(ColumnType elementType)
  {
    return ColumnTypeFactory.getInstance().ofArray(elementType);
  }
  public static ColumnType ofComplex(@Nullable String complexTypeName)
  {
    return ColumnTypeFactory.getInstance().ofComplex(complexTypeName);
  }
}<|MERGE_RESOLUTION|>--- conflicted
+++ resolved
@@ -65,15 +65,11 @@
    */
   public static final ColumnType FLOAT = new ColumnType(ValueType.FLOAT, null, null);
   // currently, arrays only come from expressions or aggregators
-<<<<<<< HEAD
-=======
-  // and there are no native float expressions (or aggs which produce float arrays)
   /**
    * An array of Strings. Values will be represented as Object[]
    * @see ValueType#ARRAY
    * @see ValueType#STRING
    */
->>>>>>> 7a1e1f88
   public static final ColumnType STRING_ARRAY = new ColumnType(ValueType.ARRAY, null, STRING);
   /**
    * An array of Longs. Values will be represented as Object[] or long[]
@@ -87,9 +83,12 @@
    * @see ValueType#DOUBLE
    */
   public static final ColumnType DOUBLE_ARRAY = new ColumnType(ValueType.ARRAY, null, DOUBLE);
-<<<<<<< HEAD
+  /**
+   * An array of Floats. Values will be represented as Object[] or float[].
+   * @see ValueType#ARRAY
+   * @see ValueType#FLOAT
+   */
   public static final ColumnType FLOAT_ARRAY = new ColumnType(ValueType.ARRAY, null, FLOAT);
-=======
   /**
    * Placeholder type for an "unknown" complex, which is used when the complex type name was "lost" or unavailable for
    * whatever reason, to indicate an opaque type that cannot be generically handled with normal complex type handling
@@ -98,7 +97,6 @@
    *
    * @see ValueType#COMPLEX
    */
->>>>>>> 7a1e1f88
   public static final ColumnType UNKNOWN_COMPLEX = new ColumnType(ValueType.COMPLEX, null, null);
 
   @JsonCreator
