/*
 * Licensed to the Apache Software Foundation (ASF) under one
 * or more contributor license agreements.  See the NOTICE file
 * distributed with this work for additional information
 * regarding copyright ownership.  The ASF licenses this file
 * to you under the Apache License, Version 2.0 (the
 * "License"); you may not use this file except in compliance
 * with the License.  You may obtain a copy of the License at
 *
 *   http://www.apache.org/licenses/LICENSE-2.0
 *
 * Unless required by applicable law or agreed to in writing,
 * software distributed under the License is distributed on an
 * "AS IS" BASIS, WITHOUT WARRANTIES OR CONDITIONS OF ANY
 * KIND, either express or implied.  See the License for the
 * specific language governing permissions and limitations
 * under the License.
 */

package org.apache.druid.java.util.common.guava;

import com.google.common.collect.Ordering;

import java.io.Closeable;
import java.util.ArrayList;
import java.util.List;
import java.util.concurrent.Executor;
import java.util.function.Function;

/**
 * A Sequence represents an iterable sequence of elements. Unlike normal Iterators however, it doesn't expose
 * a way for you to extract values from it, instead you provide it with a worker (an Accumulator) and that defines
 * what happens with the data.
 * <p>
 * This inversion of control is in place to allow the Sequence to do resource management. It can enforce that close()
 * methods get called and other resources get cleaned up whenever processing is complete. Without this inversion
 * it is very easy to unintentionally leak resources when iterating over something that is backed by a resource.
 * <p>
 * Sequences also expose {#see org.apache.druid.java.util.common.guava.Yielder} Yielder objects which allow you to implement a
 * continuation over the Sequence. Yielder do not offer the same guarantees of automatic resource management
 * as the accumulate method, but they are Closeable and will do the proper cleanup when close() is called on them.
 */
public interface Sequence<T>
{
  /**
   * Accumulate this sequence using the given accumulator.
   *
   * @param initValue   the initial value to pass along to start the accumulation.
   * @param accumulator the accumulator which is responsible for accumulating input values.
   * @param <OutType>   the type of accumulated value.
   *
   * @return accumulated value.
   */
  <OutType> OutType accumulate(OutType initValue, Accumulator<OutType, T> accumulator);

 /**
   * Return a Yielder for accumulated sequence.
   *
   * @param initValue   the initial value to pass along to start the accumulation.
   * @param accumulator the accumulator which is responsible for accumulating input values.
   * @param <OutType>   the type of accumulated value.
   *
   * @return a Yielder for accumulated sequence.
   *
   * @see Yielder
   */
  <OutType> Yielder<OutType> toYielder(OutType initValue, YieldingAccumulator<OutType, T> accumulator);

  default <U> Sequence<U> map(Function<? super T, ? extends U> mapper)
  {
    return new MappedSequence<>(this, mapper);
  }

  /**
<<<<<<< HEAD
   * This will materialize the entire sequence
=======
   * Several benchmarks rely on this method to eagerly accumulate Sequences to ArrayLists.  e.g.
   * GroupByBenchmark.
>>>>>>> 417b9f2f
   */
  default List<T> toList()
  {
    return accumulate(new ArrayList<>(), Accumulators.list());
  }

  default Sequence<T> limit(int limit)
  {
    return new LimitedSequence<>(this, limit);
  }

  default <R> Sequence<R> flatMap(Function<? super T, ? extends Sequence<? extends R>> mapper)
  {
    return new ConcatSequence<>(this.map(mapper));
  }

  default <R> Sequence<R> flatMerge(
      Function<? super T, ? extends Sequence<? extends R>> mapper,
      Ordering<? super R> ordering
  )
  {
    return new MergeSequence<>(ordering, this.map(mapper));
  }

  default Sequence<T> withEffect(Runnable effect, Executor effectExecutor)
  {
    return Sequences.withEffect(this, effect, effectExecutor);
  }

  default Sequence<T> withBaggage(Closeable baggage)
  {
    return Sequences.withBaggage(this, baggage);
  }
}<|MERGE_RESOLUTION|>--- conflicted
+++ resolved
@@ -72,12 +72,10 @@
   }
 
   /**
-<<<<<<< HEAD
-   * This will materialize the entire sequence
-=======
+   * This will materialize the entire sequence.  Use at your own risk.
+   *
    * Several benchmarks rely on this method to eagerly accumulate Sequences to ArrayLists.  e.g.
    * GroupByBenchmark.
->>>>>>> 417b9f2f
    */
   default List<T> toList()
   {
