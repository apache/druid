--- conflicted
+++ resolved
@@ -317,11 +317,8 @@
               }
             }
 
-<<<<<<< HEAD
             // Ignore return value of setException, since exceptionCaught can be called multiple times and we
             // only want to report the first one.
-            retVal.setException(event.getCause());
-=======
             if (event.getCause() instanceof ReadTimeoutException) {
               // ReadTimeoutException thrown by ReadTimeoutHandler is a singleton with a misleading stack trace.
               // No point including it: instead, we replace it with a fresh exception.
@@ -329,7 +326,6 @@
             } else {
               retVal.setException(event.getCause());
             }
->>>>>>> 1f6e8884
 
             // response is non-null if we received initial chunk and then exception occurs
             if (response != null) {
