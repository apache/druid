/*
 * Licensed to the Apache Software Foundation (ASF) under one
 * or more contributor license agreements.  See the NOTICE file
 * distributed with this work for additional information
 * regarding copyright ownership.  The ASF licenses this file
 * to you under the Apache License, Version 2.0 (the
 * "License"); you may not use this file except in compliance
 * with the License.  You may obtain a copy of the License at
 *
 *   http://www.apache.org/licenses/LICENSE-2.0
 *
 * Unless required by applicable law or agreed to in writing,
 * software distributed under the License is distributed on an
 * "AS IS" BASIS, WITHOUT WARRANTIES OR CONDITIONS OF ANY
 * KIND, either express or implied.  See the License for the
 * specific language governing permissions and limitations
 * under the License.
 */

package org.apache.druid.java.util.common.parsers;

import com.google.common.annotations.VisibleForTesting;
<<<<<<< HEAD
import com.opencsv.CSVParserBuilder;
import com.opencsv.enums.CSVReaderNullFieldIndicator;
import org.apache.druid.common.config.NullHandling;
=======
import com.opencsv.RFC4180Parser;
>>>>>>> 8365bdf6

import javax.annotation.Nullable;
import java.io.IOException;
import java.util.Arrays;
import java.util.List;

public class CSVParser extends AbstractFlatTextFormatParser
{
<<<<<<< HEAD
  private final com.opencsv.CSVParser parser = NullHandling.replaceWithDefault()
                                               ? new com.opencsv.CSVParser()
                                               : new CSVParserBuilder().withFieldAsNull(
                                                   CSVReaderNullFieldIndicator.EMPTY_SEPARATORS).build();
=======
  private final RFC4180Parser parser = new RFC4180Parser();
>>>>>>> 8365bdf6

  public CSVParser(
      @Nullable final String listDelimiter,
      final boolean hasHeaderRow,
      final int maxSkipHeaderRows
  )
  {
    super(listDelimiter, hasHeaderRow, maxSkipHeaderRows);
  }

  public CSVParser(
      @Nullable final String listDelimiter,
      final Iterable<String> fieldNames,
      final boolean hasHeaderRow,
      final int maxSkipHeaderRows
  )
  {
    this(listDelimiter, hasHeaderRow, maxSkipHeaderRows);

    setFieldNames(fieldNames);
  }

  @Override
  protected List<String> parseLine(String input) throws IOException
  {
    return Arrays.asList(parser.parseLine(input));
  }

  @VisibleForTesting
  CSVParser(@Nullable final String listDelimiter, final String header)
  {
    this(listDelimiter, false, 0);

    setFieldNames(header);
  }
}<|MERGE_RESOLUTION|>--- conflicted
+++ resolved
@@ -20,14 +20,10 @@
 package org.apache.druid.java.util.common.parsers;
 
 import com.google.common.annotations.VisibleForTesting;
-<<<<<<< HEAD
-import com.opencsv.CSVParserBuilder;
+import com.opencsv.RFC4180Parser;
+import com.opencsv.RFC4180ParserBuilder;
 import com.opencsv.enums.CSVReaderNullFieldIndicator;
 import org.apache.druid.common.config.NullHandling;
-=======
-import com.opencsv.RFC4180Parser;
->>>>>>> 8365bdf6
-
 import javax.annotation.Nullable;
 import java.io.IOException;
 import java.util.Arrays;
@@ -35,14 +31,10 @@
 
 public class CSVParser extends AbstractFlatTextFormatParser
 {
-<<<<<<< HEAD
-  private final com.opencsv.CSVParser parser = NullHandling.replaceWithDefault()
-                                               ? new com.opencsv.CSVParser()
-                                               : new CSVParserBuilder().withFieldAsNull(
+  private final RFC4180Parser parser = NullHandling.replaceWithDefault()
+                                               ? new RFC4180Parser()
+                                               : new RFC4180ParserBuilder().withFieldAsNull(
                                                    CSVReaderNullFieldIndicator.EMPTY_SEPARATORS).build();
-=======
-  private final RFC4180Parser parser = new RFC4180Parser();
->>>>>>> 8365bdf6
 
   public CSVParser(
       @Nullable final String listDelimiter,
