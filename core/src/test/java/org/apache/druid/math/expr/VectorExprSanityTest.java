--- conflicted
+++ resolved
@@ -51,17 +51,6 @@
   private static final int NUM_ITERATIONS = 10;
   private static final int VECTOR_SIZE = 512;
 
-<<<<<<< HEAD
-  final Map<String, ExprType> types = ImmutableMap.<String, ExprType>builder()
-      .put("l1", ExprType.LONG)
-      .put("l2", ExprType.LONG)
-      .put("d1", ExprType.DOUBLE)
-      .put("d2", ExprType.DOUBLE)
-      .put("s1", ExprType.STRING)
-      .put("s2", ExprType.STRING)
-      .put("boolString1", ExprType.STRING)
-      .put("boolString2", ExprType.STRING)
-=======
   final Map<String, ExpressionType> types = ImmutableMap.<String, ExpressionType>builder()
       .put("l1", ExpressionType.LONG)
       .put("l2", ExpressionType.LONG)
@@ -69,7 +58,8 @@
       .put("d2", ExpressionType.DOUBLE)
       .put("s1", ExpressionType.STRING)
       .put("s2", ExpressionType.STRING)
->>>>>>> f9941c12
+      .put("boolString1", ExpressionType.STRING)
+      .put("boolString2", ExpressionType.STRING)
       .build();
 
   @Test
