--- conflicted
+++ resolved
@@ -53,62 +53,34 @@
   @BeforeClass
   public static void setupClass()
   {
-<<<<<<< HEAD
     TypeStrategies.registerComplex(
         TypeStrategiesTest.NULLABLE_TEST_PAIR_TYPE.getComplexTypeName(),
         new TypeStrategiesTest.NullableLongPairTypeStrategy()
-=======
-    Types.registerStrategy(
-        TypesTest.NULLABLE_TEST_PAIR_TYPE.getComplexTypeName(),
-        new TypesTest.PairObjectByteStrategy()
->>>>>>> 6607e4cc
     );
   }
 
   @Before
   public void setup()
   {
-    ImmutableMap.Builder<String, Object> builder = ImmutableMap.<String, Object>builder()
-<<<<<<< HEAD
-        .put("x", "foo")
-        .put("y", 2)
-        .put("z", 3.1)
-        .put("d", 34.56D)
-        .put("maxLong", Long.MAX_VALUE)
-        .put("minLong", Long.MIN_VALUE)
-        .put("f", 12.34F)
-        .put("nan", Double.NaN)
-        .put("inf", Double.POSITIVE_INFINITY)
-        .put("-inf", Double.NEGATIVE_INFINITY)
-        .put("o", 0)
-        .put("od", 0D)
-        .put("of", 0F)
-        .put("a", new String[] {"foo", "bar", "baz", "foobar"})
-        .put("b", new Long[] {1L, 2L, 3L, 4L, 5L})
-        .put("c", new Double[] {3.1, 4.2, 5.3})
-        .put("someComplex", new TypeStrategiesTest.NullableLongPair(1L, 2L));
-=======
-                                                               .put("x", "foo")
-                                                               .put("y", 2)
-                                                               .put("z", 3.1)
-                                                               .put("d", 34.56D)
-                                                               .put("maxLong", Long.MAX_VALUE)
-                                                               .put("minLong", Long.MIN_VALUE)
-                                                               .put("f", 12.34F)
-                                                               .put("nan", Double.NaN)
-                                                               .put("inf", Double.POSITIVE_INFINITY)
-                                                               .put("-inf", Double.NEGATIVE_INFINITY)
-                                                               .put("o", 0)
-                                                               .put("od", 0D)
-                                                               .put("of", 0F)
-                                                               .put("a", new String[]{"foo", "bar", "baz", "foobar"})
-                                                               .put("b", new Long[]{1L, 2L, 3L, 4L, 5L})
-                                                               .put("c", new Double[]{3.1, 4.2, 5.3})
-                                                               .put(
-                                                                   "someComplex",
-                                                                   new TypesTest.NullableLongPair(1L, 2L)
-                                                               );
->>>>>>> 6607e4cc
+    ImmutableMap.Builder<String, Object> builder =
+        ImmutableMap.<String, Object>builder()
+                    .put("x", "foo")
+                    .put("y", 2)
+                    .put("z", 3.1)
+                    .put("d", 34.56D)
+                    .put("maxLong", Long.MAX_VALUE)
+                    .put("minLong", Long.MIN_VALUE)
+                    .put("f", 12.34F)
+                    .put("nan", Double.NaN)
+                    .put("inf", Double.POSITIVE_INFINITY)
+                    .put("-inf", Double.NEGATIVE_INFINITY)
+                    .put("o", 0)
+                    .put("od", 0D)
+                    .put("of", 0F)
+                    .put("a", new String[] {"foo", "bar", "baz", "foobar"})
+                    .put("b", new Long[] {1L, 2L, 3L, 4L, 5L})
+                    .put("c", new Double[] {3.1, 4.2, 5.3})
+                    .put("someComplex", new TypeStrategiesTest.NullableLongPair(1L, 2L));
     bindings = InputBindings.withMap(builder.build());
   }
 
@@ -940,7 +912,8 @@
   {
     expectedException.expect(IAE.class);
     expectedException.expectMessage(
-        "Function[complex_decode_base64] first argument must be constant 'STRING' expression containing a valid complex type name");
+        "Function[complex_decode_base64] first argument must be constant 'STRING' expression containing a valid complex type name"
+    );
     assertExpr(
         "complex_decode_base64(1, string)",
         null
@@ -952,7 +925,8 @@
   {
     expectedException.expect(IAE.class);
     expectedException.expectMessage(
-        "Function[complex_decode_base64] first argument must be a valid complex type name, unknown complex type [COMPLEX<unknown>]");
+        "Function[complex_decode_base64] first argument must be a valid complex type name, unknown complex type [COMPLEX<unknown>]"
+    );
     assertExpr(
         "complex_decode_base64('unknown', string)",
         null
