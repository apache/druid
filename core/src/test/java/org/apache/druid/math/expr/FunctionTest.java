/*
 * Licensed to the Apache Software Foundation (ASF) under one
 * or more contributor license agreements.  See the NOTICE file
 * distributed with this work for additional information
 * regarding copyright ownership.  The ASF licenses this file
 * to you under the Apache License, Version 2.0 (the
 * "License"); you may not use this file except in compliance
 * with the License.  You may obtain a copy of the License at
 *
 *   http://www.apache.org/licenses/LICENSE-2.0
 *
 * Unless required by applicable law or agreed to in writing,
 * software distributed under the License is distributed on an
 * "AS IS" BASIS, WITHOUT WARRANTIES OR CONDITIONS OF ANY
 * KIND, either express or implied.  See the License for the
 * specific language governing permissions and limitations
 * under the License.
 */

package org.apache.druid.math.expr;

import com.google.common.collect.ImmutableMap;
import com.google.common.collect.ImmutableSet;
import org.apache.druid.common.config.NullHandling;
import org.apache.druid.java.util.common.IAE;
import org.apache.druid.java.util.common.Pair;
import org.apache.druid.java.util.common.StringUtils;
import org.apache.druid.testing.InitializedNullHandlingTest;
import org.junit.Assert;
import org.junit.Before;
import org.junit.Rule;
import org.junit.Test;
import org.junit.rules.ExpectedException;

import javax.annotation.Nullable;
import java.math.BigDecimal;
import java.math.RoundingMode;
import java.util.Locale;
import java.util.Set;

public class FunctionTest extends InitializedNullHandlingTest
{
  @Rule
  public ExpectedException expectedException = ExpectedException.none();

  private Expr.ObjectBinding bindings;

  @Before
  public void setup()
  {
    String jsonStr = "{" +
        "\"str\":\"hello\"" +
        ",\"long\":1234567890123" +
        ",\"double\":1234.5678" +
        ",\"array\":[" +
        "{\"no\":1,\"name\":\"n1\"}" +
        ",{\"no\":2,\"name\":\"n2\"}" +
        "]}";

    ImmutableMap.Builder<String, Object> builder = ImmutableMap.<String, Object>builder()
        .put("x", "foo")
        .put("y", 2)
        .put("z", 3.1)
        .put("d", 34.56D)
        .put("maxLong", Long.MAX_VALUE)
        .put("minLong", Long.MIN_VALUE)
        .put("f", 12.34F)
        .put("nan", Double.NaN)
        .put("inf", Double.POSITIVE_INFINITY)
        .put("-inf", Double.NEGATIVE_INFINITY)
        .put("o", 0)
        .put("od", 0D)
        .put("of", 0F)
        .put("a", new String[] {"foo", "bar", "baz", "foobar"})
        .put("b", new Long[] {1L, 2L, 3L, 4L, 5L})
        .put("c", new Double[] {3.1, 4.2, 5.3})
        .put("json", jsonStr)
        .put("jsonInvalid", "{abc}")
        .put("jsonEmpty", "")
        .put("jsonNull", "{\"key\":null}");
    bindings = InputBindings.withMap(builder.build());
  }

  @Test
  public void testCaseSimple()
  {
    assertExpr("case_simple(x,'baz','is baz','foo','is foo','is other')", "is foo");
    assertExpr("case_simple(x,'baz','is baz','bar','is bar','is other')", "is other");
    assertExpr("case_simple(y,2,'is 2',3,'is 3','is other')", "is 2");
    assertExpr("case_simple(z,2,'is 2',3,'is 3','is other')", "is other");
  }

  @Test
  public void testCaseSearched()
  {
    assertExpr("case_searched(x=='baz','is baz',x=='foo','is foo','is other')", "is foo");
    assertExpr("case_searched(x=='baz','is baz',x=='bar','is bar','is other')", "is other");
    assertExpr("case_searched(y==2,'is 2',y==3,'is 3','is other')", "is 2");
    assertExpr("case_searched(z==2,'is 2',z==3,'is 3','is other')", "is other");
  }

  @Test
  public void testConcat()
  {
    assertExpr("concat(x,' ',y)", "foo 2");
    if (NullHandling.replaceWithDefault()) {
      assertExpr("concat(x,' ',nonexistent,' ',y)", "foo  2");
    } else {
      assertArrayExpr("concat(x,' ',nonexistent,' ',y)", null);
    }

    assertExpr("concat(z)", "3.1");
    assertArrayExpr("concat()", null);
  }

  @Test
  public void testReplace()
  {
    assertExpr("replace(x,'oo','ab')", "fab");
    assertExpr("replace(x,x,'ab')", "ab");
    assertExpr("replace(x,'oo',y)", "f2");
  }

  @Test
  public void testSubstring()
  {
    assertExpr("substring(x,0,2)", "fo");
    assertExpr("substring(x,1,2)", "oo");
    assertExpr("substring(x,y,1)", "o");
    assertExpr("substring(x,0,-1)", "foo");
    assertExpr("substring(x,0,100)", "foo");
  }

  @Test
  public void testStrlen()
  {
    assertExpr("strlen(x)", 3L);
    assertExpr("strlen(nonexistent)", NullHandling.defaultLongValue());
  }

  @Test
  public void testStrpos()
  {
    assertExpr("strpos(x, 'o')", 1L);
    assertExpr("strpos(x, 'o', 0)", 1L);
    assertExpr("strpos(x, 'o', 1)", 1L);
    assertExpr("strpos(x, 'o', 2)", 2L);
    assertExpr("strpos(x, 'o', 3)", -1L);
    assertExpr("strpos(x, '')", 0L);
    assertExpr("strpos(x, 'x')", -1L);
  }

  @Test
  public void testLower()
  {
    assertExpr("lower('FOO')", "foo");
  }

  @Test
  public void testUpper()
  {
    assertExpr("upper(x)", "FOO");
  }

  @Test
  public void testIsNull()
  {
    assertExpr("isnull(null)", 1L);
    assertExpr("isnull('abc')", 0L);
  }

  @Test
  public void testIsNotNull()
  {
    assertExpr("notnull(null)", 0L);
    assertExpr("notnull('abc')", 1L);
  }

  @Test
  public void testLpad()
  {
    assertExpr("lpad(x, 5, 'ab')", "abfoo");
    assertExpr("lpad(x, 4, 'ab')", "afoo");
    assertExpr("lpad(x, 2, 'ab')", "fo");
    assertExpr("lpad(x, -1, 'ab')", NullHandling.replaceWithDefault() ? null : "");
    assertExpr("lpad(null, 5, 'ab')", null);
    assertExpr("lpad(x, 2, '')", NullHandling.replaceWithDefault() ? null : "fo");
    assertExpr("lpad(x, 6, '')", NullHandling.replaceWithDefault() ? null : "foo");
    assertExpr("lpad('', 3, '*')", NullHandling.replaceWithDefault() ? null : "***");
    assertExpr("lpad(x, 2, null)", null);
    assertExpr("lpad(a, 4, '*')", "[foo");
    assertExpr("lpad(a, 2, '*')", "[f");
    assertExpr("lpad(a, 2, '')", NullHandling.replaceWithDefault() ? null : "[f");
    assertExpr("lpad(b, 4, '*')", "[1, ");
    assertExpr("lpad(b, 2, '')", NullHandling.replaceWithDefault() ? null : "[1");
    assertExpr("lpad(b, 2, null)", null);
    assertExpr("lpad(x, 5, x)", "fofoo");
    assertExpr("lpad(x, 5, y)", "22foo");
    assertExpr("lpad(x, 5, z)", "3.foo");
    assertExpr("lpad(y, 5, x)", "foof2");
    assertExpr("lpad(z, 5, y)", "223.1");
  }

  @Test
  public void testRpad()
  {
    assertExpr("rpad(x, 5, 'ab')", "fooab");
    assertExpr("rpad(x, 4, 'ab')", "fooa");
    assertExpr("rpad(x, 2, 'ab')", "fo");
    assertExpr("rpad(x, -1, 'ab')", NullHandling.replaceWithDefault() ? null : "");
    assertExpr("rpad(null, 5, 'ab')", null);
    assertExpr("rpad(x, 2, '')", NullHandling.replaceWithDefault() ? null : "fo");
    assertExpr("rpad(x, 6, '')", NullHandling.replaceWithDefault() ? null : "foo");
    assertExpr("rpad('', 3, '*')", NullHandling.replaceWithDefault() ? null : "***");
    assertExpr("rpad(x, 2, null)", null);
    assertExpr("rpad(a, 2, '*')", "[f");
    assertExpr("rpad(a, 2, '')", NullHandling.replaceWithDefault() ? null : "[f");
    assertExpr("rpad(b, 4, '*')", "[1, ");
    assertExpr("rpad(b, 2, '')", NullHandling.replaceWithDefault() ? null : "[1");
    assertExpr("rpad(b, 2, null)", null);
    assertExpr("rpad(x, 5, x)", "foofo");
    assertExpr("rpad(x, 5, y)", "foo22");
    assertExpr("rpad(x, 5, z)", "foo3.");
    assertExpr("rpad(y, 5, x)", "2foof");
    assertExpr("rpad(z, 5, y)", "3.122");
  }

  @Test
  public void testArrayConstructor()
  {
    assertArrayExpr("array(1, 2, 3, 4)", new Long[]{1L, 2L, 3L, 4L});
    assertArrayExpr("array(1, 2, 3, 'bar')", new Long[]{1L, 2L, 3L, null});
    assertArrayExpr("array(1.0)", new Double[]{1.0});
    assertArrayExpr("array('foo', 'bar')", new String[]{"foo", "bar"});
  }

  @Test
  public void testArrayLength()
  {
    assertExpr("array_length([1,2,3])", 3L);
    assertExpr("array_length(a)", 4L);
  }

  @Test
  public void testArrayOffset()
  {
    assertExpr("array_offset([1, 2, 3], 2)", 3L);
    assertArrayExpr("array_offset([1, 2, 3], 3)", null);
    assertExpr("array_offset(a, 2)", "baz");
  }

  @Test
  public void testArrayOrdinal()
  {
    assertExpr("array_ordinal([1, 2, 3], 3)", 3L);
    assertArrayExpr("array_ordinal([1, 2, 3], 4)", null);
    assertExpr("array_ordinal(a, 3)", "baz");
  }

  @Test
  public void testArrayOffsetOf()
  {
    assertExpr("array_offset_of([1, 2, 3], 3)", 2L);
    assertExpr("array_offset_of([1, 2, 3], 4)", NullHandling.replaceWithDefault() ? -1L : null);
    assertExpr("array_offset_of(a, 'baz')", 2L);
  }

  @Test
  public void testArrayOrdinalOf()
  {
    assertExpr("array_ordinal_of([1, 2, 3], 3)", 3L);
    assertExpr("array_ordinal_of([1, 2, 3], 4)", NullHandling.replaceWithDefault() ? -1L : null);
    assertExpr("array_ordinal_of(a, 'baz')", 3L);
  }

  @Test
  public void testArrayContains()
  {
    assertExpr("array_contains([1, 2, 3], 2)", 1L);
    assertExpr("array_contains([1, 2, 3], 4)", 0L);
    assertExpr("array_contains([1, 2, 3], [2, 3])", 1L);
    assertExpr("array_contains([1, 2, 3], [3, 4])", 0L);
    assertExpr("array_contains(b, [3, 4])", 1L);
  }

  @Test
  public void testArrayOverlap()
  {
    assertExpr("array_overlap([1, 2, 3], [2, 4, 6])", 1L);
    assertExpr("array_overlap([1, 2, 3], [4, 5, 6])", 0L);
  }

  @Test
  public void testArrayAppend()
  {
    assertArrayExpr("array_append([1, 2, 3], 4)", new Long[]{1L, 2L, 3L, 4L});
    assertArrayExpr("array_append([1, 2, 3], 'bar')", new Long[]{1L, 2L, 3L, null});
    assertArrayExpr("array_append([], 1)", new String[]{"1"});
    assertArrayExpr("array_append(<LONG>[], 1)", new Long[]{1L});
  }

  @Test
  public void testArrayConcat()
  {
    assertArrayExpr("array_concat([1, 2, 3], [2, 4, 6])", new Long[]{1L, 2L, 3L, 2L, 4L, 6L});
    assertArrayExpr("array_concat([1, 2, 3], 4)", new Long[]{1L, 2L, 3L, 4L});
    assertArrayExpr("array_concat(0, [1, 2, 3])", new Long[]{0L, 1L, 2L, 3L});
    assertArrayExpr("array_concat(map(y -> y * 3, b), [1, 2, 3])", new Long[]{3L, 6L, 9L, 12L, 15L, 1L, 2L, 3L});
    assertArrayExpr("array_concat(0, 1)", new Long[]{0L, 1L});
  }

  @Test
  public void testArraySetAdd()
  {
    assertArrayExpr("array_set_add([1, 2, 3], 4)", new Long[]{1L, 2L, 3L, 4L});
    assertArrayExpr("array_set_add([1, 2, 3], 'bar')", new Long[]{null, 1L, 2L, 3L});
    assertArrayExpr("array_set_add([1, 2, 2], 1)", new Long[]{1L, 2L});
    assertArrayExpr("array_set_add([], 1)", new String[]{"1"});
    assertArrayExpr("array_set_add(<LONG>[], 1)", new Long[]{1L});
    assertArrayExpr("array_set_add(<LONG>[], null)", new Long[]{null});
  }

  @Test
  public void testArraySetAddAll()
  {
    assertArrayExpr("array_set_add_all([1, 2, 3], [2, 4, 6])", new Long[]{1L, 2L, 3L, 4L, 6L});
    assertArrayExpr("array_set_add_all([1, 2, 3], 4)", new Long[]{1L, 2L, 3L, 4L});
    assertArrayExpr("array_set_add_all(0, [1, 2, 3])", new Long[]{0L, 1L, 2L, 3L});
    assertArrayExpr("array_set_add_all(map(y -> y * 3, b), [1, 2, 3])", new Long[]{1L, 2L, 3L, 6L, 9L, 12L, 15L});
    assertArrayExpr("array_set_add_all(0, 1)", new Long[]{0L, 1L});
  }

  @Test
  public void testArrayToString()
  {
    assertExpr("array_to_string([1, 2, 3], ',')", "1,2,3");
    assertExpr("array_to_string([1], '|')", "1");
    assertExpr("array_to_string(a, '|')", "foo|bar|baz|foobar");
  }

  @Test
  public void testStringToArray()
  {
    assertArrayExpr("string_to_array('1,2,3', ',')", new String[]{"1", "2", "3"});
    assertArrayExpr("string_to_array('1', ',')", new String[]{"1"});
    assertArrayExpr("string_to_array(array_to_string(a, ','), ',')", new String[]{"foo", "bar", "baz", "foobar"});
  }

  @Test
  public void testArrayCast()
  {
    assertArrayExpr("cast([1, 2, 3], 'STRING_ARRAY')", new String[]{"1", "2", "3"});
    assertArrayExpr("cast([1, 2, 3], 'DOUBLE_ARRAY')", new Double[]{1.0, 2.0, 3.0});
    assertArrayExpr("cast(c, 'LONG_ARRAY')", new Long[]{3L, 4L, 5L});
    assertArrayExpr("cast(string_to_array(array_to_string(b, ','), ','), 'LONG_ARRAY')", new Long[]{1L, 2L, 3L, 4L, 5L});
    assertArrayExpr("cast(['1.0', '2.0', '3.0'], 'LONG_ARRAY')", new Long[]{1L, 2L, 3L});
  }

  @Test
  public void testArraySlice()
  {
    assertArrayExpr("array_slice([1, 2, 3, 4], 1, 3)", new Long[] {2L, 3L});
    assertArrayExpr("array_slice([1.0, 2.1, 3.2, 4.3], 2)", new Double[] {3.2, 4.3});
    assertArrayExpr("array_slice(['a', 'b', 'c', 'd'], 4, 6)", new String[] {null, null});
    assertArrayExpr("array_slice([1, 2, 3, 4], 2, 2)", new Long[] {});
    assertArrayExpr("array_slice([1, 2, 3, 4], 5, 7)", null);
    assertArrayExpr("array_slice([1, 2, 3, 4], 2, 1)", null);
  }

  @Test
  public void testArrayPrepend()
  {
    assertArrayExpr("array_prepend(4, [1, 2, 3])", new Long[]{4L, 1L, 2L, 3L});
    assertArrayExpr("array_prepend('bar', [1, 2, 3])", new Long[]{null, 1L, 2L, 3L});
    assertArrayExpr("array_prepend(1, [])", new String[]{"1"});
    assertArrayExpr("array_prepend(1, <LONG>[])", new Long[]{1L});
    assertArrayExpr("array_prepend(1, <DOUBLE>[])", new Double[]{1.0});
  }

  @Test
  public void testRoundWithNonNumericValuesShouldReturn0()
  {
    assertExpr("round(nan)", 0D);
    assertExpr("round(nan, 5)", 0D);
    //CHECKSTYLE.OFF: Regexp
    assertExpr("round(inf)", Double.MAX_VALUE);
    assertExpr("round(inf, 4)", Double.MAX_VALUE);
    assertExpr("round(-inf)", -1 * Double.MAX_VALUE);
    assertExpr("round(-inf, 3)", -1 * Double.MAX_VALUE);
    assertExpr("round(-inf, -5)", -1 * Double.MAX_VALUE);
    //CHECKSTYLE.ON: Regexp

    // Calculations that result in non numeric numbers
    assertExpr("round(0/od)", 0D);
    assertExpr("round(od/od)", 0D);
    //CHECKSTYLE.OFF: Regexp
    assertExpr("round(1/od)", Double.MAX_VALUE);
    assertExpr("round(-1/od)", -1 * Double.MAX_VALUE);
    //CHECKSTYLE.ON: Regexp

    assertExpr("round(0/of)", 0D);
    assertExpr("round(of/of)", 0D);
    //CHECKSTYLE.OFF: Regexp
    assertExpr("round(1/of)", Double.MAX_VALUE);
    assertExpr("round(-1/of)", -1 * Double.MAX_VALUE);
    //CHECKSTYLE.ON: Regexp
  }

  @Test
  public void testRoundWithLong()
  {
    assertExpr("round(y)", 2L);
    assertExpr("round(y, 2)", 2L);
    assertExpr("round(y, -1)", 0L);
  }

  @Test
  public void testRoundWithDouble()
  {
    assertExpr("round(d)", 35D);
    assertExpr("round(d, 2)", 34.56D);
    assertExpr("round(d, y)", 34.56D);
    assertExpr("round(d, 1)", 34.6D);
    assertExpr("round(d, -1)", 30D);
  }

  @Test
  public void testRoundWithFloat()
  {
    assertExpr("round(f)", 12D);
    assertExpr("round(f, 2)", 12.34D);
    assertExpr("round(f, y)", 12.34D);
    assertExpr("round(f, 1)", 12.3D);
    assertExpr("round(f, -1)", 10D);
  }

  @Test
  public void testRoundWithExtremeNumbers()
  {
    assertExpr("round(maxLong)", BigDecimal.valueOf(Long.MAX_VALUE).setScale(0, RoundingMode.HALF_UP).longValue());
    assertExpr("round(minLong)", BigDecimal.valueOf(Long.MIN_VALUE).setScale(0, RoundingMode.HALF_UP).longValue());
    // overflow
    assertExpr("round(maxLong + 1, 1)", BigDecimal.valueOf(Long.MIN_VALUE).setScale(1, RoundingMode.HALF_UP).longValue());
    // underflow
    assertExpr("round(minLong - 1, -2)", BigDecimal.valueOf(Long.MAX_VALUE).setScale(-2, RoundingMode.HALF_UP).longValue());

    assertExpr("round(CAST(maxLong, 'DOUBLE') + 1, 1)", BigDecimal.valueOf(((double) Long.MAX_VALUE) + 1).setScale(1, RoundingMode.HALF_UP).doubleValue());
    assertExpr("round(CAST(minLong, 'DOUBLE') - 1, -2)", BigDecimal.valueOf(((double) Long.MIN_VALUE) - 1).setScale(-2, RoundingMode.HALF_UP).doubleValue());
  }

  @Test
  public void testRoundWithNullValueOrInvalid()
  {
    Set<Pair<String, String>> invalidArguments = ImmutableSet.of(
        Pair.of("null", "STRING"),
        Pair.of("x", "STRING"),
        Pair.of("b", "LONG_ARRAY"),
        Pair.of("c", "DOUBLE_ARRAY"),
        Pair.of("a", "STRING_ARRAY")
    );
    for (Pair<String, String> argAndType : invalidArguments) {
      if (NullHandling.sqlCompatible()) {
        assertExpr(StringUtils.format("round(%s)", argAndType.lhs), null);
      } else {
        try {
          assertExpr(StringUtils.format("round(%s)", argAndType.lhs), null);
          Assert.fail("Did not throw IllegalArgumentException");
        }
        catch (IllegalArgumentException e) {
          Assert.assertEquals(
              StringUtils.format(
                  "The first argument to the function[round] should be integer or double type but got the type: %s",
                  argAndType.rhs
              ),
              e.getMessage()
          );
        }
      }
    }
  }

  @Test
  public void testRoundWithInvalidSecondArgument()
  {
    Set<Pair<String, String>> invalidArguments = ImmutableSet.of(
        Pair.of("1.2", "DOUBLE"),
        Pair.of("x", "STRING"),
        Pair.of("a", "STRING_ARRAY"),
        Pair.of("c", "DOUBLE_ARRAY")

    );
    for (Pair<String, String> argAndType : invalidArguments) {
      try {
        assertExpr(String.format(Locale.ENGLISH, "round(d, %s)", argAndType.lhs), null);
        Assert.fail("Did not throw IllegalArgumentException");
      }
      catch (IllegalArgumentException e) {
        Assert.assertEquals(
            StringUtils.format(
                "The second argument to the function[round] should be integer type but got the type: %s",
                argAndType.rhs
            ),
            e.getMessage()
        );
      }
    }
  }

  @Test
  public void testGreatest()
  {
    // Same types
    assertExpr("greatest(y, 0)", 2L);
    assertExpr("greatest(34.0, z, 5.0, 767.0)", 767.0);
    assertExpr("greatest('B', x, 'A')", "foo");

    // Different types
    assertExpr("greatest(-1, z, 'A')", "A");
    assertExpr("greatest(-1, z)", 3.1);
    assertExpr("greatest(1, 'A')", "A");

    // Invalid types
    try {
      assertExpr("greatest(1, ['A'])", null);
      Assert.fail("Did not throw IllegalArgumentException");
    }
    catch (IllegalArgumentException e) {
      Assert.assertEquals("Function[greatest] does not accept STRING_ARRAY types", e.getMessage());
    }

    // Null handling
    assertExpr("greatest()", null);
    assertExpr("greatest(null, null)", null);
    assertExpr("greatest(1, null, 'A')", "A");
  }

  @Test
  public void testLeast()
  {
    // Same types
    assertExpr("least(y, 0)", 0L);
    assertExpr("least(34.0, z, 5.0, 767.0)", 3.1);
    assertExpr("least('B', x, 'A')", "A");

    // Different types
    assertExpr("least(-1, z, 'A')", "-1");
    assertExpr("least(-1, z)", -1.0);
    assertExpr("least(1, 'A')", "1");

    // Invalid types
    try {
      assertExpr("least(1, [2, 3])", null);
      Assert.fail("Did not throw IllegalArgumentException");
    }
    catch (IllegalArgumentException e) {
      Assert.assertEquals("Function[least] does not accept LONG_ARRAY types", e.getMessage());
    }

    // Null handling
    assertExpr("least()", null);
    assertExpr("least(null, null)", null);
    assertExpr("least(1, null, 'A')", "1");
  }

  @Test
  public void testSizeFormat()
  {
    assertExpr("human_readable_binary_byte_format(-1024)", "-1.00 KiB");
    assertExpr("human_readable_binary_byte_format(1024)", "1.00 KiB");
    assertExpr("human_readable_binary_byte_format(1024*1024)", "1.00 MiB");
    assertExpr("human_readable_binary_byte_format(1024*1024*1024)", "1.00 GiB");
    assertExpr("human_readable_binary_byte_format(1024*1024*1024*1024)", "1.00 TiB");
    assertExpr("human_readable_binary_byte_format(1024*1024*1024*1024*1024)", "1.00 PiB");

    assertExpr("human_readable_decimal_byte_format(-1000)", "-1.00 KB");
    assertExpr("human_readable_decimal_byte_format(1000)", "1.00 KB");
    assertExpr("human_readable_decimal_byte_format(1000*1000)", "1.00 MB");
    assertExpr("human_readable_decimal_byte_format(1000*1000*1000)", "1.00 GB");
    assertExpr("human_readable_decimal_byte_format(1000*1000*1000*1000)", "1.00 TB");

    assertExpr("human_readable_decimal_format(-1000)", "-1.00 K");
    assertExpr("human_readable_decimal_format(1000)", "1.00 K");
    assertExpr("human_readable_decimal_format(1000*1000)", "1.00 M");
    assertExpr("human_readable_decimal_format(1000*1000*1000)", "1.00 G");
    assertExpr("human_readable_decimal_format(1000*1000*1000*1000)", "1.00 T");
  }

  @Test
  public void testSizeFormatWithDifferentPrecision()
  {
    assertExpr("human_readable_binary_byte_format(1024, 0)", "1 KiB");
    assertExpr("human_readable_binary_byte_format(1024*1024, 1)", "1.0 MiB");
    assertExpr("human_readable_binary_byte_format(1024*1024*1024, 2)", "1.00 GiB");
    assertExpr("human_readable_binary_byte_format(1024*1024*1024*1024, 3)", "1.000 TiB");

    assertExpr("human_readable_decimal_byte_format(1234, 0)", "1 KB");
    assertExpr("human_readable_decimal_byte_format(1234*1000, 1)", "1.2 MB");
    assertExpr("human_readable_decimal_byte_format(1234*1000*1000, 2)", "1.23 GB");
    assertExpr("human_readable_decimal_byte_format(1234*1000*1000*1000, 3)", "1.234 TB");

    assertExpr("human_readable_decimal_format(1234, 0)", "1 K");
    assertExpr("human_readable_decimal_format(1234*1000,1)", "1.2 M");
    assertExpr("human_readable_decimal_format(1234*1000*1000,2)", "1.23 G");
    assertExpr("human_readable_decimal_format(1234*1000*1000*1000,3)", "1.234 T");
  }

  @Test
  public void testSizeFormatWithEdgeCases()
  {
    //a nonexist value is null which is treated as 0
    assertExpr("human_readable_binary_byte_format(nonexist)", NullHandling.sqlCompatible() ? null : "0 B");

    //f = 12.34
    assertExpr("human_readable_binary_byte_format(f)", "12 B");

    //nan is Double.NaN
    assertExpr("human_readable_binary_byte_format(nan)", "0 B");

    //inf = Double.POSITIVE_INFINITY
    assertExpr("human_readable_binary_byte_format(inf)", "8.00 EiB");

    //inf = Double.NEGATIVE_INFINITY
    assertExpr("human_readable_binary_byte_format(-inf)", "-8.00 EiB");

    // o = 0
    assertExpr("human_readable_binary_byte_format(o)", "0 B");

    // od = 0D
    assertExpr("human_readable_binary_byte_format(od)", "0 B");

    // of = 0F
    assertExpr("human_readable_binary_byte_format(of)", "0 B");
  }

  @Test
  public void testSizeForatInvalidArgumentType()
  {
    try {
      //x = "foo"
      Parser.parse("human_readable_binary_byte_format(x)", ExprMacroTable.nil())
            .eval(bindings);

      // for sqlCompatible, function above returns null and goes here
      // but for non-sqlCompatible, it must not go to here
      Assert.assertTrue(NullHandling.sqlCompatible() ? true : false);
    }
    catch (IAE e) {
      Assert.assertEquals("Function[human_readable_binary_byte_format] needs a number as its first argument", e.getMessage());
    }

    try {
      //x = "foo"
      Parser.parse("human_readable_binary_byte_format(1024, x)", ExprMacroTable.nil())
            .eval(bindings);

      //must not go to here
      Assert.assertTrue(false);
    }
    catch (IAE e) {
      Assert.assertEquals("Function[human_readable_binary_byte_format] needs an integer as its second argument", e.getMessage());
    }

    try {
      //of = 0F
      Parser.parse("human_readable_binary_byte_format(1024, of)", ExprMacroTable.nil())
            .eval(bindings);

      //must not go to here
      Assert.assertTrue(false);
    }
    catch (IAE e) {
      Assert.assertEquals("Function[human_readable_binary_byte_format] needs an integer as its second argument", e.getMessage());
    }

    try {
      //of = 0F
      Parser.parse("human_readable_binary_byte_format(1024, nonexist)", ExprMacroTable.nil())
            .eval(bindings);

      //must not go to here
      Assert.assertTrue(false);
    }
    catch (IAE e) {
      Assert.assertEquals("Function[human_readable_binary_byte_format] needs an integer as its second argument", e.getMessage());
    }
  }

  @Test
  public void testSizeFormatInvalidPrecision()
  {
    try {
      Parser.parse("human_readable_binary_byte_format(1024, maxLong)", ExprMacroTable.nil())
            .eval(bindings);
      Assert.assertTrue(false);
    }
    catch (IAE e) {
      Assert.assertEquals("Given precision[9223372036854775807] of Function[human_readable_binary_byte_format] must be in the range of [0,3]", e.getMessage());
    }

    try {
      Parser.parse("human_readable_binary_byte_format(1024, minLong)", ExprMacroTable.nil())
            .eval(bindings);
      Assert.assertTrue(false);
    }
    catch (IAE e) {
      Assert.assertEquals("Given precision[-9223372036854775808] of Function[human_readable_binary_byte_format] must be in the range of [0,3]", e.getMessage());
    }

    try {
      Parser.parse("human_readable_binary_byte_format(1024, -1)", ExprMacroTable.nil())
            .eval(bindings);
      Assert.assertTrue(false);
    }
    catch (IAE e) {
      Assert.assertEquals("Given precision[-1] of Function[human_readable_binary_byte_format] must be in the range of [0,3]", e.getMessage());
    }

    try {
      Parser.parse("human_readable_binary_byte_format(1024, 4)", ExprMacroTable.nil())
            .eval(bindings);
      Assert.assertTrue(false);
    }
    catch (IAE e) {
      Assert.assertEquals("Given precision[4] of Function[human_readable_binary_byte_format] must be in the range of [0,3]", e.getMessage());
    }
  }

  @Test
  public void testSizeFormatInvalidArgumentSize()
  {
    expectedException.expect(IAE.class);
    expectedException.expectMessage("Function[human_readable_binary_byte_format] needs 1 or 2 arguments");
    Parser.parse("human_readable_binary_byte_format(1024, 2, 3)", ExprMacroTable.nil())
          .eval(bindings);
  }

  @Test
  public void testBitwise()
  {
    // happy path maths
    assertExpr("bitwiseAnd(3, 1)", 1L);
    assertExpr("bitwiseAnd(2, 1)", 0L);
    assertExpr("bitwiseOr(3, 1)", 3L);
    assertExpr("bitwiseOr(2, 1)", 3L);
    assertExpr("bitwiseXor(3, 1)", 2L);
    assertExpr("bitwiseXor(2, 1)", 3L);
    assertExpr("bitwiseShiftLeft(2, 1)", 4L);
    assertExpr("bitwiseShiftRight(2, 1)", 1L);
    assertExpr("bitwiseAnd(bitwiseComplement(1), 7)", 6L);

    // funny types
    // two strings is sad
    assertExpr("bitwiseAnd('2', '1')", null);
    // but one is ok, druid forgives you
    assertExpr("bitwiseAnd(3, '1')", 1L);
    assertExpr("bitwiseAnd(2, null)", NullHandling.replaceWithDefault() ? 0L : null);

    // unary doesn't accept any slop
    assertExpr("bitwiseComplement('1')", null);
    assertExpr("bitwiseComplement(null)", null);

    // data truncation
    try {
      assertExpr("bitwiseComplement(461168601842738800000000000000.000000)", null);
      Assert.fail("Did not throw IllegalArgumentException");
    }
    catch (IllegalArgumentException e) {
      Assert.assertEquals("Possible data truncation, param [461168601842738800000000000000.000000] is out of long value range", e.getMessage());
    }

    // doubles are cast
    assertExpr("bitwiseOr(2.345, 1)", 3L);
    assertExpr("bitwiseOr(2, 1.3)", 3L);
    assertExpr("bitwiseAnd(2.345, 2.0)", 2L);

    // but can be converted to be double-like
    assertExpr(
        "bitwiseAnd(bitwiseConvertDoubleToLongBits(2.345), bitwiseConvertDoubleToLongBits(2.0))",
        4611686018427387904L
    );
    assertExpr(
        "bitwiseConvertLongBitsToDouble(bitwiseAnd(bitwiseConvertDoubleToLongBits(2.345), bitwiseConvertDoubleToLongBits(2.0)))",
        2.0
    );
    assertExpr("bitwiseConvertDoubleToLongBits(2.0)", 4611686018427387904L);
    assertExpr("bitwiseConvertDoubleToLongBits(bitwiseConvertDoubleToLongBits(2.0))", 4886405595696988160L);
    assertExpr("bitwiseConvertLongBitsToDouble(4611686018427387904)", 2.0);
    assertExpr("bitwiseConvertLongBitsToDouble(bitwiseConvertLongBitsToDouble(4611686018427387904))", 1.0E-323);

    // conversion returns null if nonsense inputs
    assertExpr("bitwiseConvertLongBitsToDouble('wat')", null);
    assertExpr("bitwiseConvertLongBitsToDouble('1')", null);
    assertExpr("bitwiseConvertLongBitsToDouble(null)", null);
    assertExpr("bitwiseConvertDoubleToLongBits('wat')", null);
    assertExpr("bitwiseConvertDoubleToLongBits('1.0')", null);
    assertExpr("bitwiseConvertDoubleToLongBits(null)", null);
  }

  @Test
  public void testRepeat()
  {
    assertExpr("repeat('hello', 2)", "hellohello");
    assertExpr("repeat('hello', -1)", null);
    assertExpr("repeat(null, 10)", null);
    assertExpr("repeat(nonexistent, 10)", null);
  }

<<<<<<< HEAD
  @Test
  public void testJsonExtract()
  {
    assertExpr("json_extract_string(json, 'long')", "1234567890123");
    assertExpr("json_extract_string(json, 'str')", "hello");
    assertExpr("json_extract_string(json, 'double')", "1234.5678");
    assertExpr("json_extract_string(json, 'not_exist')", null);

    assertExpr("jsonpath_extract_long(json, 'long')", 1234567890123L);
    assertExpr("jsonpath_extract_long(json, 'double')", 1234L);
    assertExpr("jsonpath_extract_long(json, 'str')", null);
    assertExpr("jsonpath_extract_long(json, 'not_exist')", null);

    assertExpr("jsonpath_extract_double(json, 'long')", 1234567890123d);
    assertExpr("jsonpath_extract_double(json, 'double')", 1234.5678d);
    assertExpr("jsonpath_extract_double(json, 'str')", null);
    assertExpr("jsonpath_extract_double(json, 'not_exist')", null);

    assertExpr("json_extract_string(jsonInvalid, 'not_exist')", null);
    assertExpr("jsonpath_extract_long(jsonInvalid, 'not_exist')", null);
    assertExpr("jsonpath_extract_double(jsonInvalid, 'not_exist')", null);

    assertExpr("json_extract_string(jsonEmpty, 'not_exist')", null);
    assertExpr("jsonpath_extract_long(jsonEmpty, 'not_exist')", null);
    assertExpr("jsonpath_extract_double(jsonEmpty, 'not_exist')", null);

    assertExpr("jsonpath_extract_long(json, '$.array[0].no')", 1L);

    assertExpr("json_extract_string(jsonNull, 'key')", null);
    assertExpr("json_extract_long(jsonNull, 'key')", null);
    assertExpr("json_extract_double(jsonNull, 'key')", null);
  }


=======
>>>>>>> 531d11ab
  private void assertExpr(final String expression, @Nullable final Object expectedResult)
  {
    final Expr expr = Parser.parse(expression, ExprMacroTable.nil());
    Assert.assertEquals(expression, expectedResult, expr.eval(bindings).value());

    final Expr exprNoFlatten = Parser.parse(expression, ExprMacroTable.nil(), false);
    final Expr roundTrip = Parser.parse(exprNoFlatten.stringify(), ExprMacroTable.nil());
    Assert.assertEquals(expr.stringify(), expectedResult, roundTrip.eval(bindings).value());

    final Expr roundTripFlatten = Parser.parse(expr.stringify(), ExprMacroTable.nil());
    Assert.assertEquals(expr.stringify(), expectedResult, roundTripFlatten.eval(bindings).value());

    Assert.assertEquals(expr.stringify(), roundTrip.stringify());
    Assert.assertEquals(expr.stringify(), roundTripFlatten.stringify());
    Assert.assertArrayEquals(expr.getCacheKey(), roundTrip.getCacheKey());
    Assert.assertArrayEquals(expr.getCacheKey(), roundTripFlatten.getCacheKey());
  }

  private void assertArrayExpr(final String expression, @Nullable final Object[] expectedResult)
  {
    final Expr expr = Parser.parse(expression, ExprMacroTable.nil());
    Assert.assertArrayEquals(expression, expectedResult, expr.eval(bindings).asArray());

    final Expr exprNoFlatten = Parser.parse(expression, ExprMacroTable.nil(), false);
    final Expr roundTrip = Parser.parse(exprNoFlatten.stringify(), ExprMacroTable.nil());
    Assert.assertArrayEquals(expression, expectedResult, roundTrip.eval(bindings).asArray());

    final Expr roundTripFlatten = Parser.parse(expr.stringify(), ExprMacroTable.nil());
    Assert.assertArrayEquals(expression, expectedResult, roundTripFlatten.eval(bindings).asArray());

    Assert.assertEquals(expr.stringify(), roundTrip.stringify());
    Assert.assertEquals(expr.stringify(), roundTripFlatten.stringify());
    Assert.assertArrayEquals(expr.getCacheKey(), roundTrip.getCacheKey());
    Assert.assertArrayEquals(expr.getCacheKey(), roundTripFlatten.getCacheKey());
  }
}<|MERGE_RESOLUTION|>--- conflicted
+++ resolved
@@ -805,7 +805,6 @@
     assertExpr("repeat(nonexistent, 10)", null);
   }
 
-<<<<<<< HEAD
   @Test
   public void testJsonExtract()
   {
@@ -839,9 +838,6 @@
     assertExpr("json_extract_double(jsonNull, 'key')", null);
   }
 
-
-=======
->>>>>>> 531d11ab
   private void assertExpr(final String expression, @Nullable final Object expectedResult)
   {
     final Expr expr = Parser.parse(expression, ExprMacroTable.nil());
