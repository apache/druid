/*
 * Licensed to the Apache Software Foundation (ASF) under one
 * or more contributor license agreements.  See the NOTICE file
 * distributed with this work for additional information
 * regarding copyright ownership.  The ASF licenses this file
 * to you under the Apache License, Version 2.0 (the
 * "License"); you may not use this file except in compliance
 * with the License.  You may obtain a copy of the License at
 *
 *   http://www.apache.org/licenses/LICENSE-2.0
 *
 * Unless required by applicable law or agreed to in writing,
 * software distributed under the License is distributed on an
 * "AS IS" BASIS, WITHOUT WARRANTIES OR CONDITIONS OF ANY
 * KIND, either express or implied.  See the License for the
 * specific language governing permissions and limitations
 * under the License.
 */

package org.apache.druid.data.input.impl;

import com.fasterxml.jackson.databind.InjectableValues.Std;
import com.fasterxml.jackson.databind.ObjectMapper;
import com.google.common.collect.ImmutableList;
import com.google.common.collect.ImmutableSet;
import org.apache.druid.data.input.InputSource;
import org.apache.druid.metadata.DefaultPasswordProvider;
import org.junit.Assert;
import org.junit.Rule;
import org.junit.Test;
import org.junit.rules.ExpectedException;

import java.io.IOException;
import java.net.URI;

public class HttpInputSourceTest
{
  @Rule
  public ExpectedException expectedException = ExpectedException.none();

  @Test
  public void testSerde() throws IOException
  {
<<<<<<< HEAD
    final ObjectMapper mapper = new ObjectMapper();
    mapper.setInjectableValues(new InjectableValues.Std().addValue(
        InputSourceSecurityConfig.class,
        InputSourceSecurityConfig.ALLOW_ALL
    ));
=======
    HttpInputSourceConfig httpInputSourceConfig = new HttpInputSourceConfig(null);
    final ObjectMapper mapper = new ObjectMapper();
    mapper.setInjectableValues(new Std().addValue(HttpInputSourceConfig.class, httpInputSourceConfig));
>>>>>>> d917e043
    final HttpInputSource source = new HttpInputSource(
        ImmutableList.of(URI.create("http://test.com/http-test")),
        "myName",
        new DefaultPasswordProvider("myPassword")
    );
    final byte[] json = mapper.writeValueAsBytes(source);
    final HttpInputSource fromJson = (HttpInputSource) mapper.readValue(json, InputSource.class);
    Assert.assertEquals(source, fromJson);
  }

  @Test
  public void testConstructorAllowsOnlyDefaultProtocols()
  {
    new HttpInputSource(
        ImmutableList.of(URI.create("http:///")),
        "myName",
<<<<<<< HEAD
        new DefaultPasswordProvider("myPassword")
    ).validateAllowDenyPrefixList(
        new InputSourceSecurityConfig(
            null,
            Collections.singletonList(URI.create("http://deny.com"))
        )
=======
        new DefaultPasswordProvider("myPassword"),
        new HttpInputSourceConfig(null)
>>>>>>> d917e043
    );

    new HttpInputSource(
        ImmutableList.of(URI.create("https:///")),
        "myName",
<<<<<<< HEAD
        new DefaultPasswordProvider("myPassword")
    ).validateAllowDenyPrefixList(
        new InputSourceSecurityConfig(
            null,
            Collections.singletonList(URI.create("http://deny.com"))
        )
=======
        new DefaultPasswordProvider("myPassword"),
        new HttpInputSourceConfig(null)
>>>>>>> d917e043
    );

    expectedException.expect(IllegalArgumentException.class);
    expectedException.expectMessage("Only [http, https] protocols are allowed");
    new HttpInputSource(
        ImmutableList.of(URI.create("my-protocol:///")),
        "myName",
<<<<<<< HEAD
        new DefaultPasswordProvider("myPassword")
    ).validateAllowDenyPrefixList(
        new InputSourceSecurityConfig(Collections.singletonList(URI.create("http://allow.com")), null)
=======
        new DefaultPasswordProvider("myPassword"),
        new HttpInputSourceConfig(null)
>>>>>>> d917e043
    );
  }

  @Test
  public void testConstructorAllowsOnlyCustomProtocols()
  {
    final HttpInputSourceConfig customConfig = new HttpInputSourceConfig(ImmutableSet.of("druid"));
    new HttpInputSource(
        ImmutableList.of(URI.create("druid:///")),
        "myName",
<<<<<<< HEAD
        new DefaultPasswordProvider("myPassword")
    ).validateAllowDenyPrefixList(
        new InputSourceSecurityConfig(Collections.singletonList(URI.create("http://allow.com")), null)
=======
        new DefaultPasswordProvider("myPassword"),
        customConfig
>>>>>>> d917e043
    );

    expectedException.expect(IllegalArgumentException.class);
    expectedException.expectMessage("Only [druid] protocols are allowed");
    new HttpInputSource(
        ImmutableList.of(URI.create("https:///")),
        "myName",
<<<<<<< HEAD
        new DefaultPasswordProvider("myPassword")
    ).validateAllowDenyPrefixList(
        new InputSourceSecurityConfig(Collections.emptyList(), null)
=======
        new DefaultPasswordProvider("myPassword"),
        customConfig
>>>>>>> d917e043
    );
  }
}<|MERGE_RESOLUTION|>--- conflicted
+++ resolved
@@ -32,6 +32,7 @@
 
 import java.io.IOException;
 import java.net.URI;
+import java.util.Collections;
 
 public class HttpInputSourceTest
 {
@@ -41,21 +42,19 @@
   @Test
   public void testSerde() throws IOException
   {
-<<<<<<< HEAD
-    final ObjectMapper mapper = new ObjectMapper();
-    mapper.setInjectableValues(new InjectableValues.Std().addValue(
-        InputSourceSecurityConfig.class,
-        InputSourceSecurityConfig.ALLOW_ALL
-    ));
-=======
     HttpInputSourceConfig httpInputSourceConfig = new HttpInputSourceConfig(null);
     final ObjectMapper mapper = new ObjectMapper();
-    mapper.setInjectableValues(new Std().addValue(HttpInputSourceConfig.class, httpInputSourceConfig));
->>>>>>> d917e043
+    mapper.setInjectableValues(new Std().addValue(HttpInputSourceConfig.class, httpInputSourceConfig)
+                                        .addValue(
+                                            InputSourceSecurityConfig.class,
+                                            InputSourceSecurityConfig.ALLOW_ALL
+                                        )
+    );
     final HttpInputSource source = new HttpInputSource(
         ImmutableList.of(URI.create("http://test.com/http-test")),
         "myName",
-        new DefaultPasswordProvider("myPassword")
+        new DefaultPasswordProvider("myPassword"),
+        new HttpInputSourceConfig(null)
     );
     final byte[] json = mapper.writeValueAsBytes(source);
     final HttpInputSource fromJson = (HttpInputSource) mapper.readValue(json, InputSource.class);
@@ -68,33 +67,15 @@
     new HttpInputSource(
         ImmutableList.of(URI.create("http:///")),
         "myName",
-<<<<<<< HEAD
-        new DefaultPasswordProvider("myPassword")
-    ).validateAllowDenyPrefixList(
-        new InputSourceSecurityConfig(
-            null,
-            Collections.singletonList(URI.create("http://deny.com"))
-        )
-=======
-        new DefaultPasswordProvider("myPassword"),
+    new DefaultPasswordProvider("myPassword"),
         new HttpInputSourceConfig(null)
->>>>>>> d917e043
     );
 
     new HttpInputSource(
         ImmutableList.of(URI.create("https:///")),
         "myName",
-<<<<<<< HEAD
-        new DefaultPasswordProvider("myPassword")
-    ).validateAllowDenyPrefixList(
-        new InputSourceSecurityConfig(
-            null,
-            Collections.singletonList(URI.create("http://deny.com"))
-        )
-=======
         new DefaultPasswordProvider("myPassword"),
         new HttpInputSourceConfig(null)
->>>>>>> d917e043
     );
 
     expectedException.expect(IllegalArgumentException.class);
@@ -102,14 +83,8 @@
     new HttpInputSource(
         ImmutableList.of(URI.create("my-protocol:///")),
         "myName",
-<<<<<<< HEAD
-        new DefaultPasswordProvider("myPassword")
-    ).validateAllowDenyPrefixList(
-        new InputSourceSecurityConfig(Collections.singletonList(URI.create("http://allow.com")), null)
-=======
         new DefaultPasswordProvider("myPassword"),
         new HttpInputSourceConfig(null)
->>>>>>> d917e043
     );
   }
 
@@ -120,14 +95,8 @@
     new HttpInputSource(
         ImmutableList.of(URI.create("druid:///")),
         "myName",
-<<<<<<< HEAD
-        new DefaultPasswordProvider("myPassword")
-    ).validateAllowDenyPrefixList(
-        new InputSourceSecurityConfig(Collections.singletonList(URI.create("http://allow.com")), null)
-=======
         new DefaultPasswordProvider("myPassword"),
         customConfig
->>>>>>> d917e043
     );
 
     expectedException.expect(IllegalArgumentException.class);
@@ -135,14 +104,34 @@
     new HttpInputSource(
         ImmutableList.of(URI.create("https:///")),
         "myName",
-<<<<<<< HEAD
-        new DefaultPasswordProvider("myPassword")
+    new DefaultPasswordProvider("myPassword"),
+        customConfig
+    );
+  }
+
+  @Test
+  public void testAllowListDomainMatch()
+  {
+    new HttpInputSource(
+        ImmutableList.of(URI.create("http://allow.com/http-test")),
+        "myName",
+        new DefaultPasswordProvider("myPassword"),
+        new HttpInputSourceConfig(null)
+    ).validateAllowDenyPrefixList(
+        new InputSourceSecurityConfig(Collections.singletonList(URI.create("http://allow.com")), null)
+    );
+  }
+
+  @Test(expected = IllegalArgumentException.class)
+  public void testEmptyAllowListDomainMatch()
+  {
+    new HttpInputSource(
+        ImmutableList.of(URI.create("http://allow.com/http-test")),
+        "myName",
+        new DefaultPasswordProvider("myPassword"),
+        new HttpInputSourceConfig(null)
     ).validateAllowDenyPrefixList(
         new InputSourceSecurityConfig(Collections.emptyList(), null)
-=======
-        new DefaultPasswordProvider("myPassword"),
-        customConfig
->>>>>>> d917e043
     );
   }
 }