/*
 * Licensed to the Apache Software Foundation (ASF) under one
 * or more contributor license agreements.  See the NOTICE file
 * distributed with this work for additional information
 * regarding copyright ownership.  The ASF licenses this file
 * to you under the Apache License, Version 2.0 (the
 * "License"); you may not use this file except in compliance
 * with the License.  You may obtain a copy of the License at
 *
 *   http://www.apache.org/licenses/LICENSE-2.0
 *
 * Unless required by applicable law or agreed to in writing,
 * software distributed under the License is distributed on an
 * "AS IS" BASIS, WITHOUT WARRANTIES OR CONDITIONS OF ANY
 * KIND, either express or implied.  See the License for the
 * specific language governing permissions and limitations
 * under the License.
 */

package org.apache.druid.data.input.impl;

import com.fasterxml.jackson.databind.InjectableValues;
import com.fasterxml.jackson.databind.ObjectMapper;
import com.google.common.collect.Lists;
import nl.jqno.equalsverifier.EqualsVerifier;
import org.apache.druid.data.input.InputSource;
import org.apache.druid.data.input.InputSplit;
import org.apache.druid.data.input.MaxSizeSplitHintSpec;
import org.apache.druid.java.util.common.HumanReadableBytes;
import org.apache.druid.utils.Streams;
import org.easymock.EasyMock;
import org.junit.Assert;
import org.junit.Rule;
import org.junit.Test;
import org.junit.rules.TemporaryFolder;

import java.io.File;
import java.io.IOException;
import java.io.Writer;
import java.nio.charset.StandardCharsets;
import java.nio.file.Files;
import java.util.ArrayList;
import java.util.Collections;
import java.util.HashSet;
import java.util.Iterator;
import java.util.List;
import java.util.Set;
import java.util.stream.Collectors;

public class LocalInputSourceTest
{
  @Rule
  public TemporaryFolder temporaryFolder = new TemporaryFolder();

  @Test
  public void testSerde() throws IOException
  {
    final ObjectMapper mapper = new ObjectMapper();
    mapper.setInjectableValues(new InjectableValues.Std().addValue(
        InputSourceSecurityConfig.class,
        InputSourceSecurityConfig.ALLOW_ALL
    ));
    final LocalInputSource source = new LocalInputSource(
        new File("myFile").getAbsoluteFile(),
        "myFilter"
    );
    final byte[] json = mapper.writeValueAsBytes(source);
    final LocalInputSource fromJson = (LocalInputSource) mapper.readValue(json, InputSource.class);
    Assert.assertEquals(source, fromJson);
  }

  @Test
  public void testEquals()
  {
    EqualsVerifier.forClass(LocalInputSource.class)
                  .usingGetClass()
                  .withNonnullFields("files")
                  .verify();
  }

  @Test
  public void testCreateSplitsRespectingSplitHintSpec()
  {
    final long fileSize = 15;
    final HumanReadableBytes maxSplitSize = new HumanReadableBytes(50L);
    final List<File> files = mockFiles(10, fileSize);
    final LocalInputSource inputSource = new LocalInputSource(null, null, files);
    final List<InputSplit<List<File>>> splits = inputSource
        .createSplits(new NoopInputFormat(), new MaxSizeSplitHintSpec(maxSplitSize, null))
        .collect(Collectors.toList());
    Assert.assertEquals(4, splits.size());
    Assert.assertEquals(3, splits.get(0).get().size());
    Assert.assertEquals(3, splits.get(1).get().size());
    Assert.assertEquals(3, splits.get(2).get().size());
    Assert.assertEquals(1, splits.get(3).get().size());
  }

  @Test
  public void testEstimateNumSplitsRespectingSplitHintSpec()
  {
    final long fileSize = 13;
    final HumanReadableBytes maxSplitSize = new HumanReadableBytes(40L);
    final List<File> files = mockFiles(10, fileSize);
    final LocalInputSource inputSource = new LocalInputSource(null, null, files);
    Assert.assertEquals(
        4,
        inputSource.estimateNumSplits(new NoopInputFormat(), new MaxSizeSplitHintSpec(maxSplitSize, null))
    );
  }

  @Test
  public void testGetFileIteratorWithBothBaseDirAndDuplicateFilesIteratingFilesOnlyOnce() throws IOException
  {
    File baseDir = temporaryFolder.newFolder();
    List<File> filesInBaseDir = new ArrayList<>();
    for (int i = 0; i < 10; i++) {
      final File file = File.createTempFile("local-input-source", ".data", baseDir);
      try (Writer writer = Files.newBufferedWriter(file.toPath(), StandardCharsets.UTF_8)) {
        writer.write("test");
      }
      filesInBaseDir.add(file);
    }
    List<File> files = filesInBaseDir.subList(0, 5);
    for (int i = 0; i < 3; i++) {
      final File file = File.createTempFile("local-input-source", ".data", baseDir);
      try (Writer writer = Files.newBufferedWriter(file.toPath(), StandardCharsets.UTF_8)) {
        writer.write("test");
      }
      files.add(file);
    }
    Set<File> expectedFiles = new HashSet<>(filesInBaseDir);
    expectedFiles.addAll(files);
    File.createTempFile("local-input-source", ".filtered", baseDir);
    Iterator<File> fileIterator = new LocalInputSource(
        baseDir,
        "*.data",
        files
    ).getFileIterator();
    Set<File> actualFiles = Streams.sequentialStreamFrom(fileIterator).collect(Collectors.toSet());
    Assert.assertEquals(expectedFiles, actualFiles);
  }

  @Test
  public void testGetFileIteratorWithOnlyBaseDirIteratingAllFiles() throws IOException
  {
    File baseDir = temporaryFolder.newFolder();
    Set<File> filesInBaseDir = new HashSet<>();
    for (int i = 0; i < 10; i++) {
      final File file = File.createTempFile("local-input-source", ".data", baseDir);
      try (Writer writer = Files.newBufferedWriter(file.toPath(), StandardCharsets.UTF_8)) {
        writer.write("test");
      }
      filesInBaseDir.add(file);
    }
    Iterator<File> fileIterator = new LocalInputSource(
        baseDir,
        "*",
        null
    ).getFileIterator();
    Set<File> actualFiles = Streams.sequentialStreamFrom(fileIterator).collect(Collectors.toSet());
    Assert.assertEquals(filesInBaseDir, actualFiles);
  }

  @Test
  public void testGetFileIteratorWithOnlyFilesIteratingAllFiles() throws IOException
  {
    File baseDir = temporaryFolder.newFolder();
    List<File> filesInBaseDir = new ArrayList<>();
    for (int i = 0; i < 10; i++) {
      final File file = File.createTempFile("local-input-source", ".data", baseDir);
      try (Writer writer = Files.newBufferedWriter(file.toPath(), StandardCharsets.UTF_8)) {
        writer.write("test");
      }
      filesInBaseDir.add(file);
    }
<<<<<<< HEAD
    Iterator<File> fileIterator = new LocalInputSource(
        null,
        null,
        filesInBaseDir
    ).getFileIterator();
    Set<File> actualFiles = Streams.sequentialStreamFrom(fileIterator).collect(Collectors.toSet());
=======
    Iterator<File> fileIterator = new LocalInputSource(null, null, filesInBaseDir).getFileIterator();
    List<File> actualFiles = Streams.sequentialStreamFrom(fileIterator).collect(Collectors.toList());
>>>>>>> d917e043
    Assert.assertEquals(filesInBaseDir, actualFiles);
  }

  @Test
  public void testFileIteratorWithEmptyFilesIteratingNonEmptyFilesOnly()
  {
    final List<File> files = mockFiles(10, 5);
    files.addAll(mockFiles(10, 0));
    final LocalInputSource inputSource = new LocalInputSource(null, null, files);
    List<File> iteratedFiles = Lists.newArrayList(inputSource.getFileIterator());
    Assert.assertTrue(iteratedFiles.stream().allMatch(file -> file.length() > 0));
  }

  private static List<File> mockFiles(int numFiles, long fileSize)
  {
    final List<File> files = new ArrayList<>();
    for (int i = 0; i < numFiles; i++) {
      final File file = EasyMock.niceMock(File.class);
      EasyMock.expect(file.length()).andReturn(fileSize).anyTimes();
      EasyMock.replay(file);
      files.add(file);
    }
    return files;
  }

  @Test(expected = IllegalArgumentException.class)
  public void testDenyDirectory()
  {
    final File denyDir = new File("deny/dir");
    System.out.println(denyDir.toURI());
    new LocalInputSource(
        denyDir,
        "filter",
        null
    ).validateAllowDenyPrefixList(new InputSourceSecurityConfig(null, Collections.singletonList(denyDir.toURI()))
    );
  }

  @Test(expected = IllegalArgumentException.class)
  public void testDenyFile()
  {
    final File denyDir = new File("deny/dir");
    System.out.println(denyDir.toURI());
    new LocalInputSource(
        denyDir,
        "filter",
        Collections.singleton(new File("deny/dir/file"))
    ).validateAllowDenyPrefixList(new InputSourceSecurityConfig(null, Collections.singletonList(denyDir.toURI()))
    );
  }

  @Test(expected = IllegalArgumentException.class)
  public void testDenyFileWith()
  {
    final File denyDir = new File("deny/dir");
    new LocalInputSource(
        denyDir,
        "filter",
        Collections.singleton(new File("deny/dir/file"))
    ).validateAllowDenyPrefixList(new InputSourceSecurityConfig(null, Collections.singletonList(denyDir.toURI()))
    );
  }

  @Test(expected = IllegalArgumentException.class)
  public void testDenyAll()
  {
    final File denyDir = new File("anydir");
    new LocalInputSource(
        denyDir,
        "filter",
        Collections.singleton(new File("anydir"))
    ).validateAllowDenyPrefixList(new InputSourceSecurityConfig(Collections.emptyList(), null)
    );
  }

  @Test
  public void testAllowDir()
  {
    final File allow = new File("allow/dir");
    new LocalInputSource(
        allow,
        "filter",
        Collections.singleton(new File("allow/dir"))
    ).validateAllowDenyPrefixList(new InputSourceSecurityConfig(Collections.singletonList(allow.toURI()), null)
    );
  }

  @Test
  public void testAllowSubDir()
  {
    final File allow = new File("allow/dir");
    new LocalInputSource(
        allow,
        "filter",
        Collections.singleton(new File("allow/dir/subDir"))
    ).validateAllowDenyPrefixList(new InputSourceSecurityConfig(Collections.singletonList(allow.toURI()), null)
    );
  }

  @Test(expected = IllegalArgumentException.class)
  public void testDenyRelativePathFromAllowDir()
  {
    final File allow = new File("allow/dir");
    new LocalInputSource(
        null,
        null,
        Collections.singleton(new File("allow/dir/../../dir2/"))
    ).validateAllowDenyPrefixList(new InputSourceSecurityConfig(Collections.singletonList(allow.toURI()), null)
    );
  }
}<|MERGE_RESOLUTION|>--- conflicted
+++ resolved
@@ -173,17 +173,8 @@
       }
       filesInBaseDir.add(file);
     }
-<<<<<<< HEAD
-    Iterator<File> fileIterator = new LocalInputSource(
-        null,
-        null,
-        filesInBaseDir
-    ).getFileIterator();
-    Set<File> actualFiles = Streams.sequentialStreamFrom(fileIterator).collect(Collectors.toSet());
-=======
     Iterator<File> fileIterator = new LocalInputSource(null, null, filesInBaseDir).getFileIterator();
     List<File> actualFiles = Streams.sequentialStreamFrom(fileIterator).collect(Collectors.toList());
->>>>>>> d917e043
     Assert.assertEquals(filesInBaseDir, actualFiles);
   }
 
@@ -230,7 +221,7 @@
     new LocalInputSource(
         denyDir,
         "filter",
-        Collections.singleton(new File("deny/dir/file"))
+        Collections.singletonList(new File("deny/dir/file"))
     ).validateAllowDenyPrefixList(new InputSourceSecurityConfig(null, Collections.singletonList(denyDir.toURI()))
     );
   }
@@ -242,7 +233,7 @@
     new LocalInputSource(
         denyDir,
         "filter",
-        Collections.singleton(new File("deny/dir/file"))
+        Collections.singletonList(new File("deny/dir/file"))
     ).validateAllowDenyPrefixList(new InputSourceSecurityConfig(null, Collections.singletonList(denyDir.toURI()))
     );
   }
@@ -254,7 +245,7 @@
     new LocalInputSource(
         denyDir,
         "filter",
-        Collections.singleton(new File("anydir"))
+        Collections.singletonList(new File("anydir"))
     ).validateAllowDenyPrefixList(new InputSourceSecurityConfig(Collections.emptyList(), null)
     );
   }
@@ -266,7 +257,7 @@
     new LocalInputSource(
         allow,
         "filter",
-        Collections.singleton(new File("allow/dir"))
+        Collections.singletonList(new File("allow/dir"))
     ).validateAllowDenyPrefixList(new InputSourceSecurityConfig(Collections.singletonList(allow.toURI()), null)
     );
   }
@@ -278,7 +269,7 @@
     new LocalInputSource(
         allow,
         "filter",
-        Collections.singleton(new File("allow/dir/subDir"))
+        Collections.singletonList(new File("allow/dir/subDir"))
     ).validateAllowDenyPrefixList(new InputSourceSecurityConfig(Collections.singletonList(allow.toURI()), null)
     );
   }
@@ -290,7 +281,7 @@
     new LocalInputSource(
         null,
         null,
-        Collections.singleton(new File("allow/dir/../../dir2/"))
+        Collections.singletonList(new File("allow/dir/../../dir2/"))
     ).validateAllowDenyPrefixList(new InputSourceSecurityConfig(Collections.singletonList(allow.toURI()), null)
     );
   }
