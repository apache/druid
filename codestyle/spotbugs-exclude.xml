--- conflicted
+++ resolved
@@ -45,15 +45,12 @@
             <Bug pattern="EQ_CHECK_FOR_OPERAND_NOT_COMPATIBLE_WITH_THIS"/>
             <Or>
                 <Class name="org.apache.druid.jackson.DefaultTrueJsonIncludeFilter"/>
+                <Class name="org.apache.druid.java.util.common.StringEncodingDefaultUTF16LEJsonIncludeFilter"/>
                 <Class name="org.apache.druid.query.scan.ScanQuery$ScanRowsLimitJsonIncludeFilter"/>
                 <Class name="org.apache.druid.query.scan.ScanQuery$ScanTimeOrderJsonIncludeFilter"/>
                 <Class name="org.apache.druid.query.scan.ScanQuery$BatchSizeJsonIncludeFilter"/>
                 <Class name="org.apache.druid.query.groupby.orderby.DefaultLimitSpec$LimitJsonIncludeFilter"/>
-<<<<<<< HEAD
-                <Class name="org.apache.druid.java.util.common.StringEncodingDefaultUTF16LEJsonIncludeFilter"/>
-=======
                 <Class name="org.apache.druid.segment.VirtualColumns$JsonIncludeFilter"/>
->>>>>>> a6cabbe1
             </Or>
         </And>
     </Match>
