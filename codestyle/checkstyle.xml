--- conflicted
+++ resolved
@@ -78,11 +78,6 @@
       <property name="message" value="Use primitive.class instead. But check twice that you don't actually need BoxedPrimitive.class instead of BoxedPrimitive.TYPE"/>
     </module>
     <module name="Regexp">
-<<<<<<< HEAD
-      <property name="format" value="com\.metamx\.common\.logger"/>
-      <property name="illegalPattern" value="true"/>
-      <property name="message" value="Use io.druid.java.util.common.logger.Logger instead"/>
-=======
       <property name="format" value="Float\.MAX_VALUE"/>
       <property name="illegalPattern" value="true"/>
       <property name="message" value="Use Float.POSITIVE_INFINITY"/>
@@ -101,7 +96,11 @@
       <property name="format" value="Double\.MIN_VALUE"/>
       <property name="illegalPattern" value="true"/>
       <property name="message" value="Use Double.NEGATIVE_INFINITY"/>
->>>>>>> 16817e40
+    </module>
+    <module name="Regexp">
+      <property name="format" value="com\.metamx\.common\.logger"/>
+      <property name="illegalPattern" value="true"/>
+      <property name="message" value="Use io.druid.java.util.common.logger.Logger instead"/>
     </module>
   </module>
 </module>