/*
  ~ Licensed to the Apache Software Foundation (ASF) under one
  ~ or more contributor license agreements.  See the NOTICE file
  ~ distributed with this work for additional information
  ~ regarding copyright ownership.  The ASF licenses this file
  ~ to you under the Apache License, Version 2.0 (the
  ~ "License"); you may not use this file except in compliance
  ~ with the License.  You may obtain a copy of the License at
  ~
  ~   http://www.apache.org/licenses/LICENSE-2.0
  ~
  ~ Unless required by applicable law or agreed to in writing,
  ~ software distributed under the License is distributed on an
  ~ "AS IS" BASIS, WITHOUT WARRANTIES OR CONDITIONS OF ANY
  ~ KIND, either express or implied.  See the License for the
  ~ specific language governing permissions and limitations
  ~ under the License.
  */



const Redirects=[
  {
    "from": [
      "/docs/latest/configuration/auth.html",
      "/docs/latest/design/auth.html"
    ],
    "to": "/docs/latest/operations/auth"
  },
  {
    "from": [
      "/docs/latest/configuration/broker.html",
      "/docs/latest/configuration/caching.html",
      "/docs/latest/configuration/coordinator.html",
      "/docs/latest/configuration/historical.html",
      "/docs/latest/configuration/indexing-service.html",
      "/docs/latest/development/extensions-core/caffeine-cache.html"
    ],
    "to": "/docs/latest/configuration/"
  },
  {
    "from": "/docs/latest/configuration/hadoop.html",
    "to": "/docs/latest/ingestion/hadoop"
  },
  {
    "from": [
      "/docs/latest/configuration/production-cluster.html",
      "/docs/latest/configuration/simple-cluster.html",
      "/docs/latest/misc/cluster-setup.html",
      "/docs/latest/misc/evaluate.html"
    ],
    "to": "/docs/latest/tutorials/cluster"
  },
  {
    "from": [
      "/docs/latest/configuration/realtime.html",
      "/docs/latest/design/plumber.html",
      "/docs/latest/design/realtime.html",
      "/docs/latest/development/extensions-contrib/kafka-simple.html",
      "/docs/latest/development/extensions-contrib/rabbitmq.html",
      "/docs/latest/development/extensions-contrib/rocketmq.html",
      "/docs/latest/development/extensions-core/kafka-eight-firehose.html",
      "/docs/latest/ingestion/stream-pull.html"
    ],
    "to": "/docs/latest/ingestion/standalone-realtime"
  },
  {
    "from": [
      "/docs/latest/configuration/zookeeper.html",
      "/docs/latest/dependencies/zookeeper.html"
    ],
    "to": "/docs/latest/design/zookeeper"
  },
  {
    "from": "/docs/latest/dependencies/cassandra-deep-storage.html",
    "to": "/docs/latest/development/extensions-contrib/cassandra"
  },
  {
    "from": [
      "/docs/latest/design/concepts-and-terminology.html",
      "/docs/latest/design/design.html",
      "/docs/latest/ingestion/batch-ingestion.html",
      "/docs/latest/ingestion/hadoop-vs-native-batch.html",
      "/docs/latest/ingestion/ingestion.html",
      "/docs/latest/ingestion/overview.html",
      "/docs/latest/ingestion/realtime-ingestion.html",
      "/docs/latest/ingestion/stream-ingestion.html",
      "/docs/latest/tutorials/examples.html",
      "/docs/latest/tutorials/ingestion-streams.html",
      "/docs/latest/tutorials/ingestion.html",
      "/docs/latest/tutorials/quickstart.html",
      "/docs/latest/tutorials/tutorial-a-first-look-at-druid.html",
      "/docs/latest/tutorials/tutorial-all-about-queries.html"
    ],
    "to": "/docs/latest/design/"
  },
  {
    "from": "/docs/latest/development/approximate-histograms.html",
    "to": "/docs/latest/development/extensions-core/approximate-histograms"
  },
  {
    "from": "/docs/latest/development/community-extensions/azure.html",
    "to": "/docs/latest/development/extensions-core/azure"
  },
  {
    "from": "/docs/latest/development/community-extensions/cassandra.html",
    "to": "/docs/latest/development/extensions-contrib/cassandra"
  },
  {
    "from": "/docs/latest/development/community-extensions/cloudfiles.html",
    "to": "/docs/latest/development/extensions-contrib/cloudfiles"
  },
  {
    "from": "/docs/latest/development/community-extensions/graphite.html",
    "to": "/docs/latest/development/extensions-contrib/graphite"
  },
  {
    "from": [
      "/docs/latest/development/community-extensions/kafka-simple.html",
      "/docs/latest/development/community-extensions/rabbitmq.html",
      "/docs/latest/development/kafka-simple-consumer-firehose.html"
    ],
    "to": "/docs/latest/development/extensions-core/kafka-ingestion"
  },
  {
    "from": "/docs/latest/development/extensions-contrib/orc.html",
    "to": "/docs/latest/development/extensions-core/orc"
  },
  {
    "from": "/docs/latest/development/extensions-contrib/parquet.html",
    "to": "/docs/latest/development/extensions-core/parquet"
  },
  {
    "from": "/docs/latest/development/extensions-contrib/scan-query.html",
    "to": "/docs/latest/querying/scan-query"
  },
  {
    "from": "/docs/latest/development/extensions-core/namespaced-lookup.html",
    "to": "/docs/latest/development/extensions-core/lookups-cached-global"
  },
  {
    "from": "/docs/latest/development/indexer.html",
    "to": "/docs/latest/design/indexer"
  },
  {
    "from": "/docs/latest/development/router.html",
    "to": "/docs/latest/design/router"
  },
  {
    "from": "/docs/latest/development/select-query.html",
    "to": "/docs/latest/querying/select-query"
  },
  {
    "from": [
      "/docs/latest/",
    ],
    "to": "/docs/latest/design/"
  },
  {
    "from": "/docs/latest/ingestion/automatic-compaction.html",
    "to": "/docs/latest/data-management/automatic-compaction"
  },
  {
    "from": "/docs/latest/ingestion/command-line-hadoop-indexer.html",
    "to": "/docs/latest/ingestion/hadoop"
  },
  {
    "from": "/docs/latest/ingestion/compaction.html",
    "to": "/docs/latest/data-management/compaction"
  },
  {
    "from": "/docs/latest/ingestion/data-management.html",
    "to": "/docs/latest/data-management/"
  },
  {
    "from": "/docs/latest/ingestion/delete-data.html",
    "to": "/docs/latest/data-management/delete"
  },
  {
    "from": [
      "/docs/latest/ingestion/firehose.html",
      "/docs/latest/ingestion/migrate-from-firehose"
  ],
    "to": "/docs/latest/operations/migrate-from-firehose" 
  },
  {
    "from": [
      "/docs/latest/ingestion/flatten-json.html",
      "/docs/latest/ingestion/transform-spec.html"
    ],
    "to": "/docs/latest/ingestion/ingestion-spec"
  },
  {
    "from": [
      "/docs/latest/ingestion/locking-and-priority.html",
      "/docs/latest/ingestion/misc-tasks.html",
      "/docs/latest/ingestion/reports.html"
    ],
    "to": "/docs/latest/ingestion/tasks"
  },
  {
    "from": [
      "/docs/latest/ingestion/native_tasks.html",
      "/docs/latest/ingestion/native-batch-input-sources.html"
  ],
    "to": "/docs/latest/ingestion/input-sources"
  },

  {
    "from": "/docs/latest/ingestion/schema-changes.html",
    "to": "/docs/latest/design/segments"
  },
  {
    "from": "/docs/latest/ingestion/stream-push.html",
    "to": "/docs/latest/ingestion/tranquility"
  },
  {
    "from": "/docs/latest/ingestion/update-existing-data.html",
    "to": "/docs/latest/data-management/update"
  },
  {
    "from": "/docs/latest/misc/tasks.html",
    "to": "/docs/latest/ingestion/tasks"
  },

{
    "from": [
      "/docs/latest/operations/including-extensions.html",
      "/docs/latest/development/extensions"
    ],
    "to": "/docs/latest/configuration/extensions"
  },
  {
    "from": "/docs/latest/operations/multitenancy.html",
    "to": "/docs/latest/querying/multitenancy"
  },
  {
    "from": "/docs/latest/operations/performance-faq.html",
    "to": "/docs/latest/operations/basic-cluster-tuning"
  },
  {
    "from": "/docs/latest/querying/optimizations.html",
    "to": "/docs/latest/querying/multi-value-dimensions"
  },
  {
    "from": "/docs/latest/querying/searchqueryspec.html",
    "to": "/docs/latest/querying/searchquery"
  },
  {
    "from": [
      "/docs/latest/tutorials/booting-a-production-cluster.html",
      "/docs/latest/tutorials/firewall.html",
      "/docs/latest/tutorials/tutorial-the-druid-cluster.html"
    ],
    "to": "/docs/latest/tutorials/cluster"
  },
  {
    "from": "/docs/latest/tutorials/tutorial-loading-batch-data.html",
    "to": "/docs/latest/tutorials/tutorial-batch"
  },
  {
    "from": "/docs/latest/tutorials/tutorial-loading-streaming-data.html",
    "to": "/docs/latest/tutorials/tutorial-kafka"
  },
  {
    "from": "/docs/latest/tutorials/tutorial-tranquility.html",
    "to": "/docs/latest/ingestion/tranquility"
  },
  {
    "from": "/docs/latest/development/extensions-contrib/google.html",
    "to": "/docs/latest/development/extensions-core/google"
  },
  {
    "from": "/docs/latest/development/integrating-druid-with-other-technologies.html",
    "to": "/docs/latest/ingestion/"
  },
  {
    "from": [
      "/docs/latest/operations/druid-console.html",
      "/docs/latest/operations/management-uis.html"
    ],
    "to": "/docs/latest/operations/web-console"
  },
  {
    "from": "/docs/latest/operations/recommendations.html",
    "to": "/docs/latest/operations/basic-cluster-tuning"
  },
  {
    "from":  "/docs/latest/misc/math-expr.html",
    "to": "/docs/latest/querying/math-expr"

  },
  {
    "from":  "/docs/latest/operations/getting-started",
    "to": "/docs/latest/design/"
  },
  {
    "from":  "/docs/latest/querying/sql-api.html",
    "to": "/docs/latest/api-reference/sql-api"
  },
  {
    "from":  "/docs/latest/querying/sql-jdbc.html",
    "to": "/docs/latest/api-reference/sql-jdbc"
  },
  {
    "from":  "/docs/latest/multi-stage-query/api.html",
    "to": "/docs/latest/api-reference/sql-ingestion-api"
  },
  {
    "from":  "/docs/latest/operations/api-reference.html",
    "to": "/docs/latest/api-reference/"
  },
  {
<<<<<<< HEAD
    "from": "/docs/latest/design/processes.html",
    "to": "/docs/latest/design/architecture"
  }
=======
    "from":  "/docs/latest/operations/api-reference/",
    "to": "/docs/latest/api-reference/"
  },

>>>>>>> b66d995e
]


module.exports.Redirects = Redirects;<|MERGE_RESOLUTION|>--- conflicted
+++ resolved
@@ -311,16 +311,13 @@
     "to": "/docs/latest/api-reference/"
   },
   {
-<<<<<<< HEAD
     "from": "/docs/latest/design/processes.html",
     "to": "/docs/latest/design/architecture"
-  }
-=======
+  },
+  {
     "from":  "/docs/latest/operations/api-reference/",
     "to": "/docs/latest/api-reference/"
-  },
-
->>>>>>> b66d995e
+  }
 ]
 
 
