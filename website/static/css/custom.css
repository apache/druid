--- conflicted
+++ resolved
@@ -98,19 +98,4 @@
   margin-left: auto;
   margin-right: auto;
   max-width: 100%;
-<<<<<<< HEAD
-}
-.getAPI {
-  color: #0073e6;
-  font-weight: bold;
-}
-.postAPI {
-  color: #00bf7d;
-  font-weight: bold;
-}
-.deleteAPI {
-  color: #f49200;
-  font-weight: bold;
-=======
->>>>>>> 0f38a37b
 }