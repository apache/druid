--- conflicted
+++ resolved
@@ -358,16 +358,12 @@
     {
       "type": "category",
       "label": "Migration guides",
-<<<<<<< HEAD
-      "items": [
-        "release-info/migr-front-coded-dict"
-=======
       "link": {
         "type": "doc",
         "id": "release-info/migration-guide"
       },
       "items": [
->>>>>>> 92e565e3
+        "release-info/migr-front-coded-dict"
       ]
     }
   ]},
