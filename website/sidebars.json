{
  "docs": {
    "Getting started": [
      "design/index",
      "tutorials/index",
      "operations/single-server",
      "tutorials/cluster"
    ],
    "Tutorials": [
      "tutorials/tutorial-msq-extern",
      "tutorials/tutorial-kafka",
      "tutorials/tutorial-batch-hadoop",
      "tutorials/tutorial-query",
      "tutorials/tutorial-rollup",
      "tutorials/tutorial-sketches-theta",
      "tutorials/tutorial-retention",
      "tutorials/tutorial-update-data",
      "tutorials/tutorial-compaction",
      "tutorials/tutorial-delete-data",
      "tutorials/tutorial-ingestion-spec",
      "tutorials/tutorial-transform-spec",
      "tutorials/tutorial-msq-convert-spec",
      "tutorials/docker",
      "tutorials/tutorial-kerberos-hadoop",
      "tutorials/tutorial-sql-query-view",
      "tutorials/tutorial-unnest-arrays",
      "tutorials/tutorial-jupyter-index",
      "tutorials/tutorial-jupyter-docker",
      "tutorials/tutorial-jdbc"
    ],
    "Design": [
      "design/architecture",
      "design/segments",
      "design/processes",
      "design/deep-storage",
      "design/metadata-storage",
      "design/zookeeper"
    ],
    "Ingestion": [
      "ingestion/index",
<<<<<<< HEAD
      "ingestion/data-formats",
      "ingestion/data-model",
      "ingestion/rollup",
      "ingestion/partitioning",
      "ingestion/ingestion-spec",
      "ingestion/schema-design",
      {
        "type": "category",
        "label": "Stream ingestion",
        "items": [
          "development/extensions-core/kafka-ingestion",
          "development/extensions-core/kafka-supervisor-reference",
          "development/extensions-core/kafka-supervisor-operations",
          "development/extensions-core/kinesis-ingestion",
          "ingestion/standalone-realtime"
        ]
      },
      {
        "type": "category",
        "label": "Batch ingestion",
        "items": [
          "ingestion/native-batch",
          "ingestion/native-batch-input-sources",
          "ingestion/migrate-from-firehose",
          "ingestion/native-batch-firehose",
          "ingestion/hadoop"
        ]
      },
      {
        "type": "category",
        "label": "SQL-based ingestion \uD83C\uDD95",
        "items": [
=======
      {
        "type": "subcategory",
        "label": "Ingestion concepts",
        "ids": [
          "ingestion/data-formats",
          "ingestion/input-sources",
          "ingestion/schema-model",
          "ingestion/rollup",
          "ingestion/partitioning",
          "ingestion/tasks"
        ]
      },
      {
        "type": "subcategory",
        "label": "SQL-based batch",
        "ids": [
>>>>>>> 2d258a95
          "multi-stage-query/index",
          "multi-stage-query/concepts",
          "multi-stage-query/security",
          "multi-stage-query/examples",
          "multi-stage-query/reference",
          "multi-stage-query/known-issues"
        ]
      },
      {
        "type": "subcategory",
        "label": "Streaming",
        "ids": [
          "development/extensions-core/kafka-ingestion",
          "development/extensions-core/kafka-supervisor-reference",
          "development/extensions-core/kafka-supervisor-operations",
          "development/extensions-core/kinesis-ingestion"
        ]
      },
      {
        "type": "subcategory",
        "label": "Classic batch",
        "ids": [
          "ingestion/native-batch",
          "ingestion/hadoop"
        ]
      },
      "ingestion/ingestion-spec",
      "ingestion/schema-design",
      "ingestion/faq"
    ],
    "Data management": [
      "data-management/index",
      "data-management/update",
      "data-management/delete",
      "data-management/schema-changes",
      "data-management/compaction",
      "data-management/automatic-compaction"
    ],
    "Querying": [
      {
        "type": "category",
        "label": "Druid SQL",
        "items": [
          "querying/sql",
          "querying/sql-data-types",
          "querying/sql-operators",
          "querying/sql-scalar",
          "querying/sql-aggregations",
          "querying/sql-array-functions",
          "querying/sql-multivalue-string-functions",
          "querying/sql-json-functions",
          "querying/sql-functions",
          "querying/sql-query-context",
          "querying/sql-metadata-tables",
          "querying/sql-translation"
        ]
      },
      "querying/querying",
      "querying/query-execution",
      "querying/troubleshooting",
      {
        "type": "category",
        "label": "Concepts",
        "items": [
          "querying/datasource",
          "querying/joins",
          "querying/lookups",
          "querying/multi-value-dimensions",
          "querying/nested-columns",
          "querying/multitenancy",
          "querying/caching",
          "querying/using-caching",
          "querying/query-context"
        ]
      },

      {
        "type": "category",
        "label": "Native query types",
        "items": [
          "querying/timeseriesquery",
          "querying/topnquery",
          "querying/groupbyquery",
          "querying/scan-query",
          "querying/searchquery",
          "querying/timeboundaryquery",
          "querying/segmentmetadataquery",
          "querying/datasourcemetadataquery"
        ]
      },
      {
        "type": "category",
        "label": "Native query components",
        "items": [
          "querying/filters",
          "querying/granularities",
          "querying/dimensionspecs",
          "querying/aggregations",
          "querying/post-aggregations",
          "querying/math-expr",
          "querying/having",
          "querying/limitspec",
          "querying/topnmetricspec",
          "querying/sorting-orders",
          "querying/virtual-columns",
          "querying/geo"
        ]
      }
    ],
    "API reference":[
      "api-reference/sql-api",
      "api-reference/sql-ingestion-api",
      "api-reference/sql-jdbc",
      "api-reference/api-reference"
    ],
    "Configuration": [
      "configuration/index",
      "configuration/extensions",
      "configuration/logging"
    ],
    "Operations": [
      "operations/web-console",
      "operations/java",
      {
        "type": "category",
        "label": "Security",
        "items": [
          "operations/security-overview",
          "operations/security-user-auth",
          "operations/auth-ldap",
          "operations/password-provider",
          "operations/dynamic-config-provider",
          "operations/tls-support"
        ]
      },
      {
        "type": "category",
        "label": "Performance tuning",
        "items": [
          "operations/basic-cluster-tuning",
          "operations/segment-optimization",
          "operations/mixed-workloads",
          "operations/http-compression",
          "operations/clean-metadata-store"
        ]
      },
      {
        "type": "category",
        "label": "Monitoring",
        "items": [
          "operations/request-logging",
          "operations/metrics",
          "operations/alerts"
        ]
      },
      "operations/high-availability",
      "operations/rolling-updates",
      "operations/rule-configuration",
      "operations/migrate-from-firehose",
      "operations/other-hadoop",
      {
        "type": "category",
        "label": "Misc",
        "items": [
          "operations/dump-segment",
          "operations/reset-cluster",
          "operations/insert-segment-to-db",
          "operations/pull-deps",
          "operations/deep-storage-migration",
          "operations/export-metadata",
          "operations/metadata-migration",
          "operations/use_sbt_to_build_fat_jar"
        ]
      }
    ],
    "Development": [
      "development/overview",
      "development/modules",
      "development/javascript",
      "development/build",
      "development/versioning",
      "development/contribute-to-docs",
      "development/experimental"
    ],
    "Misc": [
      "misc/papers-and-talks"
    ],
    "Hidden": [
      "comparisons/druid-vs-elasticsearch",
      "comparisons/druid-vs-key-value",
      "comparisons/druid-vs-kudu",
      "comparisons/druid-vs-redshift",
      "comparisons/druid-vs-spark",
      "comparisons/druid-vs-sql-on-hadoop",
      "operations/auth",
      "design/broker",
      "design/coordinator",
      "design/historical",
      "design/indexer",
      "design/indexing-service",
      "design/middlemanager",
      "design/overlord",
      "design/router",
      "design/peons",
      "development/extensions-core/approximate-histograms",
      "development/extensions-core/avro",
      "development/extensions-core/azure",
      "development/extensions-core/bloom-filter",
      "development/extensions-core/datasketches-extension",
      "development/extensions-core/datasketches-hll",
      "development/extensions-core/datasketches-quantiles",
      "development/extensions-core/datasketches-theta",
      "development/extensions-core/datasketches-tuple",
      "development/extensions-core/druid-basic-security",
      "development/extensions-core/druid-kerberos",
      "development/extensions-core/druid-lookups",
      "development/extensions-core/druid-ranger-security",
      "development/extensions-core/google",
      "development/extensions-core/hdfs",
      "development/extensions-core/kafka-extraction-namespace",
      "development/extensions-core/lookups-cached-global",
      "development/extensions-core/mysql",
      "development/extensions-core/orc",
      "development/extensions-core/druid-pac4j",
      "development/extensions-core/parquet",
      "development/extensions-core/postgresql",
      "development/extensions-core/protobuf",
      "development/extensions-core/s3",
      "development/extensions-core/simple-client-sslcontext",
      "development/extensions-core/stats",
      "development/extensions-core/test-stats",
      "development/extensions-core/druid-aws-rds",
      "development/extensions-core/kubernetes",
      "development/extensions-contrib/ambari-metrics-emitter",
      "development/extensions-contrib/cassandra",
      "development/extensions-contrib/cloudfiles",
      "development/extensions-contrib/distinctcount",
      "development/extensions-contrib/graphite",
      "development/extensions-contrib/influx",
      "development/extensions-contrib/influxdb-emitter",
      "development/extensions-contrib/kafka-emitter",
      "development/extensions-contrib/materialized-view",
      "development/extensions-contrib/momentsketch-quantiles",
      "development/extensions-contrib/moving-average-query",
      "development/extensions-contrib/opentsdb-emitter",
      "development/extensions-contrib/redis-cache",
      "development/extensions-contrib/sqlserver",
      "development/extensions-contrib/statsd",
      "development/extensions-contrib/tdigestsketch-quantiles",
      "development/extensions-contrib/thrift",
      "development/extensions-contrib/time-min-max",
      "development/extensions-contrib/gce-extensions",
      "development/extensions-contrib/aliyun-oss",
      "development/extensions-contrib/prometheus",
      "ingestion/native-batch-firehose",
      "ingestion/native-batch-simple-task",
      "ingestion/standalone-realtime",
      "operations/kubernetes",
      "querying/hll-old",
      "querying/select-query",
      "tutorials/tutorial-batch"
    ]
  }
}<|MERGE_RESOLUTION|>--- conflicted
+++ resolved
@@ -38,44 +38,10 @@
     ],
     "Ingestion": [
       "ingestion/index",
-<<<<<<< HEAD
-      "ingestion/data-formats",
-      "ingestion/data-model",
-      "ingestion/rollup",
-      "ingestion/partitioning",
-      "ingestion/ingestion-spec",
-      "ingestion/schema-design",
-      {
-        "type": "category",
-        "label": "Stream ingestion",
-        "items": [
-          "development/extensions-core/kafka-ingestion",
-          "development/extensions-core/kafka-supervisor-reference",
-          "development/extensions-core/kafka-supervisor-operations",
-          "development/extensions-core/kinesis-ingestion",
-          "ingestion/standalone-realtime"
-        ]
-      },
-      {
-        "type": "category",
-        "label": "Batch ingestion",
-        "items": [
-          "ingestion/native-batch",
-          "ingestion/native-batch-input-sources",
-          "ingestion/migrate-from-firehose",
-          "ingestion/native-batch-firehose",
-          "ingestion/hadoop"
-        ]
-      },
-      {
-        "type": "category",
-        "label": "SQL-based ingestion \uD83C\uDD95",
-        "items": [
-=======
-      {
-        "type": "subcategory",
+      {
+        "type": "category",
         "label": "Ingestion concepts",
-        "ids": [
+        "items": [
           "ingestion/data-formats",
           "ingestion/input-sources",
           "ingestion/schema-model",
@@ -85,10 +51,9 @@
         ]
       },
       {
-        "type": "subcategory",
+        "type": "category",
         "label": "SQL-based batch",
-        "ids": [
->>>>>>> 2d258a95
+        "items": [
           "multi-stage-query/index",
           "multi-stage-query/concepts",
           "multi-stage-query/security",
@@ -98,9 +63,9 @@
         ]
       },
       {
-        "type": "subcategory",
+        "type": "category",
         "label": "Streaming",
-        "ids": [
+        "items": [
           "development/extensions-core/kafka-ingestion",
           "development/extensions-core/kafka-supervisor-reference",
           "development/extensions-core/kafka-supervisor-operations",
@@ -108,9 +73,9 @@
         ]
       },
       {
-        "type": "subcategory",
+        "type": "category",
         "label": "Classic batch",
-        "ids": [
+        "items": [
           "ingestion/native-batch",
           "ingestion/hadoop"
         ]
