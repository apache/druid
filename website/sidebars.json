--- conflicted
+++ resolved
@@ -376,11 +376,8 @@
       "items": [
         "release-info/migr-front-coded-dict",
         "release-info/migr-subquery-limit",
-<<<<<<< HEAD
-        "release-info/migr-three-value-logic"
-=======
+        "release-info/migr-three-value-logic",
         "release-info/migr-mvd-array"
->>>>>>> 09e0eefd
       ]
     }
   ]},
