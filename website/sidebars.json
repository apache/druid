{
  "docs": [
    "design/index",
    {"type": "category",
    "label": "Getting started",
    "link": {
      "type": "doc",
      "id": "tutorials/index"
    },
    "items":[
      "operations/single-server",
      "tutorials/docker",
      "tutorials/cluster",
      {"type": "category",
      "label": "Ingestion tutorials",
      "items": [
        "tutorials/tutorial-msq-extern",
        "tutorials/tutorial-kafka",
        "tutorials/tutorial-rollup",
        "tutorials/tutorial-ingestion-spec",
        "tutorials/tutorial-transform-spec",
        "tutorials/tutorial-msq-convert-spec"
              ]},
      {"type": "category",
       "label": "Data management tutorials",
       "items": [
        "tutorials/tutorial-retention",
        "tutorials/tutorial-append-data",
        "tutorials/tutorial-update-data",
        "tutorials/tutorial-compaction",
        "tutorials/tutorial-delete-data"]
       },
      {"type": "category",
        "label": "Querying tutorials",
        "items": [  
          "tutorials/tutorial-query",
          "tutorials/tutorial-sql-query-view",
          "tutorials/tutorial-unnest-arrays",
          "tutorials/tutorial-query-deep-storage"]
      },
    "tutorials/tutorial-sketches-theta",
    "tutorials/tutorial-jdbc",
    {"type": "category",
    "label": "Hadoop tutorials",
    "items": [  
      "tutorials/tutorial-batch-hadoop",
      "tutorials/tutorial-kerberos-hadoop"]
    }]
}
    ,
    {"type": "category",
    "label":"Design",
    "items": [
      "design/architecture",
      {
        "type": "category",
        "label": "Services",
        "items": [
          "design/coordinator",
          "design/overlord",
          "design/broker",
          "design/router",
          "design/historical",
          "design/middlemanager",
          "design/peons",
          "design/indexer"
        ]
      },
      "design/storage",
      "design/segments",
      "design/deep-storage",
      "design/metadata-storage",
      "design/zookeeper"
    ]},
    {"type": "category",
    "label": "Ingestion",
    "link": {
      "type": "doc",
      "id": "ingestion/index"
    },
    "items":[
      {
        "type": "category",
        "label": "Ingestion concepts",
        "items": [
          "ingestion/data-formats",
          "ingestion/input-sources",
          "ingestion/schema-model",
          "ingestion/rollup",
          "ingestion/partitioning",
          "ingestion/tasks"
        ]
      },
      {
        "type": "category",
        "label": "SQL-based batch",
        "items": [
          "multi-stage-query/index",
          "multi-stage-query/concepts",
          "multi-stage-query/security",
          "multi-stage-query/examples",
          "multi-stage-query/reference",
          "multi-stage-query/known-issues"
        ]
      },
      {
        "type": "category",
        "label": "Streaming",
        "items": [
          "ingestion/streaming",
          "ingestion/supervisor",
          "ingestion/kafka-ingestion",
          "ingestion/kinesis-ingestion"
        ]
      },
      {
        "type": "category",
        "label": "Classic batch",
        "items": [
          "ingestion/native-batch",
          "ingestion/hadoop"
        ]
      },
      "ingestion/ingestion-spec",
      "ingestion/schema-design",
      "ingestion/concurrent-append-replace",
      "ingestion/faq"
    ]
    },
    {"type":"category",
    "label": "Data management" ,
    "link": {
      "type": "doc",
      "id": "data-management/index"
    },
    "items": [
      "data-management/update",
      "data-management/delete",
      "data-management/schema-changes",
      {
        "type": "category",
        "label": "Compaction",
        "link": {
           "type": "doc",
           "id": "data-management/compaction"
        },
        "items": [
           "data-management/automatic-compaction",
           "data-management/manual-compaction"
         ]
       }
    ]},
    {
      "type":"category",
      "label": "Querying",
      "items": [
      {
        "type": "category",
        "label": "Druid SQL",
        "items": [
          "querying/sql",
          "querying/sql-functions",
          "querying/tips-good-queries",
          "querying/query-deep-storage",
          "querying/sql-data-types",
          "querying/sql-operators",
          "querying/sql-scalar",
          "querying/sql-aggregations",
          "querying/sql-window-functions",
          "querying/sql-array-functions",
          "querying/sql-multivalue-string-functions",
          "querying/sql-json-functions",
          "querying/sql-query-context",
          "querying/sql-metadata-tables",
          "querying/sql-translation"
        ]
      },
      "querying/querying",
      "querying/query-processing",
      "querying/query-execution",
      "querying/troubleshooting",
      {
        "type": "category",
        "label": "Concepts",
        "items": [
          "querying/datasource",
          "querying/joins",
          "querying/lookups",
          "querying/multi-value-dimensions",
          "querying/arrays",
          "querying/nested-columns",
          "querying/multitenancy",
          "querying/caching",
          "querying/using-caching",
          "querying/query-context"
        ]
      },
      {
        "type": "category",
        "label": "Native query types",
        "items": [
          "querying/timeseriesquery",
          "querying/topnquery",
          "querying/groupbyquery",
          "querying/scan-query",
          "querying/searchquery",
          "querying/timeboundaryquery",
          "querying/segmentmetadataquery",
          "querying/datasourcemetadataquery"
        ]
      },
      {
        "type": "category",
        "label": "Native query components",
        "items": [
          "querying/filters",
          "querying/granularities",
          "querying/dimensionspecs",
          "querying/aggregations",
          "querying/post-aggregations",
          "querying/math-expr",
          "querying/having",
          "querying/limitspec",
          "querying/topnmetricspec",
          "querying/sorting-orders",
          "querying/virtual-columns",
          "querying/geo"
        ]
      }
    ]},
    { "type": "category",
    "label": "API reference",
    "link": {
      "type": "doc",
      "id": "api-reference/api-reference"
    },
    "items":[
      {
        "type": "category",
        "label": "HTTP APIs",
        "items": [
          "api-reference/sql-api",
          "api-reference/sql-ingestion-api",
          "api-reference/json-querying-api",
          "api-reference/tasks-api",
          "api-reference/supervisor-api",
          "api-reference/retention-rules-api",
          "api-reference/data-management-api",
          "api-reference/automatic-compaction-api",
          "api-reference/lookups-api",
          "api-reference/service-status-api",
          "api-reference/dynamic-configuration-api",
          "api-reference/legacy-metadata-api"
        ]
      },
      {
        "type": "category",
        "label": "Java APIs",
        "items": [
          "api-reference/sql-jdbc"
        ]
      }
    ]
    },
    {"type":"category",
    "label":"Configuration",
    "link": {
      "type": "doc",
      "id": "configuration/index"
    },
    "items":[
      "configuration/extensions",
      "configuration/logging"
    ]
  },
    {
      "type":"category",
    "label": "Operations",
    "items":[
      "api-reference/automatic-compaction-api",
      "operations/web-console",
      "operations/java",
      "operations/durable-storage",
      {
        "type": "category",
        "label": "Security",
        "items": [
          "operations/security-overview",
          "operations/security-user-auth",
          "operations/auth-ldap",
          "operations/password-provider",
          "operations/dynamic-config-provider",
          "operations/tls-support"
        ]
      },
      {
        "type": "category",
        "label": "Performance tuning",
        "items": [
          "operations/basic-cluster-tuning",
          "operations/segment-optimization",
          "operations/mixed-workloads",
          "operations/http-compression",
          "operations/clean-metadata-store"
        ]
      },
      {
        "type": "category",
        "label": "Monitoring",
        "items": [
          "operations/request-logging",
          "operations/metrics",
          "operations/alerts"
        ]
      },
      "operations/high-availability",
      "operations/rolling-updates",
      "operations/rule-configuration",
      "operations/migrate-from-firehose",
      "operations/other-hadoop",
      {
        "type": "category",
        "label": "Misc",
        "items": [
          "operations/dump-segment",
          "operations/reset-cluster",
          "operations/insert-segment-to-db",
          "operations/pull-deps",
          "operations/deep-storage-migration",
          "operations/export-metadata",
          "operations/metadata-migration",
          "operations/use_sbt_to_build_fat_jar"
        ]
      }
    ]},
    {
      "type":"category",
      "label": "Development",
      "link": {
        "type": "doc",
        "id": "development/overview"
      },
      "items": [
      "development/modules",
      "development/javascript",
      "development/build",
      "development/versioning",
      "development/contribute-to-docs",
      "development/experimental"
    ]
  },
  {"type":"category",
  "label": "Release info",
  "items":
  [
    "release-info/release-notes",
    "release-info/upgrade-notes",
    {
      "type": "category",
      "label": "Migration guides",
<<<<<<< HEAD
      "items": [
        "release-info/migr-front-coded-dict",
        "release-info/migr-mvd-array"
=======
      "link": {
        "type": "doc",
        "id": "release-info/migration-guide"
      },
      "items": [
        "release-info/migr-front-coded-dict",
        "release-info/migr-subquery-limit"
>>>>>>> b1568fb9
      ]
    }
  ]},
  "misc/papers-and-talks"
  ]
}<|MERGE_RESOLUTION|>--- conflicted
+++ resolved
@@ -358,19 +358,14 @@
     {
       "type": "category",
       "label": "Migration guides",
-<<<<<<< HEAD
-      "items": [
-        "release-info/migr-front-coded-dict",
-        "release-info/migr-mvd-array"
-=======
       "link": {
         "type": "doc",
         "id": "release-info/migration-guide"
       },
       "items": [
         "release-info/migr-front-coded-dict",
-        "release-info/migr-subquery-limit"
->>>>>>> b1568fb9
+        "release-info/migr-subquery-limit",
+        "release-info/migr-mvd-array"
       ]
     }
   ]},
