{
  "docs": {
    "Getting started": [
      "design/index",
      "tutorials/index",
      "operations/single-server",
      "tutorials/cluster"
    ],
    "Tutorials": [
      "tutorials/tutorial-batch",
      "tutorials/tutorial-msq-extern",
      "tutorials/tutorial-kafka",
      "tutorials/tutorial-batch-hadoop",
      "tutorials/tutorial-query",
      "tutorials/tutorial-rollup",
      "tutorials/tutorial-sketches-theta",      
      "tutorials/tutorial-retention",
      "tutorials/tutorial-update-data",
      "tutorials/tutorial-compaction",
      "tutorials/tutorial-delete-data",
      "tutorials/tutorial-ingestion-spec",
      "tutorials/tutorial-transform-spec",
      "tutorials/docker",
      "tutorials/tutorial-kerberos-hadoop",
      "tutorials/tutorial-msq-convert-spec"
    ],
    "Design": [
      "design/architecture",
      "design/segments",
      "design/processes",
      "dependencies/deep-storage",
      "dependencies/metadata-storage",
      "dependencies/zookeeper"
    ],
    "Ingestion": [
      "ingestion/index",
      "ingestion/data-formats",
      "ingestion/data-model",
      "ingestion/rollup",
      "ingestion/partitioning",
      "ingestion/ingestion-spec",
      "ingestion/schema-design",
      {
        "type": "subcategory",
        "label": "Stream ingestion",
        "ids": [
          "development/extensions-core/kafka-ingestion",
          "development/extensions-core/kafka-supervisor-reference",
          "development/extensions-core/kafka-supervisor-operations",
          "development/extensions-core/kinesis-ingestion",
          "ingestion/standalone-realtime"
        ]
      },
      {
        "type": "subcategory",
        "label": "Batch ingestion",
        "ids": [
          "ingestion/native-batch",
          "ingestion/native-batch-input-sources",
<<<<<<< HEAD
          "ingestion/migrate-from-firehose",
          "ingestion/native-batch-firehose",
=======
>>>>>>> 0bfa81b7
          "ingestion/hadoop"
        ]
      },
      {
        "type": "subcategory",
        "label": "SQL-based ingestion \uD83C\uDD95",
        "ids": [
          "multi-stage-query/index",
          "multi-stage-query/concepts",
          "multi-stage-query/api",
          "multi-stage-query/security",
          "multi-stage-query/examples",
          "multi-stage-query/reference",
          "multi-stage-query/known-issues"
        ]
      },
      "ingestion/tasks",
      "ingestion/faq"
    ],
    "Data management": [
      "data-management/index",
      "data-management/update",
      "data-management/delete",
      "data-management/schema-changes",
      "data-management/compaction",
      "data-management/automatic-compaction"
    ],
    "Querying": [
      {
        "type": "subcategory",
        "label": "Druid SQL",
        "ids": [
          "querying/sql",
          "querying/sql-data-types",
          "querying/sql-operators",
          "querying/sql-scalar",
          "querying/sql-aggregations",
          "querying/sql-multivalue-string-functions",
          "querying/sql-json-functions",
          "querying/sql-functions",
          "querying/sql-api",
          "querying/sql-jdbc",
          "querying/sql-query-context",
          "querying/sql-metadata-tables",
          "querying/sql-translation"
        ]
      },
      "querying/querying",
      "querying/query-execution",
      "querying/troubleshooting",
      {
        "type": "subcategory",
        "label": "Concepts",
        "ids": [
          "querying/datasource",
          "querying/joins",
          "querying/lookups",
          "querying/multi-value-dimensions",
          "querying/nested-columns",
          "querying/multitenancy",
          "querying/caching",
          "querying/using-caching",
          "querying/query-context"
        ]
      },

      {
        "type": "subcategory",
        "label": "Native query types",
        "ids": [
          "querying/timeseriesquery",
          "querying/topnquery",
          "querying/groupbyquery",
          "querying/scan-query",
          "querying/searchquery",
          "querying/timeboundaryquery",
          "querying/segmentmetadataquery",
          "querying/datasourcemetadataquery"
        ]
      },
      {
        "type": "subcategory",
        "label": "Native query components",
        "ids": [
          "querying/filters",
          "querying/granularities",
          "querying/dimensionspecs",
          "querying/aggregations",
          "querying/post-aggregations",
          "misc/math-expr",
          "querying/having",
          "querying/limitspec",
          "querying/topnmetricspec",
          "querying/sorting-orders",
          "querying/virtual-columns",
          "development/geo"
        ]
      }
    ],
    "Configuration": [
      "configuration/index",
      "development/extensions",
      "configuration/logging"
    ],
    "Operations": [
      "operations/web-console",
      "operations/java",
      {
        "type": "subcategory",
        "label": "Security",
        "ids": [
          "operations/security-overview",
          "operations/security-user-auth",
          "operations/auth-ldap",
          "operations/password-provider",
          "operations/dynamic-config-provider",
          "design/auth",
          "operations/tls-support"
        ]
      },
      {
        "type": "subcategory",
        "label": "Performance tuning",
        "ids": [
          "operations/basic-cluster-tuning",
          "operations/segment-optimization",
          "operations/mixed-workloads",
          "operations/http-compression",
          "operations/clean-metadata-store"
        ]
      },
      {
        "type": "subcategory",
        "label": "Monitoring",
        "ids": [
          "operations/request-logging",
          "operations/metrics",
          "operations/alerts"
        ]
      },
      "operations/api-reference",
      "operations/high-availability",
      "operations/rolling-updates",
      "operations/rule-configuration",
      "operations/other-hadoop",
      {
        "type": "subcategory",
        "label": "Misc",
        "ids": [
          "operations/dump-segment",
          "operations/reset-cluster",
          "operations/insert-segment-to-db",
          "operations/pull-deps",
          "operations/deep-storage-migration",
          "operations/export-metadata",
          "operations/metadata-migration",
          "operations/use_sbt_to_build_fat_jar"
        ]
      }
    ],
    "Development": [
      "development/overview",
      "development/modules",
      "development/javascript",
      "development/build",
      "development/versioning",
      "development/experimental"
    ],
    "Misc": [
      "misc/papers-and-talks"
    ],
    "Hidden": [
      "comparisons/druid-vs-elasticsearch",
      "comparisons/druid-vs-key-value",
      "comparisons/druid-vs-kudu",
      "comparisons/druid-vs-redshift",
      "comparisons/druid-vs-spark",
      "comparisons/druid-vs-sql-on-hadoop",
      "design/auth",
      "design/broker",
      "design/coordinator",
      "design/historical",
      "design/indexer",
      "design/indexing-service",
      "design/middlemanager",
      "design/overlord",
      "design/router",
      "design/peons",
      "development/extensions-core/approximate-histograms",
      "development/extensions-core/avro",
      "development/extensions-core/azure",
      "development/extensions-core/bloom-filter",
      "development/extensions-core/datasketches-extension",
      "development/extensions-core/datasketches-hll",
      "development/extensions-core/datasketches-quantiles",
      "development/extensions-core/datasketches-theta",
      "development/extensions-core/datasketches-tuple",
      "development/extensions-core/druid-basic-security",
      "development/extensions-core/druid-kerberos",
      "development/extensions-core/druid-lookups",
      "development/extensions-core/druid-ranger-security",
      "development/extensions-core/google",
      "development/extensions-core/hdfs",
      "development/extensions-core/kafka-extraction-namespace",
      "development/extensions-core/lookups-cached-global",
      "development/extensions-core/mysql",
      "development/extensions-core/orc",
      "development/extensions-core/druid-pac4j",
      "development/extensions-core/parquet",
      "development/extensions-core/postgresql",
      "development/extensions-core/protobuf",
      "development/extensions-core/s3",
      "development/extensions-core/simple-client-sslcontext",
      "development/extensions-core/stats",
      "development/extensions-core/test-stats",
      "development/extensions-core/druid-aws-rds",
      "development/extensions-core/kubernetes",
      "development/extensions-contrib/ambari-metrics-emitter",
      "development/extensions-contrib/cassandra",
      "development/extensions-contrib/cloudfiles",
      "development/extensions-contrib/distinctcount",
      "development/extensions-contrib/graphite",
      "development/extensions-contrib/influx",
      "development/extensions-contrib/influxdb-emitter",
      "development/extensions-contrib/kafka-emitter",
      "development/extensions-contrib/materialized-view",
      "development/extensions-contrib/momentsketch-quantiles",
      "development/extensions-contrib/moving-average-query",
      "development/extensions-contrib/opentsdb-emitter",
      "development/extensions-contrib/redis-cache",
      "development/extensions-contrib/sqlserver",
      "development/extensions-contrib/statsd",
      "development/extensions-contrib/tdigestsketch-quantiles",
      "development/extensions-contrib/thrift",
      "development/extensions-contrib/time-min-max",
      "development/extensions-contrib/gce-extensions",
      "development/extensions-contrib/aliyun-oss",
      "development/extensions-contrib/prometheus",
      "operations/kubernetes",
      "querying/hll-old",
      "querying/select-query",
      "ingestion/native-batch-firehose",
      "ingestion/native-batch-simple-task",
      "ingestion/standalone-realtime"
    ]
  }
}<|MERGE_RESOLUTION|>--- conflicted
+++ resolved
@@ -57,11 +57,8 @@
         "ids": [
           "ingestion/native-batch",
           "ingestion/native-batch-input-sources",
-<<<<<<< HEAD
           "ingestion/migrate-from-firehose",
           "ingestion/native-batch-firehose",
-=======
->>>>>>> 0bfa81b7
           "ingestion/hadoop"
         ]
       },
