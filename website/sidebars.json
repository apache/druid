{
  "docs": {
    "Getting started": [
      "design/index",
      "tutorials/index",
      "operations/single-server",
      "tutorials/cluster"
    ],
    "Tutorials": [
      "tutorials/tutorial-batch",
      "tutorials/tutorial-msq-extern",
      "tutorials/tutorial-kafka",
      "tutorials/tutorial-batch-hadoop",
      "tutorials/tutorial-query",
      "tutorials/tutorial-rollup",
      "tutorials/tutorial-sketches-theta",
      "tutorials/tutorial-retention",
      "tutorials/tutorial-update-data",
      "tutorials/tutorial-compaction",
      "tutorials/tutorial-delete-data",
      "tutorials/tutorial-ingestion-spec",
      "tutorials/tutorial-transform-spec",
      "tutorials/docker",
      "tutorials/tutorial-kerberos-hadoop",
      "tutorials/tutorial-msq-convert-spec",
<<<<<<< HEAD
      "tutorials/tutorial-jupyter-index"
=======
      "tutorials/tutorial-jdbc"
>>>>>>> 668d1fad
    ],
    "Design": [
      "design/architecture",
      "design/segments",
      "design/processes",
      "dependencies/deep-storage",
      "dependencies/metadata-storage",
      "dependencies/zookeeper"
    ],
    "Ingestion": [
      "ingestion/index",
      "ingestion/data-formats",
      "ingestion/data-model",
      "ingestion/rollup",
      "ingestion/partitioning",
      "ingestion/ingestion-spec",
      "ingestion/schema-design",
      {
        "type": "subcategory",
        "label": "Stream ingestion",
        "ids": [
          "development/extensions-core/kafka-ingestion",
          "development/extensions-core/kafka-supervisor-reference",
          "development/extensions-core/kafka-supervisor-operations",
          "development/extensions-core/kinesis-ingestion",
          "ingestion/standalone-realtime"
        ]
      },
      {
        "type": "subcategory",
        "label": "Batch ingestion",
        "ids": [
          "ingestion/native-batch",
          "ingestion/native-batch-input-sources",
          "ingestion/migrate-from-firehose",
          "ingestion/native-batch-firehose",
          "ingestion/hadoop"
        ]
      },
      {
        "type": "subcategory",
        "label": "SQL-based ingestion \uD83C\uDD95",
        "ids": [
          "multi-stage-query/index",
          "multi-stage-query/concepts",
          "multi-stage-query/api",
          "multi-stage-query/security",
          "multi-stage-query/examples",
          "multi-stage-query/reference",
          "multi-stage-query/known-issues"
        ]
      },
      "ingestion/tasks",
      "ingestion/faq"
    ],
    "Data management": [
      "data-management/index",
      "data-management/update",
      "data-management/delete",
      "data-management/schema-changes",
      "data-management/compaction",
      "data-management/automatic-compaction"
    ],
    "Querying": [
      {
        "type": "subcategory",
        "label": "Druid SQL",
        "ids": [
          "querying/sql",
          "querying/sql-data-types",
          "querying/sql-operators",
          "querying/sql-scalar",
          "querying/sql-aggregations",
          "querying/sql-multivalue-string-functions",
          "querying/sql-json-functions",
          "querying/sql-functions",
          "querying/sql-api",
          "querying/sql-jdbc",
          "querying/sql-query-context",
          "querying/sql-metadata-tables",
          "querying/sql-translation"
        ]
      },
      "querying/querying",
      "querying/query-execution",
      "querying/troubleshooting",
      {
        "type": "subcategory",
        "label": "Concepts",
        "ids": [
          "querying/datasource",
          "querying/joins",
          "querying/lookups",
          "querying/multi-value-dimensions",
          "querying/nested-columns",
          "querying/multitenancy",
          "querying/caching",
          "querying/using-caching",
          "querying/query-context"
        ]
      },

      {
        "type": "subcategory",
        "label": "Native query types",
        "ids": [
          "querying/timeseriesquery",
          "querying/topnquery",
          "querying/groupbyquery",
          "querying/scan-query",
          "querying/searchquery",
          "querying/timeboundaryquery",
          "querying/segmentmetadataquery",
          "querying/datasourcemetadataquery"
        ]
      },
      {
        "type": "subcategory",
        "label": "Native query components",
        "ids": [
          "querying/filters",
          "querying/granularities",
          "querying/dimensionspecs",
          "querying/aggregations",
          "querying/post-aggregations",
          "misc/math-expr",
          "querying/having",
          "querying/limitspec",
          "querying/topnmetricspec",
          "querying/sorting-orders",
          "querying/virtual-columns",
          "development/geo"
        ]
      }
    ],
    "Configuration": [
      "configuration/index",
      "development/extensions",
      "configuration/logging"
    ],
    "Operations": [
      "operations/web-console",
      "operations/java",
      {
        "type": "subcategory",
        "label": "Security",
        "ids": [
          "operations/security-overview",
          "operations/security-user-auth",
          "operations/auth-ldap",
          "operations/password-provider",
          "operations/dynamic-config-provider",
          "design/auth",
          "operations/tls-support"
        ]
      },
      {
        "type": "subcategory",
        "label": "Performance tuning",
        "ids": [
          "operations/basic-cluster-tuning",
          "operations/segment-optimization",
          "operations/mixed-workloads",
          "operations/http-compression",
          "operations/clean-metadata-store"
        ]
      },
      {
        "type": "subcategory",
        "label": "Monitoring",
        "ids": [
          "operations/request-logging",
          "operations/metrics",
          "operations/alerts"
        ]
      },
      "operations/api-reference",
      "operations/high-availability",
      "operations/rolling-updates",
      "operations/rule-configuration",
      "operations/other-hadoop",
      {
        "type": "subcategory",
        "label": "Misc",
        "ids": [
          "operations/dump-segment",
          "operations/reset-cluster",
          "operations/insert-segment-to-db",
          "operations/pull-deps",
          "operations/deep-storage-migration",
          "operations/export-metadata",
          "operations/metadata-migration",
          "operations/use_sbt_to_build_fat_jar"
        ]
      }
    ],
    "Development": [
      "development/overview",
      "development/modules",
      "development/javascript",
      "development/build",
      "development/versioning",
      "development/experimental"
    ],
    "Misc": [
      "misc/papers-and-talks"
    ],
    "Hidden": [
      "comparisons/druid-vs-elasticsearch",
      "comparisons/druid-vs-key-value",
      "comparisons/druid-vs-kudu",
      "comparisons/druid-vs-redshift",
      "comparisons/druid-vs-spark",
      "comparisons/druid-vs-sql-on-hadoop",
      "design/auth",
      "design/broker",
      "design/coordinator",
      "design/historical",
      "design/indexer",
      "design/indexing-service",
      "design/middlemanager",
      "design/overlord",
      "design/router",
      "design/peons",
      "development/extensions-core/approximate-histograms",
      "development/extensions-core/avro",
      "development/extensions-core/azure",
      "development/extensions-core/bloom-filter",
      "development/extensions-core/datasketches-extension",
      "development/extensions-core/datasketches-hll",
      "development/extensions-core/datasketches-quantiles",
      "development/extensions-core/datasketches-theta",
      "development/extensions-core/datasketches-tuple",
      "development/extensions-core/druid-basic-security",
      "development/extensions-core/druid-kerberos",
      "development/extensions-core/druid-lookups",
      "development/extensions-core/druid-ranger-security",
      "development/extensions-core/google",
      "development/extensions-core/hdfs",
      "development/extensions-core/kafka-extraction-namespace",
      "development/extensions-core/lookups-cached-global",
      "development/extensions-core/mysql",
      "development/extensions-core/orc",
      "development/extensions-core/druid-pac4j",
      "development/extensions-core/parquet",
      "development/extensions-core/postgresql",
      "development/extensions-core/protobuf",
      "development/extensions-core/s3",
      "development/extensions-core/simple-client-sslcontext",
      "development/extensions-core/stats",
      "development/extensions-core/test-stats",
      "development/extensions-core/druid-aws-rds",
      "development/extensions-core/kubernetes",
      "development/extensions-contrib/ambari-metrics-emitter",
      "development/extensions-contrib/cassandra",
      "development/extensions-contrib/cloudfiles",
      "development/extensions-contrib/distinctcount",
      "development/extensions-contrib/graphite",
      "development/extensions-contrib/influx",
      "development/extensions-contrib/influxdb-emitter",
      "development/extensions-contrib/kafka-emitter",
      "development/extensions-contrib/materialized-view",
      "development/extensions-contrib/momentsketch-quantiles",
      "development/extensions-contrib/moving-average-query",
      "development/extensions-contrib/opentsdb-emitter",
      "development/extensions-contrib/redis-cache",
      "development/extensions-contrib/sqlserver",
      "development/extensions-contrib/statsd",
      "development/extensions-contrib/tdigestsketch-quantiles",
      "development/extensions-contrib/thrift",
      "development/extensions-contrib/time-min-max",
      "development/extensions-contrib/gce-extensions",
      "development/extensions-contrib/aliyun-oss",
      "development/extensions-contrib/prometheus",
      "operations/kubernetes",
      "querying/hll-old",
      "querying/select-query",
      "ingestion/native-batch-firehose",
      "ingestion/native-batch-simple-task",
      "ingestion/standalone-realtime"
    ]
  }
}<|MERGE_RESOLUTION|>--- conflicted
+++ resolved
@@ -23,11 +23,8 @@
       "tutorials/docker",
       "tutorials/tutorial-kerberos-hadoop",
       "tutorials/tutorial-msq-convert-spec",
-<<<<<<< HEAD
-      "tutorials/tutorial-jupyter-index"
-=======
+      "tutorials/tutorial-jupyter-index",
       "tutorials/tutorial-jdbc"
->>>>>>> 668d1fad
     ],
     "Design": [
       "design/architecture",
