--- conflicted
+++ resolved
@@ -23,13 +23,9 @@
       "tutorials/docker",
       "tutorials/tutorial-kerberos-hadoop",
       "tutorials/tutorial-msq-convert-spec",
-<<<<<<< HEAD
-      "tutorials/tutorial-jdbc",
-      "tutorials/tutorial-unnest-datasource"
-=======
+      "tutorials/tutorial-unnest-datasource",
       "tutorials/tutorial-jupyter-index",
       "tutorials/tutorial-jdbc"
->>>>>>> 7a7874a9
     ],
     "Design": [
       "design/architecture",
