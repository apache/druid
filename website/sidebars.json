--- conflicted
+++ resolved
@@ -363,11 +363,8 @@
         "id": "release-info/migration-guide"
       },
       "items": [
-<<<<<<< HEAD
-        "release-info/migr-front-coded-dict"
-=======
+        "release-info/migr-front-coded-dict",
         "release-info/migr-subquery-limit"
->>>>>>> 09367981
       ]
     }
   ]},
