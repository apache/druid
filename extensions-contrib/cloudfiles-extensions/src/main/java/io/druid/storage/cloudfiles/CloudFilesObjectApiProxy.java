--- conflicted
+++ resolved
@@ -60,16 +60,15 @@
     return new CloudFilesObject(payload, this.region, this.container, path);
   }
 
-<<<<<<< HEAD
   public CloudFilesObject get(String path, long start)
   {
     SwiftObject swiftObject = objectApi.get(path, new GetOptions().startAt(start));
     Payload payload = swiftObject.getPayload();
     return new CloudFilesObject(payload, this.region, this.container, path);
-=======
+  }
+
   public boolean exists(String path)
   {
     return objectApi.getWithoutBody(path) != null;
->>>>>>> a7967ade
   }
 }