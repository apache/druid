/*
 * Licensed to the Apache Software Foundation (ASF) under one
 * or more contributor license agreements.  See the NOTICE file
 * distributed with this work for additional information
 * regarding copyright ownership.  The ASF licenses this file
 * to you under the Apache License, Version 2.0 (the
 * "License"); you may not use this file except in compliance
 * with the License.  You may obtain a copy of the License at
 *
 *   http://www.apache.org/licenses/LICENSE-2.0
 *
 * Unless required by applicable law or agreed to in writing,
 * software distributed under the License is distributed on an
 * "AS IS" BASIS, WITHOUT WARRANTIES OR CONDITIONS OF ANY
 * KIND, either express or implied.  See the License for the
 * specific language governing permissions and limitations
 * under the License.
 */

package org.apache.druid.firehose.kafka;

import com.google.common.base.Function;
import com.google.common.base.Preconditions;
import com.google.common.base.Predicate;
import com.google.common.net.HostAndPort;
import kafka.api.FetchRequest;
import kafka.api.FetchRequestBuilder;
import kafka.api.PartitionOffsetRequestInfo;
import kafka.cluster.Broker;
import kafka.common.ErrorMapping;
import kafka.common.TopicAndPartition;
import kafka.javaapi.FetchResponse;
import kafka.javaapi.OffsetRequest;
import kafka.javaapi.OffsetResponse;
import kafka.javaapi.PartitionMetadata;
import kafka.javaapi.TopicMetadata;
import kafka.javaapi.TopicMetadataRequest;
import kafka.javaapi.TopicMetadataResponse;
import kafka.javaapi.consumer.SimpleConsumer;
import kafka.message.MessageAndOffset;
import org.apache.druid.java.util.common.StringUtils;
import org.apache.druid.java.util.common.guava.FunctionalIterable;
import org.apache.druid.java.util.common.logger.Logger;

import java.nio.ByteBuffer;
import java.util.ArrayList;
import java.util.Collections;
import java.util.HashMap;
import java.util.List;
import java.util.Map;
import java.util.concurrent.TimeUnit;

/**
 * refer @{link https://cwiki.apache.org/confluence/display/KAFKA/0.8.0+SimpleConsumer+Example}
 * <p>
 * This class is not thread safe, the caller must ensure all the methods be
 * called from single thread
 */
public class KafkaSimpleConsumer
{

  public static final List<BytesMessageWithOffset> EMPTY_MSGS = new ArrayList<>();

  private static final Logger log = new Logger(KafkaSimpleConsumer.class);

  private final List<HostAndPort> allBrokers;
  private final String topic;
  private final int partitionId;
  private final String clientId;
  private final String leaderLookupClientId;
  private final boolean earliest;

  private volatile Broker leaderBroker;
  private List<HostAndPort> replicaBrokers;
  private SimpleConsumer consumer = null;

  private static final int SO_TIMEOUT_MILLIS = (int) TimeUnit.SECONDS.toMillis(30);
  private static final int BUFFER_SIZE = 65536;
  private static final long RETRY_INTERVAL_MILLIS = TimeUnit.MINUTES.toMillis(1);
  private static final int FETCH_SIZE = 100_000_000;

  public KafkaSimpleConsumer(String topic, int partitionId, String clientId, List<String> brokers, boolean earliest)
  {
    List<HostAndPort> brokerList = new ArrayList<>();
    for (String broker : brokers) {
      HostAndPort brokerHostAndPort = HostAndPort.fromString(broker);
      Preconditions.checkArgument(
          brokerHostAndPort.getHostText() != null &&
          !brokerHostAndPort.getHostText().isEmpty() &&
          brokerHostAndPort.hasPort(),
          "kafka broker [%s] is not valid, must be <host>:<port>",
          broker
      );
      brokerList.add(brokerHostAndPort);
    }

    this.allBrokers = Collections.unmodifiableList(brokerList);
    this.topic = topic;
    this.partitionId = partitionId;
    this.clientId = StringUtils.format("%s_%d_%s", topic, partitionId, clientId);
    this.leaderLookupClientId = clientId + "leaderLookup";
    this.replicaBrokers = new ArrayList<>();
    this.replicaBrokers.addAll(this.allBrokers);
    this.earliest = earliest;
    log.info(
        "KafkaSimpleConsumer initialized with clientId [%s] for message consumption and clientId [%s] for leader lookup",
        this.clientId,
        this.leaderLookupClientId
    );
  }

  private void ensureConsumer(Broker leader) throws InterruptedException
  {
    if (consumer == null) {
      while (leaderBroker == null) {
        leaderBroker = findNewLeader(leader);
      }
      log.info(
          "making SimpleConsumer[%s][%s], leader broker[%s:%s]",
          topic, partitionId, leaderBroker.host(), leaderBroker.port()
      );

      consumer = new SimpleConsumer(
          leaderBroker.host(), leaderBroker.port(), SO_TIMEOUT_MILLIS, BUFFER_SIZE, clientId
      );
    }
  }

  public static class BytesMessageWithOffset
  {
    final byte[] msg;
    final long offset;
    final int partition;

    public BytesMessageWithOffset(byte[] msg, long offset, int partition)
    {
      this.msg = msg;
      this.offset = offset;
      this.partition = partition;
    }

    public int getPartition()
    {
      return partition;
    }

    public byte[] message()
    {
      return msg;
    }

    public long offset()
    {
      return offset;
    }
  }

  private Iterable<BytesMessageWithOffset> filterAndDecode(Iterable<MessageAndOffset> kafkaMessages, final long offset)
  {
    return FunctionalIterable
        .create(kafkaMessages)
        .filter(
            new Predicate<MessageAndOffset>()
            {
              @Override
              public boolean apply(MessageAndOffset msgAndOffset)
              {
                return msgAndOffset.offset() >= offset;
              }
            }
        )
        .transform(
            new Function<MessageAndOffset, BytesMessageWithOffset>()
            {

              @Override
              public BytesMessageWithOffset apply(MessageAndOffset msgAndOffset)
              {
                ByteBuffer bb = msgAndOffset.message().payload();
                byte[] payload = new byte[bb.remaining()];
                bb.get(payload);
                // add nextOffset here, thus next fetch will use nextOffset instead of current offset
                return new BytesMessageWithOffset(payload, msgAndOffset.nextOffset(), partitionId);
              }
            }
        );
  }

  private long getOffset(boolean earliest) throws InterruptedException
  {
    TopicAndPartition topicAndPartition = new TopicAndPartition(topic, partitionId);
    Map<TopicAndPartition, PartitionOffsetRequestInfo> requestInfo = new HashMap<TopicAndPartition, PartitionOffsetRequestInfo>();
    requestInfo.put(
        topicAndPartition,
        new PartitionOffsetRequestInfo(
            earliest ? kafka.api.OffsetRequest.EarliestTime() : kafka.api.OffsetRequest.LatestTime(), 1
        )
    );
<<<<<<< HEAD
    OffsetRequest request = new OffsetRequest(
        requestInfo, kafka.api.OffsetRequest.CurrentVersion(), clientId
    );
    OffsetResponse response;
=======
    OffsetRequest request = new OffsetRequest(requestInfo, kafka.api.OffsetRequest.CurrentVersion(), clientId);
    OffsetResponse response = null;
>>>>>>> 84ac18dc
    try {
      response = consumer.getOffsetsBefore(request);
    }
    catch (Exception e) {
      ensureNotInterrupted(e);
      log.error(e, "caught exception in getOffsetsBefore [%s] - [%s]", topic, partitionId);
      return -1;
    }
    if (response.hasError()) {
      log.error(
          "error fetching data Offset from the Broker [%s]. reason: [%s]", leaderBroker.host(),
          response.errorCode(topic, partitionId)
      );
      return -1;
    }
    long[] offsets = response.offsets(topic, partitionId);
    return earliest ? offsets[0] : offsets[offsets.length - 1];
  }

  public Iterable<BytesMessageWithOffset> fetch(long offset, int timeoutMs) throws InterruptedException
  {
    FetchResponse response;
    Broker previousLeader = leaderBroker;
    while (true) {
      ensureConsumer(previousLeader);

      FetchRequest request = new FetchRequestBuilder()
          .clientId(clientId)
          .addFetch(topic, partitionId, offset, FETCH_SIZE)
          .maxWait(timeoutMs)
          .minBytes(1)
          .build();

      log.debug("fetch offset %s", offset);

      try {
        response = consumer.fetch(request);
      }
      catch (Exception e) {
        ensureNotInterrupted(e);
        log.warn(e, "caught exception in fetch %s - %d", topic, partitionId);
        response = null;
      }

      if (response == null || response.hasError()) {
        short errorCode = response != null ? response.errorCode(topic, partitionId) : ErrorMapping.UnknownCode();
        log.warn("fetch %s - %s with offset %s encounters error: [%s]", topic, partitionId, offset, errorCode);

        boolean needNewLeader = false;
        if (errorCode == ErrorMapping.RequestTimedOutCode()) {
          log.info("kafka request timed out, response[%s]", response);
        } else if (errorCode == ErrorMapping.OffsetOutOfRangeCode()) {
          long newOffset = getOffset(earliest);
          log.info("got [%s] offset[%s] for [%s][%s]", earliest ? "earliest" : "latest", newOffset, topic, partitionId);
          if (newOffset < 0) {
            needNewLeader = true;
          } else {
            offset = newOffset;
            continue;
          }
        } else {
          needNewLeader = true;
        }

        if (needNewLeader) {
          stopConsumer();
          previousLeader = leaderBroker;
          leaderBroker = null;
          continue;
        }
      } else {
        break;
      }
    }

    return response != null ? filterAndDecode(response.messageSet(topic, partitionId), offset) : EMPTY_MSGS;
  }

  private void stopConsumer()
  {
    if (consumer != null) {
      try {
        consumer.close();
        log.info("stop consumer[%s][%s], leaderBroker[%s]", topic, partitionId, leaderBroker);
      }
      catch (Exception e) {
        log.warn(e, "stop consumer[%s][%s] failed", topic, partitionId);
      }
      finally {
        consumer = null;
      }
    }
  }

  public void stop()
  {
    stopConsumer();
    log.info("KafkaSimpleConsumer[%s][%s] stopped", topic, partitionId);
  }

  private PartitionMetadata findLeader() throws InterruptedException
  {
    for (HostAndPort broker : replicaBrokers) {
      SimpleConsumer consumer = null;
      try {
        log.info("Finding new leader from Kafka brokers, try broker [%s]", broker.toString());
        consumer = new SimpleConsumer(broker.getHostText(), broker.getPort(), SO_TIMEOUT_MILLIS, BUFFER_SIZE, leaderLookupClientId);
        TopicMetadataResponse resp = consumer.send(new TopicMetadataRequest(Collections.singletonList(topic)));

        List<TopicMetadata> metaData = resp.topicsMetadata();
        for (TopicMetadata item : metaData) {
          if (topic.equals(item.topic())) {
            for (PartitionMetadata part : item.partitionsMetadata()) {
              if (part.partitionId() == partitionId) {
                return part;
              }
            }
          }
        }
      }
      catch (Exception e) {
        ensureNotInterrupted(e);
        log.warn(
            e,
            "error communicating with Kafka Broker [%s] to find leader for [%s] - [%s]",
            broker,
            topic,
            partitionId
        );
      }
      finally {
        if (consumer != null) {
          consumer.close();
        }
      }
    }

    return null;
  }

  private Broker findNewLeader(Broker oldLeader) throws InterruptedException
  {
    long retryCnt = 0;
    while (true) {
      PartitionMetadata metadata = findLeader();
      if (metadata != null) {
        replicaBrokers.clear();
        for (Broker replica : metadata.replicas()) {
          replicaBrokers.add(
              HostAndPort.fromParts(replica.host(), replica.port())
          );
        }

        log.debug("Got new Kafka leader metadata : [%s], previous leader : [%s]", metadata, oldLeader);
        Broker newLeader = metadata.leader();
        if (newLeader != null) {
          // We check the retryCnt here as well to make sure that we have slept a little bit
          // if we don't notice a change in leadership
          // just in case if Zookeeper doesn't get updated fast enough
          if (oldLeader == null || isValidNewLeader(newLeader) || retryCnt != 0) {
            return newLeader;
          }
        }
      }

      Thread.sleep(RETRY_INTERVAL_MILLIS);
      retryCnt++;
      // if could not find the leader for current replicaBrokers, let's try to
      // find one via allBrokers
      if (retryCnt >= 3 && (retryCnt - 3) % 5 == 0) {
        log.warn("cannot find leader for [%s] - [%s] after [%s] retries", topic, partitionId, retryCnt);
        replicaBrokers.clear();
        replicaBrokers.addAll(allBrokers);
      }
    }
  }

  private boolean isValidNewLeader(Broker broker)
  {
    // broker is considered valid new leader if it is not the same as old leaderBroker
    return !(leaderBroker.host().equalsIgnoreCase(broker.host()) && leaderBroker.port() == broker.port());
  }

  private void ensureNotInterrupted(Exception e) throws InterruptedException
  {
    if (Thread.interrupted()) {
      log.error(e, "Interrupted during fetching for %s - %s", topic, partitionId);
      throw new InterruptedException();
    }
  }
}<|MERGE_RESOLUTION|>--- conflicted
+++ resolved
@@ -196,15 +196,8 @@
             earliest ? kafka.api.OffsetRequest.EarliestTime() : kafka.api.OffsetRequest.LatestTime(), 1
         )
     );
-<<<<<<< HEAD
-    OffsetRequest request = new OffsetRequest(
-        requestInfo, kafka.api.OffsetRequest.CurrentVersion(), clientId
-    );
+    OffsetRequest request = new OffsetRequest(requestInfo, kafka.api.OffsetRequest.CurrentVersion(), clientId);
     OffsetResponse response;
-=======
-    OffsetRequest request = new OffsetRequest(requestInfo, kafka.api.OffsetRequest.CurrentVersion(), clientId);
-    OffsetResponse response = null;
->>>>>>> 84ac18dc
     try {
       response = consumer.getOffsetsBefore(request);
     }
