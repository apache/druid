--- conflicted
+++ resolved
@@ -147,7 +147,6 @@
     );
 
     String resStr = "RabbitStreamSupervisorTuningConfig{" +
-<<<<<<< HEAD
                     "maxRowsInMemory=100, " +
                     "maxRowsPerSegment=100, " +
                     "maxTotalRows=null, " +
@@ -170,7 +169,6 @@
                     "resetOffsetAutomatically=false, " +
                     "segmentWriteOutMediumFactory=null, " +
                     "workerThreads=null, " +
-                    "chatThreads=null, " +
                     "chatRetries=8, " +
                     "httpTimeout=PT10S, " +
                     "shutdownTimeout=PT80S, " +
@@ -184,42 +182,6 @@
                     "numPersistThreads=1, " +
                     "maxRecordsPerPoll=null}";
 
-=======
-        "maxRowsInMemory=100, " +
-        "maxRowsPerSegment=100, " +
-        "maxTotalRows=null, " +
-        "maxBytesInMemory=" + config.getMaxBytesInMemoryOrDefault() + ", " +
-        "skipBytesInMemoryOverheadCheck=false, " +
-        "intermediatePersistPeriod=PT1H, " +
-        "maxPendingPersists=100, " +
-        "indexSpec=IndexSpec{" +
-        "bitmapSerdeFactory=RoaringBitmapSerdeFactory{}, " +
-        "dimensionCompression=lz4, " +
-        "stringDictionaryEncoding=Utf8{}, " +
-        "metricCompression=lz4, " +
-        "longEncoding=longs, " +
-        "jsonCompression=null, " +
-        "segmentLoader=null" +
-        "}, " +
-        "reportParseExceptions=true, " +
-        "handoffConditionTimeout=100, " +
-        "resetOffsetAutomatically=false, " +
-        "segmentWriteOutMediumFactory=null, " +
-        "workerThreads=null, " +
-        "chatRetries=8, " +
-        "httpTimeout=PT10S, " +
-        "shutdownTimeout=PT80S, " +
-        "recordBufferSize=1000, " +
-        "recordBufferOfferTimeout=500, " +
-        "offsetFetchPeriod=PT30S, " +
-        "intermediateHandoffPeriod=" + config.getIntermediateHandoffPeriod() + ", " +
-        "logParseExceptions=false, " +
-        "maxParseExceptions=0, " +
-        "maxSavedParseExceptions=0, " +
-        "numPersistThreads=1, " +
-        "maxRecordsPerPoll=null}";
-  
->>>>>>> 418da922
 
     Assert.assertEquals(resStr, config.toString());
   }
