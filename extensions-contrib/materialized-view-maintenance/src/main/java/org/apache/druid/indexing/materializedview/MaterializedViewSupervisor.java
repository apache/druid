--- conflicted
+++ resolved
@@ -327,12 +327,8 @@
     // use max created_date of base segments as the version of derivative segments
     Map<Interval, String> maxCreatedDate = baseSegmentsSnapshot.lhs;
     Map<Interval, String> derivativeVersion = derivativeSegmentsSnapshot.lhs;
-<<<<<<< HEAD
     SortedMap<Interval, String> sortedToBuildInterval =
-        Maps.newTreeMap(Comparators.intervalsByStartThenEnd().reversed());
-=======
-    SortedMap<Interval, String> sortedToBuildInterval = new TreeMap<>(Comparators.inverse(Comparators.intervalsByStartThenEnd()));
->>>>>>> 676f5e6d
+        new TreeMap<>(Comparators.intervalsByStartThenEnd().reversed());
     // find the intervals to drop and to build
     MapDifference<Interval, String> difference = Maps.difference(maxCreatedDate, derivativeVersion);
     Map<Interval, String> toBuildInterval = new HashMap<>(difference.entriesOnlyOnLeft());
