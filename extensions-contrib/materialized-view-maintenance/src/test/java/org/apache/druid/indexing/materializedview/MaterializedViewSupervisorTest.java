/*
 * Licensed to the Apache Software Foundation (ASF) under one
 * or more contributor license agreements.  See the NOTICE file
 * distributed with this work for additional information
 * regarding copyright ownership.  The ASF licenses this file
 * to you under the Apache License, Version 2.0 (the
 * "License"); you may not use this file except in compliance
 * with the License.  You may obtain a copy of the License at
 *
 *   http://www.apache.org/licenses/LICENSE-2.0
 *
 * Unless required by applicable law or agreed to in writing,
 * software distributed under the License is distributed on an
 * "AS IS" BASIS, WITHOUT WARRANTIES OR CONDITIONS OF ANY
 * KIND, either express or implied.  See the License for the
 * specific language governing permissions and limitations
 * under the License.
 */

package org.apache.druid.indexing.materializedview;

import com.fasterxml.jackson.databind.ObjectMapper;
import com.fasterxml.jackson.databind.jsontype.NamedType;
import com.google.common.base.Optional;
import com.google.common.collect.ImmutableList;
import com.google.common.collect.ImmutableMap;
import com.google.common.collect.Sets;
import junit.framework.AssertionFailedError;
import org.apache.druid.data.input.impl.DimensionsSpec;
import org.apache.druid.data.input.impl.StringDimensionSchema;
import org.apache.druid.error.EntryAlreadyExists;
import org.apache.druid.indexer.HadoopIOConfig;
import org.apache.druid.indexer.HadoopIngestionSpec;
import org.apache.druid.indexer.HadoopTuningConfig;
import org.apache.druid.indexer.TaskStatus;
import org.apache.druid.indexing.common.task.HadoopIndexTask;
import org.apache.druid.indexing.overlord.IndexerMetadataStorageCoordinator;
import org.apache.druid.indexing.overlord.TaskMaster;
import org.apache.druid.indexing.overlord.TaskQueue;
import org.apache.druid.indexing.overlord.TaskStorage;
import org.apache.druid.indexing.overlord.supervisor.SupervisorStateManagerConfig;
import org.apache.druid.java.util.common.ISE;
import org.apache.druid.java.util.common.Intervals;
import org.apache.druid.java.util.common.Pair;
import org.apache.druid.metadata.IndexerSQLMetadataStorageCoordinator;
import org.apache.druid.metadata.MetadataSupervisorManager;
import org.apache.druid.metadata.SqlSegmentsMetadataManager;
import org.apache.druid.metadata.TestDerbyConnector;
import org.apache.druid.query.aggregation.AggregatorFactory;
import org.apache.druid.query.aggregation.LongSumAggregatorFactory;
import org.apache.druid.segment.TestHelper;
import org.apache.druid.segment.indexing.DataSchema;
import org.apache.druid.segment.metadata.CentralizedDatasourceSchemaConfig;
import org.apache.druid.segment.metadata.SegmentSchemaManager;
import org.apache.druid.segment.realtime.firehose.ChatHandlerProvider;
import org.apache.druid.segment.transform.TransformSpec;
import org.apache.druid.server.security.AuthorizerMapper;
import org.apache.druid.timeline.DataSegment;
import org.apache.druid.timeline.partition.HashBasedNumberedShardSpec;
import org.easymock.EasyMock;
import org.joda.time.Interval;
import org.junit.Assert;
import org.junit.Before;
import org.junit.Rule;
import org.junit.Test;

import java.io.IOException;
import java.util.Arrays;
import java.util.Collections;
import java.util.HashMap;
import java.util.HashSet;
import java.util.List;
import java.util.Map;
import java.util.Set;
import java.util.SortedMap;

public class MaterializedViewSupervisorTest
{
  @Rule
  public final TestDerbyConnector.DerbyConnectorRule derbyConnectorRule
      = new TestDerbyConnector.DerbyConnectorRule();

  private TaskStorage taskStorage;
  private TaskMaster taskMaster;
  private IndexerMetadataStorageCoordinator indexerMetadataStorageCoordinator;
  private MetadataSupervisorManager metadataSupervisorManager;
  private SqlSegmentsMetadataManager sqlSegmentsMetadataManager;
  private TaskQueue taskQueue;
  private MaterializedViewSupervisor supervisor;
  private String derivativeDatasourceName;
  private MaterializedViewSupervisorSpec spec;
  private final ObjectMapper objectMapper = TestHelper.makeJsonMapper();
  private SegmentSchemaManager segmentSchemaManager;

  @Before
  public void setUp()
  {
    TestDerbyConnector derbyConnector = derbyConnectorRule.getConnector();
    derbyConnector.createDataSourceTable();
    derbyConnector.createSegmentSchemaTable();
    derbyConnector.createSegmentTable();
    taskStorage = EasyMock.createMock(TaskStorage.class);
    taskMaster = EasyMock.createMock(TaskMaster.class);
    segmentSchemaManager = new SegmentSchemaManager(derbyConnectorRule.metadataTablesConfigSupplier().get(), objectMapper, derbyConnector);
    indexerMetadataStorageCoordinator = new IndexerSQLMetadataStorageCoordinator(
        objectMapper,
        derbyConnectorRule.metadataTablesConfigSupplier().get(),
        derbyConnector,
        segmentSchemaManager,
        CentralizedDatasourceSchemaConfig.create()
    );
    metadataSupervisorManager = EasyMock.createMock(MetadataSupervisorManager.class);
    sqlSegmentsMetadataManager = EasyMock.createMock(SqlSegmentsMetadataManager.class);
    taskQueue = EasyMock.createMock(TaskQueue.class);

    objectMapper.registerSubtypes(new NamedType(HashBasedNumberedShardSpec.class, "hashed"));
    spec = new MaterializedViewSupervisorSpec(
        "base",
        new DimensionsSpec(Collections.singletonList(new StringDimensionSchema("dim"))),
        new AggregatorFactory[]{new LongSumAggregatorFactory("m1", "m1")},
        HadoopTuningConfig.makeDefaultTuningConfig(),
        null,
        null,
        null,
        null,
        Collections.singletonMap("maxTaskCount", 2),
        false,
        objectMapper,
        taskMaster,
        taskStorage,
        metadataSupervisorManager,
        sqlSegmentsMetadataManager,
        indexerMetadataStorageCoordinator,
        new MaterializedViewTaskConfig(),
        EasyMock.createMock(AuthorizerMapper.class),
        EasyMock.createMock(ChatHandlerProvider.class),
        new SupervisorStateManagerConfig()
    );
    derivativeDatasourceName = spec.getDataSourceName();
    supervisor = (MaterializedViewSupervisor) spec.createSupervisor();
  }

  @Test
  public void testCheckSegments() throws IOException
  {
    List<DataSegment> baseSegments = createBaseSegments();
    Set<DataSegment> derivativeSegments = Sets.newHashSet(createDerivativeSegments());

    final Interval day1 = baseSegments.get(0).getInterval();
    final Interval day2 = new Interval(day1.getStart().plusDays(1), day1.getEnd().plusDays(1));

    indexerMetadataStorageCoordinator.commitSegments(new HashSet<>(baseSegments));
    indexerMetadataStorageCoordinator.commitSegments(derivativeSegments);
    EasyMock.expect(taskMaster.getTaskQueue()).andReturn(Optional.of(taskQueue)).anyTimes();
    EasyMock.expect(taskMaster.getTaskRunner()).andReturn(Optional.absent()).anyTimes();
    EasyMock.expect(taskStorage.getActiveTasks()).andReturn(ImmutableList.of()).anyTimes();

    Pair<SortedMap<Interval, String>, Map<Interval, List<DataSegment>>> toBuildInterval
        = supervisor.checkSegments();

    Map<Interval, List<DataSegment>> expectedSegments = ImmutableMap.of(
        day1, Collections.singletonList(baseSegments.get(0)),
        day2, Collections.singletonList(baseSegments.get(1))
    );
<<<<<<< HEAD
    indexerMetadataStorageCoordinator.commitSegments(baseSegments, null);
    indexerMetadataStorageCoordinator.commitSegments(derivativeSegments, null);
=======
    Assert.assertEquals(Collections.singleton(day1), toBuildInterval.lhs.keySet());
    Assert.assertEquals(expectedSegments, toBuildInterval.rhs);
  }

  @Test
  public void testSubmitTasksDoesNotFailIfTaskAlreadyExists() throws IOException
  {
    Set<DataSegment> baseSegments = Sets.newHashSet(createBaseSegments());
    Set<DataSegment> derivativeSegments = Sets.newHashSet(createDerivativeSegments());

    indexerMetadataStorageCoordinator.commitSegments(baseSegments);
    indexerMetadataStorageCoordinator.commitSegments(derivativeSegments);
>>>>>>> 36bc94c7
    EasyMock.expect(taskMaster.getTaskQueue()).andReturn(Optional.of(taskQueue)).anyTimes();
    EasyMock.expect(taskMaster.getTaskRunner()).andReturn(Optional.absent()).anyTimes();
    EasyMock.expect(taskStorage.getActiveTasks()).andReturn(ImmutableList.of()).anyTimes();

    EasyMock.expect(taskQueue.add(EasyMock.anyObject()))
            .andThrow(EntryAlreadyExists.exception("Task ID already exists"));

    EasyMock.replay(taskMaster, taskStorage, taskQueue);

    supervisor.checkSegmentsAndSubmitTasks();

    EasyMock.verify(taskMaster, taskStorage, taskQueue);
  }

  @Test
  public void testSubmitTasksFailsIfTaskCannotBeAdded() throws IOException
  {
    Set<DataSegment> baseSegments = Sets.newHashSet(createBaseSegments());
    Set<DataSegment> derivativeSegments = Sets.newHashSet(createDerivativeSegments());

    indexerMetadataStorageCoordinator.commitSegments(baseSegments);
    indexerMetadataStorageCoordinator.commitSegments(derivativeSegments);
    EasyMock.expect(taskMaster.getTaskQueue()).andReturn(Optional.of(taskQueue)).anyTimes();
    EasyMock.expect(taskMaster.getTaskRunner()).andReturn(Optional.absent()).anyTimes();
    EasyMock.expect(taskStorage.getActiveTasks()).andReturn(ImmutableList.of()).anyTimes();

    EasyMock.expect(taskQueue.add(EasyMock.anyObject()))
            .andThrow(new ISE("Could not add task"));

    EasyMock.replay(taskMaster, taskStorage, taskQueue);

    ISE exception = Assert.assertThrows(
        ISE.class,
        () -> supervisor.checkSegmentsAndSubmitTasks()
    );
    Assert.assertEquals("Could not add task", exception.getMessage());

    EasyMock.verify(taskMaster, taskStorage, taskQueue);
  }

  @Test
  public void testCheckSegmentsAndSubmitTasks() throws IOException
  {
<<<<<<< HEAD
    Set<DataSegment> baseSegments = Sets.newHashSet(
        new DataSegment(
            "base",
            Intervals.of("2015-01-02T00Z/2015-01-03T00Z"),
            "2015-01-03",
            ImmutableMap.of(),
            ImmutableList.of("dim1", "dim2"),
            ImmutableList.of("m1"),
            new HashBasedNumberedShardSpec(0, 1, 0, 1, null, null, null),
            9,
            1024
        )
    );
    indexerMetadataStorageCoordinator.commitSegments(baseSegments, null);
=======
    Set<DataSegment> baseSegments = Collections.singleton(createBaseSegments().get(0));
    indexerMetadataStorageCoordinator.commitSegments(baseSegments);
>>>>>>> 36bc94c7
    EasyMock.expect(taskMaster.getTaskQueue()).andReturn(Optional.of(taskQueue)).anyTimes();
    EasyMock.expect(taskMaster.getTaskRunner()).andReturn(Optional.absent()).anyTimes();
    EasyMock.expect(taskStorage.getActiveTasks()).andReturn(ImmutableList.of()).anyTimes();
    EasyMock.expect(taskStorage.getStatus("test_task1"))
            .andReturn(Optional.of(TaskStatus.failure("test_task1", "Dummy task status failure err message")))
            .anyTimes();
    EasyMock.expect(taskStorage.getStatus("test_task2"))
            .andReturn(Optional.of(TaskStatus.running("test_task2")))
            .anyTimes();
    EasyMock.replay(taskStorage);

    Pair<Map<Interval, HadoopIndexTask>, Map<Interval, String>> runningTasksPair = supervisor.getRunningTasks();
    Map<Interval, HadoopIndexTask> runningTasks = runningTasksPair.lhs;
    Map<Interval, String> runningVersion = runningTasksPair.rhs;

    DataSchema dataSchema = new DataSchema(
        "test_datasource",
        null,
        null,
        null,
        TransformSpec.NONE,
        objectMapper
    );
    HadoopIOConfig hadoopIOConfig = new HadoopIOConfig(new HashMap<>(), null, null);
    HadoopIngestionSpec spec = new HadoopIngestionSpec(dataSchema, hadoopIOConfig, null);
    HadoopIndexTask task1 = new HadoopIndexTask(
        "test_task1",
        spec,
        null,
        null,
        null,
        objectMapper,
        null,
        null,
        null
    );
    runningTasks.put(Intervals.of("2015-01-01T00Z/2015-01-02T00Z"), task1);
    runningVersion.put(Intervals.of("2015-01-01T00Z/2015-01-02T00Z"), "test_version1");

    HadoopIndexTask task2 = new HadoopIndexTask(
        "test_task2",
        spec,
        null,
        null,
        null,
        objectMapper,
        null,
        null,
        null
    );
    runningTasks.put(Intervals.of("2015-01-02T00Z/2015-01-03T00Z"), task2);
    runningVersion.put(Intervals.of("2015-01-02T00Z/2015-01-03T00Z"), "test_version2");

    supervisor.checkSegmentsAndSubmitTasks();

    Map<Interval, HadoopIndexTask> expectedRunningTasks = new HashMap<>();
    Map<Interval, String> expectedRunningVersion = new HashMap<>();
    expectedRunningTasks.put(Intervals.of("2015-01-02T00Z/2015-01-03T00Z"), task2);
    expectedRunningVersion.put(Intervals.of("2015-01-02T00Z/2015-01-03T00Z"), "test_version2");

    Assert.assertEquals(expectedRunningTasks, runningTasks);
    Assert.assertEquals(expectedRunningVersion, runningVersion);
  }

  @Test
  public void testCreateTaskSucceeds()
  {
    List<DataSegment> baseSegments = createBaseSegments().subList(0, 1);

    HadoopIndexTask task = spec.createTask(
        Intervals.of("2015-01-02T00Z/2015-01-03T00Z"),
        "2015-01-03",
        baseSegments
    );

    Assert.assertNotNull(task);
  }

  @Test
  public void testSuspendedDoesNotRun()
  {
    MaterializedViewSupervisorSpec suspended = new MaterializedViewSupervisorSpec(
        "base",
        new DimensionsSpec(Collections.singletonList(new StringDimensionSchema("dim"))),
        new AggregatorFactory[]{new LongSumAggregatorFactory("m1", "m1")},
        HadoopTuningConfig.makeDefaultTuningConfig(),
        null,
        null,
        null,
        null,
        null,
        true,
        objectMapper,
        taskMaster,
        taskStorage,
        metadataSupervisorManager,
        sqlSegmentsMetadataManager,
        indexerMetadataStorageCoordinator,
        new MaterializedViewTaskConfig(),
        EasyMock.createMock(AuthorizerMapper.class),
        EasyMock.createMock(ChatHandlerProvider.class),
        new SupervisorStateManagerConfig()
    );
    MaterializedViewSupervisor supervisor = (MaterializedViewSupervisor) suspended.createSupervisor();

    // mock IndexerSQLMetadataStorageCoordinator to ensure that retrieveDataSourceMetadata is not called
    // which will be true if truly suspended, since this is the first operation of the 'run' method otherwise
    IndexerSQLMetadataStorageCoordinator mock = EasyMock.createMock(IndexerSQLMetadataStorageCoordinator.class);
    EasyMock.expect(mock.retrieveDataSourceMetadata(suspended.getDataSourceName()))
            .andThrow(new AssertionFailedError())
            .anyTimes();

    EasyMock.replay(mock);
    supervisor.run();
  }

  @Test
  public void testResetOffsetsNotSupported()
  {
    MaterializedViewSupervisorSpec suspended = new MaterializedViewSupervisorSpec(
        "base",
        new DimensionsSpec(Collections.singletonList(new StringDimensionSchema("dim"))),
        new AggregatorFactory[]{new LongSumAggregatorFactory("m1", "m1")},
        HadoopTuningConfig.makeDefaultTuningConfig(),
        null,
        null,
        null,
        null,
        null,
        true,
        objectMapper,
        taskMaster,
        taskStorage,
        metadataSupervisorManager,
        sqlSegmentsMetadataManager,
        indexerMetadataStorageCoordinator,
        new MaterializedViewTaskConfig(),
        EasyMock.createMock(AuthorizerMapper.class),
        EasyMock.createMock(ChatHandlerProvider.class),
        new SupervisorStateManagerConfig()
    );
    MaterializedViewSupervisor supervisor = (MaterializedViewSupervisor) suspended.createSupervisor();
    Assert.assertThrows(
        "Reset offsets not supported in MaterializedViewSupervisor",
        UnsupportedOperationException.class,
        () -> supervisor.resetOffsets(null)
    );
  }

  private List<DataSegment> createBaseSegments()
  {
    return Arrays.asList(
        createSegment("base", "2015-01-01T00Z/2015-01-02T00Z", "2015-01-02"),
        createSegment("base", "2015-01-02T00Z/2015-01-03T00Z", "2015-01-03"),
        createSegment("base", "2015-01-03T00Z/2015-01-04T00Z", "2015-01-04")
    );
  }

  private List<DataSegment> createDerivativeSegments()
  {
    return Arrays.asList(
        createSegment(derivativeDatasourceName, "2015-01-01T00Z/2015-01-02T00Z", "2015-01-02"),
        createSegment(derivativeDatasourceName, "2015-01-02T00Z/2015-01-03T00Z", "3015-01-01")
    );
  }

  private DataSegment createSegment(String datasource, String interval, String version)
  {
    return new DataSegment(
        datasource,
        Intervals.of(interval),
        version,
        Collections.emptyMap(),
        Arrays.asList("dim1", "dim2"),
        Collections.singletonList("m2"),
        new HashBasedNumberedShardSpec(0, 1, 0, 1, null, null, null),
        9,
        1024
    );
  }
}<|MERGE_RESOLUTION|>--- conflicted
+++ resolved
@@ -149,8 +149,8 @@
     final Interval day1 = baseSegments.get(0).getInterval();
     final Interval day2 = new Interval(day1.getStart().plusDays(1), day1.getEnd().plusDays(1));
 
-    indexerMetadataStorageCoordinator.commitSegments(new HashSet<>(baseSegments));
-    indexerMetadataStorageCoordinator.commitSegments(derivativeSegments);
+    indexerMetadataStorageCoordinator.commitSegments(new HashSet<>(baseSegments), null);
+    indexerMetadataStorageCoordinator.commitSegments(derivativeSegments, null);
     EasyMock.expect(taskMaster.getTaskQueue()).andReturn(Optional.of(taskQueue)).anyTimes();
     EasyMock.expect(taskMaster.getTaskRunner()).andReturn(Optional.absent()).anyTimes();
     EasyMock.expect(taskStorage.getActiveTasks()).andReturn(ImmutableList.of()).anyTimes();
@@ -162,23 +162,18 @@
         day1, Collections.singletonList(baseSegments.get(0)),
         day2, Collections.singletonList(baseSegments.get(1))
     );
-<<<<<<< HEAD
+    Assert.assertEquals(Collections.singleton(day1), toBuildInterval.lhs.keySet());
+    Assert.assertEquals(expectedSegments, toBuildInterval.rhs);
+  }
+
+  @Test
+  public void testSubmitTasksDoesNotFailIfTaskAlreadyExists() throws IOException
+  {
+    Set<DataSegment> baseSegments = Sets.newHashSet(createBaseSegments());
+    Set<DataSegment> derivativeSegments = Sets.newHashSet(createDerivativeSegments());
+
     indexerMetadataStorageCoordinator.commitSegments(baseSegments, null);
     indexerMetadataStorageCoordinator.commitSegments(derivativeSegments, null);
-=======
-    Assert.assertEquals(Collections.singleton(day1), toBuildInterval.lhs.keySet());
-    Assert.assertEquals(expectedSegments, toBuildInterval.rhs);
-  }
-
-  @Test
-  public void testSubmitTasksDoesNotFailIfTaskAlreadyExists() throws IOException
-  {
-    Set<DataSegment> baseSegments = Sets.newHashSet(createBaseSegments());
-    Set<DataSegment> derivativeSegments = Sets.newHashSet(createDerivativeSegments());
-
-    indexerMetadataStorageCoordinator.commitSegments(baseSegments);
-    indexerMetadataStorageCoordinator.commitSegments(derivativeSegments);
->>>>>>> 36bc94c7
     EasyMock.expect(taskMaster.getTaskQueue()).andReturn(Optional.of(taskQueue)).anyTimes();
     EasyMock.expect(taskMaster.getTaskRunner()).andReturn(Optional.absent()).anyTimes();
     EasyMock.expect(taskStorage.getActiveTasks()).andReturn(ImmutableList.of()).anyTimes();
@@ -199,8 +194,8 @@
     Set<DataSegment> baseSegments = Sets.newHashSet(createBaseSegments());
     Set<DataSegment> derivativeSegments = Sets.newHashSet(createDerivativeSegments());
 
-    indexerMetadataStorageCoordinator.commitSegments(baseSegments);
-    indexerMetadataStorageCoordinator.commitSegments(derivativeSegments);
+    indexerMetadataStorageCoordinator.commitSegments(baseSegments, null);
+    indexerMetadataStorageCoordinator.commitSegments(derivativeSegments, null);
     EasyMock.expect(taskMaster.getTaskQueue()).andReturn(Optional.of(taskQueue)).anyTimes();
     EasyMock.expect(taskMaster.getTaskRunner()).andReturn(Optional.absent()).anyTimes();
     EasyMock.expect(taskStorage.getActiveTasks()).andReturn(ImmutableList.of()).anyTimes();
@@ -222,25 +217,8 @@
   @Test
   public void testCheckSegmentsAndSubmitTasks() throws IOException
   {
-<<<<<<< HEAD
-    Set<DataSegment> baseSegments = Sets.newHashSet(
-        new DataSegment(
-            "base",
-            Intervals.of("2015-01-02T00Z/2015-01-03T00Z"),
-            "2015-01-03",
-            ImmutableMap.of(),
-            ImmutableList.of("dim1", "dim2"),
-            ImmutableList.of("m1"),
-            new HashBasedNumberedShardSpec(0, 1, 0, 1, null, null, null),
-            9,
-            1024
-        )
-    );
+    Set<DataSegment> baseSegments = Collections.singleton(createBaseSegments().get(0));
     indexerMetadataStorageCoordinator.commitSegments(baseSegments, null);
-=======
-    Set<DataSegment> baseSegments = Collections.singleton(createBaseSegments().get(0));
-    indexerMetadataStorageCoordinator.commitSegments(baseSegments);
->>>>>>> 36bc94c7
     EasyMock.expect(taskMaster.getTaskQueue()).andReturn(Optional.of(taskQueue)).anyTimes();
     EasyMock.expect(taskMaster.getTaskRunner()).andReturn(Optional.absent()).anyTimes();
     EasyMock.expect(taskStorage.getActiveTasks()).andReturn(ImmutableList.of()).anyTimes();
