/*
 * Licensed to the Apache Software Foundation (ASF) under one
 * or more contributor license agreements.  See the NOTICE file
 * distributed with this work for additional information
 * regarding copyright ownership.  The ASF licenses this file
 * to you under the Apache License, Version 2.0 (the
 * "License"); you may not use this file except in compliance
 * with the License.  You may obtain a copy of the License at
 *
 *   http://www.apache.org/licenses/LICENSE-2.0
 *
 * Unless required by applicable law or agreed to in writing,
 * software distributed under the License is distributed on an
 * "AS IS" BASIS, WITHOUT WARRANTIES OR CONDITIONS OF ANY
 * KIND, either express or implied.  See the License for the
 * specific language governing permissions and limitations
 * under the License.
 */

package org.apache.druid.indexing.materializedview;

import com.fasterxml.jackson.databind.ObjectMapper;
import com.fasterxml.jackson.databind.jsontype.NamedType;
import com.google.common.base.Optional;
import com.google.common.collect.ImmutableList;
import com.google.common.collect.ImmutableMap;
import com.google.common.collect.Maps;
import com.google.common.collect.Sets;
import org.apache.druid.data.input.impl.DimensionsSpec;
import org.apache.druid.data.input.impl.StringDimensionSchema;
import org.apache.druid.indexer.HadoopTuningConfig;
import org.apache.druid.indexing.overlord.IndexerMetadataStorageCoordinator;
import org.apache.druid.indexing.overlord.TaskMaster;
import org.apache.druid.indexing.overlord.TaskQueue;
import org.apache.druid.indexing.overlord.TaskStorage;
import org.apache.druid.java.util.common.Intervals;
import org.apache.druid.java.util.common.Pair;
import org.apache.druid.metadata.IndexerSQLMetadataStorageCoordinator;
import org.apache.druid.metadata.MetadataSupervisorManager;
import org.apache.druid.metadata.SQLMetadataSegmentManager;
import org.apache.druid.metadata.TestDerbyConnector;
import org.apache.druid.query.aggregation.AggregatorFactory;
import org.apache.druid.query.aggregation.LongSumAggregatorFactory;
import org.apache.druid.segment.TestHelper;
import org.apache.druid.segment.realtime.firehose.ChatHandlerProvider;
import org.apache.druid.server.security.AuthorizerMapper;
import org.apache.druid.timeline.DataSegment;
import org.apache.druid.timeline.partition.HashBasedNumberedShardSpec;
<<<<<<< HEAD
=======
import static org.easymock.EasyMock.expect;

import org.easymock.EasyMock;
import org.easymock.IAnswer;
>>>>>>> 87ccee05
import org.joda.time.Interval;
import org.junit.Assert;
import org.junit.Before;
import org.junit.Rule;
import org.junit.Test;
import org.junit.rules.ExpectedException;

import java.io.IOException;
import java.util.Collections;
import java.util.List;
import java.util.Map;
import java.util.Set;
import java.util.SortedMap;

import static org.easymock.EasyMock.createMock;
import static org.easymock.EasyMock.expect;

public class MaterializedViewSupervisorTest
{
  @Rule
  public final TestDerbyConnector.DerbyConnectorRule derbyConnectorRule = new TestDerbyConnector.DerbyConnectorRule();

  @Rule
  public final ExpectedException expectedException = ExpectedException.none();
  private TestDerbyConnector derbyConnector;
  private TaskStorage taskStorage;
  private TaskMaster taskMaster;
  private IndexerMetadataStorageCoordinator indexerMetadataStorageCoordinator;
  private MetadataSupervisorManager metadataSupervisorManager;
  private SQLMetadataSegmentManager sqlMetadataSegmentManager;
  private TaskQueue taskQueue;
  private MaterializedViewSupervisor supervisor;
  private MaterializedViewSupervisorSpec spec;
  private ObjectMapper objectMapper = TestHelper.makeJsonMapper();
  
  @Before
  public void setUp() throws IOException 
  {
    derbyConnector = derbyConnectorRule.getConnector();
    derbyConnector.createDataSourceTable();
    derbyConnector.createSegmentTable();
    taskStorage = createMock(TaskStorage.class);
    taskMaster = createMock(TaskMaster.class);
    indexerMetadataStorageCoordinator = new IndexerSQLMetadataStorageCoordinator(
        objectMapper,
        derbyConnectorRule.metadataTablesConfigSupplier().get(),
        derbyConnector
    );
    metadataSupervisorManager = createMock(MetadataSupervisorManager.class);
    sqlMetadataSegmentManager = createMock(SQLMetadataSegmentManager.class);
    taskQueue = createMock(TaskQueue.class);
    taskQueue.start();
    objectMapper.registerSubtypes(new NamedType(HashBasedNumberedShardSpec.class, "hashed"));
    spec = new MaterializedViewSupervisorSpec(
        "base",
        new DimensionsSpec(Collections.singletonList(new StringDimensionSchema("dim")), null, null),
        new AggregatorFactory[]{new LongSumAggregatorFactory("m1", "m1")},
        HadoopTuningConfig.makeDefaultTuningConfig(),
        null,
        null,
        null,
        null,
        null,
        false,
        objectMapper,
        taskMaster,
        taskStorage,
        metadataSupervisorManager,
        sqlMetadataSegmentManager,
        indexerMetadataStorageCoordinator,
        new MaterializedViewTaskConfig(),
        createMock(AuthorizerMapper.class),
        createMock(ChatHandlerProvider.class)
    );
    supervisor = (MaterializedViewSupervisor) spec.createSupervisor();
  }

  @Test
  public void testCheckSegments() throws IOException
  {
    Set<DataSegment> baseSegments = Sets.newHashSet(
        new DataSegment(
            "base",
            Intervals.of("2015-01-01T00Z/2015-01-02T00Z"),
            "2015-01-02",
            ImmutableMap.of(),
            ImmutableList.of("dim1", "dim2"),
            ImmutableList.of("m1"),
            new HashBasedNumberedShardSpec(0, 1, null, null),
            9,
            1024
        ),
        new DataSegment(
            "base",
            Intervals.of("2015-01-02T00Z/2015-01-03T00Z"),
            "2015-01-03",
            ImmutableMap.of(),
            ImmutableList.of("dim1", "dim2"),
            ImmutableList.of("m1"),
            new HashBasedNumberedShardSpec(0, 1, null, null),
            9,
            1024
        )
    );
    indexerMetadataStorageCoordinator.announceHistoricalSegments(baseSegments);
    expect(taskMaster.getTaskQueue()).andReturn(Optional.of(taskQueue)).anyTimes();
    expect(taskMaster.getTaskRunner()).andReturn(Optional.absent()).anyTimes();
    expect(taskStorage.getActiveTasks()).andReturn(ImmutableList.of()).anyTimes();
    Pair<SortedMap<Interval, String>, Map<Interval, List<DataSegment>>> toBuildInterval = supervisor.checkSegments();
    Map<Interval, List<DataSegment>> expectedSegments = Maps.newHashMap();
    expectedSegments.put(
        Intervals.of("2015-01-01T00Z/2015-01-02T00Z"),
        Collections.singletonList(
            new DataSegment(
                "base",
                Intervals.of("2015-01-01T00Z/2015-01-02T00Z"),
                "2015-01-02",
                ImmutableMap.of(),
                ImmutableList.of("dim1", "dim2"),
                ImmutableList.of("m1"),
                new HashBasedNumberedShardSpec(0, 1, null, null),
                9,
                1024
            )
        )
    );
    Assert.assertEquals(expectedSegments, toBuildInterval.rhs);
  }


  @Test
  public void testSuspendedDoesntRun() throws IOException
  {
    MaterializedViewSupervisorSpec suspended = new MaterializedViewSupervisorSpec(
        "base",
        new DimensionsSpec(Collections.singletonList(new StringDimensionSchema("dim")), null, null),
        new AggregatorFactory[]{new LongSumAggregatorFactory("m1", "m1")},
        HadoopTuningConfig.makeDefaultTuningConfig(),
        null,
        null,
        null,
        null,
        null,
        true,
        objectMapper,
        taskMaster,
        taskStorage,
        metadataSupervisorManager,
        sqlMetadataSegmentManager,
        indexerMetadataStorageCoordinator,
        new MaterializedViewTaskConfig(),
        createMock(AuthorizerMapper.class),
        createMock(ChatHandlerProvider.class)
    );
    MaterializedViewSupervisor supervisor = (MaterializedViewSupervisor) suspended.createSupervisor();

    // mock IndexerSQLMetadataStorageCoordinator to ensure that getDataSourceMetadata is not called
    // which will be true if truly suspended, since this is the first operation of the 'run' method otherwise
    IndexerSQLMetadataStorageCoordinator mock = createMock(IndexerSQLMetadataStorageCoordinator.class);
    expect(mock.getDataSourceMetadata(suspended.getDataSourceName())).andAnswer((IAnswer) () -> {
      Assert.fail();
      return null;
    }).anyTimes();

    EasyMock.replay(mock);
    supervisor.run();
  }
}<|MERGE_RESOLUTION|>--- conflicted
+++ resolved
@@ -46,13 +46,7 @@
 import org.apache.druid.server.security.AuthorizerMapper;
 import org.apache.druid.timeline.DataSegment;
 import org.apache.druid.timeline.partition.HashBasedNumberedShardSpec;
-<<<<<<< HEAD
-=======
-import static org.easymock.EasyMock.expect;
-
 import org.easymock.EasyMock;
-import org.easymock.IAnswer;
->>>>>>> 87ccee05
 import org.joda.time.Interval;
 import org.junit.Assert;
 import org.junit.Before;
@@ -89,7 +83,7 @@
   private ObjectMapper objectMapper = TestHelper.makeJsonMapper();
   
   @Before
-  public void setUp() throws IOException 
+  public void setUp()
   {
     derbyConnector = derbyConnectorRule.getConnector();
     derbyConnector.createDataSourceTable();
@@ -184,7 +178,7 @@
 
 
   @Test
-  public void testSuspendedDoesntRun() throws IOException
+  public void testSuspendedDoesntRun()
   {
     MaterializedViewSupervisorSpec suspended = new MaterializedViewSupervisorSpec(
         "base",
@@ -212,10 +206,12 @@
     // mock IndexerSQLMetadataStorageCoordinator to ensure that getDataSourceMetadata is not called
     // which will be true if truly suspended, since this is the first operation of the 'run' method otherwise
     IndexerSQLMetadataStorageCoordinator mock = createMock(IndexerSQLMetadataStorageCoordinator.class);
-    expect(mock.getDataSourceMetadata(suspended.getDataSourceName())).andAnswer((IAnswer) () -> {
-      Assert.fail();
-      return null;
-    }).anyTimes();
+    expect(mock.getDataSourceMetadata(suspended.getDataSourceName()))
+        .andAnswer(() -> {
+          Assert.fail();
+          return null;
+        })
+        .anyTimes();
 
     EasyMock.replay(mock);
     supervisor.run();
