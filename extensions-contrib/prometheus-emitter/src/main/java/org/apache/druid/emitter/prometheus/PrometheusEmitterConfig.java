--- conflicted
+++ resolved
@@ -81,22 +81,16 @@
     Preconditions.checkArgument(PATTERN.matcher(this.namespace).matches(), "Invalid namespace " + this.namespace);
     if (strategy == Strategy.exporter) {
       Preconditions.checkArgument(port != null, "For `exporter` strategy, port must be specified.");
-    } else if (strategy == Strategy.pushgateway) {
+    } else if (this.strategy == Strategy.pushgateway) {
       Preconditions.checkArgument(pushGatewayAddress != null, "For `pushgateway` strategy, pushGatewayAddress must be specified.");
-    }
-    this.dimensionMapPath = dimensionMapPath;
-    this.port = port;
-<<<<<<< HEAD
-    if (this.strategy == Strategy.pushgateway) {
-      Preconditions.checkNotNull(pushGatewayAddress, "Invalid pushGateway address");
       if (Objects.nonNull(flushPeriod)) {
-        Preconditions.checkArgument(flushPeriod > 0, "flushPeriod must be greater than 0");
+        Preconditions.checkArgument(flushPeriod > 0, "flushPeriod must be greater than 0.");
       } else {
         flushPeriod = 15;
       }
     }
-=======
->>>>>>> d57557d5
+    this.dimensionMapPath = dimensionMapPath;
+    this.port = port;
     this.pushGatewayAddress = pushGatewayAddress;
     this.flushPeriod = flushPeriod;
     this.addHostAsLabel = addHostAsLabel;
