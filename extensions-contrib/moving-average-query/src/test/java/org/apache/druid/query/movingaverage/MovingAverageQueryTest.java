/*
 * Licensed to the Apache Software Foundation (ASF) under one
 * or more contributor license agreements.  See the NOTICE file
 * distributed with this work for additional information
 * regarding copyright ownership.  The ASF licenses this file
 * to you under the Apache License, Version 2.0 (the
 * "License"); you may not use this file except in compliance
 * with the License.  You may obtain a copy of the License at
 *
 *   http://www.apache.org/licenses/LICENSE-2.0
 *
 * Unless required by applicable law or agreed to in writing,
 * software distributed under the License is distributed on an
 * "AS IS" BASIS, WITHOUT WARRANTIES OR CONDITIONS OF ANY
 * KIND, either express or implied.  See the License for the
 * specific language governing permissions and limitations
 * under the License.
 */

package org.apache.druid.query.movingaverage;

import com.fasterxml.jackson.core.type.TypeReference;
import com.fasterxml.jackson.databind.ObjectMapper;
import com.fasterxml.jackson.databind.node.ArrayNode;
import com.fasterxml.jackson.dataformat.yaml.YAMLFactory;
import com.google.common.collect.ImmutableMap;
import com.google.common.collect.ImmutableSet;
import com.google.common.collect.Maps;
import com.google.inject.Injector;
import com.google.inject.Module;
import com.google.inject.multibindings.Multibinder;
import com.google.inject.name.Names;
import com.google.inject.util.Providers;
import org.apache.druid.client.BrokerSegmentWatcherConfig;
import org.apache.druid.client.CachingClusteredClient;
import org.apache.druid.client.DruidServer;
import org.apache.druid.client.ImmutableDruidServer;
import org.apache.druid.client.TimelineServerView;
import org.apache.druid.client.cache.CacheConfig;
import org.apache.druid.client.cache.CachePopulatorStats;
import org.apache.druid.client.cache.ForegroundCachePopulator;
import org.apache.druid.client.cache.MapCache;
import org.apache.druid.client.selector.ServerSelector;
import org.apache.druid.data.input.MapBasedRow;
import org.apache.druid.discovery.NodeRole;
import org.apache.druid.guice.DruidProcessingModule;
import org.apache.druid.guice.GuiceInjectors;
import org.apache.druid.guice.QueryRunnerFactoryModule;
import org.apache.druid.guice.QueryableModule;
import org.apache.druid.guice.annotations.Self;
import org.apache.druid.guice.http.DruidHttpClientConfig;
import org.apache.druid.initialization.Initialization;
import org.apache.druid.java.util.common.guava.Accumulators;
import org.apache.druid.java.util.common.guava.Sequence;
import org.apache.druid.java.util.common.guava.Sequences;
import org.apache.druid.query.BrokerParallelMergeConfig;
import org.apache.druid.query.Query;
import org.apache.druid.query.QueryPlus;
import org.apache.druid.query.QueryRunner;
import org.apache.druid.query.QuerySegmentWalker;
import org.apache.druid.query.QueryToolChestWarehouse;
import org.apache.druid.query.Result;
import org.apache.druid.query.RetryQueryRunnerConfig;
import org.apache.druid.query.SegmentDescriptor;
import org.apache.druid.query.groupby.GroupByQuery;
import org.apache.druid.query.groupby.ResultRow;
import org.apache.druid.query.movingaverage.test.TestConfig;
import org.apache.druid.query.planning.DataSourceAnalysis;
import org.apache.druid.query.timeseries.TimeseriesQuery;
import org.apache.druid.query.timeseries.TimeseriesResultValue;
import org.apache.druid.segment.join.MapJoinableFactory;
import org.apache.druid.server.ClientQuerySegmentWalker;
import org.apache.druid.server.QueryStackTests;
import org.apache.druid.server.SubqueryGuardrailHelper;
import org.apache.druid.server.initialization.ServerConfig;
import org.apache.druid.server.metrics.NoopServiceEmitter;
import org.apache.druid.server.metrics.SubqueryCountStatsProvider;
import org.apache.druid.testing.InitializedNullHandlingTest;
import org.apache.druid.timeline.TimelineLookup;
import org.apache.druid.utils.JvmUtils;
import org.hamcrest.core.IsInstanceOf;
import org.joda.time.Interval;
import org.junit.Assert;
import org.junit.Test;
import org.junit.runner.RunWith;
import org.junit.runners.Parameterized;
import org.junit.runners.Parameterized.Parameters;

import java.io.BufferedReader;
import java.io.IOException;
import java.io.InputStream;
import java.io.InputStreamReader;
import java.nio.charset.StandardCharsets;
import java.util.ArrayList;
import java.util.List;
import java.util.Map;
import java.util.Optional;
import java.util.concurrent.Executor;
import java.util.concurrent.ForkJoinPool;

/**
 * Base class for implementing MovingAverageQuery tests
 */
@RunWith(Parameterized.class)
public class MovingAverageQueryTest extends InitializedNullHandlingTest
{
  private final ObjectMapper jsonMapper;
  private final QueryToolChestWarehouse warehouse;
  private final RetryQueryRunnerConfig retryConfig;
  private final ServerConfig serverConfig;

  private final List<ResultRow> groupByResults = new ArrayList<>();
  private final List<Result<TimeseriesResultValue>> timeseriesResults = new ArrayList<>();

  private final TestConfig config;

  @Parameters(name = "{0}")
  public static Iterable<String[]> data() throws IOException
  {
    BufferedReader testReader = new BufferedReader(
        new InputStreamReader(MovingAverageQueryTest.class.getResourceAsStream("/queryTests"), StandardCharsets.UTF_8));
    List<String[]> tests = new ArrayList<>();

    for (String line = testReader.readLine(); line != null; line = testReader.readLine()) {
      tests.add(new String[]{line});
    }

    return tests;
  }

  public MovingAverageQueryTest(String yamlFile) throws IOException
  {

    List<Module> modules = getRequiredModules();
    modules.add(
        binder -> {
          binder.bindConstant().annotatedWith(Names.named("serviceName")).to("queryTest");
          binder.bindConstant().annotatedWith(Names.named("servicePort")).to(0);
          binder.bindConstant().annotatedWith(Names.named("tlsServicePort")).to(1);
          binder.bind(QuerySegmentWalker.class).toProvider(Providers.of(new QuerySegmentWalker()
          {
            @Override
            public <T> QueryRunner<T> getQueryRunnerForIntervals(Query<T> query, Iterable<Interval> intervals)
            {
              return (queryPlus, responseContext) -> {
                if (query instanceof GroupByQuery) {
                  return (Sequence<T>) Sequences.simple(groupByResults);
                } else if (query instanceof TimeseriesQuery) {
                  return (Sequence<T>) Sequences.simple(timeseriesResults);
                }
                throw new UnsupportedOperationException("unexpected query type " + query.getType());
              };
            }

            @Override
            public <T> QueryRunner<T> getQueryRunnerForSegments(Query<T> query, Iterable<SegmentDescriptor> specs)
            {
              return getQueryRunnerForIntervals(query, null);
            }
          }));
          Multibinder.newSetBinder(binder, NodeRole.class, Self.class).addBinding().toInstance(NodeRole.BROKER);
        }
    );

    System.setProperty("druid.generic.useDefaultValueForNull", "true");
    System.setProperty("druid.processing.buffer.sizeBytes", "655360");
    Injector baseInjector = GuiceInjectors.makeStartupInjector();
    Injector injector = Initialization.makeInjectorWithModules(baseInjector, modules);

    jsonMapper = injector.getInstance(ObjectMapper.class);
    warehouse = injector.getInstance(QueryToolChestWarehouse.class);
    retryConfig = injector.getInstance(RetryQueryRunnerConfig.class);
    serverConfig = injector.getInstance(ServerConfig.class);

    InputStream is = getClass().getResourceAsStream("/queryTests/" + yamlFile);
    ObjectMapper reader = new ObjectMapper(new YAMLFactory());
    config = reader.readValue(is, TestConfig.class);
  }

  /**
   * Returns the JSON query that should be used in the test.
   *
   * @return The JSON query
   */
  private String getQueryString()
  {
    return config.query.toString();
  }

  /**
   * Returns the JSON result that should be expected from the query.
   *
   * @return The JSON result
   */
  private String getExpectedResultString()
  {
    return config.expectedOutput.toString();
  }

  /**
   * Returns the JSON result that the nested groupby query should produce.
   * Either this method or {@link #getTimeseriesResultJson()} must be defined
   * by the subclass.
   *
   * @return The JSON result from the groupby query
   */
  private String getGroupByResultJson()
  {
    ArrayNode node = config.intermediateResults.get("groupBy");
    return node == null ? null : node.toString();
  }

  /**
   * Returns the JSON result that the nested timeseries query should produce.
   * Either this method or {@link #getGroupByResultJson()} must be defined
   * by the subclass.
   *
   * @return The JSON result from the timeseries query
   */
  private String getTimeseriesResultJson()
  {
    ArrayNode node = config.intermediateResults.get("timeseries");
    return node == null ? null : node.toString();
  }

  /**
   * Returns the expected query type.
   *
   * @return The Query type
   */
  private Class<?> getExpectedQueryType()
  {
    return MovingAverageQuery.class;
  }

  private TypeReference<List<MapBasedRow>> getExpectedResultType()
  {
    return new TypeReference<List<MapBasedRow>>()
    {
    };
  }

  /**
   * Returns a list of any additional Druid Modules necessary to run the test.
   */
  private List<Module> getRequiredModules()
  {
    List<Module> list = new ArrayList<>();

    list.add(new QueryRunnerFactoryModule());
    list.add(new QueryableModule());
    list.add(new DruidProcessingModule());

    return list;
  }

  /**
   * Set up any needed mocks to stub out backend query behavior.
   */
  private void defineMocks() throws IOException
  {
    groupByResults.clear();
    timeseriesResults.clear();

    if (getGroupByResultJson() != null) {
      groupByResults.addAll(jsonMapper.readValue(getGroupByResultJson(), new TypeReference<List<ResultRow>>() {}));
    }

    if (getTimeseriesResultJson() != null) {
      timeseriesResults.addAll(
          jsonMapper.readValue(
              getTimeseriesResultJson(),
              new TypeReference<List<Result<TimeseriesResultValue>>>() {}
          )
      );
    }
  }

  /**
   * converts Int to Long, Float to Double in the actual and expected result
   */
  private List<MapBasedRow> consistentTypeCasting(List<MapBasedRow> result)
  {
    List<MapBasedRow> newResult = new ArrayList<>();
    for (MapBasedRow row : result) {
      final Map<String, Object> event = Maps.newLinkedHashMap((row).getEvent());
      event.forEach((key, value) -> {
        if (value instanceof Integer) {
          event.put(key, ((Integer) value).longValue());
        }
        if (value instanceof Float) {
          event.put(key, ((Float) value).doubleValue());
        }
      });
      newResult.add(new MapBasedRow(row.getTimestamp(), event));
    }

    return newResult;
  }

  /**
   * Validate that the specified query behaves correctly.
   */
  @SuppressWarnings({"unchecked", "rawtypes"})
  @Test
  public void testQuery() throws IOException
  {
    Query<?> query = jsonMapper.readValue(getQueryString(), Query.class);
    Assert.assertThat(query, IsInstanceOf.instanceOf(getExpectedQueryType()));

    List<MapBasedRow> expectedResults = jsonMapper.readValue(getExpectedResultString(), getExpectedResultType());
    Assert.assertNotNull(expectedResults);
    Assert.assertThat(expectedResults, IsInstanceOf.instanceOf(List.class));

    DruidHttpClientConfig httpClientConfig = new DruidHttpClientConfig()
    {
      @Override
      public long getMaxQueuedBytes()
      {
        return 0L;
      }
    };

    CachingClusteredClient baseClient = new CachingClusteredClient(
        warehouse,
        new TimelineServerView()
        {
          @Override
          public Optional<? extends TimelineLookup<String, ServerSelector>> getTimeline(DataSourceAnalysis analysis)
          {
            return Optional.empty();
          }

          @Override
          public List<ImmutableDruidServer> getDruidServers()
          {
            return null;
          }

          @Override
          public <T> QueryRunner<T> getQueryRunner(DruidServer server)
          {
            return null;
          }

          @Override
          public void registerTimelineCallback(Executor exec, TimelineCallback callback)
          {

          }

          @Override
          public void registerSegmentCallback(Executor exec, SegmentCallback callback)
          {

          }

          @Override
          public void registerServerRemovedCallback(Executor exec, ServerRemovedCallback callback)
          {

          }
        },
        MapCache.create(100000),
        jsonMapper,
        new ForegroundCachePopulator(jsonMapper, new CachePopulatorStats(), -1),
        new CacheConfig(),
        httpClientConfig,
        new BrokerParallelMergeConfig(),
        ForkJoinPool.commonPool(),
        QueryStackTests.DEFAULT_NOOP_SCHEDULER,
<<<<<<< HEAD
        new JoinableFactoryWrapper(new MapJoinableFactory(ImmutableSet.of(), ImmutableMap.of())),
        new NoopServiceEmitter(),
        new BrokerSegmentWatcherConfig() {
          @Override
          public boolean isDetectUnavailableSegments()
          {
            return false;
          }
        }
=======
        new NoopServiceEmitter()
>>>>>>> a0437b6c
    );

    ClientQuerySegmentWalker walker = new ClientQuerySegmentWalker(
        new NoopServiceEmitter(),
        baseClient,
        null /* local client; unused in this test, so pass in null */,
        warehouse,
        new MapJoinableFactory(ImmutableSet.of(), ImmutableMap.of()),
        retryConfig,
        jsonMapper,
        serverConfig,
        null,
        new CacheConfig(),
        new SubqueryGuardrailHelper(null, JvmUtils.getRuntimeInfo().getMaxHeapSizeBytes(), 1),
        new SubqueryCountStatsProvider()
    );

    defineMocks();

    QueryPlus queryPlus = QueryPlus.wrap(query);
    final Sequence<?> res = query.getRunner(walker).run(queryPlus);

    List actualResults = new ArrayList();
    actualResults = (List<MapBasedRow>) res.accumulate(actualResults, Accumulators.list());

    expectedResults = consistentTypeCasting(expectedResults);
    actualResults = consistentTypeCasting(actualResults);

    Assert.assertEquals(expectedResults, actualResults);
  }
}<|MERGE_RESOLUTION|>--- conflicted
+++ resolved
@@ -369,19 +369,14 @@
         new BrokerParallelMergeConfig(),
         ForkJoinPool.commonPool(),
         QueryStackTests.DEFAULT_NOOP_SCHEDULER,
-<<<<<<< HEAD
-        new JoinableFactoryWrapper(new MapJoinableFactory(ImmutableSet.of(), ImmutableMap.of())),
         new NoopServiceEmitter(),
         new BrokerSegmentWatcherConfig() {
           @Override
-          public boolean isDetectUnavailableSegments()
+          public boolean detectUnavailableSegments()
           {
             return false;
           }
         }
-=======
-        new NoopServiceEmitter()
->>>>>>> a0437b6c
     );
 
     ClientQuerySegmentWalker walker = new ClientQuerySegmentWalker(
