/*
 * Licensed to the Apache Software Foundation (ASF) under one
 * or more contributor license agreements.  See the NOTICE file
 * distributed with this work for additional information
 * regarding copyright ownership.  The ASF licenses this file
 * to you under the Apache License, Version 2.0 (the
 * "License"); you may not use this file except in compliance
 * with the License.  You may obtain a copy of the License at
 *
 *   http://www.apache.org/licenses/LICENSE-2.0
 *
 * Unless required by applicable law or agreed to in writing,
 * software distributed under the License is distributed on an
 * "AS IS" BASIS, WITHOUT WARRANTIES OR CONDITIONS OF ANY
 * KIND, either express or implied.  See the License for the
 * specific language governing permissions and limitations
 * under the License.
 */

package org.apache.druid.query.movingaverage;

import com.fasterxml.jackson.core.type.TypeReference;
import com.fasterxml.jackson.databind.ObjectMapper;
import com.fasterxml.jackson.databind.node.ArrayNode;
import com.fasterxml.jackson.dataformat.yaml.YAMLFactory;
import com.google.common.collect.ImmutableMap;
import com.google.common.collect.ImmutableSet;
import com.google.common.collect.Maps;
import com.google.inject.Injector;
import com.google.inject.Module;
import com.google.inject.multibindings.Multibinder;
import com.google.inject.name.Names;
import com.google.inject.util.Providers;
import org.apache.druid.client.CachingClusteredClient;
import org.apache.druid.client.DruidServer;
import org.apache.druid.client.ImmutableDruidServer;
import org.apache.druid.client.TimelineServerView;
import org.apache.druid.client.cache.CacheConfig;
import org.apache.druid.client.cache.CachePopulatorStats;
import org.apache.druid.client.cache.ForegroundCachePopulator;
import org.apache.druid.client.cache.MapCache;
import org.apache.druid.client.selector.ServerSelector;
import org.apache.druid.data.input.MapBasedRow;
import org.apache.druid.discovery.NodeRole;
import org.apache.druid.guice.DruidProcessingModule;
import org.apache.druid.guice.GuiceInjectors;
import org.apache.druid.guice.QueryRunnerFactoryModule;
import org.apache.druid.guice.QueryableModule;
import org.apache.druid.guice.annotations.Self;
import org.apache.druid.guice.http.DruidHttpClientConfig;
import org.apache.druid.initialization.Initialization;
import org.apache.druid.java.util.common.guava.Accumulators;
import org.apache.druid.java.util.common.guava.Sequence;
import org.apache.druid.java.util.common.guava.Sequences;
import org.apache.druid.java.util.emitter.core.Event;
import org.apache.druid.java.util.emitter.service.ServiceEmitter;
import org.apache.druid.query.BrokerParallelMergeConfig;
import org.apache.druid.query.Query;
import org.apache.druid.query.QueryPlus;
import org.apache.druid.query.QueryRunner;
import org.apache.druid.query.QuerySegmentWalker;
import org.apache.druid.query.QueryToolChestWarehouse;
import org.apache.druid.query.Result;
import org.apache.druid.query.RetryQueryRunnerConfig;
import org.apache.druid.query.SegmentDescriptor;
import org.apache.druid.query.groupby.GroupByQuery;
import org.apache.druid.query.groupby.ResultRow;
import org.apache.druid.query.movingaverage.test.TestConfig;
import org.apache.druid.query.planning.DataSourceAnalysis;
import org.apache.druid.query.timeseries.TimeseriesQuery;
import org.apache.druid.query.timeseries.TimeseriesResultValue;
import org.apache.druid.segment.join.MapJoinableFactory;
import org.apache.druid.server.ClientQuerySegmentWalker;
import org.apache.druid.server.QueryStackTests;
import org.apache.druid.server.initialization.ServerConfig;
import org.apache.druid.server.metrics.NoopServiceEmitter;
import org.apache.druid.server.metrics.SubqueryCountStatsProvider;
import org.apache.druid.testing.InitializedNullHandlingTest;
import org.apache.druid.timeline.TimelineLookup;
import org.hamcrest.core.IsInstanceOf;
import org.joda.time.Interval;
import org.junit.Assert;
import org.junit.Test;
import org.junit.runner.RunWith;
import org.junit.runners.Parameterized;
import org.junit.runners.Parameterized.Parameters;

import java.io.BufferedReader;
import java.io.IOException;
import java.io.InputStream;
import java.io.InputStreamReader;
import java.nio.charset.StandardCharsets;
import java.util.ArrayList;
import java.util.List;
import java.util.Map;
import java.util.Optional;
import java.util.concurrent.Executor;
import java.util.concurrent.ForkJoinPool;

/**
 * Base class for implementing MovingAverageQuery tests
 */
@RunWith(Parameterized.class)
public class MovingAverageQueryTest extends InitializedNullHandlingTest
{
  private final ObjectMapper jsonMapper;
  private final QueryToolChestWarehouse warehouse;
  private final RetryQueryRunnerConfig retryConfig;
  private final ServerConfig serverConfig;

  private final List<ResultRow> groupByResults = new ArrayList<>();
  private final List<Result<TimeseriesResultValue>> timeseriesResults = new ArrayList<>();

  private final TestConfig config;

  @Parameters(name = "{0}")
  public static Iterable<String[]> data() throws IOException
  {
    BufferedReader testReader = new BufferedReader(
        new InputStreamReader(MovingAverageQueryTest.class.getResourceAsStream("/queryTests"), StandardCharsets.UTF_8));
    List<String[]> tests = new ArrayList<>();

    for (String line = testReader.readLine(); line != null; line = testReader.readLine()) {
      tests.add(new String[]{line});
    }

    return tests;
  }

  public MovingAverageQueryTest(String yamlFile) throws IOException
  {

    List<Module> modules = getRequiredModules();
    modules.add(
        binder -> {
          binder.bindConstant().annotatedWith(Names.named("serviceName")).to("queryTest");
          binder.bindConstant().annotatedWith(Names.named("servicePort")).to(0);
          binder.bindConstant().annotatedWith(Names.named("tlsServicePort")).to(1);
          binder.bind(QuerySegmentWalker.class).toProvider(Providers.of(new QuerySegmentWalker()
          {
            @Override
            public <T> QueryRunner<T> getQueryRunnerForIntervals(Query<T> query, Iterable<Interval> intervals)
            {
              return (queryPlus, responseContext) -> {
                if (query instanceof GroupByQuery) {
                  return (Sequence<T>) Sequences.simple(groupByResults);
                } else if (query instanceof TimeseriesQuery) {
                  return (Sequence<T>) Sequences.simple(timeseriesResults);
                }
                throw new UnsupportedOperationException("unexpected query type " + query.getType());
              };
            }

            @Override
            public <T> QueryRunner<T> getQueryRunnerForSegments(Query<T> query, Iterable<SegmentDescriptor> specs)
            {
              return getQueryRunnerForIntervals(query, null);
            }
          }));
          Multibinder.newSetBinder(binder, NodeRole.class, Self.class).addBinding().toInstance(NodeRole.BROKER);
        }
    );

    System.setProperty("druid.generic.useDefaultValueForNull", "true");
    System.setProperty("druid.processing.buffer.sizeBytes", "655360");
    Injector baseInjector = GuiceInjectors.makeStartupInjector();
    Injector injector = Initialization.makeInjectorWithModules(baseInjector, modules);

    jsonMapper = injector.getInstance(ObjectMapper.class);
    warehouse = injector.getInstance(QueryToolChestWarehouse.class);
    retryConfig = injector.getInstance(RetryQueryRunnerConfig.class);
    serverConfig = injector.getInstance(ServerConfig.class);

    InputStream is = getClass().getResourceAsStream("/queryTests/" + yamlFile);
    ObjectMapper reader = new ObjectMapper(new YAMLFactory());
    config = reader.readValue(is, TestConfig.class);
  }

  /**
   * Returns the JSON query that should be used in the test.
   *
   * @return The JSON query
   */
  private String getQueryString()
  {
    return config.query.toString();
  }

  /**
   * Returns the JSON result that should be expected from the query.
   *
   * @return The JSON result
   */
  private String getExpectedResultString()
  {
    return config.expectedOutput.toString();
  }

  /**
   * Returns the JSON result that the nested groupby query should produce.
   * Either this method or {@link #getTimeseriesResultJson()} must be defined
   * by the subclass.
   *
   * @return The JSON result from the groupby query
   */
  private String getGroupByResultJson()
  {
    ArrayNode node = config.intermediateResults.get("groupBy");
    return node == null ? null : node.toString();
  }

  /**
   * Returns the JSON result that the nested timeseries query should produce.
   * Either this method or {@link #getGroupByResultJson()} must be defined
   * by the subclass.
   *
   * @return The JSON result from the timeseries query
   */
  private String getTimeseriesResultJson()
  {
    ArrayNode node = config.intermediateResults.get("timeseries");
    return node == null ? null : node.toString();
  }

  /**
   * Returns the expected query type.
   *
   * @return The Query type
   */
  private Class<?> getExpectedQueryType()
  {
    return MovingAverageQuery.class;
  }

  private TypeReference<List<MapBasedRow>> getExpectedResultType()
  {
    return new TypeReference<List<MapBasedRow>>()
    {
    };
  }

  /**
   * Returns a list of any additional Druid Modules necessary to run the test.
   */
  private List<Module> getRequiredModules()
  {
    List<Module> list = new ArrayList<>();

    list.add(new QueryRunnerFactoryModule());
    list.add(new QueryableModule());
    list.add(new DruidProcessingModule());

    return list;
  }

  /**
   * Set up any needed mocks to stub out backend query behavior.
   */
  private void defineMocks() throws IOException
  {
    groupByResults.clear();
    timeseriesResults.clear();

    if (getGroupByResultJson() != null) {
      groupByResults.addAll(jsonMapper.readValue(getGroupByResultJson(), new TypeReference<List<ResultRow>>() {}));
    }

    if (getTimeseriesResultJson() != null) {
      timeseriesResults.addAll(
          jsonMapper.readValue(
              getTimeseriesResultJson(),
              new TypeReference<List<Result<TimeseriesResultValue>>>() {}
          )
      );
    }
  }

  /**
   * converts Int to Long, Float to Double in the actual and expected result
   */
  private List<MapBasedRow> consistentTypeCasting(List<MapBasedRow> result)
  {
    List<MapBasedRow> newResult = new ArrayList<>();
    for (MapBasedRow row : result) {
      final Map<String, Object> event = Maps.newLinkedHashMap((row).getEvent());
      event.forEach((key, value) -> {
        if (value instanceof Integer) {
          event.put(key, ((Integer) value).longValue());
        }
        if (value instanceof Float) {
          event.put(key, ((Float) value).doubleValue());
        }
      });
      newResult.add(new MapBasedRow(row.getTimestamp(), event));
    }

    return newResult;
  }

  /**
   * Validate that the specified query behaves correctly.
   */
  @SuppressWarnings({"unchecked", "rawtypes"})
  @Test
  public void testQuery() throws IOException
  {
    Query<?> query = jsonMapper.readValue(getQueryString(), Query.class);
    Assert.assertThat(query, IsInstanceOf.instanceOf(getExpectedQueryType()));

    List<MapBasedRow> expectedResults = jsonMapper.readValue(getExpectedResultString(), getExpectedResultType());
    Assert.assertNotNull(expectedResults);
    Assert.assertThat(expectedResults, IsInstanceOf.instanceOf(List.class));

    DruidHttpClientConfig httpClientConfig = new DruidHttpClientConfig()
    {
      @Override
      public long getMaxQueuedBytes()
      {
        return 0L;
      }
    };

    CachingClusteredClient baseClient = new CachingClusteredClient(
        warehouse,
        new TimelineServerView()
        {
          @Override
          public Optional<? extends TimelineLookup<String, ServerSelector>> getTimeline(DataSourceAnalysis analysis)
          {
            return Optional.empty();
          }

          @Override
          public List<ImmutableDruidServer> getDruidServers()
          {
            return null;
          }

          @Override
          public <T> QueryRunner<T> getQueryRunner(DruidServer server)
          {
            return null;
          }

          @Override
          public void registerTimelineCallback(Executor exec, TimelineCallback callback)
          {

          }

          @Override
          public void registerSegmentCallback(Executor exec, SegmentCallback callback)
          {

          }

          @Override
          public void registerServerRemovedCallback(Executor exec, ServerRemovedCallback callback)
          {

          }
        },
        MapCache.create(100000),
        jsonMapper,
        new ForegroundCachePopulator(jsonMapper, new CachePopulatorStats(), -1),
        new CacheConfig(),
<<<<<<< HEAD
        httpClientConfig,
        new DruidProcessingConfig()
        {
          @Override
          public String getFormatString()
          {
            return null;
          }
        },
=======
        new DruidHttpClientConfig()
        {
          @Override
          public long getMaxQueuedBytes()
          {
            return 0L;
          }
        },
        new BrokerParallelMergeConfig(),
>>>>>>> 9fcbf05c
        ForkJoinPool.commonPool(),
        QueryStackTests.DEFAULT_NOOP_SCHEDULER,
        new NoopServiceEmitter()
    );

    ClientQuerySegmentWalker walker = new ClientQuerySegmentWalker(
        new ServiceEmitter("", "", null)
        {
          @Override
          public void emit(Event event)
          {
          }
        },
        baseClient,
        null /* local client; unused in this test, so pass in null */,
        warehouse,
        new MapJoinableFactory(ImmutableSet.of(), ImmutableMap.of()),
        retryConfig,
        jsonMapper,
        serverConfig,
        null,
        new CacheConfig(),
        null,
        httpClientConfig,
        new SubqueryCountStatsProvider()
    );

    defineMocks();

    QueryPlus queryPlus = QueryPlus.wrap(query);
    final Sequence<?> res = query.getRunner(walker).run(queryPlus);

    List actualResults = new ArrayList();
    actualResults = (List<MapBasedRow>) res.accumulate(actualResults, Accumulators.list());

    expectedResults = consistentTypeCasting(expectedResults);
    actualResults = consistentTypeCasting(actualResults);

    Assert.assertEquals(expectedResults, actualResults);
  }
}<|MERGE_RESOLUTION|>--- conflicted
+++ resolved
@@ -364,27 +364,8 @@
         jsonMapper,
         new ForegroundCachePopulator(jsonMapper, new CachePopulatorStats(), -1),
         new CacheConfig(),
-<<<<<<< HEAD
         httpClientConfig,
-        new DruidProcessingConfig()
-        {
-          @Override
-          public String getFormatString()
-          {
-            return null;
-          }
-        },
-=======
-        new DruidHttpClientConfig()
-        {
-          @Override
-          public long getMaxQueuedBytes()
-          {
-            return 0L;
-          }
-        },
         new BrokerParallelMergeConfig(),
->>>>>>> 9fcbf05c
         ForkJoinPool.commonPool(),
         QueryStackTests.DEFAULT_NOOP_SCHEDULER,
         new NoopServiceEmitter()
