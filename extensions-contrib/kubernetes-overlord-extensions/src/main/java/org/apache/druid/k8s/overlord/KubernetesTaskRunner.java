--- conflicted
+++ resolved
@@ -23,7 +23,6 @@
 import com.google.common.annotations.VisibleForTesting;
 import com.google.common.base.Optional;
 import com.google.common.base.Throwables;
-import com.google.common.collect.ImmutableList;
 import com.google.common.collect.ImmutableMap;
 import com.google.common.util.concurrent.ListenableFuture;
 import com.google.common.util.concurrent.ListeningExecutorService;
@@ -34,16 +33,11 @@
 import org.apache.druid.indexer.TaskStatus;
 import org.apache.druid.indexing.common.task.IndexTaskUtils;
 import org.apache.druid.indexing.common.task.Task;
-import org.apache.druid.indexing.overlord.ImmutableWorkerInfo;
 import org.apache.druid.indexing.overlord.TaskRunner;
 import org.apache.druid.indexing.overlord.TaskRunnerListener;
 import org.apache.druid.indexing.overlord.TaskRunnerUtils;
 import org.apache.druid.indexing.overlord.TaskRunnerWorkItem;
 import org.apache.druid.indexing.overlord.autoscaling.ScalingStats;
-<<<<<<< HEAD
-import org.apache.druid.indexing.worker.Worker;
-=======
->>>>>>> ad32f845
 import org.apache.druid.java.util.common.DateTimes;
 import org.apache.druid.java.util.common.ISE;
 import org.apache.druid.java.util.common.Pair;
@@ -404,32 +398,6 @@
   }
 
   @Override
-<<<<<<< HEAD
-  public Collection<ImmutableWorkerInfo> getK8sTaskRunnerWorkers()
-  {
-    return ImmutableList.of(
-        new ImmutableWorkerInfo(
-            new Worker(
-                null,
-                null,
-                null,
-                getTotalTaskSlotCount().getOrDefault("taskQueue", 0L).intValue(),
-                null,
-                null
-            ),
-            0,
-            0,
-            Collections.emptySet(),
-            Collections.emptyList(),
-            DateTimes.EPOCH,
-            null
-        )
-    );
-  }
-
-  @Override
-=======
->>>>>>> ad32f845
   public void unregisterListener(String listenerId)
   {
     for (Pair<TaskRunnerListener, Executor> pair : listeners) {
