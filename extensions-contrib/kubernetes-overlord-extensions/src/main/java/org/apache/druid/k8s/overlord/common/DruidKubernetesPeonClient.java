/*
 * Licensed to the Apache Software Foundation (ASF) under one
 * or more contributor license agreements.  See the NOTICE file
 * distributed with this work for additional information
 * regarding copyright ownership.  The ASF licenses this file
 * to you under the Apache License, Version 2.0 (the
 * "License"); you may not use this file except in compliance
 * with the License.  You may obtain a copy of the License at
 *
 *   http://www.apache.org/licenses/LICENSE-2.0
 *
 * Unless required by applicable law or agreed to in writing,
 * software distributed under the License is distributed on an
 * "AS IS" BASIS, WITHOUT WARRANTIES OR CONDITIONS OF ANY
 * KIND, either express or implied.  See the License for the
 * specific language governing permissions and limitations
 * under the License.
 */

package org.apache.druid.k8s.overlord.common;

import com.google.common.annotations.VisibleForTesting;
import com.google.common.base.Optional;
import io.fabric8.kubernetes.api.model.Pod;
import io.fabric8.kubernetes.api.model.PodList;
import io.fabric8.kubernetes.api.model.batch.v1.Job;
import io.fabric8.kubernetes.client.KubernetesClient;
import io.fabric8.kubernetes.client.dsl.LogWatch;
import org.apache.druid.java.util.common.RetryUtils;
import org.apache.druid.java.util.emitter.EmittingLogger;

import java.io.InputStream;
import java.sql.Timestamp;
import java.util.ArrayList;
import java.util.List;
import java.util.Set;
import java.util.concurrent.TimeUnit;
import java.util.concurrent.atomic.AtomicInteger;
import java.util.stream.Collectors;

public class DruidKubernetesPeonClient implements KubernetesPeonClient
{

  private static final EmittingLogger log = new EmittingLogger(DruidKubernetesPeonClient.class);

  private final KubernetesClientApi clientApi;
  private final String namespace;
  private final boolean debugJobs;

  public DruidKubernetesPeonClient(KubernetesClientApi clientApi, String namespace, boolean debugJobs)
  {
    this.clientApi = clientApi;
    this.namespace = namespace;
    this.debugJobs = debugJobs;
  }

  @Override
  public Optional<Job> jobExists(K8sTaskId taskId)
  {
    return clientApi.executeRequest(
        client -> {
          return Optional.fromNullable(
              client.batch()
                    .v1()
                    .jobs()
                    .inNamespace(namespace)
                    .withName(taskId.getK8sTaskId())
                    .get());
        }
    );
  }

  @Override
  public Pod launchJobAndWaitForStart(Job job, long howLong, TimeUnit timeUnit)
  {
    long start = System.currentTimeMillis();
    // launch job
    return clientApi.executeRequest(client -> {
      client.batch().v1().jobs().inNamespace(namespace).resource(job).create();
      K8sTaskId taskId = new K8sTaskId(job.getMetadata().getName());
      log.info("Successfully submitted job: %s ... waiting for job to launch", taskId);
      // wait until the pod is running or complete or failed, any of those is fine
      Pod mainPod = getMainJobPod(taskId);
      Pod result = client.pods().inNamespace(namespace).withName(mainPod.getMetadata().getName())
                         .waitUntilCondition(pod -> {
                           if (pod == null) {
                             return false;
                           }
                           return pod.getStatus() != null && pod.getStatus().getPodIP() != null;
                         }, howLong, timeUnit);
      long duration = System.currentTimeMillis() - start;
      log.info("Took task %s %d ms for pod to startup", taskId, duration);
      return result;
    });
  }

  @Override
  public JobResponse waitForJobCompletion(K8sTaskId taskId, long howLong, TimeUnit unit)
  {
    return clientApi.executeRequest(client -> {
      Job job = client.batch()
                      .v1()
                      .jobs()
                      .inNamespace(namespace)
                      .withName(taskId.getK8sTaskId())
                      .waitUntilCondition(
<<<<<<< HEAD
                          x -> x != null && x.getStatus() != null && x.getStatus().getActive() == null
                          && (x.getStatus().getFailed() != null || x.getStatus().getSucceeded() !=null),
=======
                          x -> (x == null) || (x.getStatus() != null && x.getStatus().getActive() == null),
>>>>>>> 232491ee
                          howLong,
                          unit
                      );
      if (job == null) {
        return new JobResponse(job, PeonPhase.FAILED);
      }
      if (job.getStatus().getSucceeded() != null) {
        return new JobResponse(job, PeonPhase.SUCCEEDED);
      }
      log.warn("Task %s failed with status %s", taskId, job.getStatus());
      return new JobResponse(job, PeonPhase.FAILED);
    });
  }

  @Override
  public boolean cleanUpJob(K8sTaskId taskId)
  {
    if (!debugJobs) {
      Boolean result = clientApi.executeRequest(client -> !client.batch()
                                                                 .v1()
                                                                 .jobs()
                                                                 .inNamespace(namespace)
                                                                 .withName(taskId.getK8sTaskId())
                                                                 .delete().isEmpty());
      if (result) {
        log.info("Cleaned up k8s task: %s", taskId);
      } else {
        log.info("K8s task does not exist: %s", taskId);
      }
      return result;
    } else {
      log.info("Not cleaning up task %s due to flag: debugJobs=true", taskId);
      return true;
    }

  }

  @Override
  public Optional<InputStream> getPeonLogs(K8sTaskId taskId)
  {
    KubernetesClient k8sClient = clientApi.getClient();
    try {
      LogWatch logWatch = k8sClient.batch()
                                   .v1()
                                   .jobs()
                                   .inNamespace(namespace)
                                   .withName(taskId.getK8sTaskId())
                                   .inContainer("main")
                                   .watchLog();
      if (logWatch == null) {
        k8sClient.close();
        return Optional.absent();
      }
      return Optional.of(new LogWatchInputStream(k8sClient, logWatch));
    }
    catch (Exception e) {
      log.error(e, "Error streaming logs from task: %s", taskId);
      k8sClient.close();
      return Optional.absent();
    }
  }

  @Override
  public List<Job> listAllPeonJobs()
  {
    return clientApi.executeRequest(client -> client.batch()
                                                    .v1()
                                                    .jobs()
                                                    .inNamespace(namespace)
                                                    .withLabel(DruidK8sConstants.LABEL_KEY)
                                                    .list()
                                                    .getItems());
  }

  @Override
  public List<Pod> listPeonPods(Set<PeonPhase> phases)
  {
    return listPeonPods().stream()
                         .filter(x -> phases.contains(PeonPhase.getPhaseFor(x)))
                         .collect(Collectors.toList());
  }

  @Override
  public List<Pod> listPeonPods()
  {
    return clientApi.executeRequest(client -> client.pods().inNamespace(namespace)
                                                    .withLabel(DruidK8sConstants.LABEL_KEY)
                                                    .list().getItems());

  }

  @Override
  public int cleanCompletedJobsOlderThan(long howFarBack, TimeUnit timeUnit)
  {
    AtomicInteger numDeleted = new AtomicInteger();
    return clientApi.executeRequest(client -> {
      List<Job> jobs = getJobsToCleanup(listAllPeonJobs(), howFarBack, timeUnit);
      jobs.forEach(x -> {
        if (!client.batch()
                   .v1()
                   .jobs()
                   .inNamespace(namespace)
                   .withName(x.getMetadata().getName())
                   .delete().isEmpty()) {
          numDeleted.incrementAndGet();
        }
      });
      return numDeleted.get();
    });
  }

  @Override
  public Pod getMainJobPod(K8sTaskId taskId)
  {
    return clientApi.executeRequest(client -> getMainJobPod(client, taskId));
  }


  @VisibleForTesting
  List<Job> getJobsToCleanup(List<Job> candidates, long howFarBack, TimeUnit timeUnit)
  {
    List<Job> toDelete = new ArrayList<>();
    long cutOff = System.currentTimeMillis() - timeUnit.toMillis(howFarBack);
    candidates.forEach(x -> {
      // jobs that are complete
      if (x.getStatus().getActive() == null) {
        Timestamp timestamp = Timestamp.valueOf(x.getStatus().getCompletionTime());
        if (timestamp.before(new Timestamp(cutOff))) {
          toDelete.add(x);
        }
      }
    });
    return toDelete;
  }

  Pod getMainJobPod(KubernetesClient client, K8sTaskId taskId)
  {
    String k8sTaskId = taskId.getK8sTaskId();
    try {
      return RetryUtils.retry(
          () -> {
            PodList list = client.pods().inNamespace(namespace).withLabel("job-name", k8sTaskId).list();
            if (list.getItems().size() > 0) {
              return list.getItems().get(0);
            }
            throw new KubernetesResourceNotFoundException(
                "K8s pod with label: job-name="
                + k8sTaskId
                + " not found");
          },
          DruidK8sConstants.IS_TRANSIENT, 5, RetryUtils.DEFAULT_MAX_TRIES
      );
    }
    catch (Exception e) {
      throw new KubernetesResourceNotFoundException("K8s pod with label: job-name=" + k8sTaskId + " not found");
    }
  }
}<|MERGE_RESOLUTION|>--- conflicted
+++ resolved
@@ -104,12 +104,8 @@
                       .inNamespace(namespace)
                       .withName(taskId.getK8sTaskId())
                       .waitUntilCondition(
-<<<<<<< HEAD
-                          x -> x != null && x.getStatus() != null && x.getStatus().getActive() == null
-                          && (x.getStatus().getFailed() != null || x.getStatus().getSucceeded() !=null),
-=======
-                          x -> (x == null) || (x.getStatus() != null && x.getStatus().getActive() == null),
->>>>>>> 232491ee
+                          x -> (x == null) || (x.getStatus() != null && x.getStatus().getActive() == null
+                          && (x.getStatus().getFailed() != null || x.getStatus().getSucceeded() != null)),
                           howLong,
                           unit
                       );
