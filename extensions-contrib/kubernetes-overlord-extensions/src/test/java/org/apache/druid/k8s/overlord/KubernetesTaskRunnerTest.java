/*
 * Licensed to the Apache Software Foundation (ASF) under one
 * or more contributor license agreements.  See the NOTICE file
 * distributed with this work for additional information
 * regarding copyright ownership.  The ASF licenses this file
 * to you under the Apache License, Version 2.0 (the
 * "License"); you may not use this file except in compliance
 * with the License.  You may obtain a copy of the License at
 *
 *   http://www.apache.org/licenses/LICENSE-2.0
 *
 * Unless required by applicable law or agreed to in writing,
 * software distributed under the License is distributed on an
 * "AS IS" BASIS, WITHOUT WARRANTIES OR CONDITIONS OF ANY
 * KIND, either express or implied.  See the License for the
 * specific language governing permissions and limitations
 * under the License.
 */

package org.apache.druid.k8s.overlord;

import com.google.common.base.Optional;
import com.google.common.collect.ImmutableList;
import com.google.common.util.concurrent.Futures;
import com.google.common.util.concurrent.ListenableFuture;
import io.fabric8.kubernetes.api.model.batch.v1.Job;
import io.fabric8.kubernetes.api.model.batch.v1.JobBuilder;
import org.apache.commons.io.IOUtils;
import org.apache.druid.indexer.RunnerTaskState;
import org.apache.druid.indexer.TaskLocation;
import org.apache.druid.indexer.TaskStatus;
import org.apache.druid.indexing.common.task.Task;
import org.apache.druid.indexing.overlord.TaskRunnerWorkItem;
import org.apache.druid.java.util.emitter.service.ServiceEmitter;
import org.apache.druid.java.util.emitter.service.ServiceEventBuilder;
import org.apache.druid.java.util.http.client.HttpClient;
import org.apache.druid.java.util.http.client.Request;
import org.apache.druid.java.util.http.client.response.InputStreamResponseHandler;
import org.apache.druid.k8s.overlord.common.K8sTestUtils;
import org.apache.druid.k8s.overlord.common.KubernetesPeonClient;
import org.apache.druid.k8s.overlord.taskadapter.TaskAdapter;
import org.easymock.EasyMock;
import org.easymock.EasyMockRunner;
import org.easymock.EasyMockSupport;
import org.easymock.Mock;
import org.hamcrest.MatcherAssert;
import org.hamcrest.Matchers;
import org.junit.Assert;
import org.junit.Before;
import org.junit.Test;
import org.junit.runner.RunWith;

import java.io.IOException;
import java.io.InputStream;
import java.nio.charset.StandardCharsets;
import java.util.Collection;
import java.util.Collections;
import java.util.Map;
import java.util.concurrent.ExecutionException;
import java.util.concurrent.Executor;
import java.util.concurrent.TimeUnit;

import static org.junit.Assert.assertEquals;
import static org.junit.Assert.assertFalse;
import static org.junit.Assert.assertTrue;

@RunWith(EasyMockRunner.class)
@SuppressWarnings("DoNotMock")
public class KubernetesTaskRunnerTest extends EasyMockSupport
{
  private static final String ID = "id";

  @Mock private HttpClient httpClient;
  @Mock private TaskAdapter taskAdapter;
  @Mock private KubernetesPeonClient peonClient;
  @Mock private KubernetesPeonLifecycle kubernetesPeonLifecycle;
  @Mock private ServiceEmitter emitter;

  private KubernetesTaskRunnerConfig config;
  private KubernetesTaskRunner runner;
  private Task task;

  @Before
  public void setup()
  {
    config = KubernetesTaskRunnerConfig.builder()
        .withCapacity(1)
        .build();

    task = K8sTestUtils.createTask(ID, 0);

    runner = new KubernetesTaskRunner(
        taskAdapter,
        config,
        peonClient,
        httpClient,
        new TestPeonLifecycleFactory(kubernetesPeonLifecycle),
        emitter
    );
  }

  @Test
  public void test_start_withExistingJobs() throws IOException
  {
    KubernetesTaskRunner runner = new KubernetesTaskRunner(
        taskAdapter,
        config,
        peonClient,
        httpClient,
        new TestPeonLifecycleFactory(kubernetesPeonLifecycle),
        emitter
    )
    {
      @Override
      protected ListenableFuture<TaskStatus> joinAsync(Task task)
      {
        return tasks.computeIfAbsent(
            task.getId(),
            k -> new KubernetesWorkItem(
                task,
                Futures.immediateFuture(TaskStatus.success(task.getId()))
            )
        ).getResult();
      }
    };

    Job job = new JobBuilder()
        .withNewMetadata()
        .withName(ID)
        .endMetadata()
        .build();

    EasyMock.expect(peonClient.getPeonJobs()).andReturn(ImmutableList.of(job));
    EasyMock.expect(taskAdapter.toTask(job)).andReturn(task);

    replayAll();

    runner.start();

    verifyAll();

    Assert.assertNotNull(runner.tasks);
    Assert.assertEquals(1, runner.tasks.size());
  }

  @Test
  public void test_start_whenDeserializationExceptionThrown_isIgnored() throws IOException
  {
    KubernetesTaskRunner runner = new KubernetesTaskRunner(
        taskAdapter,
        config,
        peonClient,
        httpClient,
        new TestPeonLifecycleFactory(kubernetesPeonLifecycle),
        emitter
    )
    {
      @Override
      protected ListenableFuture<TaskStatus> joinAsync(Task task)
      {
        return tasks.computeIfAbsent(task.getId(), k -> new KubernetesWorkItem(task, null))
                    .getResult();
      }
    };

    Job job = new JobBuilder()
        .withNewMetadata()
        .withName(ID)
        .endMetadata()
        .build();

    EasyMock.expect(peonClient.getPeonJobs()).andReturn(ImmutableList.of(job));
    EasyMock.expect(taskAdapter.toTask(job)).andThrow(new IOException());

    replayAll();

    runner.start();

    verifyAll();

    Assert.assertNotNull(runner.tasks);
    Assert.assertEquals(0, runner.tasks.size());
  }

  @Test
  public void test_streamTaskLog_withoutExistingTask_returnsEmptyOptional()
  {
    Optional<InputStream> maybeInputStream = runner.streamTaskLog(task.getId(), 0L);
    assertFalse(maybeInputStream.isPresent());
  }

  @Test
  public void test_streamTaskLog_withExistingTask() throws IOException
  {
    KubernetesWorkItem workItem = new KubernetesWorkItem(task, null)
    {
      @Override
      protected Optional<InputStream> streamTaskLogs()
      {
        return Optional.of(IOUtils.toInputStream("", StandardCharsets.UTF_8));
      }
    };

    runner.tasks.put(task.getId(), workItem);

    Optional<InputStream> maybeInputStream = runner.streamTaskLog(task.getId(), 0L);

    assertTrue(maybeInputStream.isPresent());
    assertEquals("", IOUtils.toString(maybeInputStream.get(), StandardCharsets.UTF_8));
  }

  @Test
  public void test_run_withoutExistingTask() throws IOException, ExecutionException, InterruptedException
  {
    Job job = new JobBuilder()
        .withNewMetadata()
        .withName(ID)
        .endMetadata()
        .build();

    TaskStatus taskStatus = TaskStatus.success(task.getId());

    EasyMock.expect(taskAdapter.fromTask(task)).andReturn(job);
    EasyMock.expect(taskAdapter.shouldUseDeepStorageForTaskPayload(task)).andReturn(false);
    EasyMock.expect(kubernetesPeonLifecycle.run(
        EasyMock.eq(job),
        EasyMock.anyLong(),
        EasyMock.anyLong(),
        EasyMock.anyBoolean()
    )).andReturn(taskStatus);

    replayAll();

    ListenableFuture<TaskStatus> future = runner.run(task);
    Assert.assertEquals(taskStatus, future.get());

    verifyAll();
  }

  @Test
  public void test_run_withExistingTask_returnsExistingWorkItem()
  {
    KubernetesWorkItem workItem = new KubernetesWorkItem(task, null);
    runner.tasks.put(task.getId(), workItem);

    ListenableFuture<TaskStatus> future = runner.run(task);

    assertEquals(workItem.getResult(), future);
  }

  @Test
  public void test_run_whenExceptionThrown_throwsRuntimeException() throws IOException
  {
    Job job = new JobBuilder()
        .withNewMetadata()
        .withName(ID)
        .endMetadata()
        .build();

    EasyMock.expect(taskAdapter.fromTask(task)).andReturn(job);
    EasyMock.expect(taskAdapter.shouldUseDeepStorageForTaskPayload(task)).andReturn(false);
    EasyMock.expect(kubernetesPeonLifecycle.run(
        EasyMock.eq(job),
        EasyMock.anyLong(),
        EasyMock.anyLong(),
        EasyMock.anyBoolean()
    )).andThrow(new IllegalStateException());

    replayAll();

    ListenableFuture<TaskStatus> future = runner.run(task);

    Exception e = Assert.assertThrows(ExecutionException.class, future::get);
    Assert.assertTrue(e.getCause() instanceof RuntimeException);

    verifyAll();
  }

  @Test
  public void test_join_withoutExistingTask() throws ExecutionException, InterruptedException
  {
    TaskStatus taskStatus = TaskStatus.success(task.getId());

    EasyMock.expect(kubernetesPeonLifecycle.join(EasyMock.anyLong())).andReturn(taskStatus);

    replayAll();

    ListenableFuture<TaskStatus> future = runner.joinAsync(task);
    Assert.assertEquals(taskStatus, future.get());

    verifyAll();
  }

  @Test
  public void test_join_withExistingTask_returnsExistingWorkItem()
  {
    KubernetesWorkItem workItem = new KubernetesWorkItem(task, null);
    runner.tasks.put(task.getId(), workItem);

    ListenableFuture<TaskStatus> future = runner.run(task);

    assertEquals(workItem.getResult(), future);
  }

  @Test
  public void test_join_whenExceptionThrown_throwsRuntimeException()
  {
    EasyMock.expect(kubernetesPeonLifecycle.join(EasyMock.anyLong())).andThrow(new IllegalStateException());

    replayAll();

    ListenableFuture<TaskStatus> future = runner.joinAsync(task);

    Exception e = Assert.assertThrows(ExecutionException.class, future::get);
    Assert.assertTrue(e.getCause() instanceof RuntimeException);

    verifyAll();
  }

  @Test
  public void test_doTask_whenShutdownRequested_throwsRuntimeException()
  {
    Assert.assertThrows(
        "Task [id] has been shut down",
        RuntimeException.class,
        () -> runner.doTask(task, true)
    );
  }

  @Test
  public void test_shutdown_withExistingTask_removesTaskFromMap()
  {
    KubernetesWorkItem workItem = new KubernetesWorkItem(task, null) {
      @Override
      protected synchronized void shutdown()
      {
      }
    };

    runner.tasks.put(task.getId(), workItem);
    runner.shutdown(task.getId(), "");
    Assert.assertTrue(runner.tasks.isEmpty());
  }

  @Test
  public void test_shutdown_withoutExistingTask()
  {
    runner.shutdown(task.getId(), "");
  }

  @Test
  public void test_getTotalTaskSlotCount()
  {
    Map<String, Long> slotCount = runner.getTotalTaskSlotCount();

    MatcherAssert.assertThat(slotCount, Matchers.allOf(
        Matchers.aMapWithSize(1),
        Matchers.hasEntry(
            Matchers.equalTo(KubernetesTaskRunner.WORKER_CATEGORY),
            Matchers.equalTo(1L)
        )
    ));
  }

  @Test
  public void test_getKnownTasks()
  {
    KubernetesWorkItem workItem = new KubernetesWorkItem(task, null);

    runner.tasks.put(task.getId(), workItem);

    Collection<? extends TaskRunnerWorkItem> tasks = runner.getKnownTasks();

    assertEquals(1, tasks.size());
    assertEquals(Collections.singletonList(workItem), runner.getKnownTasks());
  }

  @Test
  public void test_getRunningTasks()
  {
    Task pendingTask = K8sTestUtils.createTask("pending-id", 0);
    KubernetesWorkItem pendingWorkItem = new KubernetesWorkItem(pendingTask, null) {
      @Override
      protected RunnerTaskState getRunnerTaskState()
      {
        return RunnerTaskState.PENDING;
      }
    };
    runner.tasks.put(pendingTask.getId(), pendingWorkItem);

    Task runningTask = K8sTestUtils.createTask("running-id", 0);
    KubernetesWorkItem runningWorkItem = new KubernetesWorkItem(runningTask, null) {
      @Override
      protected RunnerTaskState getRunnerTaskState()
      {
        return RunnerTaskState.RUNNING;
      }
    };
    runner.tasks.put(runningTask.getId(), runningWorkItem);

    Collection<? extends TaskRunnerWorkItem> tasks = runner.getRunningTasks();

    assertEquals(1, tasks.size());
    assertEquals(Collections.singletonList(runningWorkItem), tasks);
  }

  @Test
  public void test_getPendingTasks()
  {
    Task pendingTask = K8sTestUtils.createTask("pending-id", 0);
    KubernetesWorkItem pendingWorkItem = new KubernetesWorkItem(pendingTask, null) {
      @Override
      protected RunnerTaskState getRunnerTaskState()
      {
        return RunnerTaskState.PENDING;
      }
    };
    runner.tasks.put(pendingTask.getId(), pendingWorkItem);

    Task runningTask = K8sTestUtils.createTask("running-id", 0);
    KubernetesWorkItem runningWorkItem = new KubernetesWorkItem(runningTask, null) {
      @Override
      protected RunnerTaskState getRunnerTaskState()
      {
        return RunnerTaskState.RUNNING;
      }
    };
    runner.tasks.put(runningTask.getId(), runningWorkItem);

    Collection<? extends TaskRunnerWorkItem> tasks = runner.getPendingTasks();

    assertEquals(1, tasks.size());
    assertEquals(Collections.singletonList(pendingWorkItem), tasks);
  }

  @Test
  public void test_getRunnerTaskState_withoutExistingTask_returnsNull()
  {
    Assert.assertNull(runner.getRunnerTaskState(task.getId()));
  }

  @Test
  public void test_getRunnerTaskState_withExistingTask()
  {
    KubernetesWorkItem workItem = new KubernetesWorkItem(task, null) {
      @Override
      protected RunnerTaskState getRunnerTaskState()
      {
        return RunnerTaskState.NONE;
      }
    };
    runner.tasks.put(task.getId(), workItem);

    Assert.assertEquals(RunnerTaskState.NONE, runner.getRunnerTaskState(task.getId()));
  }

  @Test
  public void test_streamTaskReports_withExistingTask() throws Exception
  {
    KubernetesWorkItem workItem = new KubernetesWorkItem(task, null) {
      @Override
      public TaskLocation getLocation()
      {
        return TaskLocation.create("host", 0, 1, false);
      }
    };

    runner.tasks.put(task.getId(), workItem);

    EasyMock.expect(httpClient.go(
        EasyMock.anyObject(Request.class),
        EasyMock.anyObject(InputStreamResponseHandler.class))
    ).andReturn(Futures.immediateFuture(IOUtils.toInputStream("{}", StandardCharsets.UTF_8)));

    replayAll();

    Optional<InputStream> maybeInputStream = runner.streamTaskReports(task.getId());

    verifyAll();

    Assert.assertTrue(maybeInputStream.isPresent());
    Assert.assertEquals("{}", IOUtils.toString(maybeInputStream.get(), StandardCharsets.UTF_8));
  }

  @Test
  public void test_streamTaskReports_withoutExistingTask_returnsEmptyOptional() throws Exception
  {
    Optional<InputStream> maybeInputStream = runner.streamTaskReports(task.getId());
    Assert.assertFalse(maybeInputStream.isPresent());
  }

  @Test
  public void test_streamTaskReports_withUnknownTaskLocation_returnsEmptyOptional() throws Exception
  {
    KubernetesWorkItem workItem = new KubernetesWorkItem(task, null) {
      @Override
      public TaskLocation getLocation()
      {
        return TaskLocation.unknown();
      }
    };

    runner.tasks.put(task.getId(), workItem);

    Optional<InputStream> maybeInputStream = runner.streamTaskReports(task.getId());
    Assert.assertFalse(maybeInputStream.isPresent());
  }

  @Test
  public void test_streamTaskReports_whenInterruptedExceptionThrown_throwsRuntimeException()
  {
    KubernetesWorkItem workItem = new KubernetesWorkItem(task, null) {
      @Override
      public TaskLocation getLocation()
      {
        return TaskLocation.create("host", 0, 1, false);
      }
    };

    runner.tasks.put(task.getId(), workItem);

    ListenableFuture<InputStream> future = new ListenableFuture<InputStream>()
    {
      @Override
      public void addListener(Runnable runnable, Executor executor)
      {
      }

      @Override
      public boolean cancel(boolean mayInterruptIfRunning)
      {
        return false;
      }

      @Override
      public boolean isCancelled()
      {
        return false;
      }

      @Override
      public boolean isDone()
      {
        return false;
      }

      @Override
      public InputStream get() throws InterruptedException
      {
        throw new InterruptedException();
      }

      @Override
      public InputStream get(long timeout, TimeUnit unit) throws InterruptedException
      {
        throw new InterruptedException();
      }
    };

    EasyMock.expect(httpClient.go(
        EasyMock.anyObject(Request.class),
        EasyMock.anyObject(InputStreamResponseHandler.class))
    ).andReturn(future);

    replayAll();

    Exception e = Assert.assertThrows(RuntimeException.class, () -> runner.streamTaskReports(task.getId()));
    Assert.assertTrue(e.getCause() instanceof InterruptedException);

    verifyAll();
  }

  @Test
  public void test_streamTaskReports_whenExecutionExceptionThrown_throwsRuntimeException()
  {
    KubernetesWorkItem workItem = new KubernetesWorkItem(task, null) {
      @Override
      public TaskLocation getLocation()
      {
        return TaskLocation.create("host", 0, 1, false);
      }
    };

    runner.tasks.put(task.getId(), workItem);

    EasyMock.expect(httpClient.go(
        EasyMock.anyObject(Request.class),
        EasyMock.anyObject(InputStreamResponseHandler.class))
    ).andReturn(Futures.immediateFailedFuture(new Exception()));

    replayAll();

    Assert.assertThrows(RuntimeException.class, () -> runner.streamTaskReports(task.getId()));

    verifyAll();
  }

  @Test
  public void test_metricsReported_whenTaskStateChange()
  {
    KubernetesWorkItem workItem = new KubernetesWorkItem(task, null) {
      @Override
      public TaskLocation getLocation()
      {
        return TaskLocation.unknown();
      }
    };

    runner.tasks.put(task.getId(), workItem);

    emitter.emit(EasyMock.anyObject(ServiceEventBuilder.class));

    replayAll();

    runner.emitTaskStateMetrics(KubernetesPeonLifecycle.State.RUNNING, task.getId());

    verifyAll();
  }

  @Test
<<<<<<< HEAD
=======
  public void test_getTaskLocation_withExistingTask()
  {
    KubernetesWorkItem workItem = new KubernetesWorkItem(task, null) {
      @Override
      public TaskLocation getLocation()
      {
        return TaskLocation.create("host", 0, 1, false);
      }
    };

    runner.tasks.put(task.getId(), workItem);

    TaskLocation taskLocation = runner.getTaskLocation(task.getId());
    Assert.assertEquals(TaskLocation.create("host", 0, 1, false), taskLocation);
  }

  @Test
  public void test_getTaskLocation_noTaskFound()
  {
    TaskLocation taskLocation = runner.getTaskLocation(task.getId());
    Assert.assertEquals(TaskLocation.unknown(), taskLocation);
  }

  @Test
>>>>>>> 3a3d37ef
  public void test_getTotalCapacity()
  {
    Assert.assertEquals(1, runner.getTotalCapacity());
  }

  @Test
  public void test_getUsedCapacity()
  {
    Assert.assertEquals(0, runner.getUsedCapacity());
    KubernetesWorkItem workItem = new KubernetesWorkItem(task, null);
    runner.tasks.put(task.getId(), workItem);
    Assert.assertEquals(1, runner.getUsedCapacity());
    runner.tasks.remove(task.getId());
    Assert.assertEquals(0, runner.getUsedCapacity());
<<<<<<< HEAD

=======
>>>>>>> 3a3d37ef
  }
}<|MERGE_RESOLUTION|>--- conflicted
+++ resolved
@@ -618,8 +618,6 @@
   }
 
   @Test
-<<<<<<< HEAD
-=======
   public void test_getTaskLocation_withExistingTask()
   {
     KubernetesWorkItem workItem = new KubernetesWorkItem(task, null) {
@@ -644,7 +642,6 @@
   }
 
   @Test
->>>>>>> 3a3d37ef
   public void test_getTotalCapacity()
   {
     Assert.assertEquals(1, runner.getTotalCapacity());
@@ -659,9 +656,5 @@
     Assert.assertEquals(1, runner.getUsedCapacity());
     runner.tasks.remove(task.getId());
     Assert.assertEquals(0, runner.getUsedCapacity());
-<<<<<<< HEAD
-
-=======
->>>>>>> 3a3d37ef
   }
 }