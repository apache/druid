--- conflicted
+++ resolved
@@ -79,17 +79,8 @@
             new File("/tmp")
         )
     );
-<<<<<<< HEAD
+
     Job expected = K8sTestUtils.fileToResource("expectedSingleiContainerOutput.yaml", Job.class);
-=======
-    Job expected = client.batch()
-                         .v1()
-                         .jobs()
-                         .load(this.getClass()
-                                   .getClassLoader()
-                                   .getResourceAsStream("expectedSingleContainerOutput.yaml"))
-                         .get();
->>>>>>> 8a1dc2f5
     // something is up with jdk 17, where if you compress with jdk < 17 and try and decompress you get different results,
     // this would never happen in real life, but for the jdk 17 tests this is a problem
     // could be related to: https://bugs.openjdk.org/browse/JDK-8081450
