--- conflicted
+++ resolved
@@ -23,12 +23,7 @@
 import com.google.common.collect.ImmutableList;
 import io.fabric8.kubernetes.api.model.PodTemplate;
 import io.fabric8.kubernetes.api.model.batch.v1.Job;
-<<<<<<< HEAD
 import io.fabric8.kubernetes.api.model.batch.v1.JobBuilder;
-import io.fabric8.kubernetes.client.KubernetesClient;
-import io.fabric8.kubernetes.client.server.mock.EnableKubernetesMockClient;
-=======
->>>>>>> 5810e650
 import org.apache.druid.indexing.common.TestUtils;
 import org.apache.druid.indexing.common.config.TaskConfig;
 import org.apache.druid.indexing.common.task.NoopTask;
@@ -275,19 +270,8 @@
         props
     );
 
-<<<<<<< HEAD
-    Job job = client
-        .batch()
-        .v1()
-        .jobs()
-        .load(this.getClass()
-            .getClassLoader()
-            .getResourceAsStream("basePodWithoutAnnotations.yaml")
-        )
-        .get();
-=======
-    Pod pod = K8sTestUtils.fileToResource("basePodWithoutAnnotations.yaml", Pod.class);
->>>>>>> 5810e650
+    Job job = K8sTestUtils.fileToResource("baseJobWithoutAnnotations.yaml", Job.class);
+
 
     Assert.assertThrows(IOE.class, () -> adapter.toTask(job));
   }
@@ -309,24 +293,11 @@
         props
     );
 
-<<<<<<< HEAD
-    Job baseJob = client
-        .batch()
-        .v1()
-        .jobs()
-        .load(this.getClass()
-            .getClassLoader()
-            .getResourceAsStream("basePodWithoutAnnotations.yaml")
-        )
-        .get();
+    Job baseJob = K8sTestUtils.fileToResource("baseJobWithoutAnnotations.yaml", Job.class);
+
     Job job = new JobBuilder(baseJob)
         .editSpec()
         .editTemplate()
-=======
-    Pod basePod = K8sTestUtils.fileToResource("basePodWithoutAnnotations.yaml", Pod.class);
-
-    Pod pod = new PodBuilder(basePod)
->>>>>>> 5810e650
         .editMetadata()
         .addToAnnotations(Collections.emptyMap())
         .endMetadata()
@@ -353,20 +324,7 @@
         props
     );
 
-<<<<<<< HEAD
-    Job job = client
-        .batch()
-        .v1()
-        .jobs()
-        .load(this.getClass()
-            .getClassLoader()
-            .getResourceAsStream("basePod.yaml")
-        )
-        .get();
-=======
-    Pod pod = K8sTestUtils.fileToResource("basePod.yaml", Pod.class);
->>>>>>> 5810e650
-
+    Job job = K8sTestUtils.fileToResource("baseJob.yaml", Job.class);
     Task actual = adapter.toTask(job);
     Task expected = NoopTask.create("id", 1);
 
