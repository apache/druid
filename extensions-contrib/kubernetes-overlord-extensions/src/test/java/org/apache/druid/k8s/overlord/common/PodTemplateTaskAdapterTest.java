/*
 * Licensed to the Apache Software Foundation (ASF) under one
 * or more contributor license agreements.  See the NOTICE file
 * distributed with this work for additional information
 * regarding copyright ownership.  The ASF licenses this file
 * to you under the Apache License, Version 2.0 (the
 * "License"); you may not use this file except in compliance
 * with the License.  You may obtain a copy of the License at
 *
 *   http://www.apache.org/licenses/LICENSE-2.0
 *
 * Unless required by applicable law or agreed to in writing,
 * software distributed under the License is distributed on an
 * "AS IS" BASIS, WITHOUT WARRANTIES OR CONDITIONS OF ANY
 * KIND, either express or implied.  See the License for the
 * specific language governing permissions and limitations
 * under the License.
 */

package org.apache.druid.k8s.overlord.common;

import com.fasterxml.jackson.databind.ObjectMapper;
import io.fabric8.kubernetes.api.model.PodTemplate;
import io.fabric8.kubernetes.api.model.batch.v1.Job;
import io.fabric8.kubernetes.api.model.batch.v1.JobBuilder;
import org.apache.druid.indexing.common.TestUtils;
import org.apache.druid.indexing.common.config.TaskConfig;
import org.apache.druid.indexing.common.config.TaskConfigBuilder;
import org.apache.druid.indexing.common.task.NoopTask;
import org.apache.druid.indexing.common.task.Task;
import org.apache.druid.java.util.common.IAE;
import org.apache.druid.java.util.common.IOE;
import org.apache.druid.java.util.common.ISE;
import org.apache.druid.k8s.overlord.KubernetesTaskRunnerConfig;
import org.apache.druid.server.DruidNode;
import org.junit.Assert;
import org.junit.jupiter.api.Assertions;
import org.junit.jupiter.api.BeforeEach;
import org.junit.jupiter.api.Test;
import org.junit.jupiter.api.io.TempDir;

import java.io.IOException;
import java.nio.file.Files;
import java.nio.file.Path;
import java.util.Collections;
import java.util.Properties;

public class PodTemplateTaskAdapterTest
{
  @TempDir private Path tempDir;
  private KubernetesTaskRunnerConfig taskRunnerConfig;
  private PodTemplate podTemplateSpec;
  private TaskConfig taskConfig;
  private DruidNode node;
  private ObjectMapper mapper;

  @BeforeEach
  public void setup()
  {
    taskRunnerConfig = new KubernetesTaskRunnerConfig();
<<<<<<< HEAD
    taskConfig = new TaskConfig(
        "/tmp",
        null,
        null,
        null,
        null,
        false,
        null,
        null,
        null,
        false,
        false,
        null,
        null,
        false,
        ImmutableList.of("/tmp"),
        null
    );
=======
    taskConfig = new TaskConfigBuilder().setBaseDir("/tmp").build();
>>>>>>> aaa6cc18
    node = new DruidNode(
        "test",
        "",
        false,
        0,
        1,
        true,
        false
    );
    mapper = new TestUtils().getTestObjectMapper();
    podTemplateSpec = K8sTestUtils.fileToResource("basePodTemplate.yaml", PodTemplate.class);
  }

  @Test
  public void test_fromTask_withoutBasePodTemplateInRuntimeProperites_raisesIAE()
  {
    Assert.assertThrows(
        "Pod template task adapter requires a base pod template to be specified",
        IAE.class,
        () -> new PodTemplateTaskAdapter(
        taskRunnerConfig,
        taskConfig,
        node,
        mapper,
        new Properties()
    ));
  }

  @Test
  public void test_fromTask_withBasePodTemplateInRuntimeProperites_withEmptyFile_raisesISE() throws IOException
  {
    Path templatePath = Files.createFile(tempDir.resolve("empty.yaml"));

    Properties props = new Properties();
    props.setProperty("druid.indexer.runner.k8s.podTemplate.base", templatePath.toString());

    Assert.assertThrows(
        "Pod template task adapter requires a base pod template to be specified",
        ISE.class,
        () -> new PodTemplateTaskAdapter(
        taskRunnerConfig,
        taskConfig,
        node,
        mapper,
        props
    ));
  }

  @Test
  public void test_fromTask_withBasePodTemplateInRuntimeProperites() throws IOException
  {
    Path templatePath = Files.createFile(tempDir.resolve("base.yaml"));
    mapper.writeValue(templatePath.toFile(), podTemplateSpec);

    Properties props = new Properties();
    props.setProperty("druid.indexer.runner.k8s.podTemplate.base", templatePath.toString());

    PodTemplateTaskAdapter adapter = new PodTemplateTaskAdapter(
        taskRunnerConfig,
        taskConfig,
        node,
        mapper,
        props
    );

    Task task = new NoopTask(
        "id",
        "id",
        "datasource",
        0,
        0,
        null,
        null,
        null
    );
    Job actual = adapter.fromTask(task);
    Job expected = K8sTestUtils.fileToResource("expectedNoopJob.yaml", Job.class);

    Assertions.assertEquals(expected, actual);
  }

  @Test
  public void test_fromTask_withBasePodTemplateInRuntimeProperites_andTlsEnabled() throws IOException
  {
    Path templatePath = Files.createFile(tempDir.resolve("base.yaml"));
    mapper.writeValue(templatePath.toFile(), podTemplateSpec);

    Properties props = new Properties();
    props.setProperty("druid.indexer.runner.k8s.podTemplate.base", templatePath.toString());

    PodTemplateTaskAdapter adapter = new PodTemplateTaskAdapter(
        taskRunnerConfig,
        taskConfig,
        new DruidNode(
            "test",
            "",
            false,
            0,
            1,
            false,
            true
        ),
        mapper,
        props
    );

    Task task = new NoopTask(
        "id",
        "id",
        "datasource",
        0,
        0,
        null,
        null,
        null
    );

    Job actual = adapter.fromTask(task);
    Job expected = K8sTestUtils.fileToResource("expectedNoopJobTlsEnabled.yaml", Job.class);

    Assertions.assertEquals(expected, actual);
  }

  @Test
  public void test_fromTask_withNoopPodTemplateInRuntimeProperties_withEmptyFile_raisesISE() throws IOException
  {
    Path baseTemplatePath = Files.createFile(tempDir.resolve("base.yaml"));
    Path noopTemplatePath = Files.createFile(tempDir.resolve("noop.yaml"));
    mapper.writeValue(baseTemplatePath.toFile(), podTemplateSpec);

    Properties props = new Properties();
    props.setProperty("druid.indexer.runner.k8s.podTemplate.base", baseTemplatePath.toString());
    props.setProperty("druid.indexer.runner.k8s.podTemplate.noop", noopTemplatePath.toString());

    Assert.assertThrows(ISE.class, () -> new PodTemplateTaskAdapter(
        taskRunnerConfig,
        taskConfig,
        node,
        mapper,
        props
    ));
  }

  @Test
  public void test_fromTask_withNoopPodTemplateInRuntimeProperites() throws IOException
  {
    Path templatePath = Files.createFile(tempDir.resolve("noop.yaml"));
    mapper.writeValue(templatePath.toFile(), podTemplateSpec);

    Properties props = new Properties();
    props.setProperty("druid.indexer.runner.k8s.podTemplate.base", templatePath.toString());
    props.setProperty("druid.indexer.runner.k8s.podTemplate.noop", templatePath.toString());

    PodTemplateTaskAdapter adapter = new PodTemplateTaskAdapter(
        taskRunnerConfig,
        taskConfig,
        node,
        mapper,
        props
    );

    Task task = new NoopTask(
        "id",
        "id",
        "datasource",
        0,
        0,
        null,
        null,
        null
    );

    Job actual = adapter.fromTask(task);
    Job expected = K8sTestUtils.fileToResource("expectedNoopJob.yaml", Job.class);

    Assertions.assertEquals(expected, actual);
  }

  @Test
  public void test_fromTask_withoutAnnotations_throwsIOE() throws IOException
  {
    Path templatePath = Files.createFile(tempDir.resolve("base.yaml"));
    mapper.writeValue(templatePath.toFile(), podTemplateSpec);

    Properties props = new Properties();
    props.setProperty("druid.indexer.runner.k8s.podTemplate.base", templatePath.toString());

    PodTemplateTaskAdapter adapter = new PodTemplateTaskAdapter(
        taskRunnerConfig,
        taskConfig,
        node,
        mapper,
        props
    );

    Job job = K8sTestUtils.fileToResource("baseJobWithoutAnnotations.yaml", Job.class);


    Assert.assertThrows(IOE.class, () -> adapter.toTask(job));
  }

  @Test
  public void test_fromTask_withoutTaskAnnotation_throwsIOE() throws IOException
  {
    Path templatePath = Files.createFile(tempDir.resolve("base.yaml"));
    mapper.writeValue(templatePath.toFile(), podTemplateSpec);

    Properties props = new Properties();
    props.put("druid.indexer.runner.k8s.podTemplate.base", templatePath.toString());

    PodTemplateTaskAdapter adapter = new PodTemplateTaskAdapter(
        taskRunnerConfig,
        taskConfig,
        node,
        mapper,
        props
    );

    Job baseJob = K8sTestUtils.fileToResource("baseJobWithoutAnnotations.yaml", Job.class);

    Job job = new JobBuilder(baseJob)
        .editSpec()
        .editTemplate()
        .editMetadata()
        .addToAnnotations(Collections.emptyMap())
        .endMetadata()
        .endTemplate()
        .endSpec()
        .build();
    Assert.assertThrows(IOE.class, () -> adapter.toTask(job));
  }

  @Test
  public void test_fromTask() throws IOException
  {
    Path templatePath = Files.createFile(tempDir.resolve("base.yaml"));
    mapper.writeValue(templatePath.toFile(), podTemplateSpec);

    Properties props = new Properties();
    props.put("druid.indexer.runner.k8s.podTemplate.base", templatePath.toString());

    PodTemplateTaskAdapter adapter = new PodTemplateTaskAdapter(
        taskRunnerConfig,
        taskConfig,
        node,
        mapper,
        props
    );

    Job job = K8sTestUtils.fileToResource("baseJob.yaml", Job.class);
    Task actual = adapter.toTask(job);
    Task expected = NoopTask.create("id", 1);

    Assertions.assertEquals(expected, actual);
  }
}<|MERGE_RESOLUTION|>--- conflicted
+++ resolved
@@ -58,28 +58,7 @@
   public void setup()
   {
     taskRunnerConfig = new KubernetesTaskRunnerConfig();
-<<<<<<< HEAD
-    taskConfig = new TaskConfig(
-        "/tmp",
-        null,
-        null,
-        null,
-        null,
-        false,
-        null,
-        null,
-        null,
-        false,
-        false,
-        null,
-        null,
-        false,
-        ImmutableList.of("/tmp"),
-        null
-    );
-=======
     taskConfig = new TaskConfigBuilder().setBaseDir("/tmp").build();
->>>>>>> aaa6cc18
     node = new DruidNode(
         "test",
         "",
