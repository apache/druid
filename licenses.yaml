# Licensed to the Apache Software Foundation (ASF) under one
# or more contributor license agreements.  See the NOTICE file
# distributed with this work for additional information
# regarding copyright ownership.  The ASF licenses this file
# to you under the Apache License, Version 2.0 (the
# "License"); you may not use this file except in compliance
# with the License.  You may obtain a copy of the License at
#
# http://www.apache.org/licenses/LICENSE-2.0
#
# Unless required by applicable law or agreed to in writing,
# software distributed under the License is distributed on an
# "AS IS" BASIS, WITHOUT WARRANTIES OR CONDITIONS OF ANY
# KIND, either express or implied.  See the License for the
# specific language governing permissions and limitations
# under the License.

---

name: conjunctive normal form conversion code, a variance aggregator algorithm, and Bloom filter adapted from Apache Hive
version:
license_category: source
module: java-core
license_name: Apache License version 2.0
source_paths:
  - processing/src/main/java/org/apache/druid/segment/filter/cnf/HiveCnfHelper.java
  - extensions-core/stats/src/main/java/io/druid/query/aggregation/variance/VarianceAggregatorCollector.java
  - extensions-core/druid-bloom-filter/src/main/java/org/apache/druid/query/filter/BloomKFilter.java

---

name: variable length long deserialization code adapted from Apache Lucene
license_category: source
module: java-core
license_name: Apache License version 2.0
source_paths:
  - processing/src/main/java/org/apache/druid/segment/data/VSizeLongSerde.java

---

name: SQL query planning code adapted from Apache Calcite
license_category: source
module: java-core
license_name: Apache License version 2.0
source_paths:
  - sql/src/main/java/org/apache/druid/sql/calcite/
  - processing/src/main/java/org/apache/druid/segment/filter/cnf/CalciteCnfHelper.java

---

name: Kerberos authentication code adapted from Apache Hadoop
license_category: source
module: java-core
license_name: Apache License version 2.0
source_paths:
  - extensions-core/druid-kerberos/src/main/java/org/apache/druid/security/kerberos/

---

name: a modified version of the java-alphanum library
license_category: source
module: java-core
license_name: Apache License version 2.0
copyright: Andrew Duffy (https://github.com/amjjd/java-alphanum)
source_paths:
  - processing/src/main/java/org/apache/druid/query/ordering/StringComparators.java

---

name: a modified version of the Metamarkets java-util library
license_category: source
module: java-core
license_name: Apache License version 2.0
copyright: Metamarkets Group Inc. (https://github.com/metamx/java-util)
source_paths:
  - java-util/

---

name: a modified version of the Metamarkets bytebuffer-collections library
license_category: source
module: java-core
license_name: Apache License version 2.0
copyright: Metamarkets Group Inc. (https://github.com/metamx/bytebuffer-collections)
source_paths:
  - processing/src/main/java/org/apache/druid/collections/

---

name: a modified version of the Metamarkets extendedset library
license_category: source
module: java-core
license_name: Apache License version 2.0
copyright: Metamarkets Group Inc. (https://github.com/metamx/extendedset)
source_paths:
  - extendedset/

---

name: a modified version of the CONCISE (COmpressed 'N' Composable Integer SEt) library
license_category: source
module: java-core
license_name: Apache License version 2.0
copyright: Alessandro Colantonio (https://sourceforge.net/projects/concise/)
source_paths:
  - extendedset/src/main/java/org/apache/druid/extendedset/intset/

---

name: modified portions of the Guava library
license_category: source
license_name: Apache License version 2.0
module: java-core
copyright: The Guava Authors (https://github.com/google/guava)
source_paths:
  - Closer class: processing/src/main/java/org/apache/druid/java/util/common/io/Closer.java
  - Splitter.splitToList() method: processing/src/main/java/org/apache/druid/java/util/common/parsers/DelimitedParser.java
  - DirectExecutorService class: processing/src/main/java/org/apache/druid/java/util/common/concurrent/DirectExecutorService.java

---

name: modified versions of the Dockerfile and related configuration files
license_category: source
module: java-core
license_name: Apache License version 2.0
copyright: SequenceIQ's Hadoop Docker image, copyright SequenceIQ, Inc. (https://github.com/sequenceiq/hadoop-docker/)
source_paths:
  - examples/quickstart/tutorial/hadoop/docker/

---

name: fixed bins histogram percentile computation code adapted from Netflix Spectator
license_category: source
module: java-core
license_name: Apache License version 2.0
copyright: Netflix, Inc. (https://github.com/Netflix/spectator)
source_paths:
  - extensions-core/histogram/src/main/java/org/apache/druid/query/aggregation/histogram/FixedBucketsHistogram.java

---

name: code adapted from Apache Knox KnoxSessionStore and ConfigurableEncryptor
license_category: source
module: extensions/druid-pac4j
license_name: Apache License version 2.0
source_paths:
  - extensions-core/druid-pac4j/src/main/java/org/apache/druid/security/pac4j/Pac4jSessionStore.java
  - processing/src/main/java/org/apache/druid/crypto/CryptoService.java

---

name: Code adopted from org.apache.commons.dbcp2.BasicDataSource
license_category: source
module: server
license_name: Apache License version 2.0
version: 2.0.1
source_paths:
  - server/src/main/java/org/apache/druid/metadata/BasicDataSourceExt.java
notice: |
  Apache Commons DBCP
  Copyright 2001-2020 The Apache Software Foundation

  This product includes software developed at
  The Apache Software Foundation (https://www.apache.org/).

---

name: LDAP string encoding function from OWASP ESAPI
license_category: source
module: extensions/druid-basic-security
license_name: BSD-3-Clause License
copyright: The OWASP Foundation (https://github.com/ESAPI/esapi-java-legacy)
license_file_path: licenses/src/esapi.BSD3
source_paths:
  - extensions-core/druid-basic-security/src/main/java/org/apache/druid/security/basic/authentication/validator/LDAPCredentialsValidator.java

---

name: Test Framework for Apache Drill
version:
url: https://github.com/apache/drill-test-framework
license_category: source
module: java-core
license_name: Apache License version 2.0
source_paths:
  - sql/src/test/resources/drill/window

---

name: AWS SDK for Java
license_category: binary
module: java-core
license_name: Apache License version 2.0
version: 1.12.497
libraries:
  - com.amazonaws: aws-java-sdk-core
  - com.amazonaws: aws-java-sdk-ec2
  - com.amazonaws: aws-java-sdk-kms
  - com.amazonaws: aws-java-sdk-s3
  - com.amazonaws: aws-java-sdk-kinesis
  - com.amazonaws: aws-java-sdk-sts
  - com.amazonaws: aws-java-sdk-rds
  - com.amazonaws: jmespath-java
notice: |
  AWS SDK for Java
  Copyright 2010-2014 Amazon.com, Inc. or its affiliates. All Rights Reserved.

  This product includes software developed by
  Amazon Technologies, Inc (http://www.amazon.com/).

  **********************
  THIRD PARTY COMPONENTS
  **********************
  This software includes third party software subject to the following copyrights:
  - XML parsing and utility functions from JetS3t - Copyright 2006-2009 James Murty.
  - PKCS#1 PEM encoded private key parsing and utility functions from oauth.googlecode.com - Copyright 1998-2010 AOL Inc.

  The licenses for these third party components are included in LICENSE.txt

---

name: Jackson
license_category: binary
module: java-core
license_name: Apache License version 2.0
version: 2.12.7
libraries:
  - com.fasterxml.jackson.core: jackson-annotations
  - com.fasterxml.jackson.core: jackson-core
  - com.fasterxml.jackson.dataformat: jackson-dataformat-cbor
  - com.fasterxml.jackson.dataformat: jackson-dataformat-smile
  - com.fasterxml.jackson.dataformat: jackson-dataformat-xml
  - com.fasterxml.jackson.datatype: jackson-datatype-guava
  - com.fasterxml.jackson.datatype: jackson-datatype-joda
  - com.fasterxml.jackson.datatype: jackson-datatype-jsr310
  - com.fasterxml.jackson.jaxrs: jackson-jaxrs-base
  - com.fasterxml.jackson.jaxrs: jackson-jaxrs-json-provider
  - com.fasterxml.jackson.jaxrs: jackson-jaxrs-smile-provider
  - com.fasterxml.jackson.module: jackson-module-jaxb-annotations
  - com.fasterxml.jackson.module: jackson-module-guice
notice: |
  # Jackson JSON processor

  Jackson is a high-performance, Free/Open Source JSON processing library.
  It was originally written by Tatu Saloranta (tatu.saloranta@iki.fi), and has
  been in development since 2007.
  It is currently developed by a community of developers, as well as supported
  commercially by FasterXML.com.

  ## Licensing

  Jackson core and extension components may licensed under different licenses.
  To find the details that apply to this artifact see the accompanying LICENSE file.
  For more information, including possible other licensing options, contact
  FasterXML.com (http://fasterxml.com).

  ## Credits

  A list of contributors may be found from CREDITS file, which is included
  in some artifacts (usually source distributions); but is always available
  from the source code management (SCM) system project uses.

---

name: Jackson
license_category: binary
module: java-core
license_name: Apache License version 2.0
version: 2.12.7.1
libraries:
  - com.fasterxml.jackson.core: jackson-databind
notice: |
  # Jackson JSON processor

  Jackson is a high-performance, Free/Open Source JSON processing library.
  It was originally written by Tatu Saloranta (tatu.saloranta@iki.fi), and has
  been in development since 2007.
  It is currently developed by a community of developers, as well as supported
  commercially by FasterXML.com.

  ## Licensing

  Jackson core and extension components may licensed under different licenses.
  To find the details that apply to this artifact see the accompanying LICENSE file.
  For more information, including possible other licensing options, contact
  FasterXML.com (http://fasterxml.com).

  ## Credits

  A list of contributors may be found from CREDITS file, which is included
  in some artifacts (usually source distributions); but is always available
  from the source code management (SCM) system project uses.

---

name: JavaBeans Activation Framework API JAR
license_category: binary
module: java-core
license_name: Eclipse Distribution License 1.0
version: 1.2.1
copyright: Oracle and/or its affiliates.
license_file_path: licenses/bin/jakarta.EDL1
libraries:
  - jakarta.activation: jakarta.activation-api

---

name: Jakarta XML Bind API
license_category: binary
module: java-core
license_name: Eclipse Distribution License 1.0
version: 2.3.2
copyright: Oracle and/or its affiliates.
license_file_path: licenses/bin/jakarta.EDL1
libraries:
  - jakarta.xml.bind: jakarta.xml.bind-api

---

name: Caffeine
license_category: binary
module: java-core
license_name: Apache License version 2.0
version: 2.8.0
libraries:
  - com.github.ben-manes.caffeine: caffeine

---

name: Error Prone Annotations
license_category: binary
module: java-core
license_name: Apache License version 2.0
version: 2.20.0
libraries:
  - com.google.errorprone: error_prone_annotations

---

name: Guava
license_category: binary
module: java-core
license_name: Apache License version 2.0
version: 32.0.1-jre
libraries:
  - com.google.guava: guava

---

name: Failureaccess
license_category: binary
module: java-core
license_name: Apache License version 2.0
version: 1.0.1
libraries:
  - com.google.guava: failureaccess

---

name: j2objc
license_category: binary
module: core
license_name: Apache License version 2.0
version: 1.3
libraries:
  - com.google.j2objc: j2objc-annotations

---

name: Guice
license_category: binary
module: java-core
license_name: Apache License version 2.0
version: 4.1.0
libraries:
  - com.google.inject: guice
  - com.google.inject.extensions: guice-multibindings
  - com.google.inject.extensions: guice-servlet
  - com.google.inject.extensions: guice-assistedinject
notices:
  - guice: |
      Google Guice - Core Library
      Copyright 2006-2016 Google, Inc.
  - guice-multibindings: |
      Google Guice - Extensions - MultiBindings
      Copyright 2006-2016 Google, Inc.
  - guice-servlet: |
      Google Guice - Extensions - Servlet
      Copyright 2006-2016 Google, Inc.
  - guice-assistedinject: |
      Google Guice - Extensions - AssistedInject
      Copyright 2006-2016 Google, Inc.

---

name: JsonPath
license_category: binary
module: java-core
license_name: Apache License version 2.0
version: 2.3.0
libraries:
  - com.jayway.jsonpath: json-path

---

name: CronScheduler
license_category: binary
module: java-core
license_name: Apache License version 2.0
version: 0.1
libraries:
  - io.timeandspace: cron-scheduler

---

name: LMAX Disruptor
license_category: binary
module: java-core
license_name: Apache License version 2.0
version: 3.3.6
libraries:
  - com.lmax: disruptor

---

name: LZF Compressor
license_category: binary
module: java-core
license_name: Apache License version 2.0
version: 1.0.4
libraries:
  - com.ning: compress-lzf
notices:
  - compress-lzf: |
      # Compress LZF

      This library contains efficient implementation of LZF compression format,
      as well as additional helper classes that build on JDK-provided gzip (deflat)
      codec.

      ## Licensing

      Library is licensed under Apache License 2.0, as per accompanying LICENSE file.

      ## Credit

      Library has been written by Tatu Saloranta (tatu.saloranta@iki.fi).
      It was started at Ning, inc., as an official Open Source process used by
      platform backend, but after initial versions has been developed outside of
      Ning by supporting community.

      Other contributors include:

      * Jon Hartlaub (first versions of streaming reader/writer; unit tests)
      * Cedrik Lime: parallel LZF implementation

      Various community members have contributed bug reports, and suggested minor
      fixes; these can be found from file "VERSION.txt" in SCM.

---

name: OpenCSV
license_category: binary
module: java-core
license_name: Apache License version 2.0
version: 4.6
libraries:
  - com.opencsv: opencsv

---

name: OkHttp
license_category: binary
module: java-core
license_name: Apache License version 2.0
version: 1.0.2
libraries:
  - com.squareup.okhttp: okhttp

---

name: Netty Reactive Streams
license_category: binary
module: java-core
license_name: Apache License version 2.0
version: 2.0.0
libraries:
  - com.typesafe.netty: netty-reactive-streams

---

name: Apache Commons BeanUtils
license_category: binary
module: java-core
license_name: Apache License version 2.0
version: 1.9.4
libraries:
  - commons-beanutils: commons-beanutils
notices:
  - commons-beanutils: |
      Apache Commons BeanUtils
      Copyright 2000-2016 The Apache Software Foundation

---

name: Apache Commons Codec
license_category: binary
module: java-core
license_name: Apache License version 2.0
version: 1.16.0
libraries:
  - commons-codec: commons-codec
notices:
  - commons-codec: |
      Apache Commons Codec
      Copyright 2002-2017 The Apache Software Foundation


      Copyright (C) 2002 Kevin Atkinson (kevina@gnu.org)

      ===============================================================================

      The content of package org.apache.commons.codec.language.bm has been translated
      from the original php source code available at http://stevemorse.org/phoneticinfo.htm
      with permission from the original authors.
      Original source copyright:
      Copyright (c) 2008 Alexander Beider & Stephen P. Morse.

---

name: Apache Commons Collections
license_category: binary
module: java-core
license_name: Apache License version 2.0
version: 3.2.2
libraries:
  - commons-collections: commons-collections
notices:
  - commons-collections: |
      Apache Commons Collections
      Copyright 2001-2015 The Apache Software Foundation

---

name: Apache Commons IO
license_category: binary
module: java-core
license_name: Apache License version 2.0
version: 2.11.0
libraries:
  - commons-io: commons-io
notices:
  - commons-io: |
      Apache Commons IO
      Copyright 2002-2021 The Apache Software Foundation

---

name: Apache Commons Lang
license_category: binary
module: java-core
license_name: Apache License version 2.0
version: 2.6
libraries:
  - commons-lang: commons-lang
notices:
  - commons-lang: |
      Apache Commons Lang
      Copyright 2001-2011 The Apache Software Foundation

---

name: Apache Commons Logging
license_category: binary
module: java-core
license_name: Apache License version 2.0
version: 1.1.1
libraries:
  - commons-logging: commons-logging
notices:
  - commons-logging: |
      // ------------------------------------------------------------------
      // NOTICE file corresponding to the section 4d of The Apache License,
      // Version 2.0, in this case for Commons Logging
      // ------------------------------------------------------------------

      Commons Logging
      Copyright 2001-2007 The Apache Software Foundation

      This product includes/uses software(s) developed by 'an unknown organization'
        - Unnamed - avalon-framework:avalon-framework:jar:4.1.3
        - Unnamed - log4j:log4j:jar:1.2.12
        - Unnamed - logkit:logkit:jar:1.0.1

---

name: Apache Commons Net
license_category: binary
module: java-core
license_name: Apache License version 2.0
version: 3.9.0
libraries:
  - commons-net: commons-net

---

name: IPAddress
license_category: binary
module: java-core
license_name: Apache License version 2.0
version: 5.3.4
libraries:
  - com.github.seancfoley: ipaddress

---

name: Apache Commons Collections
license_category: binary
module: java-core
license_name: Apache License version 2.0
version: 4.2
libraries:
  - org.apache.commons: commons-collections4
notices:
  - commons-collections4: |
      Apache Commons Collections
      Copyright 2001-2018 The Apache Software Foundation

---

name: Apache Commons Compress
license_category: binary
module: java-core
license_name: Apache License version 2.0
version: 1.24.0
libraries:
  - org.apache.commons: commons-compress
notices:
  - commons-compress: |
      Apache Commons Compress
      Copyright 2002-2018 The Apache Software Foundation

      The files in the package org.apache.commons.compress.archivers.sevenz
      were derived from the LZMA SDK, version 9.20 (C/ and CPP/7zip/),
      which has been placed in the public domain:

      "LZMA SDK is placed in the public domain." (http://www.7-zip.org/sdk.html)

---

name: Apache Commons Configuration
license_category: binary
module: java-core
license_name: Apache License version 2.0
version: 2.8.0
libraries:
  - org.apache.commons: commons-configuration2

---

name: Apache Commons DBCP
license_category: binary
module: java-core
license_name: Apache License version 2.0
version: 2.0.1
libraries:
  - org.apache.commons: commons-dbcp2
notices:
  - commons-dbcp2: |
      Apache Commons DBCP
      Copyright 2001-2014 The Apache Software Foundation

---

name: Apache Commons Lang
license_category: binary
module: java-core
license_name: Apache License version 2.0
version: 3.12.0
libraries:
  - org.apache.commons: commons-lang3
notices:
  - commons-lang3: |
      Apache Commons Lang
      Copyright 2001-2021 The Apache Software Foundation

      This product includes software developed at
      The Apache Software Foundation (https://www.apache.org/).

---

name: Apache Commons Math
license_category: binary
module: java-core
license_name: Apache License version 2.0
version: 3.6.1
libraries:
  - org.apache.commons: commons-math3
notices:
  - commons-math3: |
      Apache Commons Math
      Copyright 2001-2016 The Apache Software Foundation

      This product includes software developed for Orekit by
      CS Systèmes d'Information (http://www.c-s.fr/)
      Copyright 2010-2012 CS Systèmes d'Information

---

name: Apache Commons Pool
license_category: binary
module: java-core
license_name: Apache License version 2.0
version: 2.2
libraries:
  - org.apache.commons: commons-pool2
notices:
  - commons-pool2: |
      Apache Commons Pool
      Copyright 2001-2014 The Apache Software Foundation

      The LinkedBlockingDeque implementation is based on an implementation written by
      Doug Lea with assistance from members of JCP JSR-166 Expert Group and released
      to the public domain, as explained at
      http://creativecommons.org/licenses/publicdomain

---

name: Apache Commons Text
license_category: binary
module: java-core
license_name: Apache License version 2.0
version: 1.10.0
libraries:
  - org.apache.commons: commons-text
notices:
  - commons-text: |
      Apache Commons Text
      Copyright 2014-2020 The Apache Software Foundation

      This product includes software developed at
      The Apache Software Foundation (https://www.apache.org/).

---

name: Airline
license_category: binary
module: java-core
license_name: Apache License version 2.0
version: 2.8.4
libraries:
  - com.github.rvesse: airline
  - com.github.rvesse: airline-io
notices:
  - airline: |
      Copyright Notices
      =================

      Copyright 2013-18 Rob Vesse <rvesse@dotnetrdf.org>
      Copyright 2013 Fernando Hernandez <fernando@clarkparsia.com>
      Copyright 2013 Michael Grove <mike@clarkparsia.com>
      Copyright 2011 Dain Sundstrom <dain@iq80.com>
      Copyright 2010 Cedric Beust <cedric@beust.com>

---

name: DropWizard Metrics Core
license_category: binary
module: java-core
license_name: Apache License version 2.0
version: 4.2.22
libraries:
  - io.dropwizard.metrics: metrics-core

---

name: pac4j-oidc java security library
license_category: binary
module: extensions/druid-pac4j
license_name: Apache License version 2.0
version: 4.5.7
libraries:
  - org.pac4j: pac4j-oidc

---

name: pac4j-core java security library
license_category: binary
module: extensions/druid-pac4j
license_name: Apache License version 2.0
version: 4.5.7
libraries:
  - org.pac4j: pac4j-core

---


name: com.nimbusds lang-tag
license_category: binary
module: extensions/druid-pac4j
license_name: Apache License version 2.0
version: 1.7
libraries:
  - com.nimbusds: lang-tag

---

name: com.nimbusds nimbus-jose-jwt
license_category: binary
module: extensions/druid-pac4j
license_name: Apache License version 2.0
version: 7.9
libraries:
  - com.nimbusds: nimbus-jose-jwt

---

name: com.nimbusds oauth2-oidc-sdk
license_category: binary
module: extensions/druid-pac4j
license_name: Apache License version 2.0
version: 6.5
libraries:
  - com.nimbusds: oauth2-oidc-sdk

---

name: javax.activation activation
license_category: binary
module: extensions/druid-pac4j
license_name: COMMON DEVELOPMENT AND DISTRIBUTION LICENSE (CDDL) Version 1.0
version: 1.1.1
libraries:
  - javax.activation: activation

---

name: com.sun.mail javax.mail
license_category: binary
module: extensions/druid-pac4j
license_name: CDDL 1.1
version: 1.6.2
libraries:
  - com.sun.mail: javax.mail

---

name: kubernetes fabric java client
license_category: binary
module: extensions-contrib/kubernetes-overlord-extensions
license_name: Apache License version 2.0
version: 6.7.2
libraries:
  - io.fabric8: kubernetes-client

---

name: kubernetes official java client
license_category: binary
module: extensions/druid-kubernetes-extensions
license_name: Apache License version 2.0
version: 19.0.0
libraries:
  - io.kubernetes: client-java
  - io.kubernetes: client-java-api
  - io.kubernetes: client-java-extended
  - io.kubernetes: client-java-api-fluent
  - io.kubernetes: client-java-proto

---

name: Swagger
version: 1.6.2
license_category: binary
module: extensions/druid-avro-extensions
license_name: Apache License version 2.0
libraries:
  - io.swagger: swagger-core
  - io.swagger: swagger-models

---

name: org.apache.commons commons-collections4
license_category: binary
module: extensions/druid-kubernetes-extensions
license_name: Apache License version 2.0
version: 4.4
libraries:
  - org.apache.commons: commons-collections4

---

name: io.sundr builder-annotations
license_category: binary
module: extensions/druid-kubernetes-extensions
license_name: Apache License version 2.0
version: 0.22.0
libraries:
  - io.sundr: builder-annotations

---

name: com.squareup.okio okio
license_category: binary
module: extensions/druid-kubernetes-extensions
license_name: Apache License version 2.0
version: 1.17.2
libraries:
  - com.squareup.okio: okio

---

name: io.gsonfire gson-fire
license_category: binary
module: extensions/druid-kubernetes-extensions
license_name: Apache License version 2.0
version: 1.8.5
libraries:
  - io.gsonfire: gson-fire

---

name: io.swagger swagger-annotations
license_category: binary
module: extensions/druid-kubernetes-extensions
license_name: Apache License version 2.0
version: 1.6.11
libraries:
  - io.swagger: swagger-annotations

---

name: io.swagger swagger-annotations
license_category: binary
module: extensions/druid-kubernetes-extensions
license_name: Apache License version 2.0
version: 1.6.2
libraries:
  - io.swagger: swagger-annotations

---

name: io.swagger swagger-annotations
license_category: binary
module: extensions/druid-kubernetes-extensions
license_name: Apache License version 2.0
version: 2.8.6
libraries:
  - com.google.code.gson: gson

---


name: org.bitbucket.b_c jose4j
license_category: binary
module: extensions/druid-kubernetes-extensions
license_name: Apache License version 2.0
version: 0.9.3
libraries:
  - org.bitbucket.b_c: jose4j

---

name: org.joda joda-convert
license_category: binary
module: extensions/druid-kubernetes-extensions
license_name: Apache License version 2.0
version: 2.2.1
libraries:
  - org.joda: joda-convert


---

name: com.squareup.okhttp3 okhttp
license_category: binary
module: extensions/druid-kubernetes-extensions
license_name: Apache License version 2.0
version: 4.12.0
libraries:
  - com.squareup.okhttp3: okhttp
  - com.squareup.okhttp3: logging-interceptor

---

name: com.squareup.okhttp3 okhttp logging-interceptor
license_category: binary
module: extensions/druid-kubernetes-extensions
license_name: Apache License version 2.0
version: 4.11.0
libraries:
  - com.squareup.okhttp3: logging-interceptor

---

name: com.squareup.okio okio
license_category: binary
module: extensions/druid-kubernetes-extensions
license_name: Apache License version 2.0
version: 3.6.0
libraries:
  - com.squareup.okio: okio
  - com.squareup.okio: okio-jvm

---

name: io.prometheus simpleclient
license_category: binary
module: extensions/druid-kubernetes-extensions
license_name: Apache License version 2.0
version: 0.16.0
libraries:
  - io.prometheus: simpleclient
  - io.prometheus: simpleclient_common
  - io.prometheus: simpleclient_httpserver
  - io.prometheus: simpleclient_tracer_common
  - io.prometheus: simpleclient_tracer_otel
  - io.prometheus: simpleclient_tracer_otel_agent


---

name: org.yaml snakeyaml
license_category: binary
module: extensions/druid-kubernetes-extensions
license_name: Apache License version 2.0
version: 2.2
libraries:
  - org.yaml: snakeyaml

---

name: com.flipkart.zjsonpatch zjsonpatch
license_category: binary
module: extensions/druid-kubernetes-extensions
license_name: Apache License version 2.0
version: 0.4.14
libraries:
  - com.flipkart.zjsonpatch: zjsonpatch

---

name: org.bouncycastle bcprov-jdk18on
license_category: binary
module: extensions/druid-kubernetes-extensions
license_name: MIT License
version: "1.76"
libraries:
  - org.bouncycastle: bcprov-jdk18on
  - org.bouncycastle: bcprov-ext-jdk18on
  - org.bouncycastle: bcpkix-jdk18on
  - org.bouncycastle: bcutil-jdk18on
---


name: com.github.vladimir-bukhtoyarov bucket4j-core
license_category: binary
module: extensions/druid-kubernetes-extensions
license_name: Apache License version 2.0
version: 7.6.0
libraries:
  - com.github.vladimir-bukhtoyarov: bucket4j-core

---

name: Jetbrains Annotations
license_category: binary
module: extensions/druid-kubernetes-extensions
module: extensions/kubernetes-extensions
license_name: Apache License version 2.0
version: 13.0
libraries:
  - org.jetbrains: annotations


---

name: Jetbrains kotlin-stdlib
license_category: binary
module: extensions/kubernetes-extensions
license_name: Apache License version 2.0
version: 1.6.10
libraries:
  - org.jetbrains.kotlin: kotlin-stdlib

---

name: Jetbrains kotlin-stdlib common
license_category: binary
module: extensions/kubernetes-extensions
license_name: Apache License version 2.0
version: 1.9.10
libraries:
  - org.jetbrains.kotlin: kotlin-stdlib-common

---
name: Jetbrains  jdk7 jdk 8
license_category: binary
module: extensions/kubernetes-extensions
license_name: Apache License version 2.0
version: 1.8.21
libraries:
  - org.jetbrains.kotlin: kotlin-stdlib
  - org.jetbrains.kotlin: kotlin-stdlib-common
  - org.jetbrains.kotlin: kotlin-stdlib-jdk7
  - org.jetbrains.kotlin: kotlin-stdlib-jdk8

---

name: Netty
license_category: binary
module: java-core
license_name: Apache License version 2.0
version: 3.10.6.Final
libraries:
  - io.netty: netty
notices:
  - netty: |
      ==
                                  The Netty Project
                                  =================

      Please visit the Netty web site for more information:

        * http://netty.io/

      Copyright 2011 The Netty Project

      The Netty Project licenses this file to you under the Apache License,
      version 2.0 (the "License"); you may not use this file except in compliance
      with the License. You may obtain a copy of the License at:

      http://www.apache.org/licenses/LICENSE-2.0

      Unless required by applicable law or agreed to in writing, software
      distributed under the License is distributed on an "AS IS" BASIS, WITHOUT
      WARRANTIES OR CONDITIONS OF ANY KIND, either express or implied. See the
      License for the specific language governing permissions and limitations
      under the License.

      Also, please refer to each LICENSE.<component>.txt file, which is located in
      the 'license' directory of the distribution file, for the license terms of the
      components that this product depends on.

      -------------------------------------------------------------------------------
      This product contains the extensions to Java Collections Framework which has
      been derived from the works by JSR-166 EG, Doug Lea, and Jason T. Greene:

        * LICENSE:
          * license/LICENSE.jsr166y.txt (Public Domain)
        * HOMEPAGE:
          * http://gee.cs.oswego.edu/cgi-bin/viewcvs.cgi/jsr166/
          * http://viewvc.jboss.org/cgi-bin/viewvc.cgi/jbosscache/experimental/jsr166/

      This product contains a modified version of Robert Harder's Public Domain
      Base64 Encoder and Decoder, which can be obtained at:

        * LICENSE:
          * license/LICENSE.base64.txt (Public Domain)
        * HOMEPAGE:
          * http://iharder.sourceforge.net/current/java/base64/

      This product contains a modified version of 'JZlib', a re-implementation of
      zlib in pure Java, which can be obtained at:

        * LICENSE:
          * license/LICENSE.jzlib.txt (BSD Style License)
        * HOMEPAGE:
          * http://www.jcraft.com/jzlib/

      This product contains a modified version of 'Webbit', a Java event based
      WebSocket and HTTP server:

        * LICENSE:
          * license/LICENSE.webbit.txt (BSD License)
        * HOMEPAGE:
          * https://github.com/joewalnes/webbit

      This product optionally depends on 'Protocol Buffers', Google's data
      interchange format, which can be obtained at:

        * LICENSE:
          * license/LICENSE.protobuf.txt (New BSD License)
        * HOMEPAGE:
          * http://code.google.com/p/protobuf/

      This product optionally depends on 'Bouncy Castle Crypto APIs' to generate
      a temporary self-signed X.509 certificate when the JVM does not provide the
      equivalent functionality.  It can be obtained at:

        * LICENSE:
          * license/LICENSE.bouncycastle.txt (MIT License)
        * HOMEPAGE:
          * http://www.bouncycastle.org/

      This product optionally depends on 'SLF4J', a simple logging facade for Java,
      which can be obtained at:

        * LICENSE:
          * license/LICENSE.slf4j.txt (MIT License)
        * HOMEPAGE:
          * http://www.slf4j.org/

      This product optionally depends on 'Apache Commons Logging', a logging
      framework, which can be obtained at:

        * LICENSE:
          * license/LICENSE.commons-logging.txt (Apache License 2.0)
        * HOMEPAGE:
          * http://commons.apache.org/logging/

      This product optionally depends on 'Apache Log4J', a logging framework,
      which can be obtained at:

        * LICENSE:
          * license/LICENSE.log4j.txt (Apache License 2.0)
        * HOMEPAGE:
          * http://logging.apache.org/log4j/

      This product optionally depends on 'JBoss Logging', a logging framework,
      which can be obtained at:

        * LICENSE:
          * license/LICENSE.jboss-logging.txt (GNU LGPL 2.1)
        * HOMEPAGE:
          * http://anonsvn.jboss.org/repos/common/common-logging-spi/

      This product optionally depends on 'Apache Felix', an open source OSGi
      framework implementation, which can be obtained at:

        * LICENSE:
          * license/LICENSE.felix.txt (Apache License 2.0)
        * HOMEPAGE:
          * http://felix.apache.org/

---

name: Netty
license_category: binary
module: java-core
license_name: Apache License version 2.0
version: 4.1.100.Final
libraries:
  - io.netty: netty-buffer
  - io.netty: netty-codec
  - io.netty: netty-codec-dns
  - io.netty: netty-codec-http
  - io.netty: netty-codec-socks
  - io.netty: netty-common
  - io.netty: netty-handler
  - io.netty: netty-handler-proxy
  - io.netty: netty-resolver
  - io.netty: netty-resolver-dns
  - io.netty: netty-transport
  - io.netty: netty-transport-classes-epoll
  - io.netty: netty-transport-native-epoll
  - io.netty: netty-transport-native-unix-common
  - io.netty: netty-codec-http2
  - io.netty: netty-resolver-dns-classes-macos
  - io.netty: netty-transport-classes-kqueue
  - io.netty: netty-resolver-dns-native-macos
  - io.netty: netty-transport-native-kqueue
notice: |
  ==
                              The Netty Project
                              =================

  Please visit the Netty web site for more information:

    * http://netty.io/

  Copyright 2014 The Netty Project

  The Netty Project licenses this file to you under the Apache License,
  version 2.0 (the "License"); you may not use this file except in compliance
  with the License. You may obtain a copy of the License at:

    http://www.apache.org/licenses/LICENSE-2.0

  Unless required by applicable law or agreed to in writing, software
  distributed under the License is distributed on an "AS IS" BASIS, WITHOUT
  WARRANTIES OR CONDITIONS OF ANY KIND, either express or implied. See the
  License for the specific language governing permissions and limitations
  under the License.

  Also, please refer to each LICENSE.<component>.txt file, which is located in
  the 'license' directory of the distribution file, for the license terms of the
  components that this product depends on.

  -------------------------------------------------------------------------------
  This product contains the extensions to Java Collections Framework which has
  been derived from the works by JSR-166 EG, Doug Lea, and Jason T. Greene:

    * LICENSE:
      * license/LICENSE.jsr166y.txt (Public Domain)
    * HOMEPAGE:
      * http://gee.cs.oswego.edu/cgi-bin/viewcvs.cgi/jsr166/
      * http://viewvc.jboss.org/cgi-bin/viewvc.cgi/jbosscache/experimental/jsr166/

  This product contains a modified version of Robert Harder's Public Domain
  Base64 Encoder and Decoder, which can be obtained at:

    * LICENSE:
      * license/LICENSE.base64.txt (Public Domain)
    * HOMEPAGE:
      * http://iharder.sourceforge.net/current/java/base64/

  This product contains a modified portion of 'Webbit', an event based
  WebSocket and HTTP server, which can be obtained at:

    * LICENSE:
      * license/LICENSE.webbit.txt (BSD License)
    * HOMEPAGE:
      * https://github.com/joewalnes/webbit

  This product contains a modified portion of 'SLF4J', a simple logging
  facade for Java, which can be obtained at:

    * LICENSE:
      * license/LICENSE.slf4j.txt (MIT License)
    * HOMEPAGE:
      * http://www.slf4j.org/

  This product contains a modified portion of 'Apache Harmony', an open source
  Java SE, which can be obtained at:

    * NOTICE:
      * license/NOTICE.harmony.txt
    * LICENSE:
      * license/LICENSE.harmony.txt (Apache License 2.0)
    * HOMEPAGE:
      * http://archive.apache.org/dist/harmony/

  This product contains a modified portion of 'jbzip2', a Java bzip2 compression
  and decompression library written by Matthew J. Francis. It can be obtained at:

    * LICENSE:
      * license/LICENSE.jbzip2.txt (MIT License)
    * HOMEPAGE:
      * https://code.google.com/p/jbzip2/

  This product contains a modified portion of 'libdivsufsort', a C API library to construct
  the suffix array and the Burrows-Wheeler transformed string for any input string of
  a constant-size alphabet written by Yuta Mori. It can be obtained at:

    * LICENSE:
      * license/LICENSE.libdivsufsort.txt (MIT License)
    * HOMEPAGE:
      * https://github.com/y-256/libdivsufsort

  This product contains a modified portion of Nitsan Wakart's 'JCTools', Java Concurrency Tools for the JVM,
   which can be obtained at:

    * LICENSE:
      * license/LICENSE.jctools.txt (ASL2 License)
    * HOMEPAGE:
      * https://github.com/JCTools/JCTools

  This product optionally depends on 'JZlib', a re-implementation of zlib in
  pure Java, which can be obtained at:

    * LICENSE:
      * license/LICENSE.jzlib.txt (BSD style License)
    * HOMEPAGE:
      * http://www.jcraft.com/jzlib/

  This product optionally depends on 'Compress-LZF', a Java library for encoding and
  decoding data in LZF format, written by Tatu Saloranta. It can be obtained at:

    * LICENSE:
      * license/LICENSE.compress-lzf.txt (Apache License 2.0)
    * HOMEPAGE:
      * https://github.com/ning/compress

  This product optionally depends on 'lz4', a LZ4 Java compression
  and decompression library written by Adrien Grand. It can be obtained at:

    * LICENSE:
      * license/LICENSE.lz4.txt (Apache License 2.0)
    * HOMEPAGE:
      * https://github.com/jpountz/lz4-java

  This product optionally depends on 'lzma-java', a LZMA Java compression
  and decompression library, which can be obtained at:

    * LICENSE:
      * license/LICENSE.lzma-java.txt (Apache License 2.0)
    * HOMEPAGE:
      * https://github.com/jponge/lzma-java

  This product contains a modified portion of 'jfastlz', a Java port of FastLZ compression
  and decompression library written by William Kinney. It can be obtained at:

    * LICENSE:
      * license/LICENSE.jfastlz.txt (MIT License)
    * HOMEPAGE:
      * https://code.google.com/p/jfastlz/

  This product contains a modified portion of and optionally depends on 'Protocol Buffers', Google's data
  interchange format, which can be obtained at:

    * LICENSE:
      * license/LICENSE.protobuf.txt (New BSD License)
    * HOMEPAGE:
      * https://github.com/google/protobuf

  This product optionally depends on 'Bouncy Castle Crypto APIs' to generate
  a temporary self-signed X.509 certificate when the JVM does not provide the
  equivalent functionality.  It can be obtained at:

    * LICENSE:
      * license/LICENSE.bouncycastle.txt (MIT License)
    * HOMEPAGE:
      * http://www.bouncycastle.org/

  This product optionally depends on 'Snappy', a compression library produced
  by Google Inc, which can be obtained at:

    * LICENSE:
      * license/LICENSE.snappy.txt (New BSD License)
    * HOMEPAGE:
      * https://github.com/google/snappy

  This product optionally depends on 'JBoss Marshalling', an alternative Java
  serialization API, which can be obtained at:

    * LICENSE:
      * license/LICENSE.jboss-marshalling.txt (GNU LGPL 2.1)
    * HOMEPAGE:
      * http://www.jboss.org/jbossmarshalling

  This product optionally depends on 'Caliper', Google's micro-
  benchmarking framework, which can be obtained at:

    * LICENSE:
      * license/LICENSE.caliper.txt (Apache License 2.0)
    * HOMEPAGE:
      * https://github.com/google/caliper

  This product optionally depends on 'Apache Commons Logging', a logging
  framework, which can be obtained at:

    * LICENSE:
      * license/LICENSE.commons-logging.txt (Apache License 2.0)
    * HOMEPAGE:
      * http://commons.apache.org/logging/

  This product optionally depends on 'Apache Log4J', a logging framework, which
  can be obtained at:

    * LICENSE:
      * license/LICENSE.log4j.txt (Apache License 2.0)
    * HOMEPAGE:
      * http://logging.apache.org/log4j/

  This product optionally depends on 'Aalto XML', an ultra-high performance
  non-blocking XML processor, which can be obtained at:

    * LICENSE:
      * license/LICENSE.aalto-xml.txt (Apache License 2.0)
    * HOMEPAGE:
      * http://wiki.fasterxml.com/AaltoHome

  This product contains a modified version of 'HPACK', a Java implementation of
  the HTTP/2 HPACK algorithm written by Twitter. It can be obtained at:

    * LICENSE:
      * license/LICENSE.hpack.txt (Apache License 2.0)
    * HOMEPAGE:
      * https://github.com/twitter/hpack

  This product contains a modified portion of 'Apache Commons Lang', a Java library
  provides utilities for the java.lang API, which can be obtained at:

    * LICENSE:
      * license/LICENSE.commons-lang.txt (Apache License 2.0)
    * HOMEPAGE:
      * https://commons.apache.org/proper/commons-lang/


  This product contains the Maven wrapper scripts from 'Maven Wrapper', that provides an easy way to ensure a user has everything necessary to run the Maven build.

    * LICENSE:
      * license/LICENSE.mvn-wrapper.txt (Apache License 2.0)
    * HOMEPAGE:
      * https://github.com/takari/maven-wrapper

---

name: fastutil
license_category: binary
module: java-core
license_name: Apache License version 2.0
version: 8.5.4
libraries:
  - it.unimi.dsi: fastutil
  - it.unimi.dsi: fastutil-core
  - it.unimi.dsi: fastutil-extra

---

name: Jakarta Dependency Injection
license_category: binary
module: java-core
license_name: Apache License version 2.0
version: 1.0.3
libraries:
  - jakarta.inject: jakarta.inject-api

---

name: Javax Inject
license_category: binary
module: java-core
license_name: Apache License version 2.0
version: 1
libraries:
  - javax.inject: javax.inject

---

name: Bean Validation API
license_category: binary
module: java-core
license_name: Apache License version 2.0
version: 2.0.2
libraries:
  - jakarta.validation: jakarta.validation-api

---

name: Joda-Time
license_category: binary
module: java-core
license_name: Apache License version 2.0
version: 2.12.5
libraries:
  - joda-time: joda-time
notices:
  - joda-time: |
      =============================================================================
      = NOTICE file corresponding to section 4d of the Apache License Version 2.0 =
      =============================================================================
      This product includes software developed by
      Joda.org (http://www.joda.org/).

---

name: Aggregate Designer Algorithm
license_category: binary
module: java-core
license_name: Apache License version 2.0
version: 6.0
libraries:
  - net.hydromatic: aggdesigner-algorithm
notices:
  - aggdesigner-algorithm: |
      Aggregate Designer

      Copyright 2006 - 2013 Pentaho Corporation.  All rights reserved.
      Copyright 2000-2005, 2014-2016 Julian Hyde

---

name: Java Native Access (JNA)
license_category: binary
module: java-core
license_name: Apache License version 2.0
version: 5.13.0
libraries:
  - net.java.dev.jna: jna

---

name: JSON Small and Fast Parser
license_category: binary
module: java-core
license_name: Apache License version 2.0
version: 2.4.11
libraries:
  - net.minidev: json-smart

---

name: aws-elasticache-cluster-client-memcached-for-java
license_category: binary
module: java-core
license_name: Apache License version 2.0
version: 1.2.0
libraries:
  - com.amazonaws: elasticache-java-cluster-client

---

name: jackson-jq
license_category: binary
module: java-core
license_name: Apache License version 2.0
version: 0.0.10
libraries:
  - net.thisptr: jackson-jq

---

name: Apache Calcite
license_category: binary
module: java-core
license_name: Apache License version 2.0
version: 1.35.0
libraries:
  - org.apache.calcite: calcite-core
  - org.apache.calcite: calcite-linq4j
notices:
  - calcite-core: |
      Calcite Core
      Copyright 2012-2019 The Apache Software Foundation
  - calcite-linq4j: |
      Calcite Linq4j
      Copyright 2012-2019 The Apache Software Foundation

---

name: Apache Calcite Avatica
license_category: binary
module: java-core
license_name: Apache License version 2.0
version: 1.23.0
libraries:
  - org.apache.calcite.avatica: avatica-core
  - org.apache.calcite.avatica: avatica-metrics
  - org.apache.calcite.avatica: avatica-server
notices:
  - avatica-core: |
      Apache Calcite Avatica
      Copyright 2012-2020 The Apache Software Foundation
  - avatica-metrics: |
      Apache Calcite Avatica Metrics
      Copyright 2012-2020 The Apache Software Foundation
  - avatica-server: |
      Apache Calcite Avatica Server
      Copyright 2012-2020 The Apache Software Foundation
---

name: Apache Curator
license_category: binary
module: java-core
license_name: Apache License version 2.0
version: 5.5.0
libraries:
  - org.apache.curator: curator-client
  - org.apache.curator: curator-framework
  - org.apache.curator: curator-recipes
  - org.apache.curator: curator-x-discovery
notices:
  - curator-client: |
      Curator Client
      Copyright 2011-2022 The Apache Software Foundation
  - curator-framework: |
      Curator Framework
      Copyright 2011-2022 The Apache Software Foundation
  - curator-recipes: |
      Curator Recipes
      Copyright 2011-2022 The Apache Software Foundation
  - curator-x-discovery: |
      Curator Service Discovery
      Copyright 2011-2022 The Apache Software Foundation

---

name: Apache Derby
license_category: binary
module: java-core
license_name: Apache License version 2.0
version: 10.14.2.0
libraries:
  - org.apache.derby: derby
  - org.apache.derby: derbyclient
  - org.apache.derby: derbynet
notice: |
  =========================================================================
  ==  NOTICE file corresponding to section 4(d) of the Apache License,
  ==  Version 2.0, in this case for the Apache Derby distribution.
  ==
  ==  DO NOT EDIT THIS FILE DIRECTLY. IT IS GENERATED
  ==  BY THE buildnotice TARGET IN THE TOP LEVEL build.xml FILE.
  ==
  =========================================================================

  Apache Derby
  Copyright 2004-2018 The Apache Software Foundation

  This product includes software developed by
  The Apache Software Foundation (http://www.apache.org/).


  =========================================================================

  Portions of Derby were originally developed by
  International Business Machines Corporation and are
  licensed to the Apache Software Foundation under the
  "Software Grant and Corporate Contribution License Agreement",
  informally known as the "Derby CLA".
  The following copyright notice(s) were affixed to portions of the code
  with which this file is now or was at one time distributed
  and are placed here unaltered.

  (C) Copyright 1997,2004 International Business Machines Corporation.  All rights reserved.

  (C) Copyright IBM Corp. 2003.


  =========================================================================


  The portion of the functionTests under 'nist' was originally
  developed by the National Institute of Standards and Technology (NIST),
  an agency of the United States Department of Commerce, and adapted by
  International Business Machines Corporation in accordance with the NIST
  Software Acknowledgment and Redistribution document at
  http://www.itl.nist.gov/div897/ctg/sql_form.htm


  =========================================================================


  The Derby build relies on source files supplied by the Apache Felix
  project. The following notice covers the Felix files:

    Apache Felix Main
    Copyright 2008 The Apache Software Foundation


    I. Included Software

    This product includes software developed at
    The Apache Software Foundation (http://www.apache.org/).
    Licensed under the Apache License 2.0.

    This product includes software developed at
    The OSGi Alliance (http://www.osgi.org/).
    Copyright (c) OSGi Alliance (2000, 2007).
    Licensed under the Apache License 2.0.

    This product includes software from http://kxml.sourceforge.net.
    Copyright (c) 2002,2003, Stefan Haustein, Oberhausen, Rhld., Germany.
    Licensed under BSD License.

    II. Used Software

    This product uses software developed at
    The OSGi Alliance (http://www.osgi.org/).
    Copyright (c) OSGi Alliance (2000, 2007).
    Licensed under the Apache License 2.0.


    III. License Summary
    - Apache License 2.0
    - BSD License

---

name: Apache HttpClient
license_category: binary
module: java-core
license_name: Apache License version 2.0
version: 4.5.13
libraries:
  - org.apache.httpcomponents: httpclient
notices:
  - httpclient: |
      Apache HttpClient
      Copyright 1999-2017 The Apache Software Foundation

---

name: Apache HttpCore
license_category: binary
module: java-core
license_name: Apache License version 2.0
version: 4.4.11
libraries:
  - org.apache.httpcomponents: httpcore
notices:
  - httpcore: |
      Apache HttpCore
      Copyright 2005-2019 The Apache Software Foundation

---

name: Apache Log4j
license_category: binary
module: java-core
license_name: Apache License version 2.0
version: 2.18.0
libraries:
  - org.apache.logging.log4j: log4j-1.2-api
  - org.apache.logging.log4j: log4j-api
  - org.apache.logging.log4j: log4j-core
  - org.apache.logging.log4j: log4j-jul
  - org.apache.logging.log4j: log4j-slf4j-impl
notices:
  - log4j-1.2-api: |
      Apache Log4j 1.x Compatibility API
      Copyright 1999-2015 Apache Software Foundation
  - log4j-api: |
      Apache Log4j API
      Copyright 1999-2015 Apache Software Foundation
  - log4j-core: |
      Apache Log4j Core
      Copyright 1999-2012 Apache Software Foundation

      ResolverUtil.java
      Copyright 2005-2006 Tim Fennell

      TypeUtil.java
      Copyright 2002-2012 Ramnivas Laddad, Juergen Hoeller, Chris Beams
  - log4j-jul: |
      Apache Log4j JUL Adapter
      Copyright 1999-2015 Apache Software Foundation
  - log4j-slf4j-impl: |
      Apache Log4j SLF4J Binding
      Copyright 1999-2015 Apache Software Foundation

---

name: Apache Maven
license_category: binary
module: java-core
license_name: Apache License version 2.0
version: 3.1.1
libraries:
  - org.apache.maven: maven-aether-provider
  - org.apache.maven: maven-model
  - org.apache.maven: maven-model-builder
  - org.apache.maven: maven-repository-metadata
  - org.apache.maven: maven-settings
  - org.apache.maven: maven-settings-builder
notices:
  - maven-aether-provider: |
      Maven Aether Provider
      Copyright 2001-2013 The Apache Software Foundation
  - maven-model: |
      Maven Model
      Copyright 2001-2013 The Apache Software Foundation
  - maven-model-builder: |
      Maven Model Builder
      Copyright 2001-2013 The Apache Software Foundation
  - maven-repository-metadata: |
      Maven Repository Metadata Model
      Copyright 2001-2013 The Apache Software Foundation
  - maven-settings: |
      Maven Settings
      Copyright 2001-2013 The Apache Software Foundation
  - maven-settings-builder: |
      Maven Settings Builder
      Copyright 2001-2013 The Apache Software Foundation
---

name: Apache Maven Artifact
license_category: binary
module: java-core
license_name: Apache License version 2.0
version: 3.6.0
libraries:
  - org.apache.maven: maven-artifact
notices:
  - maven-artifact: |
      Maven Artifact
      Copyright 2001-2018 The Apache Software Foundation
---

name: Apache Maven Wagon API
license_category: binary
module: java-core
license_name: Apache License version 2.0
version: 2.4
libraries:
  - org.apache.maven.wagon: wagon-provider-api
notices:
  - wagon-provider-api: |
      Apache Maven Wagon :: API
      Copyright 2003-2013 The Apache Software Foundation
---

name: Apache Yetus Audience Annotations Component
license_category: binary
module: java-core
license_name: Apache License version 2.0
version: 0.5.0
libraries:
  - org.apache.yetus: audience-annotations
notices:
  - audience-annotations: |
      Apache Yetus - Audience Annotations
      Copyright 2015-2017 The Apache Software Foundation
---

name: "audience-annotations"
license_category: binary
module: core
license_name: Apache License version 2.0
version: 0.12.0
libraries:
  - org.apache.yetus: audience-annotations
notices:
  - audience-annotations: |
      Apache Yetus
      Copyright 2008-2022 The Apache Software Foundation
---

name: Apache Zookeeper
license_category: binary
module: java-core
license_name: Apache License version 2.0
version: 3.8.3
libraries:
  - org.apache.zookeeper: zookeeper
  - org.apache.zookeeper: zookeeper-jute
notices:
  - zookeeper: |
      Apache ZooKeeper
      Copyright 2009-2023 The Apache Software Foundation

---

name: AsyncHttpClient asynchttpclient
license_category: binary
module: java-core
license_name: Apache License version 2.0
version: 2.5.3
libraries:
  - org.asynchttpclient: async-http-client
  - org.asynchttpclient: async-http-client-netty-utils

---

name: components from Jackson
license_category: binary
module: java-core
license_name: Apache License version 2.0
version: 1.9.13
libraries:
  - org.codehaus.jackson: jackson-core-asl
  - org.codehaus.jackson: jackson-mapper-asl
notice: |
  This product currently only contains code developed by authors
  of specific components, as identified by the source code files;
  if such notes are missing files have been created by
  Tatu Saloranta.

  For additional credits (generally to people who reported problems)
  see CREDITS file.

---

name: Plexus Interpolation API
license_category: binary
module: java-core
license_name: Apache License version 2.0
version: 1.19
libraries:
  - org.codehaus.plexus: plexus-interpolation

---

name: Plexus Common Utilities
license_category: binary
module: java-core
license_name: Apache License version 2.0
version: 3.0.24
libraries:
  - org.codehaus.plexus: plexus-utils
notices:
  - plexus-utils: |
      This product includes software developed by the Indiana University
        Extreme! Lab (http://www.extreme.indiana.edu/).

      This product includes software developed by
      ThoughtWorks (http://www.thoughtworks.com).

      This product includes software developed by
      javolution (http://javolution.org/).

      This product includes software developed by
      Rome (https://rome.dev.java.net/).
---

name: Jetty
license_category: binary
module: java-core
license_name: Apache License version 2.0
version: 9.4.53.v20231009
libraries:
  - org.eclipse.jetty: jetty-client
  - org.eclipse.jetty: jetty-continuation
  - org.eclipse.jetty: jetty-http
  - org.eclipse.jetty: jetty-io
  - org.eclipse.jetty: jetty-proxy
  - org.eclipse.jetty: jetty-rewrite
  - org.eclipse.jetty: jetty-security
  - org.eclipse.jetty: jetty-server
  - org.eclipse.jetty: jetty-servlet
  - org.eclipse.jetty: jetty-servlets
  - org.eclipse.jetty: jetty-util
  - org.eclipse.jetty: jetty-util-ajax
  - org.eclipse.jetty: jetty-xml
  - org.eclipse.jetty: jetty-webapp
notice: |
  ==============================================================
   Jetty Web Container
   Copyright 1995-2018 Mort Bay Consulting Pty Ltd.
  ==============================================================

  The Jetty Web Container is Copyright Mort Bay Consulting Pty Ltd
  unless otherwise noted.

  Jetty is dual licensed under both

    * The Apache 2.0 License
      http://www.apache.org/licenses/LICENSE-2.0.html

        and

    * The Eclipse Public 1.0 License
      http://www.eclipse.org/legal/epl-v10.html

  Jetty may be distributed under either license.

  ------
  Eclipse

  The following artifacts are EPL.
   * org.eclipse.jetty.orbit:org.eclipse.jdt.core

  The following artifacts are EPL and ASL2.
   * org.eclipse.jetty.orbit:javax.security.auth.message


  The following artifacts are EPL and CDDL 1.0.
   * org.eclipse.jetty.orbit:javax.mail.glassfish


  ------
  Oracle

  The following artifacts are CDDL + GPLv2 with classpath exception.
  https://glassfish.dev.java.net/nonav/public/CDDL+GPL.html

   * javax.servlet:javax.servlet-api
   * javax.annotation:javax.annotation-api
   * javax.transaction:javax.transaction-api
   * javax.websocket:javax.websocket-api

  ------
  Oracle OpenJDK

  If ALPN is used to negotiate HTTP/2 connections, then the following
  artifacts may be included in the distribution or downloaded when ALPN
  module is selected.

   * java.sun.security.ssl

  These artifacts replace/modify OpenJDK classes.  The modififications
  are hosted at github and both modified and original are under GPL v2 with
  classpath exceptions.
  http://openjdk.java.net/legal/gplv2+ce.html


  ------
  OW2

  The following artifacts are licensed by the OW2 Foundation according to the
  terms of http://asm.ow2.org/license.html

  org.ow2.asm:asm-commons
  org.ow2.asm:asm


  ------
  Apache

  The following artifacts are ASL2 licensed.

  org.apache.taglibs:taglibs-standard-spec
  org.apache.taglibs:taglibs-standard-impl


  ------
  MortBay

  The following artifacts are ASL2 licensed.  Based on selected classes from
  following Apache Tomcat jars, all ASL2 licensed.

  org.mortbay.jasper:apache-jsp
    org.apache.tomcat:tomcat-jasper
    org.apache.tomcat:tomcat-juli
    org.apache.tomcat:tomcat-jsp-api
    org.apache.tomcat:tomcat-el-api
    org.apache.tomcat:tomcat-jasper-el
    org.apache.tomcat:tomcat-api
    org.apache.tomcat:tomcat-util-scan
    org.apache.tomcat:tomcat-util

  org.mortbay.jasper:apache-el
    org.apache.tomcat:tomcat-jasper-el
    org.apache.tomcat:tomcat-el-api


  ------
  Mortbay

  The following artifacts are CDDL + GPLv2 with classpath exception.

  https://glassfish.dev.java.net/nonav/public/CDDL+GPL.html

  org.eclipse.jetty.toolchain:jetty-schemas

  ------
  Assorted

  The UnixCrypt.java code implements the one way cryptography used by
  Unix systems for simple password protection.  Copyright 1996 Aki Yoshida,
  modified April 2001  by Iris Van den Broeke, Daniel Deville.
  Permission to use, copy, modify and distribute UnixCrypt
  for non-commercial or commercial purposes and without fee is
  granted provided that the copyright notice appears in all copies.

---

name: Kerby
license_category: binary
module: java-core
license_name: Apache License version 2.0
version: 1.0.1
libraries:
  - org.apache.kerby: kerb-admin
  - org.apache.kerby: kerb-client
  - org.apache.kerby: kerb-common
  - org.apache.kerby: kerb-core
  - org.apache.kerby: kerb-crypto
  - org.apache.kerby: kerb-identity
  - org.apache.kerby: kerb-server
  - org.apache.kerby: kerb-simplekdc
  - org.apache.kerby: kerb-util
  - org.apache.kerby: kerby-asn1
  - org.apache.kerby: kerby-config
  - org.apache.kerby: kerby-pkix
  - org.apache.kerby: kerby-util
  - org.apache.kerby: kerby-xdr
  - org.apache.kerby: token-provider

---

name: SIGAR
license_category: binary
module: java-core
license_name: Apache License version 2.0
version: 1.6.5.132
libraries:
  - org.hyperic: sigar
notices:
  - sigar: |
      Copyright (c) 2004-2011 VMware, Inc.

      Licensed under the Apache License, Version 2.0 (the "License");
      you may not use this file except in compliance with the License.
      You may obtain a copy of the License at

      http://www.apache.org/licenses/LICENSE-2.0

      Unless required by applicable law or agreed to in writing, software
      distributed under the License is distributed on an "AS IS" BASIS,
      WITHOUT WARRANTIES OR CONDITIONS OF ANY KIND, either express or implied.
      See the License for the specific language governing permissions and
      limitations under the License.

      ADDITIONAL LICENSE INFORMATION:

      Hyperic SIGAR includes some third-party open source components
      in its distribution. The list below identifies the community or
      organization and links to their appropriate license terms.

      The Hyperic team would like to thank all the communities
      of the projects listed below for their contributions.

      ----------------------------------------------------------
      Components under the Apache License 2.0:
      ----------------------------------------------------------

      The following components are included without modification:

      - log4j -
      Information: http://logging.apache.org/
      License: http://www.apache.org/licenses/LICENSE-2.0

      The following components are included with modification:

      - cpptasks -
      Information: http://ant-contrib.sourceforge.net/
      License: http://www.apache.org/licenses/LICENSE-2.0

      - (portions of) APR -
      Information: http://apr.apache.org/
      License: http://www.apache.org/licenses/LICENSE-2.0

      ----------------------------------------------------------
      Components under BSD/MIT Style Licenses:
      ----------------------------------------------------------

      The following components are included with modification:

      - solaris get_mib2 -
      Information: ftp://vic.cc.purdue.edu/pub/tools/unix/solaris/get_mib2/
      License: within src/os/solaris/get_mib2.[ch]

      Copyright 1995 Purdue Research Foundation, West Lafayette, Indiana
      47907.  All rights reserved.

      Written by Victor A. Abell <abe@cc.purdue.edu>

      This software is not subject to any license of the American Telephone
      and Telegraph Company or the Regents of the University of California.

      Permission is granted to anyone to use this software for any purpose on
      any computer system, and to alter it and redistribute it freely, subject
      to the following restrictions:

      1. Neither Victor A  Abell nor Purdue University are responsible for
         any consequences of the use of this software.

      2. The origin of this software must not be misrepresented, either by
         explicit claim or by omission.  Credit to Victor A. Abell and Purdue
         University must appear in documentation and sources.

      3. Altered versions must be plainly marked as such, and must not be
         misrepresented as being the original software.

      4. This notice may not be removed or altered.

      - getline by Chris Thewalt -
      Information: http://tinyurl.com/r438r
      License: within src/sigar_getline.c

      Copyright (C) 1991, 1992 by Chris Thewalt (thewalt@ce.berkeley.edu)

      Permission to use, copy, modify, and distribute this software
      for any purpose and without fee is hereby granted, provided
      that the above copyright notices appear in all copies and that both the
      copyright notice and this permission notice appear in supporting
      documentation.  This software is provided "as is" without express or
      implied warranty.

      - PrintfFormat.java -
      Information: http://java.sun.com/developer/technicalArticles/Programming/sprintf/PrintfFormat.java
      License: within bindings/java/src/org/hyperic/sigar/util/PrintfFormat.java

      (c) 2000 Sun Microsystems, Inc.
      ALL RIGHTS RESERVED

      License Grant-

      Permission to use, copy, modify, and distribute this Software and its
      documentation for NON-COMMERCIAL or COMMERCIAL purposes and without fee is
      hereby granted.

      This Software is provided "AS IS".  All express warranties, including any
      implied warranty of merchantability, satisfactory quality, fitness for a
      particular purpose, or non-infringement, are disclaimed, except to the extent
      that such disclaimers are held to be legally invalid.

      You acknowledge that Software is not designed, licensed or intended for use in
      the design, construction, operation or maintenance of any nuclear facility
      ("High Risk Activities").  Sun disclaims any express or implied warranty of
      fitness for such uses.

      Please refer to the file http://www.sun.com/policies/trademarks/ for further
      important trademark information and to
      http://java.sun.com/nav/business/index.html for further important licensing
      information for the Java Technology.

---

name: OSHI
license_category: binary
module: java-core
license_name: MIT License
version: 6.4.4
libraries:
  - com.github.oshi: oshi-core
license_file_path: licenses/bin/oshi.MIT

---

name: JBoss Logging 3
license_category: binary
module: java-core
license_name: Apache License version 2.0
version: 3.2.1.Final
libraries:
  - org.jboss.logging: jboss-logging

---

name: JDBI
license_category: binary
module: java-core
license_name: Apache License version 2.0
version: 2.63.1
libraries:
  - org.jdbi: jdbi
notices:
  - jdbi: |
      Java ClassMate library was originally written by Tatu Saloranta (tatu.saloranta@iki.fi)

      Other developers who have contributed code are:

      * Brian Langel
---

name: LZ4 Java
license_category: binary
module: java-core
license_name: Apache License version 2.0
version: 1.8.0
libraries:
  - org.lz4: lz4-java

---

name: MapDB
license_category: binary
module: java-core
license_name: Apache License version 2.0
version: 1.0.8
libraries:
  - org.mapdb: mapdb

---

name: Objenesis
license_category: binary
module: java-core
license_name: Apache License version 2.0
version: 3.3
libraries:
  - org.objenesis: objenesis

---

name: Resilience4j
license_category: binary
module: java-core
license_name: Apache License version 2.0
version: 1.3.1
libraries:
  - io.github.resilience4j: resilience4j-core
  - io.github.resilience4j: resilience4j-bulkhead

---

name: RoaringBitmap
license_category: binary
module: java-core
license_name: Apache License version 2.0
version: 0.9.49
libraries:
  - org.roaringbitmap: RoaringBitmap
  - org.roaringbitmap: shims

---

name: vavr
license_category: binary
module: java-core
license_name: Apache License version 2.0
version: 0.10.2
libraries:
  - io.vavr: vavr
  - io.vavr: vavr-match

---

name: Config Magic
license_category: binary
module: java-core
license_name: Apache License version 2.0
version: 0.9
libraries:
  - org.skife.config: config-magic

---

name: Ion Java
license_category: binary
module: java-core
license_name: Apache License version 2.0
version: 1.0.2
libraries:
  - software.amazon.ion: ion-java
notices:
  - ion-java: |
      Amazon Ion Java
      Copyright 2007-2016 Amazon.com, Inc. or its affiliates. All Rights Reserved.

---

name: Apache Hadoop
license_category: binary
module: hadoop-client
license_name: Apache License version 2.0
version: 3.3.6
libraries:
  - org.apache.hadoop: hadoop-auth
  - org.apache.hadoop: hadoop-common

---

name: Gson
license_category: binary
module: hadoop-client
license_name: Apache License version 2.0
version: 2.10.1
libraries:
  - com.google.code.gson: gson

---

name: Apache Commons Codec
license_category: binary
module: hadoop-client
license_name: Apache License version 2.0
version: 1.4
libraries:
  - commons-codec: commons-codec
notices:
  - commons-codec: |
      Apache Commons Codec
      Copyright 2002-2009 The Apache Software Foundation

      --------------------------------------------------------------------------------
      Copyright (C) 2002 Kevin Atkinson (kevina@gnu.org). Verbatim copying
      and distribution of this entire article is permitted in any medium,
      provided this notice is preserved.
      --------------------------------------------------------------------------------

---

name: Apache Commons Digester
license_category: binary
module: hadoop-client
license_name: Apache License version 2.0
version: 1.8
libraries:
  - commons-digester: commons-digester
notices:
  - commons-digester: |
      Apache Jakarta Commons Digester
      Copyright 2001-2006 The Apache Software Foundation

---

name: Apache Commons IO
license_category: binary
module: hadoop-client
license_name: Apache License version 2.0
version: 2.4
libraries:
  - commons-io: commons-io
notices:
  - commons-io: |
      Apache Commons IO
      Copyright 2002-2012 The Apache Software Foundation

---

name: Apache Commons Logging
license_category: binary
module: hadoop-client
license_name: Apache License version 2.0
version: 1.1.3
libraries:
  - commons-logging: commons-logging
notices:
  - commons-logging: |
      Apache Commons Logging
      Copyright 2003-2013 The Apache Software Foundation

---

name: Apache Commons Net
license_category: binary
module: hadoop-client
license_name: Apache License version 2.0
version: 3.9
libraries:
  - commons-net: commons-net
notices:
  - commons-net: |
      Apache Commons Net
      Copyright 2001-2012 The Apache Software Foundation

---

name: Apache Commons Math
license_category: binary
module: hadoop-client
license_name: Apache License version 2.0
version: 3.1.1
libraries:
  - org.apache.commons: commons-math3
notices:
  - commons-math3: |
      Apache Commons Math
      Copyright 2001-2012 The Apache Software Foundation

      ===============================================================================

      The BracketFinder (package org.apache.commons.math3.optimization.univariate)
      and PowellOptimizer (package org.apache.commons.math3.optimization.general)
      classes are based on the Python code in module "optimize.py" (version 0.5)
      developed by Travis E. Oliphant for the SciPy library (http://www.scipy.org/)
      Copyright © 2003-2009 SciPy Developers.
      ===============================================================================

      The LinearConstraint, LinearObjectiveFunction, LinearOptimizer,
      SimplexSolver and SimplexTableau classes in package
      org.apache.commons.math3.optimization.linear include software developed by
      Benjamin McCann (http://www.benmccann.com) and distributed with
      the following copyright: Copyright 2009 Google Inc.
      ===============================================================================

      This product includes software developed by the
      University of Chicago, as Operator of Argonne National
      Laboratory.
      The LevenbergMarquardtOptimizer class in package
      org.apache.commons.math3.optimization.general includes software
      translated from the lmder, lmpar and qrsolv Fortran routines
      from the Minpack package
      Minpack Copyright Notice (1999) University of Chicago.  All rights reserved
      ===============================================================================

      The GraggBulirschStoerIntegrator class in package
      org.apache.commons.math3.ode.nonstiff includes software translated
      from the odex Fortran routine developed by E. Hairer and G. Wanner.
      Original source copyright:
      Copyright (c) 2004, Ernst Hairer
      ===============================================================================

      The MersenneTwister class in package org.apache.commons.math3.random
      includes software translated from the 2002-01-26 version of
      the Mersenne-Twister generator written in C by Makoto Matsumoto and Takuji
      Nishimura. Original source copyright:
      Copyright (C) 1997 - 2002, Makoto Matsumoto and Takuji Nishimura,
      All rights reserved
      ===============================================================================

      The HermiteInterpolator class and its corresponding test have been imported from
      the orekit library distributed under the terms of the Apache 2 licence. Original
      source copyright:
      Copyright 2010-2012 CS Systèmes d'Information
      ===============================================================================

      The creation of the package "o.a.c.m.analysis.integration.gauss" was inspired
      by an original code donated by Sébastien Brisard.
      ===============================================================================


      The complete text of licenses and disclaimers associated with the the original
      sources enumerated above at the time of code translation are in the LICENSE.txt
      file.
---

name: JSON Small and Fast Parser
license_category: binary
module: druid-pac4j
license_name: Apache License version 2.0
version: 2.4.11
libraries:
  - net.minidev: json-smart
---

name: JSON Small and Fast Parser
license_category: binary
module: druid-pac4j
license_name: Apache License version 2.0
version: 2.4.11
libraries:
  - net.minidev: accessors-smart
---
name: JSON Small and Fast Parser
license_category: binary
module: hadoop-client
license_name: Apache License version 2.0
version: 2.4.11
libraries:
  - net.minidev: json-smart

---
name: JSON simple
license_category: binary
module: java-core
license_name: Apache License version 2.0
version: 1.1.1
libraries:
  - com.googlecode.json-simple: json-simple
notices:
  - json-simple: |
      JSON Simple
      Copyright 2012-2019 The Apache Software Foundation

---
name: Immutables
license_category: binary
module: java-core
license_name: Apache License version 2.0
version: 2.8.8
libraries:
  - org.immutables: value-annotations
notices:
  - value-annotations: |
      Value Annotations
      Copyright 2012-2019 The Apache Software Foundation

---

name: Guardian API
license_category: binary
module: java-core
license_name: Apache License version 2.0
version: 1.1.2
libraries:
  - org.apiguardian: apiguardian-api
notices:
  - apiguardian-api: |
      API Guardian APIs
      Copyright 2012-2019 The Apache Software Foundation

---

name: Proj4j
license_category: binary
module: java-core
license_name: Apache License version 2.0
version: 1.2.2
libraries:
  - org.locationtech.proj4j: proj4j
notices:
  - proj4j: |
      Java library for converting coordinates between different geospatial coordinate reference systems
      Copyright 2012-2019 The Apache Software Foundation

---

name: JTS
license_category: binary
module: java-core
license_name: Eclipse Public License 2.0
version: 1.19.0
libraries:
  - org.locationtech.jts: jts-core
  - org.locationtech.jts.io: jts-io-common
notices:
  - jts-core: |
      The JTS Topology Suite is a Java library for creating and manipulating vector geometry.
      Eclipse Distribution License 1.0 / Eclipse Public License 2.0
  - jts-io-common: |
      Eclipse Distribution License 1.0 / Eclipse Public License 2.0
---


name: Apache Directory
license_category: binary
module: hadoop-client
license_name: Apache License version 2.0
version: 1.0.3
libraries:
  - org.apache.directory.api: api-util
notices:
  - api-util: |
      Apache Directory LDAP API Utilities
      Copyright 2003-2013 The Apache Software Foundation

---


name: components from Jackson
license_category: binary
module: hadoop-client
license_name: Apache License version 2.0
version: 1.9.13
libraries:
  - org.codehaus.jackson: jackson-jaxrs
  - org.codehaus.jackson: jackson-xc
notice: |
  This product currently only contains code developed by authors
  of specific components, as identified by the source code files;
  if such notes are missing files have been created by
  Tatu Saloranta.

  For additional credits (generally to people who reported problems)
  see CREDITS file.


---

name: reload4j
license_category: binary
module: hadoop-common
license_name: Apache License version 2.0
version: 1.2.22
libraries:
  - ch.qos.reload4j: reload4j
notices:
  - reload4j: |
      Apache log4j
      Copyright 2010 The Apache Software Foundation

      This product includes software developed at
      The Apache Software Foundation (http://www.apache.org/).

---

name: slf4j-reload4j
license_category: binary
module: hadoop-common
license_name: MIT License
version: 1.7.36
libraries:
  - org.slf4j: slf4j-reload4j

---

name: org.codehaus.woodstox stax2-api
license_category: binary
version: 4.2.1
module: druid-kerberos
license_name: BSD-3-Clause License
libraries:
  - org.codehaus.woodstox: stax2-api

---

name: Kafka clients
version: 6.2.12-ccs
license_category: binary
module: extensions/druid-avro-extensions
license_name: Apache License version 2.0
libraries:
  - org.apache.kafka: kafka-clients

---
name: Kafka-schema-registry-client
version: 6.2.12
license_category: binary
module: extensions/druid-avro-extensions
license_name: Apache License version 2.0
libraries:
  - io.confluent: kafka-schema-registry-client
  - io.confluent: common-config
  - io.confluent: common-utils

---

name: Swagger
version: 1.6.2
license_category: binary
module: extensions/druid-avro-extensions
license_name: Apache License version 2.0
libraries:
  - io.swagger: swagger-core
  - io.swagger: swagger-models

---

name: Jackson Dataformat Yaml
version: 2.12.7
license_category: binary
module: extensions/druid-avro-extensions
license_name: Apache License version 2.0
libraries:
  - com.fasterxml.jackson.dataformat: jackson-dataformat-yaml

---

name: Kinesis Client
license_category: binary
version: 1.14.4
module: extensions/druid-kinesis-indexing-service
license_name: Apache License version 2.0
libraries:
  - com.amazonaws: amazon-kinesis-client

---

name: Kafka Client
version: 5.5.1-ccs
license_category: binary
module: extensions/druid-avro-extensions
license_name: Apache License version 2.0
libraries:
  - org.apache.kafka: kafka-clients

---

name: swagger-annotations
version: 1.6.0
license_category: binary
module: extensions/druid-avro-extensions
license_name: Apache License version 2.0
libraries:
  - io.swagger: swagger-annotations

---

name: jersey-common
version: '2.30'
license_category: binary
module: extensions/druid-avro-extensions
license_name: Apache License version 2.0
libraries:
  - org.glassfish.jersey.core: jersey-common

---

name: osgi-resource-locator
version: 1.0.3
license_category: binary
module: extensions/druid-avro-extensions
license_name: Eclipse Public License 2.0
libraries:
  - org.glassfish.hk2: osgi-resource-locator

---

name: jakarta.inject
version: 2.6.1
license_category: binary
module: extensions/druid-avro-extensions
license_name: Eclipse Public License 2.0
libraries:
  - org.glassfish.hk2.external: jakarta.inject

---

name: jakarta.annotation
version: 1.3.5
license_category: binary
module: extensions/druid-avro-extensions
license_name: Eclipse Public License 2.0
libraries:
  - jakarta.annotation: jakarta.annotation-api

---

name: javax.ws.rs-api
version: 2.1.1
license_category: binary
module: extensions/druid-avro-extensions
license_name: Eclipse Public License 2.0
libraries:
  - javax.ws.rs: javax.ws.rs-api

---

name: jakarta.ws.rs-api
version: 2.1.6
license_category: binary
module: extensions/druid-avro-extensions
license_name: Eclipse Public License 2.0
libraries:
  - jakarta.ws.rs: jakarta.ws.rs-api

---

name: swagger-annotations
version: 2.1.10
license_category: binary
module: extensions/druid-avro-extensions
license_name: Apache License version 2.0
libraries:
  - io.swagger: swagger-annotations
  - io.swagger.core.v3: swagger-annotations

---

name: Kafka Schema Registry Client
version: 6.2.12
license_category: binary
module: extensions/druid-protobuf-extensions
license_name: Apache License version 2.0
libraries:
  - io.confluent: kafka-schema-registry-client
  - io.confluent: common-utils

---

name: org.yaml snakeyaml
license_category: binary
module: extensions/druid-protobuf-extensions
license_name: Apache License version 2.0
version: 2.0
libraries:
  - org.yaml: snakeyaml



---

name: Confluent Kafka Client
version: 6.2.12-ccs
license_category: binary
module: extensions/druid-protobuf-extensions
license_name: Apache License version 2.0
libraries:
  - org.apache.kafka: kafka-clients


---

name: swagger-annotations
version: 2.1.10
license_category: binary
module: extensions/druid-avro-extensions
license_name: Apache License version 2.0
libraries:
  - io.swagger: swagger-annotations
  - io.swagger.core.v3: swagger-annotations

---

name: Apache Velocity Engine
version: 2.3
license_category: binary
module: extensions/druid-avro-extensions
license_name: Apache License version 2.0
libraries:
  - org.apache.velocity: velocity-engine-core
notices:
  - velocity-engine-core: |
      Apache Velocity

      Copyright (C) 2000-2007 The Apache Software Foundation

---

name: Apache Avro
license_category: binary
module: extensions/druid-avro-extensions
license_name: Apache License version 2.0
version: 1.11.3
libraries:
  - org.apache.avro: avro
  - org.apache.avro: avro-mapred
  - org.apache.avro: avro-ipc
  - org.apache.avro: avro-ipc-jetty
notices:
  - avro: |
      Apache Avro
      Copyright 2010-2019 The Apache Software Foundation
  - avro-ipc: |
      Apache Avro IPC
      Copyright 2010-2019 The Apache Software Foundation
  - avro-ipc-jetty: |
      Apache Avro IPC Jetty
      Copyright 2009-2019 The Apache Software Foundation
  - avro-mapred: |
      Apache Avro
      Copyright 2010-2019 The Apache Software Foundation

      Based upon the representations of upstream licensors, it is understood that
      portions of the mapreduce API included in the Java implementation are licensed
      from various contributors under one or more contributor license agreements to
      Odiago, Inc. and were then contributed by Odiago to Apache Avro, which has now
      made them available under the Apache 2.0 license. The original file header text
      is:

      | Licensed to Odiago, Inc. under one or more contributor license
      | agreements.  See the NOTICE file distributed with this work for
      | additional information regarding copyright ownership.  Odiago, Inc.
      | licenses this file to you under the Apache License, Version 2.0
      | (the "License"); you may not use this file except in compliance
      | with the License.  You may obtain a copy of the License at
      |
      |     http://www.apache.org/licenses/LICENSE-2.0
      |
      | Unless required by applicable law or agreed to in writing, software
      | distributed under the License is distributed on an "AS IS" BASIS,
      | WITHOUT WARRANTIES OR CONDITIONS OF ANY KIND, either express or
      | implied.  See the License for the specific language governing
      | permissions and limitations under the License.

      The Odiago NOTICE at the time of the contribution:

      | This product includes software developed by Odiago, Inc.
      | (http://www.wibidata.com).

---

name: Javax Annotation API
license_category: binary
module: extensions/druid-avro-extensions
license_name: CDDL 1.1
version: 1.3.2
copyright: Oracle and/or its affiliates
license_file_path: licenses/bin/javax.annotation-api.CDDL11
libraries:
  - javax.annotation: javax.annotation-api

---

name: Schema Repository
license_category: binary
module: extensions/druid-avro-extensions
license_name: Apache License version 2.0
version: 0.1.3
libraries:
  - org.schemarepo: schema-repo-api
  - org.schemarepo: schema-repo-avro
  - org.schemarepo: schema-repo-client
  - org.schemarepo: schema-repo-common

---

name: Gson
license_category: binary
module: extensions/druid-avro-extensions
license_name: Apache License version 2.0
version: 2.3.1
libraries:
  - com.google.code.gson: gson

---

name: jaxb
license_category: binary
module: extensions/druid-avro-extensions
license_name: CDDL 1.1
version: 2.2.3-1
libraries:
  - com.sun.xml.bind: jaxb-impl

---

name: commons-cli
license_category: binary
module: extensions/druid-avro-extensions
license_name: Apache License version 2.0
version: 1.5.0
libraries:
  - commons-cli: commons-cli

---

name: Apache Hive
license_category: binary
module: extensions/druid-bloom-filter
license_name: Apache License version 2.0
version: 2.8.1
libraries:
  - org.apache.hive: hive-storage-api
notices:
  - hive-storage-api: |
      Hive Storage API
      Copyright 2018 The Apache Software Foundation

---

name: DataSketches
license_category: binary
module: java-core
license_name: Apache License version 2.0
version: 4.2.0
libraries:
  - org.apache.datasketches: datasketches-java

---

name: DataSketches
license_category: binary
module: java-core
license_name: Apache License version 2.0
version: 2.2.0
libraries:
  - org.apache.datasketches: datasketches-memory

---

name: Jackson
license_category: binary
module: extensions/druid-hdfs-storage
license_name: Apache License version 2.0
version: 1.9.2
libraries:
  - org.codehaus.jackson: jackson-jaxrs
  - org.codehaus.jackson: jackson-xc

---

name: Hadoop Client API
license_category: binary
module: extensions/druid-hdfs-storage
license_name: Apache License version 2.0
version: 3.3.6
libraries:
  - org.apache.hadoop: hadoop-client-api

---

name: Apache Kafka
version: 3.6.1
license_category: binary
module: extensions/druid-kafka-indexing-service
license_name: Apache License version 2.0
libraries:
  - org.apache.kafka: kafka-clients
notices:
  - kafka-clients: |
      Apache Kafka
      Copyright 2023 The Apache Software Foundation.

      This product includes software developed at
      The Apache Software Foundation (https://www.apache.org/).

      This distribution has a binary dependency on jersey, which is available under the CDDL
      License. The source code of jersey can be found at https://github.com/jersey/jersey/.

      This distribution has a binary test dependency on jqwik, which is available under
      the Eclipse Public License 2.0. The source code can be found at
      https://github.com/jlink/jqwik.

      The streams-scala (streams/streams-scala) module was donated by Lightbend and the original code was copyrighted by them:
        Copyright (C) 2018 Lightbend Inc. <https://www.lightbend.com>
        Copyright (C) 2017-2018 Alexis Seigneurin.

      This project contains the following code copied from Apache Hadoop:
        clients/src/main/java/org/apache/kafka/common/utils/PureJavaCrc32C.java
        Some portions of this file Copyright (c) 2004-2006 Intel Corporation and licensed under the BSD license.

      This project contains the following code copied from Apache Hive:
        streams/src/main/java/org/apache/kafka/streams/state/internals/Murmur3.java

---


name: Apache Parquet
license_category: binary
module: extensions/druid-parquet-extensions
license_name: Apache License version 2.0
version: 1.13.0
libraries:
  - org.apache.parquet: parquet-avro
  - org.apache.parquet: parquet-column
  - org.apache.parquet: parquet-common
  - org.apache.parquet: parquet-encoding
  - org.apache.parquet: parquet-hadoop
  - org.apache.parquet: parquet-jackson
  - org.apache.parquet: parquet-format-structures
notices:
  - parquet-avro: |
      Apache Parquet MR
      Copyright 2014 The Apache Software Foundation


      --------------------------------------------------------------------------------

      This product includes code from Apache Avro, which includes the following in
      its NOTICE file:

        Apache Avro
        Copyright 2010-2015 The Apache Software Foundation
  - parquet-jackson: |
      This product currently only contains code developed by authors
      of specific components, as identified by the source code files;
      if such notes are missing files have been created by
      Tatu Saloranta.

      For additional credits (generally to people who reported problems)
      see CREDITS file.

---

name: Apache Parquet Format
license_category: binary
module: extensions/druid-parquet-extensions
license_name: Apache License version 2.0
version: 2.4.0
libraries:
  - org.apache.parquet: parquet-format
notices:
  - parquet-format: |
      Apache Parquet Format
      Copyright 2017 The Apache Software Foundation

---

name: Protocol Buffers Dynamic Schema
license_category: binary
module: extensions/protobuf-extensions
license_name: Apache License version 2.0
version: 0.9.3
libraries:
  - com.github.os72: protobuf-dynamic

---

name: Gson
license_category: binary
module: extensions/protobuf-extensions
license_name: Apache License version 2.0
version: 2.8.9
libraries:
  - com.google.code.gson: gson

---

name: j2objc
license_category: binary
module: extensions/protobuf-extensions
license_name: Apache License version 2.0
version: 2.8
libraries:
  - com.google.j2objc: j2objc-annotations

---

name: Checker Qual
license_category: binary
module: java-core
license_name: MIT License
version: 2.5.7
copyright: the Checker Framework developers
license_file_path: licenses/bin/checker-qual.MIT
libraries:
  - org.checkerframework: checker-qual

---

name: JCodings
license_category: binary
module: java-core
license_name: MIT License
version: 1.0.43
copyright: JRuby Team
license_file_path: licenses/bin/jcodings.MIT
libraries:
  - org.jruby.jcodings: jcodings

---

name: Joni
license_category: binary
module: java-core
license_name: MIT License
version: 2.1.27
copyright: JRuby Team
license_file_path: licenses/bin/joni.MIT
libraries:
  - org.jruby.joni: joni

---

name: JCL 1.2 Implemented Over SLF4J
license_category: binary
module: java-core
license_name: Apache License version 2.0
version: 1.7.36
copyright: QOS.ch
libraries:
  - org.slf4j: jcl-over-slf4j

---

name: SLF4J API
license_category: binary
module: java-core
license_name: MIT License
version: 1.7.36
copyright: QOS.ch
license_file_path: licenses/bin/slf4j.MIT
libraries:
  - org.slf4j: slf4j-api

---

name: JNI binding for Zstd
license_category: binary
module: java-core
license_name: BSD-2-Clause License
version: 1.5.2-3
copyright: Luben Karavelov
license_file_path: licenses/bin/zstd-jni.BSD2
libraries:
  - com.github.luben: zstd-jni

---

name: Zstandard
license_category: binary
module: java-core
license_name: BSD-3-Clause License
version: 1.3.3
copyright: Facebook, Inc.
license_file_path: licenses/bin/zstandard.BSD3

---

name: FindBugs JSR305
license_category: binary
module: java-core
license_name: BSD-3-Clause License
version: 2.0.1
copyright: FindBugs
license_file_path: licenses/bin/jsr305.BSD3
libraries:
  - com.google.code.findbugs: jsr305
skip_dependency_report_check: true

---

name: Protocol Buffers
license_category: binary
module: java-core
license_name: BSD-3-Clause License
version: 3.24.0
copyright: Google, Inc.
license_file_path:
  - licenses/bin/protobuf-java.BSD3
  - licenses/bin/protobuf-java-redhat.BSD3
  - licenses/bin/protobuf-java-bloomberg.BSD3
libraries:
  - com.google.protobuf: protobuf-java
additional_license_statement: except src/google/protobuf/stubs/atomicops_internals_generic_gcc.h and src/google/protobuf/stubs/atomicops_internals_power.h files which are copyrighted by Red Hat Inc and Bloomberg Finance LP, respectively, and available under a BSD-3-Clause

---

name: ANTLR 4 Runtime
license_category: binary
module: java-core
license_name: BSD-3-Clause License
version: 4.5.3
copyright: The ANTLR Project
license_file_path: licenses/bin/antlr4-runtime.BSD3
libraries:
  - org.antlr: antlr4-runtime

---

name: Janino and Commons Compiler
license_category: binary
module: java-core
license_name: BSD-3-Clause License
version: 3.0.11
copyright: Arno Unkrig and TIBCO Software Inc.
license_file_path: licenses/bin/janino.BSD3
libraries:
  - org.codehaus.janino: janino
  - org.codehaus.janino: commons-compiler

---

name: ASM
license_category: binary
module: java-core
license_name: BSD-3-Clause License
version: 9.3
copyright: INRIA, France Telecom
license_file_path: licenses/bin/asm.BSD3
libraries:
  - org.ow2.asm: asm
  - org.ow2.asm: asm-commons
  - org.ow2.asm: asm-tree
  - org.ow2.asm: asm-analysis

---

name: FindBugs JSR305
license_category: binary
module: hadoop-client
license_name: BSD-3-Clause License
version: 3.0.0
copyright: FindBugs
license_file_path: licenses/bin/jsr305.BSD3
libraries:
  - com.google.code.findbugs: jsr305
skip_dependency_report_check: true

---

name: Protocol Buffers
license_category: binary
module: hadoop-client
license_name: BSD-3-Clause License
version: 2.5.0
copyright: Google, Inc.
license_file_path: licenses/bin/protobuf-java.BSD3
libraries:
  - com.google.protobuf: protobuf-java

---

name: Paranamer
license_category: binary
module: hadoop-client
license_name: BSD-3-Clause License
version: 2.3
copyright: Paul Hammant & ThoughtWorks Inc
license_file_path: licenses/bin/paranamer.BSD3
libraries:
  - com.thoughtworks.paranamer: paranamer

---


name: Paranamer
license_category: binary
module: extensions/druid-avro-extensions
license_name: BSD-3-Clause License
version: 2.7
copyright: Paul Hammant & ThoughtWorks Inc
license_file_path: licenses/bin/paranamer.BSD3
libraries:
  - com.thoughtworks.paranamer: paranamer

---

name: StringTemplate
license_category: binary
module: extensions/druid-lookups-cached-single
license_name: BSD-3-Clause License
version: 3.2
copyright: Terrence Parr
license_file_path: licenses/bin/antlr-stringtemplate.BSD3
libraries:
  - org.antlr: stringtemplate

---

name: ANTLR
license_category: binary
module: extensions/druid-lookups-cached-single
license_name: BSD-3-Clause License
version: 2.7.7
copyright: The ANTLR Project
license_file_path: licenses/bin/antlr.BSD3
libraries:
  - antlr: antlr

---

name: PostgreSQL JDBC Driver
license_category: binary
module: extensions/druid-lookups-cached-single
license_name: BSD-2-Clause License
version: 42.6.0
copyright: PostgreSQL Global Development Group
license_file_path: licenses/bin/postgresql.BSD2
libraries:
  - org.postgresql: postgresql

---

name: PostgreSQL JDBC Driver
license_category: binary
module: extensions/druid-lookups-cached-global
license_name: BSD-2-Clause License
version: 42.6.0
copyright: PostgreSQL Global Development Group
license_file_path: licenses/bin/postgresql.BSD2
libraries:
  - org.postgresql: postgresql

---

name: PostgreSQL JDBC Driver
license_category: binary
module: extensions/postgresql-metadata-storage
license_name: BSD-2-Clause License
version: 42.6.0
copyright: PostgreSQL Global Development Group
license_file_path: licenses/bin/postgresql.BSD2
libraries:
  - org.postgresql: postgresql

---

name: Protocol Buffers
license_category: binary
module: extensions/druid-protobuf-extensions
license_name: BSD-3-Clause License
version: 3.24.0
copyright: Google, Inc.
license_file_path: licenses/bin/protobuf-java.BSD3
libraries:
  - com.google.protobuf: protobuf-java
  - com.google.protobuf: protobuf-java-util

---

name: ICU4J
license_category: binary
module: java-core
license_name: Unicode/ICU License
version: 73.2
copyright: International Business Machines Corporation and others
license_file_path: licenses/bin/icu4j.ICU
libraries:
  - com.ibm.icu: icu4j

---

name: JavaBeans Activation Framework
license_category: binary
module: java-core
license_name: CDDL 1.1
version: 1.2.0
copyright: Oracle and/or its affiliates.
license_file_path: licenses/bin/javax.activation.CDDL11
libraries:
  - com.sun.activation: javax.activation

---

name: Jersey
license_category: binary
module: java-core
license_name: CDDL 1.1
version: 1.19.4
copyright: Oracle and/or its affiliates.
license_file_path: licenses/bin/jersey.CDDL11
libraries:
  - com.sun.jersey: jersey-core
  - com.sun.jersey: jersey-server
  - com.sun.jersey: jersey-servlet
  - com.sun.jersey: contribs
  - com.sun.jersey.contribs: jersey-guice

---

name: Expression Language 3.0 API
license_category: binary
module: java-core
license_name: CDDL 1.1
version: 3.0.0
copyright: Oracle and/or its affiliates.
license_file_path: licenses/bin/javax.CDDL11
libraries:
  - javax.el: javax.el-api

---

name: Java Servlet API
license_category: binary
module: java-core
license_name: CDDL 1.1
version: 3.1.0
copyright: Oracle and/or its affiliates.
license_file_path: licenses/bin/javax.CDDL11
libraries:
  - javax.servlet: javax.servlet-api

---

name: JSR311 API
license_category: binary
module: java-core
license_name: CDDL 1.1
version: 1.1.1
copyright: Oracle and/or its affiliates.
license_file_path: licenses/bin/jsr311-api.CDDL11
libraries:
  - javax.ws.rs: jsr311-api

---

name: JAXB Runtime
license_category: binary
module: java-core
license_name: CDDL 1.1
version: 2.3.1
copyright: Oracle and/or its affiliates.
license_file_path: licenses/bin/jaxb-runtime.CDDL11
libraries:
  - org.glassfish.jaxb: jaxb-runtime

---

name: TXW2 Runtime
license_category: binary
module: java-core
license_name: CDDL 1.1
version: 2.3.1
copyright: Oracle and/or its affiliates.
license_file_path: licenses/bin/jaxb-runtime.CDDL11
libraries:
  - org.glassfish.jaxb: txw2

---

name: Extended StAX API
license_category: binary
module: java-core
license_name: CDDL 1.1
version: 1.8
copyright: Oracle and/or its affiliates
license_file_path: licenses/bin/jaxb-runtime.CDDL11
libraries:
  - org.jvnet.staxex: stax-ex

---

name: Istack Common Utility Code Runtime
license_category: binary
module: java-core
license_name: CDDL 1.1
version: 3.0.7
copyright: Oracle and/or its affiliates
license_file_path: licenses/bin/jaxb-runtime.CDDL11
libraries:
  - com.sun.istack: istack-commons-runtime

---

name: FastInfoset
license_category: binary
module: java-core
license_name: Apache License version 2.0
version: 1.2.15
libraries:
  - com.sun.xml.fastinfoset: FastInfoset

---
name: Jersey
license_category: binary
module: hadoop-client
license_name: CDDL 1.1
version: 1.9
copyright: Oracle and/or its affiliates.
license_file_path: licenses/bin/jersey.CDDL11
libraries:
  - com.sun.jersey: jersey-client
  - com.sun.jersey: jersey-core

---

name: JavaBeans Activation Framework
license_category: binary
module: hadoop-client
license_name: CDDL 1.1
version: 1.1
copyright: Oracle and/or its affiliates.
license_file_path: licenses/bin/javax.CDDL11
libraries:
  - javax.activation: activation

---

name: Java Servlet API
license_category: binary
module: hadoop-client
license_name: CDDL 1.1
version: 2.5
copyright: Oracle and/or its affiliates.
license_file_path: licenses/bin/javax.CDDL11
libraries:
  - javax.servlet: javax.servlet-api

---

name: JAXB
license_category: binary
module: hadoop-client
license_name: CDDL 1.1
version: 2.2.2
copyright: Oracle and/or its affiliates.
license_file_path: licenses/bin/javax.CDDL11
libraries:
  - javax.xml.bind: jaxb-api

---

name: JAXB
license_category: binary
module: java-core
license_name: CDDL 1.1
version: 2.3.1
copyright: Oracle and/or its affiliates.
license_file_path: licenses/bin/javax.CDDL11
libraries:
  - javax.xml.bind: jaxb-api

---

name: jsp-api
license_category: binary
module: hadoop-client
license_name: CDDL 1.1
version: 2.1
copyright: Oracle and/or its affiliates.
license_file_path: licenses/bin/javax.CDDL11
libraries:
  - javax.servlet.jsp: jsp-api

---

name: Jersey
license_category: binary
module: extensions/druid-avro-extensions
license_name: CDDL 1.1
version: 1.19.4
copyright: Oracle and/or its affiliates.
license_file_path: licenses/bin/jersey.CDDL11
libraries:
  - com.sun.jersey: jersey-client

---

name: OkHttp Aether Connector
license_category: binary
module: java-core
license_name: Eclipse Public License 1.0
version: 0.0.9
copyright: to original author or authors
license_file_path: licenses/bin/aether-connector-okhttp.EPL1
libraries:
  - io.tesla.aether: aether-connector-okhttp

---

name: Tesla Aether
license_category: binary
module: java-core
license_name: Eclipse Public License 1.0
version: 0.0.5
copyright: to original author or authors
license_file_path: licenses/bin/tesla-aether.EPL1
libraries:
  - io.tesla.aether: tesla-aether

---

name: Eclipse Aether libraries
license_category: binary
module: java-core
license_name: Eclipse Public License 1.0
version: 0.9.0.M2
copyright: Sonatype, Inc.
license_file_path: licenses/bin/aether-core.EPL1
libraries:
  - org.eclipse.aether: aether-api
  - org.eclipse.aether: aether-connector-file
  - org.eclipse.aether: aether-impl
  - org.eclipse.aether: aether-spi
  - org.eclipse.aether: aether-util

---

name: Rhino
license_category: binary
module: java-core
license_name: Mozilla Public License Version 2.0
version: 1.7.14
copyright: Mozilla and individual contributors.
license_file_path: licenses/bin/rhino.MPL2
libraries:
  - org.mozilla: rhino

---

name: JCIP Annotations Under Apache License
license_category: binary
module: extensions/druid-hdfs-storage
license_name: Apache License version 2.0
version: 1.0-1
libraries:
  - com.github.stephenc.jcip: jcip-annotations

---

name: Reactive Streams
license_category: binary
module: java-core
license_name: Creative Commons CC0
version: 1.0.2
license_file_path: licenses/bin/reactive-streams.CC0
libraries:
  - org.reactivestreams: reactive-streams

---

name: a smear function adapted from MurmurHash3
license_category: source
module: java-core
license_name: Public Domain
copyright: Austin Appleby who has placed MurmurHash3 in the public domain (https://github.com/aappleby/smhasher/blob/master/src/MurmurHash3.cpp)
source_paths:
  - processing/src/main/java/org/apache/druid/query/groupby/epinephelinae/Groupers.java

---

name: example data collected from the Wikipedia edit stream API (this content is NOT part of the source code and is only used for example and tutorial purposes)
license_category: source
module: java-core
license_name: Creative Commons Attribution-ShareAlike 3.0 Unported License
copyright: Wikipedia editors and contributors for the text content
license_file_path: licenses/src/CC-BY-SA.txt
source_paths:
  - examples/quickstart/tutorial/wikiticker-2015-09-12-sampled.json.gz

---

name: AOP Alliance
license_category: binary
module: java-core
license_name: Public Domain
version: 1.0
libraries:
  - aopalliance: aopalliance

---

name: XZ
license_category: binary
module: java-core
license_name: Public Domain
version: 1.9
libraries:
  - org.tukaani: xz

---

name: Apache ORC libraries
license_category: binary
module: extensions/druid-orc-extensions
license_name: Apache License version 2.0
version: 1.7.6
libraries:
  - org.apache.orc: orc-mapreduce
  - org.apache.orc: orc-core
  - org.apache.orc: orc-shims
notices:
  - orc-mapreduce: |
      ORC MapReduce
      Copyright 2013-2021 The Apache Software Foundation
  - orc-core: |
      ORC Core
      Copyright 2013-2021 The Apache Software Foundation
  - orc-shims: |
      ORC Shims
      Copyright 2013-2021 The Apache Software Foundation

---

name: ThreeTen
license_category: binary
module: extensions/druid-orc-extensions
license_name: BSD-3-Clause License
version: 1.5.0
libraries:
  - org.threeten: threeten-extra
notices:
  - threeten-extra: |
      ThreeTen-Extra
      Copyright (c) 2007-present, Stephen Colebourne & Michael Nascimento Santos.

---

name: aircompressor
license_category: binary
module: extensions/druid-orc-extensions
license_name: Apache License version 2.0
version: "0.21"
libraries:
  - io.airlift: aircompressor

---

name: Hive storage API
license_category: binary
module: extensions/druid-orc-extensions
license_name: Apache License version 2.0
version: 2.8.1
libraries:
  - org.apache.hive: hive-storage-api
notices:
  - hive-storage-api: |
      Hive Storage API
      Copyright 2018 The Apache Software Foundation

---

name: Jetbrains Annotations
license_category: binary
module: extensions/druid-orc-extensions
license_name: Apache License version 2.0
version: 17.0.0
libraries:
  - org.jetbrains: annotations

---

name: Google Cloud Storage JSON API
license_category: binary
module: extensions/druid-google-extensions
license_name: Apache License version 2.0
version: v1-rev20231028-2.0.0
libraries:
  - com.google.apis: google-api-services-storage

---

name: Google APIs Client Library For Java
license_category: binary
module: java-core
license_name: Apache License version 2.0
version: 2.2.0
libraries:
  - com.google.api-client: google-api-client

---

name: Google Storage Client Library For Java
license_category: binary
module: extensions/druid-google-extensions
license_name: Apache-2.0
version: 2.29.1
libraries:
  - com.google.cloud: google-cloud-storage

---

name: Google Cloud Storage API
license_category: binary
module: extensions/druid-google-extensions
license_name: BSD-3-Clause License
version: 2.20.0
libraries:
  - com.google.cloud: google-cloud-storage
  - com.google.api: api-common

---

name: gax
license_category: binary
module: extensions/druid-google-extensions
license_name: BSD-3-Clause License
version: 2.37.0
libraries:
  - com.google.api: gax
  - com.google.api: gax-grpc
  - com.google.api: gax-httpjson

---

name: grpc-api
license_category: binary
module: extensions/druid-google-extensions
license_name: Apache License version 2.0
version: 2.29.1-alpha
libraries:
  - com.google.api.grpc: gapic-google-cloud-storage-v2
  - com.google.api.grpc: grpc-google-cloud-storage-v2
  - com.google.api.grpc: proto-google-cloud-storage-v2

---

name: grpc-io
license_category: binary
module: extensions/druid-google-extensions
license_name: Apache License version 2.0
version: 1.59.0
libraries:
  - io.grpc: grpc-alts
  - io.grpc: grpc-api
  - io.grpc: grpc-auth
  - io.grpc: grpc-context
  - io.grpc: grpc-core
  - io.grpc: grpc-grpclib
  - io.grpc: grpc-inprocess
  - io.grpc: grpc-protobuf
  - io.grpc: grpc-protobuf-lite
  - io.grpc: grpc-stub

---

name: proto-google-common-protos
license_category: binary
module: extensions/druid-google-extensions
license_name: Apache License version 2.0
version: 2.28.0
libraries:
  - com.google.api.grpc: proto-google-common-protos

---

name: proto-google-iam-v1
license_category: binary
module: extensions/druid-google-extensions
license_name: Apache License version 2.0
version: 1.23.0
libraries:
  - com.google.api.grpc: proto-google-iam-v1

---

name: google-auth
license_category: binary
module: extensions/druid-google-extensions
license_name: BSD-3-Clause License
version: 1.20.0
libraries:
  - com.google.auth: google-auth-library-credentials
  - com.google.auth: google-auth-library-oauth2-http

---

name: google-auto-value
license_category: binary
module: extensions/druid-google-extensions
license_name: Apache License version 2.0
version: 1.10.4
libraries:
  - com.google.auto.value: auto-value-annotations

---

name: google-cloud
license_category: binary
module: extensions/druid-google-extensions
license_name: Apache License version 2.0
version: 2.27.0
libraries:
  - com.google.cloud: google-cloud-core
  - com.google.cloud: google-cloud-core-grpc
  - com.google.cloud: google-cloud-core-http

---

name: listenablefuture
license_category: binary
module: extensions/druid-google-extensions
license_name: Apache License version 2.0
version: 9999.0-empty-to-avoid-conflict-with-guava
libraries:
  - com.google.guava: listenablefuture

---

name: google-http-client
license_category: binary
module: extensions/druid-google-extensions
license_name: Apache License version 2.0
version: 1.43.3
libraries:
  - com.google.http-client: google-http-client-apache-v2
  - com.google.http-client: google-http-client-appengine
  - com.google.http-client: google-http-client-gson

---

name: google-protobuf
license_category: binary
module: extensions/druid-google-extensions
license_name: BSD-3-Clause License
version: 3.24.4
libraries:
  - com.google.protobuf: protobuf-java-util

---

name: google-grpc
license_category: binary
module: extensions/druid-google-extensions
license_name: Apache License version 2.0
version: 1.59.0
libraries:
  - io.grpc: grpc-grpclb

---

name: io-opencensus
license_category: binary
module: extensions/druid-google-extensions
license_name: Apache License version 2.0
version: 0.31.1
libraries:
  - io.opencensus: opencensus-api
  - io.opencensus: opencensus-contrib-http-util

---

name: conscrypt-openjdk-uber
license_category: binary
module: extensions/druid-google-extensions
license_name: Apache License version 2.0
version: 2.5.2
libraries:
  - org.conscrypt: conscrypt-openjdk-uber

---

name: threetenbp
license_category: binary
module: extensions/druid-google-extensions
license_name: BSD-3-Clause License
version: 1.6.8
libraries:
  - org.threeten: threetenbp

---

name: Google OAuth Client Library For Java
license_category: binary
module: java-core
license_name: Apache License version 2.0
version: 1.34.1
libraries:
  - com.google.oauth-client: google-oauth-client

---

name: JavaBeans Activation Framework API
license_category: binary
module: java-core
license_name: CDDL 1.1
version: 1.2.0
copyright: Oracle and/or its affiliates
license_file_path: licenses/bin/javax.activation-api.CDDL11
libraries:
  - javax.activation: javax.activation-api

---

name: Apache Kafka
license_category: binary
module: extensions/kafka-extraction-namespace
license_name: Apache License version 2.0
version: 3.6.1
libraries:
  - org.apache.kafka: kafka-clients
notices:
  - kafka-clients: |
      Apache Kafka
      Copyright 2023 The Apache Software Foundation.

      This product includes software developed at
      The Apache Software Foundation (https://www.apache.org/).

      This distribution has a binary dependency on jersey, which is available under the CDDL
      License. The source code of jersey can be found at https://github.com/jersey/jersey/.

      This distribution has a binary test dependency on jqwik, which is available under
      the Eclipse Public License 2.0. The source code can be found at
      https://github.com/jlink/jqwik.

      The streams-scala (streams/streams-scala) module was donated by Lightbend and the original code was copyrighted by them:
        Copyright (C) 2018 Lightbend Inc. <https://www.lightbend.com>
        Copyright (C) 2017-2018 Alexis Seigneurin.

      This project contains the following code copied from Apache Hadoop:
        clients/src/main/java/org/apache/kafka/common/utils/PureJavaCrc32C.java
        Some portions of this file Copyright (c) 2004-2006 Intel Corporation and licensed under the BSD license.

      This project contains the following code copied from Apache Hive:
        streams/src/main/java/org/apache/kafka/streams/state/internals/Murmur3.java

---

name: Scala Library
license_category: binary
module: extensions/kafka-extraction-namespace
license_name: Apache License version 2.0
copyright: LAMP/EPFL and Lightbend, Inc.
version: 2.12.7
libraries:
  - org.scala-lang: scala-library

---

name: Microsoft Azure SDK For Key Vault Core
license_category: binary
module: extensions/druid-azure-extensions
license_name: MIT License
copyright: Microsoft
version: 1.0.0
libraries:
  - com.microsoft.azure: azure-keyvault-core

---

name: Microsoft Azure Blob Storage SDK
license_category: binary
module: extensions/druid-azure-extensions
license_name: MIT License
copyright: Microsoft
version: 12.25.1
libraries:
  - com.azure: azure-storage-blob

---

name: Microsoft Azure Identity SDK
license_category: binary
module: extensions/druid-azure-extensions
license_name: MIT License
copyright: Microsoft
version: 1.11.1
libraries:
  - com.azure: azure-identity

---

name: Microsoft Azure Batch Blob Storage SDK
license_category: binary
module: extensions/druid-azure-extensions
license_name: MIT License
copyright: Microsoft
version: 12.21.1
libraries:
  - com.azure: azure-storage-blob-batch

---

name: Microsoft Azure Storage Common
license_category: binary
module: extensions/druid-azure-extensions
license_name: MIT License
copyright: Microsoft
version: 12.24.1
libraries:
  - com.azure: azure-storage-common

---

name: Microsoft Azure Internal Avro
license_category: binary
module: extensions/druid-azure-extensions
license_name: MIT License
copyright: Microsoft
version: 12.10.1
libraries:
  - com.azure: azure-storage-internal-avro

---

name: Microsoft Azure JSON
license_category: binary
module: extensions/druid-azure-extensions
license_name: MIT License
copyright: Microsoft
version: 1.1.0
libraries:
  - com.azure: azure-json

---
name: Microsoft Azure Netty Http
license_category: binary
module: extensions/druid-azure-extensions
license_name: MIT License
copyright: Microsoft
version: 1.13.11
libraries:
  - com.azure: azure-core-http-netty

---

name: Microsoft Azure Core
license_category: binary
module: extensions/druid-azure-extensions
license_name: MIT License
copyright: Microsoft
version: 1.45.1
libraries:
  - com.azure: azure-core

---

name: Microsoft MSAL4J
license_category: binary
module: extensions/druid-azure-extensions
license_name: MIT License
copyright: Microsoft
version: 1.14.0
libraries:
  - com.microsoft.azure: msal4j

---

name: Microsoft MSAL4J Persistence
license_category: binary
module: extensions/druid-azure-extensions
license_name: MIT License
copyright: Microsoft
version: 1.2.0
libraries:
  - com.microsoft.azure: msal4j-persistence-extension

---

name: NimbusDS Content Type
license_category: binary
module: extensions/druid-azure-extensions
license_name: Apache License version 2.0
version: 2.2
libraries:
  - com.nimbusds: content-type

---

name: NimbusDS Jose
license_category: binary
module: extensions/druid-azure-extensions
license_name: Apache License version 2.0
version: 9.30.2
libraries:
  - com.nimbusds: nimbus-jose-jwt

---

name: NimbusDS Oauth
license_category: binary
module: extensions/druid-azure-extensions
license_name: Apache License version 2.0
version: 10.7.1
libraries:
  - com.nimbusds: oauth2-oidc-sdk

---

name: Reactor Netty
license_category: binary
module: extensions/druid-azure-extensions
license_name: Apache License version 2.0
version: 1.0.39
libraries:
  - io.projectreactor.netty: reactor-netty-core
  - io.projectreactor.netty: reactor-netty-http

---

name: Reactor Core
license_category: binary
module: extensions/druid-azure-extensions
license_name: Apache License version 2.0
version: 3.4.34
libraries:
  - io.projectreactor: reactor-core
---

name: Woodstox
license_category: binary
module: extensions/druid-azure-extensions
license_name: Apache License version 2.0
version: 6.2.4
libraries:
  - com.fasterxml.woodstox: woodstox-core

---
name: Netty
license_category: binary
module: extensions/druid-azure-extensions
license_name: Apache License version 2.0
version: 2.0.61.Final
libraries:
  - io.netty: netty-tcnative-boringssl-static
  - io.netty: netty-tcnative-classes
notice: |
  ==
                              The Netty Project
                              =================

  Please visit the Netty web site for more information:

    * http://netty.io/

  Copyright 2014 The Netty Project

  The Netty Project licenses this file to you under the Apache License,
  version 2.0 (the "License"); you may not use this file except in compliance
  with the License. You may obtain a copy of the License at:

    http://www.apache.org/licenses/LICENSE-2.0

  Unless required by applicable law or agreed to in writing, software
  distributed under the License is distributed on an "AS IS" BASIS, WITHOUT
  WARRANTIES OR CONDITIONS OF ANY KIND, either express or implied. See the
  License for the specific language governing permissions and limitations
  under the License.

  Also, please refer to each LICENSE.<component>.txt file, which is located in
  the 'license' directory of the distribution file, for the license terms of the
  components that this product depends on.

  -------------------------------------------------------------------------------
  This product contains the extensions to Java Collections Framework which has
  been derived from the works by JSR-166 EG, Doug Lea, and Jason T. Greene:

    * LICENSE:
      * license/LICENSE.jsr166y.txt (Public Domain)
    * HOMEPAGE:
      * http://gee.cs.oswego.edu/cgi-bin/viewcvs.cgi/jsr166/
      * http://viewvc.jboss.org/cgi-bin/viewvc.cgi/jbosscache/experimental/jsr166/

  This product contains a modified version of Robert Harder's Public Domain
  Base64 Encoder and Decoder, which can be obtained at:

    * LICENSE:
      * license/LICENSE.base64.txt (Public Domain)
    * HOMEPAGE:
      * http://iharder.sourceforge.net/current/java/base64/

  This product contains a modified portion of 'Webbit', an event based
  WebSocket and HTTP server, which can be obtained at:

    * LICENSE:
      * license/LICENSE.webbit.txt (BSD License)
    * HOMEPAGE:
      * https://github.com/joewalnes/webbit

  This product contains a modified portion of 'SLF4J', a simple logging
  facade for Java, which can be obtained at:

    * LICENSE:
      * license/LICENSE.slf4j.txt (MIT License)
    * HOMEPAGE:
      * http://www.slf4j.org/

  This product contains a modified portion of 'Apache Harmony', an open source
  Java SE, which can be obtained at:

    * NOTICE:
      * license/NOTICE.harmony.txt
    * LICENSE:
      * license/LICENSE.harmony.txt (Apache License 2.0)
    * HOMEPAGE:
      * http://archive.apache.org/dist/harmony/

  This product contains a modified portion of 'jbzip2', a Java bzip2 compression
  and decompression library written by Matthew J. Francis. It can be obtained at:

    * LICENSE:
      * license/LICENSE.jbzip2.txt (MIT License)
    * HOMEPAGE:
      * https://code.google.com/p/jbzip2/

  This product contains a modified portion of 'libdivsufsort', a C API library to construct
  the suffix array and the Burrows-Wheeler transformed string for any input string of
  a constant-size alphabet written by Yuta Mori. It can be obtained at:

    * LICENSE:
      * license/LICENSE.libdivsufsort.txt (MIT License)
    * HOMEPAGE:
      * https://github.com/y-256/libdivsufsort

  This product contains a modified portion of Nitsan Wakart's 'JCTools', Java Concurrency Tools for the JVM,
   which can be obtained at:

    * LICENSE:
      * license/LICENSE.jctools.txt (ASL2 License)
    * HOMEPAGE:
      * https://github.com/JCTools/JCTools

  This product optionally depends on 'JZlib', a re-implementation of zlib in
  pure Java, which can be obtained at:

    * LICENSE:
      * license/LICENSE.jzlib.txt (BSD style License)
    * HOMEPAGE:
      * http://www.jcraft.com/jzlib/

  This product optionally depends on 'Compress-LZF', a Java library for encoding and
  decoding data in LZF format, written by Tatu Saloranta. It can be obtained at:

    * LICENSE:
      * license/LICENSE.compress-lzf.txt (Apache License 2.0)
    * HOMEPAGE:
      * https://github.com/ning/compress

  This product optionally depends on 'lz4', a LZ4 Java compression
  and decompression library written by Adrien Grand. It can be obtained at:

    * LICENSE:
      * license/LICENSE.lz4.txt (Apache License 2.0)
    * HOMEPAGE:
      * https://github.com/jpountz/lz4-java

  This product optionally depends on 'lzma-java', a LZMA Java compression
  and decompression library, which can be obtained at:

    * LICENSE:
      * license/LICENSE.lzma-java.txt (Apache License 2.0)
    * HOMEPAGE:
      * https://github.com/jponge/lzma-java

  This product contains a modified portion of 'jfastlz', a Java port of FastLZ compression
  and decompression library written by William Kinney. It can be obtained at:

    * LICENSE:
      * license/LICENSE.jfastlz.txt (MIT License)
    * HOMEPAGE:
      * https://code.google.com/p/jfastlz/

  This product contains a modified portion of and optionally depends on 'Protocol Buffers', Google's data
  interchange format, which can be obtained at:

    * LICENSE:
      * license/LICENSE.protobuf.txt (New BSD License)
    * HOMEPAGE:
      * https://github.com/google/protobuf

  This product optionally depends on 'Bouncy Castle Crypto APIs' to generate
  a temporary self-signed X.509 certificate when the JVM does not provide the
  equivalent functionality.  It can be obtained at:

    * LICENSE:
      * license/LICENSE.bouncycastle.txt (MIT License)
    * HOMEPAGE:
      * http://www.bouncycastle.org/

  This product optionally depends on 'Snappy', a compression library produced
  by Google Inc, which can be obtained at:

    * LICENSE:
      * license/LICENSE.snappy.txt (New BSD License)
    * HOMEPAGE:
      * https://github.com/google/snappy

  This product optionally depends on 'JBoss Marshalling', an alternative Java
  serialization API, which can be obtained at:

    * LICENSE:
      * license/LICENSE.jboss-marshalling.txt (GNU LGPL 2.1)
    * HOMEPAGE:
      * http://www.jboss.org/jbossmarshalling

  This product optionally depends on 'Caliper', Google's micro-
  benchmarking framework, which can be obtained at:

    * LICENSE:
      * license/LICENSE.caliper.txt (Apache License 2.0)
    * HOMEPAGE:
      * https://github.com/google/caliper

  This product optionally depends on 'Apache Commons Logging', a logging
  framework, which can be obtained at:

    * LICENSE:
      * license/LICENSE.commons-logging.txt (Apache License 2.0)
    * HOMEPAGE:
      * http://commons.apache.org/logging/

  This product optionally depends on 'Apache Log4J', a logging framework, which
  can be obtained at:

    * LICENSE:
      * license/LICENSE.log4j.txt (Apache License 2.0)
    * HOMEPAGE:
      * http://logging.apache.org/log4j/

  This product optionally depends on 'Aalto XML', an ultra-high performance
  non-blocking XML processor, which can be obtained at:

    * LICENSE:
      * license/LICENSE.aalto-xml.txt (Apache License 2.0)
    * HOMEPAGE:
      * http://wiki.fasterxml.com/AaltoHome

  This product contains a modified version of 'HPACK', a Java implementation of
  the HTTP/2 HPACK algorithm written by Twitter. It can be obtained at:

    * LICENSE:
      * license/LICENSE.hpack.txt (Apache License 2.0)
    * HOMEPAGE:
      * https://github.com/twitter/hpack

  This product contains a modified portion of 'Apache Commons Lang', a Java library
  provides utilities for the java.lang API, which can be obtained at:

    * LICENSE:
      * license/LICENSE.commons-lang.txt (Apache License 2.0)
    * HOMEPAGE:
      * https://commons.apache.org/proper/commons-lang/


  This product contains the Maven wrapper scripts from 'Maven Wrapper', that provides an easy way to ensure a user has everything necessary to run the Maven build.

    * LICENSE:
      * license/LICENSE.mvn-wrapper.txt (Apache License 2.0)
    * HOMEPAGE:
      * https://github.com/takari/maven-wrapper

---

name: org.apache.ranger ranger-plugins-audit
license_category: binary
version: 2.4.0
module: druid-ranger-security
license_name: Apache License version 2.0
libraries:
  - org.apache.ranger: ranger-plugins-audit

---

name: org.apache.ranger ranger-plugins-common
license_category: binary
version: 2.4.0
module: druid-ranger-security
license_name: Apache License version 2.0
libraries:
  - org.apache.ranger: ranger-plugins-common

---

<<<<<<< HEAD
name: Microsoft Azure Blob Storage SDK
license_category: binary
module: extensions/druid-azure-extensions
license_name: MIT License
copyright: Microsoft
version: 12.24.0
libraries:
  - com.azure: azure-storage-blob

---

name: Microsoft Azure Identity SDK
license_category: binary
module: extensions/druid-azure-extensions
license_name: MIT License
copyright: Microsoft
version: 1.10.1
libraries:
  - com.azure: azure-identity

---

name: Microsoft Azure Batch Blob Storage SDK
license_category: binary
module: extensions/druid-azure-extensions
license_name: MIT License
copyright: Microsoft
version: 12.20.0
libraries:
  - com.azure: azure-storage-blob-batch

---

name: Microsoft Azure Storage Common
license_category: binary
module: extensions/druid-azure-extensions
license_name: MIT License
copyright: Microsoft
version: 12.23.0
libraries:
  - com.azure: azure-storage-common

---

name: Microsoft Azure Internal Avro
license_category: binary
module: extensions/druid-azure-extensions
license_name: MIT License
copyright: Microsoft
version: 12.9.0
libraries:
  - com.azure: azure-storage-internal-avro

---

name: Microsoft Azure JSON
license_category: binary
module: extensions/druid-azure-extensions
license_name: MIT License
copyright: Microsoft
version: 1.1.0
libraries:
  - com.azure: azure-json

---

name: Microsoft Azure Netty
license_category: binary
module: extensions/druid-azure-extensions
license_name: MIT License
copyright: Microsoft
version: 1.43.0
libraries:
  - com.azure: azure-core-http-netty

---
name: Microsoft Azure Netty Http
license_category: binary
module: extensions/druid-azure-extensions
license_name: MIT License
copyright: Microsoft
version: 1.13.7
libraries:
  - com.azure: azure-core-http-netty

---

name: Microsoft Azure Core
license_category: binary
module: extensions/druid-azure-extensions
license_name: MIT License
copyright: Microsoft
version: 1.43.0
libraries:
  - com.azure: azure-core

---

name: Microsoft MSAL4J
license_category: binary
module: extensions/druid-azure-extensions
license_name: MIT License
copyright: Microsoft
version: 1.13.9
libraries:
  - com.microsoft.azure: msal4j

---

name: Microsoft MSAL4J Persistence
license_category: binary
module: extensions/druid-azure-extensions
license_name: MIT License
copyright: Microsoft
version: 1.2.0
libraries:
  - com.microsoft.azure: msal4j-persistence-extension

---

name: NimbusDS Content Type
license_category: binary
module: extensions/druid-azure-extensions
license_name: Apache License version 2.0
version: 2.2
libraries:
  - com.nimbusds: content-type

---

name: NimbusDS Jose
license_category: binary
module: extensions/druid-azure-extensions
license_name: Apache License version 2.0
version: 9.30.2
libraries:
  - com.nimbusds: nimbus-jose-jwt

---

name: NimbusDS Oauth
license_category: binary
module: extensions/druid-azure-extensions
license_name: Apache License version 2.0
version: 10.7.1
libraries:
  - com.nimbusds: oauth2-oidc-sdk

---

name: Reactor Netty
license_category: binary
module: extensions/druid-azure-extensions
license_name: Apache License version 2.0
version: 1.0.34
libraries:
  - io.projectreactor.netty: reactor-netty-core
  - io.projectreactor.netty: reactor-netty-http

---

name: Reactor Core
license_category: binary
module: extensions/druid-azure-extensions
license_name: Apache License version 2.0
version: 3.4.31
libraries:
  - io.projectreactor: reactor-core
---

name: Woodstox
license_category: binary
module: extensions/druid-azure-extensions
license_name: Apache License version 2.0
version: 6.2.4
libraries:
  - com.fasterxml.woodstox: woodstox-core

---
name: Netty
license_category: binary
module: extensions/druid-azure-extensions
license_name: Apache License version 2.0
version: 2.0.61.Final
libraries:
  - io.netty: netty-tcnative-boringssl-static
  - io.netty: netty-tcnative-classes
notice: |
  ==
                              The Netty Project
                              =================

  Please visit the Netty web site for more information:

    * http://netty.io/

  Copyright 2014 The Netty Project

  The Netty Project licenses this file to you under the Apache License,
  version 2.0 (the "License"); you may not use this file except in compliance
  with the License. You may obtain a copy of the License at:

    http://www.apache.org/licenses/LICENSE-2.0

  Unless required by applicable law or agreed to in writing, software
  distributed under the License is distributed on an "AS IS" BASIS, WITHOUT
  WARRANTIES OR CONDITIONS OF ANY KIND, either express or implied. See the
  License for the specific language governing permissions and limitations
  under the License.

  Also, please refer to each LICENSE.<component>.txt file, which is located in
  the 'license' directory of the distribution file, for the license terms of the
  components that this product depends on.

  -------------------------------------------------------------------------------
  This product contains the extensions to Java Collections Framework which has
  been derived from the works by JSR-166 EG, Doug Lea, and Jason T. Greene:

    * LICENSE:
      * license/LICENSE.jsr166y.txt (Public Domain)
    * HOMEPAGE:
      * http://gee.cs.oswego.edu/cgi-bin/viewcvs.cgi/jsr166/
      * http://viewvc.jboss.org/cgi-bin/viewvc.cgi/jbosscache/experimental/jsr166/

  This product contains a modified version of Robert Harder's Public Domain
  Base64 Encoder and Decoder, which can be obtained at:

    * LICENSE:
      * license/LICENSE.base64.txt (Public Domain)
    * HOMEPAGE:
      * http://iharder.sourceforge.net/current/java/base64/

  This product contains a modified portion of 'Webbit', an event based
  WebSocket and HTTP server, which can be obtained at:

    * LICENSE:
      * license/LICENSE.webbit.txt (BSD License)
    * HOMEPAGE:
      * https://github.com/joewalnes/webbit

  This product contains a modified portion of 'SLF4J', a simple logging
  facade for Java, which can be obtained at:

    * LICENSE:
      * license/LICENSE.slf4j.txt (MIT License)
    * HOMEPAGE:
      * http://www.slf4j.org/

  This product contains a modified portion of 'Apache Harmony', an open source
  Java SE, which can be obtained at:

    * NOTICE:
      * license/NOTICE.harmony.txt
    * LICENSE:
      * license/LICENSE.harmony.txt (Apache License 2.0)
    * HOMEPAGE:
      * http://archive.apache.org/dist/harmony/

  This product contains a modified portion of 'jbzip2', a Java bzip2 compression
  and decompression library written by Matthew J. Francis. It can be obtained at:

    * LICENSE:
      * license/LICENSE.jbzip2.txt (MIT License)
    * HOMEPAGE:
      * https://code.google.com/p/jbzip2/

  This product contains a modified portion of 'libdivsufsort', a C API library to construct
  the suffix array and the Burrows-Wheeler transformed string for any input string of
  a constant-size alphabet written by Yuta Mori. It can be obtained at:

    * LICENSE:
      * license/LICENSE.libdivsufsort.txt (MIT License)
    * HOMEPAGE:
      * https://github.com/y-256/libdivsufsort

  This product contains a modified portion of Nitsan Wakart's 'JCTools', Java Concurrency Tools for the JVM,
   which can be obtained at:

    * LICENSE:
      * license/LICENSE.jctools.txt (ASL2 License)
    * HOMEPAGE:
      * https://github.com/JCTools/JCTools

  This product optionally depends on 'JZlib', a re-implementation of zlib in
  pure Java, which can be obtained at:

    * LICENSE:
      * license/LICENSE.jzlib.txt (BSD style License)
    * HOMEPAGE:
      * http://www.jcraft.com/jzlib/

  This product optionally depends on 'Compress-LZF', a Java library for encoding and
  decoding data in LZF format, written by Tatu Saloranta. It can be obtained at:

    * LICENSE:
      * license/LICENSE.compress-lzf.txt (Apache License 2.0)
    * HOMEPAGE:
      * https://github.com/ning/compress

  This product optionally depends on 'lz4', a LZ4 Java compression
  and decompression library written by Adrien Grand. It can be obtained at:

    * LICENSE:
      * license/LICENSE.lz4.txt (Apache License 2.0)
    * HOMEPAGE:
      * https://github.com/jpountz/lz4-java

  This product optionally depends on 'lzma-java', a LZMA Java compression
  and decompression library, which can be obtained at:

    * LICENSE:
      * license/LICENSE.lzma-java.txt (Apache License 2.0)
    * HOMEPAGE:
      * https://github.com/jponge/lzma-java

  This product contains a modified portion of 'jfastlz', a Java port of FastLZ compression
  and decompression library written by William Kinney. It can be obtained at:

    * LICENSE:
      * license/LICENSE.jfastlz.txt (MIT License)
    * HOMEPAGE:
      * https://code.google.com/p/jfastlz/

  This product contains a modified portion of and optionally depends on 'Protocol Buffers', Google's data
  interchange format, which can be obtained at:

    * LICENSE:
      * license/LICENSE.protobuf.txt (New BSD License)
    * HOMEPAGE:
      * https://github.com/google/protobuf

  This product optionally depends on 'Bouncy Castle Crypto APIs' to generate
  a temporary self-signed X.509 certificate when the JVM does not provide the
  equivalent functionality.  It can be obtained at:

    * LICENSE:
      * license/LICENSE.bouncycastle.txt (MIT License)
    * HOMEPAGE:
      * http://www.bouncycastle.org/

  This product optionally depends on 'Snappy', a compression library produced
  by Google Inc, which can be obtained at:

    * LICENSE:
      * license/LICENSE.snappy.txt (New BSD License)
    * HOMEPAGE:
      * https://github.com/google/snappy

  This product optionally depends on 'JBoss Marshalling', an alternative Java
  serialization API, which can be obtained at:

    * LICENSE:
      * license/LICENSE.jboss-marshalling.txt (GNU LGPL 2.1)
    * HOMEPAGE:
      * http://www.jboss.org/jbossmarshalling

  This product optionally depends on 'Caliper', Google's micro-
  benchmarking framework, which can be obtained at:

    * LICENSE:
      * license/LICENSE.caliper.txt (Apache License 2.0)
    * HOMEPAGE:
      * https://github.com/google/caliper

  This product optionally depends on 'Apache Commons Logging', a logging
  framework, which can be obtained at:

    * LICENSE:
      * license/LICENSE.commons-logging.txt (Apache License 2.0)
    * HOMEPAGE:
      * http://commons.apache.org/logging/

  This product optionally depends on 'Apache Log4J', a logging framework, which
  can be obtained at:

    * LICENSE:
      * license/LICENSE.log4j.txt (Apache License 2.0)
    * HOMEPAGE:
      * http://logging.apache.org/log4j/

  This product optionally depends on 'Aalto XML', an ultra-high performance
  non-blocking XML processor, which can be obtained at:

    * LICENSE:
      * license/LICENSE.aalto-xml.txt (Apache License 2.0)
    * HOMEPAGE:
      * http://wiki.fasterxml.com/AaltoHome

  This product contains a modified version of 'HPACK', a Java implementation of
  the HTTP/2 HPACK algorithm written by Twitter. It can be obtained at:

    * LICENSE:
      * license/LICENSE.hpack.txt (Apache License 2.0)
    * HOMEPAGE:
      * https://github.com/twitter/hpack

  This product contains a modified portion of 'Apache Commons Lang', a Java library
  provides utilities for the java.lang API, which can be obtained at:

    * LICENSE:
      * license/LICENSE.commons-lang.txt (Apache License 2.0)
    * HOMEPAGE:
      * https://commons.apache.org/proper/commons-lang/


  This product contains the Maven wrapper scripts from 'Maven Wrapper', that provides an easy way to ensure a user has everything necessary to run the Maven build.

    * LICENSE:
      * license/LICENSE.mvn-wrapper.txt (Apache License 2.0)
    * HOMEPAGE:
      * https://github.com/takari/maven-wrapper
=======
name: gson
license_category: binary
module: druid-ranger-security
license_name: Apache License version 2.0
version: 2.10.1
libraries:
  - com.google.code.gson: gson
>>>>>>> c9370686

---

name: com.kstruct gethostname4j
license_category: binary
version: 1.0.0
module: druid-ranger-security
license_name: MIT License
libraries:
  - com.kstruct: gethostname4j

---

name: com.amazonaws aws-java-sdk-bundle
license_category: binary
version: 1.12.497
module: druid-ranger-security
license_name: Apache License version 2.0
libraries:
  - com.amazonaws: aws-java-sdk-bundle

---

name: com.carrotsearch hppc
license_category: binary
version: 0.8.0
module: druid-ranger-security
license_name: Apache License version 2.0
libraries:
  - com.carrotsearch: hppc

---

name: org.locationtech.spatial4j spatial4j
license_category: binary
version: 0.7
module: druid-ranger-security
license_name: Apache License version 2.0
libraries:
  - org.locationtech.spatial4j: spatial4j

---

name: com.sun.jersey jersey-bundle
license_category: binary
version: 1.19.3
module: druid-ranger-security
license_name: CDDL 1.1
libraries:
  - com.sun.jersey: jersey-bundle

---

name: net.java.dev.jna jna-platform
license_category: binary
version: 5.13.0
module: druid-ranger-security
license_name: Apache License version 2.0
libraries:
  - net.java.dev.jna: jna-platform

---

name: JOpt Simple
license_category: binary
version: 5.0.2
module: druid-ranger-security
license_name: MIT License
libraries:
  - net.sf.jopt-simple: jopt-simple
copyright: Paul R. Holser, Jr.

---

name: org.apache.httpcomponents httpmime
license_category: binary
version: 4.5.6
module: druid-ranger-security
license_name: Apache License version 2.0
libraries:
  - org.apache.httpcomponents: httpmime

---

name: org.apache.httpcomponents httpasyncclient
license_category: binary
version: 4.1.3
module: druid-ranger-security
license_name: Apache License version 2.0
libraries:
  - org.apache.httpcomponents: httpasyncclient

---

name: org.elasticsearch securesm
license_category: binary
version: 2.1.9
module: druid-ranger-security
license_name: Creative Commons CC0
libraries:
  - org.hdrhistogram: HdrHistogram

---

name: Apache Lucene
license_category: binary
version: 8.4.0
module: druid-ranger-security
license_name: Apache License version 2.0
libraries:
  - org.apache.lucene: lucene-analyzers-common
  - org.apache.lucene: lucene-backward-codecs
  - org.apache.lucene: lucene-core
  - org.apache.lucene: lucene-grouping
  - org.apache.lucene: lucene-highlighter
  - org.apache.lucene: lucene-join
  - org.apache.lucene: lucene-memory
  - org.apache.lucene: lucene-misc
  - org.apache.lucene: lucene-queries
  - org.apache.lucene: lucene-queryparser
  - org.apache.lucene: lucene-sandbox
  - org.apache.lucene: lucene-spatial
  - org.apache.lucene: lucene-spatial-extras
  - org.apache.lucene: lucene-spatial3d
  - org.apache.lucene: lucene-suggest

---

name: org.apache.httpcomponents httpcore-nio
license_category: binary
version: 4.4.6
module: druid-ranger-security
license_name: Apache License version 2.0
libraries:
  - org.apache.httpcomponents: httpcore-nio

---

name: Apache Kafka
license_category: binary
version: 2.8.1
module: druid-ranger-security
license_name: Apache License version 2.0
libraries:
  - org.apache.kafka: kafka-clients
notices:
  - kafka-clients: 'Apache Kafka Copyright 2019 The Apache Software Foundation.

This distribution has a binary dependency on jersey, which is available under
the CDDL License. The source code of jersey can be found at https://github.com/jersey/jersey/.'

---

name: org.apache.ranger ranger-plugins
license_category: binary
version: 2.4.0
module: druid-ranger-security
license_name: Apache License version 2.0
libraries:
  - org.apache.ranger: ranger-plugins-cred
  - org.apache.ranger: ranger-plugin-classloader

---

name: Woodstox
license_category: binary
version: 6.4.0
module: druid-ranger-security
license_name: Apache License version 2.0
libraries:
  - com.fasterxml.woodstox: woodstox-core

---

name: com.github.spullara.mustache.java
license_category: binary
version: 0.9.6
module: druid-ranger-security
license_name: Apache License version 2.0
libraries:
  - com.github.spullara.mustache.java: compiler

---

name: com.tdunning t-digest
license_category: binary
version: 3.2
module: druid-ranger-security
license_name: Apache License version 2.0
libraries:
  - com.tdunning: t-digest

---

name: io.sgr s2-geometry-library-java
license_category: binary
version: 1.0.0
module: druid-ranger-security
license_name: Apache License version 2.0
libraries:
  - io.sgr: s2-geometry-library-java

---

name: org.apache.orc orc-core
license_category: binary
version: 1.5.8
module: druid-ranger-security
license_name: Apache License version 2.0
libraries:
  - org.apache.orc: orc-core

---

name: org.apache.solr solr-solrj
license_category: binary
version: 8.11.2
module: druid-ranger-security
license_name: Apache License version 2.0
libraries:
  - org.apache.solr: solr-solrj

---

name: snappy-java
license_category: binary
version: 1.1.10.4
module: druid-ranger-security
license_name: Apache License version 2.0
libraries:
  - org.xerial.snappy: snappy-java
notices:
  - snappy-java: |
      This product includes software developed by Google
       Snappy: http://code.google.com/p/snappy/ (New BSD License)


      This library containd statically linked libstdc++. This inclusion is allowed by
      "GCC RUntime Library Exception"
      http://gcc.gnu.org/onlinedocs/libstdc++/manual/license.html

      == Contributors ==
        * Tatu Saloranta
          * Providing benchmark suite
        * Alec Wysoker
          * Performance and memory usage improvement

---

name: Woodstox
license_category: binary
module: java-core
license_name: Apache License version 2.0
version: 5.4.0
libraries:
  - com.fasterxml.woodstox: woodstox-core

---

name: DNS Java
license_category: binary
module: java-core
license_name: BSD-2-Clause License
version: 2.1.7
libraries:
  - dnsjava: dnsjava

---

name: Hadoop shaded
license_category: binary
module: java-core
license_name: Apache License version 2.0
version: 1.1.1
libraries:
  - org.apache.hadoop.thirdparty: hadoop-shaded-protobuf_3_7
  - org.apache.hadoop.thirdparty: hadoop-shaded-guava

---

name: RE2/J
license_category: binary
module: java-core
license_name: The Go license
version: 1.1
license_file_path: licenses/bin/re2j.GO
libraries:
  - com.google.re2j: re2j

---
name: jakarta.activation
license_category: binary
module: extensions/druid-avro-extensions
license_name: Eclipse Distribution License 1.0
version: 1.2.1
libraries:
  - com.sun.activation: jakarta.activation

---

# Web console modules start
name: "@babel/code-frame"
license_category: binary
module: web-console
license_name: MIT License
copyright: The Babel Team
version: 7.23.5
license_file_path: licenses/bin/@babel-code-frame.MIT

---

name: "@babel/helper-module-imports"
license_category: binary
module: web-console
license_name: MIT License
copyright: The Babel Team
version: 7.22.5
license_file_path: licenses/bin/@babel-helper-module-imports.MIT

---

name: "@babel/helper-string-parser"
license_category: binary
module: web-console
license_name: MIT License
copyright: The Babel Team
version: 7.23.4
license_file_path: licenses/bin/@babel-helper-string-parser.MIT

---

name: "@babel/helper-validator-identifier"
license_category: binary
module: web-console
license_name: MIT License
copyright: The Babel Team
version: 7.22.20
license_file_path: licenses/bin/@babel-helper-validator-identifier.MIT

---

name: "@babel/highlight"
license_category: binary
module: web-console
license_name: MIT License
copyright: The Babel Team
version: 7.23.4
license_file_path: licenses/bin/@babel-highlight.MIT

---

name: "@babel/runtime"
license_category: binary
module: web-console
license_name: MIT License
copyright: The Babel Team
version: 7.21.0
license_file_path: licenses/bin/@babel-runtime.MIT

---

name: "@babel/types"
license_category: binary
module: web-console
license_name: MIT License
copyright: The Babel Team
version: 7.23.5
license_file_path: licenses/bin/@babel-types.MIT

---

name: "@blueprintjs/colors"
license_category: binary
module: web-console
license_name: Apache License version 2.0
copyright: Palantir Technologies
version: 4.2.1

---

name: "@blueprintjs/core"
license_category: binary
module: web-console
license_name: Apache License version 2.0
copyright: Palantir Technologies
version: 4.20.1

---

name: "@blueprintjs/datetime2"
license_category: binary
module: web-console
license_name: Apache License version 2.0
copyright: Palantir Technologies
version: 0.9.35

---

name: "@blueprintjs/datetime"
license_category: binary
module: web-console
license_name: Apache License version 2.0
copyright: Palantir Technologies
version: 4.4.36

---

name: "@blueprintjs/icons"
license_category: binary
module: web-console
license_name: Apache License version 2.0
copyright: Palantir Technologies
version: 4.16.0

---

name: "@blueprintjs/popover2"
license_category: binary
module: web-console
license_name: Apache License version 2.0
copyright: Palantir Technologies
version: 1.14.9

---

name: "@blueprintjs/select"
license_category: binary
module: web-console
license_name: Apache License version 2.0
copyright: Palantir Technologies
version: 4.9.22

---

name: "@druid-toolkit/query"
license_category: binary
module: web-console
license_name: Apache License version 2.0
copyright: Imply Data
version: 0.21.4

---

name: "@druid-toolkit/visuals-core"
license_category: binary
module: web-console
license_name: Apache License version 2.0
copyright: Imply Data
version: 0.3.3

---

name: "@druid-toolkit/visuals-react"
license_category: binary
module: web-console
license_name: Apache License version 2.0
copyright: Imply Data
version: 0.3.3

---

name: "@emotion/cache"
license_category: binary
module: web-console
license_name: MIT License
copyright: Emotion team and other contributors
version: 10.0.29
license_file_path: licenses/bin/@emotion-cache.MIT

---

name: "@emotion/hash"
license_category: binary
module: web-console
license_name: MIT License
copyright: Emotion team and other contributors
version: 0.8.0
license_file_path: licenses/bin/@emotion-hash.MIT

---

name: "@emotion/memoize"
license_category: binary
module: web-console
license_name: MIT License
copyright: Emotion team and other contributors
version: 0.7.4
license_file_path: licenses/bin/@emotion-memoize.MIT

---

name: "@emotion/serialize"
license_category: binary
module: web-console
license_name: MIT License
copyright: Emotion team and other contributors
version: 0.11.16
license_file_path: licenses/bin/@emotion-serialize.MIT

---

name: "@emotion/sheet"
license_category: binary
module: web-console
license_name: MIT License
copyright: Emotion team and other contributors
version: 0.9.4
license_file_path: licenses/bin/@emotion-sheet.MIT

---

name: "@emotion/stylis"
license_category: binary
module: web-console
license_name: MIT License
copyright: Emotion team and other contributors
version: 0.8.5
license_file_path: licenses/bin/@emotion-stylis.MIT

---

name: "@emotion/unitless"
license_category: binary
module: web-console
license_name: MIT License
copyright: Emotion team and other contributors
version: 0.7.5
license_file_path: licenses/bin/@emotion-unitless.MIT

---

name: "@emotion/utils"
license_category: binary
module: web-console
license_name: MIT License
copyright: Emotion team and other contributors
version: 0.11.3
license_file_path: licenses/bin/@emotion-utils.MIT

---

name: "@emotion/weak-memoize"
license_category: binary
module: web-console
license_name: MIT License
copyright: Emotion team and other contributors
version: 0.2.5
license_file_path: licenses/bin/@emotion-weak-memoize.MIT

---

name: "@hypnosphi/create-react-context"
license_category: binary
module: web-console
license_name: MIT License
copyright: James Kyle
version: 0.3.1
license_file_path: licenses/bin/@hypnosphi-create-react-context.MIT

---

name: "@juggle/resize-observer"
license_category: binary
module: web-console
license_name: Apache License version 2.0
copyright: Juggle
version: 3.4.0

---

name: "@popperjs/core"
license_category: binary
module: web-console
license_name: MIT License
copyright: Federico Zivolo
version: 2.11.8
license_file_path: licenses/bin/@popperjs-core.MIT

---

name: "@types/dom4"
license_category: binary
module: web-console
license_name: MIT License
copyright: Microsoft Corporation.
version: 2.0.2
license_file_path: licenses/bin/@types-dom4.MIT

---

name: "@types/parse-json"
license_category: binary
module: web-console
license_name: MIT License
copyright: Microsoft Corporation.
version: 4.0.0
license_file_path: licenses/bin/@types-parse-json.MIT

---

name: "@types/prop-types"
license_category: binary
module: web-console
license_name: MIT License
copyright: Microsoft Corporation.
version: 15.7.11
license_file_path: licenses/bin/@types-prop-types.MIT

---

name: "@types/react"
license_category: binary
module: web-console
license_name: MIT License
copyright: Microsoft Corporation.
version: 18.2.42
license_file_path: licenses/bin/@types-react.MIT

---

name: "@types/scheduler"
license_category: binary
module: web-console
license_name: MIT License
copyright: Microsoft Corporation.
version: 0.16.8
license_file_path: licenses/bin/@types-scheduler.MIT

---

name: "ace-builds"
license_category: binary
module: web-console
license_name: BSD-3-Clause License
copyright: Ajax.org B.V.
version: 1.4.14
license_file_path: licenses/bin/ace-builds.BSD3

---

name: "ansi-styles"
license_category: binary
module: web-console
license_name: MIT License
copyright: Sindre Sorhus
version: 3.2.1
license_file_path: licenses/bin/ansi-styles.MIT

---

name: "axios"
license_category: binary
module: web-console
license_name: MIT License
copyright: Matt Zabriskie
version: 0.26.1
license_file_path: licenses/bin/axios.MIT

---

name: "babel-plugin-emotion"
license_category: binary
module: web-console
license_name: MIT License
copyright: Kye Hohenberger
version: 10.2.2
license_file_path: licenses/bin/babel-plugin-emotion.MIT

---

name: "babel-plugin-macros"
license_category: binary
module: web-console
license_name: MIT License
copyright: Kent C. Dodds
version: 2.8.0
license_file_path: licenses/bin/babel-plugin-macros.MIT

---

name: "babel-plugin-syntax-jsx"
license_category: binary
module: web-console
license_name: MIT License
copyright: Syntax JSX team and other contributors
version: 6.18.0
license_file_path: licenses/bin/babel-plugin-syntax-jsx.MIT

---

name: "call-bind"
license_category: binary
module: web-console
license_name: MIT License
copyright: Jordan Harband
version: 1.0.2
license_file_path: licenses/bin/call-bind.MIT

---

name: "callsites"
license_category: binary
module: web-console
license_name: MIT License
copyright: Sindre Sorhus
version: 3.1.0
license_file_path: licenses/bin/callsites.MIT

---

name: "camel-case"
license_category: binary
module: web-console
license_name: MIT License
copyright: Blake Embrey
version: 4.1.2
license_file_path: licenses/bin/camel-case.MIT

---

name: "capital-case"
license_category: binary
module: web-console
license_name: MIT License
copyright: Blake Embrey
version: 1.0.4
license_file_path: licenses/bin/capital-case.MIT

---

name: "chalk"
license_category: binary
module: web-console
license_name: MIT License
copyright: Sindre Sorhus <sindresorhus@gmail.com> (sindresorhus.com)
version: 2.4.2
license_file_path: licenses/bin/chalk.MIT

---

name: "change-case"
license_category: binary
module: web-console
license_name: MIT License
copyright: Blake Embrey
version: 4.1.2
license_file_path: licenses/bin/change-case.MIT

---

name: "chronoshift"
license_category: binary
module: web-console
license_name: Apache License version 2.0
copyright: Vadim Ogievetsky
version: 0.10.0

---

name: "classnames"
license_category: binary
module: web-console
license_name: MIT License
copyright: Jed Watson
version: 2.3.2
license_file_path: licenses/bin/classnames.MIT

---

name: "color-convert"
license_category: binary
module: web-console
license_name: MIT License
copyright: Heather Arthur
version: 1.9.3
license_file_path: licenses/bin/color-convert.MIT

---

name: "color-name"
license_category: binary
module: web-console
license_name: MIT License
copyright: DY
version: 1.1.3
license_file_path: licenses/bin/color-name.MIT

---

name: "commander"
license_category: binary
module: web-console
license_name: MIT License
copyright: TJ Holowaychuk
version: 2.20.0
license_file_path: licenses/bin/commander.MIT

---

name: "constant-case"
license_category: binary
module: web-console
license_name: MIT License
copyright: Blake Embrey
version: 3.0.4
license_file_path: licenses/bin/constant-case.MIT

---

name: "convert-source-map"
license_category: binary
module: web-console
license_name: MIT License
copyright: Thorsten Lorenz
version: 1.6.0
license_file_path: licenses/bin/convert-source-map.MIT

---

name: "copy-to-clipboard"
license_category: binary
module: web-console
license_name: MIT License
copyright: sudodoki
version: 3.2.0
license_file_path: licenses/bin/copy-to-clipboard.MIT

---

name: "core-js"
license_category: binary
module: web-console
license_name: MIT License
copyright: Denis Pushkarev
version: 3.10.1
license_file_path: licenses/bin/core-js.MIT

---

name: "cosmiconfig"
license_category: binary
module: web-console
license_name: MIT License
copyright: David Clark
version: 6.0.0
license_file_path: licenses/bin/cosmiconfig.MIT

---

name: "create-emotion"
license_category: binary
module: web-console
license_name: MIT License
copyright: Kye Hohenberger
version: 10.0.27
license_file_path: licenses/bin/create-emotion.MIT

---

name: "csstype"
license_category: binary
module: web-console
license_name: MIT License
copyright: Fredrik Nicol
version: 2.6.17
license_file_path: licenses/bin/csstype.MIT

---

name: "d3-array"
license_category: binary
module: web-console
license_name: BSD-3-Clause License
copyright: Mike Bostock
version: 2.12.1
license_file_path: licenses/bin/d3-array.BSD3

---

name: "d3-axis"
license_category: binary
module: web-console
license_name: BSD-3-Clause License
copyright: Mike Bostock
version: 2.1.0
license_file_path: licenses/bin/d3-axis.BSD3

---

name: "d3-color"
license_category: binary
module: web-console
license_name: BSD-3-Clause License
copyright: Mike Bostock
version: 2.0.0
license_file_path: licenses/bin/d3-color.BSD3

---

name: "d3-dsv"
license_category: binary
module: web-console
license_name: BSD-3-Clause License
copyright: Mike Bostock
version: 2.0.0
license_file_path: licenses/bin/d3-dsv.BSD3

---

name: "d3-format"
license_category: binary
module: web-console
license_name: BSD-3-Clause License
copyright: Mike Bostock
version: 1.4.1
license_file_path: licenses/bin/d3-format.BSD3

---

name: "d3-interpolate"
license_category: binary
module: web-console
license_name: BSD-3-Clause License
copyright: Mike Bostock
version: 2.0.1
license_file_path: licenses/bin/d3-interpolate.BSD3

---

name: "d3-scale"
license_category: binary
module: web-console
license_name: BSD-3-Clause License
copyright: Mike Bostock
version: 3.3.0
license_file_path: licenses/bin/d3-scale.BSD3

---

name: "d3-selection"
license_category: binary
module: web-console
license_name: BSD-3-Clause License
copyright: Mike Bostock
version: 2.0.0
license_file_path: licenses/bin/d3-selection.BSD3

---

name: "d3-time-format"
license_category: binary
module: web-console
license_name: BSD-3-Clause License
copyright: Mike Bostock
version: 2.2.1
license_file_path: licenses/bin/d3-time-format.BSD3

---

name: "d3-time"
license_category: binary
module: web-console
license_name: BSD-3-Clause License
copyright: Mike Bostock
version: 1.1.0
license_file_path: licenses/bin/d3-time.BSD3

---

name: "date-fns-tz"
license_category: binary
module: web-console
license_name: MIT License
copyright: Marnus Weststrate
version: 1.3.8
license_file_path: licenses/bin/date-fns-tz.MIT

---

name: "date-fns"
license_category: binary
module: web-console
license_name: MIT License
copyright: Sasha Koss and Lesha Koss https://kossnocorp.mit-license.org
version: 2.30.0
license_file_path: licenses/bin/date-fns.MIT

---

name: "deep-equal"
license_category: binary
module: web-console
license_name: MIT License
copyright: James Halliday
version: 1.1.1
license_file_path: licenses/bin/deep-equal.MIT

---

name: "define-properties"
license_category: binary
module: web-console
license_name: MIT License
copyright: Jordan Harband
version: 1.2.0
license_file_path: licenses/bin/define-properties.MIT

---

name: "diff-match-patch"
license_category: binary
module: web-console
license_name: Apache License version 2.0
copyright: Google
version: 1.0.5

---

name: "diff"
license_category: binary
module: web-console
license_name: BSD-3-Clause License
copyright: Kevin Decker <kpdecker@gmail.com>
version: 4.0.1
license_file_path: licenses/bin/diff.BSD3

---

name: "dom-helpers"
license_category: binary
module: web-console
license_name: MIT License
copyright: Jason Quense
version: 5.2.1
license_file_path: licenses/bin/dom-helpers.MIT

---

name: "dom4"
license_category: binary
module: web-console
license_name: MIT License
copyright: Andrea Giammarchi
version: 2.1.6
license_file_path: licenses/bin/dom4.MIT

---

name: "dot-case"
license_category: binary
module: web-console
license_name: MIT License
copyright: Blake Embrey
version: 3.0.4
license_file_path: licenses/bin/dot-case.MIT

---

name: "echarts"
license_category: binary
module: web-console
license_name: Apache License version 2.0
copyright: Apache Software Foundation
version: 5.4.3

---

name: "emotion"
license_category: binary
module: web-console
license_name: MIT License
copyright: Kye Hohenberger
version: 10.0.27
license_file_path: licenses/bin/emotion.MIT

---

name: "error-ex"
license_category: binary
module: web-console
license_name: MIT License
copyright: JD Ballard
version: 1.3.2
license_file_path: licenses/bin/error-ex.MIT

---

name: "escape-string-regexp"
license_category: binary
module: web-console
license_name: MIT License
copyright: Sindre Sorhus
version: 1.0.5
license_file_path: licenses/bin/escape-string-regexp.MIT

---

name: "file-saver"
license_category: binary
module: web-console
license_name: MIT License
copyright: Eli Grey
version: 2.0.5
license_file_path: licenses/bin/file-saver.MIT

---

name: "find-root"
license_category: binary
module: web-console
license_name: MIT License
copyright: jsdnxx
version: 1.1.0
license_file_path: licenses/bin/find-root.MIT

---

name: "follow-redirects"
license_category: binary
module: web-console
license_name: MIT License
copyright: Ruben Verborgh
version: 1.15.1
license_file_path: licenses/bin/follow-redirects.MIT

---

name: "fontsource-open-sans"
license_category: binary
module: web-console
license_name: MIT License
copyright: Lotus
version: 3.0.9
license_file_path: licenses/bin/fontsource-open-sans.MIT

---

name: "function-bind"
license_category: binary
module: web-console
license_name: MIT License
copyright: Raynos
version: 1.1.1
license_file_path: licenses/bin/function-bind.MIT

---

name: "functions-have-names"
license_category: binary
module: web-console
license_name: MIT License
copyright: Jordan Harband
version: 1.2.3
license_file_path: licenses/bin/functions-have-names.MIT

---

name: "get-intrinsic"
license_category: binary
module: web-console
license_name: MIT License
copyright: Jordan Harband
version: 1.2.0
license_file_path: licenses/bin/get-intrinsic.MIT

---

name: "gud"
license_category: binary
module: web-console
license_name: MIT License
copyright: Jamie Kyle
version: 1.0.0
license_file_path: licenses/bin/gud.MIT

---

name: "has-flag"
license_category: binary
module: web-console
license_name: MIT License
copyright: Sindre Sorhus
version: 3.0.0
license_file_path: licenses/bin/has-flag.MIT

---

name: "has-own-prop"
license_category: binary
module: web-console
license_name: MIT License
copyright: Sindre Sorhus
version: 2.0.0
license_file_path: licenses/bin/has-own-prop.MIT

---

name: "has-property-descriptors"
license_category: binary
module: web-console
license_name: MIT License
copyright: Jordan Harband
version: 1.0.0
license_file_path: licenses/bin/has-property-descriptors.MIT

---

name: "has-symbols"
license_category: binary
module: web-console
license_name: MIT License
copyright: Jordan Harband
version: 1.0.3
license_file_path: licenses/bin/has-symbols.MIT

---

name: "has-tostringtag"
license_category: binary
module: web-console
license_name: MIT License
copyright: Jordan Harband
version: 1.0.0
license_file_path: licenses/bin/has-tostringtag.MIT

---

name: "has"
license_category: binary
module: web-console
license_name: MIT License
copyright: Thiago de Arruda
version: 1.0.3
license_file_path: licenses/bin/has.MIT

---

name: "header-case"
license_category: binary
module: web-console
license_name: MIT License
copyright: Blake Embrey
version: 2.0.4
license_file_path: licenses/bin/header-case.MIT

---

name: "history"
license_category: binary
module: web-console
license_name: MIT License
copyright: Michael Jackson
version: 4.10.1
license_file_path: licenses/bin/history.MIT

---

name: "hjson"
license_category: binary
module: web-console
license_name: MIT License
copyright: Christian Zangl
version: 3.2.2
license_file_path: licenses/bin/hjson.MIT

---

name: "hoist-non-react-statics"
license_category: binary
module: web-console
license_name: BSD-3-Clause License
copyright: Michael Ridgway
version: 3.3.0
license_file_path: licenses/bin/hoist-non-react-statics.BSD3

---

name: "iconv-lite"
license_category: binary
module: web-console
license_name: MIT License
copyright: Alexander Shtuchkin
version: 0.4.24
license_file_path: licenses/bin/iconv-lite.MIT

---

name: "immutable-class"
license_category: binary
module: web-console
license_name: Apache License version 2.0
copyright: Vadim Ogievetsky
version: 0.11.2

---

name: "import-fresh"
license_category: binary
module: web-console
license_name: MIT License
copyright: Sindre Sorhus
version: 3.3.0
license_file_path: licenses/bin/import-fresh.MIT

---

name: "internmap"
license_category: binary
module: web-console
license_name: ISC License
copyright: Mike Bostock
version: 1.0.1
license_file_path: licenses/bin/internmap.ISC

---

name: "is-arguments"
license_category: binary
module: web-console
license_name: MIT License
copyright: Jordan Harband
version: 1.1.1
license_file_path: licenses/bin/is-arguments.MIT

---

name: "is-arrayish"
license_category: binary
module: web-console
license_name: MIT License
copyright: Qix
version: 0.2.1
license_file_path: licenses/bin/is-arrayish.MIT

---

name: "is-core-module"
license_category: binary
module: web-console
license_name: MIT License
copyright: Jordan Harband
version: 2.10.0
license_file_path: licenses/bin/is-core-module.MIT

---

name: "is-date-object"
license_category: binary
module: web-console
license_name: MIT License
copyright: Jordan Harband
version: 1.0.5
license_file_path: licenses/bin/is-date-object.MIT

---

name: "is-regex"
license_category: binary
module: web-console
license_name: MIT License
copyright: Jordan Harband
version: 1.1.4
license_file_path: licenses/bin/is-regex.MIT

---

name: "isarray"
license_category: binary
module: web-console
license_name: MIT License
copyright: Julian Gruber
version: 0.0.1
license_file_path: licenses/bin/isarray.MIT

---

name: "js-tokens"
license_category: binary
module: web-console
license_name: MIT License
copyright: Simon Lydell
version: 4.0.0
license_file_path: licenses/bin/js-tokens.MIT

---

name: "json-bigint-native"
license_category: binary
module: web-console
license_name: MIT License
copyright: Vadim Ogievetsky, Andrey Sidorov
version: 1.2.0
license_file_path: licenses/bin/json-bigint-native.MIT

---

name: "json-parse-even-better-errors"
license_category: binary
module: web-console
license_name: MIT License
copyright: Kat Marchán
version: 2.3.1
license_file_path: licenses/bin/json-parse-even-better-errors.MIT

---

name: "lines-and-columns"
license_category: binary
module: web-console
license_name: MIT License
copyright: Brian Donovan
version: 1.1.6
license_file_path: licenses/bin/lines-and-columns.MIT

---

name: "lodash.debounce"
license_category: binary
module: web-console
license_name: MIT License
copyright: John-David Dalton
version: 4.0.8
license_file_path: licenses/bin/lodash.debounce.MIT

---

name: "lodash.escape"
license_category: binary
module: web-console
license_name: MIT License
copyright: John-David Dalton
version: 4.0.1
license_file_path: licenses/bin/lodash.escape.MIT

---

name: "lodash.get"
license_category: binary
module: web-console
license_name: MIT License
copyright: John-David Dalton
version: 4.4.2
license_file_path: licenses/bin/lodash.get.MIT

---

name: "lodash.isequal"
license_category: binary
module: web-console
license_name: MIT License
copyright: John-David Dalton
version: 4.5.0
license_file_path: licenses/bin/lodash.isequal.MIT

---

name: "lodash"
license_category: binary
module: web-console
license_name: MIT License
copyright: John-David Dalton
version: 4.17.21
license_file_path: licenses/bin/lodash.MIT

---

name: "loose-envify"
license_category: binary
module: web-console
license_name: MIT License
copyright: Andres Suarez
version: 1.4.0
license_file_path: licenses/bin/loose-envify.MIT

---

name: "lower-case"
license_category: binary
module: web-console
license_name: MIT License
copyright: Blake Embrey
version: 2.0.2
license_file_path: licenses/bin/lower-case.MIT

---

name: "memoize-one"
license_category: binary
module: web-console
license_name: MIT License
copyright: Alex Reardon
version: 5.1.1
license_file_path: licenses/bin/memoize-one.MIT

---

name: "moment-timezone"
license_category: binary
module: web-console
license_name: MIT License
copyright: Tim Wood
version: 0.5.43
license_file_path: licenses/bin/moment-timezone.MIT

---

name: "moment"
license_category: binary
module: web-console
license_name: MIT License
copyright: Iskren Ivov Chernev
version: 2.29.4
license_file_path: licenses/bin/moment.MIT

---

name: "no-case"
license_category: binary
module: web-console
license_name: MIT License
copyright: Blake Embrey
version: 3.0.4
license_file_path: licenses/bin/no-case.MIT

---

name: "normalize.css"
license_category: binary
module: web-console
license_name: MIT License
copyright: Nicolas Gallagher and Jonathan Neal
version: 8.0.1
license_file_path: licenses/bin/normalize.css.MIT

---

name: "numeral"
license_category: binary
module: web-console
license_name: MIT License
copyright: Adam Draper
version: 2.0.6
license_file_path: licenses/bin/numeral.MIT

---

name: "object-assign"
license_category: binary
module: web-console
license_name: MIT License
copyright: Sindre Sorhus
version: 4.1.1
license_file_path: licenses/bin/object-assign.MIT

---

name: "object-is"
license_category: binary
module: web-console
license_name: MIT License
copyright: Jordan Harband
version: 1.1.5
license_file_path: licenses/bin/object-is.MIT

---

name: "object-keys"
license_category: binary
module: web-console
license_name: MIT License
copyright: Jordan Harband
version: 1.1.1
license_file_path: licenses/bin/object-keys.MIT

---

name: "opensans"
license_category: binary
module: web-console
license_name: Apache License version 2.0
copyright: Google
version: 1.101.0

---

name: "param-case"
license_category: binary
module: web-console
license_name: MIT License
copyright: Blake Embrey
version: 3.0.4
license_file_path: licenses/bin/param-case.MIT

---

name: "parent-module"
license_category: binary
module: web-console
license_name: MIT License
copyright: Sindre Sorhus
version: 1.0.1
license_file_path: licenses/bin/parent-module.MIT

---

name: "parse-json"
license_category: binary
module: web-console
license_name: MIT License
copyright: Sindre Sorhus
version: 5.2.0
license_file_path: licenses/bin/parse-json.MIT

---

name: "pascal-case"
license_category: binary
module: web-console
license_name: MIT License
copyright: Blake Embrey
version: 3.1.2
license_file_path: licenses/bin/pascal-case.MIT

---

name: "path-case"
license_category: binary
module: web-console
license_name: MIT License
copyright: Blake Embrey
version: 3.0.4
license_file_path: licenses/bin/path-case.MIT

---

name: "path-parse"
license_category: binary
module: web-console
license_name: MIT License
copyright: Javier Blanco
version: 1.0.7
license_file_path: licenses/bin/path-parse.MIT

---

name: "path-to-regexp"
license_category: binary
module: web-console
license_name: MIT License
copyright: Blake Embrey (hello@blakeembrey.com)
version: 1.7.0
license_file_path: licenses/bin/path-to-regexp.MIT

---

name: "path-type"
license_category: binary
module: web-console
license_name: MIT License
copyright: Sindre Sorhus
version: 4.0.0
license_file_path: licenses/bin/path-type.MIT

---

name: "popper.js"
license_category: binary
module: web-console
license_name: MIT License
copyright: Federico Zivolo
version: 1.16.1
license_file_path: licenses/bin/popper.js.MIT

---

name: "prop-types"
license_category: binary
module: web-console
license_name: MIT License
copyright: Facebook, Inc.
version: 15.7.2
license_file_path: licenses/bin/prop-types.MIT

---

name: "react-ace"
license_category: binary
module: web-console
license_name: MIT License
copyright: James Hrisho
version: 10.1.0
license_file_path: licenses/bin/react-ace.MIT

---

name: "react-day-picker"
license_category: binary
module: web-console
license_name: MIT License
copyright: Giampaolo Bellavite
version: 7.4.9
license_file_path: licenses/bin/react-day-picker.MIT

---

name: "react-diff-viewer"
license_category: binary
module: web-console
license_name: MIT License
copyright: Pranesh Ravi
version: 3.1.1
license_file_path: licenses/bin/react-diff-viewer.MIT

---

name: "react-dom"
license_category: binary
module: web-console
license_name: MIT License
copyright: Facebook, Inc. and its affiliates.
version: 18.2.0
license_file_path: licenses/bin/react-dom.MIT

---

name: "react-fast-compare"
license_category: binary
module: web-console
license_name: MIT License
copyright: Chris Bolin
version: 3.2.2
license_file_path: licenses/bin/react-fast-compare.MIT

---

name: "react-is"
license_category: binary
module: web-console
license_name: MIT License
copyright: Facebook, Inc. and its affiliates.
version: 16.8.6
license_file_path: licenses/bin/react-is.MIT

---

name: "react-popper"
license_category: binary
module: web-console
license_name: MIT License
copyright: Travis Arnold
version: 1.3.11
license_file_path: licenses/bin/react-popper.MIT

---

name: "react-router-dom"
license_category: binary
module: web-console
license_name: MIT License
copyright: Remix Software
version: 5.3.4
license_file_path: licenses/bin/react-router-dom.MIT

---

name: "react-router"
license_category: binary
module: web-console
license_name: MIT License
copyright: Remix Software
version: 5.3.4
license_file_path: licenses/bin/react-router.MIT

---

name: "react-splitter-layout"
license_category: binary
module: web-console
license_name: MIT License
copyright: Yang Liu
version: 4.0.0
license_file_path: licenses/bin/react-splitter-layout.MIT

---

name: "react-table"
license_category: binary
module: web-console
license_name: MIT License
copyright: Tanner Linsley
version: 6.10.3
license_file_path: licenses/bin/react-table.MIT

---

name: "react-transition-group"
license_category: binary
module: web-console
license_name: BSD-3-Clause License
copyright: React Community
version: 4.4.5
license_file_path: licenses/bin/react-transition-group.BSD3

---

name: "react"
license_category: binary
module: web-console
license_name: MIT License
copyright: Facebook, Inc. and its affiliates.
version: 18.2.0
license_file_path: licenses/bin/react.MIT

---

name: "regenerator-runtime"
license_category: binary
module: web-console
license_name: MIT License
copyright: Ben Newman
version: 0.13.11
license_file_path: licenses/bin/regenerator-runtime.MIT

---

name: "regexp.prototype.flags"
license_category: binary
module: web-console
license_name: MIT License
copyright: Jordan Harband
version: 1.5.0
license_file_path: licenses/bin/regexp.prototype.flags.MIT

---

name: "resolve-from"
license_category: binary
module: web-console
license_name: MIT License
copyright: Sindre Sorhus
version: 4.0.0
license_file_path: licenses/bin/resolve-from.MIT

---

name: "resolve-pathname"
license_category: binary
module: web-console
license_name: MIT License
copyright: Michael Jackson
version: 3.0.0
license_file_path: licenses/bin/resolve-pathname.MIT

---

name: "resolve"
license_category: binary
module: web-console
license_name: MIT License
copyright: James Halliday
version: 1.22.1
license_file_path: licenses/bin/resolve.MIT

---

name: "rw"
license_category: binary
module: web-console
license_name: BSD-3-Clause License
copyright: Mike Bostock
version: 1.3.3
license_file_path: licenses/bin/rw.BSD3

---

name: "safe-buffer"
license_category: binary
module: web-console
license_name: MIT License
copyright: Feross Aboukhadijeh
version: 5.1.2
license_file_path: licenses/bin/safe-buffer.MIT

---

name: "safer-buffer"
license_category: binary
module: web-console
license_name: MIT License
copyright: Nikita Skovoroda
version: 2.1.2
license_file_path: licenses/bin/safer-buffer.MIT

---

name: "scheduler"
license_category: binary
module: web-console
license_name: MIT License
copyright: Facebook, Inc. and its affiliates.
version: 0.23.0
license_file_path: licenses/bin/scheduler.MIT

---

name: "sentence-case"
license_category: binary
module: web-console
license_name: MIT License
copyright: Blake Embrey
version: 3.0.4
license_file_path: licenses/bin/sentence-case.MIT

---

name: "snake-case"
license_category: binary
module: web-console
license_name: MIT License
copyright: Blake Embrey
version: 3.0.4
license_file_path: licenses/bin/snake-case.MIT

---

name: "source-map"
license_category: binary
module: web-console
license_name: BSD-3-Clause License
copyright: Nick Fitzgerald
version: 0.5.7
license_file_path: licenses/bin/source-map.BSD3

---

name: "supports-color"
license_category: binary
module: web-console
license_name: MIT License
copyright: Sindre Sorhus
version: 5.5.0
license_file_path: licenses/bin/supports-color.MIT

---

name: "supports-preserve-symlinks-flag"
license_category: binary
module: web-console
license_name: MIT License
copyright: Jordan Harband
version: 1.0.0
license_file_path: licenses/bin/supports-preserve-symlinks-flag.MIT

---

name: "tiny-invariant"
license_category: binary
module: web-console
license_name: MIT License
copyright: Alex Reardon
version: 1.0.6
license_file_path: licenses/bin/tiny-invariant.MIT

---

name: "tiny-warning"
license_category: binary
module: web-console
license_name: MIT License
copyright: Alex Reardon
version: 1.0.3
license_file_path: licenses/bin/tiny-warning.MIT

---

name: "to-fast-properties"
license_category: binary
module: web-console
license_name: MIT License
copyright: Sindre Sorhus
version: 2.0.0
license_file_path: licenses/bin/to-fast-properties.MIT

---

name: "toggle-selection"
license_category: binary
module: web-console
license_name: MIT License
copyright: sudodoki
version: 1.0.6
license_file_path: licenses/bin/toggle-selection.MIT

---

name: "tslib"
license_category: binary
module: web-console
license_name: Zero-Clause BSD
copyright: Microsoft Corp.
version: 2.3.0
license_file_path: licenses/bin/tslib.0BSD

---

name: "typed-styles"
license_category: binary
module: web-console
license_name: MIT License
copyright: lttb
version: 0.0.7
license_file_path: licenses/bin/typed-styles.MIT

---

name: "upper-case-first"
license_category: binary
module: web-console
license_name: MIT License
copyright: Blake Embrey
version: 2.0.2
license_file_path: licenses/bin/upper-case-first.MIT

---

name: "upper-case"
license_category: binary
module: web-console
license_name: MIT License
copyright: Blake Embrey
version: 2.0.2
license_file_path: licenses/bin/upper-case.MIT

---

name: "use-resize-observer"
license_category: binary
module: web-console
license_name: MIT License
copyright: Viktor Hubert
version: 9.1.0
license_file_path: licenses/bin/use-resize-observer.MIT

---

name: "use-sync-external-store"
license_category: binary
module: web-console
license_name: MIT License
copyright: Facebook, Inc. and its affiliates.
version: 1.2.0
license_file_path: licenses/bin/use-sync-external-store.MIT

---

name: "uuid"
license_category: binary
module: web-console
license_name: MIT License
copyright: Robert Kieffer and other contributors
version: 7.0.2
license_file_path: licenses/bin/uuid.MIT

---

name: "value-equal"
license_category: binary
module: web-console
license_name: MIT License
copyright: Michael Jackson
version: 1.0.1
license_file_path: licenses/bin/value-equal.MIT

---

name: "warning"
license_category: binary
module: web-console
license_name: MIT License
copyright: Berkeley Martinez
version: 4.0.3
license_file_path: licenses/bin/warning.MIT

---

name: "yaml"
license_category: binary
module: web-console
license_name: ISC License
copyright: Eemeli Aro
version: 1.10.2
license_file_path: licenses/bin/yaml.ISC

---

name: "zrender"
license_category: binary
module: web-console
license_name: BSD-3-Clause License
copyright: Baidu Inc.
version: 5.4.4
license_file_path: licenses/bin/zrender.BSD3

---

name: "zustand"
license_category: binary
module: web-console
license_name: MIT License
copyright: Paul Henschel
version: 4.3.2
license_file_path: licenses/bin/zustand.MIT
# Web console modules end<|MERGE_RESOLUTION|>--- conflicted
+++ resolved
@@ -4252,6 +4252,7 @@
   - com.azure: azure-json
 
 ---
+
 name: Microsoft Azure Netty Http
 license_category: binary
 module: extensions/druid-azure-extensions
@@ -4610,419 +4611,6 @@
 
 ---
 
-<<<<<<< HEAD
-name: Microsoft Azure Blob Storage SDK
-license_category: binary
-module: extensions/druid-azure-extensions
-license_name: MIT License
-copyright: Microsoft
-version: 12.24.0
-libraries:
-  - com.azure: azure-storage-blob
-
----
-
-name: Microsoft Azure Identity SDK
-license_category: binary
-module: extensions/druid-azure-extensions
-license_name: MIT License
-copyright: Microsoft
-version: 1.10.1
-libraries:
-  - com.azure: azure-identity
-
----
-
-name: Microsoft Azure Batch Blob Storage SDK
-license_category: binary
-module: extensions/druid-azure-extensions
-license_name: MIT License
-copyright: Microsoft
-version: 12.20.0
-libraries:
-  - com.azure: azure-storage-blob-batch
-
----
-
-name: Microsoft Azure Storage Common
-license_category: binary
-module: extensions/druid-azure-extensions
-license_name: MIT License
-copyright: Microsoft
-version: 12.23.0
-libraries:
-  - com.azure: azure-storage-common
-
----
-
-name: Microsoft Azure Internal Avro
-license_category: binary
-module: extensions/druid-azure-extensions
-license_name: MIT License
-copyright: Microsoft
-version: 12.9.0
-libraries:
-  - com.azure: azure-storage-internal-avro
-
----
-
-name: Microsoft Azure JSON
-license_category: binary
-module: extensions/druid-azure-extensions
-license_name: MIT License
-copyright: Microsoft
-version: 1.1.0
-libraries:
-  - com.azure: azure-json
-
----
-
-name: Microsoft Azure Netty
-license_category: binary
-module: extensions/druid-azure-extensions
-license_name: MIT License
-copyright: Microsoft
-version: 1.43.0
-libraries:
-  - com.azure: azure-core-http-netty
-
----
-name: Microsoft Azure Netty Http
-license_category: binary
-module: extensions/druid-azure-extensions
-license_name: MIT License
-copyright: Microsoft
-version: 1.13.7
-libraries:
-  - com.azure: azure-core-http-netty
-
----
-
-name: Microsoft Azure Core
-license_category: binary
-module: extensions/druid-azure-extensions
-license_name: MIT License
-copyright: Microsoft
-version: 1.43.0
-libraries:
-  - com.azure: azure-core
-
----
-
-name: Microsoft MSAL4J
-license_category: binary
-module: extensions/druid-azure-extensions
-license_name: MIT License
-copyright: Microsoft
-version: 1.13.9
-libraries:
-  - com.microsoft.azure: msal4j
-
----
-
-name: Microsoft MSAL4J Persistence
-license_category: binary
-module: extensions/druid-azure-extensions
-license_name: MIT License
-copyright: Microsoft
-version: 1.2.0
-libraries:
-  - com.microsoft.azure: msal4j-persistence-extension
-
----
-
-name: NimbusDS Content Type
-license_category: binary
-module: extensions/druid-azure-extensions
-license_name: Apache License version 2.0
-version: 2.2
-libraries:
-  - com.nimbusds: content-type
-
----
-
-name: NimbusDS Jose
-license_category: binary
-module: extensions/druid-azure-extensions
-license_name: Apache License version 2.0
-version: 9.30.2
-libraries:
-  - com.nimbusds: nimbus-jose-jwt
-
----
-
-name: NimbusDS Oauth
-license_category: binary
-module: extensions/druid-azure-extensions
-license_name: Apache License version 2.0
-version: 10.7.1
-libraries:
-  - com.nimbusds: oauth2-oidc-sdk
-
----
-
-name: Reactor Netty
-license_category: binary
-module: extensions/druid-azure-extensions
-license_name: Apache License version 2.0
-version: 1.0.34
-libraries:
-  - io.projectreactor.netty: reactor-netty-core
-  - io.projectreactor.netty: reactor-netty-http
-
----
-
-name: Reactor Core
-license_category: binary
-module: extensions/druid-azure-extensions
-license_name: Apache License version 2.0
-version: 3.4.31
-libraries:
-  - io.projectreactor: reactor-core
----
-
-name: Woodstox
-license_category: binary
-module: extensions/druid-azure-extensions
-license_name: Apache License version 2.0
-version: 6.2.4
-libraries:
-  - com.fasterxml.woodstox: woodstox-core
-
----
-name: Netty
-license_category: binary
-module: extensions/druid-azure-extensions
-license_name: Apache License version 2.0
-version: 2.0.61.Final
-libraries:
-  - io.netty: netty-tcnative-boringssl-static
-  - io.netty: netty-tcnative-classes
-notice: |
-  ==
-                              The Netty Project
-                              =================
-
-  Please visit the Netty web site for more information:
-
-    * http://netty.io/
-
-  Copyright 2014 The Netty Project
-
-  The Netty Project licenses this file to you under the Apache License,
-  version 2.0 (the "License"); you may not use this file except in compliance
-  with the License. You may obtain a copy of the License at:
-
-    http://www.apache.org/licenses/LICENSE-2.0
-
-  Unless required by applicable law or agreed to in writing, software
-  distributed under the License is distributed on an "AS IS" BASIS, WITHOUT
-  WARRANTIES OR CONDITIONS OF ANY KIND, either express or implied. See the
-  License for the specific language governing permissions and limitations
-  under the License.
-
-  Also, please refer to each LICENSE.<component>.txt file, which is located in
-  the 'license' directory of the distribution file, for the license terms of the
-  components that this product depends on.
-
-  -------------------------------------------------------------------------------
-  This product contains the extensions to Java Collections Framework which has
-  been derived from the works by JSR-166 EG, Doug Lea, and Jason T. Greene:
-
-    * LICENSE:
-      * license/LICENSE.jsr166y.txt (Public Domain)
-    * HOMEPAGE:
-      * http://gee.cs.oswego.edu/cgi-bin/viewcvs.cgi/jsr166/
-      * http://viewvc.jboss.org/cgi-bin/viewvc.cgi/jbosscache/experimental/jsr166/
-
-  This product contains a modified version of Robert Harder's Public Domain
-  Base64 Encoder and Decoder, which can be obtained at:
-
-    * LICENSE:
-      * license/LICENSE.base64.txt (Public Domain)
-    * HOMEPAGE:
-      * http://iharder.sourceforge.net/current/java/base64/
-
-  This product contains a modified portion of 'Webbit', an event based
-  WebSocket and HTTP server, which can be obtained at:
-
-    * LICENSE:
-      * license/LICENSE.webbit.txt (BSD License)
-    * HOMEPAGE:
-      * https://github.com/joewalnes/webbit
-
-  This product contains a modified portion of 'SLF4J', a simple logging
-  facade for Java, which can be obtained at:
-
-    * LICENSE:
-      * license/LICENSE.slf4j.txt (MIT License)
-    * HOMEPAGE:
-      * http://www.slf4j.org/
-
-  This product contains a modified portion of 'Apache Harmony', an open source
-  Java SE, which can be obtained at:
-
-    * NOTICE:
-      * license/NOTICE.harmony.txt
-    * LICENSE:
-      * license/LICENSE.harmony.txt (Apache License 2.0)
-    * HOMEPAGE:
-      * http://archive.apache.org/dist/harmony/
-
-  This product contains a modified portion of 'jbzip2', a Java bzip2 compression
-  and decompression library written by Matthew J. Francis. It can be obtained at:
-
-    * LICENSE:
-      * license/LICENSE.jbzip2.txt (MIT License)
-    * HOMEPAGE:
-      * https://code.google.com/p/jbzip2/
-
-  This product contains a modified portion of 'libdivsufsort', a C API library to construct
-  the suffix array and the Burrows-Wheeler transformed string for any input string of
-  a constant-size alphabet written by Yuta Mori. It can be obtained at:
-
-    * LICENSE:
-      * license/LICENSE.libdivsufsort.txt (MIT License)
-    * HOMEPAGE:
-      * https://github.com/y-256/libdivsufsort
-
-  This product contains a modified portion of Nitsan Wakart's 'JCTools', Java Concurrency Tools for the JVM,
-   which can be obtained at:
-
-    * LICENSE:
-      * license/LICENSE.jctools.txt (ASL2 License)
-    * HOMEPAGE:
-      * https://github.com/JCTools/JCTools
-
-  This product optionally depends on 'JZlib', a re-implementation of zlib in
-  pure Java, which can be obtained at:
-
-    * LICENSE:
-      * license/LICENSE.jzlib.txt (BSD style License)
-    * HOMEPAGE:
-      * http://www.jcraft.com/jzlib/
-
-  This product optionally depends on 'Compress-LZF', a Java library for encoding and
-  decoding data in LZF format, written by Tatu Saloranta. It can be obtained at:
-
-    * LICENSE:
-      * license/LICENSE.compress-lzf.txt (Apache License 2.0)
-    * HOMEPAGE:
-      * https://github.com/ning/compress
-
-  This product optionally depends on 'lz4', a LZ4 Java compression
-  and decompression library written by Adrien Grand. It can be obtained at:
-
-    * LICENSE:
-      * license/LICENSE.lz4.txt (Apache License 2.0)
-    * HOMEPAGE:
-      * https://github.com/jpountz/lz4-java
-
-  This product optionally depends on 'lzma-java', a LZMA Java compression
-  and decompression library, which can be obtained at:
-
-    * LICENSE:
-      * license/LICENSE.lzma-java.txt (Apache License 2.0)
-    * HOMEPAGE:
-      * https://github.com/jponge/lzma-java
-
-  This product contains a modified portion of 'jfastlz', a Java port of FastLZ compression
-  and decompression library written by William Kinney. It can be obtained at:
-
-    * LICENSE:
-      * license/LICENSE.jfastlz.txt (MIT License)
-    * HOMEPAGE:
-      * https://code.google.com/p/jfastlz/
-
-  This product contains a modified portion of and optionally depends on 'Protocol Buffers', Google's data
-  interchange format, which can be obtained at:
-
-    * LICENSE:
-      * license/LICENSE.protobuf.txt (New BSD License)
-    * HOMEPAGE:
-      * https://github.com/google/protobuf
-
-  This product optionally depends on 'Bouncy Castle Crypto APIs' to generate
-  a temporary self-signed X.509 certificate when the JVM does not provide the
-  equivalent functionality.  It can be obtained at:
-
-    * LICENSE:
-      * license/LICENSE.bouncycastle.txt (MIT License)
-    * HOMEPAGE:
-      * http://www.bouncycastle.org/
-
-  This product optionally depends on 'Snappy', a compression library produced
-  by Google Inc, which can be obtained at:
-
-    * LICENSE:
-      * license/LICENSE.snappy.txt (New BSD License)
-    * HOMEPAGE:
-      * https://github.com/google/snappy
-
-  This product optionally depends on 'JBoss Marshalling', an alternative Java
-  serialization API, which can be obtained at:
-
-    * LICENSE:
-      * license/LICENSE.jboss-marshalling.txt (GNU LGPL 2.1)
-    * HOMEPAGE:
-      * http://www.jboss.org/jbossmarshalling
-
-  This product optionally depends on 'Caliper', Google's micro-
-  benchmarking framework, which can be obtained at:
-
-    * LICENSE:
-      * license/LICENSE.caliper.txt (Apache License 2.0)
-    * HOMEPAGE:
-      * https://github.com/google/caliper
-
-  This product optionally depends on 'Apache Commons Logging', a logging
-  framework, which can be obtained at:
-
-    * LICENSE:
-      * license/LICENSE.commons-logging.txt (Apache License 2.0)
-    * HOMEPAGE:
-      * http://commons.apache.org/logging/
-
-  This product optionally depends on 'Apache Log4J', a logging framework, which
-  can be obtained at:
-
-    * LICENSE:
-      * license/LICENSE.log4j.txt (Apache License 2.0)
-    * HOMEPAGE:
-      * http://logging.apache.org/log4j/
-
-  This product optionally depends on 'Aalto XML', an ultra-high performance
-  non-blocking XML processor, which can be obtained at:
-
-    * LICENSE:
-      * license/LICENSE.aalto-xml.txt (Apache License 2.0)
-    * HOMEPAGE:
-      * http://wiki.fasterxml.com/AaltoHome
-
-  This product contains a modified version of 'HPACK', a Java implementation of
-  the HTTP/2 HPACK algorithm written by Twitter. It can be obtained at:
-
-    * LICENSE:
-      * license/LICENSE.hpack.txt (Apache License 2.0)
-    * HOMEPAGE:
-      * https://github.com/twitter/hpack
-
-  This product contains a modified portion of 'Apache Commons Lang', a Java library
-  provides utilities for the java.lang API, which can be obtained at:
-
-    * LICENSE:
-      * license/LICENSE.commons-lang.txt (Apache License 2.0)
-    * HOMEPAGE:
-      * https://commons.apache.org/proper/commons-lang/
-
-
-  This product contains the Maven wrapper scripts from 'Maven Wrapper', that provides an easy way to ensure a user has everything necessary to run the Maven build.
-
-    * LICENSE:
-      * license/LICENSE.mvn-wrapper.txt (Apache License 2.0)
-    * HOMEPAGE:
-      * https://github.com/takari/maven-wrapper
-=======
 name: gson
 license_category: binary
 module: druid-ranger-security
@@ -5030,7 +4618,6 @@
 version: 2.10.1
 libraries:
   - com.google.code.gson: gson
->>>>>>> c9370686
 
 ---
 
