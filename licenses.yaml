# Licensed to the Apache Software Foundation (ASF) under one
# or more contributor license agreements.  See the NOTICE file
# distributed with this work for additional information
# regarding copyright ownership.  The ASF licenses this file
# to you under the Apache License, Version 2.0 (the
# "License"); you may not use this file except in compliance
# with the License.  You may obtain a copy of the License at
#
# http://www.apache.org/licenses/LICENSE-2.0
#
# Unless required by applicable law or agreed to in writing,
# software distributed under the License is distributed on an
# "AS IS" BASIS, WITHOUT WARRANTIES OR CONDITIONS OF ANY
# KIND, either express or implied.  See the License for the
# specific language governing permissions and limitations
# under the License.

name: conjunctive normal form conversion code, a variance aggregator algorithm, and Bloom filter adapted from Apache Hive
version:
license_category: source
module: java-core
license_name: Apache License version 2.0
source_paths:
  - processing/src/main/java/org/apache/druid/segment/filter/cnf/HiveCnfHelper.java
  - extensions-core/stats/src/main/java/io/druid/query/aggregation/variance/VarianceAggregatorCollector.java
  - extensions-core/druid-bloom-filter/src/main/java/org/apache/druid/query/filter/BloomKFilter.java

---

name: variable length long deserialization code adapted from Apache Lucene
license_category: source
module: java-core
license_name: Apache License version 2.0
source_paths:
  - processing/src/main/java/org/apache/druid/segment/data/VSizeLongSerde.java

---

name: SQL query planning code adapted from Apache Calcite
license_category: source
module: java-core
license_name: Apache License version 2.0
source_paths:
  - sql/src/main/java/org/apache/druid/sql/calcite/
  - processing/src/main/java/org/apache/druid/segment/filter/cnf/CalciteCnfHelper.java

---

name: Kerberos authentication code adapted from Apache Hadoop
license_category: source
module: java-core
license_name: Apache License version 2.0
source_paths:
  - extensions-core/druid-kerberos/src/main/java/org/apache/druid/security/kerberos/

---

name: a modified version of the java-alphanum library
license_category: source
module: java-core
license_name: Apache License version 2.0
copyright: Andrew Duffy (https://github.com/amjjd/java-alphanum)
source_paths:
  - processing/src/main/java/org/apache/druid/query/ordering/StringComparators.java

---

name: a modified version of the Metamarkets java-util library
license_category: source
module: java-core
license_name: Apache License version 2.0
copyright: Metamarkets Group Inc. (https://github.com/metamx/java-util)
source_paths:
  - java-util/

---

name: a modified version of the Metamarkets bytebuffer-collections library
license_category: source
module: java-core
license_name: Apache License version 2.0
copyright: Metamarkets Group Inc. (https://github.com/metamx/bytebuffer-collections)
source_paths:
  - processing/src/main/java/org/apache/druid/collections/

---

name: a modified version of the Metamarkets extendedset library
license_category: source
module: java-core
license_name: Apache License version 2.0
copyright: Metamarkets Group Inc. (https://github.com/metamx/extendedset)
source_paths:
  - extendedset/

---

name: a modified version of the CONCISE (COmpressed 'N' Composable Integer SEt) library
license_category: source
module: java-core
license_name: Apache License version 2.0
copyright: Alessandro Colantonio (https://sourceforge.net/projects/concise/)
source_paths:
  - extendedset/src/main/java/org/apache/druid/extendedset/intset/

---

name: modified portions of the Guava library
license_category: source
license_name: Apache License version 2.0
module: java-core
copyright: The Guava Authors (https://github.com/google/guava)
source_paths:
  - Closer class: processing/src/main/java/org/apache/druid/java/util/common/io/Closer.java
  - Splitter.splitToList() method: processing/src/main/java/org/apache/druid/java/util/common/parsers/DelimitedParser.java
  - DirectExecutorService class: processing/src/main/java/org/apache/druid/java/util/common/concurrent/DirectExecutorService.java

---

name: modified versions of the Dockerfile and related configuration files
license_category: source
module: java-core
license_name: Apache License version 2.0
copyright: SequenceIQ's Hadoop Docker image, copyright SequenceIQ, Inc. (https://github.com/sequenceiq/hadoop-docker/)
source_paths:
  - examples/quickstart/tutorial/hadoop/docker/

---

name: fixed bins histogram percentile computation code adapted from Netflix Spectator
license_category: source
module: java-core
license_name: Apache License version 2.0
copyright: Netflix, Inc. (https://github.com/Netflix/spectator)
source_paths:
  - extensions-core/histogram/src/main/java/org/apache/druid/query/aggregation/histogram/FixedBucketsHistogram.java

---

name: code adapted from Apache Knox KnoxSessionStore and ConfigurableEncryptor
license_category: source
module: extensions/druid-pac4j
license_name: Apache License version 2.0
source_paths:
  - extensions-core/druid-pac4j/src/main/java/org/apache/druid/security/pac4j/Pac4jSessionStore.java
  - processing/src/main/java/org/apache/druid/crypto/CryptoService.java

---

name: Code adopted from org.apache.commons.dbcp2.BasicDataSource
license_category: source
module: server
license_name: Apache License version 2.0
version: 2.0.1
source_paths:
  - server/src/main/java/org/apache/druid/metadata/BasicDataSourceExt.java
notice: |
  Apache Commons DBCP
  Copyright 2001-2020 The Apache Software Foundation

  This product includes software developed at
  The Apache Software Foundation (https://www.apache.org/).

---

name: LDAP string encoding function from OWASP ESAPI
license_category: source
module: extensions/druid-basic-security
license_name: BSD-3-Clause License
copyright: The OWASP Foundation (https://github.com/ESAPI/esapi-java-legacy)
license_file_path: licenses/src/esapi.BSD3
source_paths:
  - extensions-core/druid-basic-security/src/main/java/org/apache/druid/security/basic/authentication/validator/LDAPCredentialsValidator.java

---

name: Test Framework for Apache Drill
version:
url: https://github.com/apache/drill-test-framework
license_category: source
module: java-core
license_name: Apache License version 2.0
source_paths:
  - sql/src/test/resources/drill/window

---

name: AWS SDK for Java
license_category: binary
module: java-core
license_name: Apache License version 2.0
version: 1.12.497
libraries:
  - com.amazonaws: aws-java-sdk-core
  - com.amazonaws: aws-java-sdk-ec2
  - com.amazonaws: aws-java-sdk-kms
  - com.amazonaws: aws-java-sdk-s3
  - com.amazonaws: aws-java-sdk-kinesis
  - com.amazonaws: aws-java-sdk-sts
  - com.amazonaws: aws-java-sdk-rds
  - com.amazonaws: jmespath-java
notice: |
  AWS SDK for Java
  Copyright 2010-2014 Amazon.com, Inc. or its affiliates. All Rights Reserved.

  This product includes software developed by
  Amazon Technologies, Inc (http://www.amazon.com/).

  **********************
  THIRD PARTY COMPONENTS
  **********************
  This software includes third party software subject to the following copyrights:
  - XML parsing and utility functions from JetS3t - Copyright 2006-2009 James Murty.
  - PKCS#1 PEM encoded private key parsing and utility functions from oauth.googlecode.com - Copyright 1998-2010 AOL Inc.

  The licenses for these third party components are included in LICENSE.txt

---

name: Esri Geometry API for Java
license_category: binary
module: java-core
license_name: Apache License version 2.0
version: 2.2.0
libraries:
  - com.esri.geometry: esri-geometry-api

---

name: ClassMate
license_category: binary
module: java-core
license_name: Apache License version 2.0
version: 1.1.0
libraries:
  - com.fasterxml: classmate
notices:
  - classmate: |
      Java ClassMate library was originally written by Tatu Saloranta (tatu.saloranta@iki.fi)

      Other developers who have contributed code are:

      * Brian Langel

---

name: Jackson
license_category: binary
module: java-core
license_name: Apache License version 2.0
version: 2.12.7
libraries:
  - com.fasterxml.jackson.core: jackson-annotations
  - com.fasterxml.jackson.core: jackson-core
  - com.fasterxml.jackson.dataformat: jackson-dataformat-cbor
  - com.fasterxml.jackson.dataformat: jackson-dataformat-smile
  - com.fasterxml.jackson.datatype: jackson-datatype-guava
  - com.fasterxml.jackson.datatype: jackson-datatype-joda
  - com.fasterxml.jackson.jaxrs: jackson-jaxrs-base
  - com.fasterxml.jackson.jaxrs: jackson-jaxrs-json-provider
  - com.fasterxml.jackson.jaxrs: jackson-jaxrs-smile-provider
  - com.fasterxml.jackson.module: jackson-module-jaxb-annotations
  - com.fasterxml.jackson.module: jackson-module-guice
notice: |
  # Jackson JSON processor

  Jackson is a high-performance, Free/Open Source JSON processing library.
  It was originally written by Tatu Saloranta (tatu.saloranta@iki.fi), and has
  been in development since 2007.
  It is currently developed by a community of developers, as well as supported
  commercially by FasterXML.com.

  ## Licensing

  Jackson core and extension components may licensed under different licenses.
  To find the details that apply to this artifact see the accompanying LICENSE file.
  For more information, including possible other licensing options, contact
  FasterXML.com (http://fasterxml.com).

  ## Credits

  A list of contributors may be found from CREDITS file, which is included
  in some artifacts (usually source distributions); but is always available
  from the source code management (SCM) system project uses.

---

name: Jackson
license_category: binary
module: java-core
license_name: Apache License version 2.0
version: 2.12.7
libraries:
  - com.fasterxml.jackson.core: jackson-databind
notice: |
  # Jackson JSON processor

  Jackson is a high-performance, Free/Open Source JSON processing library.
  It was originally written by Tatu Saloranta (tatu.saloranta@iki.fi), and has
  been in development since 2007.
  It is currently developed by a community of developers, as well as supported
  commercially by FasterXML.com.

  ## Licensing

  Jackson core and extension components may licensed under different licenses.
  To find the details that apply to this artifact see the accompanying LICENSE file.
  For more information, including possible other licensing options, contact
  FasterXML.com (http://fasterxml.com).

  ## Credits

  A list of contributors may be found from CREDITS file, which is included
  in some artifacts (usually source distributions); but is always available
  from the source code management (SCM) system project uses.

---

name: JavaBeans Activation Framework API JAR
license_category: binary
module: java-core
license_name: Eclipse Distribution License 1.0
version: 1.2.1
copyright: Oracle and/or its affiliates.
license_file_path: licenses/bin/jakarta.EDL1
libraries:
  - jakarta.activation: jakarta.activation-api

---

name: Jakarta XML Bind API
license_category: binary
module: java-core
license_name: Eclipse Distribution License 1.0
version: 2.3.2
copyright: Oracle and/or its affiliates.
license_file_path: licenses/bin/jakarta.EDL1
libraries:
  - jakarta.xml.bind: jakarta.xml.bind-api

---

name: Caffeine
license_category: binary
module: java-core
license_name: Apache License version 2.0
version: 2.8.0
libraries:
  - com.github.ben-manes.caffeine: caffeine

---

name: Error Prone Annotations
license_category: binary
module: java-core
license_name: Apache License version 2.0
version: 2.20.0
libraries:
  - com.google.errorprone: error_prone_annotations

---

name: Guava
license_category: binary
module: java-core
license_name: Apache License version 2.0
version: 31.1-jre
libraries:
  - com.google.guava: guava

---

name: Failureaccess
license_category: binary
module: java-core
license_name: Apache License version 2.0
version: 1.0.1
libraries:
  - com.google.guava: failureaccess

---

name: j2objc
license_category: binary
module: core
license_name: Apache License version 2.0
version: 1.3
libraries:
  - com.google.j2objc: j2objc-annotations

---

name: Guice
license_category: binary
module: java-core
license_name: Apache License version 2.0
version: 4.1.0
libraries:
  - com.google.inject: guice
  - com.google.inject.extensions: guice-multibindings
  - com.google.inject.extensions: guice-servlet
  - com.google.inject.extensions: guice-assistedinject
notices:
  - guice: |
      Google Guice - Core Library
      Copyright 2006-2016 Google, Inc.
  - guice-multibindings: |
      Google Guice - Extensions - MultiBindings
      Copyright 2006-2016 Google, Inc.
  - guice-servlet: |
      Google Guice - Extensions - Servlet
      Copyright 2006-2016 Google, Inc.
  - guice-assistedinject: |
      Google Guice - Extensions - AssistedInject
      Copyright 2006-2016 Google, Inc.

---

name: JsonPath
license_category: binary
module: java-core
license_name: Apache License version 2.0
version: 2.3.0
libraries:
  - com.jayway.jsonpath: json-path

---

name: CronScheduler
license_category: binary
module: java-core
license_name: Apache License version 2.0
version: 0.1
libraries:
  - io.timeandspace: cron-scheduler

---

name: LMAX Disruptor
license_category: binary
module: java-core
license_name: Apache License version 2.0
version: 3.3.6
libraries:
  - com.lmax: disruptor

---

name: LZF Compressor
license_category: binary
module: java-core
license_name: Apache License version 2.0
version: 1.0.4
libraries:
  - com.ning: compress-lzf
notices:
  - compress-lzf: |
      # Compress LZF

      This library contains efficient implementation of LZF compression format,
      as well as additional helper classes that build on JDK-provided gzip (deflat)
      codec.

      ## Licensing

      Library is licensed under Apache License 2.0, as per accompanying LICENSE file.

      ## Credit

      Library has been written by Tatu Saloranta (tatu.saloranta@iki.fi).
      It was started at Ning, inc., as an official Open Source process used by
      platform backend, but after initial versions has been developed outside of
      Ning by supporting community.

      Other contributors include:

      * Jon Hartlaub (first versions of streaming reader/writer; unit tests)
      * Cedrik Lime: parallel LZF implementation

      Various community members have contributed bug reports, and suggested minor
      fixes; these can be found from file "VERSION.txt" in SCM.

---

name: OpenCSV
license_category: binary
module: java-core
license_name: Apache License version 2.0
version: 4.6
libraries:
  - com.opencsv: opencsv

---

name: OkHttp
license_category: binary
module: java-core
license_name: Apache License version 2.0
version: 1.0.2
libraries:
  - com.squareup.okhttp: okhttp

---

name: Netty Reactive Streams
license_category: binary
module: java-core
license_name: Apache License version 2.0
version: 2.0.0
libraries:
  - com.typesafe.netty: netty-reactive-streams

---

name: Apache Commons BeanUtils
license_category: binary
module: java-core
license_name: Apache License version 2.0
version: 1.9.4
libraries:
  - commons-beanutils: commons-beanutils
notices:
  - commons-beanutils: |
      Apache Commons BeanUtils
      Copyright 2000-2016 The Apache Software Foundation

---

name: Apache Commons Codec
license_category: binary
module: java-core
license_name: Apache License version 2.0
version: 1.13
libraries:
  - commons-codec: commons-codec
notices:
  - commons-codec: |
      Apache Commons Codec
      Copyright 2002-2017 The Apache Software Foundation


      Copyright (C) 2002 Kevin Atkinson (kevina@gnu.org)

      ===============================================================================

      The content of package org.apache.commons.codec.language.bm has been translated
      from the original php source code available at http://stevemorse.org/phoneticinfo.htm
      with permission from the original authors.
      Original source copyright:
      Copyright (c) 2008 Alexander Beider & Stephen P. Morse.

---

name: Apache Commons Collections
license_category: binary
module: java-core
license_name: Apache License version 2.0
version: 3.2.2
libraries:
  - commons-collections: commons-collections
notices:
  - commons-collections: |
      Apache Commons Collections
      Copyright 2001-2015 The Apache Software Foundation

---

name: Apache Commons IO
license_category: binary
module: java-core
license_name: Apache License version 2.0
version: 2.11.0
libraries:
  - commons-io: commons-io
notices:
  - commons-io: |
      Apache Commons IO
      Copyright 2002-2021 The Apache Software Foundation

---

name: Apache Commons Lang
license_category: binary
module: java-core
license_name: Apache License version 2.0
version: 2.6
libraries:
  - commons-lang: commons-lang
notices:
  - commons-lang: |
      Apache Commons Lang
      Copyright 2001-2011 The Apache Software Foundation

---

name: Apache Commons Logging
license_category: binary
module: java-core
license_name: Apache License version 2.0
version: 1.1.1
libraries:
  - commons-logging: commons-logging
notices:
  - commons-logging: |
      // ------------------------------------------------------------------
      // NOTICE file corresponding to the section 4d of The Apache License,
      // Version 2.0, in this case for Commons Logging
      // ------------------------------------------------------------------

      Commons Logging
      Copyright 2001-2007 The Apache Software Foundation

      This product includes/uses software(s) developed by 'an unknown organization'
        - Unnamed - avalon-framework:avalon-framework:jar:4.1.3
        - Unnamed - log4j:log4j:jar:1.2.12
        - Unnamed - logkit:logkit:jar:1.0.1

---

name: Apache Commons Net
license_category: binary
module: java-core
license_name: Apache License version 2.0
version: 3.9.0
libraries:
  - commons-net: commons-net

---

name: IPAddress
license_category: binary
module: java-core
license_name: Apache License version 2.0
version: 5.3.4
libraries:
  - com.github.seancfoley: ipaddress

---

name: Apache Commons Collections
license_category: binary
module: java-core
license_name: Apache License version 2.0
version: 4.2
libraries:
  - org.apache.commons: commons-collections4
notices:
  - commons-collections4: |
      Apache Commons Collections
      Copyright 2001-2018 The Apache Software Foundation

---

name: Apache Commons Compress
license_category: binary
module: java-core
license_name: Apache License version 2.0
version: 1.23.0
libraries:
  - org.apache.commons: commons-compress
notices:
  - commons-compress: |
      Apache Commons Compress
      Copyright 2002-2018 The Apache Software Foundation

      The files in the package org.apache.commons.compress.archivers.sevenz
      were derived from the LZMA SDK, version 9.20 (C/ and CPP/7zip/),
      which has been placed in the public domain:

      "LZMA SDK is placed in the public domain." (http://www.7-zip.org/sdk.html)

---

name: Apache Commons Configuration
license_category: binary
module: java-core
license_name: Apache License version 2.0
version: 2.8.0
libraries:
  - org.apache.commons: commons-configuration2

---

name: Apache Commons DBCP
license_category: binary
module: java-core
license_name: Apache License version 2.0
version: 2.0.1
libraries:
  - org.apache.commons: commons-dbcp2
notices:
  - commons-dbcp2: |
      Apache Commons DBCP
      Copyright 2001-2014 The Apache Software Foundation

---

name: Apache Commons Lang
license_category: binary
module: java-core
license_name: Apache License version 2.0
version: 3.12.0
libraries:
  - org.apache.commons: commons-lang3
notices:
  - commons-lang3: |
      Apache Commons Lang
      Copyright 2001-2021 The Apache Software Foundation

      This product includes software developed at
      The Apache Software Foundation (https://www.apache.org/).

---

name: Apache Commons Math
license_category: binary
module: java-core
license_name: Apache License version 2.0
version: 3.6.1
libraries:
  - org.apache.commons: commons-math3
notices:
  - commons-math3: |
      Apache Commons Math
      Copyright 2001-2016 The Apache Software Foundation

      This product includes software developed for Orekit by
      CS Systèmes d'Information (http://www.c-s.fr/)
      Copyright 2010-2012 CS Systèmes d'Information

---

name: Apache Commons Pool
license_category: binary
module: java-core
license_name: Apache License version 2.0
version: 2.2
libraries:
  - org.apache.commons: commons-pool2
notices:
  - commons-pool2: |
      Apache Commons Pool
      Copyright 2001-2014 The Apache Software Foundation

      The LinkedBlockingDeque implementation is based on an implementation written by
      Doug Lea with assistance from members of JCP JSR-166 Expert Group and released
      to the public domain, as explained at
      http://creativecommons.org/licenses/publicdomain

---

name: Apache Commons Text
license_category: binary
module: java-core
license_name: Apache License version 2.0
version: 1.10.0
libraries:
  - org.apache.commons: commons-text
notices:
  - commons-text: |
      Apache Commons Text
      Copyright 2014-2020 The Apache Software Foundation

      This product includes software developed at
      The Apache Software Foundation (https://www.apache.org/).

---

name: Airline
license_category: binary
module: java-core
license_name: Apache License version 2.0
version: 2.8.4
libraries:
  - com.github.rvesse: airline
  - com.github.rvesse: airline-io
notices:
  - airline: |
      Copyright Notices
      =================

      Copyright 2013-18 Rob Vesse <rvesse@dotnetrdf.org>
      Copyright 2013 Fernando Hernandez <fernando@clarkparsia.com>
      Copyright 2013 Michael Grove <mike@clarkparsia.com>
      Copyright 2011 Dain Sundstrom <dain@iq80.com>
      Copyright 2010 Cedric Beust <cedric@beust.com>

---

name: DropWizard Metrics Core
license_category: binary
module: java-core
license_name: Apache License version 2.0
version: 4.2.19
libraries:
  - io.dropwizard.metrics: metrics-core

---

name: pac4j-oidc java security library
license_category: binary
module: extensions/druid-pac4j
license_name: Apache License version 2.0
version: 3.8.3
libraries:
  - org.pac4j: pac4j-oidc

---

name: pac4j-core java security library
license_category: binary
module: extensions/druid-pac4j
license_name: Apache License version 2.0
version: 3.8.3
libraries:
  - org.pac4j: pac4j-core

---

name: org.objenesis objenesis
license_category: binary
module: extensions/druid-pac4j
license_name: Apache License version 2.0
version: 3.0.1
libraries:
  - org.objenesis: objenesis

---

name: com.nimbusds lang-tag
license_category: binary
module: extensions/druid-pac4j
license_name: Apache License version 2.0
version: 1.7
libraries:
  - com.nimbusds: lang-tag

---

name: com.nimbusds nimbus-jose-jwt
license_category: binary
module: extensions/druid-pac4j
license_name: Apache License version 2.0
version: 7.9
libraries:
  - com.nimbusds: nimbus-jose-jwt

---

name: com.nimbusds oauth2-oidc-sdk
license_category: binary
module: extensions/druid-pac4j
license_name: Apache License version 2.0
version: 6.5
libraries:
  - com.nimbusds: oauth2-oidc-sdk

---

name: net.bytebuddy byte-buddy
license_category: binary
module: extensions/druid-pac4j
license_name: Apache License version 2.0
version: 1.12.7
libraries:
  - net.bytebuddy: byte-buddy
  - net.bytebuddy: byte-buddy-agent

---

name: org.mockito mockito-core
license_category: binary
module: extensions/druid-pac4j
license_name: MIT License
version: 4.3.1
libraries:
  - org.mockito: mockito-core

---

name: javax.activation activation
license_category: binary
module: extensions/druid-pac4j
license_name: COMMON DEVELOPMENT AND DISTRIBUTION LICENSE (CDDL) Version 1.0
version: 1.1.1
libraries:
  - javax.activation: activation

---

name: com.sun.mail javax.mail
license_category: binary
module: extensions/druid-pac4j
license_name: CDDL 1.1
version: 1.6.1
libraries:
  - com.sun.mail: javax.mail

---

name: kubernetes official java client
license_category: binary
module: extensions/druid-kubernetes-extensions
license_name: Apache License version 2.0
version: 11.0.4
libraries:
  - io.kubernetes: client-java

---

name: kubernetes official java client api
license_category: binary
module: extensions/druid-kubernetes-extensions
license_name: Apache License version 2.0
version: 11.0.4
libraries:
  - io.kubernetes: client-java-api

---

name: kubernetes official java client extended
license_category: binary
module: extensions/druid-kubernetes-extensions
license_name: Apache License version 2.0
version: 11.0.4
libraries:
  - io.kubernetes: client-java-extended

---

name: kubernetes fabric java client
license_category: binary
module: extensions-contrib/kubernetes-overlord-extensions
license_name: Apache License version 2.0
version: 6.7.2
libraries:
  - io.fabric8: kubernetes-client

---

name: io.prometheus simpleclient_common
license_category: binary
module: extensions/druid-kubernetes-extensions
license_name: Apache License version 2.0
version: 0.9.0
libraries:
  - io.prometheus: simpleclient_common

---

name: org.apache.commons commons-collections4
license_category: binary
module: extensions/druid-kubernetes-extensions
license_name: Apache License version 2.0
version: 4.4
libraries:
  - org.apache.commons: commons-collections4

---

name: io.sundr builder-annotations
license_category: binary
module: extensions/druid-kubernetes-extensions
license_name: Apache License version 2.0
version: 0.22.0
libraries:
  - io.sundr: builder-annotations

---

name: com.squareup.okio okio
license_category: binary
module: extensions/druid-kubernetes-extensions
license_name: Apache License version 2.0
version: 1.17.2
libraries:
  - com.squareup.okio: okio

---

name: io.gsonfire gson-fire
license_category: binary
module: extensions/druid-kubernetes-extensions
license_name: Apache License version 2.0
version: 1.8.5
libraries:
  - io.gsonfire: gson-fire

---

name: io.swagger swagger-annotations
license_category: binary
module: extensions/druid-kubernetes-extensions
license_name: Apache License version 2.0
version: 1.6.2
libraries:
  - io.swagger: swagger-annotations

---

name: io.swagger swagger-annotations
license_category: binary
module: extensions/druid-kubernetes-extensions
license_name: Apache License version 2.0
version: 2.8.6
libraries:
  - com.google.code.gson: gson

---

name: io.prometheus simpleclient_httpserver
license_category: binary
module: extensions/druid-kubernetes-extensions
license_name: Apache License version 2.0
version: 0.9.0
libraries:
  - io.prometheus: simpleclient_httpserver

---

name: org.bitbucket.b_c jose4j
license_category: binary
module: extensions/druid-kubernetes-extensions
license_name: Apache License version 2.0
version: 0.7.3
libraries:
  - org.bitbucket.b_c: jose4j

---

name: org.joda joda-convert
license_category: binary
module: extensions/druid-kubernetes-extensions
license_name: Apache License version 2.0
version: 2.2.1
libraries:
  - org.joda: joda-convert

---

name: com.squareup.okhttp3 okhttp
license_category: binary
module: extensions/druid-kubernetes-extensions
license_name: Apache License version 2.0
version: 3.14.9
libraries:
  - com.squareup.okhttp3: okhttp

---

name: io.prometheus simpleclient
license_category: binary
module: extensions/druid-kubernetes-extensions
license_name: Apache License version 2.0
version: 0.9.0
libraries:
  - io.prometheus: simpleclient

---

name: io.kubernetes client-java-proto
license_category: binary
module: extensions/druid-kubernetes-extensions
license_name: Apache License version 2.0
version: 11.0.4
libraries:
  - io.kubernetes: client-java-proto

---

name: org.yaml snakeyaml
license_category: binary
module: extensions/druid-kubernetes-extensions
license_name: Apache License version 2.0
version: 1.33
libraries:
  - org.yaml: snakeyaml

---

name: com.flipkart.zjsonpatch zjsonpatch
license_category: binary
module: extensions/druid-kubernetes-extensions
license_name: Apache License version 2.0
version: 0.4.11
libraries:
  - com.flipkart.zjsonpatch: zjsonpatch

---

name: io.sundr resourcecify-annotations
license_category: binary
module: extensions/druid-kubernetes-extensions
license_name: Apache License version 2.0
version: 0.22.0
libraries:
  - io.sundr: resourcecify-annotations

---

name: io.sundr sundr-codegen
license_category: binary
module: extensions/druid-kubernetes-extensions
license_name: Apache License version 2.0
version: 0.22.0
libraries:
  - io.sundr: sundr-codegen

---

name: org.bouncycastle bcprov-jdk15on
license_category: binary
module: extensions/druid-kubernetes-extensions
license_name: MIT License
version: "1.70"
libraries:
  - org.bouncycastle: bcprov-jdk15on

---

name: org.bouncycastle bcprov-ext-jdk15on
license_category: binary
module: extensions/druid-kubernetes-extensions
license_name: MIT License
version: "1.70"
libraries:
  - org.bouncycastle: bcprov-ext-jdk15on

---

name: org.bouncycastle bcpkix-jdk15on
license_category: binary
module: extensions/druid-kubernetes-extensions
license_name: MIT License
version: "1.70"
libraries:
  - org.bouncycastle: bcpkix-jdk15on

---

name: org.bouncycastle bcutil-jdk15on
license_category: binary
module: extensions/druid-kubernetes-extensions
license_name: MIT License
version: "1.70"
libraries:
  - org.bouncycastle: bcutil-jdk15on

---

name: io.sundr sundr-core
license_category: binary
module: extensions/druid-kubernetes-extensions
license_name: Apache License version 2.0
version: 0.22.0
libraries:
  - io.sundr: sundr-core

---

name: com.squareup.okhttp3 logging-interceptor
license_category: binary
module: extensions/druid-kubernetes-extensions
license_name: Apache License version 2.0
version: 3.14.9
libraries:
  - com.squareup.okhttp3: logging-interceptor

---

name: com.github.vladimir-bukhtoyarov bucket4j-core
license_category: binary
module: extensions/druid-kubernetes-extensions
license_name: Apache License version 2.0
version: 4.10.0
libraries:
  - com.github.vladimir-bukhtoyarov: bucket4j-core

---

name: Netty
license_category: binary
module: java-core
license_name: Apache License version 2.0
version: 3.10.6.Final
libraries:
  - io.netty: netty
notices:
  - netty: |
      ==
                                  The Netty Project
                                  =================

      Please visit the Netty web site for more information:

        * http://netty.io/

      Copyright 2011 The Netty Project

      The Netty Project licenses this file to you under the Apache License,
      version 2.0 (the "License"); you may not use this file except in compliance
      with the License. You may obtain a copy of the License at:

      http://www.apache.org/licenses/LICENSE-2.0

      Unless required by applicable law or agreed to in writing, software
      distributed under the License is distributed on an "AS IS" BASIS, WITHOUT
      WARRANTIES OR CONDITIONS OF ANY KIND, either express or implied. See the
      License for the specific language governing permissions and limitations
      under the License.

      Also, please refer to each LICENSE.<component>.txt file, which is located in
      the 'license' directory of the distribution file, for the license terms of the
      components that this product depends on.

      -------------------------------------------------------------------------------
      This product contains the extensions to Java Collections Framework which has
      been derived from the works by JSR-166 EG, Doug Lea, and Jason T. Greene:

        * LICENSE:
          * license/LICENSE.jsr166y.txt (Public Domain)
        * HOMEPAGE:
          * http://gee.cs.oswego.edu/cgi-bin/viewcvs.cgi/jsr166/
          * http://viewvc.jboss.org/cgi-bin/viewvc.cgi/jbosscache/experimental/jsr166/

      This product contains a modified version of Robert Harder's Public Domain
      Base64 Encoder and Decoder, which can be obtained at:

        * LICENSE:
          * license/LICENSE.base64.txt (Public Domain)
        * HOMEPAGE:
          * http://iharder.sourceforge.net/current/java/base64/

      This product contains a modified version of 'JZlib', a re-implementation of
      zlib in pure Java, which can be obtained at:

        * LICENSE:
          * license/LICENSE.jzlib.txt (BSD Style License)
        * HOMEPAGE:
          * http://www.jcraft.com/jzlib/

      This product contains a modified version of 'Webbit', a Java event based
      WebSocket and HTTP server:

        * LICENSE:
          * license/LICENSE.webbit.txt (BSD License)
        * HOMEPAGE:
          * https://github.com/joewalnes/webbit

      This product optionally depends on 'Protocol Buffers', Google's data
      interchange format, which can be obtained at:

        * LICENSE:
          * license/LICENSE.protobuf.txt (New BSD License)
        * HOMEPAGE:
          * http://code.google.com/p/protobuf/

      This product optionally depends on 'Bouncy Castle Crypto APIs' to generate
      a temporary self-signed X.509 certificate when the JVM does not provide the
      equivalent functionality.  It can be obtained at:

        * LICENSE:
          * license/LICENSE.bouncycastle.txt (MIT License)
        * HOMEPAGE:
          * http://www.bouncycastle.org/

      This product optionally depends on 'SLF4J', a simple logging facade for Java,
      which can be obtained at:

        * LICENSE:
          * license/LICENSE.slf4j.txt (MIT License)
        * HOMEPAGE:
          * http://www.slf4j.org/

      This product optionally depends on 'Apache Commons Logging', a logging
      framework, which can be obtained at:

        * LICENSE:
          * license/LICENSE.commons-logging.txt (Apache License 2.0)
        * HOMEPAGE:
          * http://commons.apache.org/logging/

      This product optionally depends on 'Apache Log4J', a logging framework,
      which can be obtained at:

        * LICENSE:
          * license/LICENSE.log4j.txt (Apache License 2.0)
        * HOMEPAGE:
          * http://logging.apache.org/log4j/

      This product optionally depends on 'JBoss Logging', a logging framework,
      which can be obtained at:

        * LICENSE:
          * license/LICENSE.jboss-logging.txt (GNU LGPL 2.1)
        * HOMEPAGE:
          * http://anonsvn.jboss.org/repos/common/common-logging-spi/

      This product optionally depends on 'Apache Felix', an open source OSGi
      framework implementation, which can be obtained at:

        * LICENSE:
          * license/LICENSE.felix.txt (Apache License 2.0)
        * HOMEPAGE:
          * http://felix.apache.org/

---

name: Netty
license_category: binary
module: java-core
license_name: Apache License version 2.0
version: 4.1.94.Final
libraries:
  - io.netty: netty-buffer
  - io.netty: netty-codec
  - io.netty: netty-codec-dns
  - io.netty: netty-codec-http
  - io.netty: netty-codec-socks
  - io.netty: netty-common
  - io.netty: netty-handler
  - io.netty: netty-handler-proxy
  - io.netty: netty-resolver
  - io.netty: netty-resolver-dns
  - io.netty: netty-transport
  - io.netty: netty-transport-classes-epoll
  - io.netty: netty-transport-native-epoll
  - io.netty: netty-transport-native-unix-common
notice: |
  ==
                              The Netty Project
                              =================

  Please visit the Netty web site for more information:

    * http://netty.io/

  Copyright 2014 The Netty Project

  The Netty Project licenses this file to you under the Apache License,
  version 2.0 (the "License"); you may not use this file except in compliance
  with the License. You may obtain a copy of the License at:

    http://www.apache.org/licenses/LICENSE-2.0

  Unless required by applicable law or agreed to in writing, software
  distributed under the License is distributed on an "AS IS" BASIS, WITHOUT
  WARRANTIES OR CONDITIONS OF ANY KIND, either express or implied. See the
  License for the specific language governing permissions and limitations
  under the License.

  Also, please refer to each LICENSE.<component>.txt file, which is located in
  the 'license' directory of the distribution file, for the license terms of the
  components that this product depends on.

  -------------------------------------------------------------------------------
  This product contains the extensions to Java Collections Framework which has
  been derived from the works by JSR-166 EG, Doug Lea, and Jason T. Greene:

    * LICENSE:
      * license/LICENSE.jsr166y.txt (Public Domain)
    * HOMEPAGE:
      * http://gee.cs.oswego.edu/cgi-bin/viewcvs.cgi/jsr166/
      * http://viewvc.jboss.org/cgi-bin/viewvc.cgi/jbosscache/experimental/jsr166/

  This product contains a modified version of Robert Harder's Public Domain
  Base64 Encoder and Decoder, which can be obtained at:

    * LICENSE:
      * license/LICENSE.base64.txt (Public Domain)
    * HOMEPAGE:
      * http://iharder.sourceforge.net/current/java/base64/

  This product contains a modified portion of 'Webbit', an event based
  WebSocket and HTTP server, which can be obtained at:

    * LICENSE:
      * license/LICENSE.webbit.txt (BSD License)
    * HOMEPAGE:
      * https://github.com/joewalnes/webbit

  This product contains a modified portion of 'SLF4J', a simple logging
  facade for Java, which can be obtained at:

    * LICENSE:
      * license/LICENSE.slf4j.txt (MIT License)
    * HOMEPAGE:
      * http://www.slf4j.org/

  This product contains a modified portion of 'Apache Harmony', an open source
  Java SE, which can be obtained at:

    * NOTICE:
      * license/NOTICE.harmony.txt
    * LICENSE:
      * license/LICENSE.harmony.txt (Apache License 2.0)
    * HOMEPAGE:
      * http://archive.apache.org/dist/harmony/

  This product contains a modified portion of 'jbzip2', a Java bzip2 compression
  and decompression library written by Matthew J. Francis. It can be obtained at:

    * LICENSE:
      * license/LICENSE.jbzip2.txt (MIT License)
    * HOMEPAGE:
      * https://code.google.com/p/jbzip2/

  This product contains a modified portion of 'libdivsufsort', a C API library to construct
  the suffix array and the Burrows-Wheeler transformed string for any input string of
  a constant-size alphabet written by Yuta Mori. It can be obtained at:

    * LICENSE:
      * license/LICENSE.libdivsufsort.txt (MIT License)
    * HOMEPAGE:
      * https://github.com/y-256/libdivsufsort

  This product contains a modified portion of Nitsan Wakart's 'JCTools', Java Concurrency Tools for the JVM,
   which can be obtained at:

    * LICENSE:
      * license/LICENSE.jctools.txt (ASL2 License)
    * HOMEPAGE:
      * https://github.com/JCTools/JCTools

  This product optionally depends on 'JZlib', a re-implementation of zlib in
  pure Java, which can be obtained at:

    * LICENSE:
      * license/LICENSE.jzlib.txt (BSD style License)
    * HOMEPAGE:
      * http://www.jcraft.com/jzlib/

  This product optionally depends on 'Compress-LZF', a Java library for encoding and
  decoding data in LZF format, written by Tatu Saloranta. It can be obtained at:

    * LICENSE:
      * license/LICENSE.compress-lzf.txt (Apache License 2.0)
    * HOMEPAGE:
      * https://github.com/ning/compress

  This product optionally depends on 'lz4', a LZ4 Java compression
  and decompression library written by Adrien Grand. It can be obtained at:

    * LICENSE:
      * license/LICENSE.lz4.txt (Apache License 2.0)
    * HOMEPAGE:
      * https://github.com/jpountz/lz4-java

  This product optionally depends on 'lzma-java', a LZMA Java compression
  and decompression library, which can be obtained at:

    * LICENSE:
      * license/LICENSE.lzma-java.txt (Apache License 2.0)
    * HOMEPAGE:
      * https://github.com/jponge/lzma-java

  This product contains a modified portion of 'jfastlz', a Java port of FastLZ compression
  and decompression library written by William Kinney. It can be obtained at:

    * LICENSE:
      * license/LICENSE.jfastlz.txt (MIT License)
    * HOMEPAGE:
      * https://code.google.com/p/jfastlz/

  This product contains a modified portion of and optionally depends on 'Protocol Buffers', Google's data
  interchange format, which can be obtained at:

    * LICENSE:
      * license/LICENSE.protobuf.txt (New BSD License)
    * HOMEPAGE:
      * https://github.com/google/protobuf

  This product optionally depends on 'Bouncy Castle Crypto APIs' to generate
  a temporary self-signed X.509 certificate when the JVM does not provide the
  equivalent functionality.  It can be obtained at:

    * LICENSE:
      * license/LICENSE.bouncycastle.txt (MIT License)
    * HOMEPAGE:
      * http://www.bouncycastle.org/

  This product optionally depends on 'Snappy', a compression library produced
  by Google Inc, which can be obtained at:

    * LICENSE:
      * license/LICENSE.snappy.txt (New BSD License)
    * HOMEPAGE:
      * https://github.com/google/snappy

  This product optionally depends on 'JBoss Marshalling', an alternative Java
  serialization API, which can be obtained at:

    * LICENSE:
      * license/LICENSE.jboss-marshalling.txt (GNU LGPL 2.1)
    * HOMEPAGE:
      * http://www.jboss.org/jbossmarshalling

  This product optionally depends on 'Caliper', Google's micro-
  benchmarking framework, which can be obtained at:

    * LICENSE:
      * license/LICENSE.caliper.txt (Apache License 2.0)
    * HOMEPAGE:
      * https://github.com/google/caliper

  This product optionally depends on 'Apache Commons Logging', a logging
  framework, which can be obtained at:

    * LICENSE:
      * license/LICENSE.commons-logging.txt (Apache License 2.0)
    * HOMEPAGE:
      * http://commons.apache.org/logging/

  This product optionally depends on 'Apache Log4J', a logging framework, which
  can be obtained at:

    * LICENSE:
      * license/LICENSE.log4j.txt (Apache License 2.0)
    * HOMEPAGE:
      * http://logging.apache.org/log4j/

  This product optionally depends on 'Aalto XML', an ultra-high performance
  non-blocking XML processor, which can be obtained at:

    * LICENSE:
      * license/LICENSE.aalto-xml.txt (Apache License 2.0)
    * HOMEPAGE:
      * http://wiki.fasterxml.com/AaltoHome

  This product contains a modified version of 'HPACK', a Java implementation of
  the HTTP/2 HPACK algorithm written by Twitter. It can be obtained at:

    * LICENSE:
      * license/LICENSE.hpack.txt (Apache License 2.0)
    * HOMEPAGE:
      * https://github.com/twitter/hpack

  This product contains a modified portion of 'Apache Commons Lang', a Java library
  provides utilities for the java.lang API, which can be obtained at:

    * LICENSE:
      * license/LICENSE.commons-lang.txt (Apache License 2.0)
    * HOMEPAGE:
      * https://commons.apache.org/proper/commons-lang/


  This product contains the Maven wrapper scripts from 'Maven Wrapper', that provides an easy way to ensure a user has everything necessary to run the Maven build.

    * LICENSE:
      * license/LICENSE.mvn-wrapper.txt (Apache License 2.0)
    * HOMEPAGE:
      * https://github.com/takari/maven-wrapper

---

name: fastutil
license_category: binary
module: java-core
license_name: Apache License version 2.0
version: 8.5.4
libraries:
  - it.unimi.dsi: fastutil
  - it.unimi.dsi: fastutil-core
  - it.unimi.dsi: fastutil-extra

---

name: Jakarta Dependency Injection
license_category: binary
module: java-core
license_name: Apache License version 2.0
version: 1.0.3
libraries:
  - jakarta.inject: jakarta.inject-api

---

name: Javax Inject
license_category: binary
module: java-core
license_name: Apache License version 2.0
version: 1
libraries:
  - javax.inject: javax.inject

---

name: Bean Validation API
license_category: binary
module: java-core
license_name: Apache License version 2.0
version: 2.0.2
libraries:
  - jakarta.validation: jakarta.validation-api

---

name: Joda-Time
license_category: binary
module: java-core
license_name: Apache License version 2.0
version: 2.12.5
libraries:
  - joda-time: joda-time
notices:
  - joda-time: |
      =============================================================================
      = NOTICE file corresponding to section 4d of the Apache License Version 2.0 =
      =============================================================================
      This product includes software developed by
      Joda.org (http://www.joda.org/).

---

name: Aggregate Designer Algorithm
license_category: binary
module: java-core
license_name: Apache License version 2.0
version: 6.0
libraries:
  - net.hydromatic: aggdesigner-algorithm
notices:
  - aggdesigner-algorithm: |
      Aggregate Designer

      Copyright 2006 - 2013 Pentaho Corporation.  All rights reserved.
      Copyright 2000-2005, 2014-2016 Julian Hyde

---

name: Java Native Access (JNA)
license_category: binary
module: java-core
license_name: Apache License version 2.0
version: 5.13.0
libraries:
  - net.java.dev.jna: jna

---

name: ASM Based Accessors Helper Used By JSON Smart
license_category: binary
module: java-core
license_name: Apache License version 2.0
version: 1.2
libraries:
  - net.minidev: accessors-smart

---

name: JSON Small and Fast Parser
license_category: binary
module: java-core
license_name: Apache License version 2.0
version: 2.4.11
libraries:
  - net.minidev: json-smart

---

name: Spymemcached
license_category: binary
module: java-core
license_name: Apache License version 2.0
version: 2.12.3
libraries:
  - net.spy: spymemcached

---

name: jackson-jq
license_category: binary
module: java-core
license_name: Apache License version 2.0
version: 0.0.10
libraries:
  - net.thisptr: jackson-jq

---

name: Apache Calcite
license_category: binary
module: java-core
license_name: Apache License version 2.0
version: 1.35.0
libraries:
  - org.apache.calcite: calcite-core
  - org.apache.calcite: calcite-linq4j
notices:
  - calcite-core: |
      Calcite Core
      Copyright 2012-2019 The Apache Software Foundation
  - calcite-linq4j: |
      Calcite Linq4j
      Copyright 2012-2019 The Apache Software Foundation

---

name: Apache Calcite Avatica
license_category: binary
module: java-core
license_name: Apache License version 2.0
version: 1.23.0
libraries:
  - org.apache.calcite.avatica: avatica-core
  - org.apache.calcite.avatica: avatica-metrics
  - org.apache.calcite.avatica: avatica-server
notices:
  - avatica-core: |
      Apache Calcite Avatica
      Copyright 2012-2020 The Apache Software Foundation
  - avatica-metrics: |
      Apache Calcite Avatica Metrics
      Copyright 2012-2020 The Apache Software Foundation
  - avatica-server: |
      Apache Calcite Avatica Server
      Copyright 2012-2020 The Apache Software Foundation
---

name: Apache Curator
license_category: binary
module: java-core
license_name: Apache License version 2.0
version: 5.5.0
libraries:
  - org.apache.curator: curator-client
  - org.apache.curator: curator-framework
  - org.apache.curator: curator-recipes
  - org.apache.curator: curator-x-discovery
notices:
  - curator-client: |
      Curator Client
      Copyright 2011-2022 The Apache Software Foundation
  - curator-framework: |
      Curator Framework
      Copyright 2011-2022 The Apache Software Foundation
  - curator-recipes: |
      Curator Recipes
      Copyright 2011-2022 The Apache Software Foundation
  - curator-x-discovery: |
      Curator Service Discovery
      Copyright 2011-2022 The Apache Software Foundation

---

name: Apache Derby
license_category: binary
module: java-core
license_name: Apache License version 2.0
version: 10.14.2.0
libraries:
  - org.apache.derby: derby
  - org.apache.derby: derbyclient
  - org.apache.derby: derbynet
notice: |
  =========================================================================
  ==  NOTICE file corresponding to section 4(d) of the Apache License,
  ==  Version 2.0, in this case for the Apache Derby distribution.
  ==
  ==  DO NOT EDIT THIS FILE DIRECTLY. IT IS GENERATED
  ==  BY THE buildnotice TARGET IN THE TOP LEVEL build.xml FILE.
  ==
  =========================================================================

  Apache Derby
  Copyright 2004-2018 The Apache Software Foundation

  This product includes software developed by
  The Apache Software Foundation (http://www.apache.org/).


  =========================================================================

  Portions of Derby were originally developed by
  International Business Machines Corporation and are
  licensed to the Apache Software Foundation under the
  "Software Grant and Corporate Contribution License Agreement",
  informally known as the "Derby CLA".
  The following copyright notice(s) were affixed to portions of the code
  with which this file is now or was at one time distributed
  and are placed here unaltered.

  (C) Copyright 1997,2004 International Business Machines Corporation.  All rights reserved.

  (C) Copyright IBM Corp. 2003.


  =========================================================================


  The portion of the functionTests under 'nist' was originally
  developed by the National Institute of Standards and Technology (NIST),
  an agency of the United States Department of Commerce, and adapted by
  International Business Machines Corporation in accordance with the NIST
  Software Acknowledgment and Redistribution document at
  http://www.itl.nist.gov/div897/ctg/sql_form.htm



  =========================================================================


  The Derby build relies on source files supplied by the Apache Felix
  project. The following notice covers the Felix files:

    Apache Felix Main
    Copyright 2008 The Apache Software Foundation


    I. Included Software

    This product includes software developed at
    The Apache Software Foundation (http://www.apache.org/).
    Licensed under the Apache License 2.0.

    This product includes software developed at
    The OSGi Alliance (http://www.osgi.org/).
    Copyright (c) OSGi Alliance (2000, 2007).
    Licensed under the Apache License 2.0.

    This product includes software from http://kxml.sourceforge.net.
    Copyright (c) 2002,2003, Stefan Haustein, Oberhausen, Rhld., Germany.
    Licensed under BSD License.

    II. Used Software

    This product uses software developed at
    The OSGi Alliance (http://www.osgi.org/).
    Copyright (c) OSGi Alliance (2000, 2007).
    Licensed under the Apache License 2.0.


    III. License Summary
    - Apache License 2.0
    - BSD License

---

name: Apache HttpClient
license_category: binary
module: java-core
license_name: Apache License version 2.0
version: 4.5.10
libraries:
  - org.apache.httpcomponents: httpclient
notices:
  - httpclient: |
      Apache HttpClient
      Copyright 1999-2017 The Apache Software Foundation

---

name: Apache HttpClient
license_category: binary
module: java-core
license_name: Apache License version 2.0
version: 4.5.13
libraries:
  - org.apache.httpcomponents: httpclient
notices:
  - httpclient: |
      Apache HttpClient
      Copyright 1999-2017 The Apache Software Foundation

---

name: Apache HttpClient
license_category: binary
module: hadoop-client
license_name: Apache License version 2.0
version: 4.5.2
libraries:
  - org.apache.httpcomponents: httpclient
notices:
  - httpclient: |
      Apache HttpClient
      Copyright 1999-2016 The Apache Software Foundation

---

name: Apache HttpCore
license_category: binary
module: java-core
license_name: Apache License version 2.0
version: 4.4.11
libraries:
  - org.apache.httpcomponents: httpcore
notices:
  - httpcore: |
      Apache HttpCore
      Copyright 2005-2019 The Apache Software Foundation

---

name: Apache Log4j
license_category: binary
module: java-core
license_name: Apache License version 2.0
version: 2.18.0
libraries:
  - org.apache.logging.log4j: log4j-1.2-api
  - org.apache.logging.log4j: log4j-api
  - org.apache.logging.log4j: log4j-core
  - org.apache.logging.log4j: log4j-jul
  - org.apache.logging.log4j: log4j-slf4j-impl
notices:
  - log4j-1.2-api: |
      Apache Log4j 1.x Compatibility API
      Copyright 1999-2015 Apache Software Foundation
  - log4j-api: |
      Apache Log4j API
      Copyright 1999-2015 Apache Software Foundation
  - log4j-core: |
      Apache Log4j Core
      Copyright 1999-2012 Apache Software Foundation

      ResolverUtil.java
      Copyright 2005-2006 Tim Fennell

      TypeUtil.java
      Copyright 2002-2012 Ramnivas Laddad, Juergen Hoeller, Chris Beams
  - log4j-jul: |
      Apache Log4j JUL Adapter
      Copyright 1999-2015 Apache Software Foundation
  - log4j-slf4j-impl: |
      Apache Log4j SLF4J Binding
      Copyright 1999-2015 Apache Software Foundation

---

name: Apache Maven
license_category: binary
module: java-core
license_name: Apache License version 2.0
version: 3.1.1
libraries:
  - org.apache.maven: maven-aether-provider
  - org.apache.maven: maven-model
  - org.apache.maven: maven-model-builder
  - org.apache.maven: maven-repository-metadata
  - org.apache.maven: maven-settings
  - org.apache.maven: maven-settings-builder
notices:
  - maven-aether-provider: |
      Maven Aether Provider
      Copyright 2001-2013 The Apache Software Foundation
  - maven-model: |
      Maven Model
      Copyright 2001-2013 The Apache Software Foundation
  - maven-model-builder: |
      Maven Model Builder
      Copyright 2001-2013 The Apache Software Foundation
  - maven-repository-metadata: |
      Maven Repository Metadata Model
      Copyright 2001-2013 The Apache Software Foundation
  - maven-settings: |
      Maven Settings
      Copyright 2001-2013 The Apache Software Foundation
  - maven-settings-builder: |
      Maven Settings Builder
      Copyright 2001-2013 The Apache Software Foundation
---

name: Apache Maven Artifact
license_category: binary
module: java-core
license_name: Apache License version 2.0
version: 3.6.0
libraries:
  - org.apache.maven: maven-artifact
notices:
  - maven-artifact: |
      Maven Artifact
      Copyright 2001-2018 The Apache Software Foundation
---

name: Apache Maven Wagon API
license_category: binary
module: java-core
license_name: Apache License version 2.0
version: 2.4
libraries:
  - org.apache.maven.wagon: wagon-provider-api
notices:
  - wagon-provider-api: |
      Apache Maven Wagon :: API
      Copyright 2003-2013 The Apache Software Foundation
---

name: Apache Yetus Audience Annotations Component
license_category: binary
module: java-core
license_name: Apache License version 2.0
version: 0.5.0
libraries:
  - org.apache.yetus: audience-annotations
notices:
  - audience-annotations: |
      Apache Yetus - Audience Annotations
      Copyright 2015-2017 The Apache Software Foundation
---

name: Apache Zookeeper
license_category: binary
module: java-core
license_name: Apache License version 2.0
version: 3.5.10
libraries:
  - org.apache.zookeeper: zookeeper
  - org.apache.zookeeper: zookeeper-jute
notices:
  - zookeeper: |
      Apache ZooKeeper
      Copyright 2009-2019 The Apache Software Foundation

---

name: AsyncHttpClient asynchttpclient
license_category: binary
module: java-core
license_name: Apache License version 2.0
version: 2.5.3
libraries:
  - org.asynchttpclient: async-http-client
  - org.asynchttpclient: async-http-client-netty-utils

---

name: components from Jackson
license_category: binary
module: java-core
license_name: Apache License version 2.0
version: 1.9.13
libraries:
  - org.codehaus.jackson: jackson-core-asl
  - org.codehaus.jackson: jackson-mapper-asl
notice: |
  This product currently only contains code developed by authors
  of specific components, as identified by the source code files;
  if such notes are missing files have been created by
  Tatu Saloranta.

  For additional credits (generally to people who reported problems)
  see CREDITS file.

---

name: Plexus Interpolation API
license_category: binary
module: java-core
license_name: Apache License version 2.0
version: 1.19
libraries:
  - org.codehaus.plexus: plexus-interpolation

---

name: Plexus Common Utilities
license_category: binary
module: java-core
license_name: Apache License version 2.0
version: 3.0.24
libraries:
  - org.codehaus.plexus: plexus-utils
notices:
  - plexus-utils: |
      This product includes software developed by the Indiana University
        Extreme! Lab (http://www.extreme.indiana.edu/).

      This product includes software developed by
      ThoughtWorks (http://www.thoughtworks.com).

      This product includes software developed by
      javolution (http://javolution.org/).

      This product includes software developed by
      Rome (https://rome.dev.java.net/).
---

name: Jetty
license_category: binary
module: java-core
license_name: Apache License version 2.0
version: 9.4.51.v20230217
libraries:
  - org.eclipse.jetty: jetty-client
  - org.eclipse.jetty: jetty-continuation
  - org.eclipse.jetty: jetty-http
  - org.eclipse.jetty: jetty-io
  - org.eclipse.jetty: jetty-proxy
  - org.eclipse.jetty: jetty-rewrite
  - org.eclipse.jetty: jetty-security
  - org.eclipse.jetty: jetty-server
  - org.eclipse.jetty: jetty-servlet
  - org.eclipse.jetty: jetty-servlets
  - org.eclipse.jetty: jetty-util
  - org.eclipse.jetty: jetty-util-ajax
  - org.eclipse.jetty: jetty-xml
  - org.eclipse.jetty: jetty-webapp
notice: |
  ==============================================================
   Jetty Web Container
   Copyright 1995-2018 Mort Bay Consulting Pty Ltd.
  ==============================================================

  The Jetty Web Container is Copyright Mort Bay Consulting Pty Ltd
  unless otherwise noted.

  Jetty is dual licensed under both

    * The Apache 2.0 License
      http://www.apache.org/licenses/LICENSE-2.0.html

        and

    * The Eclipse Public 1.0 License
      http://www.eclipse.org/legal/epl-v10.html

  Jetty may be distributed under either license.

  ------
  Eclipse

  The following artifacts are EPL.
   * org.eclipse.jetty.orbit:org.eclipse.jdt.core

  The following artifacts are EPL and ASL2.
   * org.eclipse.jetty.orbit:javax.security.auth.message


  The following artifacts are EPL and CDDL 1.0.
   * org.eclipse.jetty.orbit:javax.mail.glassfish


  ------
  Oracle

  The following artifacts are CDDL + GPLv2 with classpath exception.
  https://glassfish.dev.java.net/nonav/public/CDDL+GPL.html

   * javax.servlet:javax.servlet-api
   * javax.annotation:javax.annotation-api
   * javax.transaction:javax.transaction-api
   * javax.websocket:javax.websocket-api

  ------
  Oracle OpenJDK

  If ALPN is used to negotiate HTTP/2 connections, then the following
  artifacts may be included in the distribution or downloaded when ALPN
  module is selected.

   * java.sun.security.ssl

  These artifacts replace/modify OpenJDK classes.  The modififications
  are hosted at github and both modified and original are under GPL v2 with
  classpath exceptions.
  http://openjdk.java.net/legal/gplv2+ce.html


  ------
  OW2

  The following artifacts are licensed by the OW2 Foundation according to the
  terms of http://asm.ow2.org/license.html

  org.ow2.asm:asm-commons
  org.ow2.asm:asm


  ------
  Apache

  The following artifacts are ASL2 licensed.

  org.apache.taglibs:taglibs-standard-spec
  org.apache.taglibs:taglibs-standard-impl


  ------
  MortBay

  The following artifacts are ASL2 licensed.  Based on selected classes from
  following Apache Tomcat jars, all ASL2 licensed.

  org.mortbay.jasper:apache-jsp
    org.apache.tomcat:tomcat-jasper
    org.apache.tomcat:tomcat-juli
    org.apache.tomcat:tomcat-jsp-api
    org.apache.tomcat:tomcat-el-api
    org.apache.tomcat:tomcat-jasper-el
    org.apache.tomcat:tomcat-api
    org.apache.tomcat:tomcat-util-scan
    org.apache.tomcat:tomcat-util

  org.mortbay.jasper:apache-el
    org.apache.tomcat:tomcat-jasper-el
    org.apache.tomcat:tomcat-el-api


  ------
  Mortbay

  The following artifacts are CDDL + GPLv2 with classpath exception.

  https://glassfish.dev.java.net/nonav/public/CDDL+GPL.html

  org.eclipse.jetty.toolchain:jetty-schemas

  ------
  Assorted

  The UnixCrypt.java code implements the one way cryptography used by
  Unix systems for simple password protection.  Copyright 1996 Aki Yoshida,
  modified April 2001  by Iris Van den Broeke, Daniel Deville.
  Permission to use, copy, modify and distribute UnixCrypt
  for non-commercial or commercial purposes and without fee is
  granted provided that the copyright notice appears in all copies.

---

name: Hibernate Validator Engine
license_category: binary
module: java-core
license_name: Apache License version 2.0
version: 5.2.5.Final
libraries:
  - org.hibernate: hibernate-validator

---

name: Kerby
license_category: binary
module: java-core
license_name: Apache License version 2.0
version: 1.0.1
libraries:
  - org.apache.kerby: kerb-admin
  - org.apache.kerby: kerb-client
  - org.apache.kerby: kerb-common
  - org.apache.kerby: kerb-core
  - org.apache.kerby: kerb-crypto
  - org.apache.kerby: kerb-identity
  - org.apache.kerby: kerb-server
  - org.apache.kerby: kerb-simplekdc
  - org.apache.kerby: kerb-util
  - org.apache.kerby: kerby-asn1
  - org.apache.kerby: kerby-config
  - org.apache.kerby: kerby-pkix
  - org.apache.kerby: kerby-util
  - org.apache.kerby: kerby-xdr
  - org.apache.kerby: token-provider

---

name: SIGAR
license_category: binary
module: java-core
license_name: Apache License version 2.0
version: 1.6.5.132
libraries:
  - org.hyperic: sigar
notices:
  - sigar: |
      Copyright (c) 2004-2011 VMware, Inc.

      Licensed under the Apache License, Version 2.0 (the "License");
      you may not use this file except in compliance with the License.
      You may obtain a copy of the License at

      http://www.apache.org/licenses/LICENSE-2.0

      Unless required by applicable law or agreed to in writing, software
      distributed under the License is distributed on an "AS IS" BASIS,
      WITHOUT WARRANTIES OR CONDITIONS OF ANY KIND, either express or implied.
      See the License for the specific language governing permissions and
      limitations under the License.

      ADDITIONAL LICENSE INFORMATION:

      Hyperic SIGAR includes some third-party open source components
      in its distribution. The list below identifies the community or
      organization and links to their appropriate license terms.

      The Hyperic team would like to thank all the communities
      of the projects listed below for their contributions.

      ----------------------------------------------------------
      Components under the Apache License 2.0:
      ----------------------------------------------------------

      The following components are included without modification:

      - log4j -
      Information: http://logging.apache.org/
      License: http://www.apache.org/licenses/LICENSE-2.0

      The following components are included with modification:

      - cpptasks -
      Information: http://ant-contrib.sourceforge.net/
      License: http://www.apache.org/licenses/LICENSE-2.0

      - (portions of) APR -
      Information: http://apr.apache.org/
      License: http://www.apache.org/licenses/LICENSE-2.0

      ----------------------------------------------------------
      Components under BSD/MIT Style Licenses:
      ----------------------------------------------------------

      The following components are included with modification:

      - solaris get_mib2 -
      Information: ftp://vic.cc.purdue.edu/pub/tools/unix/solaris/get_mib2/
      License: within src/os/solaris/get_mib2.[ch]

      Copyright 1995 Purdue Research Foundation, West Lafayette, Indiana
      47907.  All rights reserved.

      Written by Victor A. Abell <abe@cc.purdue.edu>

      This software is not subject to any license of the American Telephone
      and Telegraph Company or the Regents of the University of California.

      Permission is granted to anyone to use this software for any purpose on
      any computer system, and to alter it and redistribute it freely, subject
      to the following restrictions:

      1. Neither Victor A  Abell nor Purdue University are responsible for
         any consequences of the use of this software.

      2. The origin of this software must not be misrepresented, either by
         explicit claim or by omission.  Credit to Victor A. Abell and Purdue
         University must appear in documentation and sources.

      3. Altered versions must be plainly marked as such, and must not be
         misrepresented as being the original software.

      4. This notice may not be removed or altered.

      - getline by Chris Thewalt -
      Information: http://tinyurl.com/r438r
      License: within src/sigar_getline.c

      Copyright (C) 1991, 1992 by Chris Thewalt (thewalt@ce.berkeley.edu)

      Permission to use, copy, modify, and distribute this software
      for any purpose and without fee is hereby granted, provided
      that the above copyright notices appear in all copies and that both the
      copyright notice and this permission notice appear in supporting
      documentation.  This software is provided "as is" without express or
      implied warranty.

      - PrintfFormat.java -
      Information: http://java.sun.com/developer/technicalArticles/Programming/sprintf/PrintfFormat.java
      License: within bindings/java/src/org/hyperic/sigar/util/PrintfFormat.java

      (c) 2000 Sun Microsystems, Inc.
      ALL RIGHTS RESERVED

      License Grant-

      Permission to use, copy, modify, and distribute this Software and its
      documentation for NON-COMMERCIAL or COMMERCIAL purposes and without fee is
      hereby granted.

      This Software is provided "AS IS".  All express warranties, including any
      implied warranty of merchantability, satisfactory quality, fitness for a
      particular purpose, or non-infringement, are disclaimed, except to the extent
      that such disclaimers are held to be legally invalid.

      You acknowledge that Software is not designed, licensed or intended for use in
      the design, construction, operation or maintenance of any nuclear facility
      ("High Risk Activities").  Sun disclaims any express or implied warranty of
      fitness for such uses.

      Please refer to the file http://www.sun.com/policies/trademarks/ for further
      important trademark information and to
      http://java.sun.com/nav/business/index.html for further important licensing
      information for the Java Technology.

---

name: OSHI
license_category: binary
module: java-core
license_name: MIT License
version: 6.4.4
libraries:
  - com.github.oshi: oshi-core
license_file_path: licenses/bin/oshi.MIT

---

name: JBoss Logging 3
license_category: binary
module: java-core
license_name: Apache License version 2.0
version: 3.2.1.Final
libraries:
  - org.jboss.logging: jboss-logging

---

name: JDBI
license_category: binary
module: java-core
license_name: Apache License version 2.0
version: 2.63.1
libraries:
  - org.jdbi: jdbi
notices:
  - jdbi: |
      Java ClassMate library was originally written by Tatu Saloranta (tatu.saloranta@iki.fi)

      Other developers who have contributed code are:

      * Brian Langel
---

name: LZ4 Java
license_category: binary
module: java-core
license_name: Apache License version 2.0
version: 1.8.0
libraries:
  - org.lz4: lz4-java

---

name: MapDB
license_category: binary
module: java-core
license_name: Apache License version 2.0
version: 1.0.8
libraries:
  - org.mapdb: mapdb

---

name: Objenesis
license_category: binary
module: java-core
license_name: Apache License version 2.0
version: 2.6
libraries:
  - org.objenesis: objenesis

---

name: Resilience4j
license_category: binary
module: java-core
license_name: Apache License version 2.0
version: 1.3.1
libraries:
  - io.github.resilience4j: resilience4j-core
  - io.github.resilience4j: resilience4j-bulkhead

---

name: RoaringBitmap
license_category: binary
module: java-core
license_name: Apache License version 2.0
version: 0.9.0
libraries:
  - org.roaringbitmap: RoaringBitmap
  - org.roaringbitmap: shims

---

name: vavr
license_category: binary
module: java-core
license_name: Apache License version 2.0
version: 0.10.2
libraries:
  - io.vavr: vavr
  - io.vavr: vavr-match

---

name: Config Magic
license_category: binary
module: java-core
license_name: Apache License version 2.0
version: 0.9
libraries:
  - org.skife.config: config-magic

---

name: Ion Java
license_category: binary
module: java-core
license_name: Apache License version 2.0
version: 1.0.2
libraries:
  - software.amazon.ion: ion-java
notices:
  - ion-java: |
      Amazon Ion Java
      Copyright 2007-2016 Amazon.com, Inc. or its affiliates. All Rights Reserved.

---

name: Apache Hadoop
license_category: binary
module: hadoop-client
license_name: Apache License version 2.0
version: 3.3.6
libraries:
  - org.apache.hadoop: hadoop-auth
  - org.apache.hadoop: hadoop-common

---

name: Gson
license_category: binary
module: hadoop-client
license_name: Apache License version 2.0
version: 2.2.4
libraries:
  - com.google.code.gson: gson

---

name: Guava
license_category: binary
module: hadoop-client
license_name: Apache License version 2.0
version: 11.0.2
libraries:
  - com.google.guava: guava

---

name: Nimbus JOSE+JWT
license_category: binary
module: hadoop-client
license_name: Apache License version 2.0
version: 4.41.1
libraries:
  - com.nimbusds: nimbus-jose-jwt

---

name: OkHttp
license_category: binary
module: hadoop-client
license_name: Apache License version 2.0
version: 2.4.0
libraries:
  - com.squareup.okhttp: okhttp

---

name: Okio
license_category: binary
module: hadoop-client
license_name: Apache License version 2.0
version: 1.4.0
libraries:
  - com.squareup.okio: okio

---

name: Apache Commons BeanUtils
license_category: binary
module: hadoop-client
license_name: Apache License version 2.0
version: 1.7.0
libraries:
  - commons-beanutils: commons-beanutils
notices:
  - commons-beanutils: |
      This product includes software developed by
      The Apache Software Foundation (http://www.apache.org/).

---

name: Apache Commons BeanUtils
license_category: binary
module: hadoop-client
license_name: Apache License version 2.0
version: 1.8.0
libraries:
  - commons-beanutils: commons-beanutils-core
notices:
  - common-beanutils-core: |
      Apache Commons BeanUtils
      Copyright 2000-2008 The Apache Software Foundation

---

name: Apache Commons Codec
license_category: binary
module: hadoop-client
license_name: Apache License version 2.0
version: 1.4
libraries:
  - commons-codec: commons-codec
notices:
  - commons-codec: |
      Apache Commons Codec
      Copyright 2002-2009 The Apache Software Foundation

      --------------------------------------------------------------------------------
      Copyright (C) 2002 Kevin Atkinson (kevina@gnu.org). Verbatim copying
      and distribution of this entire article is permitted in any medium,
      provided this notice is preserved.
      --------------------------------------------------------------------------------

---

name: Apache Commons Configuration
license_category: binary
module: hadoop-client
license_name: Apache License version 2.0
version: 1.6
libraries:
  - commons-configuration: commons-configuration
notices:
  - commons-configuration: |
      Apache Commons Configuration
      Copyright 2001-2008 The Apache Software Foundation

---

name: Apache Commons Digester
license_category: binary
module: hadoop-client
license_name: Apache License version 2.0
version: 1.8
libraries:
  - commons-digester: commons-digester
notices:
  - commons-digester: |
      Apache Jakarta Commons Digester
      Copyright 2001-2006 The Apache Software Foundation

---

name: Apache Commons IO
license_category: binary
module: hadoop-client
license_name: Apache License version 2.0
version: 2.4
libraries:
  - commons-io: commons-io
notices:
  - commons-io: |
      Apache Commons IO
      Copyright 2002-2012 The Apache Software Foundation

---

name: Apache Commons Logging
license_category: binary
module: hadoop-client
license_name: Apache License version 2.0
version: 1.1.3
libraries:
  - commons-logging: commons-logging
notices:
  - commons-logging: |
      Apache Commons Logging
      Copyright 2003-2013 The Apache Software Foundation

---

name: Apache Commons Net
license_category: binary
module: hadoop-client
license_name: Apache License version 2.0
version: 3.9
libraries:
  - commons-net: commons-net
notices:
  - commons-net: |
      Apache Commons Net
      Copyright 2001-2012 The Apache Software Foundation

---

name: Apache Commons Math
license_category: binary
module: hadoop-client
license_name: Apache License version 2.0
version: 3.1.1
libraries:
  - org.apache.commons: commons-math3
notices:
  - commons-math3: |
      Apache Commons Math
      Copyright 2001-2012 The Apache Software Foundation

      ===============================================================================

      The BracketFinder (package org.apache.commons.math3.optimization.univariate)
      and PowellOptimizer (package org.apache.commons.math3.optimization.general)
      classes are based on the Python code in module "optimize.py" (version 0.5)
      developed by Travis E. Oliphant for the SciPy library (http://www.scipy.org/)
      Copyright © 2003-2009 SciPy Developers.
      ===============================================================================

      The LinearConstraint, LinearObjectiveFunction, LinearOptimizer,
      SimplexSolver and SimplexTableau classes in package
      org.apache.commons.math3.optimization.linear include software developed by
      Benjamin McCann (http://www.benmccann.com) and distributed with
      the following copyright: Copyright 2009 Google Inc.
      ===============================================================================

      This product includes software developed by the
      University of Chicago, as Operator of Argonne National
      Laboratory.
      The LevenbergMarquardtOptimizer class in package
      org.apache.commons.math3.optimization.general includes software
      translated from the lmder, lmpar and qrsolv Fortran routines
      from the Minpack package
      Minpack Copyright Notice (1999) University of Chicago.  All rights reserved
      ===============================================================================

      The GraggBulirschStoerIntegrator class in package
      org.apache.commons.math3.ode.nonstiff includes software translated
      from the odex Fortran routine developed by E. Hairer and G. Wanner.
      Original source copyright:
      Copyright (c) 2004, Ernst Hairer
      ===============================================================================

      The MersenneTwister class in package org.apache.commons.math3.random
      includes software translated from the 2002-01-26 version of
      the Mersenne-Twister generator written in C by Makoto Matsumoto and Takuji
      Nishimura. Original source copyright:
      Copyright (C) 1997 - 2002, Makoto Matsumoto and Takuji Nishimura,
      All rights reserved
      ===============================================================================

      The HermiteInterpolator class and its corresponding test have been imported from
      the orekit library distributed under the terms of the Apache 2 licence. Original
      source copyright:
      Copyright 2010-2012 CS Systèmes d'Information
      ===============================================================================

      The creation of the package "o.a.c.m.analysis.integration.gauss" was inspired
      by an original code donated by Sébastien Brisard.
      ===============================================================================


      The complete text of licenses and disclaimers associated with the the original
      sources enumerated above at the time of code translation are in the LICENSE.txt
      file.
---

name: Netty
license_category: binary
module: hadoop-client
license_name: Apache License version 2.0
version: 3.6.2.Final
libraries:
  - io.netty: netty
notices:
  - netty: |
      ==
                                  The Netty Project
                                  =================

      Please visit the Netty web site for more information:

        * http://netty.io/

      Copyright 2011 The Netty Project

      The Netty Project licenses this file to you under the Apache License,
      version 2.0 (the "License"); you may not use this file except in compliance
      with the License. You may obtain a copy of the License at:

      http://www.apache.org/licenses/LICENSE-2.0

      Unless required by applicable law or agreed to in writing, software
      distributed under the License is distributed on an "AS IS" BASIS, WITHOUT
      WARRANTIES OR CONDITIONS OF ANY KIND, either express or implied. See the
      License for the specific language governing permissions and limitations
      under the License.

      Also, please refer to each LICENSE.<component>.txt file, which is located in
      the 'license' directory of the distribution file, for the license terms of the
      components that this product depends on.

      -------------------------------------------------------------------------------
      This product contains the extensions to Java Collections Framework which has
      been derived from the works by JSR-166 EG, Doug Lea, and Jason T. Greene:

        * LICENSE:
          * license/LICENSE.jsr166y.txt (Public Domain)
        * HOMEPAGE:
          * http://gee.cs.oswego.edu/cgi-bin/viewcvs.cgi/jsr166/
          * http://viewvc.jboss.org/cgi-bin/viewvc.cgi/jbosscache/experimental/jsr166/

      This product contains a modified version of Robert Harder's Public Domain
      Base64 Encoder and Decoder, which can be obtained at:

        * LICENSE:
          * license/LICENSE.base64.txt (Public Domain)
        * HOMEPAGE:
          * http://iharder.sourceforge.net/current/java/base64/

      This product contains a modified version of 'JZlib', a re-implementation of
      zlib in pure Java, which can be obtained at:

        * LICENSE:
          * license/LICENSE.jzlib.txt (BSD Style License)
        * HOMEPAGE:
          * http://www.jcraft.com/jzlib/

      This product optionally depends on 'Protocol Buffers', Google's data
      interchange format, which can be obtained at:

        * LICENSE:
          * license/LICENSE.protobuf.txt (New BSD License)
        * HOMEPAGE:
          * http://code.google.com/p/protobuf/

      This product optionally depends on 'SLF4J', a simple logging facade for Java,
      which can be obtained at:

        * LICENSE:
          * license/LICENSE.slf4j.txt (MIT License)
        * HOMEPAGE:
          * http://www.slf4j.org/

      This product optionally depends on 'Apache Commons Logging', a logging
      framework, which can be obtained at:

        * LICENSE:
          * license/LICENSE.commons-logging.txt (Apache License 2.0)
        * HOMEPAGE:
          * http://commons.apache.org/logging/

      This product optionally depends on 'Apache Log4J', a logging framework,
      which can be obtained at:

        * LICENSE:
          * license/LICENSE.log4j.txt (Apache License 2.0)
        * HOMEPAGE:
          * http://logging.apache.org/log4j/

      This product optionally depends on 'JBoss Logging', a logging framework,
      which can be obtained at:

        * LICENSE:
          * license/LICENSE.jboss-logging.txt (GNU LGPL 2.1)
        * HOMEPAGE:
          * http://anonsvn.jboss.org/repos/common/common-logging-spi/

      This product optionally depends on 'Apache Felix', an open source OSGi
      framework implementation, which can be obtained at:

        * LICENSE:
          * license/LICENSE.felix.txt (Apache License 2.0)
        * HOMEPAGE:
          * http://felix.apache.org/

      This product optionally depends on 'Webbit', a Java event based
      WebSocket and HTTP server:

        * LICENSE:
          * license/LICENSE.webbit.txt (BSD License)
        * HOMEPAGE:
          * https://github.com/joewalnes/webbit

---

name: Apache Log4j
license_category: binary
module: hadoop-client
license_name: Apache License version 2.0
version: 1.2.17
libraries:
  - log4j: log4j
notices:
  - log4j: |
      Apache log4j
      Copyright 2007 The Apache Software Foundation
---

name: JSON Small and Fast Parser
license_category: binary
module: druid-pac4j
license_name: Apache License version 2.0
version: 2.4.11
libraries:
  - net.minidev: json-smart
---

name: JSON Small and Fast Parser
license_category: binary
module: druid-pac4j
license_name: Apache License version 2.0
version: 2.4.11
libraries:
  - net.minidev: accessors-smart
---
name: JSON Small and Fast Parser
license_category: binary
module: hadoop-client
license_name: Apache License version 2.0
version: 2.4.11
libraries:
  - net.minidev: json-smart

---
name: JSON simple
license_category: binary
module: java-core
license_name: Apache License version 2.0
version: 1.1.1
libraries:
  - com.googlecode.json-simple: json-simple
notices:
  - json-simple: |
      JSON Simple
      Copyright 2012-2019 The Apache Software Foundation

---
name: Immutables
license_category: binary
module: java-core
license_name: Apache License version 2.0
version: 2.8.8
libraries:
  - org.immutables: value-annotations
notices:
  - value-annotations: |
      Value Annotations
      Copyright 2012-2019 The Apache Software Foundation

---

name: Guardian API
license_category: binary
module: java-core
license_name: Apache License version 2.0
version: 1.1.2
libraries:
  - org.apiguardian: apiguardian-api
notices:
  - apiguardian-api: |
      API Guardian APIs
      Copyright 2012-2019 The Apache Software Foundation

---

name: Proj4j
license_category: binary
module: java-core
license_name: Apache License version 2.0
version: 1.2.2
libraries:
  - org.locationtech.proj4j: proj4j
notices:
  - proj4j: |
      Java library for converting coordinates between different geospatial coordinate reference systems
      Copyright 2012-2019 The Apache Software Foundation

---

name: JTS
license_category: binary
module: java-core
license_name: Eclipse Distribution License 1.0
version: 1.19.0
libraries:
  - org.locationtech.jts: jts-core
  - org.locationtech.jts.io: jts-io-common
notices:
  - jts-core: |
      The JTS Topology Suite is a Java library for creating and manipulating vector geometry.
      Eclipse Distribution License 1.0
  - jts-io-common: |
      Eclipse Distribution License 1.0
---

name: Apache Avro
license_category: binary
module: hadoop-client
license_name: Apache License version 2.0
version: 1.7.4
libraries:
  - org.apache.avro: avro
notices:
  - avro: |
      Apache Avro
      Copyright 2009-2013 The Apache Software Foundation
---

name: Apache Directory
license_category: binary
module: hadoop-client
license_name: Apache License version 2.0
version: 1.0.0-M20
libraries:
  - org.apache.directory.api: api-asn1-api

---

name: Apache Directory
license_category: binary
module: hadoop-client
license_name: Apache License version 2.0
version: 1.0.3
libraries:
  - org.apache.directory.api: api-util
notices:
  - api-util: |
      Apache Directory LDAP API Utilities
      Copyright 2003-2013 The Apache Software Foundation

---

name: Apache Directory Server
license_category: binary
module: hadoop-client
license_name: Apache License version 2.0
version: 2.0.0-M15
libraries:
  - org.apache.directory.server: apacheds-i18n
  - org.apache.directory.server: apacheds-kerberos-codec
notices:
  - apacheds-i18n: |
      ApacheDS I18n
      Copyright 2003-2013 The Apache Software Foundation
  - apacheds-kerberos-codec: |
      ApacheDS Protocol Kerberos Codec
      Copyright 2003-2013 The Apache Software Foundation

---

name: Apache HTrace
license_category: binary
module: hadoop-client
license_name: Apache License version 2.0
version: 4.0.1-incubating
libraries:
  - org.apache.htrace: htrace-core4
notices:
  - htrace-core4: |
      htrace-core4
      Copyright 2015 The Apache Software Foundation

---

name: Apache Zookeeper
license_category: binary
module: hadoop-client
license_name: Apache License version 2.0
version: 3.4.6
libraries:
  - org.apache.zookeeper: zookeeper
notices:
  - zookeeper: |
      Apache ZooKeeper
      Copyright 2009-2012 The Apache Software Foundation

---

name: Apache Curator
license_category: binary
module: hadoop-client
license_name: Apache License version 2.0
version: 2.7.1
libraries:
  - org.apache.curator: curator-client
  - org.apache.curator: curator-framework
  - org.apache.curator: curator-recipes
notices:
  - curator-client: |
      Curator Client
      Copyright 2011-2015 The Apache Software Foundation
  - curator-framework: |
      Curator Framework
      Copyright 2011-2015 The Apache Software Foundation
  - curator-recipes: |
      Curator Recipes
      Copyright 2011-2015 The Apache Software Foundation

---

name: components from Jackson
license_category: binary
module: hadoop-client
license_name: Apache License version 2.0
version: 1.9.13
libraries:
  - org.codehaus.jackson: jackson-jaxrs
  - org.codehaus.jackson: jackson-xc
notice: |
  This product currently only contains code developed by authors
  of specific components, as identified by the source code files;
  if such notes are missing files have been created by
  Tatu Saloranta.

  For additional credits (generally to people who reported problems)
  see CREDITS file.

---

name: Jetty
license_category: binary
module: hadoop-client
license_name: Apache License version 2.0
version: 6.1.26
libraries:
  - org.mortbay.jetty: jetty-sslengine
  - org.mortbay.jetty: jetty-util
notice: |
  ==============================================================
   Jetty Web Container
   Copyright 1995-2009 Mort Bay Consulting Pty Ltd
  ==============================================================

  The Jetty Web Container is Copyright Mort Bay Consulting Pty Ltd
  unless otherwise noted. It is dual licensed under the apache 2.0
  license and eclipse 1.0 license. Jetty may be distributed under
  either license.

  The javax.servlet package used was sourced from the Apache
  Software Foundation and is distributed under the apache 2.0
  license.

---

name: snappy-java
license_category: binary
module: hadoop-client
license_name: Apache License version 2.0
version: 1.0.4.1
libraries:
  - org.xerial.snappy: snappy-java
notices:
  - snappy-java: |
      This product includes software developed by Google
       Snappy: http://code.google.com/p/snappy/ (New BSD License)


      This library containd statically linked libstdc++. This inclusion is allowed by
      "GCC RUntime Library Exception"
      http://gcc.gnu.org/onlinedocs/libstdc++/manual/license.html

      == Contributors ==
        * Tatu Saloranta
          * Providing benchmark suite
        * Alec Wysoker
          * Performance and memory usage improvement

---

name: reload4j
license_category: binary
module: hadoop-common
license_name: Apache License version 2.0
version: 1.2.22
libraries:
  - ch.qos.reload4j: reload4j
notices:
  - reload4j: |
      Apache log4j
      Copyright 2010 The Apache Software Foundation

      This product includes software developed at
      The Apache Software Foundation (http://www.apache.org/).

---

name: slf4j-reload4j
license_category: binary
module: hadoop-common
license_name: MIT License
version: 1.7.36
libraries:
  - org.slf4j: slf4j-reload4j

---

name: com.github.pjfanning jersey-json
license_category: binary
module: druid-kerberos
license_name: CDDL 1.1
version: 1.20
libraries:
  - com.github.pjfanning: jersey-json

---

name: Kafka clients
version: 5.5.12-ccs
license_category: binary
module: extensions/druid-avro-extensions
license_name: Apache License version 2.0
libraries:
  - org.apache.kafka: kafka-clients

---
name: Kafka-schema-registry-client
version: 5.5.12
license_category: binary
module: extensions/druid-avro-extensions
license_name: Apache License version 2.0
libraries:
  - io.confluent: kafka-schema-registry-client
  - io.confluent: common-config
  - io.confluent: common-utils

---

name: Swagger
version: 1.6.2
license_category: binary
module: extensions/druid-avro-extensions
license_name: Apache License version 2.0
libraries:
  - io.swagger: swagger-core
  - io.swagger: swagger-models

---

name: Jackson Dataformat Yaml
version: 2.12.7
license_category: binary
module: extensions/druid-avro-extensions
license_name: Apache License version 2.0
libraries:
  - com.fasterxml.jackson.dataformat: jackson-dataformat-yaml

---

name: Kinesis Client
license_category: binary
version: 1.14.4
module: extensions/druid-kinesis-indexing-service
license_name: Apache License version 2.0
libraries:
  - com.amazonaws: amazon-kinesis-client

---

name: Kafka Client
version: 5.5.1-ccs
license_category: binary
module: extensions/druid-avro-extensions
license_name: Apache License version 2.0
libraries:
  - org.apache.kafka: kafka-clients

---

name: swagger-annotations
version: 1.6.0
license_category: binary
module: extensions/druid-avro-extensions
license_name: Apache License version 2.0
libraries:
  - io.swagger: swagger-annotations

---

name: jersey-common
version: '2.30'
license_category: binary
module: extensions/druid-avro-extensions
license_name: Apache License version 2.0
libraries:
  - org.glassfish.jersey.core: jersey-common

---

name: osgi-resource-locator
version: 1.0.3
license_category: binary
module: extensions/druid-avro-extensions
license_name: Eclipse Public License 2.0
libraries:
  - org.glassfish.hk2: osgi-resource-locator

---

name: jakarta.inject
version: 2.6.1
license_category: binary
module: extensions/druid-avro-extensions
license_name: Eclipse Public License 2.0
libraries:
  - org.glassfish.hk2.external: jakarta.inject

---

name: jakarta.annotation
version: 1.3.5
license_category: binary
module: extensions/druid-avro-extensions
license_name: Eclipse Public License 2.0
libraries:
  - jakarta.annotation: jakarta.annotation-api

---

name: javax.ws.rs-api
version: 2.1.1
license_category: binary
module: extensions/druid-avro-extensions
license_name: Eclipse Public License 2.0
libraries:
  - javax.ws.rs: javax.ws.rs-api

---

name: jakarta.ws.rs-api
version: 2.1.6
license_category: binary
module: extensions/druid-avro-extensions
license_name: Eclipse Public License 2.0
libraries:
  - jakarta.ws.rs: jakarta.ws.rs-api

---

name: Kafka Schema Registry Client 6.0.1
version: 6.0.1
license_category: binary
module: extensions/druid-protobuf-extensions
license_name: Apache License version 2.0
libraries:
  - io.confluent: kafka-schema-registry-client
  - io.confluent: common-utils

---

name: Confluent Kafka Client
version: 6.0.1-ccs
license_category: binary
module: extensions/druid-protobuf-extensions
license_name: Apache License version 2.0
libraries:
  - org.apache.kafka: kafka-clients

---

name: Apache Velocity Engine
version: 2.3
license_category: binary
module: extensions/druid-avro-extensions
license_name: Apache License version 2.0
libraries:
  - org.apache.velocity: velocity-engine-core
notices:
  - velocity-engine-core: |
      Apache Velocity

      Copyright (C) 2000-2007 The Apache Software Foundation

---

name: Apache Avro
license_category: binary
module: extensions/druid-avro-extensions
license_name: Apache License version 2.0
version: 1.11.1
libraries:
  - org.apache.avro: avro
  - org.apache.avro: avro-mapred
  - org.apache.avro: avro-ipc
  - org.apache.avro: avro-ipc-jetty
notices:
  - avro: |
      Apache Avro
      Copyright 2010-2019 The Apache Software Foundation
  - avro-ipc: |
      Apache Avro IPC
      Copyright 2010-2019 The Apache Software Foundation
  - avro-ipc-jetty: |
      Apache Avro IPC Jetty
      Copyright 2009-2019 The Apache Software Foundation
  - avro-mapred: |
      Apache Avro
      Copyright 2010-2019 The Apache Software Foundation

      Based upon the representations of upstream licensors, it is understood that
      portions of the mapreduce API included in the Java implementation are licensed
      from various contributors under one or more contributor license agreements to
      Odiago, Inc. and were then contributed by Odiago to Apache Avro, which has now
      made them available under the Apache 2.0 license. The original file header text
      is:

      | Licensed to Odiago, Inc. under one or more contributor license
      | agreements.  See the NOTICE file distributed with this work for
      | additional information regarding copyright ownership.  Odiago, Inc.
      | licenses this file to you under the Apache License, Version 2.0
      | (the "License"); you may not use this file except in compliance
      | with the License.  You may obtain a copy of the License at
      |
      |     http://www.apache.org/licenses/LICENSE-2.0
      |
      | Unless required by applicable law or agreed to in writing, software
      | distributed under the License is distributed on an "AS IS" BASIS,
      | WITHOUT WARRANTIES OR CONDITIONS OF ANY KIND, either express or
      | implied.  See the License for the specific language governing
      | permissions and limitations under the License.

      The Odiago NOTICE at the time of the contribution:

      | This product includes software developed by Odiago, Inc.
      | (http://www.wibidata.com).

---

name: Javax Annotation API
license_category: binary
module: extensions/druid-avro-extensions
license_name: CDDL 1.1
version: 1.3.2
copyright: Oracle and/or its affiliates
license_file_path: licenses/bin/javax.annotation-api.CDDL11
libraries:
  - javax.annotation: javax.annotation-api

---

name: Schema Repository
license_category: binary
module: extensions/druid-avro-extensions
license_name: Apache License version 2.0
version: 0.1.3
libraries:
  - org.schemarepo: schema-repo-api
  - org.schemarepo: schema-repo-avro
  - org.schemarepo: schema-repo-client
  - org.schemarepo: schema-repo-common

---

name: Gson
license_category: binary
module: extensions/druid-avro-extensions
license_name: Apache License version 2.0
version: 2.3.1
libraries:
  - com.google.code.gson: gson

---

name: Jersey
license_category: binary
module: extensions/druid-avro-extensions
license_name: CDDL 1.1
version: 1.19.4
libraries:
  - com.sun.jersey: jersey-json

---

name: jaxb
license_category: binary
module: extensions/druid-avro-extensions
license_name: CDDL 1.1
version: 2.2.3-1
libraries:
  - com.sun.xml.bind: jaxb-impl

---

name: commons-cli
license_category: binary
module: extensions/druid-avro-extensions
license_name: Apache License version 2.0
version: 1.5.0
libraries:
  - commons-cli: commons-cli

---

name: Apache Hive
license_category: binary
module: extensions/druid-bloom-filter
license_name: Apache License version 2.0
version: 2.8.1
libraries:
  - org.apache.hive: hive-storage-api
notices:
  - hive-storage-api: |
      Hive Storage API
      Copyright 2018 The Apache Software Foundation

---

name: DataSketches
license_category: binary
module: java-core
license_name: Apache License version 2.0
version: 4.1.0
libraries:
  - org.apache.datasketches: datasketches-java

---

name: DataSketches
license_category: binary
module: java-core
license_name: Apache License version 2.0
version: 2.2.0
libraries:
  - org.apache.datasketches: datasketches-memory

---

name: Jackson
license_category: binary
module: extensions/druid-hdfs-storage
license_name: Apache License version 2.0
version: 1.9.2
libraries:
  - org.codehaus.jackson: jackson-jaxrs
  - org.codehaus.jackson: jackson-xc

---

name: Hadoop Client API
license_category: binary
module: extensions/druid-hdfs-storage
license_name: Apache License version 2.0
version: 3.3.6
libraries:
  - org.apache.hadoop: hadoop-client-api

---

name: xmlenc
license_category: binary
module: extensions/druid-hdfs-storage
license_name: BSD-3-Clause License
version: 0.52
copyright: Ernst de Haan
license_file_path: licenses/bin/xmlenc.BSD3
libraries:
  - xmlenc: xmlenc

---

name: Apache Kafka
version: 3.5.1
license_category: binary
module: extensions/druid-kafka-indexing-service
license_name: Apache License version 2.0
libraries:
  - org.apache.kafka: kafka-clients
notices:
  - kafka-clients: |
      Apache Kafka
      Copyright 2023 The Apache Software Foundation.

      This product includes software developed at
      The Apache Software Foundation (https://www.apache.org/).

      This distribution has a binary dependency on jersey, which is available under the CDDL
      License. The source code of jersey can be found at https://github.com/jersey/jersey/.

      This distribution has a binary test dependency on jqwik, which is available under
      the Eclipse Public License 2.0. The source code can be found at
      https://github.com/jlink/jqwik.

      The streams-scala (streams/streams-scala) module was donated by Lightbend and the original code was copyrighted by them:
        Copyright (C) 2018 Lightbend Inc. <https://www.lightbend.com>
        Copyright (C) 2017-2018 Alexis Seigneurin.

      This project contains the following code copied from Apache Hadoop:
        clients/src/main/java/org/apache/kafka/common/utils/PureJavaCrc32C.java
        Some portions of this file Copyright (c) 2004-2006 Intel Corporation and licensed under the BSD license.

      This project contains the following code copied from Apache Hive:
        streams/src/main/java/org/apache/kafka/streams/state/internals/Murmur3.java

---

name: snappy-java
license_category: binary
module: extensions/druid-kafka-indexing-service
license_name: Apache License version 2.0
version: 1.1.8.4
libraries:
  - org.xerial.snappy: snappy-java

---

name: Apache Parquet
license_category: binary
module: extensions/druid-parquet-extensions
license_name: Apache License version 2.0
version: 1.13.0
libraries:
  - org.apache.parquet: parquet-avro
  - org.apache.parquet: parquet-column
  - org.apache.parquet: parquet-common
  - org.apache.parquet: parquet-encoding
  - org.apache.parquet: parquet-hadoop
  - org.apache.parquet: parquet-jackson
  - org.apache.parquet: parquet-format-structures
notices:
  - parquet-avro: |
      Apache Parquet MR
      Copyright 2014 The Apache Software Foundation


      --------------------------------------------------------------------------------

      This product includes code from Apache Avro, which includes the following in
      its NOTICE file:

        Apache Avro
        Copyright 2010-2015 The Apache Software Foundation
  - parquet-jackson: |
      This product currently only contains code developed by authors
      of specific components, as identified by the source code files;
      if such notes are missing files have been created by
      Tatu Saloranta.

      For additional credits (generally to people who reported problems)
      see CREDITS file.

---

name: Apache Parquet Format
license_category: binary
module: extensions/druid-parquet-extensions
license_name: Apache License version 2.0
version: 2.4.0
libraries:
  - org.apache.parquet: parquet-format
notices:
  - parquet-format: |
      Apache Parquet Format
      Copyright 2017 The Apache Software Foundation

---

name: Protocol Buffers Dynamic Schema
license_category: binary
module: extensions/protobuf-extensions
license_name: Apache License version 2.0
version: 0.9.3
libraries:
  - com.github.os72: protobuf-dynamic

---

name: Gson
license_category: binary
module: extensions/protobuf-extensions
license_name: Apache License version 2.0
version: 2.8.9
libraries:
  - com.google.code.gson: gson

---

name: j2objc
license_category: binary
module: extensions/protobuf-extensions
license_name: Apache License version 2.0
version: 2.8
libraries:
  - com.google.j2objc: j2objc-annotations

---

name: Checker Qual
license_category: binary
module: java-core
license_name: MIT License
version: 2.5.7
copyright: the Checker Framework developers
license_file_path: licenses/bin/checker-qual.MIT
libraries:
  - org.checkerframework: checker-qual

---

name: JCodings
license_category: binary
module: java-core
license_name: MIT License
version: 1.0.43
copyright: JRuby Team
license_file_path: licenses/bin/jcodings.MIT
libraries:
  - org.jruby.jcodings: jcodings

---

name: Joni
license_category: binary
module: java-core
license_name: MIT License
version: 2.1.27
copyright: JRuby Team
license_file_path: licenses/bin/joni.MIT
libraries:
  - org.jruby.joni: joni

---

name: JCL 1.2 Implemented Over SLF4J
license_category: binary
module: java-core
license_name: Apache License version 2.0
version: 1.7.36
copyright: QOS.ch
libraries:
  - org.slf4j: jcl-over-slf4j

---

name: SLF4J API
license_category: binary
module: java-core
license_name: MIT License
version: 1.7.36
copyright: QOS.ch
license_file_path: licenses/bin/slf4j.MIT
libraries:
  - org.slf4j: slf4j-api

---

name: SLF4J API
version: 1.7.10
license_category: binary
module: hadoop-client
license_name: MIT License
copyright: QOS.ch
license_file_path: licenses/bin/slf4j.MIT
libraries:
  - org.slf4j: slf4j-api
  - org.slf4j: slf4j-log4j12

---

name: JNI binding for Zstd
license_category: binary
module: java-core
license_name: BSD-2-Clause License
version: 1.5.2-3
copyright: Luben Karavelov
license_file_path: licenses/bin/zstd-jni.BSD2
libraries:
  - com.github.luben: zstd-jni

---

name: Zstandard
license_category: binary
module: java-core
license_name: BSD-3-Clause License
version: 1.3.3
copyright: Facebook, Inc.
license_file_path: licenses/bin/zstandard.BSD3

---

name: FindBugs JSR305
license_category: binary
module: java-core
license_name: BSD-3-Clause License
version: 2.0.1
copyright: FindBugs
license_file_path: licenses/bin/jsr305.BSD3
libraries:
  - com.google.code.findbugs: jsr305
skip_dependency_report_check: true

---

name: Protocol Buffers
license_category: binary
module: java-core
license_name: BSD-3-Clause License
version: 3.24.0
copyright: Google, Inc.
license_file_path:
  - licenses/bin/protobuf-java.BSD3
  - licenses/bin/protobuf-java-redhat.BSD3
  - licenses/bin/protobuf-java-bloomberg.BSD3
libraries:
  - com.google.protobuf: protobuf-java
additional_license_statement: except src/google/protobuf/stubs/atomicops_internals_generic_gcc.h and src/google/protobuf/stubs/atomicops_internals_power.h files which are copyrighted by Red Hat Inc and Bloomberg Finance LP, respectively, and available under a BSD-3-Clause

---

name: JLine
license_category: binary
module: java-core
license_name: BSD-3-Clause License
version: 0.9.94
copyright: Marc Prud'hommeaux
license_file_path: licenses/bin/jline.BSD3
libraries:
  - jline: jline

---

name: ANTLR 4 Runtime
license_category: binary
module: java-core
license_name: BSD-3-Clause License
version: 4.5.3
copyright: The ANTLR Project
license_file_path: licenses/bin/antlr4-runtime.BSD3
libraries:
  - org.antlr: antlr4-runtime

---

name: Janino and Commons Compiler
license_category: binary
module: java-core
license_name: BSD-3-Clause License
version: 3.0.11
copyright: Arno Unkrig and TIBCO Software Inc.
license_file_path: licenses/bin/janino.BSD3
libraries:
  - org.codehaus.janino: janino
  - org.codehaus.janino: commons-compiler

---

name: ASM
license_category: binary
module: java-core
license_name: BSD-3-Clause License
version: 9.3
copyright: INRIA, France Telecom
license_file_path: licenses/bin/asm.BSD3
libraries:
  - org.ow2.asm: asm
  - org.ow2.asm: asm-commons
  - org.ow2.asm: asm-tree
  - org.ow2.asm: asm-analysis

---

name: FindBugs JSR305
license_category: binary
module: hadoop-client
license_name: BSD-3-Clause License
version: 3.0.0
copyright: FindBugs
license_file_path: licenses/bin/jsr305.BSD3
libraries:
  - com.google.code.findbugs: jsr305
skip_dependency_report_check: true

---

name: Protocol Buffers
license_category: binary
module: hadoop-client
license_name: BSD-3-Clause License
version: 2.5.0
copyright: Google, Inc.
license_file_path: licenses/bin/protobuf-java.BSD3
libraries:
  - com.google.protobuf: protobuf-java

---

name: Paranamer
license_category: binary
module: hadoop-client
license_name: BSD-3-Clause License
version: 2.3
copyright: Paul Hammant & ThoughtWorks Inc
license_file_path: licenses/bin/paranamer.BSD3
libraries:
  - com.thoughtworks.paranamer: paranamer

---

name: LevelDB JNI
license_category: binary
module: hadoop-client
license_name: BSD-3-Clause License
version: 1.8
copyright: FuseSource Corp.
license_file_path: licenses/bin/leveldb-jni.BSD3
libraries:
  - org.fusesource.leveldbjni: leveldbjni-all

---

name: Paranamer
license_category: binary
module: extensions/druid-avro-extensions
license_name: BSD-3-Clause License
version: 2.7
copyright: Paul Hammant & ThoughtWorks Inc
license_file_path: licenses/bin/paranamer.BSD3
libraries:
  - com.thoughtworks.paranamer: paranamer

---

name: StringTemplate
license_category: binary
module: extensions/druid-lookups-cached-single
license_name: BSD-3-Clause License
version: 3.2
copyright: Terrence Parr
license_file_path: licenses/bin/antlr-stringtemplate.BSD3
libraries:
  - org.antlr: stringtemplate

---

name: ANTLR
license_category: binary
module: extensions/druid-lookups-cached-single
license_name: BSD-3-Clause License
version: 2.7.7
copyright: The ANTLR Project
license_file_path: licenses/bin/antlr.BSD3
libraries:
  - antlr: antlr

---

name: PostgreSQL JDBC Driver
license_category: binary
module: extensions/druid-lookups-cached-single
license_name: BSD-2-Clause License
version: 42.6.0
copyright: PostgreSQL Global Development Group
license_file_path: licenses/bin/postgresql.BSD2
libraries:
  - org.postgresql: postgresql

---

name: PostgreSQL JDBC Driver
license_category: binary
module: extensions/druid-lookups-cached-global
license_name: BSD-2-Clause License
version: 42.6.0
copyright: PostgreSQL Global Development Group
license_file_path: licenses/bin/postgresql.BSD2
libraries:
  - org.postgresql: postgresql

---

name: PostgreSQL JDBC Driver
license_category: binary
module: extensions/postgresql-metadata-storage
license_name: BSD-2-Clause License
version: 42.6.0
copyright: PostgreSQL Global Development Group
license_file_path: licenses/bin/postgresql.BSD2
libraries:
  - org.postgresql: postgresql

---

name: Protocol Buffers
license_category: binary
module: extensions/druid-protobuf-extensions
license_name: BSD-3-Clause License
version: 3.24.0
copyright: Google, Inc.
license_file_path: licenses/bin/protobuf-java.BSD3
libraries:
  - com.google.protobuf: protobuf-java
  - com.google.protobuf: protobuf-java-util

---

name: ICU4J
license_category: binary
module: java-core
license_name: Unicode/ICU License
version: 73.2
copyright: International Business Machines Corporation and others
license_file_path: licenses/bin/icu4j.ICU
libraries:
  - com.ibm.icu: icu4j

---

name: JavaBeans Activation Framework
license_category: binary
module: java-core
license_name: CDDL 1.1
version: 1.2.0
copyright: Oracle and/or its affiliates.
license_file_path: licenses/bin/javax.activation.CDDL11
libraries:
  - com.sun.activation: javax.activation

---

name: Jersey
license_category: binary
module: java-core
license_name: CDDL 1.1
version: 1.19.4
copyright: Oracle and/or its affiliates.
license_file_path: licenses/bin/jersey.CDDL11
libraries:
  - com.sun.jersey: jersey-core
  - com.sun.jersey: jersey-server
  - com.sun.jersey: jersey-servlet
  - com.sun.jersey: contribs
  - com.sun.jersey.contribs: jersey-guice

---

name: Expression Language 3.0 API
license_category: binary
module: java-core
license_name: CDDL 1.1
version: 3.0.0
copyright: Oracle and/or its affiliates.
license_file_path: licenses/bin/javax.CDDL11
libraries:
  - javax.el: javax.el-api

---

name: Java Servlet API
license_category: binary
module: java-core
license_name: CDDL 1.1
version: 3.1.0
copyright: Oracle and/or its affiliates.
license_file_path: licenses/bin/javax.CDDL11
libraries:
  - javax.servlet: javax.servlet-api

---

name: JSR311 API
license_category: binary
module: java-core
license_name: CDDL 1.1
version: 1.1.1
copyright: Oracle and/or its affiliates.
license_file_path: licenses/bin/jsr311-api.CDDL11
libraries:
  - javax.ws.rs: jsr311-api

---

name: Expression Language 3.0
license_category: binary
module: java-core
license_name: CDDL 1.1
version: 3.0.0
copyright: Oracle and/or its affiliates.
license_file_path: licenses/bin/javax.CDDL11
libraries:
  - org.glassfish: javax.el

---

name: JAXB Runtime
license_category: binary
module: java-core
license_name: CDDL 1.1
version: 2.3.1
copyright: Oracle and/or its affiliates.
license_file_path: licenses/bin/jaxb-runtime.CDDL11
libraries:
  - org.glassfish.jaxb: jaxb-runtime

---

name: TXW2 Runtime
license_category: binary
module: java-core
license_name: CDDL 1.1
version: 2.3.1
copyright: Oracle and/or its affiliates.
license_file_path: licenses/bin/jaxb-runtime.CDDL11
libraries:
  - org.glassfish.jaxb: txw2

---

name: Extended StAX API
license_category: binary
module: java-core
license_name: CDDL 1.1
version: 1.8
copyright: Oracle and/or its affiliates
license_file_path: licenses/bin/jaxb-runtime.CDDL11
libraries:
  - org.jvnet.staxex: stax-ex

---

name: Istack Common Utility Code Runtime
license_category: binary
module: java-core
license_name: CDDL 1.1
version: 3.0.7
copyright: Oracle and/or its affiliates
license_file_path: licenses/bin/jaxb-runtime.CDDL11
libraries:
  - com.sun.istack: istack-commons-runtime

---

name: FastInfoset
license_category: binary
module: java-core
license_name: Apache License version 2.0
version: 1.2.15
libraries:
  - com.sun.xml.fastinfoset: FastInfoset

---
name: Jersey
license_category: binary
module: hadoop-client
license_name: CDDL 1.1
version: 1.9
copyright: Oracle and/or its affiliates.
license_file_path: licenses/bin/jersey.CDDL11
libraries:
  - com.sun.jersey: jersey-client
  - com.sun.jersey: jersey-core

---

name: JavaBeans Activation Framework
license_category: binary
module: hadoop-client
license_name: CDDL 1.1
version: 1.1
copyright: Oracle and/or its affiliates.
license_file_path: licenses/bin/javax.CDDL11
libraries:
  - javax.activation: activation

---

name: Java Servlet API
license_category: binary
module: hadoop-client
license_name: CDDL 1.1
version: 2.5
copyright: Oracle and/or its affiliates.
license_file_path: licenses/bin/javax.CDDL11
libraries:
  - javax.servlet: javax.servlet-api

---

name: JAXB
license_category: binary
module: hadoop-client
license_name: CDDL 1.1
version: 2.2.2
copyright: Oracle and/or its affiliates.
license_file_path: licenses/bin/javax.CDDL11
libraries:
  - javax.xml.bind: jaxb-api

---

name: JAXB
license_category: binary
module: java-core
license_name: CDDL 1.1
version: 2.3.1
copyright: Oracle and/or its affiliates.
license_file_path: licenses/bin/javax.CDDL11
libraries:
  - javax.xml.bind: jaxb-api

---

name: stax-api
license_category: binary
module: hadoop-client
license_name: CDDL 1.1
version: 1.0-2
copyright: Oracle and/or its affiliates.
license_file_path: licenses/bin/javax.CDDL11
libraries:
  - javax.xml.stream: stax-api

---

name: jsp-api
license_category: binary
module: hadoop-client
license_name: CDDL 1.1
version: 2.1
copyright: Oracle and/or its affiliates.
license_file_path: licenses/bin/javax.CDDL11
libraries:
  - javax.servlet.jsp: jsp-api

---

name: Jersey
license_category: binary
module: extensions/druid-avro-extensions
license_name: CDDL 1.1
version: 1.19.4
copyright: Oracle and/or its affiliates.
license_file_path: licenses/bin/jersey.CDDL11
libraries:
  - com.sun.jersey: jersey-client

---

name: OkHttp Aether Connector
license_category: binary
module: java-core
license_name: Eclipse Public License 1.0
version: 0.0.9
copyright: to original author or authors
license_file_path: licenses/bin/aether-connector-okhttp.EPL1
libraries:
  - io.tesla.aether: aether-connector-okhttp

---

name: Tesla Aether
license_category: binary
module: java-core
license_name: Eclipse Public License 1.0
version: 0.0.5
copyright: to original author or authors
license_file_path: licenses/bin/tesla-aether.EPL1
libraries:
  - io.tesla.aether: tesla-aether

---

name: Eclipse Aether libraries
license_category: binary
module: java-core
license_name: Eclipse Public License 1.0
version: 0.9.0.M2
copyright: Sonatype, Inc.
license_file_path: licenses/bin/aether-core.EPL1
libraries:
  - org.eclipse.aether: aether-api
  - org.eclipse.aether: aether-connector-file
  - org.eclipse.aether: aether-impl
  - org.eclipse.aether: aether-spi
  - org.eclipse.aether: aether-util

---

name: Rhino
license_category: binary
module: java-core
license_name: Mozilla Public License Version 2.0
version: 1.7.14
copyright: Mozilla and individual contributors.
license_file_path: licenses/bin/rhino.MPL2
libraries:
  - org.mozilla: rhino

---

name: JCIP Annotations Under Apache License
license_category: binary
module: extensions/druid-hdfs-storage
license_name: Apache License version 2.0
version: 1.0-1
libraries:
  - com.github.stephenc.jcip: jcip-annotations

---

name: Reactive Streams
license_category: binary
module: java-core
license_name: Creative Commons CC0
version: 1.0.2
license_file_path: licenses/bin/reactive-streams.CC0
libraries:
  - org.reactivestreams: reactive-streams

---

name: a smear function adapted from MurmurHash3
license_category: source
module: java-core
license_name: Public Domain
copyright: Austin Appleby who has placed MurmurHash3 in the public domain (https://github.com/aappleby/smhasher/blob/master/src/MurmurHash3.cpp)
source_paths:
  - processing/src/main/java/org/apache/druid/query/groupby/epinephelinae/Groupers.java

---

name: example data collected from the Wikipedia edit stream API (this content is NOT part of the source code and is only used for example and tutorial purposes)
license_category: source
module: java-core
license_name: Creative Commons Attribution-ShareAlike 3.0 Unported License
copyright: Wikipedia editors and contributors for the text content
license_file_path: licenses/src/CC-BY-SA.txt
source_paths:
  - examples/quickstart/tutorial/wikiticker-2015-09-12-sampled.json.gz

---

name: AOP Alliance
license_category: binary
module: java-core
license_name: Public Domain
version: 1.0
libraries:
  - aopalliance: aopalliance

---

name: XZ
license_category: binary
module: java-core
license_name: Public Domain
version: 1.9
libraries:
  - org.tukaani: xz

---

name: XZ
license_category: binary
module: hadoop-client
license_name: Public Domain
version: 1.0
libraries:
  - org.tukaani: xz

---

name: Apache ORC libraries
license_category: binary
module: extensions/druid-orc-extensions
license_name: Apache License version 2.0
version: 1.7.6
libraries:
  - org.apache.orc: orc-mapreduce
  - org.apache.orc: orc-core
  - org.apache.orc: orc-shims
notices:
  - orc-mapreduce: |
      ORC MapReduce
      Copyright 2013-2021 The Apache Software Foundation
  - orc-core: |
      ORC Core
      Copyright 2013-2021 The Apache Software Foundation
  - orc-shims: |
      ORC Shims
      Copyright 2013-2021 The Apache Software Foundation

---

name: ThreeTen
license_category: binary
module: extensions/druid-orc-extensions
license_name: BSD-3-Clause License
version: 1.5.0
libraries:
  - org.threeten: threeten-extra
notices:
  - threeten-extra: |
      ThreeTen-Extra
      Copyright (c) 2007-present, Stephen Colebourne & Michael Nascimento Santos.

---

name: aircompressor
license_category: binary
module: extensions/druid-orc-extensions
license_name: Apache License version 2.0
version: "0.21"
libraries:
  - io.airlift: aircompressor

---

name: Hive storage API
license_category: binary
module: extensions/druid-orc-extensions
license_name: Apache License version 2.0
version: 2.8.1
libraries:
  - org.apache.hive: hive-storage-api
notices:
  - hive-storage-api: |
      Hive Storage API
      Copyright 2018 The Apache Software Foundation

---

name: Jetbrains Annotations
license_category: binary
module: extensions/druid-orc-extensions
license_name: Apache License version 2.0
version: 17.0.0
libraries:
  - org.jetbrains: annotations

---

name: Google Cloud Storage JSON API
license_category: binary
module: extensions/druid-google-extensions
license_name: Apache License version 2.0
version: v1-rev20230301-2.0.0
libraries:
  - com.google.apis: google-api-services-storage

---

name: Google Compute Engine API
license_category: binary
module: extensions/gce-extensions
license_name: Apache License version 2.0
<<<<<<< HEAD
version: v1-rev20230606-2.0.0
=======
version: v1-rev20190523-1.26.0
>>>>>>> 289ee1e0
libraries:
  - com.google.apis: google-api-services-compute

---

name: Google APIs Client Library For Java
license_category: binary
module: java-core
license_name: Apache License version 2.0
<<<<<<< HEAD
version: 2.2.0
=======
version: 1.32.1
>>>>>>> 289ee1e0
libraries:
  - com.google.api-client: google-api-client

---

name: Google HTTP Client Library For Java
license_category: binary
module: java-core
license_name: Apache License version 2.0
<<<<<<< HEAD
version: 1.42.3
=======
version: 1.35.2
>>>>>>> 289ee1e0
libraries:
  - com.google.http-client: google-http-client
  - com.google.http-client: google-http-client-jackson2

---

name: Google OAuth Client Library For Java
license_category: binary
module: java-core
license_name: Apache License version 2.0
version: 1.34.1
libraries:
  - com.google.oauth-client: google-oauth-client

---

name: JavaBeans Activation Framework API
license_category: binary
module: java-core
license_name: CDDL 1.1
version: 1.2.0
copyright: Oracle and/or its affiliates
license_file_path: licenses/bin/javax.activation-api.CDDL11
libraries:
  - javax.activation: javax.activation-api

---

name: Apache Kafka
license_category: binary
module: extensions/kafka-extraction-namespace
license_name: Apache License version 2.0
version: 3.5.1
libraries:
  - org.apache.kafka: kafka-clients
notices:
  - kafka-clients: |
      Apache Kafka
      Copyright 2023 The Apache Software Foundation.

      This product includes software developed at
      The Apache Software Foundation (https://www.apache.org/).

      This distribution has a binary dependency on jersey, which is available under the CDDL
      License. The source code of jersey can be found at https://github.com/jersey/jersey/.

      This distribution has a binary test dependency on jqwik, which is available under
      the Eclipse Public License 2.0. The source code can be found at
      https://github.com/jlink/jqwik.

      The streams-scala (streams/streams-scala) module was donated by Lightbend and the original code was copyrighted by them:
        Copyright (C) 2018 Lightbend Inc. <https://www.lightbend.com>
        Copyright (C) 2017-2018 Alexis Seigneurin.

      This project contains the following code copied from Apache Hadoop:
        clients/src/main/java/org/apache/kafka/common/utils/PureJavaCrc32C.java
        Some portions of this file Copyright (c) 2004-2006 Intel Corporation and licensed under the BSD license.

      This project contains the following code copied from Apache Hive:
        streams/src/main/java/org/apache/kafka/streams/state/internals/Murmur3.java

---

name: Metrics Core Library
license_category: binary
module: extensions/kafka-extraction-namespace
license_name: Apache License version 2.0
version: 2.2.0
libraries:
  - com.yammer.metrics: metrics-core
notices:
  - metrics-core: |
      Metrics
      Copyright 2010-2013 Coda Hale and Yammer, Inc., 2014-2017 Dropwizard Team

      This product includes software developed by Coda Hale and Yammer, Inc.
---

name: JOpt Simple
license_category: binary
module: extensions/kafka-extraction-namespace
license_name: MIT License
copyright: Paul R. Holser, Jr.
version: 3.2
license_file_path: licenses/bin/jopt-simple.MIT
libraries:
  - net.sf.jopt-simple: jopt-simple

---

name: Scala Library
license_category: binary
module: extensions/kafka-extraction-namespace
license_name: Apache License version 2.0
copyright: LAMP/EPFL and Lightbend, Inc.
version: 2.12.7
libraries:
  - org.scala-lang: scala-library

---

name: Microsoft Azure SDK For Key Vault Core
license_category: binary
module: extensions/druid-azure-extensions
license_name: MIT License
copyright: Microsoft
version: 1.0.0
libraries:
  - com.microsoft.azure: azure-keyvault-core

---

name: Microsoft Azure Storage Client SDK
license_category: binary
module: extensions/druid-azure-extensions
license_name: Apache License version 2.0
copyright: Microsoft
version: 8.6.0
libraries:
  - com.microsoft.azure: azure-storage

---

name: org.apache.ranger ranger-plugins-audit
license_category: binary
version: 2.0.0
module: druid-ranger-security
license_name: Apache License version 2.0
libraries:
  - org.apache.ranger: ranger-plugins-audit

---

name: org.apache.ranger ranger-plugins-common
license_category: binary
version: 2.0.0
module: druid-ranger-security
license_name: Apache License version 2.0
libraries:
  - org.apache.ranger: ranger-plugins-common

---

name: com.101tec zkclient
license_category: binary
version: '0.10'
module: druid-ranger-security
license_name: Apache License version 2.0
libraries:
  - com.101tec: zkclient

---

name: com.kstruct gethostname4j
license_category: binary
version: 0.0.2
module: druid-ranger-security
license_name: MIT License
libraries:
  - com.kstruct: gethostname4j

---

name: com.sun.jersey jersey-bundle
license_category: binary
version: 1.19.3
module: druid-ranger-security
license_name: CDDL 1.1
libraries:
  - com.sun.jersey: jersey-bundle

---

name: net.java.dev.jna jna-platform
license_category: binary
version: 5.13.0
module: druid-ranger-security
license_name: Apache License version 2.0
libraries:
  - net.java.dev.jna: jna-platform

---

name: JOpt Simple
license_category: binary
version: 5.0.4
module: druid-ranger-security
license_name: MIT License
libraries:
  - net.sf.jopt-simple: jopt-simple
copyright: Paul R. Holser, Jr.

---

name: org.apache.httpcomponents httpmime
license_category: binary
version: 4.5.3
module: druid-ranger-security
license_name: Apache License version 2.0
libraries:
  - org.apache.httpcomponents: httpmime

---

name: Apache Kafka
license_category: binary
version: 2.0.0
module: druid-ranger-security
license_name: Apache License version 2.0
libraries:
  - org.apache.kafka: kafka-clients
notices:
  - kafka-clients: 'Apache Kafka Copyright 2019 The Apache Software Foundation.

This distribution has a binary dependency on jersey, which is available under
the CDDL License. The source code of jersey can be found at https://github.com/jersey/jersey/.'

---

name: org.apache.kafka kafka_2.11
license_category: binary
version: 2.0.0
module: druid-ranger-security
license_name: Apache License version 2.0
libraries:
  - org.apache.kafka: kafka_2.11

---

name: org.apache.ranger ranger-plugins-cred
license_category: binary
version: 2.0.0
module: druid-ranger-security
license_name: Apache License version 2.0
libraries:
  - org.apache.ranger: ranger-plugins-cred

---

name: org.apache.solr solr-solrj
license_category: binary
version: 7.7.1
module: druid-ranger-security
license_name: Apache License version 2.0
libraries:
  - org.apache.solr: solr-solrj

---

name: org.codehaus.woodstox stax2-api
license_category: binary
version: 3.1.4
module: druid-ranger-security
license_name: BSD-3-Clause License
libraries:
  - org.codehaus.woodstox: stax2-api

---

name: org.codehaus.woodstox stax2-api
license_category: binary
version: 4.2.1
module: druid-ranger-security
license_name: BSD-3-Clause License
libraries:
  - org.codehaus.woodstox: stax2-api

---

name: org.codehaus.woodstox woodstox-core-asl
license_category: binary
version: 4.4.1
module: druid-ranger-security
license_name: Apache License version 2.0
libraries:
  - org.codehaus.woodstox: woodstox-core-asl

---

name: org.eclipse.persistence commonj.sdo
license_category: binary
version: 2.1.1
module: druid-ranger-security
license_name: Eclipse Distribution License 1.0
libraries:
  - org.eclipse.persistence: commonj.sdo

---

name: org.eclipse.persistence eclipselink
license_category: binary
version: 2.5.2
module: druid-ranger-security
license_name: Eclipse Distribution License 1.0
libraries:
  - org.eclipse.persistence: eclipselink

---

name: org.eclipse.persistence javax.persistence
license_category: binary
version: 2.1.0
module: druid-ranger-security
license_name: Eclipse Distribution License 1.0
libraries:
  - org.eclipse.persistence: javax.persistence

---

name: org.noggit noggit
license_category: binary
version: '0.8'
module: druid-ranger-security
license_name: Apache License version 2.0
libraries:
  - org.noggit: noggit

---

name: Scala Library
license_category: binary
version: 2.11.12
module: druid-ranger-security
license_name: BSD-3-Clause License
libraries:
  - org.scala-lang: scala-library
copyright: LAMP/EPFL and Lightbend, Inc.

---

name: org.scala-lang scala-reflect
license_category: binary
version: 2.11.12
module: druid-ranger-security
license_name: BSD-3-Clause License
libraries:
  - org.scala-lang: scala-reflect

---

name: snappy-java
license_category: binary
version: 1.1.8.4
module: druid-ranger-security
license_name: Apache License version 2.0
libraries:
  - org.xerial.snappy: snappy-java
notices:
  - snappy-java: |
      This product includes software developed by Google
       Snappy: http://code.google.com/p/snappy/ (New BSD License)


      This library containd statically linked libstdc++. This inclusion is allowed by
      "GCC RUntime Library Exception"
      http://gcc.gnu.org/onlinedocs/libstdc++/manual/license.html

      == Contributors ==
        * Tatu Saloranta
          * Providing benchmark suite
        * Alec Wysoker
          * Performance and memory usage improvement

---

name: Woodstox
license_category: binary
module: java-core
license_name: Apache License version 2.0
version: 5.4.0
libraries:
  - com.fasterxml.woodstox: woodstox-core

---

name: DNS Java
license_category: binary
module: java-core
license_name: BSD-2-Clause License
version: 2.1.7
libraries:
  - dnsjava: dnsjava

---

name: Hadoop shaded
license_category: binary
module: java-core
license_name: Apache License version 2.0
version: 1.1.1
libraries:
  - org.apache.hadoop.thirdparty: hadoop-shaded-protobuf_3_7
  - org.apache.hadoop.thirdparty: hadoop-shaded-guava

---

name: RE2/J
license_category: binary
module: java-core
license_name: The Go license
version: 1.1
license_file_path: licenses/bin/re2j.GO
libraries:
  - com.google.re2j: re2j

---
name: jakarta.activation
license_category: binary
module: extensions/druid-avro-extensions
license_name: Eclipse Distribution License 1.0
version: 1.2.1
libraries:
  - com.sun.activation: jakarta.activation

---

# Web console modules start
name: "@babel/code-frame"
license_category: binary
module: web-console
license_name: MIT License
copyright: The Babel Team
version: 7.22.10
license_file_path: licenses/bin/@babel-code-frame.MIT

---

name: "@babel/helper-module-imports"
license_category: binary
module: web-console
license_name: MIT License
copyright: The Babel Team
version: 7.22.5
license_file_path: licenses/bin/@babel-helper-module-imports.MIT

---

name: "@babel/helper-string-parser"
license_category: binary
module: web-console
license_name: MIT License
copyright: The Babel Team
version: 7.22.5
license_file_path: licenses/bin/@babel-helper-string-parser.MIT

---

name: "@babel/helper-validator-identifier"
license_category: binary
module: web-console
license_name: MIT License
copyright: The Babel Team
version: 7.22.5
license_file_path: licenses/bin/@babel-helper-validator-identifier.MIT

---

name: "@babel/highlight"
license_category: binary
module: web-console
license_name: MIT License
copyright: The Babel Team
version: 7.22.10
license_file_path: licenses/bin/@babel-highlight.MIT

---

name: "@babel/runtime"
license_category: binary
module: web-console
license_name: MIT License
copyright: The Babel Team
version: 7.21.0
license_file_path: licenses/bin/@babel-runtime.MIT

---

name: "@babel/types"
license_category: binary
module: web-console
license_name: MIT License
copyright: The Babel Team
version: 7.22.11
license_file_path: licenses/bin/@babel-types.MIT

---

name: "@blueprintjs/colors"
license_category: binary
module: web-console
license_name: Apache License version 2.0
copyright: Palantir Technologies
version: 4.2.1

---

name: "@blueprintjs/core"
license_category: binary
module: web-console
license_name: Apache License version 2.0
copyright: Palantir Technologies
version: 4.20.1

---

name: "@blueprintjs/datetime2"
license_category: binary
module: web-console
license_name: Apache License version 2.0
copyright: Palantir Technologies
version: 0.9.35

---

name: "@blueprintjs/datetime"
license_category: binary
module: web-console
license_name: Apache License version 2.0
copyright: Palantir Technologies
version: 4.4.36

---

name: "@blueprintjs/icons"
license_category: binary
module: web-console
license_name: Apache License version 2.0
copyright: Palantir Technologies
version: 4.16.0

---

name: "@blueprintjs/popover2"
license_category: binary
module: web-console
license_name: Apache License version 2.0
copyright: Palantir Technologies
version: 1.14.9

---

name: "@blueprintjs/select"
license_category: binary
module: web-console
license_name: Apache License version 2.0
copyright: Palantir Technologies
version: 4.9.22

---

name: "@druid-toolkit/query"
license_category: binary
module: web-console
license_name: Apache License version 2.0
copyright: Imply Data
version: 0.21.1

---

name: "@druid-toolkit/visuals-core"
license_category: binary
module: web-console
license_name: Apache License version 2.0
copyright: Imply Data
version: 0.3.3

---

name: "@druid-toolkit/visuals-react"
license_category: binary
module: web-console
license_name: Apache License version 2.0
copyright: Imply Data
version: 0.3.3

---

name: "@emotion/cache"
license_category: binary
module: web-console
license_name: MIT License
copyright: Emotion team and other contributors
version: 10.0.29
license_file_path: licenses/bin/@emotion-cache.MIT

---

name: "@emotion/hash"
license_category: binary
module: web-console
license_name: MIT License
copyright: Emotion team and other contributors
version: 0.8.0
license_file_path: licenses/bin/@emotion-hash.MIT

---

name: "@emotion/memoize"
license_category: binary
module: web-console
license_name: MIT License
copyright: Emotion team and other contributors
version: 0.7.4
license_file_path: licenses/bin/@emotion-memoize.MIT

---

name: "@emotion/serialize"
license_category: binary
module: web-console
license_name: MIT License
copyright: Emotion team and other contributors
version: 0.11.16
license_file_path: licenses/bin/@emotion-serialize.MIT

---

name: "@emotion/sheet"
license_category: binary
module: web-console
license_name: MIT License
copyright: Emotion team and other contributors
version: 0.9.4
license_file_path: licenses/bin/@emotion-sheet.MIT

---

name: "@emotion/stylis"
license_category: binary
module: web-console
license_name: MIT License
copyright: Emotion team and other contributors
version: 0.8.5
license_file_path: licenses/bin/@emotion-stylis.MIT

---

name: "@emotion/unitless"
license_category: binary
module: web-console
license_name: MIT License
copyright: Emotion team and other contributors
version: 0.7.5
license_file_path: licenses/bin/@emotion-unitless.MIT

---

name: "@emotion/utils"
license_category: binary
module: web-console
license_name: MIT License
copyright: Emotion team and other contributors
version: 0.11.3
license_file_path: licenses/bin/@emotion-utils.MIT

---

name: "@emotion/weak-memoize"
license_category: binary
module: web-console
license_name: MIT License
copyright: Emotion team and other contributors
version: 0.2.5
license_file_path: licenses/bin/@emotion-weak-memoize.MIT

---

name: "@hypnosphi/create-react-context"
license_category: binary
module: web-console
license_name: MIT License
copyright: James Kyle
version: 0.3.1
license_file_path: licenses/bin/@hypnosphi-create-react-context.MIT

---

name: "@juggle/resize-observer"
license_category: binary
module: web-console
license_name: Apache License version 2.0
copyright: Juggle
version: 3.4.0

---

name: "@popperjs/core"
license_category: binary
module: web-console
license_name: MIT License
copyright: Federico Zivolo
version: 2.11.8
license_file_path: licenses/bin/@popperjs-core.MIT

---

name: "@types/dom4"
license_category: binary
module: web-console
license_name: MIT License
copyright: Microsoft Corporation.
version: 2.0.2
license_file_path: licenses/bin/@types-dom4.MIT

---

name: "@types/parse-json"
license_category: binary
module: web-console
license_name: MIT License
copyright: Microsoft Corporation.
version: 4.0.0
license_file_path: licenses/bin/@types-parse-json.MIT

---

name: "@types/prop-types"
license_category: binary
module: web-console
license_name: MIT License
copyright: Microsoft Corporation.
version: 15.7.3
license_file_path: licenses/bin/@types-prop-types.MIT

---

name: "@types/react"
license_category: binary
module: web-console
license_name: MIT License
copyright: Microsoft Corporation.
version: 18.2.8
license_file_path: licenses/bin/@types-react.MIT

---

name: "@types/scheduler"
license_category: binary
module: web-console
license_name: MIT License
copyright: Microsoft Corporation.
version: 0.16.1
license_file_path: licenses/bin/@types-scheduler.MIT

---

name: "ace-builds"
license_category: binary
module: web-console
license_name: BSD-3-Clause License
copyright: Ajax.org B.V.
version: 1.4.14
license_file_path: licenses/bin/ace-builds.BSD3

---

name: "ansi-styles"
license_category: binary
module: web-console
license_name: MIT License
copyright: Sindre Sorhus
version: 3.2.1
license_file_path: licenses/bin/ansi-styles.MIT

---

name: "axios"
license_category: binary
module: web-console
license_name: MIT License
copyright: Matt Zabriskie
version: 0.26.1
license_file_path: licenses/bin/axios.MIT

---

name: "babel-plugin-emotion"
license_category: binary
module: web-console
license_name: MIT License
copyright: Kye Hohenberger
version: 10.2.2
license_file_path: licenses/bin/babel-plugin-emotion.MIT

---

name: "babel-plugin-macros"
license_category: binary
module: web-console
license_name: MIT License
copyright: Kent C. Dodds
version: 2.8.0
license_file_path: licenses/bin/babel-plugin-macros.MIT

---

name: "babel-plugin-syntax-jsx"
license_category: binary
module: web-console
license_name: MIT License
copyright: Syntax JSX team and other contributors
version: 6.18.0
license_file_path: licenses/bin/babel-plugin-syntax-jsx.MIT

---

name: "call-bind"
license_category: binary
module: web-console
license_name: MIT License
copyright: Jordan Harband
version: 1.0.2
license_file_path: licenses/bin/call-bind.MIT

---

name: "callsites"
license_category: binary
module: web-console
license_name: MIT License
copyright: Sindre Sorhus
version: 3.1.0
license_file_path: licenses/bin/callsites.MIT

---

name: "camel-case"
license_category: binary
module: web-console
license_name: MIT License
copyright: Blake Embrey
version: 4.1.2
license_file_path: licenses/bin/camel-case.MIT

---

name: "capital-case"
license_category: binary
module: web-console
license_name: MIT License
copyright: Blake Embrey
version: 1.0.4
license_file_path: licenses/bin/capital-case.MIT

---

name: "chalk"
license_category: binary
module: web-console
license_name: MIT License
copyright: Sindre Sorhus <sindresorhus@gmail.com> (sindresorhus.com)
version: 2.4.2
license_file_path: licenses/bin/chalk.MIT

---

name: "change-case"
license_category: binary
module: web-console
license_name: MIT License
copyright: Blake Embrey
version: 4.1.2
license_file_path: licenses/bin/change-case.MIT

---

name: "classnames"
license_category: binary
module: web-console
license_name: MIT License
copyright: Jed Watson
version: 2.3.2
license_file_path: licenses/bin/classnames.MIT

---

name: "color-convert"
license_category: binary
module: web-console
license_name: MIT License
copyright: Heather Arthur
version: 1.9.3
license_file_path: licenses/bin/color-convert.MIT

---

name: "color-name"
license_category: binary
module: web-console
license_name: MIT License
copyright: DY
version: 1.1.3
license_file_path: licenses/bin/color-name.MIT

---

name: "commander"
license_category: binary
module: web-console
license_name: MIT License
copyright: TJ Holowaychuk
version: 2.20.0
license_file_path: licenses/bin/commander.MIT

---

name: "constant-case"
license_category: binary
module: web-console
license_name: MIT License
copyright: Blake Embrey
version: 3.0.4
license_file_path: licenses/bin/constant-case.MIT

---

name: "convert-source-map"
license_category: binary
module: web-console
license_name: MIT License
copyright: Thorsten Lorenz
version: 1.6.0
license_file_path: licenses/bin/convert-source-map.MIT

---

name: "copy-to-clipboard"
license_category: binary
module: web-console
license_name: MIT License
copyright: sudodoki
version: 3.2.0
license_file_path: licenses/bin/copy-to-clipboard.MIT

---

name: "core-js"
license_category: binary
module: web-console
license_name: MIT License
copyright: Denis Pushkarev
version: 3.10.1
license_file_path: licenses/bin/core-js.MIT

---

name: "cosmiconfig"
license_category: binary
module: web-console
license_name: MIT License
copyright: David Clark
version: 6.0.0
license_file_path: licenses/bin/cosmiconfig.MIT

---

name: "create-emotion"
license_category: binary
module: web-console
license_name: MIT License
copyright: Kye Hohenberger
version: 10.0.27
license_file_path: licenses/bin/create-emotion.MIT

---

name: "csstype"
license_category: binary
module: web-console
license_name: MIT License
copyright: Fredrik Nicol
version: 2.6.17
license_file_path: licenses/bin/csstype.MIT

---

name: "d3-array"
license_category: binary
module: web-console
license_name: BSD-3-Clause License
copyright: Mike Bostock
version: 2.12.1
license_file_path: licenses/bin/d3-array.BSD3

---

name: "d3-axis"
license_category: binary
module: web-console
license_name: BSD-3-Clause License
copyright: Mike Bostock
version: 2.1.0
license_file_path: licenses/bin/d3-axis.BSD3

---

name: "d3-color"
license_category: binary
module: web-console
license_name: BSD-3-Clause License
copyright: Mike Bostock
version: 2.0.0
license_file_path: licenses/bin/d3-color.BSD3

---

name: "d3-dsv"
license_category: binary
module: web-console
license_name: BSD-3-Clause License
copyright: Mike Bostock
version: 2.0.0
license_file_path: licenses/bin/d3-dsv.BSD3

---

name: "d3-format"
license_category: binary
module: web-console
license_name: BSD-3-Clause License
copyright: Mike Bostock
version: 1.4.1
license_file_path: licenses/bin/d3-format.BSD3

---

name: "d3-interpolate"
license_category: binary
module: web-console
license_name: BSD-3-Clause License
copyright: Mike Bostock
version: 2.0.1
license_file_path: licenses/bin/d3-interpolate.BSD3

---

name: "d3-scale"
license_category: binary
module: web-console
license_name: BSD-3-Clause License
copyright: Mike Bostock
version: 3.3.0
license_file_path: licenses/bin/d3-scale.BSD3

---

name: "d3-selection"
license_category: binary
module: web-console
license_name: BSD-3-Clause License
copyright: Mike Bostock
version: 2.0.0
license_file_path: licenses/bin/d3-selection.BSD3

---

name: "d3-time-format"
license_category: binary
module: web-console
license_name: BSD-3-Clause License
copyright: Mike Bostock
version: 2.2.1
license_file_path: licenses/bin/d3-time-format.BSD3

---

name: "d3-time"
license_category: binary
module: web-console
license_name: BSD-3-Clause License
copyright: Mike Bostock
version: 1.1.0
license_file_path: licenses/bin/d3-time.BSD3

---

name: "date-fns-tz"
license_category: binary
module: web-console
license_name: MIT License
copyright: Marnus Weststrate
version: 1.3.8
license_file_path: licenses/bin/date-fns-tz.MIT

---

name: "date-fns"
license_category: binary
module: web-console
license_name: MIT License
copyright: Sasha Koss and Lesha Koss https://kossnocorp.mit-license.org
version: 2.30.0
license_file_path: licenses/bin/date-fns.MIT

---

name: "deep-equal"
license_category: binary
module: web-console
license_name: MIT License
copyright: James Halliday
version: 1.1.1
license_file_path: licenses/bin/deep-equal.MIT

---

name: "define-properties"
license_category: binary
module: web-console
license_name: MIT License
copyright: Jordan Harband
version: 1.2.0
license_file_path: licenses/bin/define-properties.MIT

---

name: "diff-match-patch"
license_category: binary
module: web-console
license_name: Apache License version 2.0
copyright: Google
version: 1.0.5

---

name: "diff"
license_category: binary
module: web-console
license_name: BSD-3-Clause License
copyright: Kevin Decker <kpdecker@gmail.com>
version: 4.0.1
license_file_path: licenses/bin/diff.BSD3

---

name: "dom-helpers"
license_category: binary
module: web-console
license_name: MIT License
copyright: Jason Quense
version: 5.2.1
license_file_path: licenses/bin/dom-helpers.MIT

---

name: "dom4"
license_category: binary
module: web-console
license_name: MIT License
copyright: Andrea Giammarchi
version: 2.1.6
license_file_path: licenses/bin/dom4.MIT

---

name: "dot-case"
license_category: binary
module: web-console
license_name: MIT License
copyright: Blake Embrey
version: 3.0.4
license_file_path: licenses/bin/dot-case.MIT

---

name: "echarts"
license_category: binary
module: web-console
license_name: Apache License version 2.0
copyright: Apache Software Foundation
version: 5.4.2

---

name: "emotion"
license_category: binary
module: web-console
license_name: MIT License
copyright: Kye Hohenberger
version: 10.0.27
license_file_path: licenses/bin/emotion.MIT

---

name: "error-ex"
license_category: binary
module: web-console
license_name: MIT License
copyright: JD Ballard
version: 1.3.2
license_file_path: licenses/bin/error-ex.MIT

---

name: "escape-string-regexp"
license_category: binary
module: web-console
license_name: MIT License
copyright: Sindre Sorhus
version: 1.0.5
license_file_path: licenses/bin/escape-string-regexp.MIT

---

name: "file-saver"
license_category: binary
module: web-console
license_name: MIT License
copyright: Eli Grey
version: 2.0.2
license_file_path: licenses/bin/file-saver.MIT

---

name: "find-root"
license_category: binary
module: web-console
license_name: MIT License
copyright: jsdnxx
version: 1.1.0
license_file_path: licenses/bin/find-root.MIT

---

name: "follow-redirects"
license_category: binary
module: web-console
license_name: MIT License
copyright: Ruben Verborgh
version: 1.15.1
license_file_path: licenses/bin/follow-redirects.MIT

---

name: "fontsource-open-sans"
license_category: binary
module: web-console
license_name: MIT License
copyright: Lotus
version: 3.0.9
license_file_path: licenses/bin/fontsource-open-sans.MIT

---

name: "function-bind"
license_category: binary
module: web-console
license_name: MIT License
copyright: Raynos
version: 1.1.1
license_file_path: licenses/bin/function-bind.MIT

---

name: "functions-have-names"
license_category: binary
module: web-console
license_name: MIT License
copyright: Jordan Harband
version: 1.2.3
license_file_path: licenses/bin/functions-have-names.MIT

---

name: "get-intrinsic"
license_category: binary
module: web-console
license_name: MIT License
copyright: Jordan Harband
version: 1.2.0
license_file_path: licenses/bin/get-intrinsic.MIT

---

name: "gud"
license_category: binary
module: web-console
license_name: MIT License
copyright: Jamie Kyle
version: 1.0.0
license_file_path: licenses/bin/gud.MIT

---

name: "has-flag"
license_category: binary
module: web-console
license_name: MIT License
copyright: Sindre Sorhus
version: 3.0.0
license_file_path: licenses/bin/has-flag.MIT

---

name: "has-own-prop"
license_category: binary
module: web-console
license_name: MIT License
copyright: Sindre Sorhus
version: 2.0.0
license_file_path: licenses/bin/has-own-prop.MIT

---

name: "has-property-descriptors"
license_category: binary
module: web-console
license_name: MIT License
copyright: Jordan Harband
version: 1.0.0
license_file_path: licenses/bin/has-property-descriptors.MIT

---

name: "has-symbols"
license_category: binary
module: web-console
license_name: MIT License
copyright: Jordan Harband
version: 1.0.3
license_file_path: licenses/bin/has-symbols.MIT

---

name: "has-tostringtag"
license_category: binary
module: web-console
license_name: MIT License
copyright: Jordan Harband
version: 1.0.0
license_file_path: licenses/bin/has-tostringtag.MIT

---

name: "has"
license_category: binary
module: web-console
license_name: MIT License
copyright: Thiago de Arruda
version: 1.0.3
license_file_path: licenses/bin/has.MIT

---

name: "header-case"
license_category: binary
module: web-console
license_name: MIT License
copyright: Blake Embrey
version: 2.0.4
license_file_path: licenses/bin/header-case.MIT

---

name: "history"
license_category: binary
module: web-console
license_name: MIT License
copyright: Michael Jackson
version: 4.10.1
license_file_path: licenses/bin/history.MIT

---

name: "hjson"
license_category: binary
module: web-console
license_name: MIT License
copyright: Christian Zangl
version: 3.2.1
license_file_path: licenses/bin/hjson.MIT

---

name: "hoist-non-react-statics"
license_category: binary
module: web-console
license_name: BSD-3-Clause License
copyright: Michael Ridgway
version: 3.3.0
license_file_path: licenses/bin/hoist-non-react-statics.BSD3

---

name: "iconv-lite"
license_category: binary
module: web-console
license_name: MIT License
copyright: Alexander Shtuchkin
version: 0.4.24
license_file_path: licenses/bin/iconv-lite.MIT

---

name: "import-fresh"
license_category: binary
module: web-console
license_name: MIT License
copyright: Sindre Sorhus
version: 3.3.0
license_file_path: licenses/bin/import-fresh.MIT

---

name: "internmap"
license_category: binary
module: web-console
license_name: ISC License
copyright: Mike Bostock
version: 1.0.1
license_file_path: licenses/bin/internmap.ISC

---

name: "is-arguments"
license_category: binary
module: web-console
license_name: MIT License
copyright: Jordan Harband
version: 1.1.1
license_file_path: licenses/bin/is-arguments.MIT

---

name: "is-arrayish"
license_category: binary
module: web-console
license_name: MIT License
copyright: Qix
version: 0.2.1
license_file_path: licenses/bin/is-arrayish.MIT

---

name: "is-core-module"
license_category: binary
module: web-console
license_name: MIT License
copyright: Jordan Harband
version: 2.10.0
license_file_path: licenses/bin/is-core-module.MIT

---

name: "is-date-object"
license_category: binary
module: web-console
license_name: MIT License
copyright: Jordan Harband
version: 1.0.5
license_file_path: licenses/bin/is-date-object.MIT

---

name: "is-regex"
license_category: binary
module: web-console
license_name: MIT License
copyright: Jordan Harband
version: 1.1.4
license_file_path: licenses/bin/is-regex.MIT

---

name: "isarray"
license_category: binary
module: web-console
license_name: MIT License
copyright: Julian Gruber
version: 0.0.1
license_file_path: licenses/bin/isarray.MIT

---

name: "js-tokens"
license_category: binary
module: web-console
license_name: MIT License
copyright: Simon Lydell
version: 4.0.0
license_file_path: licenses/bin/js-tokens.MIT

---

name: "json-bigint-native"
license_category: binary
module: web-console
license_name: MIT License
copyright: Vadim Ogievetsky, Andrey Sidorov
version: 1.2.0
license_file_path: licenses/bin/json-bigint-native.MIT

---

name: "json-parse-even-better-errors"
license_category: binary
module: web-console
license_name: MIT License
copyright: Kat Marchán
version: 2.3.1
license_file_path: licenses/bin/json-parse-even-better-errors.MIT

---

name: "lines-and-columns"
license_category: binary
module: web-console
license_name: MIT License
copyright: Brian Donovan
version: 1.1.6
license_file_path: licenses/bin/lines-and-columns.MIT

---

name: "lodash.debounce"
license_category: binary
module: web-console
license_name: MIT License
copyright: John-David Dalton
version: 4.0.8
license_file_path: licenses/bin/lodash.debounce.MIT

---

name: "lodash.escape"
license_category: binary
module: web-console
license_name: MIT License
copyright: John-David Dalton
version: 4.0.1
license_file_path: licenses/bin/lodash.escape.MIT

---

name: "lodash.get"
license_category: binary
module: web-console
license_name: MIT License
copyright: John-David Dalton
version: 4.4.2
license_file_path: licenses/bin/lodash.get.MIT

---

name: "lodash.isequal"
license_category: binary
module: web-console
license_name: MIT License
copyright: John-David Dalton
version: 4.5.0
license_file_path: licenses/bin/lodash.isequal.MIT

---

name: "lodash"
license_category: binary
module: web-console
license_name: MIT License
copyright: John-David Dalton
version: 4.17.21
license_file_path: licenses/bin/lodash.MIT

---

name: "loose-envify"
license_category: binary
module: web-console
license_name: MIT License
copyright: Andres Suarez
version: 1.4.0
license_file_path: licenses/bin/loose-envify.MIT

---

name: "lower-case"
license_category: binary
module: web-console
license_name: MIT License
copyright: Blake Embrey
version: 2.0.2
license_file_path: licenses/bin/lower-case.MIT

---

name: "memoize-one"
license_category: binary
module: web-console
license_name: MIT License
copyright: Alex Reardon
version: 5.1.1
license_file_path: licenses/bin/memoize-one.MIT

---

name: "no-case"
license_category: binary
module: web-console
license_name: MIT License
copyright: Blake Embrey
version: 3.0.4
license_file_path: licenses/bin/no-case.MIT

---

name: "normalize.css"
license_category: binary
module: web-console
license_name: MIT License
copyright: Nicolas Gallagher and Jonathan Neal
version: 8.0.1
license_file_path: licenses/bin/normalize.css.MIT

---

name: "numeral"
license_category: binary
module: web-console
license_name: MIT License
copyright: Adam Draper
version: 2.0.6
license_file_path: licenses/bin/numeral.MIT

---

name: "object-assign"
license_category: binary
module: web-console
license_name: MIT License
copyright: Sindre Sorhus
version: 4.1.1
license_file_path: licenses/bin/object-assign.MIT

---

name: "object-is"
license_category: binary
module: web-console
license_name: MIT License
copyright: Jordan Harband
version: 1.1.5
license_file_path: licenses/bin/object-is.MIT

---

name: "object-keys"
license_category: binary
module: web-console
license_name: MIT License
copyright: Jordan Harband
version: 1.1.1
license_file_path: licenses/bin/object-keys.MIT

---

name: "opensans"
license_category: binary
module: web-console
license_name: Apache License version 2.0
copyright: Google
version: 1.101.0

---

name: "param-case"
license_category: binary
module: web-console
license_name: MIT License
copyright: Blake Embrey
version: 3.0.4
license_file_path: licenses/bin/param-case.MIT

---

name: "parent-module"
license_category: binary
module: web-console
license_name: MIT License
copyright: Sindre Sorhus
version: 1.0.1
license_file_path: licenses/bin/parent-module.MIT

---

name: "parse-json"
license_category: binary
module: web-console
license_name: MIT License
copyright: Sindre Sorhus
version: 5.2.0
license_file_path: licenses/bin/parse-json.MIT

---

name: "pascal-case"
license_category: binary
module: web-console
license_name: MIT License
copyright: Blake Embrey
version: 3.1.2
license_file_path: licenses/bin/pascal-case.MIT

---

name: "path-case"
license_category: binary
module: web-console
license_name: MIT License
copyright: Blake Embrey
version: 3.0.4
license_file_path: licenses/bin/path-case.MIT

---

name: "path-parse"
license_category: binary
module: web-console
license_name: MIT License
copyright: Javier Blanco
version: 1.0.7
license_file_path: licenses/bin/path-parse.MIT

---

name: "path-to-regexp"
license_category: binary
module: web-console
license_name: MIT License
copyright: Blake Embrey (hello@blakeembrey.com)
version: 1.7.0
license_file_path: licenses/bin/path-to-regexp.MIT

---

name: "path-type"
license_category: binary
module: web-console
license_name: MIT License
copyright: Sindre Sorhus
version: 4.0.0
license_file_path: licenses/bin/path-type.MIT

---

name: "popper.js"
license_category: binary
module: web-console
license_name: MIT License
copyright: Federico Zivolo
version: 1.16.1
license_file_path: licenses/bin/popper.js.MIT

---

name: "prop-types"
license_category: binary
module: web-console
license_name: MIT License
copyright: Facebook, Inc.
version: 15.7.2
license_file_path: licenses/bin/prop-types.MIT

---

name: "react-ace"
license_category: binary
module: web-console
license_name: MIT License
copyright: James Hrisho
version: 10.1.0
license_file_path: licenses/bin/react-ace.MIT

---

name: "react-day-picker"
license_category: binary
module: web-console
license_name: MIT License
copyright: Giampaolo Bellavite
version: 7.4.9
license_file_path: licenses/bin/react-day-picker.MIT

---

name: "react-diff-viewer"
license_category: binary
module: web-console
license_name: MIT License
copyright: Pranesh Ravi
version: 3.1.1
license_file_path: licenses/bin/react-diff-viewer.MIT

---

name: "react-dom"
license_category: binary
module: web-console
license_name: MIT License
copyright: Facebook, Inc. and its affiliates.
version: 18.2.0
license_file_path: licenses/bin/react-dom.MIT

---

name: "react-fast-compare"
license_category: binary
module: web-console
license_name: MIT License
copyright: Chris Bolin
version: 3.2.2
license_file_path: licenses/bin/react-fast-compare.MIT

---

name: "react-is"
license_category: binary
module: web-console
license_name: MIT License
copyright: Facebook, Inc. and its affiliates.
version: 16.8.6
license_file_path: licenses/bin/react-is.MIT

---

name: "react-popper"
license_category: binary
module: web-console
license_name: MIT License
copyright: Travis Arnold
version: 1.3.11
license_file_path: licenses/bin/react-popper.MIT

---

name: "react-router-dom"
license_category: binary
module: web-console
license_name: MIT License
copyright: Remix Software
version: 5.3.4
license_file_path: licenses/bin/react-router-dom.MIT

---

name: "react-router"
license_category: binary
module: web-console
license_name: MIT License
copyright: Remix Software
version: 5.3.4
license_file_path: licenses/bin/react-router.MIT

---

name: "react-splitter-layout"
license_category: binary
module: web-console
license_name: MIT License
copyright: Yang Liu
version: 4.0.0
license_file_path: licenses/bin/react-splitter-layout.MIT

---

name: "react-table"
license_category: binary
module: web-console
license_name: MIT License
copyright: Tanner Linsley
version: 6.10.3
license_file_path: licenses/bin/react-table.MIT

---

name: "react-transition-group"
license_category: binary
module: web-console
license_name: BSD-3-Clause License
copyright: React Community
version: 4.4.5
license_file_path: licenses/bin/react-transition-group.BSD3

---

name: "react"
license_category: binary
module: web-console
license_name: MIT License
copyright: Facebook, Inc. and its affiliates.
version: 18.2.0
license_file_path: licenses/bin/react.MIT

---

name: "regenerator-runtime"
license_category: binary
module: web-console
license_name: MIT License
copyright: Ben Newman
version: 0.13.11
license_file_path: licenses/bin/regenerator-runtime.MIT

---

name: "regexp.prototype.flags"
license_category: binary
module: web-console
license_name: MIT License
copyright: Jordan Harband
version: 1.5.0
license_file_path: licenses/bin/regexp.prototype.flags.MIT

---

name: "resolve-from"
license_category: binary
module: web-console
license_name: MIT License
copyright: Sindre Sorhus
version: 4.0.0
license_file_path: licenses/bin/resolve-from.MIT

---

name: "resolve-pathname"
license_category: binary
module: web-console
license_name: MIT License
copyright: Michael Jackson
version: 3.0.0
license_file_path: licenses/bin/resolve-pathname.MIT

---

name: "resolve"
license_category: binary
module: web-console
license_name: MIT License
copyright: James Halliday
version: 1.22.1
license_file_path: licenses/bin/resolve.MIT

---

name: "rw"
license_category: binary
module: web-console
license_name: BSD-3-Clause License
copyright: Mike Bostock
version: 1.3.3
license_file_path: licenses/bin/rw.BSD3

---

name: "safe-buffer"
license_category: binary
module: web-console
license_name: MIT License
copyright: Feross Aboukhadijeh
version: 5.1.2
license_file_path: licenses/bin/safe-buffer.MIT

---

name: "safer-buffer"
license_category: binary
module: web-console
license_name: MIT License
copyright: Nikita Skovoroda
version: 2.1.2
license_file_path: licenses/bin/safer-buffer.MIT

---

name: "scheduler"
license_category: binary
module: web-console
license_name: MIT License
copyright: Facebook, Inc. and its affiliates.
version: 0.23.0
license_file_path: licenses/bin/scheduler.MIT

---

name: "sentence-case"
license_category: binary
module: web-console
license_name: MIT License
copyright: Blake Embrey
version: 3.0.4
license_file_path: licenses/bin/sentence-case.MIT

---

name: "snake-case"
license_category: binary
module: web-console
license_name: MIT License
copyright: Blake Embrey
version: 3.0.4
license_file_path: licenses/bin/snake-case.MIT

---

name: "source-map"
license_category: binary
module: web-console
license_name: BSD-3-Clause License
copyright: Nick Fitzgerald
version: 0.5.7
license_file_path: licenses/bin/source-map.BSD3

---

name: "supports-color"
license_category: binary
module: web-console
license_name: MIT License
copyright: Sindre Sorhus
version: 5.5.0
license_file_path: licenses/bin/supports-color.MIT

---

name: "supports-preserve-symlinks-flag"
license_category: binary
module: web-console
license_name: MIT License
copyright: Jordan Harband
version: 1.0.0
license_file_path: licenses/bin/supports-preserve-symlinks-flag.MIT

---

name: "tiny-invariant"
license_category: binary
module: web-console
license_name: MIT License
copyright: Alex Reardon
version: 1.0.6
license_file_path: licenses/bin/tiny-invariant.MIT

---

name: "tiny-warning"
license_category: binary
module: web-console
license_name: MIT License
copyright: Alex Reardon
version: 1.0.3
license_file_path: licenses/bin/tiny-warning.MIT

---

name: "to-fast-properties"
license_category: binary
module: web-console
license_name: MIT License
copyright: Sindre Sorhus
version: 2.0.0
license_file_path: licenses/bin/to-fast-properties.MIT

---

name: "toggle-selection"
license_category: binary
module: web-console
license_name: MIT License
copyright: sudodoki
version: 1.0.6
license_file_path: licenses/bin/toggle-selection.MIT

---

name: "tslib"
license_category: binary
module: web-console
license_name: Zero-Clause BSD
copyright: Microsoft Corp.
version: 2.3.0
license_file_path: licenses/bin/tslib.0BSD

---

name: "typed-styles"
license_category: binary
module: web-console
license_name: MIT License
copyright: lttb
version: 0.0.7
license_file_path: licenses/bin/typed-styles.MIT

---

name: "upper-case-first"
license_category: binary
module: web-console
license_name: MIT License
copyright: Blake Embrey
version: 2.0.2
license_file_path: licenses/bin/upper-case-first.MIT

---

name: "upper-case"
license_category: binary
module: web-console
license_name: MIT License
copyright: Blake Embrey
version: 2.0.2
license_file_path: licenses/bin/upper-case.MIT

---

name: "use-resize-observer"
license_category: binary
module: web-console
license_name: MIT License
copyright: Viktor Hubert
version: 9.1.0
license_file_path: licenses/bin/use-resize-observer.MIT

---

name: "use-sync-external-store"
license_category: binary
module: web-console
license_name: MIT License
copyright: Facebook, Inc. and its affiliates.
version: 1.2.0
license_file_path: licenses/bin/use-sync-external-store.MIT

---

name: "value-equal"
license_category: binary
module: web-console
license_name: MIT License
copyright: Michael Jackson
version: 1.0.1
license_file_path: licenses/bin/value-equal.MIT

---

name: "warning"
license_category: binary
module: web-console
license_name: MIT License
copyright: Berkeley Martinez
version: 4.0.3
license_file_path: licenses/bin/warning.MIT

---

name: "yaml"
license_category: binary
module: web-console
license_name: ISC License
copyright: Eemeli Aro
version: 1.10.2
license_file_path: licenses/bin/yaml.ISC

---

name: "zrender"
license_category: binary
module: web-console
license_name: BSD-3-Clause License
copyright: Baidu Inc.
version: 5.4.3
license_file_path: licenses/bin/zrender.BSD3

---

name: "zustand"
license_category: binary
module: web-console
license_name: MIT License
copyright: Paul Henschel
version: 4.3.2
license_file_path: licenses/bin/zustand.MIT
# Web console modules end<|MERGE_RESOLUTION|>--- conflicted
+++ resolved
@@ -4432,11 +4432,7 @@
 license_category: binary
 module: extensions/gce-extensions
 license_name: Apache License version 2.0
-<<<<<<< HEAD
 version: v1-rev20230606-2.0.0
-=======
-version: v1-rev20190523-1.26.0
->>>>>>> 289ee1e0
 libraries:
   - com.google.apis: google-api-services-compute
 
@@ -4446,11 +4442,7 @@
 license_category: binary
 module: java-core
 license_name: Apache License version 2.0
-<<<<<<< HEAD
 version: 2.2.0
-=======
-version: 1.32.1
->>>>>>> 289ee1e0
 libraries:
   - com.google.api-client: google-api-client
 
@@ -4460,11 +4452,7 @@
 license_category: binary
 module: java-core
 license_name: Apache License version 2.0
-<<<<<<< HEAD
 version: 1.42.3
-=======
-version: 1.35.2
->>>>>>> 289ee1e0
 libraries:
   - com.google.http-client: google-http-client
   - com.google.http-client: google-http-client-jackson2
