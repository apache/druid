# Licensed to the Apache Software Foundation (ASF) under one
# or more contributor license agreements.  See the NOTICE file
# distributed with this work for additional information
# regarding copyright ownership.  The ASF licenses this file
# to you under the Apache License, Version 2.0 (the
# "License"); you may not use this file except in compliance
# with the License.  You may obtain a copy of the License at
#
# http://www.apache.org/licenses/LICENSE-2.0
#
# Unless required by applicable law or agreed to in writing,
# software distributed under the License is distributed on an
# "AS IS" BASIS, WITHOUT WARRANTIES OR CONDITIONS OF ANY
# KIND, either express or implied.  See the License for the
# specific language governing permissions and limitations
# under the License.

---

name: conjunctive normal form conversion code, a variance aggregator algorithm, and Bloom filter adapted from Apache Hive
version:
license_category: source
module: java-core
license_name: Apache License version 2.0
source_paths:
  - processing/src/main/java/org/apache/druid/segment/filter/cnf/HiveCnfHelper.java
  - extensions-core/stats/src/main/java/io/druid/query/aggregation/variance/VarianceAggregatorCollector.java
  - extensions-core/druid-bloom-filter/src/main/java/org/apache/druid/query/filter/BloomKFilter.java

---

name: variable length long deserialization code adapted from Apache Lucene
license_category: source
module: java-core
license_name: Apache License version 2.0
source_paths:
  - processing/src/main/java/org/apache/druid/segment/data/VSizeLongSerde.java

---

name: SQL query planning code adapted from Apache Calcite
license_category: source
module: java-core
license_name: Apache License version 2.0
source_paths:
  - sql/src/main/java/org/apache/druid/sql/calcite/
  - processing/src/main/java/org/apache/druid/segment/filter/cnf/CalciteCnfHelper.java

---

name: Kerberos authentication code adapted from Apache Hadoop
license_category: source
module: java-core
license_name: Apache License version 2.0
source_paths:
  - extensions-core/druid-kerberos/src/main/java/org/apache/druid/security/kerberos/

---

name: a modified version of the java-alphanum library
license_category: source
module: java-core
license_name: Apache License version 2.0
copyright: Andrew Duffy (https://github.com/amjjd/java-alphanum)
source_paths:
  - processing/src/main/java/org/apache/druid/query/ordering/StringComparators.java

---

name: a modified version of the Metamarkets java-util library
license_category: source
module: java-core
license_name: Apache License version 2.0
copyright: Metamarkets Group Inc. (https://github.com/metamx/java-util)
source_paths:
  - java-util/

---

name: a modified version of the Metamarkets bytebuffer-collections library
license_category: source
module: java-core
license_name: Apache License version 2.0
copyright: Metamarkets Group Inc. (https://github.com/metamx/bytebuffer-collections)
source_paths:
  - processing/src/main/java/org/apache/druid/collections/

---

name: a modified version of the Metamarkets extendedset library
license_category: source
module: java-core
license_name: Apache License version 2.0
copyright: Metamarkets Group Inc. (https://github.com/metamx/extendedset)
source_paths:
  - extendedset/

---

name: a modified version of the CONCISE (COmpressed 'N' Composable Integer SEt) library
license_category: source
module: java-core
license_name: Apache License version 2.0
copyright: Alessandro Colantonio (https://sourceforge.net/projects/concise/)
source_paths:
  - extendedset/src/main/java/org/apache/druid/extendedset/intset/

---

name: modified portions of the Guava library
license_category: source
license_name: Apache License version 2.0
module: java-core
copyright: The Guava Authors (https://github.com/google/guava)
source_paths:
  - Closer class: processing/src/main/java/org/apache/druid/java/util/common/io/Closer.java
  - Splitter.splitToList() method: processing/src/main/java/org/apache/druid/java/util/common/parsers/DelimitedParser.java
  - DirectExecutorService class: processing/src/main/java/org/apache/druid/java/util/common/concurrent/DirectExecutorService.java

---

name: modified versions of the Dockerfile and related configuration files
license_category: source
module: java-core
license_name: Apache License version 2.0
copyright: SequenceIQ's Hadoop Docker image, copyright SequenceIQ, Inc. (https://github.com/sequenceiq/hadoop-docker/)
source_paths:
  - examples/quickstart/tutorial/hadoop/docker/

---

name: fixed bins histogram percentile computation code adapted from Netflix Spectator
license_category: source
module: java-core
license_name: Apache License version 2.0
copyright: Netflix, Inc. (https://github.com/Netflix/spectator)
source_paths:
  - extensions-core/histogram/src/main/java/org/apache/druid/query/aggregation/histogram/FixedBucketsHistogram.java

---

name: code adapted from Apache Knox KnoxSessionStore and ConfigurableEncryptor
license_category: source
module: extensions/druid-pac4j
license_name: Apache License version 2.0
source_paths:
  - extensions-core/druid-pac4j/src/main/java/org/apache/druid/security/pac4j/Pac4jSessionStore.java
  - processing/src/main/java/org/apache/druid/crypto/CryptoService.java

---

name: Code adopted from org.apache.commons.dbcp2.BasicDataSource
license_category: source
module: server
license_name: Apache License version 2.0
version: 2.0.1
source_paths:
  - server/src/main/java/org/apache/druid/metadata/BasicDataSourceExt.java
notice: |
  Apache Commons DBCP
  Copyright 2001-2020 The Apache Software Foundation

  This product includes software developed at
  The Apache Software Foundation (https://www.apache.org/).

---

name: LDAP string encoding function from OWASP ESAPI
license_category: source
module: extensions/druid-basic-security
license_name: BSD-3-Clause License
copyright: The OWASP Foundation (https://github.com/ESAPI/esapi-java-legacy)
license_file_path: licenses/src/esapi.BSD3
source_paths:
  - extensions-core/druid-basic-security/src/main/java/org/apache/druid/security/basic/authentication/validator/LDAPCredentialsValidator.java

---

name: Test Framework for Apache Drill
version:
url: https://github.com/apache/drill-test-framework
license_category: source
module: java-core
license_name: Apache License version 2.0
source_paths:
  - sql/src/test/resources/drill/window

---

name: AWS SDK for Java
license_category: binary
module: java-core
license_name: Apache License version 2.0
version: 1.12.497
libraries:
  - com.amazonaws: aws-java-sdk-core
  - com.amazonaws: aws-java-sdk-ec2
  - com.amazonaws: aws-java-sdk-kms
  - com.amazonaws: aws-java-sdk-s3
  - com.amazonaws: aws-java-sdk-kinesis
  - com.amazonaws: aws-java-sdk-sts
  - com.amazonaws: aws-java-sdk-rds
  - com.amazonaws: jmespath-java
notice: |
  AWS SDK for Java
  Copyright 2010-2014 Amazon.com, Inc. or its affiliates. All Rights Reserved.

  This product includes software developed by
  Amazon Technologies, Inc (http://www.amazon.com/).

  **********************
  THIRD PARTY COMPONENTS
  **********************
  This software includes third party software subject to the following copyrights:
  - XML parsing and utility functions from JetS3t - Copyright 2006-2009 James Murty.
  - PKCS#1 PEM encoded private key parsing and utility functions from oauth.googlecode.com - Copyright 1998-2010 AOL Inc.

  The licenses for these third party components are included in LICENSE.txt

---

name: Jackson
license_category: binary
module: java-core
license_name: Apache License version 2.0
version: 2.12.7
libraries:
  - com.fasterxml.jackson.core: jackson-annotations
  - com.fasterxml.jackson.core: jackson-core
  - com.fasterxml.jackson.dataformat: jackson-dataformat-cbor
  - com.fasterxml.jackson.dataformat: jackson-dataformat-smile
  - com.fasterxml.jackson.datatype: jackson-datatype-guava
  - com.fasterxml.jackson.datatype: jackson-datatype-joda
  - com.fasterxml.jackson.jaxrs: jackson-jaxrs-base
  - com.fasterxml.jackson.jaxrs: jackson-jaxrs-json-provider
  - com.fasterxml.jackson.jaxrs: jackson-jaxrs-smile-provider
  - com.fasterxml.jackson.module: jackson-module-jaxb-annotations
  - com.fasterxml.jackson.module: jackson-module-guice
notice: |
  # Jackson JSON processor

  Jackson is a high-performance, Free/Open Source JSON processing library.
  It was originally written by Tatu Saloranta (tatu.saloranta@iki.fi), and has
  been in development since 2007.
  It is currently developed by a community of developers, as well as supported
  commercially by FasterXML.com.

  ## Licensing

  Jackson core and extension components may licensed under different licenses.
  To find the details that apply to this artifact see the accompanying LICENSE file.
  For more information, including possible other licensing options, contact
  FasterXML.com (http://fasterxml.com).

  ## Credits

  A list of contributors may be found from CREDITS file, which is included
  in some artifacts (usually source distributions); but is always available
  from the source code management (SCM) system project uses.

---

name: Jackson
license_category: binary
module: java-core
license_name: Apache License version 2.0
version: 2.12.7.1
libraries:
  - com.fasterxml.jackson.core: jackson-databind
notice: |
  # Jackson JSON processor

  Jackson is a high-performance, Free/Open Source JSON processing library.
  It was originally written by Tatu Saloranta (tatu.saloranta@iki.fi), and has
  been in development since 2007.
  It is currently developed by a community of developers, as well as supported
  commercially by FasterXML.com.

  ## Licensing

  Jackson core and extension components may licensed under different licenses.
  To find the details that apply to this artifact see the accompanying LICENSE file.
  For more information, including possible other licensing options, contact
  FasterXML.com (http://fasterxml.com).

  ## Credits

  A list of contributors may be found from CREDITS file, which is included
  in some artifacts (usually source distributions); but is always available
  from the source code management (SCM) system project uses.

---

name: JavaBeans Activation Framework API JAR
license_category: binary
module: java-core
license_name: Eclipse Distribution License 1.0
version: 1.2.1
copyright: Oracle and/or its affiliates.
license_file_path: licenses/bin/jakarta.EDL1
libraries:
  - jakarta.activation: jakarta.activation-api

---

name: Jakarta XML Bind API
license_category: binary
module: java-core
license_name: Eclipse Distribution License 1.0
version: 2.3.2
copyright: Oracle and/or its affiliates.
license_file_path: licenses/bin/jakarta.EDL1
libraries:
  - jakarta.xml.bind: jakarta.xml.bind-api

---

name: Caffeine
license_category: binary
module: java-core
license_name: Apache License version 2.0
version: 2.8.0
libraries:
  - com.github.ben-manes.caffeine: caffeine

---

name: Error Prone Annotations
license_category: binary
module: java-core
license_name: Apache License version 2.0
version: 2.20.0
libraries:
  - com.google.errorprone: error_prone_annotations

---

name: Guava
license_category: binary
module: java-core
license_name: Apache License version 2.0
version: 32.0.1-jre
libraries:
  - com.google.guava: guava

---

name: Failureaccess
license_category: binary
module: java-core
license_name: Apache License version 2.0
version: 1.0.1
libraries:
  - com.google.guava: failureaccess

---

name: j2objc
license_category: binary
module: core
license_name: Apache License version 2.0
version: 1.3
libraries:
  - com.google.j2objc: j2objc-annotations

---

name: Guice
license_category: binary
module: java-core
license_name: Apache License version 2.0
version: 4.1.0
libraries:
  - com.google.inject: guice
  - com.google.inject.extensions: guice-multibindings
  - com.google.inject.extensions: guice-servlet
  - com.google.inject.extensions: guice-assistedinject
notices:
  - guice: |
      Google Guice - Core Library
      Copyright 2006-2016 Google, Inc.
  - guice-multibindings: |
      Google Guice - Extensions - MultiBindings
      Copyright 2006-2016 Google, Inc.
  - guice-servlet: |
      Google Guice - Extensions - Servlet
      Copyright 2006-2016 Google, Inc.
  - guice-assistedinject: |
      Google Guice - Extensions - AssistedInject
      Copyright 2006-2016 Google, Inc.

---

name: JsonPath
license_category: binary
module: java-core
license_name: Apache License version 2.0
version: 2.3.0
libraries:
  - com.jayway.jsonpath: json-path

---

name: CronScheduler
license_category: binary
module: java-core
license_name: Apache License version 2.0
version: 0.1
libraries:
  - io.timeandspace: cron-scheduler

---

name: LMAX Disruptor
license_category: binary
module: java-core
license_name: Apache License version 2.0
version: 3.3.6
libraries:
  - com.lmax: disruptor

---

name: LZF Compressor
license_category: binary
module: java-core
license_name: Apache License version 2.0
version: 1.0.4
libraries:
  - com.ning: compress-lzf
notices:
  - compress-lzf: |
      # Compress LZF

      This library contains efficient implementation of LZF compression format,
      as well as additional helper classes that build on JDK-provided gzip (deflat)
      codec.

      ## Licensing

      Library is licensed under Apache License 2.0, as per accompanying LICENSE file.

      ## Credit

      Library has been written by Tatu Saloranta (tatu.saloranta@iki.fi).
      It was started at Ning, inc., as an official Open Source process used by
      platform backend, but after initial versions has been developed outside of
      Ning by supporting community.

      Other contributors include:

      * Jon Hartlaub (first versions of streaming reader/writer; unit tests)
      * Cedrik Lime: parallel LZF implementation

      Various community members have contributed bug reports, and suggested minor
      fixes; these can be found from file "VERSION.txt" in SCM.

---

name: OpenCSV
license_category: binary
module: java-core
license_name: Apache License version 2.0
version: 4.6
libraries:
  - com.opencsv: opencsv

---

name: OkHttp
license_category: binary
module: java-core
license_name: Apache License version 2.0
version: 1.0.2
libraries:
  - com.squareup.okhttp: okhttp

---

name: Netty Reactive Streams
license_category: binary
module: java-core
license_name: Apache License version 2.0
version: 2.0.0
libraries:
  - com.typesafe.netty: netty-reactive-streams

---

name: Apache Commons BeanUtils
license_category: binary
module: java-core
license_name: Apache License version 2.0
version: 1.9.4
libraries:
  - commons-beanutils: commons-beanutils
notices:
  - commons-beanutils: |
      Apache Commons BeanUtils
      Copyright 2000-2016 The Apache Software Foundation

---

name: Apache Commons Codec
license_category: binary
module: java-core
license_name: Apache License version 2.0
version: 1.16.0
libraries:
  - commons-codec: commons-codec
notices:
  - commons-codec: |
      Apache Commons Codec
      Copyright 2002-2017 The Apache Software Foundation


      Copyright (C) 2002 Kevin Atkinson (kevina@gnu.org)

      ===============================================================================

      The content of package org.apache.commons.codec.language.bm has been translated
      from the original php source code available at http://stevemorse.org/phoneticinfo.htm
      with permission from the original authors.
      Original source copyright:
      Copyright (c) 2008 Alexander Beider & Stephen P. Morse.

---

name: Apache Commons Collections
license_category: binary
module: java-core
license_name: Apache License version 2.0
version: 3.2.2
libraries:
  - commons-collections: commons-collections
notices:
  - commons-collections: |
      Apache Commons Collections
      Copyright 2001-2015 The Apache Software Foundation

---

name: Apache Commons IO
license_category: binary
module: java-core
license_name: Apache License version 2.0
version: 2.11.0
libraries:
  - commons-io: commons-io
notices:
  - commons-io: |
      Apache Commons IO
      Copyright 2002-2021 The Apache Software Foundation

---

name: Apache Commons Lang
license_category: binary
module: java-core
license_name: Apache License version 2.0
version: 2.6
libraries:
  - commons-lang: commons-lang
notices:
  - commons-lang: |
      Apache Commons Lang
      Copyright 2001-2011 The Apache Software Foundation

---

name: Apache Commons Logging
license_category: binary
module: java-core
license_name: Apache License version 2.0
version: 1.1.1
libraries:
  - commons-logging: commons-logging
notices:
  - commons-logging: |
      // ------------------------------------------------------------------
      // NOTICE file corresponding to the section 4d of The Apache License,
      // Version 2.0, in this case for Commons Logging
      // ------------------------------------------------------------------

      Commons Logging
      Copyright 2001-2007 The Apache Software Foundation

      This product includes/uses software(s) developed by 'an unknown organization'
        - Unnamed - avalon-framework:avalon-framework:jar:4.1.3
        - Unnamed - log4j:log4j:jar:1.2.12
        - Unnamed - logkit:logkit:jar:1.0.1

---

name: Apache Commons Net
license_category: binary
module: java-core
license_name: Apache License version 2.0
version: 3.9.0
libraries:
  - commons-net: commons-net

---

name: IPAddress
license_category: binary
module: java-core
license_name: Apache License version 2.0
version: 5.3.4
libraries:
  - com.github.seancfoley: ipaddress

---

name: Apache Commons Collections
license_category: binary
module: java-core
license_name: Apache License version 2.0
version: 4.2
libraries:
  - org.apache.commons: commons-collections4
notices:
  - commons-collections4: |
      Apache Commons Collections
      Copyright 2001-2018 The Apache Software Foundation

---

name: Apache Commons Compress
license_category: binary
module: java-core
license_name: Apache License version 2.0
version: 1.24.0
libraries:
  - org.apache.commons: commons-compress
notices:
  - commons-compress: |
      Apache Commons Compress
      Copyright 2002-2018 The Apache Software Foundation

      The files in the package org.apache.commons.compress.archivers.sevenz
      were derived from the LZMA SDK, version 9.20 (C/ and CPP/7zip/),
      which has been placed in the public domain:

      "LZMA SDK is placed in the public domain." (http://www.7-zip.org/sdk.html)

---

name: Apache Commons Configuration
license_category: binary
module: java-core
license_name: Apache License version 2.0
version: 2.8.0
libraries:
  - org.apache.commons: commons-configuration2

---

name: Apache Commons DBCP
license_category: binary
module: java-core
license_name: Apache License version 2.0
version: 2.0.1
libraries:
  - org.apache.commons: commons-dbcp2
notices:
  - commons-dbcp2: |
      Apache Commons DBCP
      Copyright 2001-2014 The Apache Software Foundation

---

name: Apache Commons Lang
license_category: binary
module: java-core
license_name: Apache License version 2.0
version: 3.12.0
libraries:
  - org.apache.commons: commons-lang3
notices:
  - commons-lang3: |
      Apache Commons Lang
      Copyright 2001-2021 The Apache Software Foundation

      This product includes software developed at
      The Apache Software Foundation (https://www.apache.org/).

---

name: Apache Commons Math
license_category: binary
module: java-core
license_name: Apache License version 2.0
version: 3.6.1
libraries:
  - org.apache.commons: commons-math3
notices:
  - commons-math3: |
      Apache Commons Math
      Copyright 2001-2016 The Apache Software Foundation

      This product includes software developed for Orekit by
      CS Systèmes d'Information (http://www.c-s.fr/)
      Copyright 2010-2012 CS Systèmes d'Information

---

name: Apache Commons Pool
license_category: binary
module: java-core
license_name: Apache License version 2.0
version: 2.2
libraries:
  - org.apache.commons: commons-pool2
notices:
  - commons-pool2: |
      Apache Commons Pool
      Copyright 2001-2014 The Apache Software Foundation

      The LinkedBlockingDeque implementation is based on an implementation written by
      Doug Lea with assistance from members of JCP JSR-166 Expert Group and released
      to the public domain, as explained at
      http://creativecommons.org/licenses/publicdomain

---

name: Apache Commons Text
license_category: binary
module: java-core
license_name: Apache License version 2.0
version: 1.10.0
libraries:
  - org.apache.commons: commons-text
notices:
  - commons-text: |
      Apache Commons Text
      Copyright 2014-2020 The Apache Software Foundation

      This product includes software developed at
      The Apache Software Foundation (https://www.apache.org/).

---

name: Airline
license_category: binary
module: java-core
license_name: Apache License version 2.0
version: 2.8.4
libraries:
  - com.github.rvesse: airline
  - com.github.rvesse: airline-io
notices:
  - airline: |
      Copyright Notices
      =================

      Copyright 2013-18 Rob Vesse <rvesse@dotnetrdf.org>
      Copyright 2013 Fernando Hernandez <fernando@clarkparsia.com>
      Copyright 2013 Michael Grove <mike@clarkparsia.com>
      Copyright 2011 Dain Sundstrom <dain@iq80.com>
      Copyright 2010 Cedric Beust <cedric@beust.com>

---

name: DropWizard Metrics Core
license_category: binary
module: java-core
license_name: Apache License version 2.0
version: 4.2.22
libraries:
  - io.dropwizard.metrics: metrics-core

---

name: pac4j-oidc java security library
license_category: binary
module: extensions/druid-pac4j
license_name: Apache License version 2.0
version: 3.8.3
libraries:
  - org.pac4j: pac4j-oidc

---

name: pac4j-core java security library
license_category: binary
module: extensions/druid-pac4j
license_name: Apache License version 2.0
version: 3.8.3
libraries:
  - org.pac4j: pac4j-core

---


name: com.nimbusds lang-tag
license_category: binary
module: extensions/druid-pac4j
license_name: Apache License version 2.0
version: 1.7
libraries:
  - com.nimbusds: lang-tag

---

name: com.nimbusds nimbus-jose-jwt
license_category: binary
module: extensions/druid-pac4j
license_name: Apache License version 2.0
version: 7.9
libraries:
  - com.nimbusds: nimbus-jose-jwt

---

name: com.nimbusds oauth2-oidc-sdk
license_category: binary
module: extensions/druid-pac4j
license_name: Apache License version 2.0
version: 6.5
libraries:
  - com.nimbusds: oauth2-oidc-sdk

---

name: javax.activation activation
license_category: binary
module: extensions/druid-pac4j
license_name: COMMON DEVELOPMENT AND DISTRIBUTION LICENSE (CDDL) Version 1.0
version: 1.1.1
libraries:
  - javax.activation: activation

---

name: com.sun.mail javax.mail
license_category: binary
module: extensions/druid-pac4j
license_name: CDDL 1.1
version: 1.6.1
libraries:
  - com.sun.mail: javax.mail

---

name: kubernetes official java client
license_category: binary
module: extensions/druid-kubernetes-extensions
license_name: Apache License version 2.0
version: 19.0.0
libraries:
  - io.kubernetes: client-java
  - io.kubernetes: client-java-api
  - io.kubernetes: client-java-extended
  - io.kubernetes: client-java-api-fluent

---

name: kubernetes fabric java client
license_category: binary
module: extensions-contrib/kubernetes-overlord-extensions
license_name: Apache License version 2.0
version: 6.7.2
libraries:
  - io.fabric8: kubernetes-client

---

name: io.prometheus simpleclient_common
license_category: binary
module: extensions/druid-kubernetes-extensions
license_name: Apache License version 2.0
version: 0.9.0
libraries:
  - io.prometheus: simpleclient_common

---

name: org.apache.commons commons-collections4
license_category: binary
module: extensions/druid-kubernetes-extensions
license_name: Apache License version 2.0
version: 4.4
libraries:
  - org.apache.commons: commons-collections4

---

<<<<<<< HEAD
name: io.sundr builder-annotations
license_category: binary
module: extensions/druid-kubernetes-extensions
license_name: Apache License version 2.0
version: 0.22.0
libraries:
  - io.sundr: builder-annotations
=======
name: com.squareup.okio okio
license_category: binary
module: extensions/druid-kubernetes-extensions
license_name: Apache License version 2.0
version: 1.17.2
libraries:
  - com.squareup.okio: okio
>>>>>>> f4856bc1

---

name: io.gsonfire gson-fire
license_category: binary
module: extensions/druid-kubernetes-extensions
license_name: Apache License version 2.0
version: 1.8.5
libraries:
  - io.gsonfire: gson-fire

---

name: io.swagger swagger-annotations
license_category: binary
module: extensions/druid-kubernetes-extensions
license_name: Apache License version 2.0
version: 1.6.2
libraries:
  - io.swagger: swagger-annotations

---

name: io.swagger swagger-annotations
license_category: binary
module: extensions/druid-kubernetes-extensions
license_name: Apache License version 2.0
version: 2.8.6
libraries:
  - com.google.code.gson: gson

---

name: io.prometheus simpleclient_httpserver
license_category: binary
module: extensions/druid-kubernetes-extensions
license_name: Apache License version 2.0
version: 0.9.0
libraries:
  - io.prometheus: simpleclient_httpserver

---

name: org.bitbucket.b_c jose4j
license_category: binary
module: extensions/druid-kubernetes-extensions
license_name: Apache License version 2.0
version: 0.9.3
libraries:
  - org.bitbucket.b_c: jose4j

---

name: org.joda joda-convert
license_category: binary
module: extensions/druid-kubernetes-extensions
license_name: Apache License version 2.0
version: 2.2.1
libraries:
  - org.joda: joda-convert

---

name: com.squareup.okhttp3 okhttp
license_category: binary
module: extensions/druid-kubernetes-extensions
license_name: Apache License version 2.0
version: 4.12.0
libraries:
  - com.squareup.okhttp3: okhttp

---

name: com.squareup.okio okio
license_category: binary
module: extensions/druid-kubernetes-extensions
license_name: Apache License version 2.0
version: 3.2.0
libraries:
  - com.squareup.okio: okio
  - com.squareup.okio: okio-jvm
---

name: io.prometheus simpleclient
license_category: binary
module: extensions/druid-kubernetes-extensions
license_name: Apache License version 2.0
version: 0.9.0
libraries:
  - io.prometheus: simpleclient

---

name: io.kubernetes client-java-proto
license_category: binary
module: extensions/druid-kubernetes-extensions
license_name: Apache License version 2.0
version: 11.0.4
libraries:
  - io.kubernetes: client-java-proto

---

name: org.yaml snakeyaml
license_category: binary
module: extensions/druid-kubernetes-extensions
license_name: Apache License version 2.0
version: 1.33
libraries:
  - org.yaml: snakeyaml

---

name: com.flipkart.zjsonpatch zjsonpatch
license_category: binary
module: extensions/druid-kubernetes-extensions
license_name: Apache License version 2.0
version: 0.4.11
libraries:
  - com.flipkart.zjsonpatch: zjsonpatch

---


name: org.bouncycastle bcprov-jdk15on
license_category: binary
module: extensions/druid-kubernetes-extensions
license_name: MIT License
version: "1.70"
libraries:
  - org.bouncycastle: bcprov-jdk15on

---

name: org.bouncycastle bcprov-ext-jdk15on
license_category: binary
module: extensions/druid-kubernetes-extensions
license_name: MIT License
version: "1.70"
libraries:
  - org.bouncycastle: bcprov-ext-jdk15on

---

name: org.bouncycastle bcpkix-jdk15on
license_category: binary
module: extensions/druid-kubernetes-extensions
license_name: MIT License
version: "1.70"
libraries:
  - org.bouncycastle: bcpkix-jdk15on

---

name: org.bouncycastle bcutil-jdk15on
license_category: binary
module: extensions/druid-kubernetes-extensions
license_name: MIT License
version: "1.70"
libraries:
  - org.bouncycastle: bcutil-jdk15on

---

name: com.squareup.okhttp3 logging-interceptor
license_category: binary
module: extensions/druid-kubernetes-extensions
license_name: Apache License version 2.0
version: 3.14.9
libraries:
  - com.squareup.okhttp3: logging-interceptor

---

name: com.github.vladimir-bukhtoyarov bucket4j-core
license_category: binary
module: extensions/druid-kubernetes-extensions
license_name: Apache License version 2.0
version: 4.10.0
libraries:
  - com.github.vladimir-bukhtoyarov: bucket4j-core

---

name: Netty
license_category: binary
module: java-core
license_name: Apache License version 2.0
version: 3.10.6.Final
libraries:
  - io.netty: netty
notices:
  - netty: |
      ==
                                  The Netty Project
                                  =================

      Please visit the Netty web site for more information:

        * http://netty.io/

      Copyright 2011 The Netty Project

      The Netty Project licenses this file to you under the Apache License,
      version 2.0 (the "License"); you may not use this file except in compliance
      with the License. You may obtain a copy of the License at:

      http://www.apache.org/licenses/LICENSE-2.0

      Unless required by applicable law or agreed to in writing, software
      distributed under the License is distributed on an "AS IS" BASIS, WITHOUT
      WARRANTIES OR CONDITIONS OF ANY KIND, either express or implied. See the
      License for the specific language governing permissions and limitations
      under the License.

      Also, please refer to each LICENSE.<component>.txt file, which is located in
      the 'license' directory of the distribution file, for the license terms of the
      components that this product depends on.

      -------------------------------------------------------------------------------
      This product contains the extensions to Java Collections Framework which has
      been derived from the works by JSR-166 EG, Doug Lea, and Jason T. Greene:

        * LICENSE:
          * license/LICENSE.jsr166y.txt (Public Domain)
        * HOMEPAGE:
          * http://gee.cs.oswego.edu/cgi-bin/viewcvs.cgi/jsr166/
          * http://viewvc.jboss.org/cgi-bin/viewvc.cgi/jbosscache/experimental/jsr166/

      This product contains a modified version of Robert Harder's Public Domain
      Base64 Encoder and Decoder, which can be obtained at:

        * LICENSE:
          * license/LICENSE.base64.txt (Public Domain)
        * HOMEPAGE:
          * http://iharder.sourceforge.net/current/java/base64/

      This product contains a modified version of 'JZlib', a re-implementation of
      zlib in pure Java, which can be obtained at:

        * LICENSE:
          * license/LICENSE.jzlib.txt (BSD Style License)
        * HOMEPAGE:
          * http://www.jcraft.com/jzlib/

      This product contains a modified version of 'Webbit', a Java event based
      WebSocket and HTTP server:

        * LICENSE:
          * license/LICENSE.webbit.txt (BSD License)
        * HOMEPAGE:
          * https://github.com/joewalnes/webbit

      This product optionally depends on 'Protocol Buffers', Google's data
      interchange format, which can be obtained at:

        * LICENSE:
          * license/LICENSE.protobuf.txt (New BSD License)
        * HOMEPAGE:
          * http://code.google.com/p/protobuf/

      This product optionally depends on 'Bouncy Castle Crypto APIs' to generate
      a temporary self-signed X.509 certificate when the JVM does not provide the
      equivalent functionality.  It can be obtained at:

        * LICENSE:
          * license/LICENSE.bouncycastle.txt (MIT License)
        * HOMEPAGE:
          * http://www.bouncycastle.org/

      This product optionally depends on 'SLF4J', a simple logging facade for Java,
      which can be obtained at:

        * LICENSE:
          * license/LICENSE.slf4j.txt (MIT License)
        * HOMEPAGE:
          * http://www.slf4j.org/

      This product optionally depends on 'Apache Commons Logging', a logging
      framework, which can be obtained at:

        * LICENSE:
          * license/LICENSE.commons-logging.txt (Apache License 2.0)
        * HOMEPAGE:
          * http://commons.apache.org/logging/

      This product optionally depends on 'Apache Log4J', a logging framework,
      which can be obtained at:

        * LICENSE:
          * license/LICENSE.log4j.txt (Apache License 2.0)
        * HOMEPAGE:
          * http://logging.apache.org/log4j/

      This product optionally depends on 'JBoss Logging', a logging framework,
      which can be obtained at:

        * LICENSE:
          * license/LICENSE.jboss-logging.txt (GNU LGPL 2.1)
        * HOMEPAGE:
          * http://anonsvn.jboss.org/repos/common/common-logging-spi/

      This product optionally depends on 'Apache Felix', an open source OSGi
      framework implementation, which can be obtained at:

        * LICENSE:
          * license/LICENSE.felix.txt (Apache License 2.0)
        * HOMEPAGE:
          * http://felix.apache.org/

---

name: Netty
license_category: binary
module: java-core
license_name: Apache License version 2.0
version: 4.1.100.Final
libraries:
  - io.netty: netty-buffer
  - io.netty: netty-codec
  - io.netty: netty-codec-dns
  - io.netty: netty-codec-http
  - io.netty: netty-codec-socks
  - io.netty: netty-common
  - io.netty: netty-handler
  - io.netty: netty-handler-proxy
  - io.netty: netty-resolver
  - io.netty: netty-resolver-dns
  - io.netty: netty-transport
  - io.netty: netty-transport-classes-epoll
  - io.netty: netty-transport-native-epoll
  - io.netty: netty-transport-native-unix-common
notice: |
  ==
                              The Netty Project
                              =================

  Please visit the Netty web site for more information:

    * http://netty.io/

  Copyright 2014 The Netty Project

  The Netty Project licenses this file to you under the Apache License,
  version 2.0 (the "License"); you may not use this file except in compliance
  with the License. You may obtain a copy of the License at:

    http://www.apache.org/licenses/LICENSE-2.0

  Unless required by applicable law or agreed to in writing, software
  distributed under the License is distributed on an "AS IS" BASIS, WITHOUT
  WARRANTIES OR CONDITIONS OF ANY KIND, either express or implied. See the
  License for the specific language governing permissions and limitations
  under the License.

  Also, please refer to each LICENSE.<component>.txt file, which is located in
  the 'license' directory of the distribution file, for the license terms of the
  components that this product depends on.

  -------------------------------------------------------------------------------
  This product contains the extensions to Java Collections Framework which has
  been derived from the works by JSR-166 EG, Doug Lea, and Jason T. Greene:

    * LICENSE:
      * license/LICENSE.jsr166y.txt (Public Domain)
    * HOMEPAGE:
      * http://gee.cs.oswego.edu/cgi-bin/viewcvs.cgi/jsr166/
      * http://viewvc.jboss.org/cgi-bin/viewvc.cgi/jbosscache/experimental/jsr166/

  This product contains a modified version of Robert Harder's Public Domain
  Base64 Encoder and Decoder, which can be obtained at:

    * LICENSE:
      * license/LICENSE.base64.txt (Public Domain)
    * HOMEPAGE:
      * http://iharder.sourceforge.net/current/java/base64/

  This product contains a modified portion of 'Webbit', an event based
  WebSocket and HTTP server, which can be obtained at:

    * LICENSE:
      * license/LICENSE.webbit.txt (BSD License)
    * HOMEPAGE:
      * https://github.com/joewalnes/webbit

  This product contains a modified portion of 'SLF4J', a simple logging
  facade for Java, which can be obtained at:

    * LICENSE:
      * license/LICENSE.slf4j.txt (MIT License)
    * HOMEPAGE:
      * http://www.slf4j.org/

  This product contains a modified portion of 'Apache Harmony', an open source
  Java SE, which can be obtained at:

    * NOTICE:
      * license/NOTICE.harmony.txt
    * LICENSE:
      * license/LICENSE.harmony.txt (Apache License 2.0)
    * HOMEPAGE:
      * http://archive.apache.org/dist/harmony/

  This product contains a modified portion of 'jbzip2', a Java bzip2 compression
  and decompression library written by Matthew J. Francis. It can be obtained at:

    * LICENSE:
      * license/LICENSE.jbzip2.txt (MIT License)
    * HOMEPAGE:
      * https://code.google.com/p/jbzip2/

  This product contains a modified portion of 'libdivsufsort', a C API library to construct
  the suffix array and the Burrows-Wheeler transformed string for any input string of
  a constant-size alphabet written by Yuta Mori. It can be obtained at:

    * LICENSE:
      * license/LICENSE.libdivsufsort.txt (MIT License)
    * HOMEPAGE:
      * https://github.com/y-256/libdivsufsort

  This product contains a modified portion of Nitsan Wakart's 'JCTools', Java Concurrency Tools for the JVM,
   which can be obtained at:

    * LICENSE:
      * license/LICENSE.jctools.txt (ASL2 License)
    * HOMEPAGE:
      * https://github.com/JCTools/JCTools

  This product optionally depends on 'JZlib', a re-implementation of zlib in
  pure Java, which can be obtained at:

    * LICENSE:
      * license/LICENSE.jzlib.txt (BSD style License)
    * HOMEPAGE:
      * http://www.jcraft.com/jzlib/

  This product optionally depends on 'Compress-LZF', a Java library for encoding and
  decoding data in LZF format, written by Tatu Saloranta. It can be obtained at:

    * LICENSE:
      * license/LICENSE.compress-lzf.txt (Apache License 2.0)
    * HOMEPAGE:
      * https://github.com/ning/compress

  This product optionally depends on 'lz4', a LZ4 Java compression
  and decompression library written by Adrien Grand. It can be obtained at:

    * LICENSE:
      * license/LICENSE.lz4.txt (Apache License 2.0)
    * HOMEPAGE:
      * https://github.com/jpountz/lz4-java

  This product optionally depends on 'lzma-java', a LZMA Java compression
  and decompression library, which can be obtained at:

    * LICENSE:
      * license/LICENSE.lzma-java.txt (Apache License 2.0)
    * HOMEPAGE:
      * https://github.com/jponge/lzma-java

  This product contains a modified portion of 'jfastlz', a Java port of FastLZ compression
  and decompression library written by William Kinney. It can be obtained at:

    * LICENSE:
      * license/LICENSE.jfastlz.txt (MIT License)
    * HOMEPAGE:
      * https://code.google.com/p/jfastlz/

  This product contains a modified portion of and optionally depends on 'Protocol Buffers', Google's data
  interchange format, which can be obtained at:

    * LICENSE:
      * license/LICENSE.protobuf.txt (New BSD License)
    * HOMEPAGE:
      * https://github.com/google/protobuf

  This product optionally depends on 'Bouncy Castle Crypto APIs' to generate
  a temporary self-signed X.509 certificate when the JVM does not provide the
  equivalent functionality.  It can be obtained at:

    * LICENSE:
      * license/LICENSE.bouncycastle.txt (MIT License)
    * HOMEPAGE:
      * http://www.bouncycastle.org/

  This product optionally depends on 'Snappy', a compression library produced
  by Google Inc, which can be obtained at:

    * LICENSE:
      * license/LICENSE.snappy.txt (New BSD License)
    * HOMEPAGE:
      * https://github.com/google/snappy

  This product optionally depends on 'JBoss Marshalling', an alternative Java
  serialization API, which can be obtained at:

    * LICENSE:
      * license/LICENSE.jboss-marshalling.txt (GNU LGPL 2.1)
    * HOMEPAGE:
      * http://www.jboss.org/jbossmarshalling

  This product optionally depends on 'Caliper', Google's micro-
  benchmarking framework, which can be obtained at:

    * LICENSE:
      * license/LICENSE.caliper.txt (Apache License 2.0)
    * HOMEPAGE:
      * https://github.com/google/caliper

  This product optionally depends on 'Apache Commons Logging', a logging
  framework, which can be obtained at:

    * LICENSE:
      * license/LICENSE.commons-logging.txt (Apache License 2.0)
    * HOMEPAGE:
      * http://commons.apache.org/logging/

  This product optionally depends on 'Apache Log4J', a logging framework, which
  can be obtained at:

    * LICENSE:
      * license/LICENSE.log4j.txt (Apache License 2.0)
    * HOMEPAGE:
      * http://logging.apache.org/log4j/

  This product optionally depends on 'Aalto XML', an ultra-high performance
  non-blocking XML processor, which can be obtained at:

    * LICENSE:
      * license/LICENSE.aalto-xml.txt (Apache License 2.0)
    * HOMEPAGE:
      * http://wiki.fasterxml.com/AaltoHome

  This product contains a modified version of 'HPACK', a Java implementation of
  the HTTP/2 HPACK algorithm written by Twitter. It can be obtained at:

    * LICENSE:
      * license/LICENSE.hpack.txt (Apache License 2.0)
    * HOMEPAGE:
      * https://github.com/twitter/hpack

  This product contains a modified portion of 'Apache Commons Lang', a Java library
  provides utilities for the java.lang API, which can be obtained at:

    * LICENSE:
      * license/LICENSE.commons-lang.txt (Apache License 2.0)
    * HOMEPAGE:
      * https://commons.apache.org/proper/commons-lang/


  This product contains the Maven wrapper scripts from 'Maven Wrapper', that provides an easy way to ensure a user has everything necessary to run the Maven build.

    * LICENSE:
      * license/LICENSE.mvn-wrapper.txt (Apache License 2.0)
    * HOMEPAGE:
      * https://github.com/takari/maven-wrapper

---

name: fastutil
license_category: binary
module: java-core
license_name: Apache License version 2.0
version: 8.5.4
libraries:
  - it.unimi.dsi: fastutil
  - it.unimi.dsi: fastutil-core
  - it.unimi.dsi: fastutil-extra

---

name: Jakarta Dependency Injection
license_category: binary
module: java-core
license_name: Apache License version 2.0
version: 1.0.3
libraries:
  - jakarta.inject: jakarta.inject-api

---

name: Javax Inject
license_category: binary
module: java-core
license_name: Apache License version 2.0
version: 1
libraries:
  - javax.inject: javax.inject

---

name: Bean Validation API
license_category: binary
module: java-core
license_name: Apache License version 2.0
version: 2.0.2
libraries:
  - jakarta.validation: jakarta.validation-api

---

name: Joda-Time
license_category: binary
module: java-core
license_name: Apache License version 2.0
version: 2.12.5
libraries:
  - joda-time: joda-time
notices:
  - joda-time: |
      =============================================================================
      = NOTICE file corresponding to section 4d of the Apache License Version 2.0 =
      =============================================================================
      This product includes software developed by
      Joda.org (http://www.joda.org/).

---

name: Aggregate Designer Algorithm
license_category: binary
module: java-core
license_name: Apache License version 2.0
version: 6.0
libraries:
  - net.hydromatic: aggdesigner-algorithm
notices:
  - aggdesigner-algorithm: |
      Aggregate Designer

      Copyright 2006 - 2013 Pentaho Corporation.  All rights reserved.
      Copyright 2000-2005, 2014-2016 Julian Hyde

---

name: Java Native Access (JNA)
license_category: binary
module: java-core
license_name: Apache License version 2.0
version: 5.13.0
libraries:
  - net.java.dev.jna: jna

---

name: JSON Small and Fast Parser
license_category: binary
module: java-core
license_name: Apache License version 2.0
version: 2.4.11
libraries:
  - net.minidev: json-smart

---

name: aws-elasticache-cluster-client-memcached-for-java
license_category: binary
module: java-core
license_name: Apache License version 2.0
version: 1.2.0
libraries:
  - com.amazonaws: elasticache-java-cluster-client

---

name: jackson-jq
license_category: binary
module: java-core
license_name: Apache License version 2.0
version: 0.0.10
libraries:
  - net.thisptr: jackson-jq

---

name: Apache Calcite
license_category: binary
module: java-core
license_name: Apache License version 2.0
version: 1.35.0
libraries:
  - org.apache.calcite: calcite-core
  - org.apache.calcite: calcite-linq4j
notices:
  - calcite-core: |
      Calcite Core
      Copyright 2012-2019 The Apache Software Foundation
  - calcite-linq4j: |
      Calcite Linq4j
      Copyright 2012-2019 The Apache Software Foundation

---

name: Apache Calcite Avatica
license_category: binary
module: java-core
license_name: Apache License version 2.0
version: 1.23.0
libraries:
  - org.apache.calcite.avatica: avatica-core
  - org.apache.calcite.avatica: avatica-metrics
  - org.apache.calcite.avatica: avatica-server
notices:
  - avatica-core: |
      Apache Calcite Avatica
      Copyright 2012-2020 The Apache Software Foundation
  - avatica-metrics: |
      Apache Calcite Avatica Metrics
      Copyright 2012-2020 The Apache Software Foundation
  - avatica-server: |
      Apache Calcite Avatica Server
      Copyright 2012-2020 The Apache Software Foundation
---

name: Apache Curator
license_category: binary
module: java-core
license_name: Apache License version 2.0
version: 5.5.0
libraries:
  - org.apache.curator: curator-client
  - org.apache.curator: curator-framework
  - org.apache.curator: curator-recipes
  - org.apache.curator: curator-x-discovery
notices:
  - curator-client: |
      Curator Client
      Copyright 2011-2022 The Apache Software Foundation
  - curator-framework: |
      Curator Framework
      Copyright 2011-2022 The Apache Software Foundation
  - curator-recipes: |
      Curator Recipes
      Copyright 2011-2022 The Apache Software Foundation
  - curator-x-discovery: |
      Curator Service Discovery
      Copyright 2011-2022 The Apache Software Foundation

---

name: Apache Derby
license_category: binary
module: java-core
license_name: Apache License version 2.0
version: 10.14.2.0
libraries:
  - org.apache.derby: derby
  - org.apache.derby: derbyclient
  - org.apache.derby: derbynet
notice: |
  =========================================================================
  ==  NOTICE file corresponding to section 4(d) of the Apache License,
  ==  Version 2.0, in this case for the Apache Derby distribution.
  ==
  ==  DO NOT EDIT THIS FILE DIRECTLY. IT IS GENERATED
  ==  BY THE buildnotice TARGET IN THE TOP LEVEL build.xml FILE.
  ==
  =========================================================================

  Apache Derby
  Copyright 2004-2018 The Apache Software Foundation

  This product includes software developed by
  The Apache Software Foundation (http://www.apache.org/).


  =========================================================================

  Portions of Derby were originally developed by
  International Business Machines Corporation and are
  licensed to the Apache Software Foundation under the
  "Software Grant and Corporate Contribution License Agreement",
  informally known as the "Derby CLA".
  The following copyright notice(s) were affixed to portions of the code
  with which this file is now or was at one time distributed
  and are placed here unaltered.

  (C) Copyright 1997,2004 International Business Machines Corporation.  All rights reserved.

  (C) Copyright IBM Corp. 2003.


  =========================================================================


  The portion of the functionTests under 'nist' was originally
  developed by the National Institute of Standards and Technology (NIST),
  an agency of the United States Department of Commerce, and adapted by
  International Business Machines Corporation in accordance with the NIST
  Software Acknowledgment and Redistribution document at
  http://www.itl.nist.gov/div897/ctg/sql_form.htm


  =========================================================================


  The Derby build relies on source files supplied by the Apache Felix
  project. The following notice covers the Felix files:

    Apache Felix Main
    Copyright 2008 The Apache Software Foundation


    I. Included Software

    This product includes software developed at
    The Apache Software Foundation (http://www.apache.org/).
    Licensed under the Apache License 2.0.

    This product includes software developed at
    The OSGi Alliance (http://www.osgi.org/).
    Copyright (c) OSGi Alliance (2000, 2007).
    Licensed under the Apache License 2.0.

    This product includes software from http://kxml.sourceforge.net.
    Copyright (c) 2002,2003, Stefan Haustein, Oberhausen, Rhld., Germany.
    Licensed under BSD License.

    II. Used Software

    This product uses software developed at
    The OSGi Alliance (http://www.osgi.org/).
    Copyright (c) OSGi Alliance (2000, 2007).
    Licensed under the Apache License 2.0.


    III. License Summary
    - Apache License 2.0
    - BSD License

---

name: Apache HttpClient
license_category: binary
module: java-core
license_name: Apache License version 2.0
version: 4.5.13
libraries:
  - org.apache.httpcomponents: httpclient
notices:
  - httpclient: |
      Apache HttpClient
      Copyright 1999-2017 The Apache Software Foundation

---

name: Apache HttpCore
license_category: binary
module: java-core
license_name: Apache License version 2.0
version: 4.4.11
libraries:
  - org.apache.httpcomponents: httpcore
notices:
  - httpcore: |
      Apache HttpCore
      Copyright 2005-2019 The Apache Software Foundation

---

name: Apache Log4j
license_category: binary
module: java-core
license_name: Apache License version 2.0
version: 2.18.0
libraries:
  - org.apache.logging.log4j: log4j-1.2-api
  - org.apache.logging.log4j: log4j-api
  - org.apache.logging.log4j: log4j-core
  - org.apache.logging.log4j: log4j-jul
  - org.apache.logging.log4j: log4j-slf4j-impl
notices:
  - log4j-1.2-api: |
      Apache Log4j 1.x Compatibility API
      Copyright 1999-2015 Apache Software Foundation
  - log4j-api: |
      Apache Log4j API
      Copyright 1999-2015 Apache Software Foundation
  - log4j-core: |
      Apache Log4j Core
      Copyright 1999-2012 Apache Software Foundation

      ResolverUtil.java
      Copyright 2005-2006 Tim Fennell

      TypeUtil.java
      Copyright 2002-2012 Ramnivas Laddad, Juergen Hoeller, Chris Beams
  - log4j-jul: |
      Apache Log4j JUL Adapter
      Copyright 1999-2015 Apache Software Foundation
  - log4j-slf4j-impl: |
      Apache Log4j SLF4J Binding
      Copyright 1999-2015 Apache Software Foundation

---

name: Apache Maven
license_category: binary
module: java-core
license_name: Apache License version 2.0
version: 3.1.1
libraries:
  - org.apache.maven: maven-aether-provider
  - org.apache.maven: maven-model
  - org.apache.maven: maven-model-builder
  - org.apache.maven: maven-repository-metadata
  - org.apache.maven: maven-settings
  - org.apache.maven: maven-settings-builder
notices:
  - maven-aether-provider: |
      Maven Aether Provider
      Copyright 2001-2013 The Apache Software Foundation
  - maven-model: |
      Maven Model
      Copyright 2001-2013 The Apache Software Foundation
  - maven-model-builder: |
      Maven Model Builder
      Copyright 2001-2013 The Apache Software Foundation
  - maven-repository-metadata: |
      Maven Repository Metadata Model
      Copyright 2001-2013 The Apache Software Foundation
  - maven-settings: |
      Maven Settings
      Copyright 2001-2013 The Apache Software Foundation
  - maven-settings-builder: |
      Maven Settings Builder
      Copyright 2001-2013 The Apache Software Foundation
---

name: Apache Maven Artifact
license_category: binary
module: java-core
license_name: Apache License version 2.0
version: 3.6.0
libraries:
  - org.apache.maven: maven-artifact
notices:
  - maven-artifact: |
      Maven Artifact
      Copyright 2001-2018 The Apache Software Foundation
---

name: Apache Maven Wagon API
license_category: binary
module: java-core
license_name: Apache License version 2.0
version: 2.4
libraries:
  - org.apache.maven.wagon: wagon-provider-api
notices:
  - wagon-provider-api: |
      Apache Maven Wagon :: API
      Copyright 2003-2013 The Apache Software Foundation
---

name: Apache Yetus Audience Annotations Component
license_category: binary
module: java-core
license_name: Apache License version 2.0
version: 0.5.0
libraries:
  - org.apache.yetus: audience-annotations
notices:
  - audience-annotations: |
      Apache Yetus - Audience Annotations
      Copyright 2015-2017 The Apache Software Foundation
---

name: Apache Zookeeper
license_category: binary
module: java-core
license_name: Apache License version 2.0
version: 3.8.3
libraries:
  - org.apache.zookeeper: zookeeper
  - org.apache.zookeeper: zookeeper-jute
notices:
  - zookeeper: |
      Apache ZooKeeper
      Copyright 2009-2023 The Apache Software Foundation

---

name: AsyncHttpClient asynchttpclient
license_category: binary
module: java-core
license_name: Apache License version 2.0
version: 2.5.3
libraries:
  - org.asynchttpclient: async-http-client
  - org.asynchttpclient: async-http-client-netty-utils

---

name: components from Jackson
license_category: binary
module: java-core
license_name: Apache License version 2.0
version: 1.9.13
libraries:
  - org.codehaus.jackson: jackson-core-asl
  - org.codehaus.jackson: jackson-mapper-asl
notice: |
  This product currently only contains code developed by authors
  of specific components, as identified by the source code files;
  if such notes are missing files have been created by
  Tatu Saloranta.

  For additional credits (generally to people who reported problems)
  see CREDITS file.

---

name: Plexus Interpolation API
license_category: binary
module: java-core
license_name: Apache License version 2.0
version: 1.19
libraries:
  - org.codehaus.plexus: plexus-interpolation

---

name: Plexus Common Utilities
license_category: binary
module: java-core
license_name: Apache License version 2.0
version: 3.0.24
libraries:
  - org.codehaus.plexus: plexus-utils
notices:
  - plexus-utils: |
      This product includes software developed by the Indiana University
        Extreme! Lab (http://www.extreme.indiana.edu/).

      This product includes software developed by
      ThoughtWorks (http://www.thoughtworks.com).

      This product includes software developed by
      javolution (http://javolution.org/).

      This product includes software developed by
      Rome (https://rome.dev.java.net/).
---

name: Jetty
license_category: binary
module: java-core
license_name: Apache License version 2.0
version: 9.4.53.v20231009
libraries:
  - org.eclipse.jetty: jetty-client
  - org.eclipse.jetty: jetty-continuation
  - org.eclipse.jetty: jetty-http
  - org.eclipse.jetty: jetty-io
  - org.eclipse.jetty: jetty-proxy
  - org.eclipse.jetty: jetty-rewrite
  - org.eclipse.jetty: jetty-security
  - org.eclipse.jetty: jetty-server
  - org.eclipse.jetty: jetty-servlet
  - org.eclipse.jetty: jetty-servlets
  - org.eclipse.jetty: jetty-util
  - org.eclipse.jetty: jetty-util-ajax
  - org.eclipse.jetty: jetty-xml
  - org.eclipse.jetty: jetty-webapp
notice: |
  ==============================================================
   Jetty Web Container
   Copyright 1995-2018 Mort Bay Consulting Pty Ltd.
  ==============================================================

  The Jetty Web Container is Copyright Mort Bay Consulting Pty Ltd
  unless otherwise noted.

  Jetty is dual licensed under both

    * The Apache 2.0 License
      http://www.apache.org/licenses/LICENSE-2.0.html

        and

    * The Eclipse Public 1.0 License
      http://www.eclipse.org/legal/epl-v10.html

  Jetty may be distributed under either license.

  ------
  Eclipse

  The following artifacts are EPL.
   * org.eclipse.jetty.orbit:org.eclipse.jdt.core

  The following artifacts are EPL and ASL2.
   * org.eclipse.jetty.orbit:javax.security.auth.message


  The following artifacts are EPL and CDDL 1.0.
   * org.eclipse.jetty.orbit:javax.mail.glassfish


  ------
  Oracle

  The following artifacts are CDDL + GPLv2 with classpath exception.
  https://glassfish.dev.java.net/nonav/public/CDDL+GPL.html

   * javax.servlet:javax.servlet-api
   * javax.annotation:javax.annotation-api
   * javax.transaction:javax.transaction-api
   * javax.websocket:javax.websocket-api

  ------
  Oracle OpenJDK

  If ALPN is used to negotiate HTTP/2 connections, then the following
  artifacts may be included in the distribution or downloaded when ALPN
  module is selected.

   * java.sun.security.ssl

  These artifacts replace/modify OpenJDK classes.  The modififications
  are hosted at github and both modified and original are under GPL v2 with
  classpath exceptions.
  http://openjdk.java.net/legal/gplv2+ce.html


  ------
  OW2

  The following artifacts are licensed by the OW2 Foundation according to the
  terms of http://asm.ow2.org/license.html

  org.ow2.asm:asm-commons
  org.ow2.asm:asm


  ------
  Apache

  The following artifacts are ASL2 licensed.

  org.apache.taglibs:taglibs-standard-spec
  org.apache.taglibs:taglibs-standard-impl


  ------
  MortBay

  The following artifacts are ASL2 licensed.  Based on selected classes from
  following Apache Tomcat jars, all ASL2 licensed.

  org.mortbay.jasper:apache-jsp
    org.apache.tomcat:tomcat-jasper
    org.apache.tomcat:tomcat-juli
    org.apache.tomcat:tomcat-jsp-api
    org.apache.tomcat:tomcat-el-api
    org.apache.tomcat:tomcat-jasper-el
    org.apache.tomcat:tomcat-api
    org.apache.tomcat:tomcat-util-scan
    org.apache.tomcat:tomcat-util

  org.mortbay.jasper:apache-el
    org.apache.tomcat:tomcat-jasper-el
    org.apache.tomcat:tomcat-el-api


  ------
  Mortbay

  The following artifacts are CDDL + GPLv2 with classpath exception.

  https://glassfish.dev.java.net/nonav/public/CDDL+GPL.html

  org.eclipse.jetty.toolchain:jetty-schemas

  ------
  Assorted

  The UnixCrypt.java code implements the one way cryptography used by
  Unix systems for simple password protection.  Copyright 1996 Aki Yoshida,
  modified April 2001  by Iris Van den Broeke, Daniel Deville.
  Permission to use, copy, modify and distribute UnixCrypt
  for non-commercial or commercial purposes and without fee is
  granted provided that the copyright notice appears in all copies.

---

name: Kerby
license_category: binary
module: java-core
license_name: Apache License version 2.0
version: 1.0.1
libraries:
  - org.apache.kerby: kerb-admin
  - org.apache.kerby: kerb-client
  - org.apache.kerby: kerb-common
  - org.apache.kerby: kerb-core
  - org.apache.kerby: kerb-crypto
  - org.apache.kerby: kerb-identity
  - org.apache.kerby: kerb-server
  - org.apache.kerby: kerb-simplekdc
  - org.apache.kerby: kerb-util
  - org.apache.kerby: kerby-asn1
  - org.apache.kerby: kerby-config
  - org.apache.kerby: kerby-pkix
  - org.apache.kerby: kerby-util
  - org.apache.kerby: kerby-xdr
  - org.apache.kerby: token-provider

---

name: SIGAR
license_category: binary
module: java-core
license_name: Apache License version 2.0
version: 1.6.5.132
libraries:
  - org.hyperic: sigar
notices:
  - sigar: |
      Copyright (c) 2004-2011 VMware, Inc.

      Licensed under the Apache License, Version 2.0 (the "License");
      you may not use this file except in compliance with the License.
      You may obtain a copy of the License at

      http://www.apache.org/licenses/LICENSE-2.0

      Unless required by applicable law or agreed to in writing, software
      distributed under the License is distributed on an "AS IS" BASIS,
      WITHOUT WARRANTIES OR CONDITIONS OF ANY KIND, either express or implied.
      See the License for the specific language governing permissions and
      limitations under the License.

      ADDITIONAL LICENSE INFORMATION:

      Hyperic SIGAR includes some third-party open source components
      in its distribution. The list below identifies the community or
      organization and links to their appropriate license terms.

      The Hyperic team would like to thank all the communities
      of the projects listed below for their contributions.

      ----------------------------------------------------------
      Components under the Apache License 2.0:
      ----------------------------------------------------------

      The following components are included without modification:

      - log4j -
      Information: http://logging.apache.org/
      License: http://www.apache.org/licenses/LICENSE-2.0

      The following components are included with modification:

      - cpptasks -
      Information: http://ant-contrib.sourceforge.net/
      License: http://www.apache.org/licenses/LICENSE-2.0

      - (portions of) APR -
      Information: http://apr.apache.org/
      License: http://www.apache.org/licenses/LICENSE-2.0

      ----------------------------------------------------------
      Components under BSD/MIT Style Licenses:
      ----------------------------------------------------------

      The following components are included with modification:

      - solaris get_mib2 -
      Information: ftp://vic.cc.purdue.edu/pub/tools/unix/solaris/get_mib2/
      License: within src/os/solaris/get_mib2.[ch]

      Copyright 1995 Purdue Research Foundation, West Lafayette, Indiana
      47907.  All rights reserved.

      Written by Victor A. Abell <abe@cc.purdue.edu>

      This software is not subject to any license of the American Telephone
      and Telegraph Company or the Regents of the University of California.

      Permission is granted to anyone to use this software for any purpose on
      any computer system, and to alter it and redistribute it freely, subject
      to the following restrictions:

      1. Neither Victor A  Abell nor Purdue University are responsible for
         any consequences of the use of this software.

      2. The origin of this software must not be misrepresented, either by
         explicit claim or by omission.  Credit to Victor A. Abell and Purdue
         University must appear in documentation and sources.

      3. Altered versions must be plainly marked as such, and must not be
         misrepresented as being the original software.

      4. This notice may not be removed or altered.

      - getline by Chris Thewalt -
      Information: http://tinyurl.com/r438r
      License: within src/sigar_getline.c

      Copyright (C) 1991, 1992 by Chris Thewalt (thewalt@ce.berkeley.edu)

      Permission to use, copy, modify, and distribute this software
      for any purpose and without fee is hereby granted, provided
      that the above copyright notices appear in all copies and that both the
      copyright notice and this permission notice appear in supporting
      documentation.  This software is provided "as is" without express or
      implied warranty.

      - PrintfFormat.java -
      Information: http://java.sun.com/developer/technicalArticles/Programming/sprintf/PrintfFormat.java
      License: within bindings/java/src/org/hyperic/sigar/util/PrintfFormat.java

      (c) 2000 Sun Microsystems, Inc.
      ALL RIGHTS RESERVED

      License Grant-

      Permission to use, copy, modify, and distribute this Software and its
      documentation for NON-COMMERCIAL or COMMERCIAL purposes and without fee is
      hereby granted.

      This Software is provided "AS IS".  All express warranties, including any
      implied warranty of merchantability, satisfactory quality, fitness for a
      particular purpose, or non-infringement, are disclaimed, except to the extent
      that such disclaimers are held to be legally invalid.

      You acknowledge that Software is not designed, licensed or intended for use in
      the design, construction, operation or maintenance of any nuclear facility
      ("High Risk Activities").  Sun disclaims any express or implied warranty of
      fitness for such uses.

      Please refer to the file http://www.sun.com/policies/trademarks/ for further
      important trademark information and to
      http://java.sun.com/nav/business/index.html for further important licensing
      information for the Java Technology.

---

name: OSHI
license_category: binary
module: java-core
license_name: MIT License
version: 6.4.4
libraries:
  - com.github.oshi: oshi-core
license_file_path: licenses/bin/oshi.MIT

---

name: JBoss Logging 3
license_category: binary
module: java-core
license_name: Apache License version 2.0
version: 3.2.1.Final
libraries:
  - org.jboss.logging: jboss-logging

---

name: JDBI
license_category: binary
module: java-core
license_name: Apache License version 2.0
version: 2.63.1
libraries:
  - org.jdbi: jdbi
notices:
  - jdbi: |
      Java ClassMate library was originally written by Tatu Saloranta (tatu.saloranta@iki.fi)

      Other developers who have contributed code are:

      * Brian Langel
---

name: LZ4 Java
license_category: binary
module: java-core
license_name: Apache License version 2.0
version: 1.8.0
libraries:
  - org.lz4: lz4-java

---

name: MapDB
license_category: binary
module: java-core
license_name: Apache License version 2.0
version: 1.0.8
libraries:
  - org.mapdb: mapdb

---

name: Objenesis
license_category: binary
module: java-core
license_name: Apache License version 2.0
version: 3.3
libraries:
  - org.objenesis: objenesis

---

name: Resilience4j
license_category: binary
module: java-core
license_name: Apache License version 2.0
version: 1.3.1
libraries:
  - io.github.resilience4j: resilience4j-core
  - io.github.resilience4j: resilience4j-bulkhead

---

name: RoaringBitmap
license_category: binary
module: java-core
license_name: Apache License version 2.0
version: 0.9.49
libraries:
  - org.roaringbitmap: RoaringBitmap
  - org.roaringbitmap: shims

---

name: vavr
license_category: binary
module: java-core
license_name: Apache License version 2.0
version: 0.10.2
libraries:
  - io.vavr: vavr
  - io.vavr: vavr-match

---

name: Config Magic
license_category: binary
module: java-core
license_name: Apache License version 2.0
version: 0.9
libraries:
  - org.skife.config: config-magic

---

name: Ion Java
license_category: binary
module: java-core
license_name: Apache License version 2.0
version: 1.0.2
libraries:
  - software.amazon.ion: ion-java
notices:
  - ion-java: |
      Amazon Ion Java
      Copyright 2007-2016 Amazon.com, Inc. or its affiliates. All Rights Reserved.

---

name: Apache Hadoop
license_category: binary
module: hadoop-client
license_name: Apache License version 2.0
version: 3.3.6
libraries:
  - org.apache.hadoop: hadoop-auth
  - org.apache.hadoop: hadoop-common

---

name: Gson
license_category: binary
module: hadoop-client
license_name: Apache License version 2.0
version: 2.10.1
libraries:
  - com.google.code.gson: gson

---

name: Apache Commons Codec
license_category: binary
module: hadoop-client
license_name: Apache License version 2.0
version: 1.4
libraries:
  - commons-codec: commons-codec
notices:
  - commons-codec: |
      Apache Commons Codec
      Copyright 2002-2009 The Apache Software Foundation

      --------------------------------------------------------------------------------
      Copyright (C) 2002 Kevin Atkinson (kevina@gnu.org). Verbatim copying
      and distribution of this entire article is permitted in any medium,
      provided this notice is preserved.
      --------------------------------------------------------------------------------

---

name: Apache Commons Digester
license_category: binary
module: hadoop-client
license_name: Apache License version 2.0
version: 1.8
libraries:
  - commons-digester: commons-digester
notices:
  - commons-digester: |
      Apache Jakarta Commons Digester
      Copyright 2001-2006 The Apache Software Foundation

---

name: Apache Commons IO
license_category: binary
module: hadoop-client
license_name: Apache License version 2.0
version: 2.4
libraries:
  - commons-io: commons-io
notices:
  - commons-io: |
      Apache Commons IO
      Copyright 2002-2012 The Apache Software Foundation

---

name: Apache Commons Logging
license_category: binary
module: hadoop-client
license_name: Apache License version 2.0
version: 1.1.3
libraries:
  - commons-logging: commons-logging
notices:
  - commons-logging: |
      Apache Commons Logging
      Copyright 2003-2013 The Apache Software Foundation

---

name: Apache Commons Net
license_category: binary
module: hadoop-client
license_name: Apache License version 2.0
version: 3.9
libraries:
  - commons-net: commons-net
notices:
  - commons-net: |
      Apache Commons Net
      Copyright 2001-2012 The Apache Software Foundation

---

name: Apache Commons Math
license_category: binary
module: hadoop-client
license_name: Apache License version 2.0
version: 3.1.1
libraries:
  - org.apache.commons: commons-math3
notices:
  - commons-math3: |
      Apache Commons Math
      Copyright 2001-2012 The Apache Software Foundation

      ===============================================================================

      The BracketFinder (package org.apache.commons.math3.optimization.univariate)
      and PowellOptimizer (package org.apache.commons.math3.optimization.general)
      classes are based on the Python code in module "optimize.py" (version 0.5)
      developed by Travis E. Oliphant for the SciPy library (http://www.scipy.org/)
      Copyright © 2003-2009 SciPy Developers.
      ===============================================================================

      The LinearConstraint, LinearObjectiveFunction, LinearOptimizer,
      SimplexSolver and SimplexTableau classes in package
      org.apache.commons.math3.optimization.linear include software developed by
      Benjamin McCann (http://www.benmccann.com) and distributed with
      the following copyright: Copyright 2009 Google Inc.
      ===============================================================================

      This product includes software developed by the
      University of Chicago, as Operator of Argonne National
      Laboratory.
      The LevenbergMarquardtOptimizer class in package
      org.apache.commons.math3.optimization.general includes software
      translated from the lmder, lmpar and qrsolv Fortran routines
      from the Minpack package
      Minpack Copyright Notice (1999) University of Chicago.  All rights reserved
      ===============================================================================

      The GraggBulirschStoerIntegrator class in package
      org.apache.commons.math3.ode.nonstiff includes software translated
      from the odex Fortran routine developed by E. Hairer and G. Wanner.
      Original source copyright:
      Copyright (c) 2004, Ernst Hairer
      ===============================================================================

      The MersenneTwister class in package org.apache.commons.math3.random
      includes software translated from the 2002-01-26 version of
      the Mersenne-Twister generator written in C by Makoto Matsumoto and Takuji
      Nishimura. Original source copyright:
      Copyright (C) 1997 - 2002, Makoto Matsumoto and Takuji Nishimura,
      All rights reserved
      ===============================================================================

      The HermiteInterpolator class and its corresponding test have been imported from
      the orekit library distributed under the terms of the Apache 2 licence. Original
      source copyright:
      Copyright 2010-2012 CS Systèmes d'Information
      ===============================================================================

      The creation of the package "o.a.c.m.analysis.integration.gauss" was inspired
      by an original code donated by Sébastien Brisard.
      ===============================================================================


      The complete text of licenses and disclaimers associated with the the original
      sources enumerated above at the time of code translation are in the LICENSE.txt
      file.
---

name: JSON Small and Fast Parser
license_category: binary
module: druid-pac4j
license_name: Apache License version 2.0
version: 2.4.11
libraries:
  - net.minidev: json-smart
---

name: JSON Small and Fast Parser
license_category: binary
module: druid-pac4j
license_name: Apache License version 2.0
version: 2.4.11
libraries:
  - net.minidev: accessors-smart
---
name: JSON Small and Fast Parser
license_category: binary
module: hadoop-client
license_name: Apache License version 2.0
version: 2.4.11
libraries:
  - net.minidev: json-smart

---
name: JSON simple
license_category: binary
module: java-core
license_name: Apache License version 2.0
version: 1.1.1
libraries:
  - com.googlecode.json-simple: json-simple
notices:
  - json-simple: |
      JSON Simple
      Copyright 2012-2019 The Apache Software Foundation

---
name: Immutables
license_category: binary
module: java-core
license_name: Apache License version 2.0
version: 2.8.8
libraries:
  - org.immutables: value-annotations
notices:
  - value-annotations: |
      Value Annotations
      Copyright 2012-2019 The Apache Software Foundation

---

name: Guardian API
license_category: binary
module: java-core
license_name: Apache License version 2.0
version: 1.1.2
libraries:
  - org.apiguardian: apiguardian-api
notices:
  - apiguardian-api: |
      API Guardian APIs
      Copyright 2012-2019 The Apache Software Foundation

---

name: Proj4j
license_category: binary
module: java-core
license_name: Apache License version 2.0
version: 1.2.2
libraries:
  - org.locationtech.proj4j: proj4j
notices:
  - proj4j: |
      Java library for converting coordinates between different geospatial coordinate reference systems
      Copyright 2012-2019 The Apache Software Foundation

---

name: JTS
license_category: binary
module: java-core
license_name: Eclipse Public License 2.0
version: 1.19.0
libraries:
  - org.locationtech.jts: jts-core
  - org.locationtech.jts.io: jts-io-common
notices:
  - jts-core: |
      The JTS Topology Suite is a Java library for creating and manipulating vector geometry.
      Eclipse Distribution License 1.0 / Eclipse Public License 2.0
  - jts-io-common: |
      Eclipse Distribution License 1.0 / Eclipse Public License 2.0
---


name: Apache Directory
license_category: binary
module: hadoop-client
license_name: Apache License version 2.0
version: 1.0.3
libraries:
  - org.apache.directory.api: api-util
notices:
  - api-util: |
      Apache Directory LDAP API Utilities
      Copyright 2003-2013 The Apache Software Foundation

---


name: components from Jackson
license_category: binary
module: hadoop-client
license_name: Apache License version 2.0
version: 1.9.13
libraries:
  - org.codehaus.jackson: jackson-jaxrs
  - org.codehaus.jackson: jackson-xc
notice: |
  This product currently only contains code developed by authors
  of specific components, as identified by the source code files;
  if such notes are missing files have been created by
  Tatu Saloranta.

  For additional credits (generally to people who reported problems)
  see CREDITS file.


---

name: reload4j
license_category: binary
module: hadoop-common
license_name: Apache License version 2.0
version: 1.2.22
libraries:
  - ch.qos.reload4j: reload4j
notices:
  - reload4j: |
      Apache log4j
      Copyright 2010 The Apache Software Foundation

      This product includes software developed at
      The Apache Software Foundation (http://www.apache.org/).

---

name: slf4j-reload4j
license_category: binary
module: hadoop-common
license_name: MIT License
version: 1.7.36
libraries:
  - org.slf4j: slf4j-reload4j

---

name: org.codehaus.woodstox stax2-api
license_category: binary
version: 4.2.1
module: druid-kerberos
license_name: BSD-3-Clause License
libraries:
  - org.codehaus.woodstox: stax2-api

---

name: Kafka clients
version: 6.2.12-ccs
license_category: binary
module: extensions/druid-avro-extensions
license_name: Apache License version 2.0
libraries:
  - org.apache.kafka: kafka-clients

---
name: Kafka-schema-registry-client
version: 6.2.12
license_category: binary
module: extensions/druid-avro-extensions
license_name: Apache License version 2.0
libraries:
  - io.confluent: kafka-schema-registry-client
  - io.confluent: common-config
  - io.confluent: common-utils

---

name: Swagger
version: 1.6.2
license_category: binary
module: extensions/druid-avro-extensions
license_name: Apache License version 2.0
libraries:
  - io.swagger: swagger-core
  - io.swagger: swagger-models

---

name: Jackson Dataformat Yaml
version: 2.12.7
license_category: binary
module: extensions/druid-avro-extensions
license_name: Apache License version 2.0
libraries:
  - com.fasterxml.jackson.dataformat: jackson-dataformat-yaml

---

name: Kinesis Client
license_category: binary
version: 1.14.4
module: extensions/druid-kinesis-indexing-service
license_name: Apache License version 2.0
libraries:
  - com.amazonaws: amazon-kinesis-client

---

name: Kafka Client
version: 5.5.1-ccs
license_category: binary
module: extensions/druid-avro-extensions
license_name: Apache License version 2.0
libraries:
  - org.apache.kafka: kafka-clients

---

name: swagger-annotations
version: 1.6.0
license_category: binary
module: extensions/druid-avro-extensions
license_name: Apache License version 2.0
libraries:
  - io.swagger: swagger-annotations

---

name: jersey-common
version: '2.30'
license_category: binary
module: extensions/druid-avro-extensions
license_name: Apache License version 2.0
libraries:
  - org.glassfish.jersey.core: jersey-common

---

name: osgi-resource-locator
version: 1.0.3
license_category: binary
module: extensions/druid-avro-extensions
license_name: Eclipse Public License 2.0
libraries:
  - org.glassfish.hk2: osgi-resource-locator

---

name: jakarta.inject
version: 2.6.1
license_category: binary
module: extensions/druid-avro-extensions
license_name: Eclipse Public License 2.0
libraries:
  - org.glassfish.hk2.external: jakarta.inject

---

name: jakarta.annotation
version: 1.3.5
license_category: binary
module: extensions/druid-avro-extensions
license_name: Eclipse Public License 2.0
libraries:
  - jakarta.annotation: jakarta.annotation-api

---

name: javax.ws.rs-api
version: 2.1.1
license_category: binary
module: extensions/druid-avro-extensions
license_name: Eclipse Public License 2.0
libraries:
  - javax.ws.rs: javax.ws.rs-api

---

name: jakarta.ws.rs-api
version: 2.1.6
license_category: binary
module: extensions/druid-avro-extensions
license_name: Eclipse Public License 2.0
libraries:
  - jakarta.ws.rs: jakarta.ws.rs-api

---

name: swagger-annotations
version: 2.1.10
license_category: binary
module: extensions/druid-avro-extensions
license_name: Apache License version 2.0
libraries:
  - io.swagger: swagger-annotations
  - io.swagger.core.v3: swagger-annotations

---

name: Kafka Schema Registry Client
version: 6.2.12
license_category: binary
module: extensions/druid-protobuf-extensions
license_name: Apache License version 2.0
libraries:
  - io.confluent: kafka-schema-registry-client
  - io.confluent: common-utils

---

name: Confluent Kafka Client
version: 6.2.12-ccs
license_category: binary
module: extensions/druid-protobuf-extensions
license_name: Apache License version 2.0
libraries:
  - org.apache.kafka: kafka-clients


---

name: swagger-annotations
version: 2.1.10
license_category: binary
module: extensions/druid-avro-extensions
license_name: Apache License version 2.0
libraries:
  - io.swagger: swagger-annotations
  - io.swagger.core.v3: swagger-annotations

---

name: Apache Velocity Engine
version: 2.3
license_category: binary
module: extensions/druid-avro-extensions
license_name: Apache License version 2.0
libraries:
  - org.apache.velocity: velocity-engine-core
notices:
  - velocity-engine-core: |
      Apache Velocity

      Copyright (C) 2000-2007 The Apache Software Foundation

---

name: Apache Avro
license_category: binary
module: extensions/druid-avro-extensions
license_name: Apache License version 2.0
version: 1.11.3
libraries:
  - org.apache.avro: avro
  - org.apache.avro: avro-mapred
  - org.apache.avro: avro-ipc
  - org.apache.avro: avro-ipc-jetty
notices:
  - avro: |
      Apache Avro
      Copyright 2010-2019 The Apache Software Foundation
  - avro-ipc: |
      Apache Avro IPC
      Copyright 2010-2019 The Apache Software Foundation
  - avro-ipc-jetty: |
      Apache Avro IPC Jetty
      Copyright 2009-2019 The Apache Software Foundation
  - avro-mapred: |
      Apache Avro
      Copyright 2010-2019 The Apache Software Foundation

      Based upon the representations of upstream licensors, it is understood that
      portions of the mapreduce API included in the Java implementation are licensed
      from various contributors under one or more contributor license agreements to
      Odiago, Inc. and were then contributed by Odiago to Apache Avro, which has now
      made them available under the Apache 2.0 license. The original file header text
      is:

      | Licensed to Odiago, Inc. under one or more contributor license
      | agreements.  See the NOTICE file distributed with this work for
      | additional information regarding copyright ownership.  Odiago, Inc.
      | licenses this file to you under the Apache License, Version 2.0
      | (the "License"); you may not use this file except in compliance
      | with the License.  You may obtain a copy of the License at
      |
      |     http://www.apache.org/licenses/LICENSE-2.0
      |
      | Unless required by applicable law or agreed to in writing, software
      | distributed under the License is distributed on an "AS IS" BASIS,
      | WITHOUT WARRANTIES OR CONDITIONS OF ANY KIND, either express or
      | implied.  See the License for the specific language governing
      | permissions and limitations under the License.

      The Odiago NOTICE at the time of the contribution:

      | This product includes software developed by Odiago, Inc.
      | (http://www.wibidata.com).

---

name: Javax Annotation API
license_category: binary
module: extensions/druid-avro-extensions
license_name: CDDL 1.1
version: 1.3.2
copyright: Oracle and/or its affiliates
license_file_path: licenses/bin/javax.annotation-api.CDDL11
libraries:
  - javax.annotation: javax.annotation-api

---

name: Schema Repository
license_category: binary
module: extensions/druid-avro-extensions
license_name: Apache License version 2.0
version: 0.1.3
libraries:
  - org.schemarepo: schema-repo-api
  - org.schemarepo: schema-repo-avro
  - org.schemarepo: schema-repo-client
  - org.schemarepo: schema-repo-common

---

name: Gson
license_category: binary
module: extensions/druid-avro-extensions
license_name: Apache License version 2.0
version: 2.3.1
libraries:
  - com.google.code.gson: gson

---

name: jaxb
license_category: binary
module: extensions/druid-avro-extensions
license_name: CDDL 1.1
version: 2.2.3-1
libraries:
  - com.sun.xml.bind: jaxb-impl

---

name: commons-cli
license_category: binary
module: extensions/druid-avro-extensions
license_name: Apache License version 2.0
version: 1.5.0
libraries:
  - commons-cli: commons-cli

---

name: Apache Hive
license_category: binary
module: extensions/druid-bloom-filter
license_name: Apache License version 2.0
version: 2.8.1
libraries:
  - org.apache.hive: hive-storage-api
notices:
  - hive-storage-api: |
      Hive Storage API
      Copyright 2018 The Apache Software Foundation

---

name: DataSketches
license_category: binary
module: java-core
license_name: Apache License version 2.0
version: 4.2.0
libraries:
  - org.apache.datasketches: datasketches-java

---

name: DataSketches
license_category: binary
module: java-core
license_name: Apache License version 2.0
version: 2.2.0
libraries:
  - org.apache.datasketches: datasketches-memory

---

name: Jackson
license_category: binary
module: extensions/druid-hdfs-storage
license_name: Apache License version 2.0
version: 1.9.2
libraries:
  - org.codehaus.jackson: jackson-jaxrs
  - org.codehaus.jackson: jackson-xc

---

name: Hadoop Client API
license_category: binary
module: extensions/druid-hdfs-storage
license_name: Apache License version 2.0
version: 3.3.6
libraries:
  - org.apache.hadoop: hadoop-client-api

---

name: Apache Kafka
version: 3.6.0
license_category: binary
module: extensions/druid-kafka-indexing-service
license_name: Apache License version 2.0
libraries:
  - org.apache.kafka: kafka-clients
notices:
  - kafka-clients: |
      Apache Kafka
      Copyright 2023 The Apache Software Foundation.

      This product includes software developed at
      The Apache Software Foundation (https://www.apache.org/).

      This distribution has a binary dependency on jersey, which is available under the CDDL
      License. The source code of jersey can be found at https://github.com/jersey/jersey/.

      This distribution has a binary test dependency on jqwik, which is available under
      the Eclipse Public License 2.0. The source code can be found at
      https://github.com/jlink/jqwik.

      The streams-scala (streams/streams-scala) module was donated by Lightbend and the original code was copyrighted by them:
        Copyright (C) 2018 Lightbend Inc. <https://www.lightbend.com>
        Copyright (C) 2017-2018 Alexis Seigneurin.

      This project contains the following code copied from Apache Hadoop:
        clients/src/main/java/org/apache/kafka/common/utils/PureJavaCrc32C.java
        Some portions of this file Copyright (c) 2004-2006 Intel Corporation and licensed under the BSD license.

      This project contains the following code copied from Apache Hive:
        streams/src/main/java/org/apache/kafka/streams/state/internals/Murmur3.java

---


name: Apache Parquet
license_category: binary
module: extensions/druid-parquet-extensions
license_name: Apache License version 2.0
version: 1.13.0
libraries:
  - org.apache.parquet: parquet-avro
  - org.apache.parquet: parquet-column
  - org.apache.parquet: parquet-common
  - org.apache.parquet: parquet-encoding
  - org.apache.parquet: parquet-hadoop
  - org.apache.parquet: parquet-jackson
  - org.apache.parquet: parquet-format-structures
notices:
  - parquet-avro: |
      Apache Parquet MR
      Copyright 2014 The Apache Software Foundation


      --------------------------------------------------------------------------------

      This product includes code from Apache Avro, which includes the following in
      its NOTICE file:

        Apache Avro
        Copyright 2010-2015 The Apache Software Foundation
  - parquet-jackson: |
      This product currently only contains code developed by authors
      of specific components, as identified by the source code files;
      if such notes are missing files have been created by
      Tatu Saloranta.

      For additional credits (generally to people who reported problems)
      see CREDITS file.

---

name: Apache Parquet Format
license_category: binary
module: extensions/druid-parquet-extensions
license_name: Apache License version 2.0
version: 2.4.0
libraries:
  - org.apache.parquet: parquet-format
notices:
  - parquet-format: |
      Apache Parquet Format
      Copyright 2017 The Apache Software Foundation

---

name: Protocol Buffers Dynamic Schema
license_category: binary
module: extensions/protobuf-extensions
license_name: Apache License version 2.0
version: 0.9.3
libraries:
  - com.github.os72: protobuf-dynamic

---

name: Gson
license_category: binary
module: extensions/protobuf-extensions
license_name: Apache License version 2.0
version: 2.8.9
libraries:
  - com.google.code.gson: gson

---

name: j2objc
license_category: binary
module: extensions/protobuf-extensions
license_name: Apache License version 2.0
version: 2.8
libraries:
  - com.google.j2objc: j2objc-annotations

---

name: Checker Qual
license_category: binary
module: java-core
license_name: MIT License
version: 2.5.7
copyright: the Checker Framework developers
license_file_path: licenses/bin/checker-qual.MIT
libraries:
  - org.checkerframework: checker-qual

---

name: JCodings
license_category: binary
module: java-core
license_name: MIT License
version: 1.0.43
copyright: JRuby Team
license_file_path: licenses/bin/jcodings.MIT
libraries:
  - org.jruby.jcodings: jcodings

---

name: Joni
license_category: binary
module: java-core
license_name: MIT License
version: 2.1.27
copyright: JRuby Team
license_file_path: licenses/bin/joni.MIT
libraries:
  - org.jruby.joni: joni

---

name: JCL 1.2 Implemented Over SLF4J
license_category: binary
module: java-core
license_name: Apache License version 2.0
version: 1.7.36
copyright: QOS.ch
libraries:
  - org.slf4j: jcl-over-slf4j

---

name: SLF4J API
license_category: binary
module: java-core
license_name: MIT License
version: 1.7.36
copyright: QOS.ch
license_file_path: licenses/bin/slf4j.MIT
libraries:
  - org.slf4j: slf4j-api

---

name: JNI binding for Zstd
license_category: binary
module: java-core
license_name: BSD-2-Clause License
version: 1.5.2-3
copyright: Luben Karavelov
license_file_path: licenses/bin/zstd-jni.BSD2
libraries:
  - com.github.luben: zstd-jni

---

name: Zstandard
license_category: binary
module: java-core
license_name: BSD-3-Clause License
version: 1.3.3
copyright: Facebook, Inc.
license_file_path: licenses/bin/zstandard.BSD3

---

name: FindBugs JSR305
license_category: binary
module: java-core
license_name: BSD-3-Clause License
version: 2.0.1
copyright: FindBugs
license_file_path: licenses/bin/jsr305.BSD3
libraries:
  - com.google.code.findbugs: jsr305
skip_dependency_report_check: true

---

name: Protocol Buffers
license_category: binary
module: java-core
license_name: BSD-3-Clause License
version: 3.24.0
copyright: Google, Inc.
license_file_path:
  - licenses/bin/protobuf-java.BSD3
  - licenses/bin/protobuf-java-redhat.BSD3
  - licenses/bin/protobuf-java-bloomberg.BSD3
libraries:
  - com.google.protobuf: protobuf-java
additional_license_statement: except src/google/protobuf/stubs/atomicops_internals_generic_gcc.h and src/google/protobuf/stubs/atomicops_internals_power.h files which are copyrighted by Red Hat Inc and Bloomberg Finance LP, respectively, and available under a BSD-3-Clause

---

name: ANTLR 4 Runtime
license_category: binary
module: java-core
license_name: BSD-3-Clause License
version: 4.5.3
copyright: The ANTLR Project
license_file_path: licenses/bin/antlr4-runtime.BSD3
libraries:
  - org.antlr: antlr4-runtime

---

name: Janino and Commons Compiler
license_category: binary
module: java-core
license_name: BSD-3-Clause License
version: 3.0.11
copyright: Arno Unkrig and TIBCO Software Inc.
license_file_path: licenses/bin/janino.BSD3
libraries:
  - org.codehaus.janino: janino
  - org.codehaus.janino: commons-compiler

---

name: ASM
license_category: binary
module: java-core
license_name: BSD-3-Clause License
version: 9.3
copyright: INRIA, France Telecom
license_file_path: licenses/bin/asm.BSD3
libraries:
  - org.ow2.asm: asm
  - org.ow2.asm: asm-commons
  - org.ow2.asm: asm-tree
  - org.ow2.asm: asm-analysis

---

name: FindBugs JSR305
license_category: binary
module: hadoop-client
license_name: BSD-3-Clause License
version: 3.0.0
copyright: FindBugs
license_file_path: licenses/bin/jsr305.BSD3
libraries:
  - com.google.code.findbugs: jsr305
skip_dependency_report_check: true

---

name: Protocol Buffers
license_category: binary
module: hadoop-client
license_name: BSD-3-Clause License
version: 2.5.0
copyright: Google, Inc.
license_file_path: licenses/bin/protobuf-java.BSD3
libraries:
  - com.google.protobuf: protobuf-java

---

name: Paranamer
license_category: binary
module: hadoop-client
license_name: BSD-3-Clause License
version: 2.3
copyright: Paul Hammant & ThoughtWorks Inc
license_file_path: licenses/bin/paranamer.BSD3
libraries:
  - com.thoughtworks.paranamer: paranamer

---


name: Paranamer
license_category: binary
module: extensions/druid-avro-extensions
license_name: BSD-3-Clause License
version: 2.7
copyright: Paul Hammant & ThoughtWorks Inc
license_file_path: licenses/bin/paranamer.BSD3
libraries:
  - com.thoughtworks.paranamer: paranamer

---

name: StringTemplate
license_category: binary
module: extensions/druid-lookups-cached-single
license_name: BSD-3-Clause License
version: 3.2
copyright: Terrence Parr
license_file_path: licenses/bin/antlr-stringtemplate.BSD3
libraries:
  - org.antlr: stringtemplate

---

name: ANTLR
license_category: binary
module: extensions/druid-lookups-cached-single
license_name: BSD-3-Clause License
version: 2.7.7
copyright: The ANTLR Project
license_file_path: licenses/bin/antlr.BSD3
libraries:
  - antlr: antlr

---

name: PostgreSQL JDBC Driver
license_category: binary
module: extensions/druid-lookups-cached-single
license_name: BSD-2-Clause License
version: 42.6.0
copyright: PostgreSQL Global Development Group
license_file_path: licenses/bin/postgresql.BSD2
libraries:
  - org.postgresql: postgresql

---

name: PostgreSQL JDBC Driver
license_category: binary
module: extensions/druid-lookups-cached-global
license_name: BSD-2-Clause License
version: 42.6.0
copyright: PostgreSQL Global Development Group
license_file_path: licenses/bin/postgresql.BSD2
libraries:
  - org.postgresql: postgresql

---

name: PostgreSQL JDBC Driver
license_category: binary
module: extensions/postgresql-metadata-storage
license_name: BSD-2-Clause License
version: 42.6.0
copyright: PostgreSQL Global Development Group
license_file_path: licenses/bin/postgresql.BSD2
libraries:
  - org.postgresql: postgresql

---

name: Protocol Buffers
license_category: binary
module: extensions/druid-protobuf-extensions
license_name: BSD-3-Clause License
version: 3.24.0
copyright: Google, Inc.
license_file_path: licenses/bin/protobuf-java.BSD3
libraries:
  - com.google.protobuf: protobuf-java
  - com.google.protobuf: protobuf-java-util

---

name: ICU4J
license_category: binary
module: java-core
license_name: Unicode/ICU License
version: 73.2
copyright: International Business Machines Corporation and others
license_file_path: licenses/bin/icu4j.ICU
libraries:
  - com.ibm.icu: icu4j

---

name: JavaBeans Activation Framework
license_category: binary
module: java-core
license_name: CDDL 1.1
version: 1.2.0
copyright: Oracle and/or its affiliates.
license_file_path: licenses/bin/javax.activation.CDDL11
libraries:
  - com.sun.activation: javax.activation

---

name: Jersey
license_category: binary
module: java-core
license_name: CDDL 1.1
version: 1.19.4
copyright: Oracle and/or its affiliates.
license_file_path: licenses/bin/jersey.CDDL11
libraries:
  - com.sun.jersey: jersey-core
  - com.sun.jersey: jersey-server
  - com.sun.jersey: jersey-servlet
  - com.sun.jersey: contribs
  - com.sun.jersey.contribs: jersey-guice

---

name: Expression Language 3.0 API
license_category: binary
module: java-core
license_name: CDDL 1.1
version: 3.0.0
copyright: Oracle and/or its affiliates.
license_file_path: licenses/bin/javax.CDDL11
libraries:
  - javax.el: javax.el-api

---

name: Java Servlet API
license_category: binary
module: java-core
license_name: CDDL 1.1
version: 3.1.0
copyright: Oracle and/or its affiliates.
license_file_path: licenses/bin/javax.CDDL11
libraries:
  - javax.servlet: javax.servlet-api

---

name: JSR311 API
license_category: binary
module: java-core
license_name: CDDL 1.1
version: 1.1.1
copyright: Oracle and/or its affiliates.
license_file_path: licenses/bin/jsr311-api.CDDL11
libraries:
  - javax.ws.rs: jsr311-api

---

name: JAXB Runtime
license_category: binary
module: java-core
license_name: CDDL 1.1
version: 2.3.1
copyright: Oracle and/or its affiliates.
license_file_path: licenses/bin/jaxb-runtime.CDDL11
libraries:
  - org.glassfish.jaxb: jaxb-runtime

---

name: TXW2 Runtime
license_category: binary
module: java-core
license_name: CDDL 1.1
version: 2.3.1
copyright: Oracle and/or its affiliates.
license_file_path: licenses/bin/jaxb-runtime.CDDL11
libraries:
  - org.glassfish.jaxb: txw2

---

name: Extended StAX API
license_category: binary
module: java-core
license_name: CDDL 1.1
version: 1.8
copyright: Oracle and/or its affiliates
license_file_path: licenses/bin/jaxb-runtime.CDDL11
libraries:
  - org.jvnet.staxex: stax-ex

---

name: Istack Common Utility Code Runtime
license_category: binary
module: java-core
license_name: CDDL 1.1
version: 3.0.7
copyright: Oracle and/or its affiliates
license_file_path: licenses/bin/jaxb-runtime.CDDL11
libraries:
  - com.sun.istack: istack-commons-runtime

---

name: FastInfoset
license_category: binary
module: java-core
license_name: Apache License version 2.0
version: 1.2.15
libraries:
  - com.sun.xml.fastinfoset: FastInfoset

---
name: Jersey
license_category: binary
module: hadoop-client
license_name: CDDL 1.1
version: 1.9
copyright: Oracle and/or its affiliates.
license_file_path: licenses/bin/jersey.CDDL11
libraries:
  - com.sun.jersey: jersey-client
  - com.sun.jersey: jersey-core

---

name: JavaBeans Activation Framework
license_category: binary
module: hadoop-client
license_name: CDDL 1.1
version: 1.1
copyright: Oracle and/or its affiliates.
license_file_path: licenses/bin/javax.CDDL11
libraries:
  - javax.activation: activation

---

name: Java Servlet API
license_category: binary
module: hadoop-client
license_name: CDDL 1.1
version: 2.5
copyright: Oracle and/or its affiliates.
license_file_path: licenses/bin/javax.CDDL11
libraries:
  - javax.servlet: javax.servlet-api

---

name: JAXB
license_category: binary
module: hadoop-client
license_name: CDDL 1.1
version: 2.2.2
copyright: Oracle and/or its affiliates.
license_file_path: licenses/bin/javax.CDDL11
libraries:
  - javax.xml.bind: jaxb-api

---

name: JAXB
license_category: binary
module: java-core
license_name: CDDL 1.1
version: 2.3.1
copyright: Oracle and/or its affiliates.
license_file_path: licenses/bin/javax.CDDL11
libraries:
  - javax.xml.bind: jaxb-api

---

name: jsp-api
license_category: binary
module: hadoop-client
license_name: CDDL 1.1
version: 2.1
copyright: Oracle and/or its affiliates.
license_file_path: licenses/bin/javax.CDDL11
libraries:
  - javax.servlet.jsp: jsp-api

---

name: Jersey
license_category: binary
module: extensions/druid-avro-extensions
license_name: CDDL 1.1
version: 1.19.4
copyright: Oracle and/or its affiliates.
license_file_path: licenses/bin/jersey.CDDL11
libraries:
  - com.sun.jersey: jersey-client

---

name: OkHttp Aether Connector
license_category: binary
module: java-core
license_name: Eclipse Public License 1.0
version: 0.0.9
copyright: to original author or authors
license_file_path: licenses/bin/aether-connector-okhttp.EPL1
libraries:
  - io.tesla.aether: aether-connector-okhttp

---

name: Tesla Aether
license_category: binary
module: java-core
license_name: Eclipse Public License 1.0
version: 0.0.5
copyright: to original author or authors
license_file_path: licenses/bin/tesla-aether.EPL1
libraries:
  - io.tesla.aether: tesla-aether

---

name: Eclipse Aether libraries
license_category: binary
module: java-core
license_name: Eclipse Public License 1.0
version: 0.9.0.M2
copyright: Sonatype, Inc.
license_file_path: licenses/bin/aether-core.EPL1
libraries:
  - org.eclipse.aether: aether-api
  - org.eclipse.aether: aether-connector-file
  - org.eclipse.aether: aether-impl
  - org.eclipse.aether: aether-spi
  - org.eclipse.aether: aether-util

---

name: Rhino
license_category: binary
module: java-core
license_name: Mozilla Public License Version 2.0
version: 1.7.14
copyright: Mozilla and individual contributors.
license_file_path: licenses/bin/rhino.MPL2
libraries:
  - org.mozilla: rhino

---

name: JCIP Annotations Under Apache License
license_category: binary
module: extensions/druid-hdfs-storage
license_name: Apache License version 2.0
version: 1.0-1
libraries:
  - com.github.stephenc.jcip: jcip-annotations

---

name: Reactive Streams
license_category: binary
module: java-core
license_name: Creative Commons CC0
version: 1.0.2
license_file_path: licenses/bin/reactive-streams.CC0
libraries:
  - org.reactivestreams: reactive-streams

---

name: a smear function adapted from MurmurHash3
license_category: source
module: java-core
license_name: Public Domain
copyright: Austin Appleby who has placed MurmurHash3 in the public domain (https://github.com/aappleby/smhasher/blob/master/src/MurmurHash3.cpp)
source_paths:
  - processing/src/main/java/org/apache/druid/query/groupby/epinephelinae/Groupers.java

---

name: example data collected from the Wikipedia edit stream API (this content is NOT part of the source code and is only used for example and tutorial purposes)
license_category: source
module: java-core
license_name: Creative Commons Attribution-ShareAlike 3.0 Unported License
copyright: Wikipedia editors and contributors for the text content
license_file_path: licenses/src/CC-BY-SA.txt
source_paths:
  - examples/quickstart/tutorial/wikiticker-2015-09-12-sampled.json.gz

---

name: AOP Alliance
license_category: binary
module: java-core
license_name: Public Domain
version: 1.0
libraries:
  - aopalliance: aopalliance

---

name: XZ
license_category: binary
module: java-core
license_name: Public Domain
version: 1.9
libraries:
  - org.tukaani: xz

---

name: Apache ORC libraries
license_category: binary
module: extensions/druid-orc-extensions
license_name: Apache License version 2.0
version: 1.7.6
libraries:
  - org.apache.orc: orc-mapreduce
  - org.apache.orc: orc-core
  - org.apache.orc: orc-shims
notices:
  - orc-mapreduce: |
      ORC MapReduce
      Copyright 2013-2021 The Apache Software Foundation
  - orc-core: |
      ORC Core
      Copyright 2013-2021 The Apache Software Foundation
  - orc-shims: |
      ORC Shims
      Copyright 2013-2021 The Apache Software Foundation

---

name: ThreeTen
license_category: binary
module: extensions/druid-orc-extensions
license_name: BSD-3-Clause License
version: 1.5.0
libraries:
  - org.threeten: threeten-extra
notices:
  - threeten-extra: |
      ThreeTen-Extra
      Copyright (c) 2007-present, Stephen Colebourne & Michael Nascimento Santos.

---

name: aircompressor
license_category: binary
module: extensions/druid-orc-extensions
license_name: Apache License version 2.0
version: "0.21"
libraries:
  - io.airlift: aircompressor

---

name: Hive storage API
license_category: binary
module: extensions/druid-orc-extensions
license_name: Apache License version 2.0
version: 2.8.1
libraries:
  - org.apache.hive: hive-storage-api
notices:
  - hive-storage-api: |
      Hive Storage API
      Copyright 2018 The Apache Software Foundation

---

name: Jetbrains Annotations
license_category: binary
module: extensions/druid-orc-extensions
license_name: Apache License version 2.0
version: 17.0.0
libraries:
  - org.jetbrains: annotations

---

name: Google Cloud Storage JSON API
license_category: binary
module: extensions/druid-google-extensions
license_name: Apache License version 2.0
version: v1-rev20230301-2.0.0
libraries:
  - com.google.apis: google-api-services-storage

---

name: Google Compute Engine API
license_category: binary
module: extensions/gce-extensions
license_name: Apache License version 2.0
version: v1-rev20230606-2.0.0
libraries:
  - com.google.apis: google-api-services-compute

---

name: Google APIs Client Library For Java
license_category: binary
module: java-core
license_name: Apache License version 2.0
version: 2.2.0
libraries:
  - com.google.api-client: google-api-client

---

name: Google HTTP Client Library For Java
license_category: binary
module: java-core
license_name: Apache License version 2.0
version: 1.42.3
libraries:
  - com.google.http-client: google-http-client
  - com.google.http-client: google-http-client-jackson2

---

name: Google OAuth Client Library For Java
license_category: binary
module: java-core
license_name: Apache License version 2.0
version: 1.34.1
libraries:
  - com.google.oauth-client: google-oauth-client

---

name: JavaBeans Activation Framework API
license_category: binary
module: java-core
license_name: CDDL 1.1
version: 1.2.0
copyright: Oracle and/or its affiliates
license_file_path: licenses/bin/javax.activation-api.CDDL11
libraries:
  - javax.activation: javax.activation-api

---

name: Apache Kafka
license_category: binary
module: extensions/kafka-extraction-namespace
license_name: Apache License version 2.0
version: 3.6.0
libraries:
  - org.apache.kafka: kafka-clients
notices:
  - kafka-clients: |
      Apache Kafka
      Copyright 2023 The Apache Software Foundation.

      This product includes software developed at
      The Apache Software Foundation (https://www.apache.org/).

      This distribution has a binary dependency on jersey, which is available under the CDDL
      License. The source code of jersey can be found at https://github.com/jersey/jersey/.

      This distribution has a binary test dependency on jqwik, which is available under
      the Eclipse Public License 2.0. The source code can be found at
      https://github.com/jlink/jqwik.

      The streams-scala (streams/streams-scala) module was donated by Lightbend and the original code was copyrighted by them:
        Copyright (C) 2018 Lightbend Inc. <https://www.lightbend.com>
        Copyright (C) 2017-2018 Alexis Seigneurin.

      This project contains the following code copied from Apache Hadoop:
        clients/src/main/java/org/apache/kafka/common/utils/PureJavaCrc32C.java
        Some portions of this file Copyright (c) 2004-2006 Intel Corporation and licensed under the BSD license.

      This project contains the following code copied from Apache Hive:
        streams/src/main/java/org/apache/kafka/streams/state/internals/Murmur3.java

---

name: Scala Library
license_category: binary
module: extensions/kafka-extraction-namespace
license_name: Apache License version 2.0
copyright: LAMP/EPFL and Lightbend, Inc.
version: 2.12.7
libraries:
  - org.scala-lang: scala-library

---

name: Microsoft Azure SDK For Key Vault Core
license_category: binary
module: extensions/druid-azure-extensions
license_name: MIT License
copyright: Microsoft
version: 1.0.0
libraries:
  - com.microsoft.azure: azure-keyvault-core

---

name: Microsoft Azure Storage Client SDK
license_category: binary
module: extensions/druid-azure-extensions
license_name: Apache License version 2.0
copyright: Microsoft
version: 8.6.0
libraries:
  - com.microsoft.azure: azure-storage

---

name: org.apache.ranger ranger-plugins-audit
license_category: binary
version: 2.4.0
module: druid-ranger-security
license_name: Apache License version 2.0
libraries:
  - org.apache.ranger: ranger-plugins-audit

---

name: org.apache.ranger ranger-plugins-common
license_category: binary
version: 2.4.0
module: druid-ranger-security
license_name: Apache License version 2.0
libraries:
  - org.apache.ranger: ranger-plugins-common

---

name: gson
license_category: binary
module: druid-ranger-security
license_name: Apache License version 2.0
version: 2.10.1
libraries:
  - com.google.code.gson: gson

---

name: com.kstruct gethostname4j
license_category: binary
version: 1.0.0
module: druid-ranger-security
license_name: MIT License
libraries:
  - com.kstruct: gethostname4j

---

name: com.amazonaws aws-java-sdk-bundle
license_category: binary
version: 1.12.497
module: druid-ranger-security
license_name: Apache License version 2.0
libraries:
  - com.amazonaws: aws-java-sdk-bundle

---

name: com.carrotsearch hppc
license_category: binary
version: 0.8.0
module: druid-ranger-security
license_name: Apache License version 2.0
libraries:
  - com.carrotsearch: hppc

---

name: org.locationtech.spatial4j spatial4j
license_category: binary
version: 0.7
module: druid-ranger-security
license_name: Apache License version 2.0
libraries:
  - org.locationtech.spatial4j: spatial4j

---

name: com.sun.jersey jersey-bundle
license_category: binary
version: 1.19.3
module: druid-ranger-security
license_name: CDDL 1.1
libraries:
  - com.sun.jersey: jersey-bundle

---

name: net.java.dev.jna jna-platform
license_category: binary
version: 5.13.0
module: druid-ranger-security
license_name: Apache License version 2.0
libraries:
  - net.java.dev.jna: jna-platform

---

name: JOpt Simple
license_category: binary
version: 5.0.2
module: druid-ranger-security
license_name: MIT License
libraries:
  - net.sf.jopt-simple: jopt-simple
copyright: Paul R. Holser, Jr.

---

name: org.apache.httpcomponents httpmime
license_category: binary
version: 4.5.6
module: druid-ranger-security
license_name: Apache License version 2.0
libraries:
  - org.apache.httpcomponents: httpmime

---

name: org.apache.httpcomponents httpasyncclient
license_category: binary
version: 4.1.3
module: druid-ranger-security
license_name: Apache License version 2.0
libraries:
  - org.apache.httpcomponents: httpasyncclient

---

<<<<<<< HEAD
name: org.elasticsearch securesm
license_category: binary
version: 2.1.9
module: druid-ranger-security
license_name: Creative Commons CC0
libraries:
  - org.hdrhistogram: HdrHistogram

---

=======
>>>>>>> f4856bc1
name: Apache Lucene
license_category: binary
version: 8.4.0
module: druid-ranger-security
license_name: Apache License version 2.0
libraries:
  - org.apache.lucene: lucene-analyzers-common
  - org.apache.lucene: lucene-backward-codecs
  - org.apache.lucene: lucene-core
  - org.apache.lucene: lucene-grouping
  - org.apache.lucene: lucene-highlighter
  - org.apache.lucene: lucene-join
  - org.apache.lucene: lucene-memory
  - org.apache.lucene: lucene-misc
  - org.apache.lucene: lucene-queries
  - org.apache.lucene: lucene-queryparser
  - org.apache.lucene: lucene-sandbox
  - org.apache.lucene: lucene-spatial
  - org.apache.lucene: lucene-spatial-extras
  - org.apache.lucene: lucene-spatial3d
  - org.apache.lucene: lucene-suggest

---

name: org.apache.httpcomponents httpcore-nio
license_category: binary
version: 4.4.6
module: druid-ranger-security
license_name: Apache License version 2.0
libraries:
  - org.apache.httpcomponents: httpcore-nio

---

name: Apache Kafka
license_category: binary
version: 2.8.1
module: druid-ranger-security
license_name: Apache License version 2.0
libraries:
  - org.apache.kafka: kafka-clients
notices:
  - kafka-clients: 'Apache Kafka Copyright 2019 The Apache Software Foundation.

This distribution has a binary dependency on jersey, which is available under
the CDDL License. The source code of jersey can be found at https://github.com/jersey/jersey/.'

---

name: org.apache.ranger ranger-plugins
license_category: binary
version: 2.4.0
module: druid-ranger-security
license_name: Apache License version 2.0
libraries:
  - org.apache.ranger: ranger-plugins-cred
  - org.apache.ranger: ranger-plugin-classloader

---

name: Woodstox
license_category: binary
version: 6.4.0
module: druid-ranger-security
license_name: Apache License version 2.0
libraries:
  - com.fasterxml.woodstox: woodstox-core

---

name: com.github.spullara.mustache.java
license_category: binary
version: 0.9.6
module: druid-ranger-security
license_name: Apache License version 2.0
libraries:
  - com.github.spullara.mustache.java: compiler

---

name: com.tdunning t-digest
license_category: binary
version: 3.2
module: druid-ranger-security
license_name: Apache License version 2.0
libraries:
  - com.tdunning: t-digest

---

name: io.sgr s2-geometry-library-java
license_category: binary
version: 1.0.0
module: druid-ranger-security
license_name: Apache License version 2.0
libraries:
  - io.sgr: s2-geometry-library-java

---

name: org.apache.orc orc-core
license_category: binary
version: 1.5.8
module: druid-ranger-security
license_name: Apache License version 2.0
libraries:
  - org.apache.orc: orc-core

---

name: org.apache.solr solr-solrj
license_category: binary
version: 8.11.2
module: druid-ranger-security
license_name: Apache License version 2.0
libraries:
  - org.apache.solr: solr-solrj

---

name: snappy-java
license_category: binary
version: 1.1.10.4
module: druid-ranger-security
license_name: Apache License version 2.0
libraries:
  - org.xerial.snappy: snappy-java
notices:
  - snappy-java: |
      This product includes software developed by Google
       Snappy: http://code.google.com/p/snappy/ (New BSD License)


      This library containd statically linked libstdc++. This inclusion is allowed by
      "GCC RUntime Library Exception"
      http://gcc.gnu.org/onlinedocs/libstdc++/manual/license.html

      == Contributors ==
        * Tatu Saloranta
          * Providing benchmark suite
        * Alec Wysoker
          * Performance and memory usage improvement

---

name: Woodstox
license_category: binary
module: java-core
license_name: Apache License version 2.0
version: 5.4.0
libraries:
  - com.fasterxml.woodstox: woodstox-core

---

name: DNS Java
license_category: binary
module: java-core
license_name: BSD-2-Clause License
version: 2.1.7
libraries:
  - dnsjava: dnsjava

---

name: Hadoop shaded
license_category: binary
module: java-core
license_name: Apache License version 2.0
version: 1.1.1
libraries:
  - org.apache.hadoop.thirdparty: hadoop-shaded-protobuf_3_7
  - org.apache.hadoop.thirdparty: hadoop-shaded-guava

---

name: RE2/J
license_category: binary
module: java-core
license_name: The Go license
version: 1.1
license_file_path: licenses/bin/re2j.GO
libraries:
  - com.google.re2j: re2j

---
name: jakarta.activation
license_category: binary
module: extensions/druid-avro-extensions
license_name: Eclipse Distribution License 1.0
version: 1.2.1
libraries:
  - com.sun.activation: jakarta.activation

---

# Web console modules start
name: "@babel/code-frame"
license_category: binary
module: web-console
license_name: MIT License
copyright: The Babel Team
version: 7.22.10
license_file_path: licenses/bin/@babel-code-frame.MIT

---

name: "@babel/helper-module-imports"
license_category: binary
module: web-console
license_name: MIT License
copyright: The Babel Team
version: 7.22.5
license_file_path: licenses/bin/@babel-helper-module-imports.MIT

---

name: "@babel/helper-string-parser"
license_category: binary
module: web-console
license_name: MIT License
copyright: The Babel Team
version: 7.22.5
license_file_path: licenses/bin/@babel-helper-string-parser.MIT

---

name: "@babel/helper-validator-identifier"
license_category: binary
module: web-console
license_name: MIT License
copyright: The Babel Team
version: 7.22.5
license_file_path: licenses/bin/@babel-helper-validator-identifier.MIT

---

name: "@babel/highlight"
license_category: binary
module: web-console
license_name: MIT License
copyright: The Babel Team
version: 7.22.10
license_file_path: licenses/bin/@babel-highlight.MIT

---

name: "@babel/runtime"
license_category: binary
module: web-console
license_name: MIT License
copyright: The Babel Team
version: 7.21.0
license_file_path: licenses/bin/@babel-runtime.MIT

---

name: "@babel/types"
license_category: binary
module: web-console
license_name: MIT License
copyright: The Babel Team
version: 7.22.11
license_file_path: licenses/bin/@babel-types.MIT

---

name: "@blueprintjs/colors"
license_category: binary
module: web-console
license_name: Apache License version 2.0
copyright: Palantir Technologies
version: 4.2.1

---

name: "@blueprintjs/core"
license_category: binary
module: web-console
license_name: Apache License version 2.0
copyright: Palantir Technologies
version: 4.20.1

---

name: "@blueprintjs/datetime2"
license_category: binary
module: web-console
license_name: Apache License version 2.0
copyright: Palantir Technologies
version: 0.9.35

---

name: "@blueprintjs/datetime"
license_category: binary
module: web-console
license_name: Apache License version 2.0
copyright: Palantir Technologies
version: 4.4.36

---

name: "@blueprintjs/icons"
license_category: binary
module: web-console
license_name: Apache License version 2.0
copyright: Palantir Technologies
version: 4.16.0

---

name: "@blueprintjs/popover2"
license_category: binary
module: web-console
license_name: Apache License version 2.0
copyright: Palantir Technologies
version: 1.14.9

---

name: "@blueprintjs/select"
license_category: binary
module: web-console
license_name: Apache License version 2.0
copyright: Palantir Technologies
version: 4.9.22

---

name: "@druid-toolkit/query"
license_category: binary
module: web-console
license_name: Apache License version 2.0
copyright: Imply Data
version: 0.21.4

---

name: "@druid-toolkit/visuals-core"
license_category: binary
module: web-console
license_name: Apache License version 2.0
copyright: Imply Data
version: 0.3.3

---

name: "@druid-toolkit/visuals-react"
license_category: binary
module: web-console
license_name: Apache License version 2.0
copyright: Imply Data
version: 0.3.3

---

name: "@emotion/cache"
license_category: binary
module: web-console
license_name: MIT License
copyright: Emotion team and other contributors
version: 10.0.29
license_file_path: licenses/bin/@emotion-cache.MIT

---

name: "@emotion/hash"
license_category: binary
module: web-console
license_name: MIT License
copyright: Emotion team and other contributors
version: 0.8.0
license_file_path: licenses/bin/@emotion-hash.MIT

---

name: "@emotion/memoize"
license_category: binary
module: web-console
license_name: MIT License
copyright: Emotion team and other contributors
version: 0.7.4
license_file_path: licenses/bin/@emotion-memoize.MIT

---

name: "@emotion/serialize"
license_category: binary
module: web-console
license_name: MIT License
copyright: Emotion team and other contributors
version: 0.11.16
license_file_path: licenses/bin/@emotion-serialize.MIT

---

name: "@emotion/sheet"
license_category: binary
module: web-console
license_name: MIT License
copyright: Emotion team and other contributors
version: 0.9.4
license_file_path: licenses/bin/@emotion-sheet.MIT

---

name: "@emotion/stylis"
license_category: binary
module: web-console
license_name: MIT License
copyright: Emotion team and other contributors
version: 0.8.5
license_file_path: licenses/bin/@emotion-stylis.MIT

---

name: "@emotion/unitless"
license_category: binary
module: web-console
license_name: MIT License
copyright: Emotion team and other contributors
version: 0.7.5
license_file_path: licenses/bin/@emotion-unitless.MIT

---

name: "@emotion/utils"
license_category: binary
module: web-console
license_name: MIT License
copyright: Emotion team and other contributors
version: 0.11.3
license_file_path: licenses/bin/@emotion-utils.MIT

---

name: "@emotion/weak-memoize"
license_category: binary
module: web-console
license_name: MIT License
copyright: Emotion team and other contributors
version: 0.2.5
license_file_path: licenses/bin/@emotion-weak-memoize.MIT

---

name: "@hypnosphi/create-react-context"
license_category: binary
module: web-console
license_name: MIT License
copyright: James Kyle
version: 0.3.1
license_file_path: licenses/bin/@hypnosphi-create-react-context.MIT

---

name: "@juggle/resize-observer"
license_category: binary
module: web-console
license_name: Apache License version 2.0
copyright: Juggle
version: 3.4.0

---

name: "@popperjs/core"
license_category: binary
module: web-console
license_name: MIT License
copyright: Federico Zivolo
version: 2.11.8
license_file_path: licenses/bin/@popperjs-core.MIT

---

name: "@types/dom4"
license_category: binary
module: web-console
license_name: MIT License
copyright: Microsoft Corporation.
version: 2.0.2
license_file_path: licenses/bin/@types-dom4.MIT

---

name: "@types/parse-json"
license_category: binary
module: web-console
license_name: MIT License
copyright: Microsoft Corporation.
version: 4.0.0
license_file_path: licenses/bin/@types-parse-json.MIT

---

name: "@types/prop-types"
license_category: binary
module: web-console
license_name: MIT License
copyright: Microsoft Corporation.
version: 15.7.3
license_file_path: licenses/bin/@types-prop-types.MIT

---

name: "@types/react"
license_category: binary
module: web-console
license_name: MIT License
copyright: Microsoft Corporation.
version: 18.2.8
license_file_path: licenses/bin/@types-react.MIT

---

name: "@types/scheduler"
license_category: binary
module: web-console
license_name: MIT License
copyright: Microsoft Corporation.
version: 0.16.1
license_file_path: licenses/bin/@types-scheduler.MIT

---

name: "ace-builds"
license_category: binary
module: web-console
license_name: BSD-3-Clause License
copyright: Ajax.org B.V.
version: 1.4.14
license_file_path: licenses/bin/ace-builds.BSD3

---

name: "ansi-styles"
license_category: binary
module: web-console
license_name: MIT License
copyright: Sindre Sorhus
version: 3.2.1
license_file_path: licenses/bin/ansi-styles.MIT

---

name: "axios"
license_category: binary
module: web-console
license_name: MIT License
copyright: Matt Zabriskie
version: 0.26.1
license_file_path: licenses/bin/axios.MIT

---

name: "babel-plugin-emotion"
license_category: binary
module: web-console
license_name: MIT License
copyright: Kye Hohenberger
version: 10.2.2
license_file_path: licenses/bin/babel-plugin-emotion.MIT

---

name: "babel-plugin-macros"
license_category: binary
module: web-console
license_name: MIT License
copyright: Kent C. Dodds
version: 2.8.0
license_file_path: licenses/bin/babel-plugin-macros.MIT

---

name: "babel-plugin-syntax-jsx"
license_category: binary
module: web-console
license_name: MIT License
copyright: Syntax JSX team and other contributors
version: 6.18.0
license_file_path: licenses/bin/babel-plugin-syntax-jsx.MIT

---

name: "call-bind"
license_category: binary
module: web-console
license_name: MIT License
copyright: Jordan Harband
version: 1.0.2
license_file_path: licenses/bin/call-bind.MIT

---

name: "callsites"
license_category: binary
module: web-console
license_name: MIT License
copyright: Sindre Sorhus
version: 3.1.0
license_file_path: licenses/bin/callsites.MIT

---

name: "camel-case"
license_category: binary
module: web-console
license_name: MIT License
copyright: Blake Embrey
version: 4.1.2
license_file_path: licenses/bin/camel-case.MIT

---

name: "capital-case"
license_category: binary
module: web-console
license_name: MIT License
copyright: Blake Embrey
version: 1.0.4
license_file_path: licenses/bin/capital-case.MIT

---

name: "chalk"
license_category: binary
module: web-console
license_name: MIT License
copyright: Sindre Sorhus <sindresorhus@gmail.com> (sindresorhus.com)
version: 2.4.2
license_file_path: licenses/bin/chalk.MIT

---

name: "change-case"
license_category: binary
module: web-console
license_name: MIT License
copyright: Blake Embrey
version: 4.1.2
license_file_path: licenses/bin/change-case.MIT

---

name: "chronoshift"
license_category: binary
module: web-console
license_name: Apache License version 2.0
copyright: Vadim Ogievetsky
version: 0.10.0

---

name: "classnames"
license_category: binary
module: web-console
license_name: MIT License
copyright: Jed Watson
version: 2.3.2
license_file_path: licenses/bin/classnames.MIT

---

name: "color-convert"
license_category: binary
module: web-console
license_name: MIT License
copyright: Heather Arthur
version: 1.9.3
license_file_path: licenses/bin/color-convert.MIT

---

name: "color-name"
license_category: binary
module: web-console
license_name: MIT License
copyright: DY
version: 1.1.3
license_file_path: licenses/bin/color-name.MIT

---

name: "commander"
license_category: binary
module: web-console
license_name: MIT License
copyright: TJ Holowaychuk
version: 2.20.0
license_file_path: licenses/bin/commander.MIT

---

name: "constant-case"
license_category: binary
module: web-console
license_name: MIT License
copyright: Blake Embrey
version: 3.0.4
license_file_path: licenses/bin/constant-case.MIT

---

name: "convert-source-map"
license_category: binary
module: web-console
license_name: MIT License
copyright: Thorsten Lorenz
version: 1.6.0
license_file_path: licenses/bin/convert-source-map.MIT

---

name: "copy-to-clipboard"
license_category: binary
module: web-console
license_name: MIT License
copyright: sudodoki
version: 3.2.0
license_file_path: licenses/bin/copy-to-clipboard.MIT

---

name: "core-js"
license_category: binary
module: web-console
license_name: MIT License
copyright: Denis Pushkarev
version: 3.10.1
license_file_path: licenses/bin/core-js.MIT

---

name: "cosmiconfig"
license_category: binary
module: web-console
license_name: MIT License
copyright: David Clark
version: 6.0.0
license_file_path: licenses/bin/cosmiconfig.MIT

---

name: "create-emotion"
license_category: binary
module: web-console
license_name: MIT License
copyright: Kye Hohenberger
version: 10.0.27
license_file_path: licenses/bin/create-emotion.MIT

---

name: "csstype"
license_category: binary
module: web-console
license_name: MIT License
copyright: Fredrik Nicol
version: 2.6.17
license_file_path: licenses/bin/csstype.MIT

---

name: "d3-array"
license_category: binary
module: web-console
license_name: BSD-3-Clause License
copyright: Mike Bostock
version: 2.12.1
license_file_path: licenses/bin/d3-array.BSD3

---

name: "d3-axis"
license_category: binary
module: web-console
license_name: BSD-3-Clause License
copyright: Mike Bostock
version: 2.1.0
license_file_path: licenses/bin/d3-axis.BSD3

---

name: "d3-color"
license_category: binary
module: web-console
license_name: BSD-3-Clause License
copyright: Mike Bostock
version: 2.0.0
license_file_path: licenses/bin/d3-color.BSD3

---

name: "d3-dsv"
license_category: binary
module: web-console
license_name: BSD-3-Clause License
copyright: Mike Bostock
version: 2.0.0
license_file_path: licenses/bin/d3-dsv.BSD3

---

name: "d3-format"
license_category: binary
module: web-console
license_name: BSD-3-Clause License
copyright: Mike Bostock
version: 1.4.1
license_file_path: licenses/bin/d3-format.BSD3

---

name: "d3-interpolate"
license_category: binary
module: web-console
license_name: BSD-3-Clause License
copyright: Mike Bostock
version: 2.0.1
license_file_path: licenses/bin/d3-interpolate.BSD3

---

name: "d3-scale"
license_category: binary
module: web-console
license_name: BSD-3-Clause License
copyright: Mike Bostock
version: 3.3.0
license_file_path: licenses/bin/d3-scale.BSD3

---

name: "d3-selection"
license_category: binary
module: web-console
license_name: BSD-3-Clause License
copyright: Mike Bostock
version: 2.0.0
license_file_path: licenses/bin/d3-selection.BSD3

---

name: "d3-time-format"
license_category: binary
module: web-console
license_name: BSD-3-Clause License
copyright: Mike Bostock
version: 2.2.1
license_file_path: licenses/bin/d3-time-format.BSD3

---

name: "d3-time"
license_category: binary
module: web-console
license_name: BSD-3-Clause License
copyright: Mike Bostock
version: 1.1.0
license_file_path: licenses/bin/d3-time.BSD3

---

name: "date-fns-tz"
license_category: binary
module: web-console
license_name: MIT License
copyright: Marnus Weststrate
version: 1.3.8
license_file_path: licenses/bin/date-fns-tz.MIT

---

name: "date-fns"
license_category: binary
module: web-console
license_name: MIT License
copyright: Sasha Koss and Lesha Koss https://kossnocorp.mit-license.org
version: 2.30.0
license_file_path: licenses/bin/date-fns.MIT

---

name: "deep-equal"
license_category: binary
module: web-console
license_name: MIT License
copyright: James Halliday
version: 1.1.1
license_file_path: licenses/bin/deep-equal.MIT

---

name: "define-properties"
license_category: binary
module: web-console
license_name: MIT License
copyright: Jordan Harband
version: 1.2.0
license_file_path: licenses/bin/define-properties.MIT

---

name: "diff-match-patch"
license_category: binary
module: web-console
license_name: Apache License version 2.0
copyright: Google
version: 1.0.5

---

name: "diff"
license_category: binary
module: web-console
license_name: BSD-3-Clause License
copyright: Kevin Decker <kpdecker@gmail.com>
version: 4.0.1
license_file_path: licenses/bin/diff.BSD3

---

name: "dom-helpers"
license_category: binary
module: web-console
license_name: MIT License
copyright: Jason Quense
version: 5.2.1
license_file_path: licenses/bin/dom-helpers.MIT

---

name: "dom4"
license_category: binary
module: web-console
license_name: MIT License
copyright: Andrea Giammarchi
version: 2.1.6
license_file_path: licenses/bin/dom4.MIT

---

name: "dot-case"
license_category: binary
module: web-console
license_name: MIT License
copyright: Blake Embrey
version: 3.0.4
license_file_path: licenses/bin/dot-case.MIT

---

name: "echarts"
license_category: binary
module: web-console
license_name: Apache License version 2.0
copyright: Apache Software Foundation
version: 5.4.2

---

name: "emotion"
license_category: binary
module: web-console
license_name: MIT License
copyright: Kye Hohenberger
version: 10.0.27
license_file_path: licenses/bin/emotion.MIT

---

name: "error-ex"
license_category: binary
module: web-console
license_name: MIT License
copyright: JD Ballard
version: 1.3.2
license_file_path: licenses/bin/error-ex.MIT

---

name: "escape-string-regexp"
license_category: binary
module: web-console
license_name: MIT License
copyright: Sindre Sorhus
version: 1.0.5
license_file_path: licenses/bin/escape-string-regexp.MIT

---

name: "file-saver"
license_category: binary
module: web-console
license_name: MIT License
copyright: Eli Grey
version: 2.0.2
license_file_path: licenses/bin/file-saver.MIT

---

name: "find-root"
license_category: binary
module: web-console
license_name: MIT License
copyright: jsdnxx
version: 1.1.0
license_file_path: licenses/bin/find-root.MIT

---

name: "follow-redirects"
license_category: binary
module: web-console
license_name: MIT License
copyright: Ruben Verborgh
version: 1.15.1
license_file_path: licenses/bin/follow-redirects.MIT

---

name: "fontsource-open-sans"
license_category: binary
module: web-console
license_name: MIT License
copyright: Lotus
version: 3.0.9
license_file_path: licenses/bin/fontsource-open-sans.MIT

---

name: "function-bind"
license_category: binary
module: web-console
license_name: MIT License
copyright: Raynos
version: 1.1.1
license_file_path: licenses/bin/function-bind.MIT

---

name: "functions-have-names"
license_category: binary
module: web-console
license_name: MIT License
copyright: Jordan Harband
version: 1.2.3
license_file_path: licenses/bin/functions-have-names.MIT

---

name: "get-intrinsic"
license_category: binary
module: web-console
license_name: MIT License
copyright: Jordan Harband
version: 1.2.0
license_file_path: licenses/bin/get-intrinsic.MIT

---

name: "gud"
license_category: binary
module: web-console
license_name: MIT License
copyright: Jamie Kyle
version: 1.0.0
license_file_path: licenses/bin/gud.MIT

---

name: "has-flag"
license_category: binary
module: web-console
license_name: MIT License
copyright: Sindre Sorhus
version: 3.0.0
license_file_path: licenses/bin/has-flag.MIT

---

name: "has-own-prop"
license_category: binary
module: web-console
license_name: MIT License
copyright: Sindre Sorhus
version: 2.0.0
license_file_path: licenses/bin/has-own-prop.MIT

---

name: "has-property-descriptors"
license_category: binary
module: web-console
license_name: MIT License
copyright: Jordan Harband
version: 1.0.0
license_file_path: licenses/bin/has-property-descriptors.MIT

---

name: "has-symbols"
license_category: binary
module: web-console
license_name: MIT License
copyright: Jordan Harband
version: 1.0.3
license_file_path: licenses/bin/has-symbols.MIT

---

name: "has-tostringtag"
license_category: binary
module: web-console
license_name: MIT License
copyright: Jordan Harband
version: 1.0.0
license_file_path: licenses/bin/has-tostringtag.MIT

---

name: "has"
license_category: binary
module: web-console
license_name: MIT License
copyright: Thiago de Arruda
version: 1.0.3
license_file_path: licenses/bin/has.MIT

---

name: "header-case"
license_category: binary
module: web-console
license_name: MIT License
copyright: Blake Embrey
version: 2.0.4
license_file_path: licenses/bin/header-case.MIT

---

name: "history"
license_category: binary
module: web-console
license_name: MIT License
copyright: Michael Jackson
version: 4.10.1
license_file_path: licenses/bin/history.MIT

---

name: "hjson"
license_category: binary
module: web-console
license_name: MIT License
copyright: Christian Zangl
version: 3.2.1
license_file_path: licenses/bin/hjson.MIT

---

name: "hoist-non-react-statics"
license_category: binary
module: web-console
license_name: BSD-3-Clause License
copyright: Michael Ridgway
version: 3.3.0
license_file_path: licenses/bin/hoist-non-react-statics.BSD3

---

name: "iconv-lite"
license_category: binary
module: web-console
license_name: MIT License
copyright: Alexander Shtuchkin
version: 0.4.24
license_file_path: licenses/bin/iconv-lite.MIT

---

name: "immutable-class"
license_category: binary
module: web-console
license_name: Apache License version 2.0
copyright: Vadim Ogievetsky
version: 0.11.2

---

name: "import-fresh"
license_category: binary
module: web-console
license_name: MIT License
copyright: Sindre Sorhus
version: 3.3.0
license_file_path: licenses/bin/import-fresh.MIT

---

name: "internmap"
license_category: binary
module: web-console
license_name: ISC License
copyright: Mike Bostock
version: 1.0.1
license_file_path: licenses/bin/internmap.ISC

---

name: "is-arguments"
license_category: binary
module: web-console
license_name: MIT License
copyright: Jordan Harband
version: 1.1.1
license_file_path: licenses/bin/is-arguments.MIT

---

name: "is-arrayish"
license_category: binary
module: web-console
license_name: MIT License
copyright: Qix
version: 0.2.1
license_file_path: licenses/bin/is-arrayish.MIT

---

name: "is-core-module"
license_category: binary
module: web-console
license_name: MIT License
copyright: Jordan Harband
version: 2.10.0
license_file_path: licenses/bin/is-core-module.MIT

---

name: "is-date-object"
license_category: binary
module: web-console
license_name: MIT License
copyright: Jordan Harband
version: 1.0.5
license_file_path: licenses/bin/is-date-object.MIT

---

name: "is-regex"
license_category: binary
module: web-console
license_name: MIT License
copyright: Jordan Harband
version: 1.1.4
license_file_path: licenses/bin/is-regex.MIT

---

name: "isarray"
license_category: binary
module: web-console
license_name: MIT License
copyright: Julian Gruber
version: 0.0.1
license_file_path: licenses/bin/isarray.MIT

---

name: "js-tokens"
license_category: binary
module: web-console
license_name: MIT License
copyright: Simon Lydell
version: 4.0.0
license_file_path: licenses/bin/js-tokens.MIT

---

name: "json-bigint-native"
license_category: binary
module: web-console
license_name: MIT License
copyright: Vadim Ogievetsky, Andrey Sidorov
version: 1.2.0
license_file_path: licenses/bin/json-bigint-native.MIT

---

name: "json-parse-even-better-errors"
license_category: binary
module: web-console
license_name: MIT License
copyright: Kat Marchán
version: 2.3.1
license_file_path: licenses/bin/json-parse-even-better-errors.MIT

---

name: "lines-and-columns"
license_category: binary
module: web-console
license_name: MIT License
copyright: Brian Donovan
version: 1.1.6
license_file_path: licenses/bin/lines-and-columns.MIT

---

name: "lodash.debounce"
license_category: binary
module: web-console
license_name: MIT License
copyright: John-David Dalton
version: 4.0.8
license_file_path: licenses/bin/lodash.debounce.MIT

---

name: "lodash.escape"
license_category: binary
module: web-console
license_name: MIT License
copyright: John-David Dalton
version: 4.0.1
license_file_path: licenses/bin/lodash.escape.MIT

---

name: "lodash.get"
license_category: binary
module: web-console
license_name: MIT License
copyright: John-David Dalton
version: 4.4.2
license_file_path: licenses/bin/lodash.get.MIT

---

name: "lodash.isequal"
license_category: binary
module: web-console
license_name: MIT License
copyright: John-David Dalton
version: 4.5.0
license_file_path: licenses/bin/lodash.isequal.MIT

---

name: "lodash"
license_category: binary
module: web-console
license_name: MIT License
copyright: John-David Dalton
version: 4.17.21
license_file_path: licenses/bin/lodash.MIT

---

name: "audience-annotations"
license_category: binary
module: core
license_name: Apache License version 2.0
version: 0.12.0
libraries:
  - org.apache.yetus: audience-annotations
notices:
  - audience-annotations: |
      Apache Yetus
      Copyright 2008-2022 The Apache Software Foundation
---

name: "loose-envify"
license_category: binary
module: web-console
license_name: MIT License
copyright: Andres Suarez
version: 1.4.0
license_file_path: licenses/bin/loose-envify.MIT

---

name: "lower-case"
license_category: binary
module: web-console
license_name: MIT License
copyright: Blake Embrey
version: 2.0.2
license_file_path: licenses/bin/lower-case.MIT

---

name: "memoize-one"
license_category: binary
module: web-console
license_name: MIT License
copyright: Alex Reardon
version: 5.1.1
license_file_path: licenses/bin/memoize-one.MIT

---

name: "moment-timezone"
license_category: binary
module: web-console
license_name: MIT License
copyright: Tim Wood
version: 0.5.43
license_file_path: licenses/bin/moment-timezone.MIT

---

name: "moment"
license_category: binary
module: web-console
license_name: MIT License
copyright: Iskren Ivov Chernev
version: 2.29.4
license_file_path: licenses/bin/moment.MIT

---

name: "no-case"
license_category: binary
module: web-console
license_name: MIT License
copyright: Blake Embrey
version: 3.0.4
license_file_path: licenses/bin/no-case.MIT

---

name: "normalize.css"
license_category: binary
module: web-console
license_name: MIT License
copyright: Nicolas Gallagher and Jonathan Neal
version: 8.0.1
license_file_path: licenses/bin/normalize.css.MIT

---

name: "numeral"
license_category: binary
module: web-console
license_name: MIT License
copyright: Adam Draper
version: 2.0.6
license_file_path: licenses/bin/numeral.MIT

---

name: "object-assign"
license_category: binary
module: web-console
license_name: MIT License
copyright: Sindre Sorhus
version: 4.1.1
license_file_path: licenses/bin/object-assign.MIT

---

name: "object-is"
license_category: binary
module: web-console
license_name: MIT License
copyright: Jordan Harband
version: 1.1.5
license_file_path: licenses/bin/object-is.MIT

---

name: "object-keys"
license_category: binary
module: web-console
license_name: MIT License
copyright: Jordan Harband
version: 1.1.1
license_file_path: licenses/bin/object-keys.MIT

---

name: "opensans"
license_category: binary
module: web-console
license_name: Apache License version 2.0
copyright: Google
version: 1.101.0

---

name: "param-case"
license_category: binary
module: web-console
license_name: MIT License
copyright: Blake Embrey
version: 3.0.4
license_file_path: licenses/bin/param-case.MIT

---

name: "parent-module"
license_category: binary
module: web-console
license_name: MIT License
copyright: Sindre Sorhus
version: 1.0.1
license_file_path: licenses/bin/parent-module.MIT

---

name: "parse-json"
license_category: binary
module: web-console
license_name: MIT License
copyright: Sindre Sorhus
version: 5.2.0
license_file_path: licenses/bin/parse-json.MIT

---

name: "pascal-case"
license_category: binary
module: web-console
license_name: MIT License
copyright: Blake Embrey
version: 3.1.2
license_file_path: licenses/bin/pascal-case.MIT

---

name: "path-case"
license_category: binary
module: web-console
license_name: MIT License
copyright: Blake Embrey
version: 3.0.4
license_file_path: licenses/bin/path-case.MIT

---

name: "path-parse"
license_category: binary
module: web-console
license_name: MIT License
copyright: Javier Blanco
version: 1.0.7
license_file_path: licenses/bin/path-parse.MIT

---

name: "path-to-regexp"
license_category: binary
module: web-console
license_name: MIT License
copyright: Blake Embrey (hello@blakeembrey.com)
version: 1.7.0
license_file_path: licenses/bin/path-to-regexp.MIT

---

name: "path-type"
license_category: binary
module: web-console
license_name: MIT License
copyright: Sindre Sorhus
version: 4.0.0
license_file_path: licenses/bin/path-type.MIT

---

name: "popper.js"
license_category: binary
module: web-console
license_name: MIT License
copyright: Federico Zivolo
version: 1.16.1
license_file_path: licenses/bin/popper.js.MIT

---

name: "prop-types"
license_category: binary
module: web-console
license_name: MIT License
copyright: Facebook, Inc.
version: 15.7.2
license_file_path: licenses/bin/prop-types.MIT

---

name: "react-ace"
license_category: binary
module: web-console
license_name: MIT License
copyright: James Hrisho
version: 10.1.0
license_file_path: licenses/bin/react-ace.MIT

---

name: "react-day-picker"
license_category: binary
module: web-console
license_name: MIT License
copyright: Giampaolo Bellavite
version: 7.4.9
license_file_path: licenses/bin/react-day-picker.MIT

---

name: "react-diff-viewer"
license_category: binary
module: web-console
license_name: MIT License
copyright: Pranesh Ravi
version: 3.1.1
license_file_path: licenses/bin/react-diff-viewer.MIT

---

name: "react-dom"
license_category: binary
module: web-console
license_name: MIT License
copyright: Facebook, Inc. and its affiliates.
version: 18.2.0
license_file_path: licenses/bin/react-dom.MIT

---

name: "react-fast-compare"
license_category: binary
module: web-console
license_name: MIT License
copyright: Chris Bolin
version: 3.2.2
license_file_path: licenses/bin/react-fast-compare.MIT

---

name: "react-is"
license_category: binary
module: web-console
license_name: MIT License
copyright: Facebook, Inc. and its affiliates.
version: 16.8.6
license_file_path: licenses/bin/react-is.MIT

---

name: "react-popper"
license_category: binary
module: web-console
license_name: MIT License
copyright: Travis Arnold
version: 1.3.11
license_file_path: licenses/bin/react-popper.MIT

---

name: "react-router-dom"
license_category: binary
module: web-console
license_name: MIT License
copyright: Remix Software
version: 5.3.4
license_file_path: licenses/bin/react-router-dom.MIT

---

name: "react-router"
license_category: binary
module: web-console
license_name: MIT License
copyright: Remix Software
version: 5.3.4
license_file_path: licenses/bin/react-router.MIT

---

name: "react-splitter-layout"
license_category: binary
module: web-console
license_name: MIT License
copyright: Yang Liu
version: 4.0.0
license_file_path: licenses/bin/react-splitter-layout.MIT

---

name: "react-table"
license_category: binary
module: web-console
license_name: MIT License
copyright: Tanner Linsley
version: 6.10.3
license_file_path: licenses/bin/react-table.MIT

---

name: "react-transition-group"
license_category: binary
module: web-console
license_name: BSD-3-Clause License
copyright: React Community
version: 4.4.5
license_file_path: licenses/bin/react-transition-group.BSD3

---

name: "react"
license_category: binary
module: web-console
license_name: MIT License
copyright: Facebook, Inc. and its affiliates.
version: 18.2.0
license_file_path: licenses/bin/react.MIT

---

name: "regenerator-runtime"
license_category: binary
module: web-console
license_name: MIT License
copyright: Ben Newman
version: 0.13.11
license_file_path: licenses/bin/regenerator-runtime.MIT

---

name: "regexp.prototype.flags"
license_category: binary
module: web-console
license_name: MIT License
copyright: Jordan Harband
version: 1.5.0
license_file_path: licenses/bin/regexp.prototype.flags.MIT

---

name: "resolve-from"
license_category: binary
module: web-console
license_name: MIT License
copyright: Sindre Sorhus
version: 4.0.0
license_file_path: licenses/bin/resolve-from.MIT

---

name: "resolve-pathname"
license_category: binary
module: web-console
license_name: MIT License
copyright: Michael Jackson
version: 3.0.0
license_file_path: licenses/bin/resolve-pathname.MIT

---

name: "resolve"
license_category: binary
module: web-console
license_name: MIT License
copyright: James Halliday
version: 1.22.1
license_file_path: licenses/bin/resolve.MIT

---

name: "rw"
license_category: binary
module: web-console
license_name: BSD-3-Clause License
copyright: Mike Bostock
version: 1.3.3
license_file_path: licenses/bin/rw.BSD3

---

name: "safe-buffer"
license_category: binary
module: web-console
license_name: MIT License
copyright: Feross Aboukhadijeh
version: 5.1.2
license_file_path: licenses/bin/safe-buffer.MIT

---

name: "safer-buffer"
license_category: binary
module: web-console
license_name: MIT License
copyright: Nikita Skovoroda
version: 2.1.2
license_file_path: licenses/bin/safer-buffer.MIT

---

name: "scheduler"
license_category: binary
module: web-console
license_name: MIT License
copyright: Facebook, Inc. and its affiliates.
version: 0.23.0
license_file_path: licenses/bin/scheduler.MIT

---

name: "sentence-case"
license_category: binary
module: web-console
license_name: MIT License
copyright: Blake Embrey
version: 3.0.4
license_file_path: licenses/bin/sentence-case.MIT

---

name: "snake-case"
license_category: binary
module: web-console
license_name: MIT License
copyright: Blake Embrey
version: 3.0.4
license_file_path: licenses/bin/snake-case.MIT

---

name: "source-map"
license_category: binary
module: web-console
license_name: BSD-3-Clause License
copyright: Nick Fitzgerald
version: 0.5.7
license_file_path: licenses/bin/source-map.BSD3

---

name: "supports-color"
license_category: binary
module: web-console
license_name: MIT License
copyright: Sindre Sorhus
version: 5.5.0
license_file_path: licenses/bin/supports-color.MIT

---

name: "supports-preserve-symlinks-flag"
license_category: binary
module: web-console
license_name: MIT License
copyright: Jordan Harband
version: 1.0.0
license_file_path: licenses/bin/supports-preserve-symlinks-flag.MIT

---

name: "tiny-invariant"
license_category: binary
module: web-console
license_name: MIT License
copyright: Alex Reardon
version: 1.0.6
license_file_path: licenses/bin/tiny-invariant.MIT

---

name: "tiny-warning"
license_category: binary
module: web-console
license_name: MIT License
copyright: Alex Reardon
version: 1.0.3
license_file_path: licenses/bin/tiny-warning.MIT

---

name: "to-fast-properties"
license_category: binary
module: web-console
license_name: MIT License
copyright: Sindre Sorhus
version: 2.0.0
license_file_path: licenses/bin/to-fast-properties.MIT

---

name: "toggle-selection"
license_category: binary
module: web-console
license_name: MIT License
copyright: sudodoki
version: 1.0.6
license_file_path: licenses/bin/toggle-selection.MIT

---

name: "tslib"
license_category: binary
module: web-console
license_name: Zero-Clause BSD
copyright: Microsoft Corp.
version: 2.3.0
license_file_path: licenses/bin/tslib.0BSD

---

name: "typed-styles"
license_category: binary
module: web-console
license_name: MIT License
copyright: lttb
version: 0.0.7
license_file_path: licenses/bin/typed-styles.MIT

---

name: "upper-case-first"
license_category: binary
module: web-console
license_name: MIT License
copyright: Blake Embrey
version: 2.0.2
license_file_path: licenses/bin/upper-case-first.MIT

---

name: "upper-case"
license_category: binary
module: web-console
license_name: MIT License
copyright: Blake Embrey
version: 2.0.2
license_file_path: licenses/bin/upper-case.MIT

---

name: "use-resize-observer"
license_category: binary
module: web-console
license_name: MIT License
copyright: Viktor Hubert
version: 9.1.0
license_file_path: licenses/bin/use-resize-observer.MIT

---

name: "use-sync-external-store"
license_category: binary
module: web-console
license_name: MIT License
copyright: Facebook, Inc. and its affiliates.
version: 1.2.0
license_file_path: licenses/bin/use-sync-external-store.MIT

---

name: "value-equal"
license_category: binary
module: web-console
license_name: MIT License
copyright: Michael Jackson
version: 1.0.1
license_file_path: licenses/bin/value-equal.MIT

---

name: "warning"
license_category: binary
module: web-console
license_name: MIT License
copyright: Berkeley Martinez
version: 4.0.3
license_file_path: licenses/bin/warning.MIT

---

name: "yaml"
license_category: binary
module: web-console
license_name: ISC License
copyright: Eemeli Aro
version: 1.10.2
license_file_path: licenses/bin/yaml.ISC

---

name: "zrender"
license_category: binary
module: web-console
license_name: BSD-3-Clause License
copyright: Baidu Inc.
version: 5.4.3
license_file_path: licenses/bin/zrender.BSD3

---

name: "zustand"
license_category: binary
module: web-console
license_name: MIT License
copyright: Paul Henschel
version: 4.3.2
license_file_path: licenses/bin/zustand.MIT
# Web console modules end<|MERGE_RESOLUTION|>--- conflicted
+++ resolved
@@ -886,7 +886,6 @@
 
 ---
 
-<<<<<<< HEAD
 name: io.sundr builder-annotations
 license_category: binary
 module: extensions/druid-kubernetes-extensions
@@ -894,7 +893,9 @@
 version: 0.22.0
 libraries:
   - io.sundr: builder-annotations
-=======
+
+---
+
 name: com.squareup.okio okio
 license_category: binary
 module: extensions/druid-kubernetes-extensions
@@ -902,7 +903,6 @@
 version: 1.17.2
 libraries:
   - com.squareup.okio: okio
->>>>>>> f4856bc1
 
 ---
 
@@ -4100,7 +4100,6 @@
 
 ---
 
-<<<<<<< HEAD
 name: org.elasticsearch securesm
 license_category: binary
 version: 2.1.9
@@ -4111,8 +4110,6 @@
 
 ---
 
-=======
->>>>>>> f4856bc1
 name: Apache Lucene
 license_category: binary
 version: 8.4.0
