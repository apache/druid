# Licensed to the Apache Software Foundation (ASF) under one
# or more contributor license agreements.  See the NOTICE file
# distributed with this work for additional information
# regarding copyright ownership.  The ASF licenses this file
# to you under the Apache License, Version 2.0 (the
# "License"); you may not use this file except in compliance
# with the License.  You may obtain a copy of the License at
#
# http://www.apache.org/licenses/LICENSE-2.0
#
# Unless required by applicable law or agreed to in writing,
# software distributed under the License is distributed on an
# "AS IS" BASIS, WITHOUT WARRANTIES OR CONDITIONS OF ANY
# KIND, either express or implied.  See the License for the
# specific language governing permissions and limitations
# under the License. 

name: conjunctive normal form conversion code, a variance aggregator algorithm, and Bloom filter adapted from Apache Hive
version:
license_category: source
module: java-core
license_name: Apache License version 2.0
source_paths:
  - processing/src/main/java/org/apache/druid/segment/filter/cnf/HiveCnfHelper.java
  - extensions-core/stats/src/main/java/io/druid/query/aggregation/variance/VarianceAggregatorCollector.java
  - extensions-core/druid-bloom-filter/src/main/java/org/apache/druid/query/filter/BloomKFilter.java

---

name: variable length long deserialization code adapted from Apache Lucene
license_category: source
module: java-core
license_name: Apache License version 2.0
source_paths:
  - processing/src/main/java/org/apache/druid/segment/data/VSizeLongSerde.java

---

name: SQL query planning code adapted from Apache Calcite
license_category: source
module: java-core
license_name: Apache License version 2.0
source_paths:
  - sql/src/main/java/org/apache/druid/sql/calcite/
  - processing/src/main/java/org/apache/druid/segment/filter/cnf/CalciteCnfHelper.java

---

name: Kerberos authentication code adapted from Apache Hadoop
license_category: source
module: java-core
license_name: Apache License version 2.0
source_paths:
  - extensions-core/druid-kerberos/src/main/java/org/apache/druid/security/kerberos/

---

name: a modified version of the java-alphanum library
license_category: source
module: java-core
license_name: Apache License version 2.0
copyright: Andrew Duffy (https://github.com/amjjd/java-alphanum)
source_paths:
  - processing/src/main/java/org/apache/druid/query/ordering/StringComparators.java

---

name: a modified version of the Metamarkets java-util library
license_category: source
module: java-core
license_name: Apache License version 2.0
copyright: Metamarkets Group Inc. (https://github.com/metamx/java-util)
source_paths:
  - java-util/

---

name: a modified version of the Metamarkets bytebuffer-collections library
license_category: source
module: java-core
license_name: Apache License version 2.0
copyright: Metamarkets Group Inc. (https://github.com/metamx/bytebuffer-collections)
source_paths:
  - processing/src/main/java/org/apache/druid/collections/

---

name: a modified version of the Metamarkets extendedset library
license_category: source
module: java-core
license_name: Apache License version 2.0
copyright: Metamarkets Group Inc. (https://github.com/metamx/extendedset)
source_paths:
  - extendedset/

---

name: a modified version of the CONCISE (COmpressed 'N' Composable Integer SEt) library
license_category: source
module: java-core
license_name: Apache License version 2.0
copyright: Alessandro Colantonio (https://sourceforge.net/projects/concise/)
source_paths:
  - extendedset/src/main/java/org/apache/druid/extendedset/intset/

---

name: modified portions of the Guava library
license_category: source
license_name: Apache License version 2.0
module: java-core
copyright: The Guava Authors (https://github.com/google/guava)
source_paths:
  - Closer class: core/src/main/java/org/apache/druid/java/util/common/io/Closer.java
  - Splitter.splitToList() method: core/src/main/java/org/apache/druid/java/util/common/parsers/DelimitedParser.java
  - DirectExecutorService class: core/src/main/java/org/apache/druid/java/util/common/concurrent/DirectExecutorService.java

---

name: modified versions of the Dockerfile and related configuration files
license_category: source
module: java-core
license_name: Apache License version 2.0
copyright: SequenceIQ's Hadoop Docker image, copyright SequenceIQ, Inc. (https://github.com/sequenceiq/hadoop-docker/)
source_paths:
  - examples/quickstart/tutorial/hadoop/docker/

---

name: fixed bins histogram percentile computation code adapted from Netflix Spectator
license_category: source
module: java-core
license_name: Apache License version 2.0
copyright: Netflix, Inc. (https://github.com/Netflix/spectator)
source_paths:
  - extensions-core/histogram/src/main/java/org/apache/druid/query/aggregation/histogram/FixedBucketsHistogram.java

---

name: code adapted from Apache Knox KnoxSessionStore and ConfigurableEncryptor
license_category: source
module: extensions/druid-pac4j
license_name: Apache License version 2.0
source_paths:
  - extensions-core/druid-pac4j/src/main/java/org/apache/druid/security/pac4j/Pac4jSessionStore.java
  - core/src/main/java/org/apache/druid/crypto/CryptoService.java

---

name: Code adopted from org.apache.commons.dbcp2.BasicDataSource
license_category: source
module: server
license_name: Apache License version 2.0
version: 2.0.1
source_paths:
  - server/src/main/java/org/apache/druid/metadata/BasicDataSourceExt.java
notice: |
  Apache Commons DBCP
  Copyright 2001-2020 The Apache Software Foundation

  This product includes software developed at
  The Apache Software Foundation (https://www.apache.org/).

---

name: LDAP string encoding function from OWASP ESAPI
license_category: source
module: extensions/druid-basic-security
license_name: BSD-3-Clause License
copyright: The OWASP Foundation (https://github.com/ESAPI/esapi-java-legacy)
license_file_path: licenses/src/esapi.BSD3
source_paths:
  - extensions-core/druid-basic-security/src/main/java/org/apache/druid/security/basic/authentication/validator/LDAPCredentialsValidator.java

---

name: AWS SDK for Java
license_category: binary
module: java-core
license_name: Apache License version 2.0
version: 1.12.37
libraries:
  - com.amazonaws: aws-java-sdk-core
  - com.amazonaws: aws-java-sdk-ec2
  - com.amazonaws: aws-java-sdk-kms
  - com.amazonaws: aws-java-sdk-s3
  - com.amazonaws: aws-java-sdk-kinesis
  - com.amazonaws: aws-java-sdk-sts
  - com.amazonaws: aws-java-sdk-rds
  - com.amazonaws: jmespath-java
notice: |
  AWS SDK for Java
  Copyright 2010-2014 Amazon.com, Inc. or its affiliates. All Rights Reserved.

  This product includes software developed by
  Amazon Technologies, Inc (http://www.amazon.com/).

  **********************
  THIRD PARTY COMPONENTS
  **********************
  This software includes third party software subject to the following copyrights:
  - XML parsing and utility functions from JetS3t - Copyright 2006-2009 James Murty.
  - PKCS#1 PEM encoded private key parsing and utility functions from oauth.googlecode.com - Copyright 1998-2010 AOL Inc.

  The licenses for these third party components are included in LICENSE.txt

---

name: Esri Geometry API for Java
license_category: binary
module: java-core
license_name: Apache License version 2.0
version: 2.2.0
libraries:
  - com.esri.geometry: esri-geometry-api

---

name: ClassMate
license_category: binary
module: java-core
license_name: Apache License version 2.0
version: 1.1.0
libraries:
  - com.fasterxml: classmate
notices:
  - classmate: |
      Java ClassMate library was originally written by Tatu Saloranta (tatu.saloranta@iki.fi)

      Other developers who have contributed code are:

      * Brian Langel

---

name: Jackson
license_category: binary
module: java-core
license_name: Apache License version 2.0
version: 2.10.5
libraries:
  - com.fasterxml.jackson.core: jackson-annotations
  - com.fasterxml.jackson.core: jackson-core
  - com.fasterxml.jackson.dataformat: jackson-dataformat-cbor
  - com.fasterxml.jackson.dataformat: jackson-dataformat-smile
  - com.fasterxml.jackson.datatype: jackson-datatype-guava
  - com.fasterxml.jackson.datatype: jackson-datatype-joda
  - com.fasterxml.jackson.jaxrs: jackson-jaxrs-base
  - com.fasterxml.jackson.jaxrs: jackson-jaxrs-json-provider
  - com.fasterxml.jackson.jaxrs: jackson-jaxrs-smile-provider
  - com.fasterxml.jackson.module: jackson-module-jaxb-annotations
  - com.fasterxml.jackson.module: jackson-module-guice
notice: |
  # Jackson JSON processor

  Jackson is a high-performance, Free/Open Source JSON processing library.
  It was originally written by Tatu Saloranta (tatu.saloranta@iki.fi), and has
  been in development since 2007.
  It is currently developed by a community of developers, as well as supported
  commercially by FasterXML.com.

  ## Licensing

  Jackson core and extension components may licensed under different licenses.
  To find the details that apply to this artifact see the accompanying LICENSE file.
  For more information, including possible other licensing options, contact
  FasterXML.com (http://fasterxml.com).

  ## Credits

  A list of contributors may be found from CREDITS file, which is included
  in some artifacts (usually source distributions); but is always available
  from the source code management (SCM) system project uses.

---

name: Jackson
license_category: binary
module: java-core
license_name: Apache License version 2.0
version: 2.10.5.1
libraries:
  - com.fasterxml.jackson.core: jackson-databind
notice: |
  # Jackson JSON processor

  Jackson is a high-performance, Free/Open Source JSON processing library.
  It was originally written by Tatu Saloranta (tatu.saloranta@iki.fi), and has
  been in development since 2007.
  It is currently developed by a community of developers, as well as supported
  commercially by FasterXML.com.

  ## Licensing

  Jackson core and extension components may licensed under different licenses.
  To find the details that apply to this artifact see the accompanying LICENSE file.
  For more information, including possible other licensing options, contact
  FasterXML.com (http://fasterxml.com).

  ## Credits

  A list of contributors may be found from CREDITS file, which is included
  in some artifacts (usually source distributions); but is always available
  from the source code management (SCM) system project uses.

---

name: JavaBeans Activation Framework API JAR
license_category: binary
module: java-core
license_name: Eclipse Distribution License 1.0
version: 1.2.1
copyright: Oracle and/or its affiliates.
license_file_path: licenses/bin/jakarta.EDL1
libraries:
  - jakarta.activation: jakarta.activation-api

---

name: Jakarta XML Bind API
license_category: binary
module: java-core
license_name: Eclipse Distribution License 1.0
version: 2.3.2
copyright: Oracle and/or its affiliates.
license_file_path: licenses/bin/jakarta.EDL1
libraries:
  - jakarta.xml.bind: jakarta.xml.bind-api

---

name: Caffeine
license_category: binary
module: java-core
license_name: Apache License version 2.0
version: 2.8.0
libraries:
  - com.github.ben-manes.caffeine: caffeine

---

name: Error Prone Annotations
license_category: binary
module: java-core
license_name: Apache License version 2.0
version: 2.8.0
libraries:
  - com.google.errorprone: error_prone_annotations

---

name: Guava
license_category: binary
module: java-core
license_name: Apache License version 2.0
version: 16.0.1
libraries:
  - com.google.guava: guava

---

name: Guice
license_category: binary
module: java-core
license_name: Apache License version 2.0
version: 4.1.0
libraries:
  - com.google.inject: guice
  - com.google.inject.extensions: guice-multibindings
  - com.google.inject.extensions: guice-servlet
  - com.google.inject.extensions: guice-assistedinject
notices:
  - guice: |
      Google Guice - Core Library
      Copyright 2006-2016 Google, Inc.
  - guice-multibindings: |
      Google Guice - Extensions - MultiBindings
      Copyright 2006-2016 Google, Inc.
  - guice-servlet: |
      Google Guice - Extensions - Servlet
      Copyright 2006-2016 Google, Inc.
  - guice-assistedinject: |
      Google Guice - Extensions - AssistedInject
      Copyright 2006-2016 Google, Inc.

---

name: JsonPath
license_category: binary
module: java-core
license_name: Apache License version 2.0
version: 2.3.0
libraries:
  - com.jayway.jsonpath: json-path

---

name: CronScheduler
license_category: binary
module: java-core
license_name: Apache License version 2.0
version: 0.1
libraries:
  - io.timeandspace: cron-scheduler

---

name: LMAX Disruptor
license_category: binary
module: java-core
license_name: Apache License version 2.0
version: 3.3.6
libraries:
  - com.lmax: disruptor

---

name: LZF Compressor
license_category: binary
module: java-core
license_name: Apache License version 2.0
version: 1.0.4
libraries:
  - com.ning: compress-lzf
notices:
  - compress-lzf: |
      # Compress LZF

      This library contains efficient implementation of LZF compression format,
      as well as additional helper classes that build on JDK-provided gzip (deflat)
      codec.

      ## Licensing

      Library is licensed under Apache License 2.0, as per accompanying LICENSE file.

      ## Credit

      Library has been written by Tatu Saloranta (tatu.saloranta@iki.fi).
      It was started at Ning, inc., as an official Open Source process used by
      platform backend, but after initial versions has been developed outside of
      Ning by supporting community.

      Other contributors include:

      * Jon Hartlaub (first versions of streaming reader/writer; unit tests)
      * Cedrik Lime: parallel LZF implementation

      Various community members have contributed bug reports, and suggested minor
      fixes; these can be found from file "VERSION.txt" in SCM.

---

name: OpenCSV
license_category: binary
module: java-core
license_name: Apache License version 2.0
version: 4.6
libraries:
  - com.opencsv: opencsv

---

name: OkHttp
license_category: binary
module: java-core
license_name: Apache License version 2.0
version: 1.0.2
libraries:
  - com.squareup.okhttp: okhttp

---

name: Netty Reactive Streams
license_category: binary
module: java-core
license_name: Apache License version 2.0
version: 2.0.0
libraries:
  - com.typesafe.netty: netty-reactive-streams

---

name: Apache Commons BeanUtils
license_category: binary
module: java-core
license_name: Apache License version 2.0
version: 1.9.4
libraries:
  - commons-beanutils: commons-beanutils
notices:
  - commons-beanutils: |
      Apache Commons BeanUtils
      Copyright 2000-2016 The Apache Software Foundation

---

name: Apache Commons Codec
license_category: binary
module: java-core
license_name: Apache License version 2.0
version: 1.13
libraries:
  - commons-codec: commons-codec
notices:
  - commons-codec: |
      Apache Commons Codec
      Copyright 2002-2017 The Apache Software Foundation


      Copyright (C) 2002 Kevin Atkinson (kevina@gnu.org)

      ===============================================================================

      The content of package org.apache.commons.codec.language.bm has been translated
      from the original php source code available at http://stevemorse.org/phoneticinfo.htm
      with permission from the original authors.
      Original source copyright:
      Copyright (c) 2008 Alexander Beider & Stephen P. Morse.

---

name: Apache Commons Collections
license_category: binary
module: java-core
license_name: Apache License version 2.0
version: 3.2.2
libraries:
  - commons-collections: commons-collections
notices:
  - commons-collections: |
      Apache Commons Collections
      Copyright 2001-2015 The Apache Software Foundation

---

name: Apache Commons IO
license_category: binary
module: java-core
license_name: Apache License version 2.0
version: 2.11.0
libraries:
  - commons-io: commons-io
notices:
  - commons-io: |
      Apache Commons IO
      Copyright 2002-2021 The Apache Software Foundation

---

name: Apache Commons Lang
license_category: binary
module: java-core
license_name: Apache License version 2.0
version: 2.6
libraries:
  - commons-lang: commons-lang
notices:
  - commons-lang: |
      Apache Commons Lang
      Copyright 2001-2011 The Apache Software Foundation

---

name: Apache Commons Logging
license_category: binary
module: java-core
license_name: Apache License version 2.0
version: 1.1.1
libraries:
  - commons-logging: commons-logging
notices:
  - commons-logging: |
      // ------------------------------------------------------------------
      // NOTICE file corresponding to the section 4d of The Apache License,
      // Version 2.0, in this case for Commons Logging
      // ------------------------------------------------------------------

      Commons Logging
      Copyright 2001-2007 The Apache Software Foundation

      This product includes/uses software(s) developed by 'an unknown organization'
        - Unnamed - avalon-framework:avalon-framework:jar:4.1.3
        - Unnamed - log4j:log4j:jar:1.2.12
        - Unnamed - logkit:logkit:jar:1.0.1

---

name: Apache Commons Net
license_category: binary
module: java-core
license_name: Apache License version 2.0
version: 3.6
libraries:
  - commons-net: commons-net

---

name: Apache Commons Collections
license_category: binary
module: java-core
license_name: Apache License version 2.0
version: 4.2
libraries:
  - org.apache.commons: commons-collections4
notices:
  - commons-collections4: |
      Apache Commons Collections
      Copyright 2001-2018 The Apache Software Foundation

---

name: Apache Commons Compress
license_category: binary
module: java-core
license_name: Apache License version 2.0
version: 1.21
libraries:
  - org.apache.commons: commons-compress
notices:
  - commons-compress: |
      Apache Commons Compress
      Copyright 2002-2018 The Apache Software Foundation

      The files in the package org.apache.commons.compress.archivers.sevenz
      were derived from the LZMA SDK, version 9.20 (C/ and CPP/7zip/),
      which has been placed in the public domain:

      "LZMA SDK is placed in the public domain." (http://www.7-zip.org/sdk.html)

---

name: Apache Commons Configuration
license_category: binary
module: java-core
license_name: Apache License version 2.0
version: 2.1.1
libraries:
  - org.apache.commons: commons-configuration2

---

name: Apache Commons DBCP
license_category: binary
module: java-core
license_name: Apache License version 2.0
version: 2.0.1
libraries:
  - org.apache.commons: commons-dbcp2
notices:
  - commons-dbcp2: |
      Apache Commons DBCP
      Copyright 2001-2014 The Apache Software Foundation

---

name: Apache Commons Lang
license_category: binary
module: java-core
license_name: Apache License version 2.0
version: 3.8.1
libraries:
  - org.apache.commons: commons-lang3
notices:
  - commons-lang3: |
      Apache Commons Lang
      Copyright 2001-2018 The Apache Software Foundation

---

name: Apache Commons Math
license_category: binary
module: java-core
license_name: Apache License version 2.0
version: 3.6.1
libraries:
  - org.apache.commons: commons-math3
notices:
  - commons-math3: |
      Apache Commons Math
      Copyright 2001-2016 The Apache Software Foundation

      This product includes software developed for Orekit by
      CS Systèmes d'Information (http://www.c-s.fr/)
      Copyright 2010-2012 CS Systèmes d'Information

---

name: Apache Commons Pool
license_category: binary
module: java-core
license_name: Apache License version 2.0
version: 2.2
libraries:
  - org.apache.commons: commons-pool2
notices:
  - commons-pool2: |
      Apache Commons Pool
      Copyright 2001-2014 The Apache Software Foundation

      The LinkedBlockingDeque implementation is based on an implementation written by
      Doug Lea with assistance from members of JCP JSR-166 Expert Group and released
      to the public domain, as explained at
      http://creativecommons.org/licenses/publicdomain

---

name: Apache Commons Text
license_category: binary
module: java-core
license_name: Apache License version 2.0
version: 1.3
libraries:
  - org.apache.commons: commons-text
notices:
  - commons-text: |
      Apache Commons Text
      Copyright 2001-2018 The Apache Software Foundation

---

name: Apache Commons Text
license_category: binary
module: java-core
license_name: Apache License version 2.0
version: 1.4
libraries:
  - org.apache.commons: commons-text
---

name: Airline
license_category: binary
module: java-core
license_name: Apache License version 2.0
version: 0.7
libraries:
  - io.airlift: airline
notices:
  - airline: |
      Copyright Notices
      =================

      Copyright 2011 Dain Sundstrom <dain@iq80.com>
      Copyright 2010 Cedric Beust <cedric@beust.com>

---

name: DropWizard Metrics Core
license_category: binary
module: java-core
license_name: Apache License version 2.0
version: 4.0.0
libraries:
  - io.dropwizard.metrics: metrics-core

---

name: pac4j-oidc java security library
license_category: binary
module: extensions/druid-pac4j
license_name: Apache License version 2.0
version: 3.8.3
libraries:
  - org.pac4j: pac4j-oidc

---

name: pac4j-core java security library
license_category: binary
module: extensions/druid-pac4j
license_name: Apache License version 2.0
version: 3.8.3
libraries:
  - org.pac4j: pac4j-core

---

name: org.objenesis objenesis
license_category: binary
module: extensions/druid-pac4j
license_name: Apache License version 2.0
version: 3.0.1
libraries:
  - org.objenesis: objenesis

---

name: com.nimbusds lang-tag
license_category: binary
module: extensions/druid-pac4j
license_name: Apache License version 2.0
version: 1.5
libraries:
  - com.nimbusds: lang-tag

---

name: com.nimbusds nimbus-jose-jwt
license_category: binary
module: extensions/druid-pac4j
license_name: Apache License version 2.0
version: 7.9
libraries:
  - com.nimbusds: nimbus-jose-jwt

---

name: com.nimbusds oauth2-oidc-sdk
license_category: binary
module: extensions/druid-pac4j
license_name: Apache License version 2.0
version: 6.5
libraries:
  - com.nimbusds: oauth2-oidc-sdk

---

name: net.bytebuddy byte-buddy
license_category: binary
module: extensions/druid-pac4j
license_name: Apache License version 2.0
version: 1.9.10
libraries:
  - net.bytebuddy: byte-buddy

---

name: net.bytebuddy byte-buddy-agent
license_category: binary
module: extensions/druid-pac4j
license_name: Apache License version 2.0
version: 1.9.10
libraries:
  - net.bytebuddy: byte-buddy-agent

---

name: org.mockito mockito-core
license_category: binary
module: extensions/druid-pac4j
license_name: MIT License
version: 2.28.2
libraries:
  - org.mockito: mockito-core

---

name: javax.activation activation
license_category: binary
module: extensions/druid-pac4j
license_name: COMMON DEVELOPMENT AND DISTRIBUTION LICENSE (CDDL) Version 1.0
version: 1.1.1
libraries:
  - javax.activation: activation

---

name: com.sun.mail javax.mail
license_category: binary
module: extensions/druid-pac4j
license_name: CDDL 1.1
version: 1.6.1
libraries:
  - com.sun.mail: javax.mail

---

name: kubernetes official java client
license_category: binary
module: extensions/druid-kubernetes-extensions
license_name: Apache License version 2.0
version: 10.0.1
libraries:
  - io.kubernetes: client-java

---

name: kubernetes official java client api
license_category: binary
module: extensions/druid-kubernetes-extensions
license_name: Apache License version 2.0
version: 10.0.1
libraries:
  - io.kubernetes: client-java-api

---

name: kubernetes official java client extended
license_category: binary
module: extensions/druid-kubernetes-extensions
license_name: Apache License version 2.0
version: 10.0.1
libraries:
  - io.kubernetes: client-java-extended

---

name: io.prometheus simpleclient_common
license_category: binary
module: extensions/druid-kubernetes-extensions
license_name: Apache License version 2.0
version: 0.9.0
libraries:
  - io.prometheus: simpleclient_common

---

name: org.apache.commons commons-collections4
license_category: binary
module: extensions/druid-kubernetes-extensions
license_name: Apache License version 2.0
version: 4.4
libraries:
  - org.apache.commons: commons-collections4

---

name: io.sundr builder-annotations
license_category: binary
module: extensions/druid-kubernetes-extensions
license_name: Apache License version 2.0
version: 0.22.0
libraries:
  - io.sundr: builder-annotations

---

name: com.squareup.okio okio
license_category: binary
module: extensions/druid-kubernetes-extensions
license_name: Apache License version 2.0
version: 1.17.2
libraries:
  - com.squareup.okio: okio

---

name: io.gsonfire gson-fire
license_category: binary
module: extensions/druid-kubernetes-extensions
license_name: Apache License version 2.0
version: 1.8.4
libraries:
  - io.gsonfire: gson-fire

---

name: io.swagger swagger-annotations
license_category: binary
module: extensions/druid-kubernetes-extensions
license_name: Apache License version 2.0
version: 1.6.2
libraries:
  - io.swagger: swagger-annotations

---

name: io.prometheus simpleclient_httpserver
license_category: binary
module: extensions/druid-kubernetes-extensions
license_name: Apache License version 2.0
version: 0.9.0
libraries:
  - io.prometheus: simpleclient_httpserver

---

name: org.bitbucket.b_c jose4j
license_category: binary
module: extensions/druid-kubernetes-extensions
license_name: Apache License version 2.0
version: 0.7.2
libraries:
  - org.bitbucket.b_c: jose4j

---

name: org.joda joda-convert
license_category: binary
module: extensions/druid-kubernetes-extensions
license_name: Apache License version 2.0
version: 2.2.1
libraries:
  - org.joda: joda-convert

---

name: com.squareup.okhttp3 okhttp
license_category: binary
module: extensions/druid-kubernetes-extensions
license_name: Apache License version 2.0
version: 3.14.9
libraries:
  - com.squareup.okhttp3: okhttp

---

name: io.prometheus simpleclient
license_category: binary
module: extensions/druid-kubernetes-extensions
license_name: Apache License version 2.0
version: 0.9.0
libraries:
  - io.prometheus: simpleclient

---

name: io.kubernetes client-java-proto
license_category: binary
module: extensions/druid-kubernetes-extensions
license_name: Apache License version 2.0
version: 10.0.1
libraries:
  - io.kubernetes: client-java-proto

---

name: org.yaml snakeyaml
license_category: binary
module: extensions/druid-kubernetes-extensions
license_name: Apache License version 2.0
version: 1.27
libraries:
  - org.yaml: snakeyaml

---

name: com.flipkart.zjsonpatch zjsonpatch
license_category: binary
module: extensions/druid-kubernetes-extensions
license_name: Apache License version 2.0
version: 0.4.11
libraries:
  - com.flipkart.zjsonpatch: zjsonpatch

---

name: org.bouncycastle bcprov-jdk15on
license_category: binary
module: extensions/druid-kubernetes-extensions
license_name: MIT License
version: 1.68
libraries:
  - org.bouncycastle: bcprov-jdk15on

---

name: io.sundr resourcecify-annotations
license_category: binary
module: extensions/druid-kubernetes-extensions
license_name: Apache License version 2.0
version: 0.22.0
libraries:
  - io.sundr: resourcecify-annotations

---

name: io.sundr sundr-codegen
license_category: binary
module: extensions/druid-kubernetes-extensions
license_name: Apache License version 2.0
version: 0.22.0
libraries:
  - io.sundr: sundr-codegen

---

name: org.bouncycastle bcprov-ext-jdk15on
license_category: binary
module: extensions/druid-kubernetes-extensions
license_name: MIT License
version: 1.68
libraries:
  - org.bouncycastle: bcprov-ext-jdk15on

---

name: io.sundr sundr-core
license_category: binary
module: extensions/druid-kubernetes-extensions
license_name: Apache License version 2.0
version: 0.22.0
libraries:
  - io.sundr: sundr-core

---

name: com.squareup.okhttp3 logging-interceptor
license_category: binary
module: extensions/druid-kubernetes-extensions
license_name: Apache License version 2.0
version: 3.14.9
libraries:
  - com.squareup.okhttp3: logging-interceptor

---

name: org.bouncycastle bcpkix-jdk15on
license_category: binary
module: extensions/druid-kubernetes-extensions
license_name: MIT License
version: 1.66
libraries:
  - org.bouncycastle: bcpkix-jdk15on

---

name: com.github.vladimir-bukhtoyarov bucket4j-core
license_category: binary
module: extensions/druid-kubernetes-extensions
license_name: Apache License version 2.0
version: 4.10.0
libraries:
  - com.github.vladimir-bukhtoyarov: bucket4j-core

---

name: Netty
license_category: binary
module: java-core
license_name: Apache License version 2.0
version: 3.10.6.Final
libraries:
  - io.netty: netty
notices:
  - netty: |
      ==
                                  The Netty Project
                                  =================

      Please visit the Netty web site for more information:

        * http://netty.io/

      Copyright 2011 The Netty Project

      The Netty Project licenses this file to you under the Apache License,
      version 2.0 (the "License"); you may not use this file except in compliance
      with the License. You may obtain a copy of the License at:

      http://www.apache.org/licenses/LICENSE-2.0

      Unless required by applicable law or agreed to in writing, software
      distributed under the License is distributed on an "AS IS" BASIS, WITHOUT
      WARRANTIES OR CONDITIONS OF ANY KIND, either express or implied. See the
      License for the specific language governing permissions and limitations
      under the License.

      Also, please refer to each LICENSE.<component>.txt file, which is located in
      the 'license' directory of the distribution file, for the license terms of the
      components that this product depends on.

      -------------------------------------------------------------------------------
      This product contains the extensions to Java Collections Framework which has
      been derived from the works by JSR-166 EG, Doug Lea, and Jason T. Greene:

        * LICENSE:
          * license/LICENSE.jsr166y.txt (Public Domain)
        * HOMEPAGE:
          * http://gee.cs.oswego.edu/cgi-bin/viewcvs.cgi/jsr166/
          * http://viewvc.jboss.org/cgi-bin/viewvc.cgi/jbosscache/experimental/jsr166/

      This product contains a modified version of Robert Harder's Public Domain
      Base64 Encoder and Decoder, which can be obtained at:

        * LICENSE:
          * license/LICENSE.base64.txt (Public Domain)
        * HOMEPAGE:
          * http://iharder.sourceforge.net/current/java/base64/

      This product contains a modified version of 'JZlib', a re-implementation of
      zlib in pure Java, which can be obtained at:

        * LICENSE:
          * license/LICENSE.jzlib.txt (BSD Style License)
        * HOMEPAGE:
          * http://www.jcraft.com/jzlib/

      This product contains a modified version of 'Webbit', a Java event based
      WebSocket and HTTP server:

        * LICENSE:
          * license/LICENSE.webbit.txt (BSD License)
        * HOMEPAGE:
          * https://github.com/joewalnes/webbit

      This product optionally depends on 'Protocol Buffers', Google's data
      interchange format, which can be obtained at:

        * LICENSE:
          * license/LICENSE.protobuf.txt (New BSD License)
        * HOMEPAGE:
          * http://code.google.com/p/protobuf/

      This product optionally depends on 'Bouncy Castle Crypto APIs' to generate
      a temporary self-signed X.509 certificate when the JVM does not provide the
      equivalent functionality.  It can be obtained at:

        * LICENSE:
          * license/LICENSE.bouncycastle.txt (MIT License)
        * HOMEPAGE:
          * http://www.bouncycastle.org/

      This product optionally depends on 'SLF4J', a simple logging facade for Java,
      which can be obtained at:

        * LICENSE:
          * license/LICENSE.slf4j.txt (MIT License)
        * HOMEPAGE:
          * http://www.slf4j.org/

      This product optionally depends on 'Apache Commons Logging', a logging
      framework, which can be obtained at:

        * LICENSE:
          * license/LICENSE.commons-logging.txt (Apache License 2.0)
        * HOMEPAGE:
          * http://commons.apache.org/logging/

      This product optionally depends on 'Apache Log4J', a logging framework,
      which can be obtained at:

        * LICENSE:
          * license/LICENSE.log4j.txt (Apache License 2.0)
        * HOMEPAGE:
          * http://logging.apache.org/log4j/

      This product optionally depends on 'JBoss Logging', a logging framework,
      which can be obtained at:

        * LICENSE:
          * license/LICENSE.jboss-logging.txt (GNU LGPL 2.1)
        * HOMEPAGE:
          * http://anonsvn.jboss.org/repos/common/common-logging-spi/

      This product optionally depends on 'Apache Felix', an open source OSGi
      framework implementation, which can be obtained at:

        * LICENSE:
          * license/LICENSE.felix.txt (Apache License 2.0)
        * HOMEPAGE:
          * http://felix.apache.org/

---

name: Netty
license_category: binary
module: java-core
license_name: Apache License version 2.0
version: 4.1.68.Final
libraries:
  - io.netty: netty-buffer
  - io.netty: netty-codec
  - io.netty: netty-codec-dns
  - io.netty: netty-codec-http
  - io.netty: netty-codec-socks
  - io.netty: netty-common
  - io.netty: netty-handler
  - io.netty: netty-handler-proxy
  - io.netty: netty-resolver
  - io.netty: netty-resolver-dns
  - io.netty: netty-transport
  - io.netty: netty-transport-native-epoll
  - io.netty: netty-transport-native-unix-common
notice: |
  ==
                              The Netty Project
                              =================

  Please visit the Netty web site for more information:

    * http://netty.io/

  Copyright 2014 The Netty Project

  The Netty Project licenses this file to you under the Apache License,
  version 2.0 (the "License"); you may not use this file except in compliance
  with the License. You may obtain a copy of the License at:

    http://www.apache.org/licenses/LICENSE-2.0

  Unless required by applicable law or agreed to in writing, software
  distributed under the License is distributed on an "AS IS" BASIS, WITHOUT
  WARRANTIES OR CONDITIONS OF ANY KIND, either express or implied. See the
  License for the specific language governing permissions and limitations
  under the License.

  Also, please refer to each LICENSE.<component>.txt file, which is located in
  the 'license' directory of the distribution file, for the license terms of the
  components that this product depends on.

  -------------------------------------------------------------------------------
  This product contains the extensions to Java Collections Framework which has
  been derived from the works by JSR-166 EG, Doug Lea, and Jason T. Greene:

    * LICENSE:
      * license/LICENSE.jsr166y.txt (Public Domain)
    * HOMEPAGE:
      * http://gee.cs.oswego.edu/cgi-bin/viewcvs.cgi/jsr166/
      * http://viewvc.jboss.org/cgi-bin/viewvc.cgi/jbosscache/experimental/jsr166/

  This product contains a modified version of Robert Harder's Public Domain
  Base64 Encoder and Decoder, which can be obtained at:

    * LICENSE:
      * license/LICENSE.base64.txt (Public Domain)
    * HOMEPAGE:
      * http://iharder.sourceforge.net/current/java/base64/

  This product contains a modified portion of 'Webbit', an event based
  WebSocket and HTTP server, which can be obtained at:

    * LICENSE:
      * license/LICENSE.webbit.txt (BSD License)
    * HOMEPAGE:
      * https://github.com/joewalnes/webbit

  This product contains a modified portion of 'SLF4J', a simple logging
  facade for Java, which can be obtained at:

    * LICENSE:
      * license/LICENSE.slf4j.txt (MIT License)
    * HOMEPAGE:
      * http://www.slf4j.org/

  This product contains a modified portion of 'Apache Harmony', an open source
  Java SE, which can be obtained at:

    * NOTICE:
      * license/NOTICE.harmony.txt
    * LICENSE:
      * license/LICENSE.harmony.txt (Apache License 2.0)
    * HOMEPAGE:
      * http://archive.apache.org/dist/harmony/

  This product contains a modified portion of 'jbzip2', a Java bzip2 compression
  and decompression library written by Matthew J. Francis. It can be obtained at:

    * LICENSE:
      * license/LICENSE.jbzip2.txt (MIT License)
    * HOMEPAGE:
      * https://code.google.com/p/jbzip2/

  This product contains a modified portion of 'libdivsufsort', a C API library to construct
  the suffix array and the Burrows-Wheeler transformed string for any input string of
  a constant-size alphabet written by Yuta Mori. It can be obtained at:

    * LICENSE:
      * license/LICENSE.libdivsufsort.txt (MIT License)
    * HOMEPAGE:
      * https://github.com/y-256/libdivsufsort

  This product contains a modified portion of Nitsan Wakart's 'JCTools', Java Concurrency Tools for the JVM,
   which can be obtained at:

    * LICENSE:
      * license/LICENSE.jctools.txt (ASL2 License)
    * HOMEPAGE:
      * https://github.com/JCTools/JCTools

  This product optionally depends on 'JZlib', a re-implementation of zlib in
  pure Java, which can be obtained at:

    * LICENSE:
      * license/LICENSE.jzlib.txt (BSD style License)
    * HOMEPAGE:
      * http://www.jcraft.com/jzlib/

  This product optionally depends on 'Compress-LZF', a Java library for encoding and
  decoding data in LZF format, written by Tatu Saloranta. It can be obtained at:

    * LICENSE:
      * license/LICENSE.compress-lzf.txt (Apache License 2.0)
    * HOMEPAGE:
      * https://github.com/ning/compress

  This product optionally depends on 'lz4', a LZ4 Java compression
  and decompression library written by Adrien Grand. It can be obtained at:

    * LICENSE:
      * license/LICENSE.lz4.txt (Apache License 2.0)
    * HOMEPAGE:
      * https://github.com/jpountz/lz4-java

  This product optionally depends on 'lzma-java', a LZMA Java compression
  and decompression library, which can be obtained at:

    * LICENSE:
      * license/LICENSE.lzma-java.txt (Apache License 2.0)
    * HOMEPAGE:
      * https://github.com/jponge/lzma-java

  This product contains a modified portion of 'jfastlz', a Java port of FastLZ compression
  and decompression library written by William Kinney. It can be obtained at:

    * LICENSE:
      * license/LICENSE.jfastlz.txt (MIT License)
    * HOMEPAGE:
      * https://code.google.com/p/jfastlz/

  This product contains a modified portion of and optionally depends on 'Protocol Buffers', Google's data
  interchange format, which can be obtained at:

    * LICENSE:
      * license/LICENSE.protobuf.txt (New BSD License)
    * HOMEPAGE:
      * https://github.com/google/protobuf

  This product optionally depends on 'Bouncy Castle Crypto APIs' to generate
  a temporary self-signed X.509 certificate when the JVM does not provide the
  equivalent functionality.  It can be obtained at:

    * LICENSE:
      * license/LICENSE.bouncycastle.txt (MIT License)
    * HOMEPAGE:
      * http://www.bouncycastle.org/

  This product optionally depends on 'Snappy', a compression library produced
  by Google Inc, which can be obtained at:

    * LICENSE:
      * license/LICENSE.snappy.txt (New BSD License)
    * HOMEPAGE:
      * https://github.com/google/snappy

  This product optionally depends on 'JBoss Marshalling', an alternative Java
  serialization API, which can be obtained at:

    * LICENSE:
      * license/LICENSE.jboss-marshalling.txt (GNU LGPL 2.1)
    * HOMEPAGE:
      * http://www.jboss.org/jbossmarshalling

  This product optionally depends on 'Caliper', Google's micro-
  benchmarking framework, which can be obtained at:

    * LICENSE:
      * license/LICENSE.caliper.txt (Apache License 2.0)
    * HOMEPAGE:
      * https://github.com/google/caliper

  This product optionally depends on 'Apache Commons Logging', a logging
  framework, which can be obtained at:

    * LICENSE:
      * license/LICENSE.commons-logging.txt (Apache License 2.0)
    * HOMEPAGE:
      * http://commons.apache.org/logging/

  This product optionally depends on 'Apache Log4J', a logging framework, which
  can be obtained at:

    * LICENSE:
      * license/LICENSE.log4j.txt (Apache License 2.0)
    * HOMEPAGE:
      * http://logging.apache.org/log4j/

  This product optionally depends on 'Aalto XML', an ultra-high performance
  non-blocking XML processor, which can be obtained at:

    * LICENSE:
      * license/LICENSE.aalto-xml.txt (Apache License 2.0)
    * HOMEPAGE:
      * http://wiki.fasterxml.com/AaltoHome

  This product contains a modified version of 'HPACK', a Java implementation of
  the HTTP/2 HPACK algorithm written by Twitter. It can be obtained at:

    * LICENSE:
      * license/LICENSE.hpack.txt (Apache License 2.0)
    * HOMEPAGE:
      * https://github.com/twitter/hpack

  This product contains a modified portion of 'Apache Commons Lang', a Java library
  provides utilities for the java.lang API, which can be obtained at:

    * LICENSE:
      * license/LICENSE.commons-lang.txt (Apache License 2.0)
    * HOMEPAGE:
      * https://commons.apache.org/proper/commons-lang/


  This product contains the Maven wrapper scripts from 'Maven Wrapper', that provides an easy way to ensure a user has everything necessary to run the Maven build.

    * LICENSE:
      * license/LICENSE.mvn-wrapper.txt (Apache License 2.0)
    * HOMEPAGE:
      * https://github.com/takari/maven-wrapper

---

name: fastutil
license_category: binary
module: java-core
license_name: Apache License version 2.0
version: 8.5.4
libraries:
  - it.unimi.dsi: fastutil
  - it.unimi.dsi: fastutil-core
  - it.unimi.dsi: fastutil-extra

---

name: Javax Inject
license_category: binary
module: java-core
license_name: Apache License version 2.0
version: 1
libraries:
  - javax.inject: javax.inject

---

name: Bean Validation API
license_category: binary
module: java-core
license_name: Apache License version 2.0
version: 1.1.0.Final
libraries:
  - javax.validation: validation-api

---

name: Joda-Time
license_category: binary
module: java-core
license_name: Apache License version 2.0
version: 2.10.5
libraries:
  - joda-time: joda-time
notices:
  - joda-time: |
      =============================================================================
      = NOTICE file corresponding to section 4d of the Apache License Version 2.0 =
      =============================================================================
      This product includes software developed by
      Joda.org (http://www.joda.org/).

---

name: Aggregate Designer Algorithm
license_category: binary
module: java-core
license_name: Apache License version 2.0
version: 6.0
libraries:
  - net.hydromatic: aggdesigner-algorithm
notices:
  - aggdesigner-algorithm: |
      Aggregate Designer

      Copyright 2006 - 2013 Pentaho Corporation.  All rights reserved.
      Copyright 2000-2005, 2014-2016 Julian Hyde

---

name: Java Native Access (JNA)
license_category: binary
module: java-core
license_name: Apache License version 2.0
version: 4.5.1
libraries:
  - net.java.dev.jna: jna

---

name: ASM Based Accessors Helper Used By JSON Smart
license_category: binary
module: java-core
license_name: Apache License version 2.0
version: 1.2
libraries:
  - net.minidev: accessors-smart

---

name: JSON Small and Fast Parser
license_category: binary
module: java-core
license_name: Apache License version 2.0
version: 2.3
libraries:
  - net.minidev: json-smart

---

name: Spymemcached
license_category: binary
module: java-core
license_name: Apache License version 2.0
version: 2.12.3
libraries:
  - net.spy: spymemcached

---

name: jackson-jq
license_category: binary
module: java-core
license_name: Apache License version 2.0
version: 0.0.10
libraries:
  - net.thisptr: jackson-jq

---

name: Apache Calcite
license_category: binary
module: java-core
license_name: Apache License version 2.0
version: 1.21.0
libraries:
  - org.apache.calcite: calcite-core
  - org.apache.calcite: calcite-linq4j
notices:
  - calcite-core: |
      Calcite Core
      Copyright 2012-2019 The Apache Software Foundation
  - calcite-linq4j: |
      Calcite Linq4j
      Copyright 2012-2019 The Apache Software Foundation

---

name: Apache Calcite Avatica
license_category: binary
module: java-core
license_name: Apache License version 2.0
version: 1.17.0
libraries:
  - org.apache.calcite.avatica: avatica-core
  - org.apache.calcite.avatica: avatica-metrics
  - org.apache.calcite.avatica: avatica-server
notices:
  - avatica-core: |
      Apache Calcite Avatica
      Copyright 2012-2020 The Apache Software Foundation
  - avatica-metrics: |
      Apache Calcite Avatica Metrics
      Copyright 2012-2020 The Apache Software Foundation
  - avatica-server: |
      Apache Calcite Avatica Server
      Copyright 2012-2020 The Apache Software Foundation
---

name: Apache Curator
license_category: binary
module: java-core
license_name: Apache License version 2.0
version: 4.3.0
libraries:
  - org.apache.curator: curator-client
  - org.apache.curator: curator-framework
  - org.apache.curator: curator-recipes
  - org.apache.curator: curator-x-discovery
notices:
  - curator-client: |
      Curator Client
      Copyright 2011-2018 The Apache Software Foundation
  - curator-framework: |
      Curator Framework
      Copyright 2011-2018 The Apache Software Foundation
  - curator-recipes: |
      Curator Recipes
      Copyright 2011-2018 The Apache Software Foundation
  - curator-x-discovery: |
      Curator Service Discovery
      Copyright 2011-2018 The Apache Software Foundation

---

name: Apache Derby
license_category: binary
module: java-core
license_name: Apache License version 2.0
version: 10.14.2.0
libraries:
  - org.apache.derby: derby
  - org.apache.derby: derbyclient
  - org.apache.derby: derbynet
notice: |
  =========================================================================
  ==  NOTICE file corresponding to section 4(d) of the Apache License,
  ==  Version 2.0, in this case for the Apache Derby distribution.
  ==
  ==  DO NOT EDIT THIS FILE DIRECTLY. IT IS GENERATED
  ==  BY THE buildnotice TARGET IN THE TOP LEVEL build.xml FILE.
  ==
  =========================================================================

  Apache Derby
  Copyright 2004-2018 The Apache Software Foundation

  This product includes software developed by
  The Apache Software Foundation (http://www.apache.org/).


  =========================================================================

  Portions of Derby were originally developed by
  International Business Machines Corporation and are
  licensed to the Apache Software Foundation under the
  "Software Grant and Corporate Contribution License Agreement",
  informally known as the "Derby CLA".
  The following copyright notice(s) were affixed to portions of the code
  with which this file is now or was at one time distributed
  and are placed here unaltered.

  (C) Copyright 1997,2004 International Business Machines Corporation.  All rights reserved.

  (C) Copyright IBM Corp. 2003.


  =========================================================================


  The portion of the functionTests under 'nist' was originally
  developed by the National Institute of Standards and Technology (NIST),
  an agency of the United States Department of Commerce, and adapted by
  International Business Machines Corporation in accordance with the NIST
  Software Acknowledgment and Redistribution document at
  http://www.itl.nist.gov/div897/ctg/sql_form.htm



  =========================================================================


  The Derby build relies on source files supplied by the Apache Felix
  project. The following notice covers the Felix files:

    Apache Felix Main
    Copyright 2008 The Apache Software Foundation


    I. Included Software

    This product includes software developed at
    The Apache Software Foundation (http://www.apache.org/).
    Licensed under the Apache License 2.0.

    This product includes software developed at
    The OSGi Alliance (http://www.osgi.org/).
    Copyright (c) OSGi Alliance (2000, 2007).
    Licensed under the Apache License 2.0.

    This product includes software from http://kxml.sourceforge.net.
    Copyright (c) 2002,2003, Stefan Haustein, Oberhausen, Rhld., Germany.
    Licensed under BSD License.

    II. Used Software

    This product uses software developed at
    The OSGi Alliance (http://www.osgi.org/).
    Copyright (c) OSGi Alliance (2000, 2007).
    Licensed under the Apache License 2.0.


    III. License Summary
    - Apache License 2.0
    - BSD License

---

name: Apache HttpClient
license_category: binary
module: java-core
license_name: Apache License version 2.0
version: 4.5.10
libraries:
  - org.apache.httpcomponents: httpclient
notices:
  - httpclient: |
      Apache HttpClient
      Copyright 1999-2017 The Apache Software Foundation

---

name: Apache HttpClient
license_category: binary
module: java-core
license_name: Apache License version 2.0
version: 4.5.13
libraries:
  - org.apache.httpcomponents: httpclient
notices:
  - httpclient: |
      Apache HttpClient
      Copyright 1999-2017 The Apache Software Foundation

---

name: Apache HttpClient
license_category: binary
module: hadoop-client
license_name: Apache License version 2.0
version: 4.5.2
libraries:
  - org.apache.httpcomponents: httpclient
notices:
  - httpclient: |
      Apache HttpClient
      Copyright 1999-2016 The Apache Software Foundation

---

name: Apache HttpCore
license_category: binary
module: java-core
license_name: Apache License version 2.0
version: 4.4.11
libraries:
  - org.apache.httpcomponents: httpcore
notices:
  - httpcore: |
      Apache HttpCore
      Copyright 2005-2019 The Apache Software Foundation

---

name: Apache Log4j
license_category: binary
module: java-core
license_name: Apache License version 2.0
version: 2.8.2
libraries:
  - org.apache.logging.log4j: log4j-1.2-api
  - org.apache.logging.log4j: log4j-api
  - org.apache.logging.log4j: log4j-core
  - org.apache.logging.log4j: log4j-jul
  - org.apache.logging.log4j: log4j-slf4j-impl
notices:
  - log4j-1.2-api: |
      Apache Log4j 1.x Compatibility API
      Copyright 1999-2015 Apache Software Foundation
  - log4j-api: |
      Apache Log4j API
      Copyright 1999-2015 Apache Software Foundation
  - log4j-core: |
      Apache Log4j Core
      Copyright 1999-2012 Apache Software Foundation

      ResolverUtil.java
      Copyright 2005-2006 Tim Fennell

      TypeUtil.java
      Copyright 2002-2012 Ramnivas Laddad, Juergen Hoeller, Chris Beams
  - log4j-jul: |
      Apache Log4j JUL Adapter
      Copyright 1999-2015 Apache Software Foundation
  - log4j-slf4j-impl: |
      Apache Log4j SLF4J Binding
      Copyright 1999-2015 Apache Software Foundation

---

name: Apache Maven
license_category: binary
module: java-core
license_name: Apache License version 2.0
version: 3.1.1
libraries:
  - org.apache.maven: maven-aether-provider
  - org.apache.maven: maven-model
  - org.apache.maven: maven-model-builder
  - org.apache.maven: maven-repository-metadata
  - org.apache.maven: maven-settings
  - org.apache.maven: maven-settings-builder
notices:
  - maven-aether-provider: |
      Maven Aether Provider
      Copyright 2001-2013 The Apache Software Foundation
  - maven-model: |
      Maven Model
      Copyright 2001-2013 The Apache Software Foundation
  - maven-model-builder: |
      Maven Model Builder
      Copyright 2001-2013 The Apache Software Foundation
  - maven-repository-metadata: |
      Maven Repository Metadata Model
      Copyright 2001-2013 The Apache Software Foundation
  - maven-settings: |
      Maven Settings
      Copyright 2001-2013 The Apache Software Foundation
  - maven-settings-builder: |
      Maven Settings Builder
      Copyright 2001-2013 The Apache Software Foundation
---

name: Apache Maven Artifact
license_category: binary
module: java-core
license_name: Apache License version 2.0
version: 3.6.0
libraries:
  - org.apache.maven: maven-artifact
notices:
  - maven-artifact: |
      Maven Artifact
      Copyright 2001-2018 The Apache Software Foundation
---

name: Apache Maven Wagon API
license_category: binary
module: java-core
license_name: Apache License version 2.0
version: 2.4
libraries:
  - org.apache.maven.wagon: wagon-provider-api
notices:
  - wagon-provider-api: |
      Apache Maven Wagon :: API
      Copyright 2003-2013 The Apache Software Foundation
---

name: Apache Yetus Audience Annotations Component
license_category: binary
module: java-core
license_name: Apache License version 2.0
version: 0.5.0
libraries:
  - org.apache.yetus: audience-annotations
notices:
  - audience-annotations: |
      Apache Yetus - Audience Annotations
      Copyright 2015-2017 The Apache Software Foundation
---

name: Apache Zookeeper
license_category: binary
module: java-core
license_name: Apache License version 2.0
version: 3.5.9
libraries:
  - org.apache.zookeeper: zookeeper
  - org.apache.zookeeper: zookeeper-jute
notices:
  - zookeeper: |
      Apache ZooKeeper
      Copyright 2009-2019 The Apache Software Foundation

---

name: AsyncHttpClient asynchttpclient
license_category: binary
module: java-core
license_name: Apache License version 2.0
version: 2.5.3
libraries:
  - org.asynchttpclient: async-http-client
  - org.asynchttpclient: async-http-client-netty-utils

---

name: components from Jackson
license_category: binary
module: java-core
license_name: Apache License version 2.0
version: 1.9.13
libraries:
  - org.codehaus.jackson: jackson-core-asl
  - org.codehaus.jackson: jackson-mapper-asl
notice: |
  This product currently only contains code developed by authors
  of specific components, as identified by the source code files;
  if such notes are missing files have been created by
  Tatu Saloranta.

  For additional credits (generally to people who reported problems)
  see CREDITS file.

---

name: Plexus Interpolation API
license_category: binary
module: java-core
license_name: Apache License version 2.0
version: 1.19
libraries:
  - org.codehaus.plexus: plexus-interpolation

---

name: Plexus Common Utilities
license_category: binary
module: java-core
license_name: Apache License version 2.0
version: 3.0.24
libraries:
  - org.codehaus.plexus: plexus-utils
notices:
  - plexus-utils: |
      This product includes software developed by the Indiana University
        Extreme! Lab (http://www.extreme.indiana.edu/).

      This product includes software developed by
      ThoughtWorks (http://www.thoughtworks.com).

      This product includes software developed by
      javolution (http://javolution.org/).

      This product includes software developed by
      Rome (https://rome.dev.java.net/).
---

name: Jetty
license_category: binary
module: java-core
license_name: Apache License version 2.0
version: 9.4.40.v20210413
libraries:
  - org.eclipse.jetty: jetty-client
  - org.eclipse.jetty: jetty-continuation
  - org.eclipse.jetty: jetty-http
  - org.eclipse.jetty: jetty-io
  - org.eclipse.jetty: jetty-proxy
  - org.eclipse.jetty: jetty-rewrite
  - org.eclipse.jetty: jetty-security
  - org.eclipse.jetty: jetty-server
  - org.eclipse.jetty: jetty-servlet
  - org.eclipse.jetty: jetty-servlets
  - org.eclipse.jetty: jetty-util
  - org.eclipse.jetty: jetty-util-ajax
  - org.eclipse.jetty: jetty-xml
  - org.eclipse.jetty: jetty-webapp
notice: |
  ==============================================================
   Jetty Web Container
   Copyright 1995-2018 Mort Bay Consulting Pty Ltd.
  ==============================================================

  The Jetty Web Container is Copyright Mort Bay Consulting Pty Ltd
  unless otherwise noted.

  Jetty is dual licensed under both

    * The Apache 2.0 License
      http://www.apache.org/licenses/LICENSE-2.0.html

        and

    * The Eclipse Public 1.0 License
      http://www.eclipse.org/legal/epl-v10.html

  Jetty may be distributed under either license.

  ------
  Eclipse

  The following artifacts are EPL.
   * org.eclipse.jetty.orbit:org.eclipse.jdt.core

  The following artifacts are EPL and ASL2.
   * org.eclipse.jetty.orbit:javax.security.auth.message


  The following artifacts are EPL and CDDL 1.0.
   * org.eclipse.jetty.orbit:javax.mail.glassfish


  ------
  Oracle

  The following artifacts are CDDL + GPLv2 with classpath exception.
  https://glassfish.dev.java.net/nonav/public/CDDL+GPL.html

   * javax.servlet:javax.servlet-api
   * javax.annotation:javax.annotation-api
   * javax.transaction:javax.transaction-api
   * javax.websocket:javax.websocket-api

  ------
  Oracle OpenJDK

  If ALPN is used to negotiate HTTP/2 connections, then the following
  artifacts may be included in the distribution or downloaded when ALPN
  module is selected.

   * java.sun.security.ssl

  These artifacts replace/modify OpenJDK classes.  The modififications
  are hosted at github and both modified and original are under GPL v2 with
  classpath exceptions.
  http://openjdk.java.net/legal/gplv2+ce.html


  ------
  OW2

  The following artifacts are licensed by the OW2 Foundation according to the
  terms of http://asm.ow2.org/license.html

  org.ow2.asm:asm-commons
  org.ow2.asm:asm


  ------
  Apache

  The following artifacts are ASL2 licensed.

  org.apache.taglibs:taglibs-standard-spec
  org.apache.taglibs:taglibs-standard-impl


  ------
  MortBay

  The following artifacts are ASL2 licensed.  Based on selected classes from
  following Apache Tomcat jars, all ASL2 licensed.

  org.mortbay.jasper:apache-jsp
    org.apache.tomcat:tomcat-jasper
    org.apache.tomcat:tomcat-juli
    org.apache.tomcat:tomcat-jsp-api
    org.apache.tomcat:tomcat-el-api
    org.apache.tomcat:tomcat-jasper-el
    org.apache.tomcat:tomcat-api
    org.apache.tomcat:tomcat-util-scan
    org.apache.tomcat:tomcat-util

  org.mortbay.jasper:apache-el
    org.apache.tomcat:tomcat-jasper-el
    org.apache.tomcat:tomcat-el-api


  ------
  Mortbay

  The following artifacts are CDDL + GPLv2 with classpath exception.

  https://glassfish.dev.java.net/nonav/public/CDDL+GPL.html

  org.eclipse.jetty.toolchain:jetty-schemas

  ------
  Assorted

  The UnixCrypt.java code implements the one way cryptography used by
  Unix systems for simple password protection.  Copyright 1996 Aki Yoshida,
  modified April 2001  by Iris Van den Broeke, Daniel Deville.
  Permission to use, copy, modify and distribute UnixCrypt
  for non-commercial or commercial purposes and without fee is
  granted provided that the copyright notice appears in all copies.

---

name: JVM Attach API
license_category: binary
module: java-core
license_name: Apache License version 2.0
version: 1.5
libraries:
  - org.gridkit.lab: jvm-attach-api

---

name: Hibernate Validator Engine
license_category: binary
module: java-core
license_name: Apache License version 2.0
version: 5.2.5.Final
libraries:
  - org.hibernate: hibernate-validator

---

name: Kerby
license_category: binary
module: java-core
license_name: Apache License version 2.0
version: 1.0.1
libraries:
  - org.apache.kerby: kerb-admin
  - org.apache.kerby: kerb-client
  - org.apache.kerby: kerb-common
  - org.apache.kerby: kerb-core
  - org.apache.kerby: kerb-crypto
  - org.apache.kerby: kerb-identity
  - org.apache.kerby: kerb-server
  - org.apache.kerby: kerb-simplekdc
  - org.apache.kerby: kerb-util
  - org.apache.kerby: kerby-asn1
  - org.apache.kerby: kerby-config
  - org.apache.kerby: kerby-pkix
  - org.apache.kerby: kerby-util
  - org.apache.kerby: kerby-xdr
  - org.apache.kerby: token-provider

---

name: SIGAR
license_category: binary
module: java-core
license_name: Apache License version 2.0
version: 1.6.5.132
libraries:
  - org.hyperic: sigar
notices:
  - sigar: |
      Copyright (c) 2004-2011 VMware, Inc.

      Licensed under the Apache License, Version 2.0 (the "License");
      you may not use this file except in compliance with the License.
      You may obtain a copy of the License at

      http://www.apache.org/licenses/LICENSE-2.0

      Unless required by applicable law or agreed to in writing, software
      distributed under the License is distributed on an "AS IS" BASIS,
      WITHOUT WARRANTIES OR CONDITIONS OF ANY KIND, either express or implied.
      See the License for the specific language governing permissions and
      limitations under the License.

      ADDITIONAL LICENSE INFORMATION:

      Hyperic SIGAR includes some third-party open source components
      in its distribution. The list below identifies the community or
      organization and links to their appropriate license terms.

      The Hyperic team would like to thank all the communities
      of the projects listed below for their contributions.

      ----------------------------------------------------------
      Components under the Apache License 2.0:
      ----------------------------------------------------------

      The following components are included without modification:

      - log4j -
      Information: http://logging.apache.org/
      License: http://www.apache.org/licenses/LICENSE-2.0

      The following components are included with modification:

      - cpptasks -
      Information: http://ant-contrib.sourceforge.net/
      License: http://www.apache.org/licenses/LICENSE-2.0

      - (portions of) APR -
      Information: http://apr.apache.org/
      License: http://www.apache.org/licenses/LICENSE-2.0

      ----------------------------------------------------------
      Components under BSD/MIT Style Licenses:
      ----------------------------------------------------------

      The following components are included with modification:

      - solaris get_mib2 -
      Information: ftp://vic.cc.purdue.edu/pub/tools/unix/solaris/get_mib2/
      License: within src/os/solaris/get_mib2.[ch]

      Copyright 1995 Purdue Research Foundation, West Lafayette, Indiana
      47907.  All rights reserved.

      Written by Victor A. Abell <abe@cc.purdue.edu>

      This software is not subject to any license of the American Telephone
      and Telegraph Company or the Regents of the University of California.

      Permission is granted to anyone to use this software for any purpose on
      any computer system, and to alter it and redistribute it freely, subject
      to the following restrictions:

      1. Neither Victor A  Abell nor Purdue University are responsible for
         any consequences of the use of this software.

      2. The origin of this software must not be misrepresented, either by
         explicit claim or by omission.  Credit to Victor A. Abell and Purdue
         University must appear in documentation and sources.

      3. Altered versions must be plainly marked as such, and must not be
         misrepresented as being the original software.

      4. This notice may not be removed or altered.

      - getline by Chris Thewalt -
      Information: http://tinyurl.com/r438r
      License: within src/sigar_getline.c

      Copyright (C) 1991, 1992 by Chris Thewalt (thewalt@ce.berkeley.edu)

      Permission to use, copy, modify, and distribute this software
      for any purpose and without fee is hereby granted, provided
      that the above copyright notices appear in all copies and that both the
      copyright notice and this permission notice appear in supporting
      documentation.  This software is provided "as is" without express or
      implied warranty.

      - PrintfFormat.java -
      Information: http://java.sun.com/developer/technicalArticles/Programming/sprintf/PrintfFormat.java
      License: within bindings/java/src/org/hyperic/sigar/util/PrintfFormat.java

      (c) 2000 Sun Microsystems, Inc.
      ALL RIGHTS RESERVED

      License Grant-

      Permission to use, copy, modify, and distribute this Software and its
      documentation for NON-COMMERCIAL or COMMERCIAL purposes and without fee is
      hereby granted.

      This Software is provided "AS IS".  All express warranties, including any
      implied warranty of merchantability, satisfactory quality, fitness for a
      particular purpose, or non-infringement, are disclaimed, except to the extent
      that such disclaimers are held to be legally invalid.

      You acknowledge that Software is not designed, licensed or intended for use in
      the design, construction, operation or maintenance of any nuclear facility
      ("High Risk Activities").  Sun disclaims any express or implied warranty of
      fitness for such uses.

      Please refer to the file http://www.sun.com/policies/trademarks/ for further
      important trademark information and to
      http://java.sun.com/nav/business/index.html for further important licensing
      information for the Java Technology.

---

name: JBoss Logging 3
license_category: binary
module: java-core
license_name: Apache License version 2.0
version: 3.2.1.Final
libraries:
  - org.jboss.logging: jboss-logging

---

name: JDBI
license_category: binary
module: java-core
license_name: Apache License version 2.0
version: 2.63.1
libraries:
  - org.jdbi: jdbi
notices:
  - jdbi: |
      Java ClassMate library was originally written by Tatu Saloranta (tatu.saloranta@iki.fi)

      Other developers who have contributed code are:

      * Brian Langel
---

name: LZ4 Java
license_category: binary
module: java-core
license_name: Apache License version 2.0
version: 1.7.1
libraries:
  - org.lz4: lz4-java

---

name: MapDB
license_category: binary
module: java-core
license_name: Apache License version 2.0
version: 1.0.8
libraries:
  - org.mapdb: mapdb

---

name: Objenesis
license_category: binary
module: java-core
license_name: Apache License version 2.0
version: 2.6
libraries:
  - org.objenesis: objenesis

---

name: Resilience4j
license_category: binary
module: java-core
license_name: Apache License version 2.0
version: 1.3.1
libraries:
  - io.github.resilience4j: resilience4j-core
  - io.github.resilience4j: resilience4j-bulkhead

---

name: RoaringBitmap
license_category: binary
module: java-core
license_name: Apache License version 2.0
version: 0.9.0
libraries:
  - org.roaringbitmap: RoaringBitmap
  - org.roaringbitmap: shims

---

name: vavr
license_category: binary
module: java-core
license_name: Apache License version 2.0
version: 0.10.2
libraries:
  - io.vavr: vavr
  - io.vavr: vavr-match

---

name: Config Magic
license_category: binary
module: java-core
license_name: Apache License version 2.0
version: 0.9
libraries:
  - org.skife.config: config-magic

---

name: Ion Java
license_category: binary
module: java-core
license_name: Apache License version 2.0
version: 1.0.2
libraries:
  - software.amazon.ion: ion-java
notices:
  - ion-java: |
      Amazon Ion Java
      Copyright 2007-2016 Amazon.com, Inc. or its affiliates. All Rights Reserved.

---

name: Apache Hadoop
license_category: binary
module: hadoop-client
license_name: Apache License version 2.0
version: 2.8.5
libraries:
  - org.apache.hadoop: hadoop-annotations
  - org.apache.hadoop: hadoop-auth
  - org.apache.hadoop: hadoop-client
  - org.apache.hadoop: hadoop-common
  - org.apache.hadoop: hadoop-hdfs-client
  - org.apache.hadoop: hadoop-mapreduce-client-app
  - org.apache.hadoop: hadoop-mapreduce-client-common
  - org.apache.hadoop: hadoop-mapreduce-client-core
  - org.apache.hadoop: hadoop-mapreduce-client-jobclient
  - org.apache.hadoop: hadoop-mapreduce-client-shuffle
  - org.apache.hadoop: hadoop-yarn-api
  - org.apache.hadoop: hadoop-yarn-client
  - org.apache.hadoop: hadoop-yarn-common
  - org.apache.hadoop: hadoop-yarn-server-common
notice: |
  The binary distribution of this product bundles binaries of
  org.iq80.leveldb:leveldb-api (https://github.com/dain/leveldb), which has the
  following notices:
  * Copyright 2011 Dain Sundstrom <dain@iq80.com>
  * Copyright 2011 FuseSource Corp. http://fusesource.com

  The binary distribution of this product bundles binaries of
  org.fusesource.hawtjni:hawtjni-runtime (https://github.com/fusesource/hawtjni),
  which has the following notices:
  * This product includes software developed by FuseSource Corp.
    http://fusesource.com
  * This product includes software developed at
    Progress Software Corporation and/or its  subsidiaries or affiliates.
  * This product includes software developed by IBM Corporation and others.

  The binary distribution of this product bundles binaries of
  AWS Java SDK 1.10.6,
  which has the following notices:
   * This software includes third party software subject to the following
   copyrights: - XML parsing and utility functions from JetS3t - Copyright
   2006-2009 James Murty. - JSON parsing and utility functions from JSON.org -
   Copyright 2002 JSON.org. - PKCS#1 PEM encoded private key parsing and utility
   functions from oauth.googlecode.com - Copyright 1998-2010 AOL Inc.

  The binary distribution of this product bundles binaries of
  Gson 2.2.4,
  which has the following notices:

                              The Netty Project
                              =================

  Please visit the Netty web site for more information:

    * http://netty.io/

  Copyright 2014 The Netty Project

  The Netty Project licenses this file to you under the Apache License,
  version 2.0 (the "License"); you may not use this file except in compliance
  with the License. You may obtain a copy of the License at:

    http://www.apache.org/licenses/LICENSE-2.0

  Unless required by applicable law or agreed to in writing, software
  distributed under the License is distributed on an "AS IS" BASIS, WITHOUT
  WARRANTIES OR CONDITIONS OF ANY KIND, either express or implied. See the
  License for the specific language governing permissions and limitations
  under the License.

  Also, please refer to each LICENSE.<component>.txt file, which is located in
  the 'license' directory of the distribution file, for the license terms of the
  components that this product depends on.

  -------------------------------------------------------------------------------
  This product contains the extensions to Java Collections Framework which has
  been derived from the works by JSR-166 EG, Doug Lea, and Jason T. Greene:

    * LICENSE:
      * license/LICENSE.jsr166y.txt (Public Domain)
    * HOMEPAGE:
      * http://gee.cs.oswego.edu/cgi-bin/viewcvs.cgi/jsr166/
      * http://viewvc.jboss.org/cgi-bin/viewvc.cgi/jbosscache/experimental/jsr166/

  This product contains a modified version of Robert Harder's Public Domain
  Base64 Encoder and Decoder, which can be obtained at:

    * LICENSE:
      * license/LICENSE.base64.txt (Public Domain)
    * HOMEPAGE:
      * http://iharder.sourceforge.net/current/java/base64/

  This product contains a modified portion of 'Webbit', an event based
  WebSocket and HTTP server, which can be obtained at:

    * LICENSE:
      * license/LICENSE.webbit.txt (BSD License)
    * HOMEPAGE:
      * https://github.com/joewalnes/webbit

  This product contains a modified portion of 'SLF4J', a simple logging
  facade for Java, which can be obtained at:

    * LICENSE:
      * license/LICENSE.slf4j.txt (MIT License)
    * HOMEPAGE:
      * http://www.slf4j.org/

  This product contains a modified portion of 'ArrayDeque', written by Josh
  Bloch of Google, Inc:

    * LICENSE:
      * license/LICENSE.deque.txt (Public Domain)

  This product contains a modified portion of 'Apache Harmony', an open source
  Java SE, which can be obtained at:

    * LICENSE:
      * license/LICENSE.harmony.txt (Apache License 2.0)
    * HOMEPAGE:
      * http://archive.apache.org/dist/harmony/

  This product contains a modified version of Roland Kuhn's ASL2
  AbstractNodeQueue, which is based on Dmitriy Vyukov's non-intrusive MPSC queue.
  It can be obtained at:

    * LICENSE:
      * license/LICENSE.abstractnodequeue.txt (Public Domain)
    * HOMEPAGE:
      * https://github.com/akka/akka/blob/wip-2.2.3-for-scala-2.11/akka-actor/src/main/java/akka/dispatch/AbstractNodeQueue.java

  This product contains a modified portion of 'jbzip2', a Java bzip2 compression
  and decompression library written by Matthew J. Francis. It can be obtained at:

    * LICENSE:
      * license/LICENSE.jbzip2.txt (MIT License)
    * HOMEPAGE:
      * https://code.google.com/p/jbzip2/

  This product contains a modified portion of 'libdivsufsort', a C API library to construct
  the suffix array and the Burrows-Wheeler transformed string for any input string of
  a constant-size alphabet written by Yuta Mori. It can be obtained at:

    * LICENSE:
      * license/LICENSE.libdivsufsort.txt (MIT License)
    * HOMEPAGE:
      * https://code.google.com/p/libdivsufsort/

  This product contains a modified portion of Nitsan Wakart's 'JCTools', Java Concurrency Tools for the JVM,
   which can be obtained at:

    * LICENSE:
      * license/LICENSE.jctools.txt (ASL2 License)
    * HOMEPAGE:
      * https://github.com/JCTools/JCTools

  This product optionally depends on 'JZlib', a re-implementation of zlib in
  pure Java, which can be obtained at:

    * LICENSE:
      * license/LICENSE.jzlib.txt (BSD style License)
    * HOMEPAGE:
      * http://www.jcraft.com/jzlib/

  This product optionally depends on 'Compress-LZF', a Java library for encoding and
  decoding data in LZF format, written by Tatu Saloranta. It can be obtained at:

    * LICENSE:
      * license/LICENSE.compress-lzf.txt (Apache License 2.0)
    * HOMEPAGE:
      * https://github.com/ning/compress

  This product optionally depends on 'lz4', a LZ4 Java compression
  and decompression library written by Adrien Grand. It can be obtained at:

    * LICENSE:
      * license/LICENSE.lz4.txt (Apache License 2.0)
    * HOMEPAGE:
      * https://github.com/jpountz/lz4-java

  This product optionally depends on 'lzma-java', a LZMA Java compression
  and decompression library, which can be obtained at:

    * LICENSE:
      * license/LICENSE.lzma-java.txt (Apache License 2.0)
    * HOMEPAGE:
      * https://github.com/jponge/lzma-java

  This product contains a modified portion of 'jfastlz', a Java port of FastLZ compression
  and decompression library written by William Kinney. It can be obtained at:

    * LICENSE:
      * license/LICENSE.jfastlz.txt (MIT License)
    * HOMEPAGE:
      * https://code.google.com/p/jfastlz/

  This product contains a modified portion of and optionally depends on 'Protocol Buffers', Google's data
  interchange format, which can be obtained at:

    * LICENSE:
      * license/LICENSE.protobuf.txt (New BSD License)
    * HOMEPAGE:
      * http://code.google.com/p/protobuf/

  This product optionally depends on 'Bouncy Castle Crypto APIs' to generate
  a temporary self-signed X.509 certificate when the JVM does not provide the
  equivalent functionality.  It can be obtained at:

    * LICENSE:
      * license/LICENSE.bouncycastle.txt (MIT License)
    * HOMEPAGE:
      * http://www.bouncycastle.org/

  This product optionally depends on 'Snappy', a compression library produced
  by Google Inc, which can be obtained at:

    * LICENSE:
      * license/LICENSE.snappy.txt (New BSD License)
    * HOMEPAGE:
      * http://code.google.com/p/snappy/

  This product optionally depends on 'JBoss Marshalling', an alternative Java
  serialization API, which can be obtained at:

    * LICENSE:
      * license/LICENSE.jboss-marshalling.txt (GNU LGPL 2.1)
    * HOMEPAGE:
      * http://www.jboss.org/jbossmarshalling

  This product optionally depends on 'Caliper', Google's micro-
  benchmarking framework, which can be obtained at:

    * LICENSE:
      * license/LICENSE.caliper.txt (Apache License 2.0)
    * HOMEPAGE:
      * http://code.google.com/p/caliper/

  This product optionally depends on 'Apache Commons Logging', a logging
  framework, which can be obtained at:

    * LICENSE:
      * license/LICENSE.commons-logging.txt (Apache License 2.0)
    * HOMEPAGE:
      * http://commons.apache.org/logging/

  This product optionally depends on 'Apache Log4J', a logging framework, which
  can be obtained at:

    * LICENSE:
      * license/LICENSE.log4j.txt (Apache License 2.0)
    * HOMEPAGE:
      * http://logging.apache.org/log4j/

  This product optionally depends on 'Aalto XML', an ultra-high performance
  non-blocking XML processor, which can be obtained at:

    * LICENSE:
      * license/LICENSE.aalto-xml.txt (Apache License 2.0)
    * HOMEPAGE:
      * http://wiki.fasterxml.com/AaltoHome

  This product contains a modified version of 'HPACK', a Java implementation of
  the HTTP/2 HPACK algorithm written by Twitter. It can be obtained at:

    * LICENSE:
      * license/LICENSE.hpack.txt (Apache License 2.0)
    * HOMEPAGE:
      * https://github.com/twitter/hpack

  This product contains a modified portion of 'Apache Commons Lang', a Java library
  provides utilities for the java.lang API, which can be obtained at:

    * LICENSE:
      * license/LICENSE.commons-lang.txt (Apache License 2.0)
    * HOMEPAGE:
      * https://commons.apache.org/proper/commons-lang/

  The binary distribution of this product bundles binaries of
  Commons Codec 1.4,
  which has the following notices:
   * src/test/org/apache/commons/codec/language/DoubleMetaphoneTest.javacontains test data from http://aspell.net/test/orig/batch0.tab.Copyright (C) 2002 Kevin Atkinson (kevina@gnu.org)
    ===============================================================================
    The content of package org.apache.commons.codec.language.bm has been translated
    from the original php source code available at http://stevemorse.org/phoneticinfo.htm
    with permission from the original authors.
    Original source copyright:Copyright (c) 2008 Alexander Beider & Stephen P. Morse.

  The binary distribution of this product bundles binaries of
  Commons Lang 2.6,
  which has the following notices:
   * This product includes software from the Spring Framework,under the Apache License 2.0 (see: StringUtils.containsWhitespace())

  The binary distribution of this product bundles binaries of
  Apache Log4j 1.2.17,
  which has the following notices:
   * ResolverUtil.java
      Copyright 2005-2006 Tim Fennell
    Dumbster SMTP test server
      Copyright 2004 Jason Paul Kitchen
    TypeUtil.java
      Copyright 2002-2012 Ramnivas Laddad, Juergen Hoeller, Chris Beams

  The binary distribution of this product bundles binaries of
  Java Concurrency in Practice book annotations 1.0,
  which has the following notices:
   * Copyright (c) 2005 Brian Goetz and Tim Peierls Released under the Creative
    Commons Attribution License (http://creativecommons.org/licenses/by/2.5)
    Official home: http://www.jcip.net Any republication or derived work
    distributed in source code form must include this copyright and license
    notice.

  The binary distribution of this product bundles binaries of
  Jetty 6.1.26,
  which has the following notices:
   * ==============================================================
      Jetty Web Container
      Copyright 1995-2016 Mort Bay Consulting Pty Ltd.
     ==============================================================

     The Jetty Web Container is Copyright Mort Bay Consulting Pty Ltd
     unless otherwise noted.

     Jetty is dual licensed under both

       * The Apache 2.0 License
         http://www.apache.org/licenses/LICENSE-2.0.html

           and

       * The Eclipse Public 1.0 License
         http://www.eclipse.org/legal/epl-v10.html

     Jetty may be distributed under either license.

     ------
     Eclipse

     The following artifacts are EPL.
      * org.eclipse.jetty.orbit:org.eclipse.jdt.core

     The following artifacts are EPL and ASL2.
      * org.eclipse.jetty.orbit:javax.security.auth.message


     The following artifacts are EPL and CDDL 1.0.
      * org.eclipse.jetty.orbit:javax.mail.glassfish


     ------
     Oracle

     The following artifacts are CDDL + GPLv2 with classpath exception.
     https://glassfish.dev.java.net/nonav/public/CDDL+GPL.html

      * javax.servlet:javax.servlet-api
      * javax.annotation:javax.annotation-api
      * javax.transaction:javax.transaction-api
      * javax.websocket:javax.websocket-api

     ------
     Oracle OpenJDK

     If ALPN is used to negotiate HTTP/2 connections, then the following
     artifacts may be included in the distribution or downloaded when ALPN
     module is selected.

      * java.sun.security.ssl

     These artifacts replace/modify OpenJDK classes.  The modififications
     are hosted at github and both modified and original are under GPL v2 with
     classpath exceptions.
     http://openjdk.java.net/legal/gplv2+ce.html


     ------
     OW2

     The following artifacts are licensed by the OW2 Foundation according to the
     terms of http://asm.ow2.org/license.html

     org.ow2.asm:asm-commons
     org.ow2.asm:asm


     ------
     Apache

     The following artifacts are ASL2 licensed.

     org.apache.taglibs:taglibs-standard-spec
     org.apache.taglibs:taglibs-standard-impl


     ------
     MortBay

     The following artifacts are ASL2 licensed.  Based on selected classes from
     following Apache Tomcat jars, all ASL2 licensed.

     org.mortbay.jasper:apache-jsp
       org.apache.tomcat:tomcat-jasper
       org.apache.tomcat:tomcat-juli
       org.apache.tomcat:tomcat-jsp-api
       org.apache.tomcat:tomcat-el-api
       org.apache.tomcat:tomcat-jasper-el
       org.apache.tomcat:tomcat-api
       org.apache.tomcat:tomcat-util-scan
       org.apache.tomcat:tomcat-util

     org.mortbay.jasper:apache-el
       org.apache.tomcat:tomcat-jasper-el
       org.apache.tomcat:tomcat-el-api


     ------
     Mortbay

     The following artifacts are CDDL + GPLv2 with classpath exception.

     https://glassfish.dev.java.net/nonav/public/CDDL+GPL.html

     org.eclipse.jetty.toolchain:jetty-schemas

     ------
     Assorted

     The UnixCrypt.java code implements the one way cryptography used by
     Unix systems for simple password protection.  Copyright 1996 Aki Yoshida,
     modified April 2001  by Iris Van den Broeke, Daniel Deville.
     Permission to use, copy, modify and distribute UnixCrypt
     for non-commercial or commercial purposes and without fee is
     granted provided that the copyright notice appears in all copies./

  The binary distribution of this product bundles binaries of
  Snappy for Java 1.0.4.1,
  which has the following notices:
   * This product includes software developed by Google
      Snappy: http://code.google.com/p/snappy/ (New BSD License)

     This product includes software developed by Apache
      PureJavaCrc32C from apache-hadoop-common http://hadoop.apache.org/
      (Apache 2.0 license)

     This library containd statically linked libstdc++. This inclusion is allowed by
     "GCC RUntime Library Exception"
     http://gcc.gnu.org/onlinedocs/libstdc++/manual/license.html

     == Contributors ==
       * Tatu Saloranta
         * Providing benchmark suite
       * Alec Wysoker
         * Performance and memory usage improvement

---

name: Apache Hadoop
license_category: binary
module: hadoop-client
license_name: Apache License version 2.0
version: 3.3.1
libraries:
  - org.apache.hadoop: hadoop-annotations
  - org.apache.hadoop: hadoop-auth
  - org.apache.hadoop: hadoop-client
  - org.apache.hadoop: hadoop-common
  - org.apache.hadoop: hadoop-hdfs-client
  - org.apache.hadoop: hadoop-mapreduce-client-app
  - org.apache.hadoop: hadoop-mapreduce-client-common
  - org.apache.hadoop: hadoop-mapreduce-client-core
  - org.apache.hadoop: hadoop-mapreduce-client-jobclient
  - org.apache.hadoop: hadoop-mapreduce-client-shuffle
  - org.apache.hadoop: hadoop-yarn-api
  - org.apache.hadoop: hadoop-yarn-client
  - org.apache.hadoop: hadoop-yarn-common
  - org.apache.hadoop: hadoop-yarn-server-common

---

name: Gson
license_category: binary
module: hadoop-client
license_name: Apache License version 2.0
version: 2.2.4
libraries:
  - com.google.code.gson: gson

---

name: Guava
license_category: binary
module: hadoop-client
license_name: Apache License version 2.0
version: 11.0.2
libraries:
  - com.google.guava: guava

---

name: Nimbus JOSE+JWT
license_category: binary
module: hadoop-client
license_name: Apache License version 2.0
version: 4.41.1
libraries:
  - com.nimbusds: nimbus-jose-jwt

---

name: OkHttp
license_category: binary
module: hadoop-client
license_name: Apache License version 2.0
version: 2.4.0
libraries:
  - com.squareup.okhttp: okhttp

---

name: Okio
license_category: binary
module: hadoop-client
license_name: Apache License version 2.0
version: 1.4.0
libraries:
  - com.squareup.okio: okio

---

name: Apache Commons BeanUtils
license_category: binary
module: hadoop-client
license_name: Apache License version 2.0
version: 1.7.0
libraries:
  - commons-beanutils: commons-beanutils
notices:
  - commons-beanutils: |
      This product includes software developed by
      The Apache Software Foundation (http://www.apache.org/).

---

name: Apache Commons BeanUtils
license_category: binary
module: hadoop-client
license_name: Apache License version 2.0
version: 1.8.0
libraries:
  - commons-beanutils: commons-beanutils-core
notices:
  - common-beanutils-core: |
      Apache Commons BeanUtils
      Copyright 2000-2008 The Apache Software Foundation

---

name: Apache Commons Codec
license_category: binary
module: hadoop-client
license_name: Apache License version 2.0
version: 1.4
libraries:
  - commons-codec: commons-codec
notices:
  - commons-codec: |
      Apache Commons Codec
      Copyright 2002-2009 The Apache Software Foundation

      --------------------------------------------------------------------------------
      Copyright (C) 2002 Kevin Atkinson (kevina@gnu.org). Verbatim copying
      and distribution of this entire article is permitted in any medium,
      provided this notice is preserved.
      --------------------------------------------------------------------------------

---

name: Apache Commons Configuration
license_category: binary
module: hadoop-client
license_name: Apache License version 2.0
version: 1.6
libraries:
  - commons-configuration: commons-configuration
notices:
  - commons-configuration: |
      Apache Commons Configuration
      Copyright 2001-2008 The Apache Software Foundation

---

name: Apache Commons Digester
license_category: binary
module: hadoop-client
license_name: Apache License version 2.0
version: 1.8
libraries:
  - commons-digester: commons-digester
notices:
  - commons-digester: |
      Apache Jakarta Commons Digester
      Copyright 2001-2006 The Apache Software Foundation

---

name: Apache Commons IO
license_category: binary
module: hadoop-client
license_name: Apache License version 2.0
version: 2.4
libraries:
  - commons-io: commons-io
notices:
  - commons-io: |
      Apache Commons IO
      Copyright 2002-2012 The Apache Software Foundation

---

name: Apache Commons Logging
license_category: binary
module: hadoop-client
license_name: Apache License version 2.0
version: 1.1.3
libraries:
  - commons-logging: commons-logging
notices:
  - commons-logging: |
      Apache Commons Logging
      Copyright 2003-2013 The Apache Software Foundation

---

name: Apache Commons Net
license_category: binary
module: hadoop-client
license_name: Apache License version 2.0
version: 3.1
libraries:
  - commons-net: commons-net
notices:
  - commons-net: |
      Apache Commons Net
      Copyright 2001-2012 The Apache Software Foundation

---

name: Apache Commons Math
license_category: binary
module: hadoop-client
license_name: Apache License version 2.0
version: 3.1.1
libraries:
  - org.apache.commons: commons-math3
notices:
  - commons-math3: |
      Apache Commons Math
      Copyright 2001-2012 The Apache Software Foundation

      ===============================================================================

      The BracketFinder (package org.apache.commons.math3.optimization.univariate)
      and PowellOptimizer (package org.apache.commons.math3.optimization.general)
      classes are based on the Python code in module "optimize.py" (version 0.5)
      developed by Travis E. Oliphant for the SciPy library (http://www.scipy.org/)
      Copyright © 2003-2009 SciPy Developers.
      ===============================================================================

      The LinearConstraint, LinearObjectiveFunction, LinearOptimizer,
      SimplexSolver and SimplexTableau classes in package
      org.apache.commons.math3.optimization.linear include software developed by
      Benjamin McCann (http://www.benmccann.com) and distributed with
      the following copyright: Copyright 2009 Google Inc.
      ===============================================================================

      This product includes software developed by the
      University of Chicago, as Operator of Argonne National
      Laboratory.
      The LevenbergMarquardtOptimizer class in package
      org.apache.commons.math3.optimization.general includes software
      translated from the lmder, lmpar and qrsolv Fortran routines
      from the Minpack package
      Minpack Copyright Notice (1999) University of Chicago.  All rights reserved
      ===============================================================================

      The GraggBulirschStoerIntegrator class in package
      org.apache.commons.math3.ode.nonstiff includes software translated
      from the odex Fortran routine developed by E. Hairer and G. Wanner.
      Original source copyright:
      Copyright (c) 2004, Ernst Hairer
      ===============================================================================

      The MersenneTwister class in package org.apache.commons.math3.random
      includes software translated from the 2002-01-26 version of
      the Mersenne-Twister generator written in C by Makoto Matsumoto and Takuji
      Nishimura. Original source copyright:
      Copyright (C) 1997 - 2002, Makoto Matsumoto and Takuji Nishimura,
      All rights reserved
      ===============================================================================

      The HermiteInterpolator class and its corresponding test have been imported from
      the orekit library distributed under the terms of the Apache 2 licence. Original
      source copyright:
      Copyright 2010-2012 CS Systèmes d'Information
      ===============================================================================

      The creation of the package "o.a.c.m.analysis.integration.gauss" was inspired
      by an original code donated by Sébastien Brisard.
      ===============================================================================


      The complete text of licenses and disclaimers associated with the the original
      sources enumerated above at the time of code translation are in the LICENSE.txt
      file.
---

name: Netty
license_category: binary
module: hadoop-client
license_name: Apache License version 2.0
version: 3.6.2.Final
libraries:
  - io.netty: netty
notices:
  - netty: |
      ==
                                  The Netty Project
                                  =================

      Please visit the Netty web site for more information:

        * http://netty.io/

      Copyright 2011 The Netty Project

      The Netty Project licenses this file to you under the Apache License,
      version 2.0 (the "License"); you may not use this file except in compliance
      with the License. You may obtain a copy of the License at:

      http://www.apache.org/licenses/LICENSE-2.0

      Unless required by applicable law or agreed to in writing, software
      distributed under the License is distributed on an "AS IS" BASIS, WITHOUT
      WARRANTIES OR CONDITIONS OF ANY KIND, either express or implied. See the
      License for the specific language governing permissions and limitations
      under the License.

      Also, please refer to each LICENSE.<component>.txt file, which is located in
      the 'license' directory of the distribution file, for the license terms of the
      components that this product depends on.

      -------------------------------------------------------------------------------
      This product contains the extensions to Java Collections Framework which has
      been derived from the works by JSR-166 EG, Doug Lea, and Jason T. Greene:

        * LICENSE:
          * license/LICENSE.jsr166y.txt (Public Domain)
        * HOMEPAGE:
          * http://gee.cs.oswego.edu/cgi-bin/viewcvs.cgi/jsr166/
          * http://viewvc.jboss.org/cgi-bin/viewvc.cgi/jbosscache/experimental/jsr166/

      This product contains a modified version of Robert Harder's Public Domain
      Base64 Encoder and Decoder, which can be obtained at:

        * LICENSE:
          * license/LICENSE.base64.txt (Public Domain)
        * HOMEPAGE:
          * http://iharder.sourceforge.net/current/java/base64/

      This product contains a modified version of 'JZlib', a re-implementation of
      zlib in pure Java, which can be obtained at:

        * LICENSE:
          * license/LICENSE.jzlib.txt (BSD Style License)
        * HOMEPAGE:
          * http://www.jcraft.com/jzlib/

      This product optionally depends on 'Protocol Buffers', Google's data
      interchange format, which can be obtained at:

        * LICENSE:
          * license/LICENSE.protobuf.txt (New BSD License)
        * HOMEPAGE:
          * http://code.google.com/p/protobuf/

      This product optionally depends on 'SLF4J', a simple logging facade for Java,
      which can be obtained at:

        * LICENSE:
          * license/LICENSE.slf4j.txt (MIT License)
        * HOMEPAGE:
          * http://www.slf4j.org/

      This product optionally depends on 'Apache Commons Logging', a logging
      framework, which can be obtained at:

        * LICENSE:
          * license/LICENSE.commons-logging.txt (Apache License 2.0)
        * HOMEPAGE:
          * http://commons.apache.org/logging/

      This product optionally depends on 'Apache Log4J', a logging framework,
      which can be obtained at:

        * LICENSE:
          * license/LICENSE.log4j.txt (Apache License 2.0)
        * HOMEPAGE:
          * http://logging.apache.org/log4j/

      This product optionally depends on 'JBoss Logging', a logging framework,
      which can be obtained at:

        * LICENSE:
          * license/LICENSE.jboss-logging.txt (GNU LGPL 2.1)
        * HOMEPAGE:
          * http://anonsvn.jboss.org/repos/common/common-logging-spi/

      This product optionally depends on 'Apache Felix', an open source OSGi
      framework implementation, which can be obtained at:

        * LICENSE:
          * license/LICENSE.felix.txt (Apache License 2.0)
        * HOMEPAGE:
          * http://felix.apache.org/

      This product optionally depends on 'Webbit', a Java event based
      WebSocket and HTTP server:

        * LICENSE:
          * license/LICENSE.webbit.txt (BSD License)
        * HOMEPAGE:
          * https://github.com/joewalnes/webbit

---

name: Apache Log4j
license_category: binary
module: hadoop-client
license_name: Apache License version 2.0
version: 1.2.17
libraries:
  - log4j: log4j
notices:
  - log4j: |
      Apache log4j
      Copyright 2007 The Apache Software Foundation
---

name: JSON Small and Fast Parser
license_category: binary
module: hadoop-client
license_name: Apache License version 2.0
version: 1.1.1
libraries:
  - net.minidev: json-smart

---

name: Apache Avro
license_category: binary
module: hadoop-client
license_name: Apache License version 2.0
version: 1.7.4
libraries:
  - org.apache.avro: avro
notices:
  - avro: |
      Apache Avro
      Copyright 2009-2013 The Apache Software Foundation
---

name: Apache Directory
license_category: binary
module: hadoop-client
license_name: Apache License version 2.0
version: 1.0.0-M20
libraries:
  - org.apache.directory.api: api-asn1-api

---

name: Apache Directory
license_category: binary
module: hadoop-client
license_name: Apache License version 2.0
version: 1.0.3
libraries:
  - org.apache.directory.api: api-util
notices:
  - api-util: |
      Apache Directory LDAP API Utilities
      Copyright 2003-2013 The Apache Software Foundation

---

name: Apache Directory Server
license_category: binary
module: hadoop-client
license_name: Apache License version 2.0
version: 2.0.0-M15
libraries:
  - org.apache.directory.server: apacheds-i18n
  - org.apache.directory.server: apacheds-kerberos-codec
notices:
  - apacheds-i18n: |
      ApacheDS I18n
      Copyright 2003-2013 The Apache Software Foundation
  - apacheds-kerberos-codec: |
      ApacheDS Protocol Kerberos Codec
      Copyright 2003-2013 The Apache Software Foundation

---

name: Apache HTrace
license_category: binary
module: hadoop-client
license_name: Apache License version 2.0
version: 4.0.1-incubating
libraries:
  - org.apache.htrace: htrace-core4
notices:
  - htrace-core4: |
      htrace-core4
      Copyright 2015 The Apache Software Foundation

---

name: Apache Zookeeper
license_category: binary
module: hadoop-client
license_name: Apache License version 2.0
version: 3.4.6
libraries:
  - org.apache.zookeeper: zookeeper
notices:
  - zookeeper: |
      Apache ZooKeeper
      Copyright 2009-2012 The Apache Software Foundation

---

name: Apache Curator
license_category: binary
module: hadoop-client
license_name: Apache License version 2.0
version: 2.7.1
libraries:
  - org.apache.curator: curator-client
  - org.apache.curator: curator-framework
  - org.apache.curator: curator-recipes
notices:
  - curator-client: |
      Curator Client
      Copyright 2011-2015 The Apache Software Foundation
  - curator-framework: |
      Curator Framework
      Copyright 2011-2015 The Apache Software Foundation
  - curator-recipes: |
      Curator Recipes
      Copyright 2011-2015 The Apache Software Foundation

---

name: components from Jackson
license_category: binary
module: hadoop-client
license_name: Apache License version 2.0
version: 1.9.13
libraries:
  - org.codehaus.jackson: jackson-jaxrs
  - org.codehaus.jackson: jackson-xc
notice: |
  This product currently only contains code developed by authors
  of specific components, as identified by the source code files;
  if such notes are missing files have been created by
  Tatu Saloranta.

  For additional credits (generally to people who reported problems)
  see CREDITS file.

---

name: Jetty
license_category: binary
module: hadoop-client
license_name: Apache License version 2.0
version: 6.1.26
libraries:
  - org.mortbay.jetty: jetty-sslengine
  - org.mortbay.jetty: jetty-util
notice: |
  ==============================================================
   Jetty Web Container
   Copyright 1995-2009 Mort Bay Consulting Pty Ltd
  ==============================================================

  The Jetty Web Container is Copyright Mort Bay Consulting Pty Ltd
  unless otherwise noted. It is dual licensed under the apache 2.0
  license and eclipse 1.0 license. Jetty may be distributed under
  either license.

  The javax.servlet package used was sourced from the Apache
  Software Foundation and is distributed under the apache 2.0
  license.

---

name: snappy-java
license_category: binary
module: hadoop-client
license_name: Apache License version 2.0
version: 1.0.4.1
libraries:
  - org.xerial.snappy: snappy-java
notices:
  - snappy-java: |
      This product includes software developed by Google
       Snappy: http://code.google.com/p/snappy/ (New BSD License)


      This library containd statically linked libstdc++. This inclusion is allowed by
      "GCC RUntime Library Exception"
      http://gcc.gnu.org/onlinedocs/libstdc++/manual/license.html

      == Contributors ==
        * Tatu Saloranta
          * Providing benchmark suite
        * Alec Wysoker
          * Performance and memory usage improvement

---

name: Kafka Schema Registry Client
version: 5.5.1
license_category: binary
module: extensions/druid-avro-extensions
license_name: Apache License version 2.0
libraries:
  - io.confluent: kafka-schema-registry-client
  - io.confluent: common-config
  - io.confluent: common-utils

---

name: Kafka Client
version: 5.5.1-ccs
license_category: binary
module: extensions/druid-avro-extensions
license_name: Apache License version 2.0
libraries:
  - org.apache.kafka: kafka-clients

---

name: swagger-annotations
version: 1.6.0
license_category: binary
module: extensions/druid-avro-extensions
license_name: Apache License version 2.0
libraries:
  - io.swagger: swagger-annotations

---

name: jersey-common
version: '2.30'
license_category: binary
module: extensions/druid-avro-extensions
license_name: Apache License version 2.0
libraries:
  - org.glassfish.jersey.core: jersey-common

---

name: osgi-resource-locator
version: 1.0.3
license_category: binary
module: extensions/druid-avro-extensions
license_name: Eclipse Public License 2.0
libraries:
  - org.glassfish.hk2: osgi-resource-locator
  
---

name: jakarta.inject
version: 2.6.1
license_category: binary
module: extensions/druid-avro-extensions
license_name: Eclipse Public License 2.0
libraries:
  - org.glassfish.hk2.external: jakarta.inject
  
---

name: jakarta.annotation
version: 1.3.5
license_category: binary
module: extensions/druid-avro-extensions
license_name: Eclipse Public License 2.0
libraries:
  - jakarta.annotation: jakarta.annotation-api
    
---

name: javax.ws.rs-api
version: 2.1.1
license_category: binary
module: extensions/druid-avro-extensions
license_name: Eclipse Public License 2.0
libraries:
  - javax.ws.rs: javax.ws.rs-api
  
---

name: jakarta.ws.rs-api
version: 2.1.6
license_category: binary
module: extensions/druid-avro-extensions
license_name: Eclipse Public License 2.0
libraries:
  - jakarta.ws.rs: jakarta.ws.rs-api
        
---

name: Kafka Schema Registry Client 6.0.1
version: 6.0.1
license_category: binary
module: extensions/druid-protobuf-extensions
license_name: Apache License version 2.0
libraries:
  - io.confluent: kafka-schema-registry-client
  - io.confluent: common-utils

---

name: Confluent Kafka Client
version: 6.0.1-ccs
license_category: binary
module: extensions/druid-protobuf-extensions
license_name: Apache License version 2.0
libraries:
  - org.apache.kafka: kafka-clients

---

name: Apache Velocity Engine
version: 2.2
license_category: binary
module: extensions/druid-avro-extensions
license_name: Apache License version 2.0
libraries:
  - org.apache.velocity: velocity-engine-core
notices:
  - velocity-engine-core: |
      Apache Velocity

      Copyright (C) 2000-2007 The Apache Software Foundation

---

name: Apache Avro
license_category: binary
module: extensions/druid-avro-extensions
license_name: Apache License version 2.0
version: 1.9.2
libraries:
  - org.apache.avro: avro
  - org.apache.avro: avro-mapred
  - org.apache.avro: avro-ipc
  - org.apache.avro: avro-ipc-jetty
notices:
  - avro: |
      Apache Avro
      Copyright 2010-2019 The Apache Software Foundation
  - avro-ipc: |
      Apache Avro IPC
      Copyright 2010-2019 The Apache Software Foundation
  - avro-ipc-jetty: |
      Apache Avro IPC Jetty
      Copyright 2009-2019 The Apache Software Foundation
  - avro-mapred: |
      Apache Avro
      Copyright 2010-2019 The Apache Software Foundation

      Based upon the representations of upstream licensors, it is understood that
      portions of the mapreduce API included in the Java implementation are licensed
      from various contributors under one or more contributor license agreements to
      Odiago, Inc. and were then contributed by Odiago to Apache Avro, which has now
      made them available under the Apache 2.0 license. The original file header text
      is:

      | Licensed to Odiago, Inc. under one or more contributor license
      | agreements.  See the NOTICE file distributed with this work for
      | additional information regarding copyright ownership.  Odiago, Inc.
      | licenses this file to you under the Apache License, Version 2.0
      | (the "License"); you may not use this file except in compliance
      | with the License.  You may obtain a copy of the License at
      |
      |     http://www.apache.org/licenses/LICENSE-2.0
      |
      | Unless required by applicable law or agreed to in writing, software
      | distributed under the License is distributed on an "AS IS" BASIS,
      | WITHOUT WARRANTIES OR CONDITIONS OF ANY KIND, either express or
      | implied.  See the License for the specific language governing
      | permissions and limitations under the License.

      The Odiago NOTICE at the time of the contribution:

      | This product includes software developed by Odiago, Inc.
      | (http://www.wibidata.com).

---

name: Javax Annotation API
license_category: binary
module: extensions/druid-avro-extensions
license_name: CDDL 1.1
version: 1.3.2
copyright: Oracle and/or its affiliates
license_file_path: licenses/bin/javax.annotation-api.CDDL11
libraries:
  - javax.annotation: javax.annotation-api

---

name: Schema Repository
license_category: binary
module: extensions/druid-avro-extensions
license_name: Apache License version 2.0
version: 0.1.3
libraries:
  - org.schemarepo: schema-repo-api
  - org.schemarepo: schema-repo-avro
  - org.schemarepo: schema-repo-client
  - org.schemarepo: schema-repo-common

---

name: Gson
license_category: binary
module: extensions/druid-avro-extensions
license_name: Apache License version 2.0
version: 2.3.1
libraries:
  - com.google.code.gson: gson

---

name: Jersey
license_category: binary
module: extensions/druid-avro-extensions
license_name: CDDL 1.1
version: 1.19.3
libraries:
  - com.sun.jersey: jersey-json

---

name: jaxb
license_category: binary
module: extensions/druid-avro-extensions
license_name: CDDL 1.1
version: 2.2.3-1
libraries:
  - com.sun.xml.bind: jaxb-impl

---

name: commons-cli
license_category: binary
module: extensions/druid-avro-extensions
license_name: Apache License version 2.0
version: 1.3.1
libraries:
  - commons-cli: commons-cli

---

name: Apache Hive
license_category: binary
module: extensions/druid-bloom-filter
license_name: Apache License version 2.0
version: 2.8.1
libraries:
  - org.apache.hive: hive-storage-api
notices:
  - hive-storage-api: |
      Hive Storage API
      Copyright 2018 The Apache Software Foundation

---

name: DataSketches
license_category: binary
module: java-core
license_name: Apache License version 2.0
version: 3.0.0
libraries:
  - org.apache.datasketches: datasketches-java

---

name: DataSketches
license_category: binary
module: java-core
license_name: Apache License version 2.0
version: 2.0.0
libraries:
  - org.apache.datasketches: datasketches-memory

---

name: Jackson
license_category: binary
module: extensions/druid-hdfs-storage
license_name: Apache License version 2.0
version: 1.9.2
libraries:
  - org.codehaus.jackson: jackson-jaxrs
  - org.codehaus.jackson: jackson-xc

---

name: xmlenc
license_category: binary
module: extensions/druid-hdfs-storage
license_name: BSD-3-Clause License
version: 0.52
copyright: Ernst de Haan
license_file_path: licenses/bin/xmlenc.BSD3
libraries:
  - xmlenc: xmlenc

---

name: Apache Kafka
version: 3.0.0
license_category: binary
module: extensions/druid-kafka-indexing-service
license_name: Apache License version 2.0
libraries:
  - org.apache.kafka: kafka-clients
notices:
  - kafka-clients: |
      Apache Kafka
      Copyright 2020 The Apache Software Foundation.

      This distribution has a binary dependency on jersey, which is available under the CDDL
      License. The source code of jersey can be found at https://github.com/jersey/jersey/.

---

name: snappy-java
license_category: binary
module: extensions/druid-kafka-indexing-service
license_name: Apache License version 2.0
version: 1.1.2.6
libraries:
  - org.xerial.snappy: snappy-java

---

name: Apache Parquet
license_category: binary
module: extensions/druid-parquet-extensions
license_name: Apache License version 2.0
version: 1.12.0
libraries:
  - org.apache.parquet: parquet-avro
  - org.apache.parquet: parquet-column
  - org.apache.parquet: parquet-common
  - org.apache.parquet: parquet-encoding
  - org.apache.parquet: parquet-hadoop
  - org.apache.parquet: parquet-jackson
  - org.apache.parquet: parquet-format-structures
notices:
  - parquet-avro: |
      Apache Parquet MR
      Copyright 2014 The Apache Software Foundation


      --------------------------------------------------------------------------------

      This product includes code from Apache Avro, which includes the following in
      its NOTICE file:

        Apache Avro
        Copyright 2010-2015 The Apache Software Foundation
  - parquet-jackson: |
      This product currently only contains code developed by authors
      of specific components, as identified by the source code files;
      if such notes are missing files have been created by
      Tatu Saloranta.

      For additional credits (generally to people who reported problems)
      see CREDITS file.

---

name: Apache Parquet Format
license_category: binary
module: extensions/druid-parquet-extensions
license_name: Apache License version 2.0
version: 2.4.0
libraries:
  - org.apache.parquet: parquet-format
notices:
  - parquet-format: |
      Apache Parquet Format
      Copyright 2017 The Apache Software Foundation

---

name: Protocol Buffers Dynamic Schema
license_category: binary
module: extensions/protobuf-extensions
license_name: Apache License version 2.0
version: 0.9.3
libraries:
  - com.github.os72: protobuf-dynamic

---

name: Gson
license_category: binary
module: extensions/protobuf-extensions
license_name: Apache License version 2.0
version: 2.8.6
libraries:
  - com.google.code.gson: gson

---

name: Checker Qual
license_category: binary
module: java-core
license_name: MIT License
version: 2.5.7
copyright: the Checker Framework developers
license_file_path: licenses/bin/checker-qual.MIT
libraries:
  - org.checkerframework: checker-qual

---

name: JCodings
license_category: binary
module: java-core
license_name: MIT License
version: 1.0.43
copyright: JRuby Team
license_file_path: licenses/bin/jcodings.MIT
libraries:
  - org.jruby.jcodings: jcodings

---

name: Joni
license_category: binary
module: java-core
license_name: MIT License
version: 2.1.27
copyright: JRuby Team
license_file_path: licenses/bin/joni.MIT
libraries:
  - org.jruby.joni: joni

---

name: JCL 1.2 Implemented Over SLF4J
license_category: binary
module: java-core
license_name: MIT License
version: 1.7.12
copyright: QOS.ch
license_file_path: licenses/bin/jcl-over-slf4j.MIT
libraries:
  - org.slf4j: jcl-over-slf4j

---

name: SLF4J API
license_category: binary
module: java-core
license_name: MIT License
version: 1.7.25
copyright: QOS.ch
license_file_path: licenses/bin/slf4j.MIT
libraries:
  - org.slf4j: slf4j-api

---

name: SLF4J API
version: 1.7.10
license_category: binary
module: hadoop-client
license_name: MIT License
copyright: QOS.ch
license_file_path: licenses/bin/slf4j.MIT
libraries:
  - org.slf4j: slf4j-api
  - org.slf4j: slf4j-log4j12

---

name: JNI binding for Zstd
license_category: binary
module: java-core
license_name: BSD-2-Clause License
version: 1.3.3-1
copyright: Luben Karavelov
license_file_path: licenses/bin/zstd-jni.BSD2
libraries:
  - com.github.luben: zstd-jni

---

name: Zstandard
license_category: binary
module: java-core
license_name: BSD-3-Clause License
version: 1.3.3
copyright: Facebook, Inc.
license_file_path: licenses/bin/zstandard.BSD3

---

name: FindBugs JSR305
license_category: binary
module: java-core
license_name: BSD-3-Clause License
version: 2.0.1
copyright: FindBugs
license_file_path: licenses/bin/jsr305.BSD3
libraries:
  - com.google.code.findbugs: jsr305
skip_dependency_report_check: true

---

name: Protocol Buffers
license_category: binary
module: java-core
license_name: BSD-3-Clause License
version: 3.11.0
copyright: Google, Inc.
license_file_path:
  - licenses/bin/protobuf-java.BSD3
  - licenses/bin/protobuf-java-redhat.BSD3
  - licenses/bin/protobuf-java-bloomberg.BSD3
libraries:
  - com.google.protobuf: protobuf-java
additional_license_statement: except src/google/protobuf/stubs/atomicops_internals_generic_gcc.h and src/google/protobuf/stubs/atomicops_internals_power.h files which are copyrighted by Red Hat Inc and Bloomberg Finance LP, respectively, and available under a BSD-3-Clause

---

name: JLine
license_category: binary
module: java-core
license_name: BSD-3-Clause License
version: 0.9.94
copyright: Marc Prud'hommeaux
license_file_path: licenses/bin/jline.BSD3
libraries:
  - jline: jline

---

name: ANTLR 4 Runtime
license_category: binary
module: java-core
license_name: BSD-3-Clause License
version: 4.5.1
copyright: The ANTLR Project
license_file_path: licenses/bin/antlr4-runtime.BSD3
libraries:
  - org.antlr: antlr4-runtime

---

name: Janino and Commons Compiler
license_category: binary
module: java-core
license_name: BSD-3-Clause License
version: 3.0.11
copyright: Arno Unkrig and TIBCO Software Inc.
license_file_path: licenses/bin/janino.BSD3
libraries:
  - org.codehaus.janino: janino
  - org.codehaus.janino: commons-compiler

---

name: ASM
license_category: binary
module: java-core
license_name: BSD-3-Clause License
version: 7.1
copyright: INRIA, France Telecom
license_file_path: licenses/bin/asm.BSD3
libraries:
  - org.ow2.asm: asm
  - org.ow2.asm: asm-commons
  - org.ow2.asm: asm-tree
  - org.ow2.asm: asm-analysis

---

name: FindBugs JSR305
license_category: binary
module: hadoop-client
license_name: BSD-3-Clause License
version: 3.0.0
copyright: FindBugs
license_file_path: licenses/bin/jsr305.BSD3
libraries:
  - com.google.code.findbugs: jsr305
skip_dependency_report_check: true

---

name: Protocol Buffers
license_category: binary
module: hadoop-client
license_name: BSD-3-Clause License
version: 2.5.0
copyright: Google, Inc.
license_file_path: licenses/bin/protobuf-java.BSD3
libraries:
  - com.google.protobuf: protobuf-java

---

name: Paranamer
license_category: binary
module: hadoop-client
license_name: BSD-3-Clause License
version: 2.3
copyright: Paul Hammant & ThoughtWorks Inc
license_file_path: licenses/bin/paranamer.BSD3
libraries:
  - com.thoughtworks.paranamer: paranamer

---

name: LevelDB JNI
license_category: binary
module: hadoop-client
license_name: BSD-3-Clause License
version: 1.8
copyright: FuseSource Corp.
license_file_path: licenses/bin/leveldb-jni.BSD3
libraries:
  - org.fusesource.leveldbjni: leveldbjni-all

---

name: Paranamer
license_category: binary
module: extensions/druid-avro-extensions
license_name: BSD-3-Clause License
version: 2.7
copyright: Paul Hammant & ThoughtWorks Inc
license_file_path: licenses/bin/paranamer.BSD3
libraries:
  - com.thoughtworks.paranamer: paranamer

---

name: StringTemplate
license_category: binary
module: extensions/druid-lookups-cached-single
license_name: BSD-3-Clause License
version: 3.2
copyright: Terrence Parr
license_file_path: licenses/bin/antlr-stringtemplate.BSD3
libraries:
  - org.antlr: stringtemplate

---

name: ANTLR
license_category: binary
module: extensions/druid-lookups-cached-single
license_name: BSD-3-Clause License
version: 2.7.7
copyright: The ANTLR Project
license_file_path: licenses/bin/antlr.BSD3
libraries:
  - antlr: antlr

---

name: PostgreSQL JDBC Driver
license_category: binary
module: extensions/druid-lookups-cached-single
license_name: BSD-2-Clause License
version: 42.2.14
copyright: PostgreSQL Global Development Group
license_file_path: licenses/bin/postgresql.BSD2
libraries:
  - org.postgresql: postgresql

---

name: PostgreSQL JDBC Driver
license_category: binary
module: extensions/druid-lookups-cached-global
license_name: BSD-2-Clause License
version: 42.2.14
copyright: PostgreSQL Global Development Group
license_file_path: licenses/bin/postgresql.BSD2
libraries:
  - org.postgresql: postgresql

---

name: PostgreSQL JDBC Driver
license_category: binary
module: extensions/postgresql-metadata-storage
license_name: BSD-2-Clause License
version: 42.2.14
copyright: PostgreSQL Global Development Group
license_file_path: licenses/bin/postgresql.BSD2
libraries:
  - org.postgresql: postgresql

---

name: Protocol Buffers
license_category: binary
module: extensions/druid-protobuf-extensions
license_name: BSD-3-Clause License
version: 3.11.0
copyright: Google, Inc.
license_file_path: licenses/bin/protobuf-java.BSD3
libraries:
  - com.google.protobuf: protobuf-java
  - com.google.protobuf: protobuf-java-util

---

name: ICU4J
license_category: binary
module: java-core
license_name: ICU License
version: 55.1
copyright: International Business Machines Corporation and others
license_file_path: licenses/bin/icu4j.ICU
libraries:
  - com.ibm.icu: icu4j

---

name: JavaBeans Activation Framework
license_category: binary
module: java-core
license_name: CDDL 1.1
version: 1.2.0
copyright: Oracle and/or its affiliates.
license_file_path: licenses/bin/javax.activation.CDDL11
libraries:
  - com.sun.activation: javax.activation

---

name: Jersey
license_category: binary
module: java-core
license_name: CDDL 1.1
version: 1.19.3
copyright: Oracle and/or its affiliates.
license_file_path: licenses/bin/jersey.CDDL11
libraries:
  - com.sun.jersey: jersey-core
  - com.sun.jersey: jersey-server
  - com.sun.jersey: jersey-servlet
  - com.sun.jersey: contribs
  - com.sun.jersey.contribs: jersey-guice

---

name: Expression Language 3.0 API
license_category: binary
module: java-core
license_name: CDDL 1.1
version: 3.0.0
copyright: Oracle and/or its affiliates.
license_file_path: licenses/bin/javax.CDDL11
libraries:
  - javax.el: javax.el-api

---

name: Java Servlet API
license_category: binary
module: java-core
license_name: CDDL 1.1
version: 3.1.0
copyright: Oracle and/or its affiliates.
license_file_path: licenses/bin/javax.CDDL11
libraries:
  - javax.servlet: javax.servlet-api

---

name: JSR311 API
license_category: binary
module: java-core
license_name: CDDL 1.1
version: 1.1.1
copyright: Oracle and/or its affiliates.
license_file_path: licenses/bin/jsr311-api.CDDL11
libraries:
  - javax.ws.rs: jsr311-api

---

name: Expression Language 3.0
license_category: binary
module: java-core
license_name: CDDL 1.1
version: 3.0.0
copyright: Oracle and/or its affiliates.
license_file_path: licenses/bin/javax.CDDL11
libraries:
  - org.glassfish: javax.el

---

name: JAXB Runtime
license_category: binary
module: java-core
license_name: CDDL 1.1
version: 2.3.1
copyright: Oracle and/or its affiliates.
license_file_path: licenses/bin/jaxb-runtime.CDDL11
libraries:
  - org.glassfish.jaxb: jaxb-runtime

---

name: TXW2 Runtime
license_category: binary
module: java-core
license_name: CDDL 1.1
version: 2.3.1
copyright: Oracle and/or its affiliates.
license_file_path: licenses/bin/jaxb-runtime.CDDL11
libraries:
  - org.glassfish.jaxb: txw2

---

name: Extended StAX API
license_category: binary
module: java-core
license_name: CDDL 1.1
version: 1.8
copyright: Oracle and/or its affiliates
license_file_path: licenses/bin/jaxb-runtime.CDDL11
libraries:
  - org.jvnet.staxex: stax-ex

---

name: Istack Common Utility Code Runtime
license_category: binary
module: java-core
license_name: CDDL 1.1
version: 3.0.7
copyright: Oracle and/or its affiliates
license_file_path: licenses/bin/jaxb-runtime.CDDL11
libraries:
  - com.sun.istack: istack-commons-runtime

---

name: FastInfoset
license_category: binary
module: java-core
license_name: Apache License version 2.0
version: 1.2.15
libraries:
  - com.sun.xml.fastinfoset: FastInfoset

---
name: Jersey
license_category: binary
module: hadoop-client
license_name: CDDL 1.1
version: 1.9
copyright: Oracle and/or its affiliates.
license_file_path: licenses/bin/jersey.CDDL11
libraries:
  - com.sun.jersey: jersey-client
  - com.sun.jersey: jersey-core

---

name: JavaBeans Activation Framework
license_category: binary
module: hadoop-client
license_name: CDDL 1.1
version: 1.1
copyright: Oracle and/or its affiliates.
license_file_path: licenses/bin/javax.CDDL11
libraries:
  - javax.activation: activation

---

name: Java Servlet API
license_category: binary
module: hadoop-client
license_name: CDDL 1.1
version: 2.5
copyright: Oracle and/or its affiliates.
license_file_path: licenses/bin/javax.CDDL11
libraries:
  - javax.servlet: javax.servlet-api

---

name: JAXB
license_category: binary
module: hadoop-client
license_name: CDDL 1.1
version: 2.2.2
copyright: Oracle and/or its affiliates.
license_file_path: licenses/bin/javax.CDDL11
libraries:
  - javax.xml.bind: jaxb-api

---

name: JAXB
license_category: binary
module: java-core
license_name: CDDL 1.1
version: 2.3.1
copyright: Oracle and/or its affiliates.
license_file_path: licenses/bin/javax.CDDL11
libraries:
  - javax.xml.bind: jaxb-api

---

name: stax-api
license_category: binary
module: hadoop-client
license_name: CDDL 1.1
version: 1.0-2
copyright: Oracle and/or its affiliates.
license_file_path: licenses/bin/javax.CDDL11
libraries:
  - javax.xml.stream: stax-api

---

name: jsp-api
license_category: binary
module: hadoop-client
license_name: CDDL 1.1
version: 2.1
copyright: Oracle and/or its affiliates.
license_file_path: licenses/bin/javax.CDDL11
libraries:
  - javax.servlet.jsp: jsp-api

---

name: Jersey
license_category: binary
module: extensions/druid-avro-extensions
license_name: CDDL 1.1
version: 1.19.3
copyright: Oracle and/or its affiliates.
license_file_path: licenses/bin/jersey.CDDL11
libraries:
  - com.sun.jersey: jersey-client

---

name: OkHttp Aether Connector
license_category: binary
module: java-core
license_name: Eclipse Public License 1.0
version: 0.0.9
copyright: to original author or authors
license_file_path: licenses/bin/aether-connector-okhttp.EPL1
libraries:
  - io.tesla.aether: aether-connector-okhttp

---

name: Tesla Aether
license_category: binary
module: java-core
license_name: Eclipse Public License 1.0
version: 0.0.5
copyright: to original author or authors
license_file_path: licenses/bin/tesla-aether.EPL1
libraries:
  - io.tesla.aether: tesla-aether

---

name: Eclipse Aether libraries
license_category: binary
module: java-core
license_name: Eclipse Public License 1.0
version: 0.9.0.M2
copyright: Sonatype, Inc.
license_file_path: licenses/bin/aether-core.EPL1
libraries:
  - org.eclipse.aether: aether-api
  - org.eclipse.aether: aether-connector-file
  - org.eclipse.aether: aether-impl
  - org.eclipse.aether: aether-spi
  - org.eclipse.aether: aether-util

---

name: Rhino
license_category: binary
module: java-core
license_name: Mozilla Public License Version 2.0
version: 1.7.11
copyright: Mozilla and individual contributors.
license_file_path: licenses/bin/rhino.MPL2
libraries:
  - org.mozilla: rhino

---

name: JCIP Annotations Under Apache License
license_category: binary
module: extensions/druid-hdfs-storage
license_name: Apache License version 2.0
version: 1.0-1
libraries:
  - com.github.stephenc.jcip: jcip-annotations

---

name: Reactive Streams
license_category: binary
module: java-core
license_name: Creative Commons CC0
version: 1.0.2
license_file_path: licenses/bin/reactive-streams.CC0
libraries:
  - org.reactivestreams: reactive-streams

---

name: a smear function adapted from MurmurHash3
license_category: source
module: java-core
license_name: Public Domain
copyright: Austin Appleby who has placed MurmurHash3 in the public domain (https://github.com/aappleby/smhasher/blob/master/src/MurmurHash3.cpp)
source_paths:
  - processing/src/main/java/org/apache/druid/query/groupby/epinephelinae/Groupers.java

---

name: example data collected from the Wikipedia edit stream API (this content is NOT part of the source code and is only used for example and tutorial purposes)
license_category: source
module: java-core
license_name: Creative Commons Attribution-ShareAlike 3.0 Unported License
copyright: Wikipedia editors and contributors for the text content
license_file_path: licenses/src/CC-BY-SA.txt
source_paths:
  - examples/quickstart/tutorial/wikiticker-2015-09-12-sampled.json.gz

---

name: AOP Alliance
license_category: binary
module: java-core
license_name: Public Domain
version: 1.0
libraries:
  - aopalliance: aopalliance

---

name: XZ
license_category: binary
module: java-core
license_name: Public Domain
version: 1.8
libraries:
  - org.tukaani: xz

---

name: XZ
license_category: binary
module: hadoop-client
license_name: Public Domain
version: 1.0
libraries:
  - org.tukaani: xz

---

name: Apache ORC libraries
license_category: binary
module: extensions/druid-orc-extensions
license_name: Apache License version 2.0
version: 1.7.0
libraries:
  - org.apache.orc: orc-mapreduce
  - org.apache.orc: orc-core
  - org.apache.orc: orc-shims
notices:
  - orc-mapreduce: |
      ORC MapReduce
      Copyright 2013-2021 The Apache Software Foundation
  - orc-core: |
      ORC Core
      Copyright 2013-2021 The Apache Software Foundation
  - orc-shims: |
      ORC Shims
      Copyright 2013-2021 The Apache Software Foundation

---

name: ThreeTen
license_category: binary
module: extensions/druid-orc-extensions
license_name: BSD-3-Clause License
version: 1.5.0
libraries:
  - org.threeten: threeten-extra
notices:
  - threeten-extra: |
      ThreeTen-Extra
      Copyright (c) 2007-present, Stephen Colebourne & Michael Nascimento Santos.

---

name: aircompressor
license_category: binary
module: extensions/druid-orc-extensions
license_name: Apache License version 2.0
version: "0.21"
libraries:
  - io.airlift: aircompressor

---

name: Hive storage API
license_category: binary
module: extensions/druid-orc-extensions
license_name: Apache License version 2.0
version: 2.8.1
libraries:
  - org.apache.hive: hive-storage-api
notices:
  - hive-storage-api: |
      Hive Storage API
      Copyright 2018 The Apache Software Foundation

---

name: Jetbrains Annotations
license_category: binary
module: extensions/druid-orc-extensions
license_name: Apache License version 2.0
version: 17.0.0
libraries:
  - org.jetbrains: annotations

---

name: Google Cloud Storage JSON API
license_category: binary
module: extensions/druid-google-extensions
license_name: Apache License version 2.0
version: v1-rev20190523-1.26.0
libraries:
  - com.google.apis: google-api-services-storage

---

name: Google Compute Engine API
license_category: binary
module: extensions/gce-extensions
license_name: Apache License version 2.0
version: v1-rev20190607-1.26.0
libraries:
  - com.google.apis: google-api-services-compute

---

name: Google APIs Client Library For Java
license_category: binary
module: java-core
license_name: Apache License version 2.0
version: 1.26.0
libraries:
  - com.google.api-client: google-api-client

---

name: Google HTTP Client Library For Java
license_category: binary
module: java-core
license_name: Apache License version 2.0
version: 1.26.0
libraries:
  - com.google.http-client: google-http-client
  - com.google.http-client: google-http-client-jackson2

---

name: Google OAuth Client Library For Java
license_category: binary
module: java-core
license_name: Apache License version 2.0
version: 1.22.0
libraries:
  - com.google.oauth-client: google-oauth-client

---

name: JavaBeans Activation Framework API
license_category: binary
module: java-core
license_name: CDDL 1.1
version: 1.2.0
copyright: Oracle and/or its affiliates
license_file_path: licenses/bin/javax.activation-api.CDDL11
libraries:
  - javax.activation: javax.activation-api

---

name: Apache Kafka
license_category: binary
module: extensions/kafka-extraction-namespace
license_name: Apache License version 2.0
version: 3.0.0
libraries:
  - org.apache.kafka: kafka-clients
notices:
  - kafka-clients:
      Apache Kafka
      Copyright 2020 The Apache Software Foundation.

      This distribution has a binary dependency on jersey, which is available under the CDDL
      License. The source code of jersey can be found at https://github.com/jersey/jersey/.

---

name: Metrics Core Library
license_category: binary
module: extensions/kafka-extraction-namespace
license_name: Apache License version 2.0
version: 2.2.0
libraries:
  - com.yammer.metrics: metrics-core
notices:
  - metrics-core: |
      Metrics
      Copyright 2010-2013 Coda Hale and Yammer, Inc., 2014-2017 Dropwizard Team

      This product includes software developed by Coda Hale and Yammer, Inc.
---

name: JOpt Simple
license_category: binary
module: extensions/kafka-extraction-namespace
license_name: MIT License
copyright: Paul R. Holser, Jr.
version: 3.2
license_file_path: licenses/bin/jopt-simple.MIT
libraries:
  - net.sf.jopt-simple: jopt-simple

---

name: Scala Library
license_category: binary
module: extensions/kafka-extraction-namespace
license_name: Apache License version 2.0
copyright: LAMP/EPFL and Lightbend, Inc.
version: 2.12.7
libraries:
  - org.scala-lang: scala-library

---

name: Microsoft Azure SDK For Key Vault Core
license_category: binary
module: extensions/druid-azure-extensions
license_name: MIT License
copyright: Microsoft
version: 1.0.0
libraries:
  - com.microsoft.azure: azure-keyvault-core

---

name: Microsoft Azure Storage Client SDK
license_category: binary
module: extensions/druid-azure-extensions
license_name: Apache License version 2.0
copyright: Microsoft
version: 8.6.0
libraries:
  - com.microsoft.azure: azure-storage

---

name: org.apache.ranger ranger-plugins-audit
license_category: binary
version: 2.0.0
module: druid-ranger-security
license_name: Apache License version 2.0
libraries:
  - org.apache.ranger: ranger-plugins-audit

---

name: org.apache.ranger ranger-plugins-common
license_category: binary
version: 2.0.0
module: druid-ranger-security
license_name: Apache License version 2.0
libraries:
  - org.apache.ranger: ranger-plugins-common

---

name: com.101tec zkclient
license_category: binary
version: '0.10'
module: druid-ranger-security
license_name: Apache License version 2.0
libraries:
  - com.101tec: zkclient

---

name: com.kstruct gethostname4j
license_category: binary
version: 0.0.2
module: druid-ranger-security
license_name: MIT License
libraries:
  - com.kstruct: gethostname4j

---

name: com.sun.jersey jersey-bundle
license_category: binary
version: 1.19.3
module: druid-ranger-security
license_name: CDDL 1.1
libraries:
  - com.sun.jersey: jersey-bundle

---

name: net.java.dev.jna jna-platform
license_category: binary
version: 5.2.0
module: druid-ranger-security
license_name: Apache License version 2.0
libraries:
  - net.java.dev.jna: jna-platform

---

name: JOpt Simple
license_category: binary
version: 5.0.4
module: druid-ranger-security
license_name: MIT License
libraries:
  - net.sf.jopt-simple: jopt-simple
copyright: Paul R. Holser, Jr.

---

name: org.apache.httpcomponents httpmime
license_category: binary
version: 4.5.3
module: druid-ranger-security
license_name: Apache License version 2.0
libraries:
  - org.apache.httpcomponents: httpmime

---

name: Apache Kafka
license_category: binary
version: 2.0.0
module: druid-ranger-security
license_name: Apache License version 2.0
libraries:
  - org.apache.kafka: kafka-clients
notices:
  - kafka-clients: 'Apache Kafka Copyright 2019 The Apache Software Foundation.

This distribution has a binary dependency on jersey, which is available under
the CDDL License. The source code of jersey can be found at https://github.com/jersey/jersey/.'

---

name: org.apache.kafka kafka_2.11
license_category: binary
version: 2.0.0
module: druid-ranger-security
license_name: Apache License version 2.0
libraries:
  - org.apache.kafka: kafka_2.11

---

name: org.apache.ranger ranger-plugins-cred
license_category: binary
version: 2.0.0
module: druid-ranger-security
license_name: Apache License version 2.0
libraries:
  - org.apache.ranger: ranger-plugins-cred

---

name: org.apache.solr solr-solrj
license_category: binary
version: 7.7.1
module: druid-ranger-security
license_name: Apache License version 2.0
libraries:
  - org.apache.solr: solr-solrj

---

name: org.codehaus.woodstox stax2-api
license_category: binary
version: 3.1.4
module: druid-ranger-security
license_name: BSD-3-Clause License
libraries:
  - org.codehaus.woodstox: stax2-api

---

name: org.codehaus.woodstox stax2-api
license_category: binary
version: 4.2.1
module: druid-ranger-security
license_name: BSD-3-Clause License
libraries:
  - org.codehaus.woodstox: stax2-api

---

name: org.codehaus.woodstox woodstox-core-asl
license_category: binary
version: 4.4.1
module: druid-ranger-security
license_name: Apache License version 2.0
libraries:
  - org.codehaus.woodstox: woodstox-core-asl

---

name: org.eclipse.persistence commonj.sdo
license_category: binary
version: 2.1.1
module: druid-ranger-security
license_name: Eclipse Distribution License 1.0
libraries:
  - org.eclipse.persistence: commonj.sdo

---

name: org.eclipse.persistence eclipselink
license_category: binary
version: 2.5.2
module: druid-ranger-security
license_name: Eclipse Distribution License 1.0
libraries:
  - org.eclipse.persistence: eclipselink

---

name: org.eclipse.persistence javax.persistence
license_category: binary
version: 2.1.0
module: druid-ranger-security
license_name: Eclipse Distribution License 1.0
libraries:
  - org.eclipse.persistence: javax.persistence

---

name: org.noggit noggit
license_category: binary
version: '0.8'
module: druid-ranger-security
license_name: Apache License version 2.0
libraries:
  - org.noggit: noggit

---

name: Scala Library
license_category: binary
version: 2.11.12
module: druid-ranger-security
license_name: BSD-3-Clause License
libraries:
  - org.scala-lang: scala-library
copyright: LAMP/EPFL and Lightbend, Inc.

---

name: org.scala-lang scala-reflect
license_category: binary
version: 2.11.12
module: druid-ranger-security
license_name: BSD-3-Clause License
libraries:
  - org.scala-lang: scala-reflect

---

name: snappy-java
license_category: binary
version: 1.1.7.1
module: druid-ranger-security
license_name: Apache License version 2.0
libraries:
  - org.xerial.snappy: snappy-java
notices:
  - snappy-java: |
      This product includes software developed by Google
       Snappy: http://code.google.com/p/snappy/ (New BSD License)


      This library containd statically linked libstdc++. This inclusion is allowed by
      "GCC RUntime Library Exception"
      http://gcc.gnu.org/onlinedocs/libstdc++/manual/license.html

      == Contributors ==
        * Tatu Saloranta
          * Providing benchmark suite
        * Alec Wysoker
          * Performance and memory usage improvement

---

<<<<<<< HEAD
name: oak
license_category: binary
version: 0.2.3
module: druid-processing
license_name: Apache License version 2.0
libraries:
  - com.yahoo.oak: oak

---

=======
name: Woodstox
license_category: binary
module: java-core
license_name: Apache License version 2.0
version: 5.3.0
libraries:
  - com.fasterxml.woodstox: woodstox-core

---

name: DNS Java
license_category: binary
module: java-core
license_name: BSD 2-Clause license
version: 2.1.7
libraries:
  - dnsjava: dnsjava

---

name: Hadoop shaded
license_category: binary
module: java-core
license_name: Apache License version 2.0
version: 1.1.1
libraries:
  - org.apache.hadoop.thirdparty: hadoop-shaded-protobuf_3_7
  - org.apache.hadoop.thirdparty: hadoop-shaded-guava

---


>>>>>>> a22687ec
# Web console modules start
name: "@babel/runtime"
license_category: binary
module: web-console
license_name: MIT License
copyright: Sebastian McKenzie
version: 7.5.5
license_file_path: licenses/bin/@babel-runtime.MIT

---

name: "@blueprintjs/core"
license_category: binary
module: web-console
license_name: Apache License version 2.0
copyright: Palantir Technologies
version: 3.45.0

---

name: "@blueprintjs/datetime"
license_category: binary
module: web-console
license_name: Apache License version 2.0
copyright: Palantir Technologies
version: 3.23.4

---

name: "@blueprintjs/icons"
license_category: binary
module: web-console
license_name: Apache License version 2.0
copyright: Palantir Technologies
version: 3.26.1

---

name: "@blueprintjs/popover2"
license_category: binary
module: web-console
license_name: Apache License version 2.0
copyright: Palantir Technologies
version: 0.10.1

---

name: "@hypnosphi/create-react-context"
license_category: binary
module: web-console
license_name: MIT License
copyright: James Kyle
version: 0.3.1
license_file_path: licenses/bin/@hypnosphi-create-react-context.MIT

---

name: "@popperjs/core"
license_category: binary
module: web-console
license_name: MIT License
copyright: Federico Zivolo
version: 2.9.2
license_file_path: licenses/bin/@popperjs-core.MIT

---

name: "@types/dom4"
license_category: binary
module: web-console
license_name: MIT License
copyright: Microsoft Corporation.
version: 2.0.1
license_file_path: licenses/bin/@types-dom4.MIT

---

name: "axios"
license_category: binary
module: web-console
license_name: MIT License
copyright: Matt Zabriskie
version: 0.21.1
license_file_path: licenses/bin/axios.MIT

---

name: "brace"
license_category: binary
module: web-console
license_name: MIT License
copyright: Thorsten Lorenz
version: 0.11.1
license_file_path: licenses/bin/brace.MIT

---

name: "classnames"
license_category: binary
module: web-console
license_name: MIT License
copyright: Jed Watson
version: 2.2.6
license_file_path: licenses/bin/classnames.MIT

---

name: "copy-to-clipboard"
license_category: binary
module: web-console
license_name: MIT License
copyright: sudodoki
version: 3.2.0
license_file_path: licenses/bin/copy-to-clipboard.MIT

---

name: "core-js"
license_category: binary
module: web-console
license_name: MIT License
copyright: Denis Pushkarev
version: 3.10.1
license_file_path: licenses/bin/core-js.MIT

---

name: "d3-array"
license_category: binary
module: web-console
license_name: BSD-3-Clause License
copyright: Mike Bostock
version: 2.3.3
license_file_path: licenses/bin/d3-array.BSD3

---

name: "d3-axis"
license_category: binary
module: web-console
license_name: BSD-3-Clause License
copyright: Mike Bostock
version: 1.0.12
license_file_path: licenses/bin/d3-axis.BSD3

---

name: "d3-color"
license_category: binary
module: web-console
license_name: BSD-3-Clause License
copyright: Mike Bostock
version: 1.4.0
license_file_path: licenses/bin/d3-color.BSD3

---

name: "d3-format"
license_category: binary
module: web-console
license_name: BSD-3-Clause License
copyright: Mike Bostock
version: 1.4.1
license_file_path: licenses/bin/d3-format.BSD3

---

name: "d3-interpolate"
license_category: binary
module: web-console
license_name: BSD-3-Clause License
copyright: Mike Bostock
version: 1.3.2
license_file_path: licenses/bin/d3-interpolate.BSD3

---

name: "d3-scale"
license_category: binary
module: web-console
license_name: BSD-3-Clause License
copyright: Mike Bostock
version: 3.2.0
license_file_path: licenses/bin/d3-scale.BSD3

---

name: "d3-selection"
license_category: binary
module: web-console
license_name: BSD-3-Clause License
copyright: Mike Bostock
version: 1.4.0
license_file_path: licenses/bin/d3-selection.BSD3

---

name: "d3-time-format"
license_category: binary
module: web-console
license_name: BSD-3-Clause License
copyright: Mike Bostock
version: 2.2.1
license_file_path: licenses/bin/d3-time-format.BSD3

---

name: "d3-time"
license_category: binary
module: web-console
license_name: BSD-3-Clause License
copyright: Mike Bostock
version: 1.1.0
license_file_path: licenses/bin/d3-time.BSD3

---

name: "deep-equal"
license_category: binary
module: web-console
license_name: MIT License
copyright: James Halliday
version: 1.1.1
license_file_path: licenses/bin/deep-equal.MIT

---

name: "define-properties"
license_category: binary
module: web-console
license_name: MIT License
copyright: Jordan Harband
version: 1.1.3
license_file_path: licenses/bin/define-properties.MIT

---

name: "diff-match-patch"
license_category: binary
module: web-console
license_name: Apache License version 2.0
copyright: Google
version: 1.0.4

---

name: "dom-helpers"
license_category: binary
module: web-console
license_name: MIT License
copyright: Jason Quense
version: 3.4.0
license_file_path: licenses/bin/dom-helpers.MIT

---

name: "dom4"
license_category: binary
module: web-console
license_name: MIT License
copyright: Andrea Giammarchi
version: 2.1.6
license_file_path: licenses/bin/dom4.MIT

---

name: "druid-query-toolkit"
license_category: binary
module: web-console
license_name: Apache License version 2.0
copyright: Imply Data
version: 0.11.10

---

name: "file-saver"
license_category: binary
module: web-console
license_name: MIT License
copyright: Eli Grey
version: 2.0.2
license_file_path: licenses/bin/file-saver.MIT

---

name: "follow-redirects"
license_category: binary
module: web-console
license_name: MIT License
copyright: Ruben Verborgh
version: 1.13.3
license_file_path: licenses/bin/follow-redirects.MIT

---

name: "fontsource-open-sans"
license_category: binary
module: web-console
license_name: MIT License
copyright: Lotus
version: 3.0.9
license_file_path: licenses/bin/fontsource-open-sans.MIT

---

name: "function-bind"
license_category: binary
module: web-console
license_name: MIT License
copyright: Raynos
version: 1.1.1
license_file_path: licenses/bin/function-bind.MIT

---

name: "gud"
license_category: binary
module: web-console
license_name: MIT License
copyright: Jamie Kyle
version: 1.0.0
license_file_path: licenses/bin/gud.MIT

---

name: "has-own-prop"
license_category: binary
module: web-console
license_name: MIT License
copyright: Sindre Sorhus
version: 2.0.0
license_file_path: licenses/bin/has-own-prop.MIT

---

name: "has"
license_category: binary
module: web-console
license_name: MIT License
copyright: Thiago de Arruda
version: 1.0.3
license_file_path: licenses/bin/has.MIT

---

name: "history"
license_category: binary
module: web-console
license_name: MIT License
copyright: Michael Jackson
version: 4.10.1
license_file_path: licenses/bin/history.MIT

---

name: "hjson"
license_category: binary
module: web-console
license_name: MIT License
copyright: Christian Zangl
version: 3.2.1
license_file_path: licenses/bin/hjson.MIT

---

name: "hoist-non-react-statics"
license_category: binary
module: web-console
license_name: BSD-3-Clause License
copyright: Michael Ridgway
version: 3.3.0
license_file_path: licenses/bin/hoist-non-react-statics.BSD3

---

name: "is-arguments"
license_category: binary
module: web-console
license_name: MIT License
copyright: Jordan Harband
version: 1.0.4
license_file_path: licenses/bin/is-arguments.MIT

---

name: "is-date-object"
license_category: binary
module: web-console
license_name: MIT License
copyright: Jordan Harband
version: 1.0.1
license_file_path: licenses/bin/is-date-object.MIT

---

name: "is-regex"
license_category: binary
module: web-console
license_name: MIT License
copyright: Jordan Harband
version: 1.0.4
license_file_path: licenses/bin/is-regex.MIT

---

name: "isarray"
license_category: binary
module: web-console
license_name: MIT License
copyright: Julian Gruber
version: 0.0.1
license_file_path: licenses/bin/isarray.MIT

---

name: "js-tokens"
license_category: binary
module: web-console
license_name: MIT License
copyright: Simon Lydell
version: 4.0.0
license_file_path: licenses/bin/js-tokens.MIT

---

name: "json-bigint-native"
license_category: binary
module: web-console
license_name: MIT License
copyright: Vadim Ogievetsky, Andrey Sidorov
version: 1.1.0
license_file_path: licenses/bin/json-bigint-native.MIT

---

name: "lodash.debounce"
license_category: binary
module: web-console
license_name: MIT License
copyright: John-David Dalton
version: 4.0.8
license_file_path: licenses/bin/lodash.debounce.MIT

---

name: "lodash.escape"
license_category: binary
module: web-console
license_name: MIT License
copyright: John-David Dalton
version: 4.0.1
license_file_path: licenses/bin/lodash.escape.MIT

---

name: "lodash.get"
license_category: binary
module: web-console
license_name: MIT License
copyright: John-David Dalton
version: 4.4.2
license_file_path: licenses/bin/lodash.get.MIT

---

name: "lodash.isequal"
license_category: binary
module: web-console
license_name: MIT License
copyright: John-David Dalton
version: 4.5.0
license_file_path: licenses/bin/lodash.isequal.MIT

---

name: "loose-envify"
license_category: binary
module: web-console
license_name: MIT License
copyright: Andres Suarez
version: 1.4.0
license_file_path: licenses/bin/loose-envify.MIT

---

name: "memoize-one"
license_category: binary
module: web-console
license_name: MIT License
copyright: Alex Reardon
version: 5.1.1
license_file_path: licenses/bin/memoize-one.MIT

---

name: "mini-create-react-context"
license_category: binary
module: web-console
license_name: MIT License
copyright: StringEpsilon
version: 0.3.2
license_file_path: licenses/bin/mini-create-react-context.MIT

---

name: "normalize.css"
license_category: binary
module: web-console
license_name: MIT License
copyright: Nicolas Gallagher and Jonathan Neal
version: 8.0.1
license_file_path: licenses/bin/normalize.css.MIT

---

name: "numeral"
license_category: binary
module: web-console
license_name: MIT License
copyright: Adam Draper
version: 2.0.6
license_file_path: licenses/bin/numeral.MIT

---

name: "object-assign"
license_category: binary
module: web-console
license_name: MIT License
copyright: Sindre Sorhus
version: 4.1.1
license_file_path: licenses/bin/object-assign.MIT

---

name: "object-is"
license_category: binary
module: web-console
license_name: MIT License
copyright: Jordan Harband
version: 1.0.1
license_file_path: licenses/bin/object-is.MIT

---

name: "object-keys"
license_category: binary
module: web-console
license_name: MIT License
copyright: Jordan Harband
version: 1.1.1
license_file_path: licenses/bin/object-keys.MIT

---

name: "opensans"
license_category: binary
module: web-console
license_name: Apache License version 2.0
copyright: Google
version: 1.101.0

---

name: "path-to-regexp"
license_category: binary
module: web-console
license_name: MIT License
copyright: Blake Embrey (hello@blakeembrey.com)
version: 1.7.0
license_file_path: licenses/bin/path-to-regexp.MIT

---

name: "popper.js"
license_category: binary
module: web-console
license_name: MIT License
copyright: Federico Zivolo
version: 1.16.1
license_file_path: licenses/bin/popper.js.MIT

---

name: "prop-types"
license_category: binary
module: web-console
license_name: MIT License
copyright: Facebook, Inc.
version: 15.7.2
license_file_path: licenses/bin/prop-types.MIT

---

name: "react-ace"
license_category: binary
module: web-console
license_name: MIT License
copyright: James Hrisho
version: 7.0.5
license_file_path: licenses/bin/react-ace.MIT

---

name: "react-day-picker"
license_category: binary
module: web-console
license_name: MIT License
copyright: Giampaolo Bellavite
version: 7.4.9
license_file_path: licenses/bin/react-day-picker.MIT

---

name: "react-dom"
license_category: binary
module: web-console
license_name: MIT License
copyright: Facebook, Inc. and its affiliates.
version: 16.14.0
license_file_path: licenses/bin/react-dom.MIT

---

name: "react-fast-compare"
license_category: binary
module: web-console
license_name: MIT License
copyright: Chris Bolin
version: 3.2.0
license_file_path: licenses/bin/react-fast-compare.MIT

---

name: "react-is"
license_category: binary
module: web-console
license_name: MIT License
copyright: Facebook, Inc. and its affiliates.
version: 16.8.6
license_file_path: licenses/bin/react-is.MIT

---

name: "react-lifecycles-compat"
license_category: binary
module: web-console
license_name: MIT License
copyright: Facebook, Inc.
version: 3.0.4
license_file_path: licenses/bin/react-lifecycles-compat.MIT

---

name: "react-popper"
license_category: binary
module: web-console
license_name: MIT License
copyright: Travis Arnold
version: 1.3.11
license_file_path: licenses/bin/react-popper.MIT

---

name: "react-router-dom"
license_category: binary
module: web-console
license_name: MIT License
copyright: React Training
version: 5.1.2
license_file_path: licenses/bin/react-router-dom.MIT

---

name: "react-router"
license_category: binary
module: web-console
license_name: MIT License
copyright: React Training
version: 5.1.2
license_file_path: licenses/bin/react-router.MIT

---

name: "react-splitter-layout"
license_category: binary
module: web-console
license_name: MIT License
copyright: Yang Liu
version: 4.0.0
license_file_path: licenses/bin/react-splitter-layout.MIT

---

name: "react-table"
license_category: binary
module: web-console
license_name: MIT License
copyright: Tanner Linsley
version: 6.10.3
license_file_path: licenses/bin/react-table.MIT

---

name: "react-transition-group"
license_category: binary
module: web-console
license_name: BSD-3-Clause License
copyright: React Community
version: 2.9.0
license_file_path: licenses/bin/react-transition-group.BSD3

---

name: "react"
license_category: binary
module: web-console
license_name: MIT License
copyright: Facebook, Inc. and its affiliates.
version: 16.14.0
license_file_path: licenses/bin/react.MIT

---

name: "regenerator-runtime"
license_category: binary
module: web-console
license_name: MIT License
copyright: Ben Newman
version: 0.13.7
license_file_path: licenses/bin/regenerator-runtime.MIT

---

name: "regexp.prototype.flags"
license_category: binary
module: web-console
license_name: MIT License
copyright: Jordan Harband
version: 1.2.0
license_file_path: licenses/bin/regexp.prototype.flags.MIT

---

name: "resize-observer-polyfill"
license_category: binary
module: web-console
license_name: MIT License
copyright: Denis Rul
version: 1.5.1
license_file_path: licenses/bin/resize-observer-polyfill.MIT

---

name: "resolve-pathname"
license_category: binary
module: web-console
license_name: MIT License
copyright: Michael Jackson
version: 3.0.0
license_file_path: licenses/bin/resolve-pathname.MIT

---

name: "scheduler"
license_category: binary
module: web-console
license_name: MIT License
copyright: Facebook, Inc. and its affiliates.
version: 0.19.1
license_file_path: licenses/bin/scheduler.MIT

---

name: "tiny-invariant"
license_category: binary
module: web-console
license_name: MIT License
copyright: Alex Reardon
version: 1.0.6
license_file_path: licenses/bin/tiny-invariant.MIT

---

name: "tiny-warning"
license_category: binary
module: web-console
license_name: MIT License
copyright: Alex Reardon
version: 1.0.3
license_file_path: licenses/bin/tiny-warning.MIT

---

name: "toggle-selection"
license_category: binary
module: web-console
license_name: MIT License
copyright: sudodoki
version: 1.0.6
license_file_path: licenses/bin/toggle-selection.MIT

---

name: "tslib"
license_category: binary
module: web-console
license_name: Zero-Clause BSD
copyright: Microsoft Corp.
version: 1.13.0
license_file_path: licenses/bin/tslib.0BSD

---

name: "typed-styles"
license_category: binary
module: web-console
license_name: MIT License
copyright: lttb
version: 0.0.7
license_file_path: licenses/bin/typed-styles.MIT

---

name: "value-equal"
license_category: binary
module: web-console
license_name: MIT License
copyright: Michael Jackson
version: 1.0.1
license_file_path: licenses/bin/value-equal.MIT

---

name: "warning"
license_category: binary
module: web-console
license_name: MIT License
copyright: Berkeley Martinez
version: 4.0.3
license_file_path: licenses/bin/warning.MIT
# Web console modules end<|MERGE_RESOLUTION|>--- conflicted
+++ resolved
@@ -4991,7 +4991,37 @@
 
 ---
 
-<<<<<<< HEAD
+name: Woodstox
+license_category: binary
+module: java-core
+license_name: Apache License version 2.0
+version: 5.3.0
+libraries:
+  - com.fasterxml.woodstox: woodstox-core
+
+---
+
+name: DNS Java
+license_category: binary
+module: java-core
+license_name: BSD 2-Clause license
+version: 2.1.7
+libraries:
+  - dnsjava: dnsjava
+
+---
+
+name: Hadoop shaded
+license_category: binary
+module: java-core
+license_name: Apache License version 2.0
+version: 1.1.1
+libraries:
+  - org.apache.hadoop.thirdparty: hadoop-shaded-protobuf_3_7
+  - org.apache.hadoop.thirdparty: hadoop-shaded-guava
+
+---
+
 name: oak
 license_category: binary
 version: 0.2.3
@@ -5002,40 +5032,7 @@
 
 ---
 
-=======
-name: Woodstox
-license_category: binary
-module: java-core
-license_name: Apache License version 2.0
-version: 5.3.0
-libraries:
-  - com.fasterxml.woodstox: woodstox-core
-
----
-
-name: DNS Java
-license_category: binary
-module: java-core
-license_name: BSD 2-Clause license
-version: 2.1.7
-libraries:
-  - dnsjava: dnsjava
-
----
-
-name: Hadoop shaded
-license_category: binary
-module: java-core
-license_name: Apache License version 2.0
-version: 1.1.1
-libraries:
-  - org.apache.hadoop.thirdparty: hadoop-shaded-protobuf_3_7
-  - org.apache.hadoop.thirdparty: hadoop-shaded-guava
-
----
-
-
->>>>>>> a22687ec
+
 # Web console modules start
 name: "@babel/runtime"
 license_category: binary
