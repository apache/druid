--- conflicted
+++ resolved
@@ -5074,7 +5074,6 @@
 
 ---
 
-<<<<<<< HEAD
 name: RE2/J
 license_category: binary
 module: java-core
@@ -5083,7 +5082,8 @@
 license_file_path: licenses/bin/re2j.GO
 libraries:
   - com.google.re2j: re2j
-=======
+
+---
 name: jakarta.activation
 license_category: binary
 module: extensions/druid-avro-extensions
@@ -5091,7 +5091,6 @@
 version: 1.2.1
 libraries:
   - com.sun.activation: jakarta.activation
->>>>>>> a580aca5
 
 ---
 
