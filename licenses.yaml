--- conflicted
+++ resolved
@@ -1822,11 +1822,7 @@
 license_category: binary
 module: java-core
 license_name: Apache License version 2.0
-<<<<<<< HEAD
 version: 2.17.1
-=======
-version: 2.17.0
->>>>>>> 476d0bf4
 libraries:
   - org.apache.logging.log4j: log4j-1.2-api
   - org.apache.logging.log4j: log4j-api
