--- conflicted
+++ resolved
@@ -4709,19 +4709,6 @@
 
 ---
 
-<<<<<<< HEAD
-=======
-name: org.elasticsearch securesm
-license_category: binary
-version: 2.1.9
-module: druid-ranger-security
-license_name: Creative Commons CC0
-libraries:
-  - org.hdrhistogram: HdrHistogram
-
----
-
->>>>>>> 7467d2c0
 name: Apache Lucene
 license_category: binary
 version: 8.4.0
