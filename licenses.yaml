# Licensed to the Apache Software Foundation (ASF) under one
# or more contributor license agreements.  See the NOTICE file
# distributed with this work for additional information
# regarding copyright ownership.  The ASF licenses this file
# to you under the Apache License, Version 2.0 (the
# "License"); you may not use this file except in compliance
# with the License.  You may obtain a copy of the License at
#
# http://www.apache.org/licenses/LICENSE-2.0
#
# Unless required by applicable law or agreed to in writing,
# software distributed under the License is distributed on an
# "AS IS" BASIS, WITHOUT WARRANTIES OR CONDITIONS OF ANY
# KIND, either express or implied.  See the License for the
# specific language governing permissions and limitations
# under the License.

---

name: conjunctive normal form conversion code, a variance aggregator algorithm, and Bloom filter adapted from Apache Hive
version:
license_category: source
module: java-core
license_name: Apache License version 2.0
source_paths:
  - processing/src/main/java/org/apache/druid/segment/filter/cnf/HiveCnfHelper.java
  - extensions-core/stats/src/main/java/io/druid/query/aggregation/variance/VarianceAggregatorCollector.java
  - extensions-core/druid-bloom-filter/src/main/java/org/apache/druid/query/filter/BloomKFilter.java

---

name: variable length long deserialization code adapted from Apache Lucene
license_category: source
module: java-core
license_name: Apache License version 2.0
source_paths:
  - processing/src/main/java/org/apache/druid/segment/data/VSizeLongSerde.java

---

name: SQL query planning code adapted from Apache Calcite
license_category: source
module: java-core
license_name: Apache License version 2.0
source_paths:
  - sql/src/main/java/org/apache/druid/sql/calcite/
  - processing/src/main/java/org/apache/druid/segment/filter/cnf/CalciteCnfHelper.java

---

name: Kerberos authentication code adapted from Apache Hadoop
license_category: source
module: java-core
license_name: Apache License version 2.0
source_paths:
  - extensions-core/druid-kerberos/src/main/java/org/apache/druid/security/kerberos/

---

name: a modified version of the java-alphanum library
license_category: source
module: java-core
license_name: Apache License version 2.0
copyright: Andrew Duffy (https://github.com/amjjd/java-alphanum)
source_paths:
  - processing/src/main/java/org/apache/druid/query/ordering/StringComparators.java

---

name: a modified version of the Metamarkets java-util library
license_category: source
module: java-core
license_name: Apache License version 2.0
copyright: Metamarkets Group Inc. (https://github.com/metamx/java-util)
source_paths:
  - java-util/

---

name: a modified version of the Metamarkets bytebuffer-collections library
license_category: source
module: java-core
license_name: Apache License version 2.0
copyright: Metamarkets Group Inc. (https://github.com/metamx/bytebuffer-collections)
source_paths:
  - processing/src/main/java/org/apache/druid/collections/

---

name: a modified version of the Metamarkets extendedset library
license_category: source
module: java-core
license_name: Apache License version 2.0
copyright: Metamarkets Group Inc. (https://github.com/metamx/extendedset)
source_paths:
  - extendedset/

---

name: a modified version of the CONCISE (COmpressed 'N' Composable Integer SEt) library
license_category: source
module: java-core
license_name: Apache License version 2.0
copyright: Alessandro Colantonio (https://sourceforge.net/projects/concise/)
source_paths:
  - extendedset/src/main/java/org/apache/druid/extendedset/intset/

---

name: modified portions of the Guava library
license_category: source
license_name: Apache License version 2.0
module: java-core
copyright: The Guava Authors (https://github.com/google/guava)
source_paths:
  - Closer class: processing/src/main/java/org/apache/druid/java/util/common/io/Closer.java
  - Splitter.splitToList() method: processing/src/main/java/org/apache/druid/java/util/common/parsers/DelimitedParser.java
  - DirectExecutorService class: processing/src/main/java/org/apache/druid/java/util/common/concurrent/DirectExecutorService.java

---

name: modified versions of the Dockerfile and related configuration files
license_category: source
module: java-core
license_name: Apache License version 2.0
copyright: SequenceIQ's Hadoop Docker image, copyright SequenceIQ, Inc. (https://github.com/sequenceiq/hadoop-docker/)
source_paths:
  - examples/quickstart/tutorial/hadoop/docker/

---

name: fixed bins histogram percentile computation code adapted from Netflix Spectator
license_category: source
module: java-core
license_name: Apache License version 2.0
copyright: Netflix, Inc. (https://github.com/Netflix/spectator)
source_paths:
  - extensions-core/histogram/src/main/java/org/apache/druid/query/aggregation/histogram/FixedBucketsHistogram.java

---

name: code adapted from Apache Knox KnoxSessionStore and ConfigurableEncryptor
license_category: source
module: extensions/druid-pac4j
license_name: Apache License version 2.0
source_paths:
  - extensions-core/druid-pac4j/src/main/java/org/apache/druid/security/pac4j/Pac4jSessionStore.java
  - processing/src/main/java/org/apache/druid/crypto/CryptoService.java

---

name: Code adopted from org.apache.commons.dbcp2.BasicDataSource
license_category: source
module: server
license_name: Apache License version 2.0
version: 2.0.1
source_paths:
  - server/src/main/java/org/apache/druid/metadata/BasicDataSourceExt.java
notice: |
  Apache Commons DBCP
  Copyright 2001-2020 The Apache Software Foundation

  This product includes software developed at
  The Apache Software Foundation (https://www.apache.org/).

---

name: LDAP string encoding function from OWASP ESAPI
license_category: source
module: extensions/druid-basic-security
license_name: BSD-3-Clause License
copyright: The OWASP Foundation (https://github.com/ESAPI/esapi-java-legacy)
license_file_path: licenses/src/esapi.BSD3
source_paths:
  - extensions-core/druid-basic-security/src/main/java/org/apache/druid/security/basic/authentication/validator/LDAPCredentialsValidator.java

---

name: Test Framework for Apache Drill
version:
url: https://github.com/apache/drill-test-framework
license_category: source
module: java-core
license_name: Apache License version 2.0
source_paths:
  - sql/src/test/resources/drill/window

---

name: AWS SDK for Java
license_category: binary
module: java-core
license_name: Apache License version 2.0
version: 1.12.638
libraries:
  - com.amazonaws: aws-java-sdk-core
  - com.amazonaws: aws-java-sdk-ec2
  - com.amazonaws: aws-java-sdk-kms
  - com.amazonaws: aws-java-sdk-s3
  - com.amazonaws: aws-java-sdk-kinesis
  - com.amazonaws: aws-java-sdk-sts
  - com.amazonaws: aws-java-sdk-rds
  - com.amazonaws: jmespath-java
notice: |
  AWS SDK for Java
  Copyright 2010-2014 Amazon.com, Inc. or its affiliates. All Rights Reserved.

  This product includes software developed by
  Amazon Technologies, Inc (http://www.amazon.com/).

  **********************
  THIRD PARTY COMPONENTS
  **********************
  This software includes third party software subject to the following copyrights:
  - XML parsing and utility functions from JetS3t - Copyright 2006-2009 James Murty.
  - PKCS#1 PEM encoded private key parsing and utility functions from oauth.googlecode.com - Copyright 1998-2010 AOL Inc.

  The licenses for these third party components are included in LICENSE.txt

---

name: Jackson
license_category: binary
module: java-core
license_name: Apache License version 2.0
version: 2.12.7
libraries:
  - com.fasterxml.jackson.core: jackson-annotations
  - com.fasterxml.jackson.core: jackson-core
  - com.fasterxml.jackson.dataformat: jackson-dataformat-cbor
  - com.fasterxml.jackson.dataformat: jackson-dataformat-smile
  - com.fasterxml.jackson.dataformat: jackson-dataformat-xml
  - com.fasterxml.jackson.datatype: jackson-datatype-guava
  - com.fasterxml.jackson.datatype: jackson-datatype-joda
  - com.fasterxml.jackson.datatype: jackson-datatype-jsr310
  - com.fasterxml.jackson.jaxrs: jackson-jaxrs-base
  - com.fasterxml.jackson.jaxrs: jackson-jaxrs-json-provider
  - com.fasterxml.jackson.jaxrs: jackson-jaxrs-smile-provider
  - com.fasterxml.jackson.module: jackson-module-jaxb-annotations
  - com.fasterxml.jackson.module: jackson-module-guice
notice: |
  # Jackson JSON processor

  Jackson is a high-performance, Free/Open Source JSON processing library.
  It was originally written by Tatu Saloranta (tatu.saloranta@iki.fi), and has
  been in development since 2007.
  It is currently developed by a community of developers, as well as supported
  commercially by FasterXML.com.

  ## Licensing

  Jackson core and extension components may licensed under different licenses.
  To find the details that apply to this artifact see the accompanying LICENSE file.
  For more information, including possible other licensing options, contact
  FasterXML.com (http://fasterxml.com).

  ## Credits

  A list of contributors may be found from CREDITS file, which is included
  in some artifacts (usually source distributions); but is always available
  from the source code management (SCM) system project uses.

---

name: Jackson
license_category: binary
module: java-core
license_name: Apache License version 2.0
version: 2.12.7.1
libraries:
  - com.fasterxml.jackson.core: jackson-databind
notice: |
  # Jackson JSON processor

  Jackson is a high-performance, Free/Open Source JSON processing library.
  It was originally written by Tatu Saloranta (tatu.saloranta@iki.fi), and has
  been in development since 2007.
  It is currently developed by a community of developers, as well as supported
  commercially by FasterXML.com.

  ## Licensing

  Jackson core and extension components may licensed under different licenses.
  To find the details that apply to this artifact see the accompanying LICENSE file.
  For more information, including possible other licensing options, contact
  FasterXML.com (http://fasterxml.com).

  ## Credits

  A list of contributors may be found from CREDITS file, which is included
  in some artifacts (usually source distributions); but is always available
  from the source code management (SCM) system project uses.

---

name: JavaBeans Activation Framework API JAR
license_category: binary
module: java-core
license_name: Eclipse Distribution License 1.0
version: 1.2.1
copyright: Oracle and/or its affiliates.
license_file_path: licenses/bin/jakarta.EDL1
libraries:
  - jakarta.activation: jakarta.activation-api

---

name: Jakarta XML Bind API
license_category: binary
module: java-core
license_name: Eclipse Distribution License 1.0
version: 2.3.2
copyright: Oracle and/or its affiliates.
license_file_path: licenses/bin/jakarta.EDL1
libraries:
  - jakarta.xml.bind: jakarta.xml.bind-api

---

name: Caffeine
license_category: binary
module: java-core
license_name: Apache License version 2.0
version: 2.8.0
libraries:
  - com.github.ben-manes.caffeine: caffeine

---

name: Error Prone Annotations
license_category: binary
module: java-core
license_name: Apache License version 2.0
version: 2.20.0
libraries:
  - com.google.errorprone: error_prone_annotations

---

name: Guava
license_category: binary
module: java-core
license_name: Apache License version 2.0
version: 32.0.1-jre
libraries:
  - com.google.guava: guava

---

name: Failureaccess
license_category: binary
module: java-core
license_name: Apache License version 2.0
version: 1.0.1
libraries:
  - com.google.guava: failureaccess

---

name: j2objc
license_category: binary
module: core
license_name: Apache License version 2.0
version: 1.3
libraries:
  - com.google.j2objc: j2objc-annotations

---

name: Guice
license_category: binary
module: java-core
license_name: Apache License version 2.0
version: 4.1.0
libraries:
  - com.google.inject: guice
  - com.google.inject.extensions: guice-multibindings
  - com.google.inject.extensions: guice-servlet
  - com.google.inject.extensions: guice-assistedinject
notices:
  - guice: |
      Google Guice - Core Library
      Copyright 2006-2016 Google, Inc.
  - guice-multibindings: |
      Google Guice - Extensions - MultiBindings
      Copyright 2006-2016 Google, Inc.
  - guice-servlet: |
      Google Guice - Extensions - Servlet
      Copyright 2006-2016 Google, Inc.
  - guice-assistedinject: |
      Google Guice - Extensions - AssistedInject
      Copyright 2006-2016 Google, Inc.

---

name: JsonPath
license_category: binary
module: java-core
license_name: Apache License version 2.0
version: 2.9.0
libraries:
  - com.jayway.jsonpath: json-path

---

name: CronScheduler
license_category: binary
module: java-core
license_name: Apache License version 2.0
version: 0.1
libraries:
  - io.timeandspace: cron-scheduler

---

name: LMAX Disruptor
license_category: binary
module: java-core
license_name: Apache License version 2.0
version: 3.3.6
libraries:
  - com.lmax: disruptor

---

name: LZF Compressor
license_category: binary
module: java-core
license_name: Apache License version 2.0
version: 1.0.4
libraries:
  - com.ning: compress-lzf
notices:
  - compress-lzf: |
      # Compress LZF

      This library contains efficient implementation of LZF compression format,
      as well as additional helper classes that build on JDK-provided gzip (deflat)
      codec.

      ## Licensing

      Library is licensed under Apache License 2.0, as per accompanying LICENSE file.

      ## Credit

      Library has been written by Tatu Saloranta (tatu.saloranta@iki.fi).
      It was started at Ning, inc., as an official Open Source process used by
      platform backend, but after initial versions has been developed outside of
      Ning by supporting community.

      Other contributors include:

      * Jon Hartlaub (first versions of streaming reader/writer; unit tests)
      * Cedrik Lime: parallel LZF implementation

      Various community members have contributed bug reports, and suggested minor
      fixes; these can be found from file "VERSION.txt" in SCM.

---

name: OpenCSV
license_category: binary
module: java-core
license_name: Apache License version 2.0
version: 4.6
libraries:
  - com.opencsv: opencsv

---

name: OkHttp
license_category: binary
module: java-core
license_name: Apache License version 2.0
version: 1.0.2
libraries:
  - com.squareup.okhttp: okhttp

---

name: Netty Reactive Streams
license_category: binary
module: java-core
license_name: Apache License version 2.0
version: 2.0.0
libraries:
  - com.typesafe.netty: netty-reactive-streams

---

name: Apache Commons BeanUtils
license_category: binary
module: java-core
license_name: Apache License version 2.0
version: 1.9.4
libraries:
  - commons-beanutils: commons-beanutils
notices:
  - commons-beanutils: |
      Apache Commons BeanUtils
      Copyright 2000-2016 The Apache Software Foundation

---

name: Apache Commons Codec
license_category: binary
module: java-core
license_name: Apache License version 2.0
version: 1.16.1
libraries:
  - commons-codec: commons-codec
notices:
  - commons-codec: |
      Apache Commons Codec
      Copyright 2002-2017 The Apache Software Foundation


      Copyright (C) 2002 Kevin Atkinson (kevina@gnu.org)

      ===============================================================================

      The content of package org.apache.commons.codec.language.bm has been translated
      from the original php source code available at http://stevemorse.org/phoneticinfo.htm
      with permission from the original authors.
      Original source copyright:
      Copyright (c) 2008 Alexander Beider & Stephen P. Morse.

---

name: Apache Commons Collections
license_category: binary
module: java-core
license_name: Apache License version 2.0
version: 3.2.2
libraries:
  - commons-collections: commons-collections
notices:
  - commons-collections: |
      Apache Commons Collections
      Copyright 2001-2015 The Apache Software Foundation

---

name: Apache Commons IO
license_category: binary
module: java-core
license_name: Apache License version 2.0
version: 2.11.0
libraries:
  - commons-io: commons-io
notices:
  - commons-io: |
      Apache Commons IO
      Copyright 2002-2021 The Apache Software Foundation

---

name: Apache Commons Lang
license_category: binary
module: java-core
license_name: Apache License version 2.0
version: 2.6
libraries:
  - commons-lang: commons-lang
notices:
  - commons-lang: |
      Apache Commons Lang
      Copyright 2001-2011 The Apache Software Foundation

---

name: Apache Commons Logging
license_category: binary
module: java-core
license_name: Apache License version 2.0
version: 1.1.1
libraries:
  - commons-logging: commons-logging
notices:
  - commons-logging: |
      // ------------------------------------------------------------------
      // NOTICE file corresponding to the section 4d of The Apache License,
      // Version 2.0, in this case for Commons Logging
      // ------------------------------------------------------------------

      Commons Logging
      Copyright 2001-2007 The Apache Software Foundation

      This product includes/uses software(s) developed by 'an unknown organization'
        - Unnamed - avalon-framework:avalon-framework:jar:4.1.3
        - Unnamed - log4j:log4j:jar:1.2.12
        - Unnamed - logkit:logkit:jar:1.0.1

---

name: Apache Commons Net
license_category: binary
module: java-core
license_name: Apache License version 2.0
version: 3.9.0
libraries:
  - commons-net: commons-net

---

name: IPAddress
license_category: binary
module: java-core
license_name: Apache License version 2.0
version: 5.3.4
libraries:
  - com.github.seancfoley: ipaddress

---

name: Apache Commons Collections
license_category: binary
module: java-core
license_name: Apache License version 2.0
version: 4.2
libraries:
  - org.apache.commons: commons-collections4
notices:
  - commons-collections4: |
      Apache Commons Collections
      Copyright 2001-2018 The Apache Software Foundation

---

name: Apache Commons Compress
license_category: binary
module: java-core
license_name: Apache License version 2.0
version: 1.26.0
libraries:
  - org.apache.commons: commons-compress
notices:
  - commons-compress: |
      Apache Commons Compress
      Copyright 2002-2018 The Apache Software Foundation

      The files in the package org.apache.commons.compress.archivers.sevenz
      were derived from the LZMA SDK, version 9.20 (C/ and CPP/7zip/),
      which has been placed in the public domain:

      "LZMA SDK is placed in the public domain." (http://www.7-zip.org/sdk.html)

---

name: Apache Commons Configuration
license_category: binary
module: java-core
license_name: Apache License version 2.0
version: 2.10.1
libraries:
  - org.apache.commons: commons-configuration2

---

name: Apache Commons DBCP
license_category: binary
module: java-core
license_name: Apache License version 2.0
version: 2.0.1
libraries:
  - org.apache.commons: commons-dbcp2
notices:
  - commons-dbcp2: |
      Apache Commons DBCP
      Copyright 2001-2014 The Apache Software Foundation

---

name: Apache Commons Lang
license_category: binary
module: java-core
license_name: Apache License version 2.0
version: 3.12.0
libraries:
  - org.apache.commons: commons-lang3
notices:
  - commons-lang3: |
      Apache Commons Lang
      Copyright 2001-2021 The Apache Software Foundation

      This product includes software developed at
      The Apache Software Foundation (https://www.apache.org/).

---

name: Apache Commons Math
license_category: binary
module: java-core
license_name: Apache License version 2.0
version: 3.6.1
libraries:
  - org.apache.commons: commons-math3
notices:
  - commons-math3: |
      Apache Commons Math
      Copyright 2001-2016 The Apache Software Foundation

      This product includes software developed for Orekit by
      CS Systèmes d'Information (http://www.c-s.fr/)
      Copyright 2010-2012 CS Systèmes d'Information

---

name: Apache Commons Pool
license_category: binary
module: java-core
license_name: Apache License version 2.0
version: 2.2
libraries:
  - org.apache.commons: commons-pool2
notices:
  - commons-pool2: |
      Apache Commons Pool
      Copyright 2001-2014 The Apache Software Foundation

      The LinkedBlockingDeque implementation is based on an implementation written by
      Doug Lea with assistance from members of JCP JSR-166 Expert Group and released
      to the public domain, as explained at
      http://creativecommons.org/licenses/publicdomain

---

name: Apache Commons Text
license_category: binary
module: java-core
license_name: Apache License version 2.0
version: 1.10.0
libraries:
  - org.apache.commons: commons-text
notices:
  - commons-text: |
      Apache Commons Text
      Copyright 2014-2020 The Apache Software Foundation

      This product includes software developed at
      The Apache Software Foundation (https://www.apache.org/).

---

name: Airline
license_category: binary
module: java-core
license_name: Apache License version 2.0
version: 2.8.4
libraries:
  - com.github.rvesse: airline
  - com.github.rvesse: airline-io
notices:
  - airline: |
      Copyright Notices
      =================

      Copyright 2013-18 Rob Vesse <rvesse@dotnetrdf.org>
      Copyright 2013 Fernando Hernandez <fernando@clarkparsia.com>
      Copyright 2013 Michael Grove <mike@clarkparsia.com>
      Copyright 2011 Dain Sundstrom <dain@iq80.com>
      Copyright 2010 Cedric Beust <cedric@beust.com>

---

name: DropWizard Metrics Core
license_category: binary
module: java-core
license_name: Apache License version 2.0
version: 4.2.22
libraries:
  - io.dropwizard.metrics: metrics-core

---

name: pac4j-oidc java security library
license_category: binary
module: extensions/druid-pac4j
license_name: Apache License version 2.0
version: 4.5.7
libraries:
  - org.pac4j: pac4j-oidc

---

name: pac4j-core java security library
license_category: binary
module: extensions/druid-pac4j
license_name: Apache License version 2.0
version: 4.5.7
libraries:
  - org.pac4j: pac4j-core

---


name: com.nimbusds lang-tag
license_category: binary
module: extensions/druid-pac4j
license_name: Apache License version 2.0
version: 1.7
libraries:
  - com.nimbusds: lang-tag

---

name: com.nimbusds nimbus-jose-jwt
license_category: binary
module: extensions/druid-pac4j
license_name: Apache License version 2.0
version: 9.37.2
libraries:
  - com.nimbusds: nimbus-jose-jwt

---

name: com.nimbusds content-type
license_category: binary
module: extensions/druid-pac4j
license_name: Apache License version 2.0
version: 2.1
libraries:
  - com.nimbusds: content-type

---

name: com.nimbusds oauth2-oidc-sdk
license_category: binary
module: extensions/druid-pac4j
license_name: Apache License version 2.0
version: 8.22
libraries:
  - com.nimbusds: oauth2-oidc-sdk

---

name: javax.activation activation
license_category: binary
module: extensions/druid-pac4j
license_name: COMMON DEVELOPMENT AND DISTRIBUTION LICENSE (CDDL) Version 1.0
version: 1.1.1
libraries:
  - javax.activation: activation

---

name: com.sun.mail javax.mail
license_category: binary
module: extensions/druid-pac4j
license_name: CDDL 1.1
version: 1.6.2
libraries:
  - com.sun.mail: javax.mail

---

name: kubernetes fabric java client
license_category: binary
module: extensions-contrib/kubernetes-overlord-extensions
license_name: Apache License version 2.0
version: 6.7.2
libraries:
  - io.fabric8: kubernetes-client

---

name: kubernetes official java client
license_category: binary
module: extensions/druid-kubernetes-extensions
license_name: Apache License version 2.0
version: 19.0.0
libraries:
  - io.kubernetes: client-java
  - io.kubernetes: client-java-api
  - io.kubernetes: client-java-extended
  - io.kubernetes: client-java-api-fluent
  - io.kubernetes: client-java-proto

---

name: Swagger
version: 1.6.2
license_category: binary
module: extensions/druid-avro-extensions
license_name: Apache License version 2.0
libraries:
  - io.swagger: swagger-core
  - io.swagger: swagger-models

---

name: org.apache.commons commons-collections4
license_category: binary
module: extensions/druid-kubernetes-extensions
license_name: Apache License version 2.0
version: 4.4
libraries:
  - org.apache.commons: commons-collections4

---

name: io.sundr builder-annotations
license_category: binary
module: extensions/druid-kubernetes-extensions
license_name: Apache License version 2.0
version: 0.22.0
libraries:
  - io.sundr: builder-annotations

---

name: com.squareup.okio okio
license_category: binary
module: extensions/druid-kubernetes-extensions
license_name: Apache License version 2.0
version: 1.17.2
libraries:
  - com.squareup.okio: okio

---

name: io.gsonfire gson-fire
license_category: binary
module: extensions/druid-kubernetes-extensions
license_name: Apache License version 2.0
version: 1.8.5
libraries:
  - io.gsonfire: gson-fire

---

name: io.swagger swagger-annotations
license_category: binary
module: extensions/druid-kubernetes-extensions
license_name: Apache License version 2.0
version: 1.6.11
libraries:
  - io.swagger: swagger-annotations

---

name: io.swagger swagger-annotations
license_category: binary
module: extensions/druid-kubernetes-extensions
license_name: Apache License version 2.0
version: 1.6.2
libraries:
  - io.swagger: swagger-annotations

---

name: io.swagger swagger-annotations
license_category: binary
module: extensions/druid-kubernetes-extensions
license_name: Apache License version 2.0
version: 2.8.6
libraries:
  - com.google.code.gson: gson

---


name: org.bitbucket.b_c jose4j
license_category: binary
module: extensions/druid-kubernetes-extensions
license_name: Apache License version 2.0
version: 0.9.6
libraries:
  - org.bitbucket.b_c: jose4j

---

name: org.joda joda-convert
license_category: binary
module: extensions/druid-kubernetes-extensions
license_name: Apache License version 2.0
version: 2.2.1
libraries:
  - org.joda: joda-convert


---

name: com.squareup.okhttp3 okhttp
license_category: binary
module: extensions/druid-kubernetes-extensions
license_name: Apache License version 2.0
version: 4.12.0
libraries:
  - com.squareup.okhttp3: okhttp
  - com.squareup.okhttp3: logging-interceptor

---

name: com.squareup.okhttp3 okhttp logging-interceptor
license_category: binary
module: extensions/druid-kubernetes-extensions
license_name: Apache License version 2.0
version: 4.11.0
libraries:
  - com.squareup.okhttp3: logging-interceptor

---

name: com.squareup.okio okio
license_category: binary
module: extensions/druid-kubernetes-extensions
license_name: Apache License version 2.0
version: 3.6.0
libraries:
  - com.squareup.okio: okio
  - com.squareup.okio: okio-jvm

---

name: io.prometheus simpleclient
license_category: binary
module: extensions/druid-kubernetes-extensions
license_name: Apache License version 2.0
version: 0.16.0
libraries:
  - io.prometheus: simpleclient
  - io.prometheus: simpleclient_common
  - io.prometheus: simpleclient_httpserver
  - io.prometheus: simpleclient_tracer_common
  - io.prometheus: simpleclient_tracer_otel
  - io.prometheus: simpleclient_tracer_otel_agent


---

name: org.yaml snakeyaml
license_category: binary
module: extensions/druid-kubernetes-extensions
license_name: Apache License version 2.0
version: 2.2
libraries:
  - org.yaml: snakeyaml

---

name: com.flipkart.zjsonpatch zjsonpatch
license_category: binary
module: extensions/druid-kubernetes-extensions
license_name: Apache License version 2.0
version: 0.4.14
libraries:
  - com.flipkart.zjsonpatch: zjsonpatch

---

name: org.bouncycastle bcprov-jdk18on
license_category: binary
module: extensions/druid-kubernetes-extensions
license_name: MIT License
version: "1.78.1"
libraries:
  - org.bouncycastle: bcprov-jdk18on
  - org.bouncycastle: bcprov-ext-jdk18on
  - org.bouncycastle: bcpkix-jdk18on
  - org.bouncycastle: bcutil-jdk18on
---


name: com.github.vladimir-bukhtoyarov bucket4j-core
license_category: binary
module: extensions/druid-kubernetes-extensions
license_name: Apache License version 2.0
version: 7.6.0
libraries:
  - com.github.vladimir-bukhtoyarov: bucket4j-core

---

name: Jetbrains Annotations
license_category: binary
module: extensions/druid-kubernetes-extensions
module: extensions/kubernetes-extensions
license_name: Apache License version 2.0
version: 13.0
libraries:
  - org.jetbrains: annotations


---

name: Jetbrains kotlin-stdlib
license_category: binary
module: extensions/kubernetes-extensions
license_name: Apache License version 2.0
version: 1.6.10
libraries:
  - org.jetbrains.kotlin: kotlin-stdlib

---

name: Jetbrains kotlin-stdlib common
license_category: binary
module: extensions/kubernetes-extensions
license_name: Apache License version 2.0
version: 1.9.10
libraries:
  - org.jetbrains.kotlin: kotlin-stdlib-common

---
name: Jetbrains  jdk7 jdk 8
license_category: binary
module: extensions/kubernetes-extensions
license_name: Apache License version 2.0
version: 1.8.21
libraries:
  - org.jetbrains.kotlin: kotlin-stdlib
  - org.jetbrains.kotlin: kotlin-stdlib-common
  - org.jetbrains.kotlin: kotlin-stdlib-jdk7
  - org.jetbrains.kotlin: kotlin-stdlib-jdk8

---

name: Netty
license_category: binary
module: java-core
license_name: Apache License version 2.0
version: 3.10.6.Final
libraries:
  - io.netty: netty
notices:
  - netty: |
      ==
                                  The Netty Project
                                  =================

      Please visit the Netty web site for more information:

        * http://netty.io/

      Copyright 2011 The Netty Project

      The Netty Project licenses this file to you under the Apache License,
      version 2.0 (the "License"); you may not use this file except in compliance
      with the License. You may obtain a copy of the License at:

      http://www.apache.org/licenses/LICENSE-2.0

      Unless required by applicable law or agreed to in writing, software
      distributed under the License is distributed on an "AS IS" BASIS, WITHOUT
      WARRANTIES OR CONDITIONS OF ANY KIND, either express or implied. See the
      License for the specific language governing permissions and limitations
      under the License.

      Also, please refer to each LICENSE.<component>.txt file, which is located in
      the 'license' directory of the distribution file, for the license terms of the
      components that this product depends on.

      -------------------------------------------------------------------------------
      This product contains the extensions to Java Collections Framework which has
      been derived from the works by JSR-166 EG, Doug Lea, and Jason T. Greene:

        * LICENSE:
          * license/LICENSE.jsr166y.txt (Public Domain)
        * HOMEPAGE:
          * http://gee.cs.oswego.edu/cgi-bin/viewcvs.cgi/jsr166/
          * http://viewvc.jboss.org/cgi-bin/viewvc.cgi/jbosscache/experimental/jsr166/

      This product contains a modified version of Robert Harder's Public Domain
      Base64 Encoder and Decoder, which can be obtained at:

        * LICENSE:
          * license/LICENSE.base64.txt (Public Domain)
        * HOMEPAGE:
          * http://iharder.sourceforge.net/current/java/base64/

      This product contains a modified version of 'JZlib', a re-implementation of
      zlib in pure Java, which can be obtained at:

        * LICENSE:
          * license/LICENSE.jzlib.txt (BSD Style License)
        * HOMEPAGE:
          * http://www.jcraft.com/jzlib/

      This product contains a modified version of 'Webbit', a Java event based
      WebSocket and HTTP server:

        * LICENSE:
          * license/LICENSE.webbit.txt (BSD License)
        * HOMEPAGE:
          * https://github.com/joewalnes/webbit

      This product optionally depends on 'Protocol Buffers', Google's data
      interchange format, which can be obtained at:

        * LICENSE:
          * license/LICENSE.protobuf.txt (New BSD License)
        * HOMEPAGE:
          * http://code.google.com/p/protobuf/

      This product optionally depends on 'Bouncy Castle Crypto APIs' to generate
      a temporary self-signed X.509 certificate when the JVM does not provide the
      equivalent functionality.  It can be obtained at:

        * LICENSE:
          * license/LICENSE.bouncycastle.txt (MIT License)
        * HOMEPAGE:
          * http://www.bouncycastle.org/

      This product optionally depends on 'SLF4J', a simple logging facade for Java,
      which can be obtained at:

        * LICENSE:
          * license/LICENSE.slf4j.txt (MIT License)
        * HOMEPAGE:
          * http://www.slf4j.org/

      This product optionally depends on 'Apache Commons Logging', a logging
      framework, which can be obtained at:

        * LICENSE:
          * license/LICENSE.commons-logging.txt (Apache License 2.0)
        * HOMEPAGE:
          * http://commons.apache.org/logging/

      This product optionally depends on 'Apache Log4J', a logging framework,
      which can be obtained at:

        * LICENSE:
          * license/LICENSE.log4j.txt (Apache License 2.0)
        * HOMEPAGE:
          * http://logging.apache.org/log4j/

      This product optionally depends on 'JBoss Logging', a logging framework,
      which can be obtained at:

        * LICENSE:
          * license/LICENSE.jboss-logging.txt (GNU LGPL 2.1)
        * HOMEPAGE:
          * http://anonsvn.jboss.org/repos/common/common-logging-spi/

      This product optionally depends on 'Apache Felix', an open source OSGi
      framework implementation, which can be obtained at:

        * LICENSE:
          * license/LICENSE.felix.txt (Apache License 2.0)
        * HOMEPAGE:
          * http://felix.apache.org/

---

name: Netty
license_category: binary
module: java-core
license_name: Apache License version 2.0
version: 4.1.108.Final
libraries:
  - io.netty: netty-buffer
  - io.netty: netty-codec
  - io.netty: netty-codec-dns
  - io.netty: netty-codec-http
  - io.netty: netty-codec-socks
  - io.netty: netty-common
  - io.netty: netty-handler
  - io.netty: netty-handler-proxy
  - io.netty: netty-resolver
  - io.netty: netty-resolver-dns
  - io.netty: netty-transport
  - io.netty: netty-transport-classes-epoll
  - io.netty: netty-transport-native-epoll
  - io.netty: netty-transport-native-unix-common
  - io.netty: netty-codec-http2
  - io.netty: netty-resolver-dns-classes-macos
  - io.netty: netty-transport-classes-kqueue
  - io.netty: netty-resolver-dns-native-macos
  - io.netty: netty-transport-native-kqueue
notice: |
  ==
                              The Netty Project
                              =================

  Please visit the Netty web site for more information:

    * http://netty.io/

  Copyright 2014 The Netty Project

  The Netty Project licenses this file to you under the Apache License,
  version 2.0 (the "License"); you may not use this file except in compliance
  with the License. You may obtain a copy of the License at:

    http://www.apache.org/licenses/LICENSE-2.0

  Unless required by applicable law or agreed to in writing, software
  distributed under the License is distributed on an "AS IS" BASIS, WITHOUT
  WARRANTIES OR CONDITIONS OF ANY KIND, either express or implied. See the
  License for the specific language governing permissions and limitations
  under the License.

  Also, please refer to each LICENSE.<component>.txt file, which is located in
  the 'license' directory of the distribution file, for the license terms of the
  components that this product depends on.

  -------------------------------------------------------------------------------
  This product contains the extensions to Java Collections Framework which has
  been derived from the works by JSR-166 EG, Doug Lea, and Jason T. Greene:

    * LICENSE:
      * license/LICENSE.jsr166y.txt (Public Domain)
    * HOMEPAGE:
      * http://gee.cs.oswego.edu/cgi-bin/viewcvs.cgi/jsr166/
      * http://viewvc.jboss.org/cgi-bin/viewvc.cgi/jbosscache/experimental/jsr166/

  This product contains a modified version of Robert Harder's Public Domain
  Base64 Encoder and Decoder, which can be obtained at:

    * LICENSE:
      * license/LICENSE.base64.txt (Public Domain)
    * HOMEPAGE:
      * http://iharder.sourceforge.net/current/java/base64/

  This product contains a modified portion of 'Webbit', an event based
  WebSocket and HTTP server, which can be obtained at:

    * LICENSE:
      * license/LICENSE.webbit.txt (BSD License)
    * HOMEPAGE:
      * https://github.com/joewalnes/webbit

  This product contains a modified portion of 'SLF4J', a simple logging
  facade for Java, which can be obtained at:

    * LICENSE:
      * license/LICENSE.slf4j.txt (MIT License)
    * HOMEPAGE:
      * http://www.slf4j.org/

  This product contains a modified portion of 'Apache Harmony', an open source
  Java SE, which can be obtained at:

    * NOTICE:
      * license/NOTICE.harmony.txt
    * LICENSE:
      * license/LICENSE.harmony.txt (Apache License 2.0)
    * HOMEPAGE:
      * http://archive.apache.org/dist/harmony/

  This product contains a modified portion of 'jbzip2', a Java bzip2 compression
  and decompression library written by Matthew J. Francis. It can be obtained at:

    * LICENSE:
      * license/LICENSE.jbzip2.txt (MIT License)
    * HOMEPAGE:
      * https://code.google.com/p/jbzip2/

  This product contains a modified portion of 'libdivsufsort', a C API library to construct
  the suffix array and the Burrows-Wheeler transformed string for any input string of
  a constant-size alphabet written by Yuta Mori. It can be obtained at:

    * LICENSE:
      * license/LICENSE.libdivsufsort.txt (MIT License)
    * HOMEPAGE:
      * https://github.com/y-256/libdivsufsort

  This product contains a modified portion of Nitsan Wakart's 'JCTools', Java Concurrency Tools for the JVM,
   which can be obtained at:

    * LICENSE:
      * license/LICENSE.jctools.txt (ASL2 License)
    * HOMEPAGE:
      * https://github.com/JCTools/JCTools

  This product optionally depends on 'JZlib', a re-implementation of zlib in
  pure Java, which can be obtained at:

    * LICENSE:
      * license/LICENSE.jzlib.txt (BSD style License)
    * HOMEPAGE:
      * http://www.jcraft.com/jzlib/

  This product optionally depends on 'Compress-LZF', a Java library for encoding and
  decoding data in LZF format, written by Tatu Saloranta. It can be obtained at:

    * LICENSE:
      * license/LICENSE.compress-lzf.txt (Apache License 2.0)
    * HOMEPAGE:
      * https://github.com/ning/compress

  This product optionally depends on 'lz4', a LZ4 Java compression
  and decompression library written by Adrien Grand. It can be obtained at:

    * LICENSE:
      * license/LICENSE.lz4.txt (Apache License 2.0)
    * HOMEPAGE:
      * https://github.com/jpountz/lz4-java

  This product optionally depends on 'lzma-java', a LZMA Java compression
  and decompression library, which can be obtained at:

    * LICENSE:
      * license/LICENSE.lzma-java.txt (Apache License 2.0)
    * HOMEPAGE:
      * https://github.com/jponge/lzma-java

  This product contains a modified portion of 'jfastlz', a Java port of FastLZ compression
  and decompression library written by William Kinney. It can be obtained at:

    * LICENSE:
      * license/LICENSE.jfastlz.txt (MIT License)
    * HOMEPAGE:
      * https://code.google.com/p/jfastlz/

  This product contains a modified portion of and optionally depends on 'Protocol Buffers', Google's data
  interchange format, which can be obtained at:

    * LICENSE:
      * license/LICENSE.protobuf.txt (New BSD License)
    * HOMEPAGE:
      * https://github.com/google/protobuf

  This product optionally depends on 'Bouncy Castle Crypto APIs' to generate
  a temporary self-signed X.509 certificate when the JVM does not provide the
  equivalent functionality.  It can be obtained at:

    * LICENSE:
      * license/LICENSE.bouncycastle.txt (MIT License)
    * HOMEPAGE:
      * http://www.bouncycastle.org/

  This product optionally depends on 'Snappy', a compression library produced
  by Google Inc, which can be obtained at:

    * LICENSE:
      * license/LICENSE.snappy.txt (New BSD License)
    * HOMEPAGE:
      * https://github.com/google/snappy

  This product optionally depends on 'JBoss Marshalling', an alternative Java
  serialization API, which can be obtained at:

    * LICENSE:
      * license/LICENSE.jboss-marshalling.txt (GNU LGPL 2.1)
    * HOMEPAGE:
      * http://www.jboss.org/jbossmarshalling

  This product optionally depends on 'Caliper', Google's micro-
  benchmarking framework, which can be obtained at:

    * LICENSE:
      * license/LICENSE.caliper.txt (Apache License 2.0)
    * HOMEPAGE:
      * https://github.com/google/caliper

  This product optionally depends on 'Apache Commons Logging', a logging
  framework, which can be obtained at:

    * LICENSE:
      * license/LICENSE.commons-logging.txt (Apache License 2.0)
    * HOMEPAGE:
      * http://commons.apache.org/logging/

  This product optionally depends on 'Apache Log4J', a logging framework, which
  can be obtained at:

    * LICENSE:
      * license/LICENSE.log4j.txt (Apache License 2.0)
    * HOMEPAGE:
      * http://logging.apache.org/log4j/

  This product optionally depends on 'Aalto XML', an ultra-high performance
  non-blocking XML processor, which can be obtained at:

    * LICENSE:
      * license/LICENSE.aalto-xml.txt (Apache License 2.0)
    * HOMEPAGE:
      * http://wiki.fasterxml.com/AaltoHome

  This product contains a modified version of 'HPACK', a Java implementation of
  the HTTP/2 HPACK algorithm written by Twitter. It can be obtained at:

    * LICENSE:
      * license/LICENSE.hpack.txt (Apache License 2.0)
    * HOMEPAGE:
      * https://github.com/twitter/hpack

  This product contains a modified portion of 'Apache Commons Lang', a Java library
  provides utilities for the java.lang API, which can be obtained at:

    * LICENSE:
      * license/LICENSE.commons-lang.txt (Apache License 2.0)
    * HOMEPAGE:
      * https://commons.apache.org/proper/commons-lang/


  This product contains the Maven wrapper scripts from 'Maven Wrapper', that provides an easy way to ensure a user has everything necessary to run the Maven build.

    * LICENSE:
      * license/LICENSE.mvn-wrapper.txt (Apache License 2.0)
    * HOMEPAGE:
      * https://github.com/takari/maven-wrapper

---

name: fastutil
license_category: binary
module: java-core
license_name: Apache License version 2.0
version: 8.5.4
libraries:
  - it.unimi.dsi: fastutil
  - it.unimi.dsi: fastutil-core
  - it.unimi.dsi: fastutil-extra

---

name: Jakarta Dependency Injection
license_category: binary
module: java-core
license_name: Apache License version 2.0
version: 1.0.3
libraries:
  - jakarta.inject: jakarta.inject-api

---

name: Javax Inject
license_category: binary
module: java-core
license_name: Apache License version 2.0
version: 1
libraries:
  - javax.inject: javax.inject

---

name: Bean Validation API
license_category: binary
module: java-core
license_name: Apache License version 2.0
version: 2.0.2
libraries:
  - jakarta.validation: jakarta.validation-api

---

name: Joda-Time
license_category: binary
module: java-core
license_name: Apache License version 2.0
version: 2.12.5
libraries:
  - joda-time: joda-time
notices:
  - joda-time: |
      =============================================================================
      = NOTICE file corresponding to section 4d of the Apache License Version 2.0 =
      =============================================================================
      This product includes software developed by
      Joda.org (http://www.joda.org/).

---

name: Aggregate Designer Algorithm
license_category: binary
module: java-core
license_name: Apache License version 2.0
version: 6.0
libraries:
  - net.hydromatic: aggdesigner-algorithm
notices:
  - aggdesigner-algorithm: |
      Aggregate Designer

      Copyright 2006 - 2013 Pentaho Corporation.  All rights reserved.
      Copyright 2000-2005, 2014-2016 Julian Hyde

---

name: Java Native Access (JNA)
license_category: binary
module: java-core
license_name: Apache License version 2.0
version: 5.13.0
libraries:
  - net.java.dev.jna: jna

---

name: JSON Small and Fast Parser
license_category: binary
module: java-core
license_name: Apache License version 2.0
version: 2.4.11
libraries:
  - net.minidev: json-smart

---

name: aws-elasticache-cluster-client-memcached-for-java
license_category: binary
module: java-core
license_name: Apache License version 2.0
version: 1.2.0
libraries:
  - com.amazonaws: elasticache-java-cluster-client

---

name: jackson-jq
license_category: binary
module: java-core
license_name: Apache License version 2.0
version: 0.0.10
libraries:
  - net.thisptr: jackson-jq

---

name: Apache Calcite
license_category: binary
module: java-core
license_name: Apache License version 2.0
version: 1.37.0
libraries:
  - org.apache.calcite: calcite-core
  - org.apache.calcite: calcite-linq4j
notices:
  - calcite-core: |
      Calcite Core
      Copyright 2012-2019 The Apache Software Foundation
  - calcite-linq4j: |
      Calcite Linq4j
      Copyright 2012-2019 The Apache Software Foundation

---

name: Apache Calcite Avatica
license_category: binary
module: java-core
license_name: Apache License version 2.0
version: 1.25.0
libraries:
  - org.apache.calcite.avatica: avatica-core
  - org.apache.calcite.avatica: avatica-metrics
  - org.apache.calcite.avatica: avatica-server
notices:
  - avatica-core: |
      Apache Calcite Avatica
      Copyright 2012-2020 The Apache Software Foundation
  - avatica-metrics: |
      Apache Calcite Avatica Metrics
      Copyright 2012-2020 The Apache Software Foundation
  - avatica-server: |
      Apache Calcite Avatica Server
      Copyright 2012-2020 The Apache Software Foundation
---

name: Apache Curator
license_category: binary
module: java-core
license_name: Apache License version 2.0
<<<<<<< HEAD
version: 5.7.0
=======
version: 5.5.0
>>>>>>> f290cf08
libraries:
  - org.apache.curator: curator-client
  - org.apache.curator: curator-framework
  - org.apache.curator: curator-recipes
  - org.apache.curator: curator-x-discovery
notices:
  - curator-client: |
      Curator Client
      Copyright 2011-2022 The Apache Software Foundation
  - curator-framework: |
      Curator Framework
      Copyright 2011-2022 The Apache Software Foundation
  - curator-recipes: |
      Curator Recipes
      Copyright 2011-2022 The Apache Software Foundation
  - curator-x-discovery: |
      Curator Service Discovery
      Copyright 2011-2022 The Apache Software Foundation

---

name: Apache Derby
license_category: binary
module: java-core
license_name: Apache License version 2.0
version: 10.14.2.0
libraries:
  - org.apache.derby: derby
  - org.apache.derby: derbyclient
  - org.apache.derby: derbynet
notice: |
  =========================================================================
  ==  NOTICE file corresponding to section 4(d) of the Apache License,
  ==  Version 2.0, in this case for the Apache Derby distribution.
  ==
  ==  DO NOT EDIT THIS FILE DIRECTLY. IT IS GENERATED
  ==  BY THE buildnotice TARGET IN THE TOP LEVEL build.xml FILE.
  ==
  =========================================================================

  Apache Derby
  Copyright 2004-2018 The Apache Software Foundation

  This product includes software developed by
  The Apache Software Foundation (http://www.apache.org/).


  =========================================================================

  Portions of Derby were originally developed by
  International Business Machines Corporation and are
  licensed to the Apache Software Foundation under the
  "Software Grant and Corporate Contribution License Agreement",
  informally known as the "Derby CLA".
  The following copyright notice(s) were affixed to portions of the code
  with which this file is now or was at one time distributed
  and are placed here unaltered.

  (C) Copyright 1997,2004 International Business Machines Corporation.  All rights reserved.

  (C) Copyright IBM Corp. 2003.


  =========================================================================


  The portion of the functionTests under 'nist' was originally
  developed by the National Institute of Standards and Technology (NIST),
  an agency of the United States Department of Commerce, and adapted by
  International Business Machines Corporation in accordance with the NIST
  Software Acknowledgment and Redistribution document at
  http://www.itl.nist.gov/div897/ctg/sql_form.htm


  =========================================================================


  The Derby build relies on source files supplied by the Apache Felix
  project. The following notice covers the Felix files:

    Apache Felix Main
    Copyright 2008 The Apache Software Foundation


    I. Included Software

    This product includes software developed at
    The Apache Software Foundation (http://www.apache.org/).
    Licensed under the Apache License 2.0.

    This product includes software developed at
    The OSGi Alliance (http://www.osgi.org/).
    Copyright (c) OSGi Alliance (2000, 2007).
    Licensed under the Apache License 2.0.

    This product includes software from http://kxml.sourceforge.net.
    Copyright (c) 2002,2003, Stefan Haustein, Oberhausen, Rhld., Germany.
    Licensed under BSD License.

    II. Used Software

    This product uses software developed at
    The OSGi Alliance (http://www.osgi.org/).
    Copyright (c) OSGi Alliance (2000, 2007).
    Licensed under the Apache License 2.0.


    III. License Summary
    - Apache License 2.0
    - BSD License

---

name: Apache HttpClient
license_category: binary
module: java-core
license_name: Apache License version 2.0
version: 4.5.13
libraries:
  - org.apache.httpcomponents: httpclient
notices:
  - httpclient: |
      Apache HttpClient
      Copyright 1999-2017 The Apache Software Foundation

---

name: Apache HttpCore
license_category: binary
module: java-core
license_name: Apache License version 2.0
version: 4.4.11
libraries:
  - org.apache.httpcomponents: httpcore
notices:
  - httpcore: |
      Apache HttpCore
      Copyright 2005-2019 The Apache Software Foundation

---

name: Apache Log4j
license_category: binary
module: java-core
license_name: Apache License version 2.0
version: 2.22.1
libraries:
  - org.apache.logging.log4j: log4j-1.2-api
  - org.apache.logging.log4j: log4j-api
  - org.apache.logging.log4j: log4j-core
  - org.apache.logging.log4j: log4j-jul
  - org.apache.logging.log4j: log4j-slf4j-impl
notices:
  - log4j-1.2-api: |
      Apache Log4j 1.x Compatibility API
      Copyright 1999-2015 Apache Software Foundation
  - log4j-api: |
      Apache Log4j API
      Copyright 1999-2015 Apache Software Foundation
  - log4j-core: |
      Apache Log4j Core
      Copyright 1999-2012 Apache Software Foundation

      ResolverUtil.java
      Copyright 2005-2006 Tim Fennell

      TypeUtil.java
      Copyright 2002-2012 Ramnivas Laddad, Juergen Hoeller, Chris Beams
  - log4j-jul: |
      Apache Log4j JUL Adapter
      Copyright 1999-2015 Apache Software Foundation
  - log4j-slf4j-impl: |
      Apache Log4j SLF4J Binding
      Copyright 1999-2015 Apache Software Foundation

---

name: Apache Maven
license_category: binary
module: java-core
license_name: Apache License version 2.0
version: 3.1.1
libraries:
  - org.apache.maven: maven-aether-provider
  - org.apache.maven: maven-model
  - org.apache.maven: maven-model-builder
  - org.apache.maven: maven-repository-metadata
  - org.apache.maven: maven-settings
  - org.apache.maven: maven-settings-builder
notices:
  - maven-aether-provider: |
      Maven Aether Provider
      Copyright 2001-2013 The Apache Software Foundation
  - maven-model: |
      Maven Model
      Copyright 2001-2013 The Apache Software Foundation
  - maven-model-builder: |
      Maven Model Builder
      Copyright 2001-2013 The Apache Software Foundation
  - maven-repository-metadata: |
      Maven Repository Metadata Model
      Copyright 2001-2013 The Apache Software Foundation
  - maven-settings: |
      Maven Settings
      Copyright 2001-2013 The Apache Software Foundation
  - maven-settings-builder: |
      Maven Settings Builder
      Copyright 2001-2013 The Apache Software Foundation
---

name: Apache Maven Artifact
license_category: binary
module: java-core
license_name: Apache License version 2.0
version: 3.6.0
libraries:
  - org.apache.maven: maven-artifact
notices:
  - maven-artifact: |
      Maven Artifact
      Copyright 2001-2018 The Apache Software Foundation
---

name: Apache Maven Wagon API
license_category: binary
module: java-core
license_name: Apache License version 2.0
version: 2.4
libraries:
  - org.apache.maven.wagon: wagon-provider-api
notices:
  - wagon-provider-api: |
      Apache Maven Wagon :: API
      Copyright 2003-2013 The Apache Software Foundation
---

name: Apache Yetus Audience Annotations Component
license_category: binary
module: java-core
license_name: Apache License version 2.0
version: 0.5.0
libraries:
  - org.apache.yetus: audience-annotations
notices:
  - audience-annotations: |
      Apache Yetus - Audience Annotations
      Copyright 2015-2017 The Apache Software Foundation
---

name: "audience-annotations"
license_category: binary
module: core
license_name: Apache License version 2.0
version: 0.12.0
libraries:
  - org.apache.yetus: audience-annotations
notices:
  - audience-annotations: |
      Apache Yetus
      Copyright 2008-2022 The Apache Software Foundation
---

name: Apache Zookeeper
license_category: binary
module: java-core
license_name: Apache License version 2.0
version: 3.8.4
libraries:
  - org.apache.zookeeper: zookeeper
  - org.apache.zookeeper: zookeeper-jute
notices:
  - zookeeper: |
      Apache ZooKeeper
      Copyright 2009-2023 The Apache Software Foundation

---

name: AsyncHttpClient asynchttpclient
license_category: binary
module: java-core
license_name: Apache License version 2.0
version: 2.5.3
libraries:
  - org.asynchttpclient: async-http-client
  - org.asynchttpclient: async-http-client-netty-utils

---

name: components from Jackson
license_category: binary
module: java-core
license_name: Apache License version 2.0
version: 1.9.13
libraries:
  - org.codehaus.jackson: jackson-core-asl
  - org.codehaus.jackson: jackson-mapper-asl
notice: |
  This product currently only contains code developed by authors
  of specific components, as identified by the source code files;
  if such notes are missing files have been created by
  Tatu Saloranta.

  For additional credits (generally to people who reported problems)
  see CREDITS file.

---

name: Plexus Interpolation API
license_category: binary
module: java-core
license_name: Apache License version 2.0
version: 1.19
libraries:
  - org.codehaus.plexus: plexus-interpolation

---

name: Plexus Common Utilities
license_category: binary
module: java-core
license_name: Apache License version 2.0
version: 3.0.24
libraries:
  - org.codehaus.plexus: plexus-utils
notices:
  - plexus-utils: |
      This product includes software developed by the Indiana University
        Extreme! Lab (http://www.extreme.indiana.edu/).

      This product includes software developed by
      ThoughtWorks (http://www.thoughtworks.com).

      This product includes software developed by
      javolution (http://javolution.org/).

      This product includes software developed by
      Rome (https://rome.dev.java.net/).
---

name: Jetty
license_category: binary
module: java-core
license_name: Apache License version 2.0
version: 9.4.54.v20240208
libraries:
  - org.eclipse.jetty: jetty-client
  - org.eclipse.jetty: jetty-continuation
  - org.eclipse.jetty: jetty-http
  - org.eclipse.jetty: jetty-io
  - org.eclipse.jetty: jetty-proxy
  - org.eclipse.jetty: jetty-rewrite
  - org.eclipse.jetty: jetty-security
  - org.eclipse.jetty: jetty-server
  - org.eclipse.jetty: jetty-servlet
  - org.eclipse.jetty: jetty-servlets
  - org.eclipse.jetty: jetty-util
  - org.eclipse.jetty: jetty-util-ajax
  - org.eclipse.jetty: jetty-xml
  - org.eclipse.jetty: jetty-webapp
notice: |
  ==============================================================
   Jetty Web Container
   Copyright 1995-2018 Mort Bay Consulting Pty Ltd.
  ==============================================================

  The Jetty Web Container is Copyright Mort Bay Consulting Pty Ltd
  unless otherwise noted.

  Jetty is dual licensed under both

    * The Apache 2.0 License
      http://www.apache.org/licenses/LICENSE-2.0.html

        and

    * The Eclipse Public 1.0 License
      http://www.eclipse.org/legal/epl-v10.html

  Jetty may be distributed under either license.

  ------
  Eclipse

  The following artifacts are EPL.
   * org.eclipse.jetty.orbit:org.eclipse.jdt.core

  The following artifacts are EPL and ASL2.
   * org.eclipse.jetty.orbit:javax.security.auth.message


  The following artifacts are EPL and CDDL 1.0.
   * org.eclipse.jetty.orbit:javax.mail.glassfish


  ------
  Oracle

  The following artifacts are CDDL + GPLv2 with classpath exception.
  https://glassfish.dev.java.net/nonav/public/CDDL+GPL.html

   * javax.servlet:javax.servlet-api
   * javax.annotation:javax.annotation-api
   * javax.transaction:javax.transaction-api
   * javax.websocket:javax.websocket-api

  ------
  Oracle OpenJDK

  If ALPN is used to negotiate HTTP/2 connections, then the following
  artifacts may be included in the distribution or downloaded when ALPN
  module is selected.

   * java.sun.security.ssl

  These artifacts replace/modify OpenJDK classes.  The modififications
  are hosted at github and both modified and original are under GPL v2 with
  classpath exceptions.
  http://openjdk.java.net/legal/gplv2+ce.html


  ------
  OW2

  The following artifacts are licensed by the OW2 Foundation according to the
  terms of http://asm.ow2.org/license.html

  org.ow2.asm:asm-commons
  org.ow2.asm:asm


  ------
  Apache

  The following artifacts are ASL2 licensed.

  org.apache.taglibs:taglibs-standard-spec
  org.apache.taglibs:taglibs-standard-impl


  ------
  MortBay

  The following artifacts are ASL2 licensed.  Based on selected classes from
  following Apache Tomcat jars, all ASL2 licensed.

  org.mortbay.jasper:apache-jsp
    org.apache.tomcat:tomcat-jasper
    org.apache.tomcat:tomcat-juli
    org.apache.tomcat:tomcat-jsp-api
    org.apache.tomcat:tomcat-el-api
    org.apache.tomcat:tomcat-jasper-el
    org.apache.tomcat:tomcat-api
    org.apache.tomcat:tomcat-util-scan
    org.apache.tomcat:tomcat-util

  org.mortbay.jasper:apache-el
    org.apache.tomcat:tomcat-jasper-el
    org.apache.tomcat:tomcat-el-api


  ------
  Mortbay

  The following artifacts are CDDL + GPLv2 with classpath exception.

  https://glassfish.dev.java.net/nonav/public/CDDL+GPL.html

  org.eclipse.jetty.toolchain:jetty-schemas

  ------
  Assorted

  The UnixCrypt.java code implements the one way cryptography used by
  Unix systems for simple password protection.  Copyright 1996 Aki Yoshida,
  modified April 2001  by Iris Van den Broeke, Daniel Deville.
  Permission to use, copy, modify and distribute UnixCrypt
  for non-commercial or commercial purposes and without fee is
  granted provided that the copyright notice appears in all copies.

---

name: Kerby
license_category: binary
module: java-core
license_name: Apache License version 2.0
version: 1.0.1
libraries:
  - org.apache.kerby: kerb-admin
  - org.apache.kerby: kerb-client
  - org.apache.kerby: kerb-common
  - org.apache.kerby: kerb-core
  - org.apache.kerby: kerb-crypto
  - org.apache.kerby: kerb-identity
  - org.apache.kerby: kerb-server
  - org.apache.kerby: kerb-simplekdc
  - org.apache.kerby: kerb-util
  - org.apache.kerby: kerby-asn1
  - org.apache.kerby: kerby-config
  - org.apache.kerby: kerby-pkix
  - org.apache.kerby: kerby-util
  - org.apache.kerby: kerby-xdr
  - org.apache.kerby: token-provider

---

name: SIGAR
license_category: binary
module: java-core
license_name: Apache License version 2.0
version: 1.6.5.132
libraries:
  - org.hyperic: sigar
notices:
  - sigar: |
      Copyright (c) 2004-2011 VMware, Inc.

      Licensed under the Apache License, Version 2.0 (the "License");
      you may not use this file except in compliance with the License.
      You may obtain a copy of the License at

      http://www.apache.org/licenses/LICENSE-2.0

      Unless required by applicable law or agreed to in writing, software
      distributed under the License is distributed on an "AS IS" BASIS,
      WITHOUT WARRANTIES OR CONDITIONS OF ANY KIND, either express or implied.
      See the License for the specific language governing permissions and
      limitations under the License.

      ADDITIONAL LICENSE INFORMATION:

      Hyperic SIGAR includes some third-party open source components
      in its distribution. The list below identifies the community or
      organization and links to their appropriate license terms.

      The Hyperic team would like to thank all the communities
      of the projects listed below for their contributions.

      ----------------------------------------------------------
      Components under the Apache License 2.0:
      ----------------------------------------------------------

      The following components are included without modification:

      - log4j -
      Information: http://logging.apache.org/
      License: http://www.apache.org/licenses/LICENSE-2.0

      The following components are included with modification:

      - cpptasks -
      Information: http://ant-contrib.sourceforge.net/
      License: http://www.apache.org/licenses/LICENSE-2.0

      - (portions of) APR -
      Information: http://apr.apache.org/
      License: http://www.apache.org/licenses/LICENSE-2.0

      ----------------------------------------------------------
      Components under BSD/MIT Style Licenses:
      ----------------------------------------------------------

      The following components are included with modification:

      - solaris get_mib2 -
      Information: ftp://vic.cc.purdue.edu/pub/tools/unix/solaris/get_mib2/
      License: within src/os/solaris/get_mib2.[ch]

      Copyright 1995 Purdue Research Foundation, West Lafayette, Indiana
      47907.  All rights reserved.

      Written by Victor A. Abell <abe@cc.purdue.edu>

      This software is not subject to any license of the American Telephone
      and Telegraph Company or the Regents of the University of California.

      Permission is granted to anyone to use this software for any purpose on
      any computer system, and to alter it and redistribute it freely, subject
      to the following restrictions:

      1. Neither Victor A  Abell nor Purdue University are responsible for
         any consequences of the use of this software.

      2. The origin of this software must not be misrepresented, either by
         explicit claim or by omission.  Credit to Victor A. Abell and Purdue
         University must appear in documentation and sources.

      3. Altered versions must be plainly marked as such, and must not be
         misrepresented as being the original software.

      4. This notice may not be removed or altered.

      - getline by Chris Thewalt -
      Information: http://tinyurl.com/r438r
      License: within src/sigar_getline.c

      Copyright (C) 1991, 1992 by Chris Thewalt (thewalt@ce.berkeley.edu)

      Permission to use, copy, modify, and distribute this software
      for any purpose and without fee is hereby granted, provided
      that the above copyright notices appear in all copies and that both the
      copyright notice and this permission notice appear in supporting
      documentation.  This software is provided "as is" without express or
      implied warranty.

      - PrintfFormat.java -
      Information: http://java.sun.com/developer/technicalArticles/Programming/sprintf/PrintfFormat.java
      License: within bindings/java/src/org/hyperic/sigar/util/PrintfFormat.java

      (c) 2000 Sun Microsystems, Inc.
      ALL RIGHTS RESERVED

      License Grant-

      Permission to use, copy, modify, and distribute this Software and its
      documentation for NON-COMMERCIAL or COMMERCIAL purposes and without fee is
      hereby granted.

      This Software is provided "AS IS".  All express warranties, including any
      implied warranty of merchantability, satisfactory quality, fitness for a
      particular purpose, or non-infringement, are disclaimed, except to the extent
      that such disclaimers are held to be legally invalid.

      You acknowledge that Software is not designed, licensed or intended for use in
      the design, construction, operation or maintenance of any nuclear facility
      ("High Risk Activities").  Sun disclaims any express or implied warranty of
      fitness for such uses.

      Please refer to the file http://www.sun.com/policies/trademarks/ for further
      important trademark information and to
      http://java.sun.com/nav/business/index.html for further important licensing
      information for the Java Technology.

---

name: OSHI
license_category: binary
module: java-core
license_name: MIT License
version: 6.4.4
libraries:
  - com.github.oshi: oshi-core
license_file_path: licenses/bin/oshi.MIT

---

name: JBoss Logging 3
license_category: binary
module: java-core
license_name: Apache License version 2.0
version: 3.2.1.Final
libraries:
  - org.jboss.logging: jboss-logging

---

name: JDBI
license_category: binary
module: java-core
license_name: Apache License version 2.0
version: 2.63.1
libraries:
  - org.jdbi: jdbi
notices:
  - jdbi: |
      Java ClassMate library was originally written by Tatu Saloranta (tatu.saloranta@iki.fi)

      Other developers who have contributed code are:

      * Brian Langel
---

name: LZ4 Java
license_category: binary
module: java-core
license_name: Apache License version 2.0
version: 1.8.0
libraries:
  - org.lz4: lz4-java

---

name: MapDB
license_category: binary
module: java-core
license_name: Apache License version 2.0
version: 1.0.8
libraries:
  - org.mapdb: mapdb

---

name: Objenesis
license_category: binary
module: java-core
license_name: Apache License version 2.0
version: 3.3
libraries:
  - org.objenesis: objenesis

---

name: Resilience4j
license_category: binary
module: java-core
license_name: Apache License version 2.0
version: 1.3.1
libraries:
  - io.github.resilience4j: resilience4j-core
  - io.github.resilience4j: resilience4j-bulkhead

---

name: RoaringBitmap
license_category: binary
module: java-core
license_name: Apache License version 2.0
version: 0.9.49
libraries:
  - org.roaringbitmap: RoaringBitmap
  - org.roaringbitmap: shims

---

name: vavr
license_category: binary
module: java-core
license_name: Apache License version 2.0
version: 0.10.2
libraries:
  - io.vavr: vavr
  - io.vavr: vavr-match

---

name: Config Magic
license_category: binary
module: java-core
license_name: Apache License version 2.0
version: 0.9
libraries:
  - org.skife.config: config-magic

---

name: Apache Hadoop
license_category: binary
module: hadoop-client
license_name: Apache License version 2.0
version: 3.3.6
libraries:
  - org.apache.hadoop: hadoop-auth
  - org.apache.hadoop: hadoop-common

---

name: Gson
license_category: binary
module: hadoop-client
license_name: Apache License version 2.0
version: 2.10.1
libraries:
  - com.google.code.gson: gson

---

name: Apache Commons Codec
license_category: binary
module: hadoop-client
license_name: Apache License version 2.0
version: 1.4
libraries:
  - commons-codec: commons-codec
notices:
  - commons-codec: |
      Apache Commons Codec
      Copyright 2002-2009 The Apache Software Foundation

      --------------------------------------------------------------------------------
      Copyright (C) 2002 Kevin Atkinson (kevina@gnu.org). Verbatim copying
      and distribution of this entire article is permitted in any medium,
      provided this notice is preserved.
      --------------------------------------------------------------------------------

---

name: Apache Commons Digester
license_category: binary
module: hadoop-client
license_name: Apache License version 2.0
version: 1.8
libraries:
  - commons-digester: commons-digester
notices:
  - commons-digester: |
      Apache Jakarta Commons Digester
      Copyright 2001-2006 The Apache Software Foundation

---

name: Apache Commons IO
license_category: binary
module: hadoop-client
license_name: Apache License version 2.0
version: 2.4
libraries:
  - commons-io: commons-io
notices:
  - commons-io: |
      Apache Commons IO
      Copyright 2002-2012 The Apache Software Foundation

---

name: Apache Commons Logging
license_category: binary
module: hadoop-client
license_name: Apache License version 2.0
version: 1.1.3
libraries:
  - commons-logging: commons-logging
notices:
  - commons-logging: |
      Apache Commons Logging
      Copyright 2003-2013 The Apache Software Foundation

---

name: Apache Commons Net
license_category: binary
module: hadoop-client
license_name: Apache License version 2.0
version: 3.9
libraries:
  - commons-net: commons-net
notices:
  - commons-net: |
      Apache Commons Net
      Copyright 2001-2012 The Apache Software Foundation

---

name: Apache Commons Math
license_category: binary
module: hadoop-client
license_name: Apache License version 2.0
version: 3.1.1
libraries:
  - org.apache.commons: commons-math3
notices:
  - commons-math3: |
      Apache Commons Math
      Copyright 2001-2012 The Apache Software Foundation

      ===============================================================================

      The BracketFinder (package org.apache.commons.math3.optimization.univariate)
      and PowellOptimizer (package org.apache.commons.math3.optimization.general)
      classes are based on the Python code in module "optimize.py" (version 0.5)
      developed by Travis E. Oliphant for the SciPy library (http://www.scipy.org/)
      Copyright © 2003-2009 SciPy Developers.
      ===============================================================================

      The LinearConstraint, LinearObjectiveFunction, LinearOptimizer,
      SimplexSolver and SimplexTableau classes in package
      org.apache.commons.math3.optimization.linear include software developed by
      Benjamin McCann (http://www.benmccann.com) and distributed with
      the following copyright: Copyright 2009 Google Inc.
      ===============================================================================

      This product includes software developed by the
      University of Chicago, as Operator of Argonne National
      Laboratory.
      The LevenbergMarquardtOptimizer class in package
      org.apache.commons.math3.optimization.general includes software
      translated from the lmder, lmpar and qrsolv Fortran routines
      from the Minpack package
      Minpack Copyright Notice (1999) University of Chicago.  All rights reserved
      ===============================================================================

      The GraggBulirschStoerIntegrator class in package
      org.apache.commons.math3.ode.nonstiff includes software translated
      from the odex Fortran routine developed by E. Hairer and G. Wanner.
      Original source copyright:
      Copyright (c) 2004, Ernst Hairer
      ===============================================================================

      The MersenneTwister class in package org.apache.commons.math3.random
      includes software translated from the 2002-01-26 version of
      the Mersenne-Twister generator written in C by Makoto Matsumoto and Takuji
      Nishimura. Original source copyright:
      Copyright (C) 1997 - 2002, Makoto Matsumoto and Takuji Nishimura,
      All rights reserved
      ===============================================================================

      The HermiteInterpolator class and its corresponding test have been imported from
      the orekit library distributed under the terms of the Apache 2 licence. Original
      source copyright:
      Copyright 2010-2012 CS Systèmes d'Information
      ===============================================================================

      The creation of the package "o.a.c.m.analysis.integration.gauss" was inspired
      by an original code donated by Sébastien Brisard.
      ===============================================================================


      The complete text of licenses and disclaimers associated with the the original
      sources enumerated above at the time of code translation are in the LICENSE.txt
      file.
---

name: JSON Small and Fast Parser
license_category: binary
module: druid-pac4j
license_name: Apache License version 2.0
version: 2.4.11
libraries:
  - net.minidev: json-smart
---

name: JSON Small and Fast Parser
license_category: binary
module: druid-pac4j
license_name: Apache License version 2.0
version: 2.4.11
libraries:
  - net.minidev: accessors-smart
---
name: JSON Small and Fast Parser
license_category: binary
module: hadoop-client
license_name: Apache License version 2.0
version: 2.4.11
libraries:
  - net.minidev: json-smart

---
name: JSON simple
license_category: binary
module: java-core
license_name: Apache License version 2.0
version: 1.1.1
libraries:
  - com.googlecode.json-simple: json-simple
notices:
  - json-simple: |
      JSON Simple
      Copyright 2012-2019 The Apache Software Foundation

---
name: Immutables
license_category: binary
module: java-core
license_name: Apache License version 2.0
version: 2.8.8
libraries:
  - org.immutables: value-annotations
notices:
  - value-annotations: |
      Value Annotations
      Copyright 2012-2019 The Apache Software Foundation

---

name: Guardian API
license_category: binary
module: java-core
license_name: Apache License version 2.0
version: 1.1.2
libraries:
  - org.apiguardian: apiguardian-api
notices:
  - apiguardian-api: |
      API Guardian APIs
      Copyright 2012-2019 The Apache Software Foundation

---

name: Proj4j
license_category: binary
module: java-core
license_name: Apache License version 2.0
version: 1.2.2
libraries:
  - org.locationtech.proj4j: proj4j
notices:
  - proj4j: |
      Java library for converting coordinates between different geospatial coordinate reference systems
      Copyright 2012-2019 The Apache Software Foundation

---

name: JTS
license_category: binary
module: java-core
license_name: Eclipse Public License 2.0
version: 1.19.0
libraries:
  - org.locationtech.jts: jts-core
  - org.locationtech.jts.io: jts-io-common
notices:
  - jts-core: |
      The JTS Topology Suite is a Java library for creating and manipulating vector geometry.
      Eclipse Distribution License 1.0 / Eclipse Public License 2.0
  - jts-io-common: |
      Eclipse Distribution License 1.0 / Eclipse Public License 2.0
---


name: Apache Directory
license_category: binary
module: hadoop-client
license_name: Apache License version 2.0
version: 1.0.3
libraries:
  - org.apache.directory.api: api-util
notices:
  - api-util: |
      Apache Directory LDAP API Utilities
      Copyright 2003-2013 The Apache Software Foundation

---


name: components from Jackson
license_category: binary
module: hadoop-client
license_name: Apache License version 2.0
version: 1.9.13
libraries:
  - org.codehaus.jackson: jackson-jaxrs
  - org.codehaus.jackson: jackson-xc
notice: |
  This product currently only contains code developed by authors
  of specific components, as identified by the source code files;
  if such notes are missing files have been created by
  Tatu Saloranta.

  For additional credits (generally to people who reported problems)
  see CREDITS file.


---

name: reload4j
license_category: binary
module: hadoop-common
license_name: Apache License version 2.0
version: 1.2.22
libraries:
  - ch.qos.reload4j: reload4j
notices:
  - reload4j: |
      Apache log4j
      Copyright 2010 The Apache Software Foundation

      This product includes software developed at
      The Apache Software Foundation (http://www.apache.org/).

---

name: slf4j-reload4j
license_category: binary
module: hadoop-common
license_name: MIT License
version: 1.7.36
libraries:
  - org.slf4j: slf4j-reload4j

---

name: org.codehaus.woodstox stax2-api
license_category: binary
version: 4.2.1
module: druid-kerberos
license_name: BSD-3-Clause License
libraries:
  - org.codehaus.woodstox: stax2-api

---

name: Kafka clients
version: 6.2.12-ccs
license_category: binary
module: extensions/druid-avro-extensions
license_name: Apache License version 2.0
libraries:
  - org.apache.kafka: kafka-clients

---
name: Kafka-schema-registry-client
version: 6.2.12
license_category: binary
module: extensions/druid-avro-extensions
license_name: Apache License version 2.0
libraries:
  - io.confluent: kafka-schema-registry-client
  - io.confluent: common-config
  - io.confluent: common-utils

---

name: Swagger
version: 1.6.2
license_category: binary
module: extensions/druid-avro-extensions
license_name: Apache License version 2.0
libraries:
  - io.swagger: swagger-core
  - io.swagger: swagger-models

---

name: Jackson Dataformat Yaml
version: 2.12.7
license_category: binary
module: extensions/druid-avro-extensions
license_name: Apache License version 2.0
libraries:
  - com.fasterxml.jackson.dataformat: jackson-dataformat-yaml

---

name: Kinesis Client
license_category: binary
version: 1.14.4
module: extensions/druid-kinesis-indexing-service
license_name: Apache License version 2.0
libraries:
  - com.amazonaws: amazon-kinesis-client

---

name: Kafka Client
version: 5.5.1-ccs
license_category: binary
module: extensions/druid-avro-extensions
license_name: Apache License version 2.0
libraries:
  - org.apache.kafka: kafka-clients

---

name: com.rabbitmq stream-client
license_category: binary
version: 0.9
module: extensions-contrib/rabbit-stream-indexing-service
license_name: Apache License version 2.0
libraries:
  - com.rabbitmq: stream-client

---

name: swagger-annotations
version: 1.6.0
license_category: binary
module: extensions/druid-avro-extensions
license_name: Apache License version 2.0
libraries:
  - io.swagger: swagger-annotations

---

name: jersey-common
version: '2.30'
license_category: binary
module: extensions/druid-avro-extensions
license_name: Apache License version 2.0
libraries:
  - org.glassfish.jersey.core: jersey-common

---

name: osgi-resource-locator
version: 1.0.3
license_category: binary
module: extensions/druid-avro-extensions
license_name: Eclipse Public License 2.0
libraries:
  - org.glassfish.hk2: osgi-resource-locator

---

name: jakarta.inject
version: 2.6.1
license_category: binary
module: extensions/druid-avro-extensions
license_name: Eclipse Public License 2.0
libraries:
  - org.glassfish.hk2.external: jakarta.inject

---

name: jakarta.annotation
version: 1.3.5
license_category: binary
module: extensions/druid-avro-extensions
license_name: Eclipse Public License 2.0
libraries:
  - jakarta.annotation: jakarta.annotation-api

---

name: javax.ws.rs-api
version: 2.1.1
license_category: binary
module: extensions/druid-avro-extensions
license_name: Eclipse Public License 2.0
libraries:
  - javax.ws.rs: javax.ws.rs-api

---

name: jakarta.ws.rs-api
version: 2.1.6
license_category: binary
module: extensions/druid-avro-extensions
license_name: Eclipse Public License 2.0
libraries:
  - jakarta.ws.rs: jakarta.ws.rs-api

---

name: swagger-annotations
version: 2.1.10
license_category: binary
module: extensions/druid-avro-extensions
license_name: Apache License version 2.0
libraries:
  - io.swagger: swagger-annotations
  - io.swagger.core.v3: swagger-annotations

---

name: Kafka Schema Registry Client
version: 6.2.12
license_category: binary
module: extensions/druid-protobuf-extensions
license_name: Apache License version 2.0
libraries:
  - io.confluent: kafka-schema-registry-client
  - io.confluent: common-utils

---

name: org.yaml snakeyaml
license_category: binary
module: extensions/druid-protobuf-extensions
license_name: Apache License version 2.0
version: 2.0
libraries:
  - org.yaml: snakeyaml



---

name: Confluent Kafka Client
version: 6.2.12-ccs
license_category: binary
module: extensions/druid-protobuf-extensions
license_name: Apache License version 2.0
libraries:
  - org.apache.kafka: kafka-clients


---

name: swagger-annotations
version: 2.1.10
license_category: binary
module: extensions/druid-avro-extensions
license_name: Apache License version 2.0
libraries:
  - io.swagger: swagger-annotations
  - io.swagger.core.v3: swagger-annotations

---

name: Apache Velocity Engine
version: 2.3
license_category: binary
module: extensions/druid-avro-extensions
license_name: Apache License version 2.0
libraries:
  - org.apache.velocity: velocity-engine-core
notices:
  - velocity-engine-core: |
      Apache Velocity

      Copyright (C) 2000-2007 The Apache Software Foundation

---

name: Apache Avro
license_category: binary
module: extensions/druid-avro-extensions
license_name: Apache License version 2.0
version: 1.11.3
libraries:
  - org.apache.avro: avro
  - org.apache.avro: avro-mapred
  - org.apache.avro: avro-ipc
  - org.apache.avro: avro-ipc-jetty
notices:
  - avro: |
      Apache Avro
      Copyright 2010-2019 The Apache Software Foundation
  - avro-ipc: |
      Apache Avro IPC
      Copyright 2010-2019 The Apache Software Foundation
  - avro-ipc-jetty: |
      Apache Avro IPC Jetty
      Copyright 2009-2019 The Apache Software Foundation
  - avro-mapred: |
      Apache Avro
      Copyright 2010-2019 The Apache Software Foundation

      Based upon the representations of upstream licensors, it is understood that
      portions of the mapreduce API included in the Java implementation are licensed
      from various contributors under one or more contributor license agreements to
      Odiago, Inc. and were then contributed by Odiago to Apache Avro, which has now
      made them available under the Apache 2.0 license. The original file header text
      is:

      | Licensed to Odiago, Inc. under one or more contributor license
      | agreements.  See the NOTICE file distributed with this work for
      | additional information regarding copyright ownership.  Odiago, Inc.
      | licenses this file to you under the Apache License, Version 2.0
      | (the "License"); you may not use this file except in compliance
      | with the License.  You may obtain a copy of the License at
      |
      |     http://www.apache.org/licenses/LICENSE-2.0
      |
      | Unless required by applicable law or agreed to in writing, software
      | distributed under the License is distributed on an "AS IS" BASIS,
      | WITHOUT WARRANTIES OR CONDITIONS OF ANY KIND, either express or
      | implied.  See the License for the specific language governing
      | permissions and limitations under the License.

      The Odiago NOTICE at the time of the contribution:

      | This product includes software developed by Odiago, Inc.
      | (http://www.wibidata.com).

---

name: Javax Annotation API
license_category: binary
module: extensions/druid-avro-extensions
license_name: CDDL 1.1
version: 1.3.2
copyright: Oracle and/or its affiliates
license_file_path: licenses/bin/javax.annotation-api.CDDL11
libraries:
  - javax.annotation: javax.annotation-api

---

name: Schema Repository
license_category: binary
module: extensions/druid-avro-extensions
license_name: Apache License version 2.0
version: 0.1.3
libraries:
  - org.schemarepo: schema-repo-api
  - org.schemarepo: schema-repo-avro
  - org.schemarepo: schema-repo-client
  - org.schemarepo: schema-repo-common

---

name: Gson
license_category: binary
module: extensions/druid-avro-extensions
license_name: Apache License version 2.0
version: 2.3.1
libraries:
  - com.google.code.gson: gson

---

name: jaxb
license_category: binary
module: extensions/druid-avro-extensions
license_name: CDDL 1.1
version: 2.2.3-1
libraries:
  - com.sun.xml.bind: jaxb-impl

---

name: commons-cli
license_category: binary
module: extensions/druid-avro-extensions
license_name: Apache License version 2.0
version: 1.5.0
libraries:
  - commons-cli: commons-cli

---

name: Apache Hive
license_category: binary
module: extensions/druid-bloom-filter
license_name: Apache License version 2.0
version: 2.8.1
libraries:
  - org.apache.hive: hive-storage-api
notices:
  - hive-storage-api: |
      Hive Storage API
      Copyright 2018 The Apache Software Foundation

---

name: DataSketches
license_category: binary
module: java-core
license_name: Apache License version 2.0
version: 4.2.0
libraries:
  - org.apache.datasketches: datasketches-java

---

name: DataSketches
license_category: binary
module: java-core
license_name: Apache License version 2.0
version: 2.2.0
libraries:
  - org.apache.datasketches: datasketches-memory

---

name: Jackson
license_category: binary
module: extensions/druid-hdfs-storage
license_name: Apache License version 2.0
version: 1.9.2
libraries:
  - org.codehaus.jackson: jackson-jaxrs
  - org.codehaus.jackson: jackson-xc

---

name: Hadoop Client API
license_category: binary
module: extensions/druid-hdfs-storage
license_name: Apache License version 2.0
version: 3.3.6
libraries:
  - org.apache.hadoop: hadoop-client-api

---

name: Apache Kafka
version: 3.6.1
license_category: binary
module: extensions/druid-kafka-indexing-service
license_name: Apache License version 2.0
libraries:
  - org.apache.kafka: kafka-clients
notices:
  - kafka-clients: |
      Apache Kafka
      Copyright 2023 The Apache Software Foundation.

      This product includes software developed at
      The Apache Software Foundation (https://www.apache.org/).

      This distribution has a binary dependency on jersey, which is available under the CDDL
      License. The source code of jersey can be found at https://github.com/jersey/jersey/.

      This distribution has a binary test dependency on jqwik, which is available under
      the Eclipse Public License 2.0. The source code can be found at
      https://github.com/jlink/jqwik.

      The streams-scala (streams/streams-scala) module was donated by Lightbend and the original code was copyrighted by them:
        Copyright (C) 2018 Lightbend Inc. <https://www.lightbend.com>
        Copyright (C) 2017-2018 Alexis Seigneurin.

      This project contains the following code copied from Apache Hadoop:
        clients/src/main/java/org/apache/kafka/common/utils/PureJavaCrc32C.java
        Some portions of this file Copyright (c) 2004-2006 Intel Corporation and licensed under the BSD license.

      This project contains the following code copied from Apache Hive:
        streams/src/main/java/org/apache/kafka/streams/state/internals/Murmur3.java

---


name: Apache Parquet
license_category: binary
module: extensions/druid-parquet-extensions
license_name: Apache License version 2.0
version: 1.13.0
libraries:
  - org.apache.parquet: parquet-avro
  - org.apache.parquet: parquet-column
  - org.apache.parquet: parquet-common
  - org.apache.parquet: parquet-encoding
  - org.apache.parquet: parquet-hadoop
  - org.apache.parquet: parquet-jackson
  - org.apache.parquet: parquet-format-structures
notices:
  - parquet-avro: |
      Apache Parquet MR
      Copyright 2014 The Apache Software Foundation


      --------------------------------------------------------------------------------

      This product includes code from Apache Avro, which includes the following in
      its NOTICE file:

        Apache Avro
        Copyright 2010-2015 The Apache Software Foundation
  - parquet-jackson: |
      This product currently only contains code developed by authors
      of specific components, as identified by the source code files;
      if such notes are missing files have been created by
      Tatu Saloranta.

      For additional credits (generally to people who reported problems)
      see CREDITS file.

---

name: Apache Parquet Format
license_category: binary
module: extensions/druid-parquet-extensions
license_name: Apache License version 2.0
version: 2.4.0
libraries:
  - org.apache.parquet: parquet-format
notices:
  - parquet-format: |
      Apache Parquet Format
      Copyright 2017 The Apache Software Foundation

---

name: Protocol Buffers Dynamic Schema
license_category: binary
module: extensions/protobuf-extensions
license_name: Apache License version 2.0
version: 0.9.3
libraries:
  - com.github.os72: protobuf-dynamic

---

name: Gson
license_category: binary
module: extensions/protobuf-extensions
license_name: Apache License version 2.0
version: 2.8.9
libraries:
  - com.google.code.gson: gson

---

name: j2objc
license_category: binary
module: extensions/protobuf-extensions
license_name: Apache License version 2.0
version: 2.8
libraries:
  - com.google.j2objc: j2objc-annotations

---

name: Checker Qual
license_category: binary
module: java-core
license_name: MIT License
version: 2.5.7
copyright: the Checker Framework developers
license_file_path: licenses/bin/checker-qual.MIT
libraries:
  - org.checkerframework: checker-qual

---

name: JCodings
license_category: binary
module: java-core
license_name: MIT License
version: 1.0.43
copyright: JRuby Team
license_file_path: licenses/bin/jcodings.MIT
libraries:
  - org.jruby.jcodings: jcodings

---

name: Joni
license_category: binary
module: java-core
license_name: MIT License
version: 2.1.27
copyright: JRuby Team
license_file_path: licenses/bin/joni.MIT
libraries:
  - org.jruby.joni: joni

---

name: JCL 1.2 Implemented Over SLF4J
license_category: binary
module: java-core
license_name: Apache License version 2.0
version: 1.7.36
copyright: QOS.ch
libraries:
  - org.slf4j: jcl-over-slf4j

---

name: SLF4J API
license_category: binary
module: java-core
license_name: MIT License
version: 1.7.36
copyright: QOS.ch
license_file_path: licenses/bin/slf4j.MIT
libraries:
  - org.slf4j: slf4j-api

---

name: JNI binding for Zstd
license_category: binary
module: java-core
license_name: BSD-2-Clause License
version: 1.5.2-3
copyright: Luben Karavelov
license_file_path: licenses/bin/zstd-jni.BSD2
libraries:
  - com.github.luben: zstd-jni

---

name: Zstandard
license_category: binary
module: java-core
license_name: BSD-3-Clause License
version: 1.3.3
copyright: Facebook, Inc.
license_file_path: licenses/bin/zstandard.BSD3

---

name: FindBugs JSR305
license_category: binary
module: java-core
license_name: BSD-3-Clause License
version: 2.0.1
copyright: FindBugs
license_file_path: licenses/bin/jsr305.BSD3
libraries:
  - com.google.code.findbugs: jsr305
skip_dependency_report_check: true

---

name: Protocol Buffers
license_category: binary
module: java-core
license_name: BSD-3-Clause License
version: 3.24.0
copyright: Google, Inc.
license_file_path:
  - licenses/bin/protobuf-java.BSD3
  - licenses/bin/protobuf-java-redhat.BSD3
  - licenses/bin/protobuf-java-bloomberg.BSD3
libraries:
  - com.google.protobuf: protobuf-java
additional_license_statement: except src/google/protobuf/stubs/atomicops_internals_generic_gcc.h and src/google/protobuf/stubs/atomicops_internals_power.h files which are copyrighted by Red Hat Inc and Bloomberg Finance LP, respectively, and available under a BSD-3-Clause

---

name: ANTLR 4 Runtime
license_category: binary
module: java-core
license_name: BSD-3-Clause License
version: 4.5.3
copyright: The ANTLR Project
license_file_path: licenses/bin/antlr4-runtime.BSD3
libraries:
  - org.antlr: antlr4-runtime

---

name: Janino and Commons Compiler
license_category: binary
module: java-core
license_name: BSD-3-Clause License
version: 3.0.11
copyright: Arno Unkrig and TIBCO Software Inc.
license_file_path: licenses/bin/janino.BSD3
libraries:
  - org.codehaus.janino: janino
  - org.codehaus.janino: commons-compiler

---

name: ASM
license_category: binary
module: java-core
license_name: BSD-3-Clause License
version: 9.3
copyright: INRIA, France Telecom
license_file_path: licenses/bin/asm.BSD3
libraries:
  - org.ow2.asm: asm
  - org.ow2.asm: asm-commons
  - org.ow2.asm: asm-tree
  - org.ow2.asm: asm-analysis

---

name: FindBugs JSR305
license_category: binary
module: hadoop-client
license_name: BSD-3-Clause License
version: 3.0.0
copyright: FindBugs
license_file_path: licenses/bin/jsr305.BSD3
libraries:
  - com.google.code.findbugs: jsr305
skip_dependency_report_check: true

---

name: Protocol Buffers
license_category: binary
module: hadoop-client
license_name: BSD-3-Clause License
version: 2.5.0
copyright: Google, Inc.
license_file_path: licenses/bin/protobuf-java.BSD3
libraries:
  - com.google.protobuf: protobuf-java

---

name: Paranamer
license_category: binary
module: hadoop-client
license_name: BSD-3-Clause License
version: 2.3
copyright: Paul Hammant & ThoughtWorks Inc
license_file_path: licenses/bin/paranamer.BSD3
libraries:
  - com.thoughtworks.paranamer: paranamer

---


name: Paranamer
license_category: binary
module: extensions/druid-avro-extensions
license_name: BSD-3-Clause License
version: 2.7
copyright: Paul Hammant & ThoughtWorks Inc
license_file_path: licenses/bin/paranamer.BSD3
libraries:
  - com.thoughtworks.paranamer: paranamer

---

name: StringTemplate
license_category: binary
module: extensions/druid-lookups-cached-single
license_name: BSD-3-Clause License
version: 3.2
copyright: Terrence Parr
license_file_path: licenses/bin/antlr-stringtemplate.BSD3
libraries:
  - org.antlr: stringtemplate

---

name: ANTLR
license_category: binary
module: extensions/druid-lookups-cached-single
license_name: BSD-3-Clause License
version: 2.7.7
copyright: The ANTLR Project
license_file_path: licenses/bin/antlr.BSD3
libraries:
  - antlr: antlr

---

name: PostgreSQL JDBC Driver
license_category: binary
module: extensions/druid-lookups-cached-single
license_name: BSD-2-Clause License
version: 42.7.2
copyright: PostgreSQL Global Development Group
license_file_path: licenses/bin/postgresql.BSD2
libraries:
  - org.postgresql: postgresql

---

name: PostgreSQL JDBC Driver
license_category: binary
module: extensions/druid-lookups-cached-global
license_name: BSD-2-Clause License
version: 42.7.2
copyright: PostgreSQL Global Development Group
license_file_path: licenses/bin/postgresql.BSD2
libraries:
  - org.postgresql: postgresql

---

name: PostgreSQL JDBC Driver
license_category: binary
module: extensions/postgresql-metadata-storage
license_name: BSD-2-Clause License
version: 42.7.2
copyright: PostgreSQL Global Development Group
license_file_path: licenses/bin/postgresql.BSD2
libraries:
  - org.postgresql: postgresql

---

name: Protocol Buffers
license_category: binary
module: extensions/druid-protobuf-extensions
license_name: BSD-3-Clause License
version: 3.24.0
copyright: Google, Inc.
license_file_path: licenses/bin/protobuf-java.BSD3
libraries:
  - com.google.protobuf: protobuf-java
  - com.google.protobuf: protobuf-java-util

---

name: ICU4J
license_category: binary
module: java-core
license_name: Unicode/ICU License
version: 73.2
copyright: International Business Machines Corporation and others
license_file_path: licenses/bin/icu4j.ICU
libraries:
  - com.ibm.icu: icu4j

---

name: JavaBeans Activation Framework
license_category: binary
module: java-core
license_name: CDDL 1.1
version: 1.2.0
copyright: Oracle and/or its affiliates.
license_file_path: licenses/bin/javax.activation.CDDL11
libraries:
  - com.sun.activation: javax.activation

---

name: Jersey
license_category: binary
module: java-core
license_name: CDDL 1.1
version: 1.19.4
copyright: Oracle and/or its affiliates.
license_file_path: licenses/bin/jersey.CDDL11
libraries:
  - com.sun.jersey: jersey-core
  - com.sun.jersey: jersey-server
  - com.sun.jersey: jersey-servlet
  - com.sun.jersey: contribs
  - com.sun.jersey.contribs: jersey-guice

---

name: Expression Language 3.0 API
license_category: binary
module: java-core
license_name: CDDL 1.1
version: 3.0.0
copyright: Oracle and/or its affiliates.
license_file_path: licenses/bin/javax.CDDL11
libraries:
  - javax.el: javax.el-api

---

name: Java Servlet API
license_category: binary
module: java-core
license_name: CDDL 1.1
version: 3.1.0
copyright: Oracle and/or its affiliates.
license_file_path: licenses/bin/javax.CDDL11
libraries:
  - javax.servlet: javax.servlet-api

---

name: JSR311 API
license_category: binary
module: java-core
license_name: CDDL 1.1
version: 1.1.1
copyright: Oracle and/or its affiliates.
license_file_path: licenses/bin/jsr311-api.CDDL11
libraries:
  - javax.ws.rs: jsr311-api

---

name: JAXB Runtime
license_category: binary
module: java-core
license_name: CDDL 1.1
version: 2.3.1
copyright: Oracle and/or its affiliates.
license_file_path: licenses/bin/jaxb-runtime.CDDL11
libraries:
  - org.glassfish.jaxb: jaxb-runtime

---

name: TXW2 Runtime
license_category: binary
module: java-core
license_name: CDDL 1.1
version: 2.3.1
copyright: Oracle and/or its affiliates.
license_file_path: licenses/bin/jaxb-runtime.CDDL11
libraries:
  - org.glassfish.jaxb: txw2

---

name: Extended StAX API
license_category: binary
module: java-core
license_name: CDDL 1.1
version: 1.8
copyright: Oracle and/or its affiliates
license_file_path: licenses/bin/jaxb-runtime.CDDL11
libraries:
  - org.jvnet.staxex: stax-ex

---

name: Istack Common Utility Code Runtime
license_category: binary
module: java-core
license_name: CDDL 1.1
version: 3.0.7
copyright: Oracle and/or its affiliates
license_file_path: licenses/bin/jaxb-runtime.CDDL11
libraries:
  - com.sun.istack: istack-commons-runtime

---

name: FastInfoset
license_category: binary
module: java-core
license_name: Apache License version 2.0
version: 1.2.15
libraries:
  - com.sun.xml.fastinfoset: FastInfoset

---
name: Jersey
license_category: binary
module: hadoop-client
license_name: CDDL 1.1
version: 1.9
copyright: Oracle and/or its affiliates.
license_file_path: licenses/bin/jersey.CDDL11
libraries:
  - com.sun.jersey: jersey-client
  - com.sun.jersey: jersey-core

---

name: JavaBeans Activation Framework
license_category: binary
module: hadoop-client
license_name: CDDL 1.1
version: 1.1
copyright: Oracle and/or its affiliates.
license_file_path: licenses/bin/javax.CDDL11
libraries:
  - javax.activation: activation

---

name: Java Servlet API
license_category: binary
module: hadoop-client
license_name: CDDL 1.1
version: 2.5
copyright: Oracle and/or its affiliates.
license_file_path: licenses/bin/javax.CDDL11
libraries:
  - javax.servlet: javax.servlet-api

---

name: JAXB
license_category: binary
module: hadoop-client
license_name: CDDL 1.1
version: 2.2.2
copyright: Oracle and/or its affiliates.
license_file_path: licenses/bin/javax.CDDL11
libraries:
  - javax.xml.bind: jaxb-api

---

name: JAXB
license_category: binary
module: java-core
license_name: CDDL 1.1
version: 2.3.1
copyright: Oracle and/or its affiliates.
license_file_path: licenses/bin/javax.CDDL11
libraries:
  - javax.xml.bind: jaxb-api

---

name: jsp-api
license_category: binary
module: hadoop-client
license_name: CDDL 1.1
version: 2.1
copyright: Oracle and/or its affiliates.
license_file_path: licenses/bin/javax.CDDL11
libraries:
  - javax.servlet.jsp: jsp-api

---

name: Jersey
license_category: binary
module: extensions/druid-avro-extensions
license_name: CDDL 1.1
version: 1.19.4
copyright: Oracle and/or its affiliates.
license_file_path: licenses/bin/jersey.CDDL11
libraries:
  - com.sun.jersey: jersey-client

---

name: OkHttp Aether Connector
license_category: binary
module: java-core
license_name: Eclipse Public License 1.0
version: 0.0.9
copyright: to original author or authors
license_file_path: licenses/bin/aether-connector-okhttp.EPL1
libraries:
  - io.tesla.aether: aether-connector-okhttp

---

name: Tesla Aether
license_category: binary
module: java-core
license_name: Eclipse Public License 1.0
version: 0.0.5
copyright: to original author or authors
license_file_path: licenses/bin/tesla-aether.EPL1
libraries:
  - io.tesla.aether: tesla-aether

---

name: Eclipse Aether libraries
license_category: binary
module: java-core
license_name: Eclipse Public License 1.0
version: 0.9.0.M2
copyright: Sonatype, Inc.
license_file_path: licenses/bin/aether-core.EPL1
libraries:
  - org.eclipse.aether: aether-api
  - org.eclipse.aether: aether-connector-file
  - org.eclipse.aether: aether-impl
  - org.eclipse.aether: aether-spi
  - org.eclipse.aether: aether-util

---

name: Rhino
license_category: binary
module: java-core
license_name: Mozilla Public License Version 2.0
version: 1.7.14
copyright: Mozilla and individual contributors.
license_file_path: licenses/bin/rhino.MPL2
libraries:
  - org.mozilla: rhino

---

name: JCIP Annotations Under Apache License
license_category: binary
module: extensions/druid-hdfs-storage
license_name: Apache License version 2.0
version: 1.0-1
libraries:
  - com.github.stephenc.jcip: jcip-annotations

---

name: Reactive Streams
license_category: binary
module: java-core
license_name: Creative Commons CC0
version: 1.0.2
license_file_path: licenses/bin/reactive-streams.CC0
libraries:
  - org.reactivestreams: reactive-streams

---

name: a smear function adapted from MurmurHash3
license_category: source
module: java-core
license_name: Public Domain
copyright: Austin Appleby who has placed MurmurHash3 in the public domain (https://github.com/aappleby/smhasher/blob/master/src/MurmurHash3.cpp)
source_paths:
  - processing/src/main/java/org/apache/druid/query/groupby/epinephelinae/Groupers.java

---

name: example data collected from the Wikipedia edit stream API (this content is NOT part of the source code and is only used for example and tutorial purposes)
license_category: source
module: java-core
license_name: Creative Commons Attribution-ShareAlike 3.0 Unported License
copyright: Wikipedia editors and contributors for the text content
license_file_path: licenses/src/CC-BY-SA.txt
source_paths:
  - examples/quickstart/tutorial/wikiticker-2015-09-12-sampled.json.gz

---

name: AOP Alliance
license_category: binary
module: java-core
license_name: Public Domain
version: 1.0
libraries:
  - aopalliance: aopalliance

---

name: XZ
license_category: binary
module: java-core
license_name: Public Domain
version: 1.9
libraries:
  - org.tukaani: xz

---

name: Apache ORC libraries
license_category: binary
module: extensions/druid-orc-extensions
license_name: Apache License version 2.0
version: 1.7.6
libraries:
  - org.apache.orc: orc-mapreduce
  - org.apache.orc: orc-core
  - org.apache.orc: orc-shims
notices:
  - orc-mapreduce: |
      ORC MapReduce
      Copyright 2013-2021 The Apache Software Foundation
  - orc-core: |
      ORC Core
      Copyright 2013-2021 The Apache Software Foundation
  - orc-shims: |
      ORC Shims
      Copyright 2013-2021 The Apache Software Foundation

---

name: ThreeTen
license_category: binary
module: extensions/druid-orc-extensions
license_name: BSD-3-Clause License
version: 1.5.0
libraries:
  - org.threeten: threeten-extra
notices:
  - threeten-extra: |
      ThreeTen-Extra
      Copyright (c) 2007-present, Stephen Colebourne & Michael Nascimento Santos.

---

name: aircompressor
license_category: binary
module: extensions/druid-orc-extensions
license_name: Apache License version 2.0
version: "0.21"
libraries:
  - io.airlift: aircompressor

---

name: Hive storage API
license_category: binary
module: extensions/druid-orc-extensions
license_name: Apache License version 2.0
version: 2.8.1
libraries:
  - org.apache.hive: hive-storage-api
notices:
  - hive-storage-api: |
      Hive Storage API
      Copyright 2018 The Apache Software Foundation

---

name: Jetbrains Annotations
license_category: binary
module: extensions/druid-orc-extensions
license_name: Apache License version 2.0
version: 17.0.0
libraries:
  - org.jetbrains: annotations

---

name: Google Cloud Storage JSON API
license_category: binary
module: extensions/druid-google-extensions
license_name: Apache License version 2.0
version: v1-rev20231028-2.0.0
libraries:
  - com.google.apis: google-api-services-storage

---

name: Google APIs Client Library For Java
license_category: binary
module: java-core
license_name: Apache License version 2.0
version: 2.2.0
libraries:
  - com.google.api-client: google-api-client

---

name: Google Storage Client Library For Java
license_category: binary
module: extensions/druid-google-extensions
license_name: Apache-2.0
version: 2.29.1
libraries:
  - com.google.cloud: google-cloud-storage

---

name: Google Cloud Storage API
license_category: binary
module: extensions/druid-google-extensions
license_name: BSD-3-Clause License
version: 2.20.0
libraries:
  - com.google.cloud: google-cloud-storage
  - com.google.api: api-common

---

name: gax
license_category: binary
module: extensions/druid-google-extensions
license_name: BSD-3-Clause License
version: 2.37.0
libraries:
  - com.google.api: gax
  - com.google.api: gax-grpc
  - com.google.api: gax-httpjson

---

name: grpc-api
license_category: binary
module: extensions/druid-google-extensions
license_name: Apache License version 2.0
version: 2.29.1-alpha
libraries:
  - com.google.api.grpc: gapic-google-cloud-storage-v2
  - com.google.api.grpc: grpc-google-cloud-storage-v2
  - com.google.api.grpc: proto-google-cloud-storage-v2

---

name: grpc-io
license_category: binary
module: extensions/druid-google-extensions
license_name: Apache License version 2.0
version: 1.59.0
libraries:
  - io.grpc: grpc-alts
  - io.grpc: grpc-api
  - io.grpc: grpc-auth
  - io.grpc: grpc-context
  - io.grpc: grpc-core
  - io.grpc: grpc-grpclib
  - io.grpc: grpc-inprocess
  - io.grpc: grpc-protobuf
  - io.grpc: grpc-protobuf-lite
  - io.grpc: grpc-stub

---

name: proto-google-common-protos
license_category: binary
module: extensions/druid-google-extensions
license_name: Apache License version 2.0
version: 2.28.0
libraries:
  - com.google.api.grpc: proto-google-common-protos

---

name: proto-google-iam-v1
license_category: binary
module: extensions/druid-google-extensions
license_name: Apache License version 2.0
version: 1.23.0
libraries:
  - com.google.api.grpc: proto-google-iam-v1

---

name: google-auth
license_category: binary
module: extensions/druid-google-extensions
license_name: BSD-3-Clause License
version: 1.20.0
libraries:
  - com.google.auth: google-auth-library-credentials
  - com.google.auth: google-auth-library-oauth2-http

---

name: google-auto-value
license_category: binary
module: extensions/druid-google-extensions
license_name: Apache License version 2.0
version: 1.10.4
libraries:
  - com.google.auto.value: auto-value-annotations

---

name: google-cloud
license_category: binary
module: extensions/druid-google-extensions
license_name: Apache License version 2.0
version: 2.27.0
libraries:
  - com.google.cloud: google-cloud-core
  - com.google.cloud: google-cloud-core-grpc
  - com.google.cloud: google-cloud-core-http

---

name: listenablefuture
license_category: binary
module: extensions/druid-google-extensions
license_name: Apache License version 2.0
version: 9999.0-empty-to-avoid-conflict-with-guava
libraries:
  - com.google.guava: listenablefuture

---

name: google-http-client
license_category: binary
module: extensions/druid-google-extensions
license_name: Apache License version 2.0
version: 1.43.3
libraries:
  - com.google.http-client: google-http-client-apache-v2
  - com.google.http-client: google-http-client-appengine
  - com.google.http-client: google-http-client-gson

---

name: google-protobuf
license_category: binary
module: extensions/druid-google-extensions
license_name: BSD-3-Clause License
version: 3.24.4
libraries:
  - com.google.protobuf: protobuf-java-util

---

name: google-grpc
license_category: binary
module: extensions/druid-google-extensions
license_name: Apache License version 2.0
version: 1.59.0
libraries:
  - io.grpc: grpc-grpclb

---

name: io-opencensus
license_category: binary
module: extensions/druid-google-extensions
license_name: Apache License version 2.0
version: 0.31.1
libraries:
  - io.opencensus: opencensus-api
  - io.opencensus: opencensus-contrib-http-util

---

name: conscrypt-openjdk-uber
license_category: binary
module: extensions/druid-google-extensions
license_name: Apache License version 2.0
version: 2.5.2
libraries:
  - org.conscrypt: conscrypt-openjdk-uber

---

name: threetenbp
license_category: binary
module: extensions/druid-google-extensions
license_name: BSD-3-Clause License
version: 1.6.8
libraries:
  - org.threeten: threetenbp

---

name: Google OAuth Client Library For Java
license_category: binary
module: java-core
license_name: Apache License version 2.0
version: 1.34.1
libraries:
  - com.google.oauth-client: google-oauth-client

---

name: JavaBeans Activation Framework API
license_category: binary
module: java-core
license_name: CDDL 1.1
version: 1.2.0
copyright: Oracle and/or its affiliates
license_file_path: licenses/bin/javax.activation-api.CDDL11
libraries:
  - javax.activation: javax.activation-api

---

name: Apache Kafka
license_category: binary
module: extensions/kafka-extraction-namespace
license_name: Apache License version 2.0
version: 3.6.1
libraries:
  - org.apache.kafka: kafka-clients
notices:
  - kafka-clients: |
      Apache Kafka
      Copyright 2023 The Apache Software Foundation.

      This product includes software developed at
      The Apache Software Foundation (https://www.apache.org/).

      This distribution has a binary dependency on jersey, which is available under the CDDL
      License. The source code of jersey can be found at https://github.com/jersey/jersey/.

      This distribution has a binary test dependency on jqwik, which is available under
      the Eclipse Public License 2.0. The source code can be found at
      https://github.com/jlink/jqwik.

      The streams-scala (streams/streams-scala) module was donated by Lightbend and the original code was copyrighted by them:
        Copyright (C) 2018 Lightbend Inc. <https://www.lightbend.com>
        Copyright (C) 2017-2018 Alexis Seigneurin.

      This project contains the following code copied from Apache Hadoop:
        clients/src/main/java/org/apache/kafka/common/utils/PureJavaCrc32C.java
        Some portions of this file Copyright (c) 2004-2006 Intel Corporation and licensed under the BSD license.

      This project contains the following code copied from Apache Hive:
        streams/src/main/java/org/apache/kafka/streams/state/internals/Murmur3.java

---

name: Scala Library
license_category: binary
module: extensions/kafka-extraction-namespace
license_name: Apache License version 2.0
copyright: LAMP/EPFL and Lightbend, Inc.
version: 2.12.7
libraries:
  - org.scala-lang: scala-library

---

name: Microsoft Azure SDK For Key Vault Core
license_category: binary
module: extensions/druid-azure-extensions
license_name: MIT License
copyright: Microsoft
version: 1.0.0
libraries:
  - com.microsoft.azure: azure-keyvault-core

---

name: Microsoft Azure Blob Storage SDK
license_category: binary
module: extensions/druid-azure-extensions
license_name: MIT License
copyright: Microsoft
version: 12.25.1
libraries:
  - com.azure: azure-storage-blob

---

name: Microsoft Azure Identity SDK
license_category: binary
module: extensions/druid-azure-extensions
license_name: MIT License
copyright: Microsoft
version: 1.12.0
libraries:
  - com.azure: azure-identity

---

name: Microsoft Azure Batch Blob Storage SDK
license_category: binary
module: extensions/druid-azure-extensions
license_name: MIT License
copyright: Microsoft
version: 12.21.4
libraries:
  - com.azure: azure-storage-blob-batch

---

name: Microsoft Azure  Blob Storage SDK
license_category: binary
module: extensions/druid-azure-extensions
license_name: MIT License
copyright: Microsoft
version: 12.25.4
libraries:
  - com.azure: azure-storage-blob

---

name: Microsoft Azure Storage Common
license_category: binary
module: extensions/druid-azure-extensions
license_name: MIT License
copyright: Microsoft
version: 12.24.4
libraries:
  - com.azure: azure-storage-common

---

name: Microsoft Azure Internal Avro
license_category: binary
module: extensions/druid-azure-extensions
license_name: MIT License
copyright: Microsoft
version: 12.10.4
libraries:
  - com.azure: azure-storage-internal-avro

---

name: Microsoft Azure JSON
license_category: binary
module: extensions/druid-azure-extensions
license_name: MIT License
copyright: Microsoft
version: 1.1.0
libraries:
  - com.azure: azure-json

---

name: Microsoft Azure XML
license_category: binary
module: extensions/druid-azure-extensions
license_name: MIT License
copyright: Microsoft
version: 1.0.0
libraries:
  - com.azure: azure-xml

---
name: Microsoft Azure Netty Http
license_category: binary
module: extensions/druid-azure-extensions
license_name: MIT License
copyright: Microsoft
version: 1.14.2
libraries:
  - com.azure: azure-core-http-netty

---

name: Microsoft Azure Core
license_category: binary
module: extensions/druid-azure-extensions
license_name: MIT License
copyright: Microsoft
version: 1.48.0
libraries:
  - com.azure: azure-core

---

name: Microsoft MSAL4J
license_category: binary
module: extensions/druid-azure-extensions
license_name: MIT License
copyright: Microsoft
version: 1.15.0
libraries:
  - com.microsoft.azure: msal4j

---

name: Microsoft MSAL4J Persistence
license_category: binary
module: extensions/druid-azure-extensions
license_name: MIT License
copyright: Microsoft
version: 1.3.0
libraries:
  - com.microsoft.azure: msal4j-persistence-extension

---

name: NimbusDS Content Type
license_category: binary
module: extensions/druid-azure-extensions
license_name: Apache License version 2.0
version: 2.3
libraries:
  - com.nimbusds: content-type

---

name: NimbusDS Jose
license_category: binary
module: extensions/druid-azure-extensions
license_name: Apache License version 2.0
version: 9.37.3
libraries:
  - com.nimbusds: nimbus-jose-jwt

---

name: NimbusDS Oauth
license_category: binary
module: extensions/druid-azure-extensions
license_name: Apache License version 2.0
version: 11.9.1
libraries:
  - com.nimbusds: oauth2-oidc-sdk

---

name: Reactor Netty
license_category: binary
module: extensions/druid-azure-extensions
license_name: Apache License version 2.0
version: 1.0.43
libraries:
  - io.projectreactor.netty: reactor-netty-core
  - io.projectreactor.netty: reactor-netty-http

---

name: Reactor Core
license_category: binary
module: extensions/druid-azure-extensions
license_name: Apache License version 2.0
version: 3.4.36
libraries:
  - io.projectreactor: reactor-core
---

name: Woodstox
license_category: binary
module: extensions/druid-azure-extensions
license_name: Apache License version 2.0
version: 6.2.4
libraries:
  - com.fasterxml.woodstox: woodstox-core

---
name: Netty
license_category: binary
module: extensions/druid-azure-extensions
license_name: Apache License version 2.0
version: 2.0.65.Final
libraries:
  - io.netty: netty-tcnative-boringssl-static
  - io.netty: netty-tcnative-classes
notice: |
  ==
                              The Netty Project
                              =================

  Please visit the Netty web site for more information:

    * http://netty.io/

  Copyright 2014 The Netty Project

  The Netty Project licenses this file to you under the Apache License,
  version 2.0 (the "License"); you may not use this file except in compliance
  with the License. You may obtain a copy of the License at:

    http://www.apache.org/licenses/LICENSE-2.0

  Unless required by applicable law or agreed to in writing, software
  distributed under the License is distributed on an "AS IS" BASIS, WITHOUT
  WARRANTIES OR CONDITIONS OF ANY KIND, either express or implied. See the
  License for the specific language governing permissions and limitations
  under the License.

  Also, please refer to each LICENSE.<component>.txt file, which is located in
  the 'license' directory of the distribution file, for the license terms of the
  components that this product depends on.

  -------------------------------------------------------------------------------
  This product contains the extensions to Java Collections Framework which has
  been derived from the works by JSR-166 EG, Doug Lea, and Jason T. Greene:

    * LICENSE:
      * license/LICENSE.jsr166y.txt (Public Domain)
    * HOMEPAGE:
      * http://gee.cs.oswego.edu/cgi-bin/viewcvs.cgi/jsr166/
      * http://viewvc.jboss.org/cgi-bin/viewvc.cgi/jbosscache/experimental/jsr166/

  This product contains a modified version of Robert Harder's Public Domain
  Base64 Encoder and Decoder, which can be obtained at:

    * LICENSE:
      * license/LICENSE.base64.txt (Public Domain)
    * HOMEPAGE:
      * http://iharder.sourceforge.net/current/java/base64/

  This product contains a modified portion of 'Webbit', an event based
  WebSocket and HTTP server, which can be obtained at:

    * LICENSE:
      * license/LICENSE.webbit.txt (BSD License)
    * HOMEPAGE:
      * https://github.com/joewalnes/webbit

  This product contains a modified portion of 'SLF4J', a simple logging
  facade for Java, which can be obtained at:

    * LICENSE:
      * license/LICENSE.slf4j.txt (MIT License)
    * HOMEPAGE:
      * http://www.slf4j.org/

  This product contains a modified portion of 'Apache Harmony', an open source
  Java SE, which can be obtained at:

    * NOTICE:
      * license/NOTICE.harmony.txt
    * LICENSE:
      * license/LICENSE.harmony.txt (Apache License 2.0)
    * HOMEPAGE:
      * http://archive.apache.org/dist/harmony/

  This product contains a modified portion of 'jbzip2', a Java bzip2 compression
  and decompression library written by Matthew J. Francis. It can be obtained at:

    * LICENSE:
      * license/LICENSE.jbzip2.txt (MIT License)
    * HOMEPAGE:
      * https://code.google.com/p/jbzip2/

  This product contains a modified portion of 'libdivsufsort', a C API library to construct
  the suffix array and the Burrows-Wheeler transformed string for any input string of
  a constant-size alphabet written by Yuta Mori. It can be obtained at:

    * LICENSE:
      * license/LICENSE.libdivsufsort.txt (MIT License)
    * HOMEPAGE:
      * https://github.com/y-256/libdivsufsort

  This product contains a modified portion of Nitsan Wakart's 'JCTools', Java Concurrency Tools for the JVM,
   which can be obtained at:

    * LICENSE:
      * license/LICENSE.jctools.txt (ASL2 License)
    * HOMEPAGE:
      * https://github.com/JCTools/JCTools

  This product optionally depends on 'JZlib', a re-implementation of zlib in
  pure Java, which can be obtained at:

    * LICENSE:
      * license/LICENSE.jzlib.txt (BSD style License)
    * HOMEPAGE:
      * http://www.jcraft.com/jzlib/

  This product optionally depends on 'Compress-LZF', a Java library for encoding and
  decoding data in LZF format, written by Tatu Saloranta. It can be obtained at:

    * LICENSE:
      * license/LICENSE.compress-lzf.txt (Apache License 2.0)
    * HOMEPAGE:
      * https://github.com/ning/compress

  This product optionally depends on 'lz4', a LZ4 Java compression
  and decompression library written by Adrien Grand. It can be obtained at:

    * LICENSE:
      * license/LICENSE.lz4.txt (Apache License 2.0)
    * HOMEPAGE:
      * https://github.com/jpountz/lz4-java

  This product optionally depends on 'lzma-java', a LZMA Java compression
  and decompression library, which can be obtained at:

    * LICENSE:
      * license/LICENSE.lzma-java.txt (Apache License 2.0)
    * HOMEPAGE:
      * https://github.com/jponge/lzma-java

  This product contains a modified portion of 'jfastlz', a Java port of FastLZ compression
  and decompression library written by William Kinney. It can be obtained at:

    * LICENSE:
      * license/LICENSE.jfastlz.txt (MIT License)
    * HOMEPAGE:
      * https://code.google.com/p/jfastlz/

  This product contains a modified portion of and optionally depends on 'Protocol Buffers', Google's data
  interchange format, which can be obtained at:

    * LICENSE:
      * license/LICENSE.protobuf.txt (New BSD License)
    * HOMEPAGE:
      * https://github.com/google/protobuf

  This product optionally depends on 'Bouncy Castle Crypto APIs' to generate
  a temporary self-signed X.509 certificate when the JVM does not provide the
  equivalent functionality.  It can be obtained at:

    * LICENSE:
      * license/LICENSE.bouncycastle.txt (MIT License)
    * HOMEPAGE:
      * http://www.bouncycastle.org/

  This product optionally depends on 'Snappy', a compression library produced
  by Google Inc, which can be obtained at:

    * LICENSE:
      * license/LICENSE.snappy.txt (New BSD License)
    * HOMEPAGE:
      * https://github.com/google/snappy

  This product optionally depends on 'JBoss Marshalling', an alternative Java
  serialization API, which can be obtained at:

    * LICENSE:
      * license/LICENSE.jboss-marshalling.txt (GNU LGPL 2.1)
    * HOMEPAGE:
      * http://www.jboss.org/jbossmarshalling

  This product optionally depends on 'Caliper', Google's micro-
  benchmarking framework, which can be obtained at:

    * LICENSE:
      * license/LICENSE.caliper.txt (Apache License 2.0)
    * HOMEPAGE:
      * https://github.com/google/caliper

  This product optionally depends on 'Apache Commons Logging', a logging
  framework, which can be obtained at:

    * LICENSE:
      * license/LICENSE.commons-logging.txt (Apache License 2.0)
    * HOMEPAGE:
      * http://commons.apache.org/logging/

  This product optionally depends on 'Apache Log4J', a logging framework, which
  can be obtained at:

    * LICENSE:
      * license/LICENSE.log4j.txt (Apache License 2.0)
    * HOMEPAGE:
      * http://logging.apache.org/log4j/

  This product optionally depends on 'Aalto XML', an ultra-high performance
  non-blocking XML processor, which can be obtained at:

    * LICENSE:
      * license/LICENSE.aalto-xml.txt (Apache License 2.0)
    * HOMEPAGE:
      * http://wiki.fasterxml.com/AaltoHome

  This product contains a modified version of 'HPACK', a Java implementation of
  the HTTP/2 HPACK algorithm written by Twitter. It can be obtained at:

    * LICENSE:
      * license/LICENSE.hpack.txt (Apache License 2.0)
    * HOMEPAGE:
      * https://github.com/twitter/hpack

  This product contains a modified portion of 'Apache Commons Lang', a Java library
  provides utilities for the java.lang API, which can be obtained at:

    * LICENSE:
      * license/LICENSE.commons-lang.txt (Apache License 2.0)
    * HOMEPAGE:
      * https://commons.apache.org/proper/commons-lang/


  This product contains the Maven wrapper scripts from 'Maven Wrapper', that provides an easy way to ensure a user has everything necessary to run the Maven build.

    * LICENSE:
      * license/LICENSE.mvn-wrapper.txt (Apache License 2.0)
    * HOMEPAGE:
      * https://github.com/takari/maven-wrapper

---

name: org.apache.ranger ranger-plugins-audit
license_category: binary
version: 2.4.0
module: druid-ranger-security
license_name: Apache License version 2.0
libraries:
  - org.apache.ranger: ranger-plugins-audit

---

name: org.apache.ranger ranger-plugins-common
license_category: binary
version: 2.4.0
module: druid-ranger-security
license_name: Apache License version 2.0
libraries:
  - org.apache.ranger: ranger-plugins-common

---

name: gson
license_category: binary
module: druid-ranger-security
license_name: Apache License version 2.0
version: 2.10.1
libraries:
  - com.google.code.gson: gson

---

name: com.kstruct gethostname4j
license_category: binary
version: 1.0.0
module: druid-ranger-security
license_name: MIT License
libraries:
  - com.kstruct: gethostname4j

---

name: com.amazonaws aws-java-sdk-logs
license_category: binary
version: 1.12.638
module: druid-ranger-security
license_name: Apache License version 2.0
libraries:
  - com.amazonaws: aws-java-sdk-logs

---

name: com.amazonaws jmespath-java
license_category: binary
version: 1.12.638
module: druid-ranger-security
license_name: Apache License version 2.0
libraries:
  - com.amazonaws: jmespath-java

---

name: com.carrotsearch hppc
license_category: binary
version: 0.8.0
module: druid-ranger-security
license_name: Apache License version 2.0
libraries:
  - com.carrotsearch: hppc

---

name: org.locationtech.spatial4j spatial4j
license_category: binary
version: 0.7
module: druid-ranger-security
license_name: Apache License version 2.0
libraries:
  - org.locationtech.spatial4j: spatial4j

---

name: com.sun.jersey jersey-bundle
license_category: binary
version: 1.19.3
module: druid-ranger-security
license_name: CDDL 1.1
libraries:
  - com.sun.jersey: jersey-bundle

---

name: net.java.dev.jna jna-platform
license_category: binary
version: 5.13.0
module: druid-ranger-security
license_name: Apache License version 2.0
libraries:
  - net.java.dev.jna: jna-platform

---

name: JOpt Simple
license_category: binary
version: 5.0.2
module: druid-ranger-security
license_name: MIT License
libraries:
  - net.sf.jopt-simple: jopt-simple
copyright: Paul R. Holser, Jr.

---

name: org.apache.httpcomponents httpmime
license_category: binary
version: 4.5.6
module: druid-ranger-security
license_name: Apache License version 2.0
libraries:
  - org.apache.httpcomponents: httpmime

---

name: org.apache.httpcomponents httpasyncclient
license_category: binary
version: 4.1.3
module: druid-ranger-security
license_name: Apache License version 2.0
libraries:
  - org.apache.httpcomponents: httpasyncclient

---

name: org.elasticsearch securesm
license_category: binary
version: 2.1.9
module: druid-ranger-security
license_name: Creative Commons CC0
libraries:
  - org.hdrhistogram: HdrHistogram

---

name: Apache Lucene
license_category: binary
version: 8.4.0
module: druid-ranger-security
license_name: Apache License version 2.0
libraries:
  - org.apache.lucene: lucene-analyzers-common
  - org.apache.lucene: lucene-backward-codecs
  - org.apache.lucene: lucene-core
  - org.apache.lucene: lucene-grouping
  - org.apache.lucene: lucene-highlighter
  - org.apache.lucene: lucene-join
  - org.apache.lucene: lucene-memory
  - org.apache.lucene: lucene-misc
  - org.apache.lucene: lucene-queries
  - org.apache.lucene: lucene-queryparser
  - org.apache.lucene: lucene-sandbox
  - org.apache.lucene: lucene-spatial
  - org.apache.lucene: lucene-spatial-extras
  - org.apache.lucene: lucene-spatial3d
  - org.apache.lucene: lucene-suggest

---

name: org.apache.httpcomponents httpcore-nio
license_category: binary
version: 4.4.6
module: druid-ranger-security
license_name: Apache License version 2.0
libraries:
  - org.apache.httpcomponents: httpcore-nio

---

name: Apache Kafka
license_category: binary
version: 2.8.1
module: druid-ranger-security
license_name: Apache License version 2.0
libraries:
  - org.apache.kafka: kafka-clients
notices:
  - kafka-clients: 'Apache Kafka Copyright 2019 The Apache Software Foundation.

This distribution has a binary dependency on jersey, which is available under
the CDDL License. The source code of jersey can be found at https://github.com/jersey/jersey/.'

---

name: org.apache.ranger ranger-plugins
license_category: binary
version: 2.4.0
module: druid-ranger-security
license_name: Apache License version 2.0
libraries:
  - org.apache.ranger: ranger-plugins-cred
  - org.apache.ranger: ranger-plugin-classloader

---

name: Woodstox
license_category: binary
version: 6.4.0
module: druid-ranger-security
license_name: Apache License version 2.0
libraries:
  - com.fasterxml.woodstox: woodstox-core

---

name: com.github.spullara.mustache.java
license_category: binary
version: 0.9.6
module: druid-ranger-security
license_name: Apache License version 2.0
libraries:
  - com.github.spullara.mustache.java: compiler

---

name: com.tdunning t-digest
license_category: binary
version: 3.2
module: druid-ranger-security
license_name: Apache License version 2.0
libraries:
  - com.tdunning: t-digest

---

name: io.sgr s2-geometry-library-java
license_category: binary
version: 1.0.0
module: druid-ranger-security
license_name: Apache License version 2.0
libraries:
  - io.sgr: s2-geometry-library-java

---

name: org.apache.orc orc-core
license_category: binary
version: 1.5.8
module: druid-ranger-security
license_name: Apache License version 2.0
libraries:
  - org.apache.orc: orc-core

---

name: org.apache.solr solr-solrj
license_category: binary
version: 8.11.2
module: druid-ranger-security
license_name: Apache License version 2.0
libraries:
  - org.apache.solr: solr-solrj

---

name: snappy-java
license_category: binary
version: 1.1.10.4
module: druid-ranger-security
license_name: Apache License version 2.0
libraries:
  - org.xerial.snappy: snappy-java
notices:
  - snappy-java: |
      This product includes software developed by Google
       Snappy: http://code.google.com/p/snappy/ (New BSD License)


      This library containd statically linked libstdc++. This inclusion is allowed by
      "GCC RUntime Library Exception"
      http://gcc.gnu.org/onlinedocs/libstdc++/manual/license.html

      == Contributors ==
        * Tatu Saloranta
          * Providing benchmark suite
        * Alec Wysoker
          * Performance and memory usage improvement

---

name: Woodstox
license_category: binary
module: java-core
license_name: Apache License version 2.0
version: 5.4.0
libraries:
  - com.fasterxml.woodstox: woodstox-core

---

name: DNS Java
license_category: binary
module: java-core
license_name: BSD-2-Clause License
version: 2.1.7
libraries:
  - dnsjava: dnsjava

---

name: Hadoop shaded
license_category: binary
module: java-core
license_name: Apache License version 2.0
version: 1.1.1
libraries:
  - org.apache.hadoop.thirdparty: hadoop-shaded-protobuf_3_7
  - org.apache.hadoop.thirdparty: hadoop-shaded-guava

---

name: RE2/J
license_category: binary
module: java-core
license_name: The Go license
version: 1.1
license_file_path: licenses/bin/re2j.GO
libraries:
  - com.google.re2j: re2j

---
name: jakarta.activation
license_category: binary
module: extensions/druid-avro-extensions
license_name: Eclipse Distribution License 1.0
version: 1.2.1
libraries:
  - com.sun.activation: jakarta.activation

---

# Web console modules start
name: "@babel/code-frame"
license_category: binary
module: web-console
license_name: MIT License
copyright: The Babel Team
version: 7.23.5
license_file_path: licenses/bin/@babel-code-frame.MIT

---

name: "@babel/helper-module-imports"
license_category: binary
module: web-console
license_name: MIT License
copyright: The Babel Team
version: 7.22.15
license_file_path: licenses/bin/@babel-helper-module-imports.MIT

---

name: "@babel/helper-string-parser"
license_category: binary
module: web-console
license_name: MIT License
copyright: The Babel Team
version: 7.23.4
license_file_path: licenses/bin/@babel-helper-string-parser.MIT

---

name: "@babel/helper-validator-identifier"
license_category: binary
module: web-console
license_name: MIT License
copyright: The Babel Team
version: 7.22.20
license_file_path: licenses/bin/@babel-helper-validator-identifier.MIT

---

name: "@babel/highlight"
license_category: binary
module: web-console
license_name: MIT License
copyright: The Babel Team
version: 7.23.4
license_file_path: licenses/bin/@babel-highlight.MIT

---

name: "@babel/runtime"
license_category: binary
module: web-console
license_name: MIT License
copyright: The Babel Team
version: 7.21.0
license_file_path: licenses/bin/@babel-runtime.MIT

---

name: "@babel/types"
license_category: binary
module: web-console
license_name: MIT License
copyright: The Babel Team
version: 7.24.0
license_file_path: licenses/bin/@babel-types.MIT

---

name: "@blueprintjs/colors"
license_category: binary
module: web-console
license_name: Apache License version 2.0
copyright: Palantir Technologies
version: 4.2.1

---

name: "@blueprintjs/core"
license_category: binary
module: web-console
license_name: Apache License version 2.0
copyright: Palantir Technologies
version: 4.20.2

---

name: "@blueprintjs/datetime2"
license_category: binary
module: web-console
license_name: Apache License version 2.0
copyright: Palantir Technologies
version: 0.9.35

---

name: "@blueprintjs/datetime"
license_category: binary
module: web-console
license_name: Apache License version 2.0
copyright: Palantir Technologies
version: 4.4.36

---

name: "@blueprintjs/icons"
license_category: binary
module: web-console
license_name: Apache License version 2.0
copyright: Palantir Technologies
version: 4.16.0

---

name: "@blueprintjs/popover2"
license_category: binary
module: web-console
license_name: Apache License version 2.0
copyright: Palantir Technologies
version: 1.14.11

---

name: "@blueprintjs/select"
license_category: binary
module: web-console
license_name: Apache License version 2.0
copyright: Palantir Technologies
version: 4.9.24

---

name: "@druid-toolkit/query"
license_category: binary
module: web-console
license_name: Apache License version 2.0
copyright: Imply Data
version: 0.22.20

---

name: "@druid-toolkit/visuals-core"
license_category: binary
module: web-console
license_name: Apache License version 2.0
copyright: Imply Data
version: 0.3.3

---

name: "@druid-toolkit/visuals-react"
license_category: binary
module: web-console
license_name: Apache License version 2.0
copyright: Imply Data
version: 0.3.3

---

name: "@emotion/cache"
license_category: binary
module: web-console
license_name: MIT License
copyright: Emotion team and other contributors
version: 10.0.29
license_file_path: licenses/bin/@emotion-cache.MIT

---

name: "@emotion/hash"
license_category: binary
module: web-console
license_name: MIT License
copyright: Emotion team and other contributors
version: 0.8.0
license_file_path: licenses/bin/@emotion-hash.MIT

---

name: "@emotion/memoize"
license_category: binary
module: web-console
license_name: MIT License
copyright: Emotion team and other contributors
version: 0.7.4
license_file_path: licenses/bin/@emotion-memoize.MIT

---

name: "@emotion/serialize"
license_category: binary
module: web-console
license_name: MIT License
copyright: Emotion team and other contributors
version: 0.11.16
license_file_path: licenses/bin/@emotion-serialize.MIT

---

name: "@emotion/sheet"
license_category: binary
module: web-console
license_name: MIT License
copyright: Emotion team and other contributors
version: 0.9.4
license_file_path: licenses/bin/@emotion-sheet.MIT

---

name: "@emotion/stylis"
license_category: binary
module: web-console
license_name: MIT License
copyright: Emotion team and other contributors
version: 0.8.5
license_file_path: licenses/bin/@emotion-stylis.MIT

---

name: "@emotion/unitless"
license_category: binary
module: web-console
license_name: MIT License
copyright: Emotion team and other contributors
version: 0.7.5
license_file_path: licenses/bin/@emotion-unitless.MIT

---

name: "@emotion/utils"
license_category: binary
module: web-console
license_name: MIT License
copyright: Emotion team and other contributors
version: 0.11.3
license_file_path: licenses/bin/@emotion-utils.MIT

---

name: "@emotion/weak-memoize"
license_category: binary
module: web-console
license_name: MIT License
copyright: Emotion team and other contributors
version: 0.2.5
license_file_path: licenses/bin/@emotion-weak-memoize.MIT

---

name: "@hypnosphi/create-react-context"
license_category: binary
module: web-console
license_name: MIT License
copyright: James Kyle
version: 0.3.1
license_file_path: licenses/bin/@hypnosphi-create-react-context.MIT

---

name: "@juggle/resize-observer"
license_category: binary
module: web-console
license_name: Apache License version 2.0
copyright: Juggle
version: 3.4.0

---

name: "@popperjs/core"
license_category: binary
module: web-console
license_name: MIT License
copyright: Federico Zivolo
version: 2.11.8
license_file_path: licenses/bin/@popperjs-core.MIT

---

name: "@types/dom4"
license_category: binary
module: web-console
license_name: MIT License
copyright: Microsoft Corporation.
version: 2.0.2
license_file_path: licenses/bin/@types-dom4.MIT

---

name: "@types/parse-json"
license_category: binary
module: web-console
license_name: MIT License
copyright: Microsoft Corporation.
version: 4.0.0
license_file_path: licenses/bin/@types-parse-json.MIT

---

name: "@types/prop-types"
license_category: binary
module: web-console
license_name: MIT License
copyright: Microsoft Corporation.
version: 15.7.11
license_file_path: licenses/bin/@types-prop-types.MIT

---

name: "@types/react"
license_category: binary
module: web-console
license_name: MIT License
copyright: Microsoft Corporation.
version: 18.2.42
license_file_path: licenses/bin/@types-react.MIT

---

name: "@types/scheduler"
license_category: binary
module: web-console
license_name: MIT License
copyright: Microsoft Corporation.
version: 0.16.8
license_file_path: licenses/bin/@types-scheduler.MIT

---

name: "ace-builds"
license_category: binary
module: web-console
license_name: BSD-3-Clause License
copyright: Ajax.org B.V.
version: 1.4.14
license_file_path: licenses/bin/ace-builds.BSD3

---

name: "ansi-styles"
license_category: binary
module: web-console
license_name: MIT License
copyright: Sindre Sorhus
version: 3.2.1
license_file_path: licenses/bin/ansi-styles.MIT

---

name: "asynckit"
license_category: binary
module: web-console
license_name: MIT License
copyright: Alex Indigo
version: 0.4.0
license_file_path: licenses/bin/asynckit.MIT

---

name: "axios"
license_category: binary
module: web-console
license_name: MIT License
copyright: Matt Zabriskie
version: 1.6.7
license_file_path: licenses/bin/axios.MIT

---

name: "babel-plugin-emotion"
license_category: binary
module: web-console
license_name: MIT License
copyright: Kye Hohenberger
version: 10.2.2
license_file_path: licenses/bin/babel-plugin-emotion.MIT

---

name: "babel-plugin-macros"
license_category: binary
module: web-console
license_name: MIT License
copyright: Kent C. Dodds
version: 2.8.0
license_file_path: licenses/bin/babel-plugin-macros.MIT

---

name: "babel-plugin-syntax-jsx"
license_category: binary
module: web-console
license_name: MIT License
copyright: Syntax JSX team and other contributors
version: 6.18.0
license_file_path: licenses/bin/babel-plugin-syntax-jsx.MIT

---

name: "call-bind"
license_category: binary
module: web-console
license_name: MIT License
copyright: Jordan Harband
version: 1.0.2
license_file_path: licenses/bin/call-bind.MIT

---

name: "callsites"
license_category: binary
module: web-console
license_name: MIT License
copyright: Sindre Sorhus
version: 3.1.0
license_file_path: licenses/bin/callsites.MIT

---

name: "camel-case"
license_category: binary
module: web-console
license_name: MIT License
copyright: Blake Embrey
version: 4.1.2
license_file_path: licenses/bin/camel-case.MIT

---

name: "capital-case"
license_category: binary
module: web-console
license_name: MIT License
copyright: Blake Embrey
version: 1.0.4
license_file_path: licenses/bin/capital-case.MIT

---

name: "chalk"
license_category: binary
module: web-console
license_name: MIT License
copyright: Sindre Sorhus <sindresorhus@gmail.com> (sindresorhus.com)
version: 2.4.2
license_file_path: licenses/bin/chalk.MIT

---

name: "change-case"
license_category: binary
module: web-console
license_name: MIT License
copyright: Blake Embrey
version: 4.1.2
license_file_path: licenses/bin/change-case.MIT

---

name: "chronoshift"
license_category: binary
module: web-console
license_name: Apache License version 2.0
copyright: Vadim Ogievetsky
version: 0.10.0

---

name: "classnames"
license_category: binary
module: web-console
license_name: MIT License
copyright: Jed Watson
version: 2.3.2
license_file_path: licenses/bin/classnames.MIT

---

name: "color-convert"
license_category: binary
module: web-console
license_name: MIT License
copyright: Heather Arthur
version: 1.9.3
license_file_path: licenses/bin/color-convert.MIT

---

name: "color-name"
license_category: binary
module: web-console
license_name: MIT License
copyright: DY
version: 1.1.3
license_file_path: licenses/bin/color-name.MIT

---

name: "combined-stream"
license_category: binary
module: web-console
license_name: MIT License
copyright: Felix Geisendörfer
version: 1.0.8
license_file_path: licenses/bin/combined-stream.MIT

---

name: "commander"
license_category: binary
module: web-console
license_name: MIT License
copyright: TJ Holowaychuk
version: 2.20.0
license_file_path: licenses/bin/commander.MIT

---

name: "constant-case"
license_category: binary
module: web-console
license_name: MIT License
copyright: Blake Embrey
version: 3.0.4
license_file_path: licenses/bin/constant-case.MIT

---

name: "convert-source-map"
license_category: binary
module: web-console
license_name: MIT License
copyright: Thorsten Lorenz
version: 1.6.0
license_file_path: licenses/bin/convert-source-map.MIT

---

name: "copy-to-clipboard"
license_category: binary
module: web-console
license_name: MIT License
copyright: sudodoki
version: 3.2.0
license_file_path: licenses/bin/copy-to-clipboard.MIT

---

name: "core-js"
license_category: binary
module: web-console
license_name: MIT License
copyright: Denis Pushkarev
version: 3.10.1
license_file_path: licenses/bin/core-js.MIT

---

name: "cosmiconfig"
license_category: binary
module: web-console
license_name: MIT License
copyright: David Clark
version: 6.0.0
license_file_path: licenses/bin/cosmiconfig.MIT

---

name: "create-emotion"
license_category: binary
module: web-console
license_name: MIT License
copyright: Kye Hohenberger
version: 10.0.27
license_file_path: licenses/bin/create-emotion.MIT

---

name: "csstype"
license_category: binary
module: web-console
license_name: MIT License
copyright: Fredrik Nicol
version: 2.6.17
license_file_path: licenses/bin/csstype.MIT

---

name: "d3-array"
license_category: binary
module: web-console
license_name: BSD-3-Clause License
copyright: Mike Bostock
version: 2.12.1
license_file_path: licenses/bin/d3-array.BSD3

---

name: "d3-axis"
license_category: binary
module: web-console
license_name: BSD-3-Clause License
copyright: Mike Bostock
version: 2.1.0
license_file_path: licenses/bin/d3-axis.BSD3

---

name: "d3-color"
license_category: binary
module: web-console
license_name: BSD-3-Clause License
copyright: Mike Bostock
version: 2.0.0
license_file_path: licenses/bin/d3-color.BSD3

---

name: "d3-dsv"
license_category: binary
module: web-console
license_name: BSD-3-Clause License
copyright: Mike Bostock
version: 2.0.0
license_file_path: licenses/bin/d3-dsv.BSD3

---

name: "d3-format"
license_category: binary
module: web-console
license_name: BSD-3-Clause License
copyright: Mike Bostock
version: 1.4.1
license_file_path: licenses/bin/d3-format.BSD3

---

name: "d3-interpolate"
license_category: binary
module: web-console
license_name: BSD-3-Clause License
copyright: Mike Bostock
version: 2.0.1
license_file_path: licenses/bin/d3-interpolate.BSD3

---

name: "d3-scale"
license_category: binary
module: web-console
license_name: BSD-3-Clause License
copyright: Mike Bostock
version: 3.3.0
license_file_path: licenses/bin/d3-scale.BSD3

---

name: "d3-selection"
license_category: binary
module: web-console
license_name: BSD-3-Clause License
copyright: Mike Bostock
version: 2.0.0
license_file_path: licenses/bin/d3-selection.BSD3

---

name: "d3-time-format"
license_category: binary
module: web-console
license_name: BSD-3-Clause License
copyright: Mike Bostock
version: 2.2.1
license_file_path: licenses/bin/d3-time-format.BSD3

---

name: "d3-time"
license_category: binary
module: web-console
license_name: BSD-3-Clause License
copyright: Mike Bostock
version: 1.1.0
license_file_path: licenses/bin/d3-time.BSD3

---

name: "date-fns-tz"
license_category: binary
module: web-console
license_name: MIT License
copyright: Marnus Weststrate
version: 1.3.8
license_file_path: licenses/bin/date-fns-tz.MIT

---

name: "date-fns"
license_category: binary
module: web-console
license_name: MIT License
copyright: Sasha Koss and Lesha Koss https://kossnocorp.mit-license.org
version: 2.30.0
license_file_path: licenses/bin/date-fns.MIT

---

name: "deep-equal"
license_category: binary
module: web-console
license_name: MIT License
copyright: James Halliday
version: 1.1.1
license_file_path: licenses/bin/deep-equal.MIT

---

name: "define-properties"
license_category: binary
module: web-console
license_name: MIT License
copyright: Jordan Harband
version: 1.2.0
license_file_path: licenses/bin/define-properties.MIT

---

name: "delayed-stream"
license_category: binary
module: web-console
license_name: MIT License
copyright: Felix Geisendörfer
version: 1.0.0
license_file_path: licenses/bin/delayed-stream.MIT

---

name: "diff-match-patch"
license_category: binary
module: web-console
license_name: Apache License version 2.0
copyright: Google
version: 1.0.5

---

name: "diff"
license_category: binary
module: web-console
license_name: BSD-3-Clause License
copyright: Kevin Decker <kpdecker@gmail.com>
version: 4.0.1
license_file_path: licenses/bin/diff.BSD3

---

name: "dom-helpers"
license_category: binary
module: web-console
license_name: MIT License
copyright: Jason Quense
version: 5.2.1
license_file_path: licenses/bin/dom-helpers.MIT

---

name: "dom4"
license_category: binary
module: web-console
license_name: MIT License
copyright: Andrea Giammarchi
version: 2.1.6
license_file_path: licenses/bin/dom4.MIT

---

name: "dot-case"
license_category: binary
module: web-console
license_name: MIT License
copyright: Blake Embrey
version: 3.0.4
license_file_path: licenses/bin/dot-case.MIT

---

name: "echarts"
license_category: binary
module: web-console
license_name: Apache License version 2.0
copyright: Apache Software Foundation
version: 5.4.3

---

name: "emotion"
license_category: binary
module: web-console
license_name: MIT License
copyright: Kye Hohenberger
version: 10.0.27
license_file_path: licenses/bin/emotion.MIT

---

name: "error-ex"
license_category: binary
module: web-console
license_name: MIT License
copyright: JD Ballard
version: 1.3.2
license_file_path: licenses/bin/error-ex.MIT

---

name: "escape-string-regexp"
license_category: binary
module: web-console
license_name: MIT License
copyright: Sindre Sorhus
version: 1.0.5
license_file_path: licenses/bin/escape-string-regexp.MIT

---

name: "file-saver"
license_category: binary
module: web-console
license_name: MIT License
copyright: Eli Grey
version: 2.0.5
license_file_path: licenses/bin/file-saver.MIT

---

name: "find-root"
license_category: binary
module: web-console
license_name: MIT License
copyright: jsdnxx
version: 1.1.0
license_file_path: licenses/bin/find-root.MIT

---

name: "follow-redirects"
license_category: binary
module: web-console
license_name: MIT License
copyright: Ruben Verborgh
version: 1.15.6
license_file_path: licenses/bin/follow-redirects.MIT

---

name: "fontsource-open-sans"
license_category: binary
module: web-console
license_name: MIT License
copyright: Lotus
version: 3.0.9
license_file_path: licenses/bin/fontsource-open-sans.MIT

---

name: "form-data"
license_category: binary
module: web-console
license_name: MIT License
copyright: Felix Geisendörfer
version: 4.0.0
license_file_path: licenses/bin/form-data.MIT

---

name: "function-bind"
license_category: binary
module: web-console
license_name: MIT License
copyright: Raynos
version: 1.1.1
license_file_path: licenses/bin/function-bind.MIT

---

name: "functions-have-names"
license_category: binary
module: web-console
license_name: MIT License
copyright: Jordan Harband
version: 1.2.3
license_file_path: licenses/bin/functions-have-names.MIT

---

name: "get-intrinsic"
license_category: binary
module: web-console
license_name: MIT License
copyright: Jordan Harband
version: 1.2.0
license_file_path: licenses/bin/get-intrinsic.MIT

---

name: "gud"
license_category: binary
module: web-console
license_name: MIT License
copyright: Jamie Kyle
version: 1.0.0
license_file_path: licenses/bin/gud.MIT

---

name: "has-flag"
license_category: binary
module: web-console
license_name: MIT License
copyright: Sindre Sorhus
version: 3.0.0
license_file_path: licenses/bin/has-flag.MIT

---

name: "has-own-prop"
license_category: binary
module: web-console
license_name: MIT License
copyright: Sindre Sorhus
version: 2.0.0
license_file_path: licenses/bin/has-own-prop.MIT

---

name: "has-property-descriptors"
license_category: binary
module: web-console
license_name: MIT License
copyright: Jordan Harband
version: 1.0.0
license_file_path: licenses/bin/has-property-descriptors.MIT

---

name: "has-symbols"
license_category: binary
module: web-console
license_name: MIT License
copyright: Jordan Harband
version: 1.0.3
license_file_path: licenses/bin/has-symbols.MIT

---

name: "has-tostringtag"
license_category: binary
module: web-console
license_name: MIT License
copyright: Jordan Harband
version: 1.0.0
license_file_path: licenses/bin/has-tostringtag.MIT

---

name: "has"
license_category: binary
module: web-console
license_name: MIT License
copyright: Thiago de Arruda
version: 1.0.3
license_file_path: licenses/bin/has.MIT

---

name: "header-case"
license_category: binary
module: web-console
license_name: MIT License
copyright: Blake Embrey
version: 2.0.4
license_file_path: licenses/bin/header-case.MIT

---

name: "history"
license_category: binary
module: web-console
license_name: MIT License
copyright: Michael Jackson
version: 4.10.1
license_file_path: licenses/bin/history.MIT

---

name: "hjson"
license_category: binary
module: web-console
license_name: MIT License
copyright: Christian Zangl
version: 3.2.2
license_file_path: licenses/bin/hjson.MIT

---

name: "hoist-non-react-statics"
license_category: binary
module: web-console
license_name: BSD-3-Clause License
copyright: Michael Ridgway
version: 3.3.0
license_file_path: licenses/bin/hoist-non-react-statics.BSD3

---

name: "iconv-lite"
license_category: binary
module: web-console
license_name: MIT License
copyright: Alexander Shtuchkin
version: 0.4.24
license_file_path: licenses/bin/iconv-lite.MIT

---

name: "immutable-class"
license_category: binary
module: web-console
license_name: Apache License version 2.0
copyright: Vadim Ogievetsky
version: 0.11.2

---

name: "import-fresh"
license_category: binary
module: web-console
license_name: MIT License
copyright: Sindre Sorhus
version: 3.3.0
license_file_path: licenses/bin/import-fresh.MIT

---

name: "internmap"
license_category: binary
module: web-console
license_name: ISC License
copyright: Mike Bostock
version: 1.0.1
license_file_path: licenses/bin/internmap.ISC

---

name: "is-arguments"
license_category: binary
module: web-console
license_name: MIT License
copyright: Jordan Harband
version: 1.1.1
license_file_path: licenses/bin/is-arguments.MIT

---

name: "is-arrayish"
license_category: binary
module: web-console
license_name: MIT License
copyright: Qix
version: 0.2.1
license_file_path: licenses/bin/is-arrayish.MIT

---

name: "is-core-module"
license_category: binary
module: web-console
license_name: MIT License
copyright: Jordan Harband
version: 2.10.0
license_file_path: licenses/bin/is-core-module.MIT

---

name: "is-date-object"
license_category: binary
module: web-console
license_name: MIT License
copyright: Jordan Harband
version: 1.0.5
license_file_path: licenses/bin/is-date-object.MIT

---

name: "is-regex"
license_category: binary
module: web-console
license_name: MIT License
copyright: Jordan Harband
version: 1.1.4
license_file_path: licenses/bin/is-regex.MIT

---

name: "isarray"
license_category: binary
module: web-console
license_name: MIT License
copyright: Julian Gruber
version: 0.0.1
license_file_path: licenses/bin/isarray.MIT

---

name: "js-tokens"
license_category: binary
module: web-console
license_name: MIT License
copyright: Simon Lydell
version: 4.0.0
license_file_path: licenses/bin/js-tokens.MIT

---

name: "json-bigint-native"
license_category: binary
module: web-console
license_name: MIT License
copyright: Vadim Ogievetsky, Andrey Sidorov
version: 1.2.0
license_file_path: licenses/bin/json-bigint-native.MIT

---

name: "json-parse-even-better-errors"
license_category: binary
module: web-console
license_name: MIT License
copyright: Kat Marchán
version: 2.3.1
license_file_path: licenses/bin/json-parse-even-better-errors.MIT

---

name: "lines-and-columns"
license_category: binary
module: web-console
license_name: MIT License
copyright: Brian Donovan
version: 1.1.6
license_file_path: licenses/bin/lines-and-columns.MIT

---

name: "lodash.debounce"
license_category: binary
module: web-console
license_name: MIT License
copyright: John-David Dalton
version: 4.0.8
license_file_path: licenses/bin/lodash.debounce.MIT

---

name: "lodash.escape"
license_category: binary
module: web-console
license_name: MIT License
copyright: John-David Dalton
version: 4.0.1
license_file_path: licenses/bin/lodash.escape.MIT

---

name: "lodash.get"
license_category: binary
module: web-console
license_name: MIT License
copyright: John-David Dalton
version: 4.4.2
license_file_path: licenses/bin/lodash.get.MIT

---

name: "lodash.isequal"
license_category: binary
module: web-console
license_name: MIT License
copyright: John-David Dalton
version: 4.5.0
license_file_path: licenses/bin/lodash.isequal.MIT

---

name: "lodash"
license_category: binary
module: web-console
license_name: MIT License
copyright: John-David Dalton
version: 4.17.21
license_file_path: licenses/bin/lodash.MIT

---

name: "loose-envify"
license_category: binary
module: web-console
license_name: MIT License
copyright: Andres Suarez
version: 1.4.0
license_file_path: licenses/bin/loose-envify.MIT

---

name: "lower-case"
license_category: binary
module: web-console
license_name: MIT License
copyright: Blake Embrey
version: 2.0.2
license_file_path: licenses/bin/lower-case.MIT

---

name: "memoize-one"
license_category: binary
module: web-console
license_name: MIT License
copyright: Alex Reardon
version: 5.1.1
license_file_path: licenses/bin/memoize-one.MIT

---

name: "mime-db"
license_category: binary
module: web-console
license_name: MIT License
copyright: Jonathan Ong <me@jongleberry.com>
version: 1.52.0
license_file_path: licenses/bin/mime-db.MIT

---

name: "mime-types"
license_category: binary
module: web-console
license_name: MIT License
copyright: Jonathan Ong <me@jongleberry.com>
version: 2.1.35
license_file_path: licenses/bin/mime-types.MIT

---

name: "moment-timezone"
license_category: binary
module: web-console
license_name: MIT License
copyright: Tim Wood
version: 0.5.43
license_file_path: licenses/bin/moment-timezone.MIT

---

name: "moment"
license_category: binary
module: web-console
license_name: MIT License
copyright: Iskren Ivov Chernev
version: 2.29.4
license_file_path: licenses/bin/moment.MIT

---

name: "no-case"
license_category: binary
module: web-console
license_name: MIT License
copyright: Blake Embrey
version: 3.0.4
license_file_path: licenses/bin/no-case.MIT

---

name: "normalize.css"
license_category: binary
module: web-console
license_name: MIT License
copyright: Nicolas Gallagher and Jonathan Neal
version: 8.0.1
license_file_path: licenses/bin/normalize.css.MIT

---

name: "numeral"
license_category: binary
module: web-console
license_name: MIT License
copyright: Adam Draper
version: 2.0.6
license_file_path: licenses/bin/numeral.MIT

---

name: "object-assign"
license_category: binary
module: web-console
license_name: MIT License
copyright: Sindre Sorhus
version: 4.1.1
license_file_path: licenses/bin/object-assign.MIT

---

name: "object-is"
license_category: binary
module: web-console
license_name: MIT License
copyright: Jordan Harband
version: 1.1.5
license_file_path: licenses/bin/object-is.MIT

---

name: "object-keys"
license_category: binary
module: web-console
license_name: MIT License
copyright: Jordan Harband
version: 1.1.1
license_file_path: licenses/bin/object-keys.MIT

---

name: "opensans"
license_category: binary
module: web-console
license_name: Apache License version 2.0
copyright: Google
version: 1.101.0

---

name: "param-case"
license_category: binary
module: web-console
license_name: MIT License
copyright: Blake Embrey
version: 3.0.4
license_file_path: licenses/bin/param-case.MIT

---

name: "parent-module"
license_category: binary
module: web-console
license_name: MIT License
copyright: Sindre Sorhus
version: 1.0.1
license_file_path: licenses/bin/parent-module.MIT

---

name: "parse-json"
license_category: binary
module: web-console
license_name: MIT License
copyright: Sindre Sorhus
version: 5.2.0
license_file_path: licenses/bin/parse-json.MIT

---

name: "pascal-case"
license_category: binary
module: web-console
license_name: MIT License
copyright: Blake Embrey
version: 3.1.2
license_file_path: licenses/bin/pascal-case.MIT

---

name: "path-case"
license_category: binary
module: web-console
license_name: MIT License
copyright: Blake Embrey
version: 3.0.4
license_file_path: licenses/bin/path-case.MIT

---

name: "path-parse"
license_category: binary
module: web-console
license_name: MIT License
copyright: Javier Blanco
version: 1.0.7
license_file_path: licenses/bin/path-parse.MIT

---

name: "path-to-regexp"
license_category: binary
module: web-console
license_name: MIT License
copyright: Blake Embrey (hello@blakeembrey.com)
version: 1.7.0
license_file_path: licenses/bin/path-to-regexp.MIT

---

name: "path-type"
license_category: binary
module: web-console
license_name: MIT License
copyright: Sindre Sorhus
version: 4.0.0
license_file_path: licenses/bin/path-type.MIT

---

name: "popper.js"
license_category: binary
module: web-console
license_name: MIT License
copyright: Federico Zivolo
version: 1.16.1
license_file_path: licenses/bin/popper.js.MIT

---

name: "prop-types"
license_category: binary
module: web-console
license_name: MIT License
copyright: Facebook, Inc.
version: 15.7.2
license_file_path: licenses/bin/prop-types.MIT

---

name: "proxy-from-env"
license_category: binary
module: web-console
license_name: MIT License
copyright: Rob Wu
version: 1.1.0
license_file_path: licenses/bin/proxy-from-env.MIT

---

name: "react-ace"
license_category: binary
module: web-console
license_name: MIT License
copyright: James Hrisho
version: 10.1.0
license_file_path: licenses/bin/react-ace.MIT

---

name: "react-day-picker"
license_category: binary
module: web-console
license_name: MIT License
copyright: Giampaolo Bellavite
version: 7.4.9
license_file_path: licenses/bin/react-day-picker.MIT

---

name: "react-diff-viewer"
license_category: binary
module: web-console
license_name: MIT License
copyright: Pranesh Ravi
version: 3.1.1
license_file_path: licenses/bin/react-diff-viewer.MIT

---

name: "react-dom"
license_category: binary
module: web-console
license_name: MIT License
copyright: Facebook, Inc. and its affiliates.
version: 18.2.0
license_file_path: licenses/bin/react-dom.MIT

---

name: "react-fast-compare"
license_category: binary
module: web-console
license_name: MIT License
copyright: Chris Bolin
version: 3.2.2
license_file_path: licenses/bin/react-fast-compare.MIT

---

name: "react-is"
license_category: binary
module: web-console
license_name: MIT License
copyright: Facebook, Inc. and its affiliates.
version: 16.8.6
license_file_path: licenses/bin/react-is.MIT

---

name: "react-popper"
license_category: binary
module: web-console
license_name: MIT License
copyright: Travis Arnold
version: 1.3.11
license_file_path: licenses/bin/react-popper.MIT

---

name: "react-router-dom"
license_category: binary
module: web-console
license_name: MIT License
copyright: Remix Software
version: 5.3.4
license_file_path: licenses/bin/react-router-dom.MIT

---

name: "react-router"
license_category: binary
module: web-console
license_name: MIT License
copyright: Remix Software
version: 5.3.4
license_file_path: licenses/bin/react-router.MIT

---

name: "react-splitter-layout"
license_category: binary
module: web-console
license_name: MIT License
copyright: Yang Liu
version: 4.0.0
license_file_path: licenses/bin/react-splitter-layout.MIT

---

name: "react-table"
license_category: binary
module: web-console
license_name: MIT License
copyright: Tanner Linsley
version: 6.10.3
license_file_path: licenses/bin/react-table.MIT

---

name: "react-transition-group"
license_category: binary
module: web-console
license_name: BSD-3-Clause License
copyright: React Community
version: 4.4.5
license_file_path: licenses/bin/react-transition-group.BSD3

---

name: "react"
license_category: binary
module: web-console
license_name: MIT License
copyright: Facebook, Inc. and its affiliates.
version: 18.2.0
license_file_path: licenses/bin/react.MIT

---

name: "regenerator-runtime"
license_category: binary
module: web-console
license_name: MIT License
copyright: Ben Newman
version: 0.13.11
license_file_path: licenses/bin/regenerator-runtime.MIT

---

name: "regexp.prototype.flags"
license_category: binary
module: web-console
license_name: MIT License
copyright: Jordan Harband
version: 1.5.0
license_file_path: licenses/bin/regexp.prototype.flags.MIT

---

name: "resolve-from"
license_category: binary
module: web-console
license_name: MIT License
copyright: Sindre Sorhus
version: 4.0.0
license_file_path: licenses/bin/resolve-from.MIT

---

name: "resolve-pathname"
license_category: binary
module: web-console
license_name: MIT License
copyright: Michael Jackson
version: 3.0.0
license_file_path: licenses/bin/resolve-pathname.MIT

---

name: "resolve"
license_category: binary
module: web-console
license_name: MIT License
copyright: James Halliday
version: 1.22.1
license_file_path: licenses/bin/resolve.MIT

---

name: "rw"
license_category: binary
module: web-console
license_name: BSD-3-Clause License
copyright: Mike Bostock
version: 1.3.3
license_file_path: licenses/bin/rw.BSD3

---

name: "safe-buffer"
license_category: binary
module: web-console
license_name: MIT License
copyright: Feross Aboukhadijeh
version: 5.1.2
license_file_path: licenses/bin/safe-buffer.MIT

---

name: "safer-buffer"
license_category: binary
module: web-console
license_name: MIT License
copyright: Nikita Skovoroda
version: 2.1.2
license_file_path: licenses/bin/safer-buffer.MIT

---

name: "scheduler"
license_category: binary
module: web-console
license_name: MIT License
copyright: Facebook, Inc. and its affiliates.
version: 0.23.0
license_file_path: licenses/bin/scheduler.MIT

---

name: "sentence-case"
license_category: binary
module: web-console
license_name: MIT License
copyright: Blake Embrey
version: 3.0.4
license_file_path: licenses/bin/sentence-case.MIT

---

name: "snake-case"
license_category: binary
module: web-console
license_name: MIT License
copyright: Blake Embrey
version: 3.0.4
license_file_path: licenses/bin/snake-case.MIT

---

name: "source-map"
license_category: binary
module: web-console
license_name: BSD-3-Clause License
copyright: Nick Fitzgerald
version: 0.5.7
license_file_path: licenses/bin/source-map.BSD3

---

name: "supports-color"
license_category: binary
module: web-console
license_name: MIT License
copyright: Sindre Sorhus
version: 5.5.0
license_file_path: licenses/bin/supports-color.MIT

---

name: "supports-preserve-symlinks-flag"
license_category: binary
module: web-console
license_name: MIT License
copyright: Jordan Harband
version: 1.0.0
license_file_path: licenses/bin/supports-preserve-symlinks-flag.MIT

---

name: "tiny-invariant"
license_category: binary
module: web-console
license_name: MIT License
copyright: Alex Reardon
version: 1.0.6
license_file_path: licenses/bin/tiny-invariant.MIT

---

name: "tiny-warning"
license_category: binary
module: web-console
license_name: MIT License
copyright: Alex Reardon
version: 1.0.3
license_file_path: licenses/bin/tiny-warning.MIT

---

name: "to-fast-properties"
license_category: binary
module: web-console
license_name: MIT License
copyright: Sindre Sorhus
version: 2.0.0
license_file_path: licenses/bin/to-fast-properties.MIT

---

name: "toggle-selection"
license_category: binary
module: web-console
license_name: MIT License
copyright: sudodoki
version: 1.0.6
license_file_path: licenses/bin/toggle-selection.MIT

---

name: "tslib"
license_category: binary
module: web-console
license_name: Zero-Clause BSD
copyright: Microsoft Corp.
version: 2.3.0
license_file_path: licenses/bin/tslib.0BSD

---

name: "typed-styles"
license_category: binary
module: web-console
license_name: MIT License
copyright: lttb
version: 0.0.7
license_file_path: licenses/bin/typed-styles.MIT

---

name: "upper-case-first"
license_category: binary
module: web-console
license_name: MIT License
copyright: Blake Embrey
version: 2.0.2
license_file_path: licenses/bin/upper-case-first.MIT

---

name: "upper-case"
license_category: binary
module: web-console
license_name: MIT License
copyright: Blake Embrey
version: 2.0.2
license_file_path: licenses/bin/upper-case.MIT

---

name: "use-resize-observer"
license_category: binary
module: web-console
license_name: MIT License
copyright: Viktor Hubert
version: 9.1.0
license_file_path: licenses/bin/use-resize-observer.MIT

---

name: "use-sync-external-store"
license_category: binary
module: web-console
license_name: MIT License
copyright: Facebook, Inc. and its affiliates.
version: 1.2.0
license_file_path: licenses/bin/use-sync-external-store.MIT

---

name: "uuid"
license_category: binary
module: web-console
license_name: MIT License
copyright: Robert Kieffer and other contributors
version: 7.0.2
license_file_path: licenses/bin/uuid.MIT

---

name: "value-equal"
license_category: binary
module: web-console
license_name: MIT License
copyright: Michael Jackson
version: 1.0.1
license_file_path: licenses/bin/value-equal.MIT

---

name: "warning"
license_category: binary
module: web-console
license_name: MIT License
copyright: Berkeley Martinez
version: 4.0.3
license_file_path: licenses/bin/warning.MIT

---

name: "yaml"
license_category: binary
module: web-console
license_name: ISC License
copyright: Eemeli Aro
version: 1.10.2
license_file_path: licenses/bin/yaml.ISC

---

name: "zrender"
license_category: binary
module: web-console
license_name: BSD-3-Clause License
copyright: Baidu Inc.
version: 5.4.4
license_file_path: licenses/bin/zrender.BSD3

---

name: "zustand"
license_category: binary
module: web-console
license_name: MIT License
copyright: Paul Henschel
version: 4.3.2
license_file_path: licenses/bin/zustand.MIT
# Web console modules end<|MERGE_RESOLUTION|>--- conflicted
+++ resolved
@@ -1655,11 +1655,7 @@
 license_category: binary
 module: java-core
 license_name: Apache License version 2.0
-<<<<<<< HEAD
 version: 5.7.0
-=======
-version: 5.5.0
->>>>>>> f290cf08
 libraries:
   - org.apache.curator: curator-client
   - org.apache.curator: curator-framework
