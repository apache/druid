--- conflicted
+++ resolved
@@ -30,11 +30,7 @@
     version: 8.6.4
     repository: https://charts.helm.sh/stable
     condition: postgresql.enabled
-<<<<<<< HEAD
-version: 0.3.7
-=======
-version: 0.3.5
->>>>>>> f7a5fcf3
+version: 0.3.6
 home: https://druid.apache.org/
 icon: https://druid.apache.org/img/favicon.png
 sources:
