--- conflicted
+++ resolved
@@ -332,25 +332,15 @@
           }
 
           String t = aggFactory.getTypeName();
-<<<<<<< HEAD
           if (agg.isNull()) {
             out.writeByte(NullHandling.IS_NULL_BYTE);
-=======
-
-          if ("float".equals(t)) {
-            out.writeFloat(agg.getFloat());
-          } else if ("long".equals(t)) {
-            WritableUtils.writeVLong(out, agg.getLong());
-          } else if ("double".equals(t)) {
-            out.writeDouble(agg.getDouble());
->>>>>>> 20ae8aa6
           } else {
             out.writeByte(NullHandling.IS_NOT_NULL_BYTE);
-            if (t.equals("float")) {
+            if ("float".equals(t)) {
               out.writeFloat(agg.getFloat());
-            } else if (t.equals("long")) {
+            } else if ("long".equals(t)) {
               WritableUtils.writeVLong(out, agg.getLong());
-            } else if (t.equals("double")) {
+            } else if ("double".equals(t)) {
               out.writeDouble(agg.getDouble());
             } else {
               //its a complex metric
@@ -469,16 +459,12 @@
       for (int i = 0; i < metricSize; i++) {
         String metric = readString(in);
         String type = getType(metric, aggs, i);
-<<<<<<< HEAD
         byte metricNullability = in.readByte();
         if (metricNullability == NullHandling.IS_NULL_BYTE) {
           // metric value is null.
           continue;
         }
-        if (type.equals("float")) {
-=======
         if ("float".equals(type)) {
->>>>>>> 20ae8aa6
           event.put(metric, in.readFloat());
         } else if ("long".equals(type)) {
           event.put(metric, WritableUtils.readVLong(in));
