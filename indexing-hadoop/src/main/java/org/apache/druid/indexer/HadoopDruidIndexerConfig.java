--- conflicted
+++ resolved
@@ -109,13 +109,9 @@
               public void configure(Binder binder)
               {
                 JsonConfigProvider.bindInstance(
-<<<<<<< HEAD
                     binder,
                     Key.get(DruidNode.class, Self.class),
-                    new DruidNode("hadoop-indexer", null, null, null, true, false)
-=======
-                    binder, Key.get(DruidNode.class, Self.class), new DruidNode("hadoop-indexer", null, false, null, null, true, false)
->>>>>>> 789c9a1d
+                    new DruidNode("hadoop-indexer", null, false, null, null, true, false)
                 );
                 JsonConfigProvider.bind(binder, "druid.hadoop.security.kerberos", HadoopKerberosConfig.class);
               }
