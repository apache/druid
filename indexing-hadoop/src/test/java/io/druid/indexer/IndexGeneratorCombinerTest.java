/*
 * Licensed to Metamarkets Group Inc. (Metamarkets) under one
 * or more contributor license agreements. See the NOTICE file
 * distributed with this work for additional information
 * regarding copyright ownership. Metamarkets licenses this file
 * to you under the Apache License, Version 2.0 (the
 * "License"); you may not use this file except in compliance
 * with the License. You may obtain a copy of the License at
 *
 * http://www.apache.org/licenses/LICENSE-2.0
 *
 * Unless required by applicable law or agreed to in writing,
 * software distributed under the License is distributed on an
 * "AS IS" BASIS, WITHOUT WARRANTIES OR CONDITIONS OF ANY
 * KIND, either express or implied. See the License for the
 * specific language governing permissions and limitations
 * under the License.
 */

package io.druid.indexer;

import com.google.common.collect.ImmutableList;
import com.google.common.collect.ImmutableMap;
import com.google.common.collect.Lists;
import io.druid.data.input.InputRow;
import io.druid.data.input.MapBasedInputRow;
import io.druid.data.input.impl.DimensionsSpec;
import io.druid.data.input.impl.StringInputRowParser;
import io.druid.data.input.impl.TimeAndDimsParseSpec;
import io.druid.data.input.impl.TimestampSpec;
import io.druid.java.util.common.DateTimes;
import io.druid.java.util.common.Intervals;
import io.druid.java.util.common.StringUtils;
import io.druid.java.util.common.granularity.Granularities;
import io.druid.query.aggregation.AggregatorFactory;
import io.druid.query.aggregation.LongSumAggregatorFactory;
import io.druid.query.aggregation.hyperloglog.HyperUniquesAggregatorFactory;
import io.druid.segment.indexing.DataSchema;
import io.druid.segment.indexing.granularity.UniformGranularitySpec;
import org.apache.hadoop.conf.Configuration;
import org.apache.hadoop.io.BytesWritable;
import org.apache.hadoop.mapreduce.Reducer;
import org.easymock.Capture;
import org.easymock.EasyMock;
import org.junit.Assert;
import org.junit.Before;
import org.junit.Test;

import java.util.Arrays;
import java.util.Collections;
import java.util.List;
import java.util.Map;

/**
 */
public class IndexGeneratorCombinerTest
{
  private AggregatorFactory[] aggregators;
  private IndexGeneratorJob.IndexGeneratorCombiner combiner;

  @Before
  public void setUp() throws Exception
  {
    HadoopDruidIndexerConfig config = new HadoopDruidIndexerConfig(
        new HadoopIngestionSpec(
            new DataSchema(
                "website",
                HadoopDruidIndexerConfig.JSON_MAPPER.convertValue(
                    new StringInputRowParser(
                        new TimeAndDimsParseSpec(
                            new TimestampSpec("timestamp", "yyyyMMddHH", null),
                            new DimensionsSpec(DimensionsSpec.getDefaultSchemas(ImmutableList.of("host", "keywords")), null, null)
                        ),
                        null
                    ),
                    Map.class
                ),
                new AggregatorFactory[]{
                    new LongSumAggregatorFactory("visited_sum", "visited"),
                    new HyperUniquesAggregatorFactory("unique_hosts", "host")
                },
                new UniformGranularitySpec(
                    Granularities.DAY, Granularities.NONE, ImmutableList.of(Intervals.of("2010/2011"))
                ),
                null,
                HadoopDruidIndexerConfig.JSON_MAPPER
            ),
            new HadoopIOConfig(
                ImmutableMap.<String, Object>of(
                    "paths",
                    "/tmp/dummy",
                    "type",
                    "static"
                ),
                null,
                "/tmp/dummy"
            ),
            HadoopTuningConfig.makeDefaultTuningConfig().withWorkingPath("/tmp/work").withVersion("ver")
        )
    );
    Configuration hadoopConfig = new Configuration();
    hadoopConfig.set(
        HadoopDruidIndexerConfig.CONFIG_PROPERTY,
        HadoopDruidIndexerConfig.JSON_MAPPER.writeValueAsString(config)
    );

    Reducer.Context context = EasyMock.createMock(Reducer.Context.class);
    EasyMock.expect(context.getConfiguration()).andReturn(hadoopConfig);
    EasyMock.replay(context);

    aggregators = config.getSchema().getDataSchema().getAggregators();

    combiner = new IndexGeneratorJob.IndexGeneratorCombiner();
    combiner.setup(context);
  }

  @Test
  public void testSingleRowNoMergePassThrough() throws Exception
  {
    Reducer.Context context = EasyMock.createMock(Reducer.Context.class);
    Capture<BytesWritable> captureKey = Capture.newInstance();
    Capture<BytesWritable> captureVal = Capture.newInstance();
    context.write(EasyMock.capture(captureKey), EasyMock.capture(captureVal));
    EasyMock.replay(context);

    BytesWritable key = new BytesWritable(StringUtils.toUtf8("dummy_key"));
    BytesWritable val = new BytesWritable(StringUtils.toUtf8("dummy_row"));

    combiner.reduce(key, Lists.newArrayList(val), context);

    Assert.assertTrue(captureKey.getValue() == key);
    Assert.assertTrue(captureVal.getValue() == val);
  }

  @Test
  public void testMultipleRowsMerged() throws Exception
  {
    long timestamp = System.currentTimeMillis();

    Bucket bucket = new Bucket(0, DateTimes.utc(timestamp), 0);
    SortableBytes keySortableBytes = new SortableBytes(
        bucket.toGroupKey(),
        new byte[0]
    );
    BytesWritable key = keySortableBytes.toBytesWritable();

    InputRow row1 = new MapBasedInputRow(
        timestamp,
        ImmutableList.<String>of("keywords"),
        ImmutableMap.<String, Object>of(
            "host", "host1",
            "keywords", Arrays.asList("foo", "bar"),
            "visited", 10
        )
    );
    InputRow row2 = new MapBasedInputRow(
        timestamp,
        ImmutableList.<String>of("keywords"),
        ImmutableMap.<String, Object>of(
            "host", "host2",
            "keywords", Arrays.asList("foo", "bar"),
            "visited", 5
        )
    );
    List<BytesWritable> rows = Lists.newArrayList(
        new BytesWritable(InputRowSerde.toBytes(row1, aggregators, true)),
        new BytesWritable(InputRowSerde.toBytes(row2, aggregators, true))
    );

    Reducer.Context context = EasyMock.createNiceMock(Reducer.Context.class);
    Capture<BytesWritable> captureKey = Capture.newInstance();
    Capture<BytesWritable> captureVal = Capture.newInstance();
    context.write(EasyMock.capture(captureKey), EasyMock.capture(captureVal));
    EasyMock.replay(context);

    combiner.reduce(
        key,
        rows,
        context
    );

    EasyMock.verify(context);

    Assert.assertTrue(captureKey.getValue() == key);

    InputRow capturedRow = InputRowSerde.fromBytes(captureVal.getValue().getBytes(), aggregators);
    Assert.assertEquals(Arrays.asList("host", "keywords"), capturedRow.getDimensions());
    Assert.assertEquals(ImmutableList.of(), capturedRow.getDimension("host"));
    Assert.assertEquals(Arrays.asList("bar", "foo"), capturedRow.getDimension("keywords"));
<<<<<<< HEAD
    Assert.assertEquals(15, capturedRow.getLongMetric("visited_sum").longValue());
=======
    Assert.assertEquals(15, capturedRow.getMetric("visited_sum").longValue());
>>>>>>> 5da0241a
    Assert.assertEquals(
        2.0,
        (Double) HyperUniquesAggregatorFactory.estimateCardinality(
            capturedRow.getRaw("unique_hosts"),
            false
        ),
        0.001
    );
  }

  @Test
  public void testMultipleRowsNotMerged() throws Exception
  {
    long timestamp = System.currentTimeMillis();

    Bucket bucket = new Bucket(0, DateTimes.utc(timestamp), 0);
    SortableBytes keySortableBytes = new SortableBytes(
        bucket.toGroupKey(),
        new byte[0]
    );
    BytesWritable key = keySortableBytes.toBytesWritable();

    InputRow row1 = new MapBasedInputRow(
        timestamp,
        ImmutableList.<String>of("host", "keywords"),
        ImmutableMap.<String, Object>of(
            "host", "host1",
            "keywords", Arrays.asList("foo", "bar"),
            "visited", 10
        )
    );
    InputRow row2 = new MapBasedInputRow(
        timestamp,
        ImmutableList.<String>of("host", "keywords"),
        ImmutableMap.<String, Object>of(
            "host", "host2",
            "keywords", Arrays.asList("foo", "bar"),
            "visited", 5
        )
    );
    List<BytesWritable> rows = Lists.newArrayList(
        new BytesWritable(InputRowSerde.toBytes(row1, aggregators, true)),
        new BytesWritable(InputRowSerde.toBytes(row2, aggregators, true))
    );

    Reducer.Context context = EasyMock.createNiceMock(Reducer.Context.class);
    Capture<BytesWritable> captureKey1 = Capture.newInstance();
    Capture<BytesWritable> captureVal1 = Capture.newInstance();
    Capture<BytesWritable> captureKey2 = Capture.newInstance();
    Capture<BytesWritable> captureVal2 = Capture.newInstance();
    context.write(EasyMock.capture(captureKey1), EasyMock.capture(captureVal1));
    context.write(EasyMock.capture(captureKey2), EasyMock.capture(captureVal2));
    EasyMock.replay(context);

    combiner.reduce(
        key,
        rows,
        context
    );

    EasyMock.verify(context);

    Assert.assertTrue(captureKey1.getValue() == key);
    Assert.assertTrue(captureKey2.getValue() == key);

    InputRow capturedRow1 = InputRowSerde.fromBytes(captureVal1.getValue().getBytes(), aggregators);
    Assert.assertEquals(Arrays.asList("host", "keywords"), capturedRow1.getDimensions());
    Assert.assertEquals(Collections.singletonList("host1"), capturedRow1.getDimension("host"));
    Assert.assertEquals(Arrays.asList("bar", "foo"), capturedRow1.getDimension("keywords"));
<<<<<<< HEAD
    Assert.assertEquals(10, capturedRow1.getLongMetric("visited_sum").longValue());
=======
    Assert.assertEquals(10, capturedRow1.getMetric("visited_sum").longValue());
>>>>>>> 5da0241a
    Assert.assertEquals(
        1.0,
        (Double) HyperUniquesAggregatorFactory.estimateCardinality(capturedRow1.getRaw("unique_hosts"), false),
        0.001
    );

    InputRow capturedRow2 = InputRowSerde.fromBytes(captureVal2.getValue().getBytes(), aggregators);
    Assert.assertEquals(Arrays.asList("host", "keywords"), capturedRow2.getDimensions());
    Assert.assertEquals(Collections.singletonList("host2"), capturedRow2.getDimension("host"));
    Assert.assertEquals(Arrays.asList("bar", "foo"), capturedRow2.getDimension("keywords"));
<<<<<<< HEAD
    Assert.assertEquals(5, capturedRow2.getLongMetric("visited_sum").longValue());
=======
    Assert.assertEquals(5, capturedRow2.getMetric("visited_sum").longValue());
>>>>>>> 5da0241a
    Assert.assertEquals(
        1.0,
        (Double) HyperUniquesAggregatorFactory.estimateCardinality(capturedRow2.getRaw("unique_hosts"), false),
        0.001
    );
  }
}<|MERGE_RESOLUTION|>--- conflicted
+++ resolved
@@ -187,11 +187,7 @@
     Assert.assertEquals(Arrays.asList("host", "keywords"), capturedRow.getDimensions());
     Assert.assertEquals(ImmutableList.of(), capturedRow.getDimension("host"));
     Assert.assertEquals(Arrays.asList("bar", "foo"), capturedRow.getDimension("keywords"));
-<<<<<<< HEAD
-    Assert.assertEquals(15, capturedRow.getLongMetric("visited_sum").longValue());
-=======
     Assert.assertEquals(15, capturedRow.getMetric("visited_sum").longValue());
->>>>>>> 5da0241a
     Assert.assertEquals(
         2.0,
         (Double) HyperUniquesAggregatorFactory.estimateCardinality(
@@ -261,11 +257,7 @@
     Assert.assertEquals(Arrays.asList("host", "keywords"), capturedRow1.getDimensions());
     Assert.assertEquals(Collections.singletonList("host1"), capturedRow1.getDimension("host"));
     Assert.assertEquals(Arrays.asList("bar", "foo"), capturedRow1.getDimension("keywords"));
-<<<<<<< HEAD
-    Assert.assertEquals(10, capturedRow1.getLongMetric("visited_sum").longValue());
-=======
     Assert.assertEquals(10, capturedRow1.getMetric("visited_sum").longValue());
->>>>>>> 5da0241a
     Assert.assertEquals(
         1.0,
         (Double) HyperUniquesAggregatorFactory.estimateCardinality(capturedRow1.getRaw("unique_hosts"), false),
@@ -276,11 +268,7 @@
     Assert.assertEquals(Arrays.asList("host", "keywords"), capturedRow2.getDimensions());
     Assert.assertEquals(Collections.singletonList("host2"), capturedRow2.getDimension("host"));
     Assert.assertEquals(Arrays.asList("bar", "foo"), capturedRow2.getDimension("keywords"));
-<<<<<<< HEAD
-    Assert.assertEquals(5, capturedRow2.getLongMetric("visited_sum").longValue());
-=======
     Assert.assertEquals(5, capturedRow2.getMetric("visited_sum").longValue());
->>>>>>> 5da0241a
     Assert.assertEquals(
         1.0,
         (Double) HyperUniquesAggregatorFactory.estimateCardinality(capturedRow2.getRaw("unique_hosts"), false),
