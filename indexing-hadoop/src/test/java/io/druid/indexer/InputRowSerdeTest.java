/*
 * Licensed to Metamarkets Group Inc. (Metamarkets) under one
 * or more contributor license agreements. See the NOTICE file
 * distributed with this work for additional information
 * regarding copyright ownership. Metamarkets licenses this file
 * to you under the Apache License, Version 2.0 (the
 * "License"); you may not use this file except in compliance
 * with the License. You may obtain a copy of the License at
 *
 * http://www.apache.org/licenses/LICENSE-2.0
 *
 * Unless required by applicable law or agreed to in writing,
 * software distributed under the License is distributed on an
 * "AS IS" BASIS, WITHOUT WARRANTIES OR CONDITIONS OF ANY
 * KIND, either express or implied. See the License for the
 * specific language governing permissions and limitations
 * under the License.
 */

package io.druid.indexer;

import com.google.common.collect.ImmutableList;
import com.google.common.collect.ImmutableMap;
import io.druid.data.input.InputRow;
import io.druid.data.input.MapBasedInputRow;
import io.druid.hll.HyperLogLogCollector;
import io.druid.jackson.AggregatorsModule;
import io.druid.java.util.common.parsers.ParseException;
import io.druid.query.aggregation.Aggregator;
import io.druid.query.aggregation.AggregatorFactory;
import io.druid.query.aggregation.DoubleSumAggregator;
import io.druid.query.aggregation.DoubleSumAggregatorFactory;
import io.druid.query.aggregation.LongSumAggregatorFactory;
import io.druid.query.aggregation.hyperloglog.HyperUniquesAggregatorFactory;
import io.druid.segment.ColumnSelectorFactory;
import io.druid.segment.NullHandlingHelper;
import org.easymock.EasyMock;
import org.junit.Assert;
import org.junit.Test;

import java.util.Collections;
import java.util.List;
import java.util.Map;

/**
 */
public class InputRowSerdeTest
{
  private long timestamp;
  private List<String> dims;
  private Map<String, Object> event;

  {
    new AggregatorsModule(); //registers ComplexMetric serde for hyperUnique
  }

  public InputRowSerdeTest()
  {
    this.timestamp = System.currentTimeMillis();
    this.dims = ImmutableList.of("dim_non_existing", "d1", "d2");
    this.event = ImmutableMap.<String, Object>of(
        "d1", "d1v",
        "d2", ImmutableList.of("d2v1", "d2v2"),
        "m1", 5.0f,
        "m2", 100L,
        "m3", "m3v"
    );
  }

  @Test
  public void testSerde()
  {
    // Prepare the mocks & set close() call count expectation to 1
    final Aggregator mockedAggregator = EasyMock.createMock(DoubleSumAggregator.class);
    EasyMock.expect(mockedAggregator.isNull()).andReturn(false).times(1);
    EasyMock.expect(mockedAggregator.getDouble()).andReturn(0d).times(1);
    mockedAggregator.aggregate();
    EasyMock.expectLastCall().times(1);
    mockedAggregator.close();
    EasyMock.expectLastCall().times(1);
    EasyMock.replay(mockedAggregator);

    final Aggregator mockedNullAggregator = EasyMock.createMock(DoubleSumAggregator.class);
    EasyMock.expect(mockedNullAggregator.isNull()).andReturn(true).times(1);
    mockedNullAggregator.aggregate();
    EasyMock.expectLastCall().times(1);
    mockedNullAggregator.close();
    EasyMock.expectLastCall().times(1);
    EasyMock.replay(mockedNullAggregator);

    InputRow in = new MapBasedInputRow(
        timestamp,
        dims,
        event
    );

    AggregatorFactory[] aggregatorFactories = new AggregatorFactory[]{
        new DoubleSumAggregatorFactory("agg_non_existing", "agg_non_existing_in"),
        new DoubleSumAggregatorFactory("m1out", "m1"),
        new LongSumAggregatorFactory("m2out", "m2"),
        new HyperUniquesAggregatorFactory("m3out", "m3"),
        new LongSumAggregatorFactory("unparseable", "m3"), // Unparseable from String to Long
        new DoubleSumAggregatorFactory("mockedAggregator", "m4") {
          @Override
          public Aggregator factorize(ColumnSelectorFactory metricFactory)
          {
            return mockedAggregator;
          }
        },
        new DoubleSumAggregatorFactory("mockedNullAggregator", "m5") {
          @Override
          public Aggregator factorize(ColumnSelectorFactory metricFactory)
          {
            return mockedNullAggregator;
          }
        }
    };

    byte[] data = InputRowSerde.toBytes(in, aggregatorFactories, false); // Ignore Unparseable aggregator
    InputRow out = InputRowSerde.fromBytes(data, aggregatorFactories);

    Assert.assertEquals(timestamp, out.getTimestampFromEpoch());
    Assert.assertEquals(dims, out.getDimensions());
    Assert.assertEquals(Collections.EMPTY_LIST, out.getDimension("dim_non_existing"));
    Assert.assertEquals(ImmutableList.of("d1v"), out.getDimension("d1"));
    Assert.assertEquals(ImmutableList.of("d2v1", "d2v2"), out.getDimension("d2"));

<<<<<<< HEAD
    if (NullHandlingHelper.useDefaultValuesForNull()) {
      Assert.assertEquals(0.0f, out.getFloatMetric("agg_non_existing"), 0.00001);
      Assert.assertEquals(0L, out.getLongMetric("unparseable").longValue());
    } else {
      Assert.assertNull(out.getFloatMetric("agg_non_existing"));
      Assert.assertNull(out.getLongMetric("unparseable"));
    }
    Assert.assertEquals(5.0f, out.getFloatMetric("m1out"), 0.00001);
    Assert.assertEquals(100L, out.getLongMetric("m2out").longValue());
    Assert.assertEquals(1, ((HyperLogLogCollector) out.getRaw("m3out")).estimateCardinality(), 0.001);

    Assert.assertEquals(null, out.getLongMetric("m5"));

=======
    Assert.assertEquals(0.0f, out.getMetric("agg_non_existing").floatValue(), 0.00001);
    Assert.assertEquals(5.0f, out.getMetric("m1out").floatValue(), 0.00001);
    Assert.assertEquals(100L, out.getMetric("m2out"));
    Assert.assertEquals(1, ((HyperLogLogCollector) out.getRaw("m3out")).estimateCardinality(), 0.001);
    Assert.assertEquals(0L, out.getMetric("unparseable"));
>>>>>>> 5da0241a

    EasyMock.verify(mockedAggregator);
    EasyMock.verify(mockedNullAggregator);
  }

  @Test(expected = ParseException.class)
  public void testThrowParseExceptions()
  {
    InputRow in = new MapBasedInputRow(
        timestamp,
        dims,
        event
    );
    AggregatorFactory[] aggregatorFactories = new AggregatorFactory[]{
        new DoubleSumAggregatorFactory("agg_non_existing", "agg_non_existing_in"),
        new DoubleSumAggregatorFactory("m1out", "m1"),
        new LongSumAggregatorFactory("m2out", "m2"),
        new HyperUniquesAggregatorFactory("m3out", "m3"),
        new LongSumAggregatorFactory("unparseable", "m3") // Unparseable from String to Long
    };

    InputRowSerde.toBytes(in, aggregatorFactories, true);

  }
}<|MERGE_RESOLUTION|>--- conflicted
+++ resolved
@@ -125,27 +125,16 @@
     Assert.assertEquals(ImmutableList.of("d1v"), out.getDimension("d1"));
     Assert.assertEquals(ImmutableList.of("d2v1", "d2v2"), out.getDimension("d2"));
 
-<<<<<<< HEAD
     if (NullHandlingHelper.useDefaultValuesForNull()) {
-      Assert.assertEquals(0.0f, out.getFloatMetric("agg_non_existing"), 0.00001);
-      Assert.assertEquals(0L, out.getLongMetric("unparseable").longValue());
+      Assert.assertEquals(0.0f, out.getMetric("agg_non_existing").floatValue(), 0.00001);
     } else {
-      Assert.assertNull(out.getFloatMetric("agg_non_existing"));
-      Assert.assertNull(out.getLongMetric("unparseable"));
+      Assert.assertNull(out.getMetric("agg_non_existing"));
     }
-    Assert.assertEquals(5.0f, out.getFloatMetric("m1out"), 0.00001);
-    Assert.assertEquals(100L, out.getLongMetric("m2out").longValue());
-    Assert.assertEquals(1, ((HyperLogLogCollector) out.getRaw("m3out")).estimateCardinality(), 0.001);
 
-    Assert.assertEquals(null, out.getLongMetric("m5"));
-
-=======
-    Assert.assertEquals(0.0f, out.getMetric("agg_non_existing").floatValue(), 0.00001);
+    Assert.assertEquals(0L, out.getMetric("unparseable"));
     Assert.assertEquals(5.0f, out.getMetric("m1out").floatValue(), 0.00001);
     Assert.assertEquals(100L, out.getMetric("m2out"));
     Assert.assertEquals(1, ((HyperLogLogCollector) out.getRaw("m3out")).estimateCardinality(), 0.001);
-    Assert.assertEquals(0L, out.getMetric("unparseable"));
->>>>>>> 5da0241a
 
     EasyMock.verify(mockedAggregator);
     EasyMock.verify(mockedNullAggregator);
