package com.metamx.druid.merger.coordinator;

import com.fasterxml.jackson.annotation.JsonCreator;
import com.fasterxml.jackson.annotation.JsonProperty;
import com.fasterxml.jackson.annotation.JsonTypeName;
import com.fasterxml.jackson.databind.ObjectMapper;
import com.fasterxml.jackson.databind.jsontype.NamedType;
import com.google.common.base.Throwables;
import com.google.common.collect.Lists;
import com.google.common.collect.Sets;
import com.metamx.common.ISE;
import com.metamx.druid.aggregation.AggregatorFactory;
import com.metamx.druid.client.DataSegment;
import com.metamx.druid.jackson.DefaultObjectMapper;
import com.metamx.druid.merger.TestTask;
import com.metamx.druid.merger.common.TaskCallback;
import com.metamx.druid.merger.common.TaskStatus;
import com.metamx.druid.merger.common.TaskToolbox;
import com.metamx.druid.merger.common.config.IndexerZkConfig;
import com.metamx.druid.merger.common.config.TaskConfig;
import com.metamx.druid.merger.coordinator.config.RemoteTaskRunnerConfig;
import com.metamx.druid.merger.coordinator.config.RetryPolicyConfig;
import com.metamx.druid.merger.coordinator.setup.WorkerSetupData;
import com.metamx.druid.merger.coordinator.setup.WorkerSetupManager;
import com.metamx.druid.merger.worker.TaskMonitor;
import com.metamx.druid.merger.worker.Worker;
import com.metamx.druid.merger.worker.WorkerCuratorCoordinator;
import com.netflix.curator.framework.CuratorFramework;
import com.netflix.curator.framework.CuratorFrameworkFactory;
import com.netflix.curator.framework.recipes.cache.PathChildrenCache;
import com.netflix.curator.retry.ExponentialBackoffRetry;
import com.netflix.curator.test.TestingCluster;
import org.apache.commons.lang.mutable.MutableBoolean;
import org.apache.zookeeper.CreateMode;
<<<<<<< HEAD
import org.codehaus.jackson.map.ObjectMapper;
import org.codehaus.jackson.map.jsontype.NamedType;
=======




>>>>>>> ce1d9078
import org.easymock.EasyMock;
import org.joda.time.DateTime;
import org.joda.time.Duration;
import org.joda.time.Interval;
import org.junit.After;
import org.junit.Assert;
import org.junit.Before;
import org.junit.Test;

import java.io.File;
import java.util.concurrent.Executors;
import java.util.concurrent.ScheduledExecutorService;

import static junit.framework.Assert.fail;

/**
 */
public class RemoteTaskRunnerTest
{
  private static final ObjectMapper jsonMapper = new DefaultObjectMapper();
  private static final String basePath = "/test/druid/indexer";
  private static final String announcementsPath = String.format("%s/announcements", basePath);
  private static final String tasksPath = String.format("%s/tasks", basePath);
  private static final String statusPath = String.format("%s/status", basePath);

  private TestingCluster testingCluster;
  private CuratorFramework cf;
  private PathChildrenCache pathChildrenCache;
  private RemoteTaskRunner remoteTaskRunner;
  private TaskMonitor taskMonitor;
  private WorkerSetupManager workerSetupManager;

  private ScheduledExecutorService scheduledExec;

  private TestTask task1;

  private Worker worker1;

  @Before
  public void setUp() throws Exception
  {
    testingCluster = new TestingCluster(1);
    testingCluster.start();

    cf = CuratorFrameworkFactory.builder()
                                .connectString(testingCluster.getConnectString())
                                .retryPolicy(new ExponentialBackoffRetry(1, 10))
                                .build();
    cf.start();

    cf.create().creatingParentsIfNeeded().forPath(announcementsPath);
    cf.create().forPath(tasksPath);
    cf.create().forPath(String.format("%s/worker1", tasksPath));
    cf.create().forPath(statusPath);
    cf.create().forPath(String.format("%s/worker1", statusPath));

    pathChildrenCache = new PathChildrenCache(cf, announcementsPath, true);

    worker1 = new Worker(
        "worker1",
        "localhost",
        3,
        "0"
    );

    task1 = new TestTask(
        "task1",
        "dummyDs",
        Lists.<DataSegment>newArrayList(
            new DataSegment(
                "dummyDs",
                new Interval(new DateTime(), new DateTime()),
                new DateTime().toString(),
                null,
                null,
                null,
                null,
                0,
                0
            )
        ),
        Lists.<AggregatorFactory>newArrayList(),
        TaskStatus.success("task1")
    );

    makeRemoteTaskRunner();
    makeTaskMonitor();
  }

  @After
  public void tearDown() throws Exception
  {
    testingCluster.stop();
    remoteTaskRunner.stop();
    taskMonitor.stop();
  }

  @Test
  public void testRunNoExistingTask() throws Exception
  {
    remoteTaskRunner.run(
        task1,
        new TaskContext(new DateTime().toString(), Sets.<DataSegment>newHashSet(), Sets.<DataSegment>newHashSet()),
        null
    );
  }

  @Test
  public void testExceptionThrownWithExistingTask() throws Exception
  {
    remoteTaskRunner.run(
        new TestTask(
            task1.getId(),
            task1.getDataSource(),
            task1.getSegments(),
            Lists.<AggregatorFactory>newArrayList(),
            TaskStatus.running(task1.getId())
        ),
        new TaskContext(new DateTime().toString(), Sets.<DataSegment>newHashSet(), Sets.<DataSegment>newHashSet()),
        null
    );
    try {
      remoteTaskRunner.run(
          task1,
          new TaskContext(
              new DateTime().toString(),
              Sets.<DataSegment>newHashSet(),
              Sets.<DataSegment>newHashSet()
          ),
          null
      );
      fail("ISE expected");
    }
    catch (ISE expected) {
    }
  }

  @Test
  public void testRunTooMuchZKData() throws Exception
  {
    boolean exceptionOccurred = false;
    try {
      remoteTaskRunner.run(
          new TestTask(
              new String(new char[5000]),
              "dummyDs",
              Lists.<DataSegment>newArrayList(
                  new DataSegment(
                      "dummyDs",
                      new Interval(new DateTime(), new DateTime()),
                      new DateTime().toString(),
                      null,
                      null,
                      null,
                      null,
                      0,
                      0
                  )
              ),
              Lists.<AggregatorFactory>newArrayList(),
              TaskStatus.success("foo")
          ),
          new TaskContext(new DateTime().toString(), Sets.<DataSegment>newHashSet(), Sets.<DataSegment>newHashSet()),
          null
      );
    }
    catch (IllegalStateException e) {
      exceptionOccurred = true;
    }
    Assert.assertTrue(exceptionOccurred);
  }

  @Test
  public void testRunWithCallback() throws Exception
  {
    final MutableBoolean callbackCalled = new MutableBoolean(false);
    remoteTaskRunner.run(
        new TestTask(
            task1.getId(),
            task1.getDataSource(),
            task1.getSegments(),
            Lists.<AggregatorFactory>newArrayList(),
            TaskStatus.running(task1.getId())
        ),
        new TaskContext(new DateTime().toString(), Sets.<DataSegment>newHashSet(), Sets.<DataSegment>newHashSet()),
        new TaskCallback()
        {
          @Override
          public void notify(TaskStatus status)
          {
            callbackCalled.setValue(true);
          }
        }
    );

    // Really don't like this way of waiting for the task to appear
    int count = 0;
    while (remoteTaskRunner.findWorkerRunningTask(task1.getId()) == null) {
      Thread.sleep(500);
      if (count > 10) {
        throw new ISE("WTF?! Task still not announced in ZK?");
      }
      count++;
    }

    Assert.assertTrue(remoteTaskRunner.getRunningTasks().size() == 1);

    // Complete the task
    cf.setData().forPath(
        String.format("%s/worker1/task1", statusPath),
        jsonMapper.writeValueAsBytes(TaskStatus.success(task1.getId()))
    );

    // Really don't like this way of waiting for the task to disappear
    count = 0;
    while (remoteTaskRunner.findWorkerRunningTask(task1.getId()) != null) {
      Thread.sleep(500);
      if (count > 10) {
        throw new ISE("WTF?! Task still exists in ZK?");
      }
      count++;
    }

    Assert.assertTrue("TaskCallback was not called!", callbackCalled.booleanValue());
  }

  private void makeTaskMonitor() throws Exception
  {
    WorkerCuratorCoordinator workerCuratorCoordinator = new WorkerCuratorCoordinator(
        jsonMapper,
        new IndexerZkConfig()
        {
          @Override
          public String getAnnouncementPath()
          {
            return announcementsPath;
          }

          @Override
          public String getTaskPath()
          {
            return tasksPath;
          }

          @Override
          public String getStatusPath()
          {
            return statusPath;
          }

          @Override
          public long getMaxNumBytes()
          {
            return 1000;
          }
        },
        cf,
        worker1
    );
    workerCuratorCoordinator.start();

    taskMonitor = new TaskMonitor(
        new PathChildrenCache(cf, String.format("%s/worker1", tasksPath), true),
        cf,
        workerCuratorCoordinator,
        new TaskToolbox(
            new TaskConfig()
            {
              @Override
              public File getBaseTaskDir()
              {
                try {
                  return File.createTempFile("billy", "yay");
                }
                catch (Exception e) {
                  throw Throwables.propagate(e);
                }
              }

              @Override
              public long getRowFlushBoundary()
              {
                return 0;
              }
            }, null, null, null, null, jsonMapper
        ),
        Executors.newSingleThreadExecutor()
    );
    jsonMapper.registerSubtypes(new NamedType(TestTask.class, "test"));
    taskMonitor.start();
  }

  private void makeRemoteTaskRunner() throws Exception
  {
    scheduledExec = EasyMock.createMock(ScheduledExecutorService.class);
    workerSetupManager = EasyMock.createMock(WorkerSetupManager.class);

    EasyMock.expect(workerSetupManager.getWorkerSetupData()).andReturn(
        new WorkerSetupData(
            "0",
            0,
            null,
            null
        )
    ).atLeastOnce();
    EasyMock.replay(workerSetupManager);

    remoteTaskRunner = new RemoteTaskRunner(
        jsonMapper,
        new TestRemoteTaskRunnerConfig(),
        cf,
        pathChildrenCache,
        scheduledExec,
        new RetryPolicyFactory(new TestRetryPolicyConfig()),
        workerSetupManager
    );

    // Create a single worker and wait for things for be ready
    remoteTaskRunner.start();
    cf.create().creatingParentsIfNeeded().withMode(CreateMode.EPHEMERAL).forPath(
        String.format("%s/worker1", announcementsPath),
        jsonMapper.writeValueAsBytes(worker1)
    );
    int count = 0;
    while (remoteTaskRunner.getWorkers().size() == 0) {
      Thread.sleep(500);
      if (count > 10) {
        throw new ISE("WTF?! Still can't find worker!");
      }
      count++;
    }
  }

  private static class TestRetryPolicyConfig extends RetryPolicyConfig
  {
    @Override
    public Duration getRetryMinDuration()
    {
      return null;
    }

    @Override
    public Duration getRetryMaxDuration()
    {
      return null;
    }

    @Override
    public long getMaxRetryCount()
    {
      return 0;
    }
  }

  private static class TestRemoteTaskRunnerConfig extends RemoteTaskRunnerConfig
  {
    @Override
    public String getAnnouncementPath()
    {
      return announcementsPath;
    }

    @Override
    public String getTaskPath()
    {
      return tasksPath;
    }

    @Override
    public String getStatusPath()
    {
      return statusPath;
    }

    @Override
    public Duration getTaskAssignmentTimeoutDuration()
    {
      return new Duration(60000);
    }

    @Override
    public long getMaxNumBytes()
    {
      return 1000;
    }
  }
<<<<<<< HEAD
=======

  @JsonTypeName("test")
  private static class TestTask extends DefaultMergeTask
  {
    private final String id;
    private final String dataSource;
    private final List<DataSegment> segments;
    private final List<AggregatorFactory> aggregators;

    @JsonCreator
    public TestTask(
        @JsonProperty("id") String id,
        @JsonProperty("dataSource") String dataSource,
        @JsonProperty("segments") List<DataSegment> segments,
        @JsonProperty("aggregations") List<AggregatorFactory> aggregators
    )
    {
      super(dataSource, segments, aggregators);

      this.id = id;
      this.dataSource = dataSource;
      this.segments = segments;
      this.aggregators = aggregators;
    }

    public TestTask(TestTask task)
    {
      this(task.id, task.dataSource, task.segments, task.aggregators);
    }

    @Override
    @JsonProperty
    public String getId()
    {
      return id;
    }

    @Override
    public Type getType()
    {
      return Type.TEST;
    }

    @Override
    public TaskStatus run(TaskContext context, TaskToolbox toolbox) throws Exception
    {
      return TaskStatus.success("task1", Lists.<DataSegment>newArrayList());
    }
  }
>>>>>>> ce1d9078
}<|MERGE_RESOLUTION|>--- conflicted
+++ resolved
@@ -1,8 +1,5 @@
 package com.metamx.druid.merger.coordinator;
 
-import com.fasterxml.jackson.annotation.JsonCreator;
-import com.fasterxml.jackson.annotation.JsonProperty;
-import com.fasterxml.jackson.annotation.JsonTypeName;
 import com.fasterxml.jackson.databind.ObjectMapper;
 import com.fasterxml.jackson.databind.jsontype.NamedType;
 import com.google.common.base.Throwables;
@@ -32,15 +29,6 @@
 import com.netflix.curator.test.TestingCluster;
 import org.apache.commons.lang.mutable.MutableBoolean;
 import org.apache.zookeeper.CreateMode;
-<<<<<<< HEAD
-import org.codehaus.jackson.map.ObjectMapper;
-import org.codehaus.jackson.map.jsontype.NamedType;
-=======
-
-
-
-
->>>>>>> ce1d9078
 import org.easymock.EasyMock;
 import org.joda.time.DateTime;
 import org.joda.time.Duration;
@@ -427,56 +415,4 @@
       return 1000;
     }
   }
-<<<<<<< HEAD
-=======
-
-  @JsonTypeName("test")
-  private static class TestTask extends DefaultMergeTask
-  {
-    private final String id;
-    private final String dataSource;
-    private final List<DataSegment> segments;
-    private final List<AggregatorFactory> aggregators;
-
-    @JsonCreator
-    public TestTask(
-        @JsonProperty("id") String id,
-        @JsonProperty("dataSource") String dataSource,
-        @JsonProperty("segments") List<DataSegment> segments,
-        @JsonProperty("aggregations") List<AggregatorFactory> aggregators
-    )
-    {
-      super(dataSource, segments, aggregators);
-
-      this.id = id;
-      this.dataSource = dataSource;
-      this.segments = segments;
-      this.aggregators = aggregators;
-    }
-
-    public TestTask(TestTask task)
-    {
-      this(task.id, task.dataSource, task.segments, task.aggregators);
-    }
-
-    @Override
-    @JsonProperty
-    public String getId()
-    {
-      return id;
-    }
-
-    @Override
-    public Type getType()
-    {
-      return Type.TEST;
-    }
-
-    @Override
-    public TaskStatus run(TaskContext context, TaskToolbox toolbox) throws Exception
-    {
-      return TaskStatus.success("task1", Lists.<DataSegment>newArrayList());
-    }
-  }
->>>>>>> ce1d9078
 }