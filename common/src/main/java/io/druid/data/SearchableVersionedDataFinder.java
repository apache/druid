/*
 * Licensed to Metamarkets Group Inc. (Metamarkets) under one
 * or more contributor license agreements. See the NOTICE file
 * distributed with this work for additional information
 * regarding copyright ownership. Metamarkets licenses this file
 * to you under the Apache License, Version 2.0 (the
 * "License"); you may not use this file except in compliance
 * with the License. You may obtain a copy of the License at
 *
 * http://www.apache.org/licenses/LICENSE-2.0
 *
 * Unless required by applicable law or agreed to in writing,
 * software distributed under the License is distributed on an
 * "AS IS" BASIS, WITHOUT WARRANTIES OR CONDITIONS OF ANY
 * KIND, either express or implied. See the License for the
 * specific language governing permissions and limitations
 * under the License.
 */

package io.druid.data;

import javax.annotation.Nullable;
import java.util.regex.Pattern;

/**
 * A class which implements SearchableVersionedDataFinder can find a DataDescriptor which describes the most up to
 * date version of data given a base descriptor and a matching pattern. "Version" is completely dependent on the
 * implementation but is commonly equal to the "last modified" timestamp.
 *
 * This is implemented explicitly for URIExtractionNamespaceFunctionFactory
 * If you have a use case for this interface beyond URIExtractionNamespaceFunctionFactory please bring it up in the dev list.
 *
 * @param <DataDescriptor> The containing type for the data. A simple example would be URI
 */
public interface SearchableVersionedDataFinder<DataDescriptor>
{
  /**
   * Get's a DataDescriptor to the latest "version" of a data quantum starting with descriptorBase and matching based on pattern
   *
   * @param descriptorBase The base unit of describing the data.
   * @param pattern        A pattern which must match in order for a DataDescriptor to be considered.
   *
   * @return A DataDescriptor which matches pattern, is a child of descriptorBase, and is of the most recent "version" at some point during the method execution.
   */
<<<<<<< HEAD
  DataDescriptor getLatestVersion(DataDescriptor descriptorBase, @Nullable final Pattern pattern);
=======
  DataDescriptor getLatestVersion(DataDescriptor descriptorBase, @Nullable Pattern pattern);

  /**
   * @return The class of the descriptor for the data
   */
  Class<DataDescriptor> getDataDescriptorClass();
>>>>>>> 675c6c00
}<|MERGE_RESOLUTION|>--- conflicted
+++ resolved
@@ -42,14 +42,5 @@
    *
    * @return A DataDescriptor which matches pattern, is a child of descriptorBase, and is of the most recent "version" at some point during the method execution.
    */
-<<<<<<< HEAD
-  DataDescriptor getLatestVersion(DataDescriptor descriptorBase, @Nullable final Pattern pattern);
-=======
   DataDescriptor getLatestVersion(DataDescriptor descriptorBase, @Nullable Pattern pattern);
-
-  /**
-   * @return The class of the descriptor for the data
-   */
-  Class<DataDescriptor> getDataDescriptorClass();
->>>>>>> 675c6c00
 }