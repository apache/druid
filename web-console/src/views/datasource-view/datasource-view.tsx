--- conflicted
+++ resolved
@@ -346,23 +346,16 @@
         const rulesResp = await Api.get('/druid/coordinator/v1/rules');
         const rules = rulesResp.data;
 
-<<<<<<< HEAD
-        const compactionResp = await Api.get('/druid/coordinator/v1/config/compaction');
-        const compaction = lookupBy(
-          compactionResp.data.compactionConfigs,
-          (c: any) => c.dataSource,
-=======
-        const compactionConfigsResp = await axios.get('/druid/coordinator/v1/config/compaction');
+        const compactionConfigsResp = await Api.get('/druid/coordinator/v1/config/compaction');
         const compactionConfigs = lookupBy(
           compactionConfigsResp.data.compactionConfigs || [],
           (c: CompactionConfig) => c.dataSource,
         );
 
-        const compactionStatusesResp = await axios.get('/druid/coordinator/v1/compaction/status');
+        const compactionStatusesResp = await Api.get('/druid/coordinator/v1/compaction/status');
         const compactionStatuses = lookupBy(
           compactionStatusesResp.data.latestStatus || [],
           (c: CompactionStatus) => c.dataSource,
->>>>>>> 4d2a92f4
         );
 
         const allDatasources = (datasources as any).concat(
