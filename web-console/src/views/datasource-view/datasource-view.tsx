/*
 * Licensed to the Apache Software Foundation (ASF) under one
 * or more contributor license agreements.  See the NOTICE file
 * distributed with this work for additional information
 * regarding copyright ownership.  The ASF licenses this file
 * to you under the Apache License, Version 2.0 (the
 * "License"); you may not use this file except in compliance
 * with the License.  You may obtain a copy of the License at
 *
 *     http://www.apache.org/licenses/LICENSE-2.0
 *
 * Unless required by applicable law or agreed to in writing, software
 * distributed under the License is distributed on an "AS IS" BASIS,
 * WITHOUT WARRANTIES OR CONDITIONS OF ANY KIND, either express or implied.
 * See the License for the specific language governing permissions and
 * limitations under the License.
 */

<<<<<<< HEAD
import { Button, FormGroup, Icon, InputGroup, Intent, Switch } from '@blueprintjs/core';
=======
import {
  Button,
  FormGroup,
  Icon,
  InputGroup,
  Intent,
  Popover,
  Position,
  Switch,
} from '@blueprintjs/core';
>>>>>>> 82b248cc
import { IconNames } from '@blueprintjs/icons';
import axios from 'axios';
import React from 'react';
import ReactTable, { Filter } from 'react-table';

import { ActionCell, RefreshButton, RuleEditor, TableColumnSelector, ViewControlBar } from '../../components';
import { ActionIcon } from '../../components/action-icon/action-icon';
import { AsyncActionDialog, CompactionDialog, RetentionDialog } from '../../dialogs';
import { AppToaster } from '../../singletons/toaster';
import {
  addFilter,
  countBy,
  formatBytes,
  formatNumber,
  getDruidErrorMessage,
  LocalStorageKeys,
  lookupBy,
  pluralIfNeeded,
  queryDruidSql,
  QueryManager,
  TableColumnSelectionHandler,
} from '../../utils';
import { BasicAction } from '../../utils/basic-action';

import './datasource-view.scss';

const tableColumns: string[] = [
  'Datasource',
  'Availability',
  'Retention',
  'Compaction',
  'Size',
  'Num rows',
  ActionCell.COLUMN_LABEL,
];
const tableColumnsNoSql: string[] = [
  'Datasource',
  'Availability',
  'Retention',
  'Compaction',
  'Size',
  ActionCell.COLUMN_LABEL,
];

export interface DatasourcesViewProps extends React.Props<any> {
  goToQuery: (initSql: string) => void;
  goToSegments: (datasource: string, onlyUnavailable?: boolean) => void;
  noSqlMode: boolean;
}

interface Datasource {
  datasource: string;
  rules: any[];
  [key: string]: any;
}

interface DatasourceQueryResultRow {
  datasource: string;
  num_available_segments: number;
  num_rows: number;
  num_segments: number;
  size: number;
}

export interface DatasourcesViewState {
  datasourcesLoading: boolean;
  datasources: Datasource[] | null;
  tiers: string[];
  defaultRules: any[];
  datasourcesError: string | null;
  datasourcesFilter: Filter[];

  showDisabled: boolean;
  retentionDialogOpenOn: { datasource: string; rules: any[] } | null;
  compactionDialogOpenOn: { datasource: string; configData: any } | null;
  dropDataDatasource: string | null;
  enableDatasource: string | null;
  killDatasource: string | null;
  dropReloadDatasource: string | null;
  dropReloadAction: 'drop' | 'reload';
  dropReloadInterval: string;
}

export class DatasourcesView extends React.PureComponent<
  DatasourcesViewProps,
  DatasourcesViewState
> {
  static DISABLED_COLOR = '#0a1500';
  static FULLY_AVAILABLE_COLOR = '#57d500';
  static PARTIALLY_AVAILABLE_COLOR = '#ffbf00';

  static formatRules(rules: any[]): string {
    if (rules.length === 0) {
      return 'No rules';
    } else if (rules.length <= 2) {
      return rules.map(RuleEditor.ruleToString).join(', ');
    } else {
      return `${RuleEditor.ruleToString(rules[0])} +${rules.length - 1} more rules`;
    }
  }

  private datasourceQueryManager: QueryManager<
    string,
    { tiers: string[]; defaultRules: any[]; datasources: Datasource[] }
  >;
  private tableColumnSelectionHandler: TableColumnSelectionHandler;

  constructor(props: DatasourcesViewProps, context: any) {
    super(props, context);
    this.state = {
      datasourcesLoading: true,
      datasources: null,
      tiers: [],
      defaultRules: [],
      datasourcesError: null,
      datasourcesFilter: [],

      showDisabled: false,
      retentionDialogOpenOn: null,
      compactionDialogOpenOn: null,
      dropDataDatasource: null,
      enableDatasource: null,
      killDatasource: null,
      dropReloadDatasource: null,
      dropReloadAction: 'drop',
      dropReloadInterval: '',
    };

    this.tableColumnSelectionHandler = new TableColumnSelectionHandler(
      LocalStorageKeys.DATASOURCE_TABLE_COLUMN_SELECTION,
      () => this.setState({}),
    );
  }

  componentDidMount(): void {
    const { noSqlMode } = this.props;

    this.datasourceQueryManager = new QueryManager({
      processQuery: async (query: string) => {
        let datasources: DatasourceQueryResultRow[];
        if (!noSqlMode) {
          datasources = await queryDruidSql({ query });
        } else {
          const datasourcesResp = await axios.get('/druid/coordinator/v1/datasources?simple');
          const loadstatusResp = await axios.get('/druid/coordinator/v1/loadstatus?simple');
          const loadstatus = loadstatusResp.data;
          datasources = datasourcesResp.data.map((d: any) => {
            return {
              datasource: d.name,
              num_available_segments: d.properties.segments.count,
              size: d.properties.segments.size,
              num_segments: d.properties.segments.count + loadstatus[d.name],
              num_rows: -1,
            };
          });
        }

        const seen = countBy(datasources, (x: any) => x.datasource);

        let disabled: string[] = [];
        if (this.state.showDisabled) {
          const disabledResp = await axios.get(
            '/druid/coordinator/v1/metadata/datasources?includeDisabled',
          );
          disabled = disabledResp.data.filter((d: string) => !seen[d]);
        }

        const rulesResp = await axios.get('/druid/coordinator/v1/rules');
        const rules = rulesResp.data;

        const compactionResp = await axios.get('/druid/coordinator/v1/config/compaction');
        const compaction = lookupBy(
          compactionResp.data.compactionConfigs,
          (c: any) => c.dataSource,
        );

        const tiersResp = await axios.get('/druid/coordinator/v1/tiers');
        const tiers = tiersResp.data;

        const allDatasources = (datasources as any).concat(
          disabled.map(d => ({ datasource: d, disabled: true })),
        );
        allDatasources.forEach((ds: any) => {
          ds.rules = rules[ds.datasource] || [];
          ds.compaction = compaction[ds.datasource];
        });

        return {
          datasources: allDatasources,
          tiers,
          defaultRules: rules['_default'],
        };
      },
      onStateChange: ({ result, loading, error }) => {
        this.setState({
          datasourcesLoading: loading,
          datasources: result ? result.datasources : null,
          tiers: result ? result.tiers : [],
          defaultRules: result ? result.defaultRules : [],
          datasourcesError: error,
        });
      },
    });

    this.datasourceQueryManager.runQuery(`SELECT
  datasource,
  COUNT(*) AS num_segments,
  SUM(is_available) AS num_available_segments,
  SUM("size") AS size,
  SUM("num_rows") AS num_rows
FROM sys.segments
GROUP BY 1`);
  }

  componentWillUnmount(): void {
    this.datasourceQueryManager.terminate();
  }

  renderDropDataAction() {
    const { dropDataDatasource } = this.state;

    return (
      <AsyncActionDialog
        action={
          dropDataDatasource
            ? async () => {
                const resp = await axios.delete(
                  `/druid/coordinator/v1/datasources/${dropDataDatasource}`,
                  {},
                );
                return resp.data;
              }
            : null
        }
        confirmButtonText="Drop data"
        successText="Data drop request acknowledged, next time the coordinator runs data will be dropped"
        failText="Could not drop data"
        intent={Intent.DANGER}
        onClose={success => {
          this.setState({ dropDataDatasource: null });
          if (success) this.datasourceQueryManager.rerunLastQuery();
        }}
      >
        <p>
          {`Are you sure you want to drop all the data for datasource '${dropDataDatasource}'?`}
        </p>
      </AsyncActionDialog>
    );
  }

  renderEnableAction() {
    const { enableDatasource } = this.state;

    return (
      <AsyncActionDialog
        action={
          enableDatasource
            ? async () => {
                const resp = await axios.post(
                  `/druid/coordinator/v1/datasources/${enableDatasource}`,
                  {},
                );
                return resp.data;
              }
            : null
        }
        confirmButtonText="Enable datasource"
        successText="Datasource has been enabled"
        failText="Could not enable datasource"
        intent={Intent.PRIMARY}
        onClose={success => {
          this.setState({ enableDatasource: null });
          if (success) this.datasourceQueryManager.rerunLastQuery();
        }}
      >
        <p>{`Are you sure you want to enable datasource '${enableDatasource}'?`}</p>
      </AsyncActionDialog>
    );
  }

  renderDropReloadAction() {
    const { dropReloadDatasource, dropReloadAction, dropReloadInterval } = this.state;
    const isDrop = dropReloadAction === 'drop';

    return (
      <AsyncActionDialog
        action={
          dropReloadDatasource
            ? async () => {
                if (!dropReloadInterval) return;
                const resp = await axios.post(
                  `/druid/coordinator/v1/datasources/${dropReloadDatasource}/${
                    isDrop ? 'markUnused' : 'markUsed'
                  }`,
                  {
                    interval: dropReloadInterval,
                  },
                );
                return resp.data;
              }
            : null
        }
        confirmButtonText={`${isDrop ? 'Drop' : 'Reload'} selected data`}
        confirmButtonDisabled={!/.\/./.test(dropReloadInterval)}
        successText={`${isDrop ? 'Drop' : 'Reload'} request submitted`}
        failText={`Could not ${isDrop ? 'drop' : 'reload'} data`}
        intent={Intent.PRIMARY}
        onClose={success => {
          this.setState({ dropReloadDatasource: null });
          if (success) this.datasourceQueryManager.rerunLastQuery();
        }}
      >
        <p>{`Please select the interval that you want to ${isDrop ? 'drop' : 'reload'}?`}</p>
        <FormGroup>
          <InputGroup
            value={dropReloadInterval}
            onChange={(e: any) => {
              const v = e.target.value;
              this.setState({ dropReloadInterval: v.toUpperCase() });
            }}
            placeholder="2018-01-01T00:00:00/2018-01-03T00:00:00"
          />
        </FormGroup>
      </AsyncActionDialog>
    );
  }

  renderKillAction() {
    const { killDatasource } = this.state;

    return (
      <AsyncActionDialog
        action={
          killDatasource
            ? async () => {
                const resp = await axios.delete(
                  `/druid/coordinator/v1/datasources/${killDatasource}?kill=true&interval=1000/3000`,
                  {},
                );
                return resp.data;
              }
            : null
        }
        confirmButtonText="Permanently delete data"
        successText="Kill task was issued. Datasource will be deleted"
        failText="Could not submit kill task"
        intent={Intent.DANGER}
        onClose={success => {
          this.setState({ killDatasource: null });
          if (success) this.datasourceQueryManager.rerunLastQuery();
        }}
      >
        <p>
          {`Are you sure you want to permanently delete the data in datasource '${killDatasource}'?`}
        </p>
        <p>This action can not be undone.</p>
      </AsyncActionDialog>
    );
  }

  private saveRules = async (datasource: string, rules: any[], comment: string) => {
    try {
      await axios.post(`/druid/coordinator/v1/rules/${datasource}`, rules, {
        headers: {
          'X-Druid-Author': 'console',
          'X-Druid-Comment': comment,
        },
      });
    } catch (e) {
      AppToaster.show({
        message: `Failed to submit retention rules: ${getDruidErrorMessage(e)}`,
        intent: Intent.DANGER,
      });
      return;
    }

    AppToaster.show({
      message: 'Retention rules submitted successfully',
      intent: Intent.SUCCESS,
    });
    this.datasourceQueryManager.rerunLastQuery();
  };

  private editDefaultRules = () => {
    const { datasources, defaultRules } = this.state;
    if (!datasources) return;

    this.setState({ retentionDialogOpenOn: null });
    setTimeout(() => {
      this.setState({
        retentionDialogOpenOn: {
          datasource: '_default',
          rules: defaultRules,
        },
      });
    }, 50);
  };

  private saveCompaction = async (compactionConfig: any) => {
    if (compactionConfig === null) return;
    try {
      await axios.post(`/druid/coordinator/v1/config/compaction`, compactionConfig);
      this.setState({ compactionDialogOpenOn: null });
      this.datasourceQueryManager.rerunLastQuery();
    } catch (e) {
      AppToaster.show({
        message: e,
        intent: Intent.DANGER,
      });
    }
  };

  private deleteCompaction = async () => {
    const { compactionDialogOpenOn } = this.state;
    if (compactionDialogOpenOn === null) return;
    const datasource = compactionDialogOpenOn.datasource;
    AppToaster.show({
      message: `Are you sure you want to delete ${datasource}'s compaction?`,
      intent: Intent.DANGER,
      action: {
        text: 'Confirm',
        onClick: async () => {
          try {
            await axios.delete(`/druid/coordinator/v1/config/compaction/${datasource}`);
            this.setState({ compactionDialogOpenOn: null }, () =>
              this.datasourceQueryManager.rerunLastQuery(),
            );
          } catch (e) {
            AppToaster.show({
              message: e,
              intent: Intent.DANGER,
            });
          }
        },
      },
    });
  };

  private toggleDisabled(showDisabled: boolean) {
    if (!showDisabled) {
      this.datasourceQueryManager.rerunLastQuery();
    }
    this.setState({ showDisabled: !showDisabled });
  }

  getDatasourceActions(datasource: string, disabled: boolean): BasicAction[] {
    const { goToQuery } = this.props;

    if (disabled) {
      return [
        {
          icon: IconNames.EXPORT,
          title: 'Enable',
          onAction: () => this.setState({ enableDatasource: datasource }),
        },
        {
          icon: IconNames.TRASH,
          title: 'Permanently delete (kill task)',
          intent: Intent.DANGER,
          onAction: () => this.setState({ killDatasource: datasource }),
        },
      ];
    } else {
      return [
        {
          icon: IconNames.APPLICATION,
          title: 'Query with SQL',
          onAction: () => goToQuery(`SELECT * FROM "${datasource}"`),
        },
        {
          icon: IconNames.EXPORT,
          title: 'Reload data by interval',
          onAction: () =>
            this.setState({ dropReloadDatasource: datasource, dropReloadAction: 'reload' }),
        },
        {
          icon: IconNames.IMPORT,
          title: 'Drop data by interval',
          onAction: () =>
            this.setState({ dropReloadDatasource: datasource, dropReloadAction: 'drop' }),
        },
        {
          icon: IconNames.IMPORT,
          title: 'Drop datasource (disable)',
          intent: Intent.DANGER,
          onAction: () => this.setState({ dropDataDatasource: datasource }),
        },
      ];
    }
  }

  renderRetentionDialog() {
    const { retentionDialogOpenOn, tiers } = this.state;
    if (!retentionDialogOpenOn) return null;

    return (
      <RetentionDialog
        datasource={retentionDialogOpenOn.datasource}
        rules={retentionDialogOpenOn.rules}
        tiers={tiers}
        onEditDefaults={this.editDefaultRules}
        onCancel={() => this.setState({ retentionDialogOpenOn: null })}
        onSave={this.saveRules}
      />
    );
  }

  renderCompactionDialog() {
    const { datasources, compactionDialogOpenOn } = this.state;

    if (!compactionDialogOpenOn || !datasources) return;

    return (
      <CompactionDialog
        datasource={compactionDialogOpenOn.datasource}
        configData={compactionDialogOpenOn.configData}
        onClose={() => this.setState({ compactionDialogOpenOn: null })}
        onSave={this.saveCompaction}
        onDelete={this.deleteCompaction}
      />
    );
  }

  renderDatasourceTable() {
    const { goToSegments, noSqlMode } = this.props;
    const {
      datasources,
      defaultRules,
      datasourcesLoading,
      datasourcesError,
      datasourcesFilter,
      showDisabled,
    } = this.state;
    const { tableColumnSelectionHandler } = this;
    let data = datasources || [];
    if (!showDisabled) {
      data = data.filter(d => !d.disabled);
    }
    return (
      <>
        <ReactTable
          data={data}
          loading={datasourcesLoading}
          noDataText={
            !datasourcesLoading && datasources && !datasources.length
              ? 'No datasources'
              : datasourcesError || ''
          }
          filterable
          filtered={datasourcesFilter}
          onFilteredChange={(filtered, column) => {
            this.setState({ datasourcesFilter: filtered });
          }}
          columns={[
            {
              Header: 'Datasource',
              accessor: 'datasource',
              width: 150,
              Cell: row => {
                const value = row.value;
                return (
                  <a
                    onClick={() => {
                      this.setState({
                        datasourcesFilter: addFilter(datasourcesFilter, 'datasource', value),
                      });
                    }}
                  >
                    {value}
                  </a>
                );
              },
              show: tableColumnSelectionHandler.showColumn('Datasource'),
            },
            {
              Header: 'Availability',
              id: 'availability',
              filterable: false,
              accessor: row => {
                return {
                  num_available: row.num_available_segments,
                  num_total: row.num_segments,
                };
              },
              Cell: row => {
                const { datasource, num_available_segments, num_segments, disabled } = row.original;

                if (disabled) {
                  return (
                    <span>
                      <span style={{ color: DatasourcesView.DISABLED_COLOR }}>&#x25cf;&nbsp;</span>
                      Disabled
                    </span>
                  );
                }

                const segmentsEl = (
                  <a onClick={() => goToSegments(datasource)}>
                    {pluralIfNeeded(num_segments, 'segment')}
                  </a>
                );
                if (num_available_segments === num_segments) {
                  return (
                    <span>
                      <span style={{ color: DatasourcesView.FULLY_AVAILABLE_COLOR }}>
                        &#x25cf;&nbsp;
                      </span>
                      Fully available ({segmentsEl})
                    </span>
                  );
                } else {
                  const percentAvailable = (
                    Math.floor((num_available_segments / num_segments) * 1000) / 10
                  ).toFixed(1);
                  const missing = num_segments - num_available_segments;
                  const segmentsMissingEl = (
                    <a onClick={() => goToSegments(datasource, true)}>{`${pluralIfNeeded(
                      missing,
                      'segment',
                    )} unavailable`}</a>
                  );
                  return (
                    <span>
                      <span style={{ color: DatasourcesView.PARTIALLY_AVAILABLE_COLOR }}>
                        &#x25cf;&nbsp;
                      </span>
                      {percentAvailable}% available ({segmentsEl}, {segmentsMissingEl})
                    </span>
                  );
                }
              },
              sortMethod: (d1, d2) => {
                const percentAvailable1 = d1.num_available / d1.num_total;
                const percentAvailable2 = d2.num_available / d2.num_total;
                return percentAvailable1 - percentAvailable2 || d1.num_total - d2.num_total;
              },
              show: tableColumnSelectionHandler.showColumn('Availability'),
            },
            {
              Header: 'Retention',
              id: 'retention',
              accessor: row => row.rules.length,
              filterable: false,
              Cell: row => {
                const { rules } = row.original;
                let text: string;
                if (rules.length === 0) {
                  text = 'Cluster default: ' + DatasourcesView.formatRules(defaultRules);
                } else {
                  text = DatasourcesView.formatRules(rules);
                }

                return (
                  <span
                    onClick={() =>
                      this.setState({
                        retentionDialogOpenOn: {
                          datasource: row.original.datasource,
                          rules: row.original.rules,
                        },
                      })
                    }
                    className="clickable-cell"
                  >
                    {text}&nbsp;
                    <ActionIcon icon={IconNames.EDIT} />
                  </span>
                );
              },
              show: tableColumnSelectionHandler.showColumn('Retention'),
            },
            {
              Header: 'Compaction',
              id: 'compaction',
              accessor: row => Boolean(row.compaction),
              filterable: false,
              Cell: row => {
                const { compaction } = row.original;
                const compactionOpenOn: { datasource: string; configData: any } | null = {
                  datasource: row.original.datasource,
                  configData: compaction,
                };
                let text: string;
                if (compaction) {
                  text = `Target: ${formatBytes(compaction.targetCompactionSizeBytes)}`;
                } else {
                  text = 'None';
                }
                return (
                  <span
                    className="clickable-cell"
                    onClick={() => this.setState({ compactionDialogOpenOn: compactionOpenOn })}
                  >
                    {text}&nbsp;
                    <ActionIcon icon={IconNames.EDIT} />
                  </span>
                );
              },
              show: tableColumnSelectionHandler.showColumn('Compaction'),
            },
            {
              Header: 'Size',
              accessor: 'size',
              filterable: false,
              width: 100,
              Cell: row => formatBytes(row.value),
              show: tableColumnSelectionHandler.showColumn('Size'),
            },
            {
              Header: 'Num rows',
              accessor: 'num_rows',
              filterable: false,
              width: 100,
              Cell: row => formatNumber(row.value),
              show: !noSqlMode && tableColumnSelectionHandler.showColumn('Num rows'),
            },
            {
              Header: ActionCell.COLUMN_LABEL,
              accessor: 'datasource',
              id: ActionCell.COLUMN_ID,
              width: ActionCell.COLUMN_WIDTH,
              filterable: false,
              Cell: row => {
                const datasource = row.value;
                const { disabled } = row.original;
                const datasourceActions = this.getDatasourceActions(datasource, disabled);
                return <ActionCell actions={datasourceActions} />;
              },
              show: tableColumnSelectionHandler.showColumn(ActionCell.COLUMN_LABEL),
            },
          ]}
          defaultPageSize={50}
        />
        {this.renderDropDataAction()}
        {this.renderEnableAction()}
        {this.renderDropReloadAction()}
        {this.renderKillAction()}
        {this.renderRetentionDialog()}
        {this.renderCompactionDialog()}
      </>
    );
  }

  render() {
    const { goToQuery, noSqlMode } = this.props;
    const { showDisabled } = this.state;
    const { tableColumnSelectionHandler } = this;

<<<<<<< HEAD
    return <div className="data-sources-view app-view">
      <ViewControlBar label="Datasources">
        <RefreshButton
          onRefresh={(auto) => this.datasourceQueryManager.rerunLastQueryInBackground(auto)}
          localStorageKey={LocalStorageKeys.DATASOURCES_REFRESH_RATE}
        />
        {
          !noSqlMode &&
=======
    return (
      <div className="data-sources-view app-view">
        <ViewControlBar label="Datasources">
>>>>>>> 82b248cc
          <Button
            icon={IconNames.REFRESH}
            text="Refresh"
            onClick={() => this.datasourceQueryManager.rerunLastQuery()}
          />
          {!noSqlMode && (
            <Button
              icon={IconNames.APPLICATION}
              text="Go to SQL"
              onClick={() => goToQuery(this.datasourceQueryManager.getLastQuery())}
            />
          )}
          <Switch
            checked={showDisabled}
            label="Show disabled"
            onChange={() => this.toggleDisabled(showDisabled)}
          />
          <TableColumnSelector
            columns={noSqlMode ? tableColumnsNoSql : tableColumns}
            onChange={column => tableColumnSelectionHandler.changeTableColumnSelector(column)}
            tableColumnsHidden={tableColumnSelectionHandler.hiddenColumns}
          />
        </ViewControlBar>
        {this.renderDatasourceTable()}
      </div>
    );
  }
}<|MERGE_RESOLUTION|>--- conflicted
+++ resolved
@@ -16,9 +16,6 @@
  * limitations under the License.
  */
 
-<<<<<<< HEAD
-import { Button, FormGroup, Icon, InputGroup, Intent, Switch } from '@blueprintjs/core';
-=======
 import {
   Button,
   FormGroup,
@@ -29,13 +26,18 @@
   Position,
   Switch,
 } from '@blueprintjs/core';
->>>>>>> 82b248cc
 import { IconNames } from '@blueprintjs/icons';
 import axios from 'axios';
 import React from 'react';
 import ReactTable, { Filter } from 'react-table';
 
-import { ActionCell, RefreshButton, RuleEditor, TableColumnSelector, ViewControlBar } from '../../components';
+import {
+  ActionCell,
+  RefreshButton,
+  RuleEditor,
+  TableColumnSelector,
+  ViewControlBar,
+} from '../../components';
 import { ActionIcon } from '../../components/action-icon/action-icon';
 import { AsyncActionDialog, CompactionDialog, RetentionDialog } from '../../dialogs';
 import { AppToaster } from '../../singletons/toaster';
@@ -778,24 +780,12 @@
     const { showDisabled } = this.state;
     const { tableColumnSelectionHandler } = this;
 
-<<<<<<< HEAD
-    return <div className="data-sources-view app-view">
-      <ViewControlBar label="Datasources">
-        <RefreshButton
-          onRefresh={(auto) => this.datasourceQueryManager.rerunLastQueryInBackground(auto)}
-          localStorageKey={LocalStorageKeys.DATASOURCES_REFRESH_RATE}
-        />
-        {
-          !noSqlMode &&
-=======
     return (
       <div className="data-sources-view app-view">
         <ViewControlBar label="Datasources">
->>>>>>> 82b248cc
-          <Button
-            icon={IconNames.REFRESH}
-            text="Refresh"
-            onClick={() => this.datasourceQueryManager.rerunLastQuery()}
+          <RefreshButton
+            onRefresh={auto => this.datasourceQueryManager.rerunLastQueryInBackground(auto)}
+            localStorageKey={LocalStorageKeys.DATASOURCES_REFRESH_RATE}
           />
           {!noSqlMode && (
             <Button
