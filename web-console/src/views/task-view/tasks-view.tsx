--- conflicted
+++ resolved
@@ -109,12 +109,7 @@
   }
 }
 
-<<<<<<< HEAD
-
-export class TasksView extends React.Component<TasksViewProps, TasksViewState> {
-=======
 export class TasksView extends React.PureComponent<TasksViewProps, TasksViewState> {
->>>>>>> c612ddc0
   private supervisorQueryManager: QueryManager<string, SupervisorQueryResultRow[]>;
   private taskQueryManager: QueryManager<string, TaskQueryResultRow[]>;
   private supervisorTableColumnSelectionHandler: TableColumnSelectionHandler;
@@ -322,11 +317,7 @@
         intent: Intent.DANGER,
         onAction: () => this.setState({ terminateSupervisorId: id })
       }
-<<<<<<< HEAD
-      );
-=======
     );
->>>>>>> c612ddc0
     return actions;
   }
 
