// Jest Snapshot v1, https://goo.gl/fbAQLP

exports[`ServicesView renders data 1`] = `
<div
  className="services-view app-view"
>
  <Memo(ViewControlBar)
    label="Services"
  >
    <ForwardRef>
      Group by
    </ForwardRef>
    <Blueprint5.ButtonGroup>
      <Blueprint5.Button
        active={true}
        onClick={[Function]}
      >
        None
      </Blueprint5.Button>
      <Blueprint5.Button
        active={false}
        onClick={[Function]}
      >
        Type
      </Blueprint5.Button>
      <Blueprint5.Button
        active={false}
        onClick={[Function]}
      >
        Tier
      </Blueprint5.Button>
    </Blueprint5.ButtonGroup>
    <Memo(RefreshButton)
      localStorageKey="services-refresh-rate"
      onRefresh={[Function]}
    />
    <Memo(MoreButton)>
      <Blueprint5.MenuItem
        active={false}
        disabled={false}
        icon="application"
        multiline={false}
        onClick={[Function]}
        popoverProps={{}}
        shouldDismissPopover={true}
        text="View SQL query for table"
      />
    </Memo(MoreButton)>
    <Memo(TableColumnSelector)
      columns={
        [
          "Service",
          "Type",
          "Tier",
          "Host",
          "Port",
          "Current size",
          "Max size",
          "Usage",
          "Start time",
          "Version",
<<<<<<< HEAD
          "CPU processors",
          "Total memory",
=======
          "Labels",
>>>>>>> 687ac0d7
          "Detail",
        ]
      }
      onChange={[Function]}
      onClose={[Function]}
      tableColumnsHidden={[]}
    />
  </Memo(ViewControlBar)>
  <Context.Provider
    value={{}}
  >
    <ReactTable
      AggregatedComponent={[Function]}
      ExpanderComponent={[Function]}
      FilterComponent={[Function]}
      LoadingComponent={[Function]}
      NoDataComponent={[Function]}
      PadRowComponent={[Function]}
      PaginationComponent={[Function]}
      PivotValueComponent={[Function]}
      ResizerComponent={[Function]}
      TableComponent={[Function]}
      TbodyComponent={[Function]}
      TdComponent={[Function]}
      TfootComponent={[Function]}
      ThComponent={[Function]}
      TheadComponent={[Function]}
      TrComponent={[Function]}
      TrGroupComponent={[Function]}
      aggregatedKey="_aggregated"
      className="centered-table -striped -highlight padded-header"
      collapseOnDataChange={true}
      collapseOnPageChange={true}
      collapseOnSortingChange={true}
      column={
        {
          "Aggregated": undefined,
          "Cell": undefined,
          "Expander": undefined,
          "Filter": undefined,
          "Footer": undefined,
          "Header": undefined,
          "Pivot": undefined,
          "PivotValue": undefined,
          "Placeholder": undefined,
          "aggregate": undefined,
          "className": "",
          "filterAll": false,
          "filterMethod": undefined,
          "filterable": undefined,
          "footerClassName": "",
          "footerStyle": {},
          "getFooterProps": [Function],
          "getHeaderProps": [Function],
          "getProps": [Function],
          "headerClassName": "",
          "headerStyle": {},
          "minResizeWidth": 11,
          "minWidth": 100,
          "resizable": undefined,
          "show": true,
          "sortMethod": undefined,
          "sortable": undefined,
          "style": {},
        }
      }
      columns={
        [
          {
            "Aggregated": [Function],
            "Cell": [Function],
            "Header": "Service",
            "accessor": "service",
            "show": true,
            "width": 300,
          },
          {
            "Cell": [Function],
            "Filter": [Function],
            "Header": "Type",
            "accessor": "service_type",
            "show": true,
            "width": 150,
          },
          {
            "Cell": [Function],
            "Header": "Tier",
            "accessor": [Function],
            "id": "tier",
            "show": true,
            "width": 180,
          },
          {
            "Aggregated": [Function],
            "Cell": [Function],
            "Header": "Host",
            "accessor": "host",
            "show": true,
            "width": 200,
          },
          {
            "Aggregated": [Function],
            "Cell": [Function],
            "Header": "Port",
            "accessor": [Function],
            "id": "port",
            "show": true,
            "width": 100,
          },
          {
            "Aggregated": [Function],
            "Cell": [Function],
            "Header": "Current size",
            "accessor": "curr_size",
            "className": "padded",
            "filterable": false,
            "id": "curr_size",
            "show": true,
            "width": 100,
          },
          {
            "Aggregated": [Function],
            "Cell": [Function],
            "Header": "Max size",
            "accessor": "max_size",
            "className": "padded",
            "filterable": false,
            "id": "max_size",
            "show": true,
            "width": 100,
          },
          {
            "Aggregated": [Function],
            "Cell": [Function],
            "Header": "Usage",
            "accessor": [Function],
            "className": "padded",
            "filterable": false,
            "id": "usage",
            "show": true,
            "width": 140,
          },
          {
            "Aggregated": [Function],
            "Cell": [Function],
            "Header": "Start time",
            "accessor": "start_time",
            "filterMethod": [Function],
            "id": "start_time",
            "show": true,
            "width": 220,
          },
          {
            "Aggregated": [Function],
            "Cell": [Function],
            "Header": "Version",
            "accessor": "version",
            "show": true,
            "width": 200,
          },
          {
            "Aggregated": [Function],
            "Cell": [Function],
<<<<<<< HEAD
            "Header": "CPU processors",
            "accessor": "available_processors",
            "className": "padded",
            "filterable": false,
            "show": true,
            "width": 120,
          },
          {
            "Aggregated": [Function],
            "Cell": [Function],
            "Header": "Total memory",
            "accessor": "total_memory",
            "className": "padded",
            "filterable": false,
            "show": true,
            "width": 120,
=======
            "Header": "Labels",
            "accessor": "labels",
            "className": "padded",
            "filterable": false,
            "show": true,
            "width": 200,
>>>>>>> 687ac0d7
          },
          {
            "Aggregated": [Function],
            "Cell": [Function],
            "Header": "Detail",
            "accessor": "service",
            "className": "padded",
            "filterable": false,
            "id": "queue",
            "show": true,
            "width": 400,
          },
          {
            "Aggregated": [Function],
            "Cell": [Function],
            "Header": "Actions",
            "accessor": "service",
            "filterable": false,
            "id": "actions",
            "show": true,
            "sortable": false,
            "width": 70,
          },
        ]
      }
      data={
        [
          [
            {
              "curr_size": 0,
              "host": "localhost",
              "is_leader": 0,
              "max_size": 0,
              "plaintext_port": 8082,
              "service": "localhost:8082",
              "service_type": "broker",
              "start_time": 0,
              "tier": null,
              "tls_port": -1,
            },
            {
              "curr_size": 179744287,
              "host": "localhost",
              "is_leader": 0,
              "max_size": 3000000000n,
              "plaintext_port": 8083,
              "segmentsToDrop": 0,
              "segmentsToDropSize": 0,
              "segmentsToLoad": 0,
              "segmentsToLoadSize": 0,
              "service": "localhost:8083",
              "service_type": "historical",
              "start_time": 0,
              "tier": "_default_tier",
              "tls_port": -1,
            },
          ],
        ]
      }
      defaultExpanded={{}}
      defaultFilterMethod={[Function]}
      defaultFiltered={[]}
      defaultPage={0}
      defaultPageSize={50}
      defaultResized={[]}
      defaultSortDesc={false}
      defaultSortMethod={[Function]}
      defaultSorted={[]}
      expanderDefaults={
        {
          "filterable": false,
          "resizable": false,
          "sortable": false,
          "width": 35,
        }
      }
      filterable={true}
      filtered={[]}
      freezeWhenExpanded={false}
      getLoadingProps={[Function]}
      getNoDataProps={[Function]}
      getPaginationProps={[Function]}
      getProps={[Function]}
      getResizerProps={[Function]}
      getTableProps={[Function]}
      getTbodyProps={[Function]}
      getTdProps={[Function]}
      getTfootProps={[Function]}
      getTfootTdProps={[Function]}
      getTfootTrProps={[Function]}
      getTheadFilterProps={[Function]}
      getTheadFilterThProps={[Function]}
      getTheadFilterTrProps={[Function]}
      getTheadGroupProps={[Function]}
      getTheadGroupThProps={[Function]}
      getTheadGroupTrProps={[Function]}
      getTheadProps={[Function]}
      getTheadThProps={[Function]}
      getTheadTrProps={[Function]}
      getTrGroupProps={[Function]}
      getTrProps={[Function]}
      groupedByPivotKey="_groupedByPivot"
      indexKey="_index"
      loading={false}
      loadingText="Loading..."
      multiSort={true}
      nestingLevelKey="_nestingLevel"
      nextText="Next"
      noDataText=""
      ofText="of"
      onFetchData={[Function]}
      onFilteredChange={[Function]}
      originalKey="_original"
      pageJumpText="jump to page"
      pageSizeOptions={
        [
          50,
          100,
          200,
        ]
      }
      pageText="Page"
      pivotBy={[]}
      pivotDefaults={{}}
      pivotIDKey="_pivotID"
      pivotValKey="_pivotVal"
      previousText="Previous"
      resizable={true}
      resolveData={[Function]}
      rowsSelectorText="rows per page"
      rowsText="rows"
      showPageJump={true}
      showPageSizeOptions={true}
      showPagination={false}
      showPaginationBottom={true}
      showPaginationTop={false}
      sortable={true}
      style={{}}
      subRowsKey="_subRows"
    />
  </Context.Provider>
</div>
`;<|MERGE_RESOLUTION|>--- conflicted
+++ resolved
@@ -59,12 +59,9 @@
           "Usage",
           "Start time",
           "Version",
-<<<<<<< HEAD
           "CPU processors",
           "Total memory",
-=======
           "Labels",
->>>>>>> 687ac0d7
           "Detail",
         ]
       }
@@ -228,7 +225,6 @@
           {
             "Aggregated": [Function],
             "Cell": [Function],
-<<<<<<< HEAD
             "Header": "CPU processors",
             "accessor": "available_processors",
             "className": "padded",
@@ -245,14 +241,16 @@
             "filterable": false,
             "show": true,
             "width": 120,
-=======
+          },
+          {
+            "Aggregated": [Function],
+            "Cell": [Function],
             "Header": "Labels",
             "accessor": "labels",
             "className": "padded",
             "filterable": false,
             "show": true,
             "width": 200,
->>>>>>> 687ac0d7
           },
           {
             "Aggregated": [Function],
