--- conflicted
+++ resolved
@@ -85,11 +85,8 @@
     'Max size',
     'Usage',
     'Start time',
-<<<<<<< HEAD
+    'Version',
     'Labels',
-=======
-    'Version',
->>>>>>> cc3b2053
     'Detail',
   ],
   'no-sql': [
@@ -150,11 +147,8 @@
   readonly plaintext_port: number;
   readonly tls_port: number;
   readonly start_time: string;
-<<<<<<< HEAD
+  readonly version: string;
   readonly labels: string | null;
-=======
-  readonly version: string;
->>>>>>> cc3b2053
 }
 
 interface ServicesWithAuxiliaryInfo {
@@ -251,11 +245,8 @@
   "max_size",
   "is_leader",
   "start_time",
-<<<<<<< HEAD
+  "version",
   "labels"
-=======
-  "version"
->>>>>>> cc3b2053
 FROM sys.servers
 ORDER BY
   (
@@ -304,11 +295,8 @@
                 max_size: s.maxSize,
                 start_time: '1970:01:01T00:00:00Z',
                 is_leader: 0,
-<<<<<<< HEAD
+                version: '',
                 labels: null,
-=======
-                version: '',
->>>>>>> cc3b2053
               };
             },
           );
@@ -640,7 +628,14 @@
           Aggregated: () => '',
         },
         {
-<<<<<<< HEAD
+          Header: 'Version',
+          show: visibleColumns.shown('Version'),
+          accessor: 'version',
+          width: 200,
+          Cell: this.renderFilterableCell('version'),
+          Aggregated: () => '',
+        },
+        {
           Header: 'Labels',
           show: visibleColumns.shown('Labels'),
           accessor: 'labels',
@@ -660,15 +655,7 @@
                 })}
               </ul>
             );
-          },
-=======
-          Header: 'Version',
-          show: visibleColumns.shown('Version'),
-          accessor: 'version',
-          width: 200,
-          Cell: this.renderFilterableCell('version'),
-          Aggregated: () => '',
->>>>>>> cc3b2053
+          }
         },
         {
           Header: 'Detail',
