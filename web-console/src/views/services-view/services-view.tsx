/*
 * Licensed to the Apache Software Foundation (ASF) under one
 * or more contributor license agreements.  See the NOTICE file
 * distributed with this work for additional information
 * regarding copyright ownership.  The ASF licenses this file
 * to you under the Apache License, Version 2.0 (the
 * "License"); you may not use this file except in compliance
 * with the License.  You may obtain a copy of the License at
 *
 *     http://www.apache.org/licenses/LICENSE-2.0
 *
 * Unless required by applicable law or agreed to in writing, software
 * distributed under the License is distributed on an "AS IS" BASIS,
 * WITHOUT WARRANTIES OR CONDITIONS OF ANY KIND, either express or implied.
 * See the License for the specific language governing permissions and
 * limitations under the License.
 */

import { Button, ButtonGroup, Intent, Label, MenuItem } from '@blueprintjs/core';
import { IconNames } from '@blueprintjs/icons';
import { sum } from 'd3-array';
import React from 'react';
import type { Filter } from 'react-table';
import ReactTable from 'react-table';

import {
  ACTION_COLUMN_ID,
  ACTION_COLUMN_LABEL,
  ACTION_COLUMN_WIDTH,
  ActionCell,
  MoreButton,
  RefreshButton,
  TableColumnSelector,
  TableFilterableCell,
  ViewControlBar,
} from '../../components';
import { AsyncActionDialog } from '../../dialogs';
import type { QueryWithContext } from '../../druid-models';
import type { Capabilities, CapabilitiesMode } from '../../helpers';
import { STANDARD_TABLE_PAGE_SIZE, STANDARD_TABLE_PAGE_SIZE_OPTIONS } from '../../react-table';
import { Api, AppToaster } from '../../singletons';
import type { NumberLike } from '../../utils';
import {
  deepGet,
  filterMap,
  formatBytes,
  formatBytesCompact,
  hasPopoverOpen,
  LocalStorageBackedVisibility,
  LocalStorageKeys,
  lookupBy,
  oneOf,
  pluralIfNeeded,
  queryDruidSql,
  QueryManager,
  QueryState,
} from '../../utils';
import type { BasicAction } from '../../utils/basic-action';

import './services-view.scss';

const tableColumns: Record<CapabilitiesMode, string[]> = {
  'full': [
    'Service',
    'Type',
    'Tier',
    'Host',
    'Port',
    'Current size',
    'Max size',
    'Usage',
    'Start time',
    'Detail',
    ACTION_COLUMN_LABEL,
  ],
  'no-sql': [
    'Service',
    'Type',
    'Tier',
    'Host',
    'Port',
    'Current size',
    'Max size',
    'Usage',
    'Detail',
    ACTION_COLUMN_LABEL,
  ],
  'no-proxy': [
    'Service',
    'Type',
    'Tier',
    'Host',
    'Port',
    'Current size',
    'Max size',
    'Usage',
    'Start time',
  ],
};

function formatQueues(
  segmentsToLoad: NumberLike,
  segmentsToLoadSize: NumberLike,
  segmentsToDrop: NumberLike,
  segmentsToDropSize: NumberLike,
): string {
  const queueParts: string[] = [];
  if (segmentsToLoad) {
    queueParts.push(
      `${pluralIfNeeded(segmentsToLoad, 'segment')} to load (${formatBytesCompact(
        segmentsToLoadSize,
      )})`,
    );
  }
  if (segmentsToDrop) {
    queueParts.push(
      `${pluralIfNeeded(segmentsToDrop, 'segment')} to drop (${formatBytesCompact(
        segmentsToDropSize,
      )})`,
    );
  }
  return queueParts.join(', ') || 'Empty load/drop queues';
}

export interface ServicesViewProps {
  goToQuery(queryWithContext: QueryWithContext): void;
  capabilities: Capabilities;
}

export interface ServicesViewState {
  servicesState: QueryState<ServiceResultRow[]>;
  serviceFilter: Filter[];
  groupServicesBy?: 'service_type' | 'tier';

  middleManagerDisableWorkerHost?: string;
  middleManagerEnableWorkerHost?: string;

  visibleColumns: LocalStorageBackedVisibility;
}

interface ServiceResultRow {
  readonly service: string;
  readonly service_type: string;
  readonly tier: string;
  readonly is_leader: number;
  readonly host: string;
  readonly curr_size: NumberLike;
  readonly max_size: NumberLike;
  readonly plaintext_port: number;
  readonly tls_port: number;
<<<<<<< HEAD
  readonly start_time: string;
=======
  loadQueueInfo?: LoadQueueInfo;
  workerInfo?: WorkerInfo;
>>>>>>> 617c325c
}

interface LoadQueueInfo {
  readonly segmentsToDrop: NumberLike;
  readonly segmentsToDropSize: NumberLike;
  readonly segmentsToLoad: NumberLike;
  readonly segmentsToLoadSize: NumberLike;
}

interface WorkerInfo {
  readonly availabilityGroups: string[];
  readonly blacklistedUntil: string | null;
  readonly currCapacityUsed: NumberLike;
  readonly lastCompletedTaskTime: string;
  readonly category: string;
  readonly runningTasks: string[];
  readonly worker: {
    readonly capacity: NumberLike;
    readonly host: string;
    readonly ip: string;
    readonly scheme: string;
    readonly version: string;
    readonly category: string;
  };
}

export class ServicesView extends React.PureComponent<ServicesViewProps, ServicesViewState> {
  private readonly serviceQueryManager: QueryManager<Capabilities, ServiceResultRow[]>;

  // Ranking
  //   coordinator => 8
  //   overlord => 7
  //   router => 6
  //   broker => 5
  //   historical => 4
  //   indexer => 3
  //   middle_manager => 2
  //   peon => 1

  static SERVICE_SQL = `SELECT
  "server" AS "service",
  "server_type" AS "service_type",
  "tier",
  "host",
  "plaintext_port",
  "tls_port",
  "curr_size",
  "max_size",
  "is_leader",
  "start_time"
FROM sys.servers
ORDER BY
  (
    CASE "server_type"
    WHEN 'coordinator' THEN 8
    WHEN 'overlord' THEN 7
    WHEN 'router' THEN 6
    WHEN 'broker' THEN 5
    WHEN 'historical' THEN 4
    WHEN 'indexer' THEN 3
    WHEN 'middle_manager' THEN 2
    WHEN 'peon' THEN 1
    ELSE 0
    END
  ) DESC,
  "service" DESC`;

  static async getServices(): Promise<ServiceResultRow[]> {
    const allServiceResp = await Api.instance.get('/druid/coordinator/v1/servers?simple');
    const allServices = allServiceResp.data;
    return allServices.map((s: any) => {
      return {
        service: s.host,
        service_type: s.type === 'indexer-executor' ? 'peon' : s.type,
        tier: s.tier,
        host: s.host.split(':')[0],
        plaintext_port: parseInt(s.host.split(':')[1], 10),
        curr_size: s.currSize,
        max_size: s.maxSize,
        tls_port: -1,
      };
    });
  }

  constructor(props: ServicesViewProps, context: any) {
    super(props, context);
    this.state = {
      servicesState: QueryState.INIT,
      serviceFilter: [],

      visibleColumns: new LocalStorageBackedVisibility(
        LocalStorageKeys.SERVICE_TABLE_COLUMN_SELECTION,
      ),
    };

    this.serviceQueryManager = new QueryManager({
      processQuery: async capabilities => {
        let services: ServiceResultRow[];
        if (capabilities.hasSql()) {
          services = await queryDruidSql({ query: ServicesView.SERVICE_SQL });
        } else if (capabilities.hasCoordinatorAccess()) {
          services = await ServicesView.getServices();
        } else {
          throw new Error(`must have SQL or coordinator access`);
        }

        if (capabilities.hasCoordinatorAccess()) {
          try {
            const loadQueueInfos = (
              await Api.instance.get<Record<string, LoadQueueInfo>>(
                '/druid/coordinator/v1/loadqueue?simple',
              )
            ).data;
            services.forEach(s => {
              s.loadQueueInfo = loadQueueInfos[s.service];
            });
          } catch {
            AppToaster.show({
              icon: IconNames.ERROR,
              intent: Intent.DANGER,
              message: 'There was an error getting the load queue info',
            });
          }
        }

        if (capabilities.hasOverlordAccess()) {
          try {
            const workerInfos = (await Api.instance.get<WorkerInfo[]>('/druid/indexer/v1/workers'))
              .data;

            const workerInfoLookup: Record<string, WorkerInfo> = lookupBy(
              workerInfos,
              m => m.worker?.host,
            );

            services.forEach(s => {
              s.workerInfo = workerInfoLookup[s.service];
            });
          } catch (e) {
            // Swallow this error because it simply a reflection of a local task runner.
            if (
              deepGet(e, 'response.data.error') !== 'Task Runner does not support worker listing'
            ) {
              AppToaster.show({
                icon: IconNames.ERROR,
                intent: Intent.DANGER,
                message: 'There was an error getting the worker info',
              });
            }
          }
        }

        return services;
      },
      onStateChange: servicesState => {
        this.setState({
          servicesState,
        });
      },
    });
  }

  componentDidMount(): void {
    const { capabilities } = this.props;
    this.serviceQueryManager.runQuery(capabilities);
  }

  componentWillUnmount(): void {
    this.serviceQueryManager.terminate();
  }

  private renderFilterableCell(field: string) {
    const { serviceFilter } = this.state;

    return (row: { value: any }) => (
      <TableFilterableCell
        field={field}
        value={row.value}
        filters={serviceFilter}
        onFiltersChange={filters => this.setState({ serviceFilter: filters })}
      >
        {row.value}
      </TableFilterableCell>
    );
  }

  renderServicesTable() {
    const { capabilities } = this.props;
    const { servicesState, serviceFilter, groupServicesBy, visibleColumns } = this.state;

    const fillIndicator = (value: number) => {
      let formattedValue = (value * 100).toFixed(1);
      if (formattedValue === '0.0' && value > 0) formattedValue = '~' + formattedValue;
      return (
        <div className="fill-indicator">
          <div className="bar" style={{ width: `${value * 100}%` }} />
          <div className="label">{formattedValue + '%'}</div>
        </div>
      );
    };

    const services = servicesState.data || [];
    return (
      <ReactTable
        data={services}
        loading={servicesState.loading}
        noDataText={
          servicesState.isEmpty() ? 'No historicals' : servicesState.getErrorMessage() || ''
        }
        filterable
        filtered={serviceFilter}
        onFilteredChange={filtered => {
          this.setState({ serviceFilter: filtered });
        }}
        pivotBy={groupServicesBy ? [groupServicesBy] : []}
        defaultPageSize={STANDARD_TABLE_PAGE_SIZE}
        pageSizeOptions={STANDARD_TABLE_PAGE_SIZE_OPTIONS}
        showPagination={services.length > STANDARD_TABLE_PAGE_SIZE}
        columns={[
          {
            Header: 'Service',
            show: visibleColumns.shown('Service'),
            accessor: 'service',
            width: 300,
            Cell: this.renderFilterableCell('service'),
            Aggregated: () => '',
          },
          {
            Header: 'Type',
            show: visibleColumns.shown('Type'),
            accessor: 'service_type',
            width: 150,
            Cell: this.renderFilterableCell('service_type'),
          },
          {
            Header: 'Tier',
            show: visibleColumns.shown('Tier'),
            id: 'tier',
            width: 180,
            accessor: row => {
              if (row.tier) return row.tier;
              return deepGet(row, 'workerInfo.worker.category');
            },
            Cell: this.renderFilterableCell('tier'),
          },
          {
            Header: 'Host',
            show: visibleColumns.shown('Host'),
            accessor: 'host',
            width: 200,
            Cell: this.renderFilterableCell('host'),
            Aggregated: () => '',
          },
          {
            Header: 'Port',
            show: visibleColumns.shown('Port'),
            id: 'port',
            width: 100,
            accessor: row => {
              const ports: string[] = [];
              if (row.plaintext_port !== -1) {
                ports.push(`${row.plaintext_port} (plain)`);
              }
              if (row.tls_port !== -1) {
                ports.push(`${row.tls_port} (TLS)`);
              }
              return ports.join(', ') || 'No port';
            },
            Cell: this.renderFilterableCell('port'),
            Aggregated: () => '',
          },
          {
            Header: 'Current size',
            show: visibleColumns.shown('Current size'),
            id: 'curr_size',
            width: 100,
            filterable: false,
            accessor: 'curr_size',
            className: 'padded',
            Aggregated: ({ subRows }) => {
              const originalRows = subRows.map(r => r._original);
              if (!originalRows.some(r => r.service_type === 'historical')) return '';
              const totalCurr = sum(originalRows, s => s.curr_size);
              return formatBytes(totalCurr);
            },
            Cell: ({ value, aggregated, original }) => {
              if (aggregated || original.service_type !== 'historical') return '';
              if (value === null) return '';
              return formatBytes(value);
            },
          },
          {
            Header: 'Max size',
            show: visibleColumns.shown('Max size'),
            id: 'max_size',
            width: 100,
            filterable: false,
            accessor: 'max_size',
            className: 'padded',
            Aggregated: ({ subRows }) => {
              const originalRows = subRows.map(r => r._original);
              if (!originalRows.some(r => r.service_type === 'historical')) return '';
              const totalMax = sum(originalRows, s => s.max_size);
              return formatBytes(totalMax);
            },
            Cell: ({ value, aggregated, original }) => {
              if (aggregated || original.service_type !== 'historical') return '';
              if (value === null) return '';
              return formatBytes(value);
            },
          },
          {
            Header: 'Usage',
            show: visibleColumns.shown('Usage'),
            id: 'usage',
            width: 140,
            filterable: false,
            className: 'padded',
            accessor: row => {
              if (oneOf(row.service_type, 'middle_manager', 'indexer')) {
                const { workerInfo } = row;
                if (!workerInfo) return 0;
                return (
                  (Number(workerInfo.currCapacityUsed) || 0) / Number(workerInfo.worker?.capacity)
                );
              } else {
                return row.max_size ? Number(row.curr_size) / Number(row.max_size) : null;
              }
            },
            Aggregated: ({ subRows }) => {
              const originalRows = subRows.map(r => r._original);

              if (originalRows.some(r => r.service_type === 'historical')) {
                const totalCurr = sum(originalRows, s => Number(s.curr_size));
                const totalMax = sum(originalRows, s => Number(s.max_size));
                return fillIndicator(totalCurr / totalMax);
              } else if (
                originalRows.some(
                  r => r.service_type === 'indexer' || r.service_type === 'middle_manager',
                )
              ) {
                const workerInfos: WorkerInfo[] = filterMap(originalRows, r => r.workerInfo);

                if (!workerInfos.length) {
                  return 'Could not get worker infos';
                }

                const totalCurrCapacityUsed = sum(
                  workerInfos,
                  w => Number(w.currCapacityUsed) || 0,
                );
                const totalWorkerCapacity = sum(
                  workerInfos,
                  s => deepGet(s, 'worker.capacity') || 0,
                );
                return `Slots used: ${totalCurrCapacityUsed} of ${totalWorkerCapacity}`;
              } else {
                return '';
              }
            },
            Cell: ({ value, aggregated, original }) => {
              if (aggregated) return '';
              const { service_type } = original;
              switch (service_type) {
                case 'historical':
                  return fillIndicator(value);

                case 'indexer':
                case 'middle_manager': {
                  if (!deepGet(original, 'workerInfo')) {
                    return 'Could not get capacity info';
                  }
                  const currCapacityUsed = deepGet(original, 'workerInfo.currCapacityUsed') || 0;
                  const capacity = deepGet(original, 'workerInfo.worker.capacity');
                  if (typeof capacity === 'number') {
                    return `Slots used: ${currCapacityUsed} of ${capacity}`;
                  } else {
                    return 'Slots used: -';
                  }
                }

                default:
                  return '';
              }
            },
          },
          {
            Header: 'Start time',
            show: visibleColumns.shown('Start time'),
            accessor: 'start_time',
            width: 200,
            Cell: this.renderFilterableCell('start_time'),
            Aggregated: () => '',
          },
          {
            Header: 'Detail',
            show: visibleColumns.shown('Detail'),
            id: 'queue',
            width: 400,
            filterable: false,
            className: 'padded',
            accessor: row => {
              switch (row.service_type) {
                case 'middle_manager':
                case 'indexer': {
                  if (deepGet(row, 'worker.version') === '') return 'Disabled';
                  const { workerInfo } = row;
                  if (!workerInfo) {
                    return 'Could not get detail info';
                  }

                  const details: string[] = [];
                  if (workerInfo.lastCompletedTaskTime) {
                    details.push(`Last completed task: ${workerInfo.lastCompletedTaskTime}`);
                  }
                  if (workerInfo.blacklistedUntil) {
                    details.push(`Blacklisted until: ${workerInfo.blacklistedUntil}`);
                  }
                  return details.join(' ');
                }

                case 'coordinator':
                case 'overlord':
                  return row.is_leader === 1 ? 'Leader' : '';

                case 'historical': {
                  const { loadQueueInfo } = row;
                  if (!loadQueueInfo) return 0;
                  return (
                    (Number(loadQueueInfo.segmentsToLoad) || 0) +
                    (Number(loadQueueInfo.segmentsToDrop) || 0)
                  );
                }

                default:
                  return 0;
              }
            },
            Cell: ({ value, aggregated, original }) => {
              if (aggregated) return '';
              const { service_type } = original;
              switch (service_type) {
                case 'middle_manager':
                case 'indexer':
                case 'coordinator':
                case 'overlord':
                  return value;

                case 'historical': {
                  const { loadQueueInfo } = original;
                  if (!loadQueueInfo) return 'Could not get load queue info';

                  const { segmentsToLoad, segmentsToLoadSize, segmentsToDrop, segmentsToDropSize } =
                    loadQueueInfo;
                  return formatQueues(
                    segmentsToLoad,
                    segmentsToLoadSize,
                    segmentsToDrop,
                    segmentsToDropSize,
                  );
                }

                default:
                  return '';
              }
            },
            Aggregated: ({ subRows }) => {
              const originalRows = subRows.map(r => r._original);
              if (!originalRows.some(r => r.service_type === 'historical')) return '';

              const loadQueueInfos: LoadQueueInfo[] = filterMap(originalRows, r => r.loadQueueInfo);

              if (!loadQueueInfos.length) {
                return 'Could not get load queue infos';
              }

              const segmentsToLoad = sum(loadQueueInfos, s => Number(s.segmentsToLoad) || 0);
              const segmentsToLoadSize = sum(
                loadQueueInfos,
                s => Number(s.segmentsToLoadSize) || 0,
              );
              const segmentsToDrop = sum(loadQueueInfos, s => Number(s.segmentsToDrop) || 0);
              const segmentsToDropSize = sum(
                loadQueueInfos,
                s => Number(s.segmentsToDropSize) || 0,
              );
              return formatQueues(
                segmentsToLoad,
                segmentsToLoadSize,
                segmentsToDrop,
                segmentsToDropSize,
              );
            },
          },
          {
            Header: ACTION_COLUMN_LABEL,
            show: capabilities.hasOverlordAccess() && visibleColumns.shown(ACTION_COLUMN_LABEL),
            id: ACTION_COLUMN_ID,
            width: ACTION_COLUMN_WIDTH,
            accessor: row => row.workerInfo,
            filterable: false,
            Cell: ({ value, aggregated }) => {
              if (aggregated) return '';
              if (!value) return null;
              const { worker } = value;
              const disabled = worker.version === '';
              const workerActions = this.getWorkerActions(worker.host, disabled);
              return <ActionCell actions={workerActions} />;
            },
            Aggregated: () => '',
          },
        ]}
      />
    );
  }

  private getWorkerActions(workerHost: string, disabled: boolean): BasicAction[] {
    if (disabled) {
      return [
        {
          icon: IconNames.TICK,
          title: 'Enable',
          onAction: () => this.setState({ middleManagerEnableWorkerHost: workerHost }),
        },
      ];
    } else {
      return [
        {
          icon: IconNames.DISABLE,
          title: 'Disable',
          onAction: () => this.setState({ middleManagerDisableWorkerHost: workerHost }),
        },
      ];
    }
  }

  renderDisableWorkerAction() {
    const { middleManagerDisableWorkerHost } = this.state;
    if (!middleManagerDisableWorkerHost) return;

    return (
      <AsyncActionDialog
        action={async () => {
          const resp = await Api.instance.post(
            `/druid/indexer/v1/worker/${Api.encodePath(middleManagerDisableWorkerHost)}/disable`,
            {},
          );
          return resp.data;
        }}
        confirmButtonText="Disable worker"
        successText="Worker has been disabled"
        failText="Could not disable worker"
        intent={Intent.DANGER}
        onClose={() => {
          this.setState({ middleManagerDisableWorkerHost: undefined });
        }}
        onSuccess={() => {
          this.serviceQueryManager.rerunLastQuery();
        }}
      >
        <p>{`Are you sure you want to disable worker '${middleManagerDisableWorkerHost}'?`}</p>
      </AsyncActionDialog>
    );
  }

  renderEnableWorkerAction() {
    const { middleManagerEnableWorkerHost } = this.state;
    if (!middleManagerEnableWorkerHost) return;

    return (
      <AsyncActionDialog
        action={async () => {
          const resp = await Api.instance.post(
            `/druid/indexer/v1/worker/${Api.encodePath(middleManagerEnableWorkerHost)}/enable`,
            {},
          );
          return resp.data;
        }}
        confirmButtonText="Enable worker"
        successText="Worker has been enabled"
        failText="Could not enable worker"
        intent={Intent.PRIMARY}
        onClose={() => {
          this.setState({ middleManagerEnableWorkerHost: undefined });
        }}
        onSuccess={() => {
          this.serviceQueryManager.rerunLastQuery();
        }}
      >
        <p>{`Are you sure you want to enable worker '${middleManagerEnableWorkerHost}'?`}</p>
      </AsyncActionDialog>
    );
  }

  renderBulkServicesActions() {
    const { goToQuery, capabilities } = this.props;

    return (
      <MoreButton>
        {capabilities.hasSql() && (
          <MenuItem
            icon={IconNames.APPLICATION}
            text="View SQL query for table"
            onClick={() => goToQuery({ queryString: ServicesView.SERVICE_SQL })}
          />
        )}
      </MoreButton>
    );
  }

  render(): JSX.Element {
    const { capabilities } = this.props;
    const { groupServicesBy, visibleColumns } = this.state;

    return (
      <div className="services-view app-view">
        <ViewControlBar label="Services">
          <Label>Group by</Label>
          <ButtonGroup>
            <Button
              active={!groupServicesBy}
              onClick={() => this.setState({ groupServicesBy: undefined })}
            >
              None
            </Button>
            <Button
              active={groupServicesBy === 'service_type'}
              onClick={() => this.setState({ groupServicesBy: 'service_type' })}
            >
              Type
            </Button>
            <Button
              active={groupServicesBy === 'tier'}
              onClick={() => this.setState({ groupServicesBy: 'tier' })}
            >
              Tier
            </Button>
          </ButtonGroup>
          <RefreshButton
            onRefresh={auto => {
              if (auto && hasPopoverOpen()) return;
              this.serviceQueryManager.rerunLastQuery(auto);
            }}
            localStorageKey={LocalStorageKeys.SERVICES_REFRESH_RATE}
          />
          {this.renderBulkServicesActions()}
          <TableColumnSelector
            columns={tableColumns[capabilities.getMode()]}
            onChange={column =>
              this.setState(prevState => ({
                visibleColumns: prevState.visibleColumns.toggle(column),
              }))
            }
            tableColumnsHidden={visibleColumns.getHiddenColumns()}
          />
        </ViewControlBar>
        {this.renderServicesTable()}
        {this.renderDisableWorkerAction()}
        {this.renderEnableWorkerAction()}
      </div>
    );
  }
}<|MERGE_RESOLUTION|>--- conflicted
+++ resolved
@@ -148,12 +148,9 @@
   readonly max_size: NumberLike;
   readonly plaintext_port: number;
   readonly tls_port: number;
-<<<<<<< HEAD
   readonly start_time: string;
-=======
   loadQueueInfo?: LoadQueueInfo;
   workerInfo?: WorkerInfo;
->>>>>>> 617c325c
 }
 
 interface LoadQueueInfo {
