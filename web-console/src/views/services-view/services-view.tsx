--- conflicted
+++ resolved
@@ -89,12 +89,9 @@
     'Usage',
     'Start time',
     'Version',
-<<<<<<< HEAD
     'CPU processors',
     'Total memory',
-=======
     'Labels',
->>>>>>> 687ac0d7
     'Detail',
   ],
   'no-sql': [
@@ -156,12 +153,9 @@
   readonly tls_port: number;
   readonly start_time: string;
   readonly version: string;
-<<<<<<< HEAD
+  readonly labels: string | null;
   readonly available_processors: number;
   readonly total_memory: number;
-=======
-  readonly labels: string | null;
->>>>>>> 687ac0d7
 }
 
 interface ServicesWithAuxiliaryInfo {
@@ -264,12 +258,9 @@
   "is_leader",
   "start_time",
   "version",
-<<<<<<< HEAD
+  "labels",
   "available_processors",
   "total_memory"
-=======
-  "labels"
->>>>>>> 687ac0d7
 FROM sys.servers
 ORDER BY
   (
@@ -319,12 +310,9 @@
                 start_time: '1970:01:01T00:00:00Z',
                 is_leader: 0,
                 version: '',
-<<<<<<< HEAD
+                labels: null,
                 available_processors: -1,
                 total_memory: -1,
-=======
-                labels: null,
->>>>>>> 687ac0d7
               };
             },
           );
@@ -683,7 +671,6 @@
           Aggregated: () => '',
         },
         {
-<<<<<<< HEAD
           Header: 'CPU processors',
           show: visibleColumns.shown('CPU processors'),
           accessor: 'available_processors',
@@ -713,7 +700,8 @@
             const totalMemory = sum(originalRows, s => s.total_memory);
             return formatBytes(totalMemory, true);
           },
-=======
+        },
+        {
           Header: 'Labels',
           show: visibleColumns.shown('Labels'),
           accessor: 'labels',
@@ -735,7 +723,6 @@
             );
           },
           Aggregated: () => '',
->>>>>>> 687ac0d7
         },
         {
           Header: 'Detail',
