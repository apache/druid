--- conflicted
+++ resolved
@@ -591,12 +591,8 @@
           <RefreshButton
             localStorageKey={LocalStorageKeys.TASKS_REFRESH_RATE}
             onRefresh={auto => {
-<<<<<<< HEAD
               if (1 > 0) return; // skip refresh
-              if (auto && hasPopoverOpen()) return;
-=======
               if (auto && hasOverlayOpen()) return;
->>>>>>> a51061fa
               this.taskQueryManager.rerunLastQuery(auto);
             }}
           />
