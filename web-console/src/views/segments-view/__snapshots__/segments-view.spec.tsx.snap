// Jest Snapshot v1, https://goo.gl/fbAQLP

exports[`segments-view matches snapshot 1`] = `
<Fragment>
  <div
    className="segments-view app-view"
  >
<<<<<<< HEAD
    <ViewControlBar
      label="Segments"
    >
      <Blueprint3.Button
        icon="refresh"
        onClick={[Function]}
        text="Refresh"
      />
      <Blueprint3.Button
        hidden={false}
        icon="application"
        onClick={[Function]}
        text="Go to SQL"
      />
      <TableColumnSelector
        columns={
          Array [
            "Segment ID",
            "Datasource",
            "Start",
            "End",
            "Version",
            "Partition",
            "Size",
            "Num rows",
            "Replicas",
            "Is published",
            "Is realtime",
            "Is available",
            "Is overshadowed",
            "Actions",
          ]
        }
        onChange={[Function]}
        tableColumnsHidden={Array []}
      />
    </ViewControlBar>
    <ReactTable
      AggregatedComponent={[Function]}
      ExpanderComponent={[Function]}
      FilterComponent={[Function]}
      LoadingComponent={[Function]}
      NoDataComponent={[Function]}
      PadRowComponent={[Function]}
      PaginationComponent={[Function]}
      PivotValueComponent={[Function]}
      ResizerComponent={[Function]}
      TableComponent={[Function]}
      TbodyComponent={[Function]}
      TdComponent={[Function]}
      TfootComponent={[Function]}
      ThComponent={[Function]}
      TheadComponent={[Function]}
      TrComponent={[Function]}
      TrGroupComponent={[Function]}
      aggregatedKey="_aggregated"
      className=""
      collapseOnDataChange={true}
      collapseOnPageChange={true}
      collapseOnSortingChange={true}
      column={
        Object {
          "Aggregated": undefined,
          "Cell": undefined,
          "Expander": undefined,
          "Filter": undefined,
          "Footer": undefined,
          "Header": undefined,
          "Pivot": undefined,
          "PivotValue": undefined,
          "Placeholder": undefined,
          "aggregate": undefined,
          "className": "",
          "filterAll": false,
          "filterMethod": undefined,
          "filterable": undefined,
          "footerClassName": "",
          "footerStyle": Object {},
          "getFooterProps": [Function],
          "getHeaderProps": [Function],
          "getProps": [Function],
          "headerClassName": "",
          "headerStyle": Object {},
          "minResizeWidth": 11,
          "minWidth": 100,
          "resizable": undefined,
          "show": true,
          "sortMethod": undefined,
          "sortable": undefined,
          "style": Object {},
        }
      }
=======
    <RefreshButton
      localStorageKey="segments-refresh-rate"
      onRefresh={[Function]}
    />
    <Blueprint3.Button
      hidden={false}
      icon="application"
      onClick={[Function]}
      text="Go to SQL"
    />
    <TableColumnSelector
>>>>>>> 9d925f50
      columns={
        Array [
          Object {
            "Header": "Segment ID",
            "accessor": "segment_id",
            "show": true,
            "width": 300,
          },
          Object {
            "Cell": [Function],
            "Header": "Datasource",
            "accessor": "datasource",
            "show": true,
          },
          Object {
            "Cell": [Function],
            "Header": "Start",
            "accessor": "start",
            "defaultSortDesc": true,
            "show": true,
            "width": 120,
          },
          Object {
            "Cell": [Function],
            "Header": "End",
            "accessor": "end",
            "defaultSortDesc": true,
            "show": true,
            "width": 120,
          },
          Object {
            "Header": "Version",
            "accessor": "version",
            "defaultSortDesc": true,
            "show": true,
            "width": 120,
          },
          Object {
            "Header": "Partition",
            "accessor": "partition_num",
            "filterable": false,
            "show": true,
            "width": 60,
          },
          Object {
            "Cell": [Function],
            "Header": "Size",
            "accessor": "size",
            "defaultSortDesc": true,
            "filterable": false,
            "show": true,
          },
          Object {
            "Cell": [Function],
            "Header": "Num rows",
            "accessor": "num_rows",
            "defaultSortDesc": true,
            "filterable": false,
            "show": true,
          },
          Object {
            "Header": "Replicas",
            "accessor": "num_replicas",
            "defaultSortDesc": true,
            "filterable": false,
            "show": true,
            "width": 60,
          },
          Object {
            "Filter": [Function],
            "Header": "Is published",
            "accessor": [Function],
            "id": "is_published",
            "show": true,
          },
          Object {
            "Filter": [Function],
            "Header": "Is realtime",
            "accessor": [Function],
            "id": "is_realtime",
            "show": true,
          },
          Object {
            "Filter": [Function],
            "Header": "Is available",
            "accessor": [Function],
            "id": "is_available",
            "show": true,
          },
          Object {
            "Filter": [Function],
            "Header": "Is overshadowed",
            "accessor": [Function],
            "id": "is_overshadowed",
            "show": true,
          },
          Object {
            "Aggregated": [Function],
            "Cell": [Function],
            "Header": "Actions",
            "accessor": "segment_id",
            "filterable": false,
            "id": "actions",
            "show": true,
            "width": 70,
          },
        ]
      }
      data={Array []}
      defaultExpanded={Object {}}
      defaultFilterMethod={[Function]}
      defaultFiltered={Array []}
      defaultPage={0}
      defaultPageSize={50}
      defaultResized={Array []}
      defaultSortDesc={false}
      defaultSortMethod={[Function]}
      defaultSorted={
        Array [
          Object {
            "desc": true,
            "id": "start",
          },
        ]
      }
      expanderDefaults={
        Object {
          "filterable": false,
          "resizable": false,
          "sortable": false,
          "width": 35,
        }
      }
      filterable={true}
      filtered={
        Array [
          Object {
            "id": "datasource",
            "value": "test",
          },
        ]
      }
      freezeWhenExpanded={false}
      getLoadingProps={[Function]}
      getNoDataProps={[Function]}
      getPaginationProps={[Function]}
      getProps={[Function]}
      getResizerProps={[Function]}
      getTableProps={[Function]}
      getTbodyProps={[Function]}
      getTdProps={[Function]}
      getTfootProps={[Function]}
      getTfootTdProps={[Function]}
      getTfootTrProps={[Function]}
      getTheadFilterProps={[Function]}
      getTheadFilterThProps={[Function]}
      getTheadFilterTrProps={[Function]}
      getTheadGroupProps={[Function]}
      getTheadGroupThProps={[Function]}
      getTheadGroupTrProps={[Function]}
      getTheadProps={[Function]}
      getTheadThProps={[Function]}
      getTheadTrProps={[Function]}
      getTrGroupProps={[Function]}
      getTrProps={[Function]}
      groupedByPivotKey="_groupedByPivot"
      indexKey="_index"
      loading={true}
      loadingText="Loading..."
      manual={true}
      multiSort={true}
      nestingLevelKey="_nestingLevel"
      nextText="Next"
      noDataText=""
      ofText=""
      onFetchData={[Function]}
      onFilteredChange={[Function]}
      originalKey="_original"
      pageJumpText="jump to page"
      pageSizeOptions={
        Array [
          5,
          10,
          20,
          25,
          50,
          100,
        ]
      }
      pageText="Page"
      pages={10000000}
      pivotDefaults={Object {}}
      pivotIDKey="_pivotID"
      pivotValKey="_pivotVal"
      previousText="Previous"
      resizable={true}
      resolveData={[Function]}
      rowsSelectorText="rows per page"
      rowsText="rows"
      showPageJump={false}
      showPageSizeOptions={true}
      showPagination={true}
      showPaginationBottom={true}
      showPaginationTop={false}
      sortable={true}
      style={Object {}}
      subRowsKey="_subRows"
    />
  </div>
  ;
  <AsyncActionDialog
    action={null}
    confirmButtonText="Drop Segment"
    failText="Could not drop segment"
    intent="danger"
    onClose={[Function]}
    successText="Segment drop request acknowledged, next time the coordinator runs segment will be dropped"
  >
    <p>
      Are you sure you want to drop segment 'null'?
    </p>
    <p>
      This action is not reversible.
    </p>
  </AsyncActionDialog>
</Fragment>
`;<|MERGE_RESOLUTION|>--- conflicted
+++ resolved
@@ -5,14 +5,12 @@
   <div
     className="segments-view app-view"
   >
-<<<<<<< HEAD
     <ViewControlBar
       label="Segments"
     >
-      <Blueprint3.Button
-        icon="refresh"
-        onClick={[Function]}
-        text="Refresh"
+      <RefreshButton
+        localStorageKey="segments-refresh-rate"
+        onRefresh={[Function]}
       />
       <Blueprint3.Button
         hidden={false}
@@ -98,19 +96,6 @@
           "style": Object {},
         }
       }
-=======
-    <RefreshButton
-      localStorageKey="segments-refresh-rate"
-      onRefresh={[Function]}
-    />
-    <Blueprint3.Button
-      hidden={false}
-      icon="application"
-      onClick={[Function]}
-      text="Go to SQL"
-    />
-    <TableColumnSelector
->>>>>>> 9d925f50
       columns={
         Array [
           Object {
@@ -320,7 +305,6 @@
       subRowsKey="_subRows"
     />
   </div>
-  ;
   <AsyncActionDialog
     action={null}
     confirmButtonText="Drop Segment"
