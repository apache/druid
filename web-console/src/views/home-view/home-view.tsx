--- conflicted
+++ resolved
@@ -85,18 +85,14 @@
   historicalCount: number;
   middleManagerCount: number;
   peonCount: number;
-<<<<<<< HEAD
   serverCountError: string | null;
 
   showStatusDialog: boolean;
-=======
-  serverCountError?: string;
 
   lookupsCountLoading: boolean;
   lookupsCount: number;
   lookupsUninitialized: boolean;
   lookupsCountError?: string;
->>>>>>> ab71a2e1
 }
 
 export class HomeView extends React.PureComponent<HomeViewProps, HomeViewState> {
@@ -140,16 +136,13 @@
       historicalCount: 0,
       middleManagerCount: 0,
       peonCount: 0,
-<<<<<<< HEAD
       serverCountError: null,
 
       showStatusDialog: false,
-=======
 
       lookupsCountLoading: false,
       lookupsCount: 0,
       lookupsUninitialized: false,
->>>>>>> ab71a2e1
     };
 
     this.versionQueryManager = new QueryManager({
@@ -314,7 +307,7 @@
           historicalCount: result ? result.historical : 0,
           middleManagerCount: result ? result.middle_manager : 0,
           peonCount: result ? result.peon : 0,
-          serverCountError: error,
+          serverCountError: error ? error : null,
         });
       },
     });
@@ -394,7 +387,6 @@
     );
   }
 
-<<<<<<< HEAD
   renderModalCard(cardOptions: CardModalOptions): JSX.Element {
     return (
       <Card
@@ -417,10 +409,7 @@
     );
   }
 
-  render() {
-=======
   render(): JSX.Element {
->>>>>>> ab71a2e1
     const state = this.state;
 
     return (
@@ -531,7 +520,7 @@
               {Boolean(state.peonCount) && <p>{pluralIfNeeded(state.peonCount, 'peon')}</p>}
             </>
           ),
-          error: state.serverCountError,
+          error: state.serverCountError ? state.serverCountError : undefined,
         })}
         {this.renderCard({
           href: '#lookups',
@@ -549,7 +538,7 @@
           ),
           error: !state.lookupsUninitialized ? state.lookupsCountError : undefined,
         })}
-        {!state.statusLoading && this.renderStatusDialog()}
+        {!state.versionLoading && this.renderStatusDialog()}
       </div>
     );
   }
