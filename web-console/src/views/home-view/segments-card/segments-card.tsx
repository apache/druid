/*
 * Licensed to the Apache Software Foundation (ASF) under one
 * or more contributor license agreements.  See the NOTICE file
 * distributed with this work for additional information
 * regarding copyright ownership.  The ASF licenses this file
 * to you under the Apache License, Version 2.0 (the
 * "License"); you may not use this file except in compliance
 * with the License.  You may obtain a copy of the License at
 *
 *     http://www.apache.org/licenses/LICENSE-2.0
 *
 * Unless required by applicable law or agreed to in writing, software
 * distributed under the License is distributed on an "AS IS" BASIS,
 * WITHOUT WARRANTIES OR CONDITIONS OF ANY KIND, either express or implied.
 * See the License for the specific language governing permissions and
 * limitations under the License.
 */

import { IconNames } from '@blueprintjs/icons';
import { sum } from 'd3-array';
import React from 'react';

import { useQueryManager } from '../../../hooks';
<<<<<<< HEAD
import { Api, API_ENDPOINTS } from '../../../singletons/api';
import { pluralIfNeeded, queryDruidSql } from '../../../utils';
import { Capabilities } from '../../../utils/capabilities';
import { deepGet } from '../../../utils/object-change';
=======
import { Capabilities, deepGet, pluralIfNeeded, queryDruidSql } from '../../../utils';
>>>>>>> 4537016c
import { HomeViewCard } from '../home-view-card/home-view-card';

export interface SegmentCounts {
  available: number;
  unavailable: number;
}

export interface SegmentsCardProps {
  capabilities: Capabilities;
}

export const SegmentsCard = React.memo(function SegmentsCard(props: SegmentsCardProps) {
  const [segmentCountState] = useQueryManager<Capabilities, SegmentCounts>({
    processQuery: async capabilities => {
      if (capabilities.hasSql()) {
        const segments = await queryDruidSql({
          query: `SELECT
  COUNT(*) as "available",
  COUNT(*) FILTER (WHERE is_available = 0) as "unavailable"
FROM sys.segments`,
        });
        return segments.length === 1 ? segments[0] : null;
      } else if (capabilities.hasCoordinatorAccess()) {
        const loadstatusResp = await Api.get(API_ENDPOINTS.coordinatorLoadStatusSimple);
        const loadstatus = loadstatusResp.data;
        const unavailableSegmentNum = sum(Object.keys(loadstatus), key => loadstatus[key]);

        const datasourcesMetaResp = await Api.get(API_ENDPOINTS.datasourcesSimple);
        const datasourcesMeta = datasourcesMetaResp.data;
        const availableSegmentNum = sum(datasourcesMeta, (curr: any) =>
          deepGet(curr, 'properties.segments.count'),
        );

        return {
          available: availableSegmentNum + unavailableSegmentNum,
          unavailable: unavailableSegmentNum,
        };
      } else {
        throw new Error(`must have SQL or coordinator access`);
      }
    },
    initQuery: props.capabilities,
  });

  const segmentCount = segmentCountState.data || { available: 0, unavailable: 0 };
  return (
    <HomeViewCard
      className="segments-card"
      href={'#segments'}
      icon={IconNames.STACKED_CHART}
      title={'Segments'}
      loading={segmentCountState.loading}
      error={segmentCountState.error}
    >
      <p>{pluralIfNeeded(segmentCount.available, 'segment')}</p>
      {Boolean(segmentCount.unavailable) && (
        <p>{pluralIfNeeded(segmentCount.unavailable, 'unavailable segment')}</p>
      )}
    </HomeViewCard>
  );
});<|MERGE_RESOLUTION|>--- conflicted
+++ resolved
@@ -21,14 +21,9 @@
 import React from 'react';
 
 import { useQueryManager } from '../../../hooks';
-<<<<<<< HEAD
 import { Api, API_ENDPOINTS } from '../../../singletons/api';
-import { pluralIfNeeded, queryDruidSql } from '../../../utils';
+import { Capabilities, deepGet, pluralIfNeeded, queryDruidSql } from '../../../utils';
 import { Capabilities } from '../../../utils/capabilities';
-import { deepGet } from '../../../utils/object-change';
-=======
-import { Capabilities, deepGet, pluralIfNeeded, queryDruidSql } from '../../../utils';
->>>>>>> 4537016c
 import { HomeViewCard } from '../home-view-card/home-view-card';
 
 export interface SegmentCounts {
