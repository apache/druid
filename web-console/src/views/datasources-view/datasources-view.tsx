--- conflicted
+++ resolved
@@ -668,12 +668,8 @@
   }
 
   private readonly refresh = (auto: boolean): void => {
-<<<<<<< HEAD
     if (1 > 0) return; // skip refresh
-    if (auto && hasPopoverOpen()) return;
-=======
     if (auto && hasOverlayOpen()) return;
->>>>>>> a51061fa
     this.datasourceQueryManager.rerunLastQuery(auto);
 
     const { showSegmentTimeline } = this.state;
