/*
 * Licensed to the Apache Software Foundation (ASF) under one
 * or more contributor license agreements.  See the NOTICE file
 * distributed with this work for additional information
 * regarding copyright ownership.  The ASF licenses this file
 * to you under the Apache License, Version 2.0 (the
 * "License"); you may not use this file except in compliance
 * with the License.  You may obtain a copy of the License at
 *
 *     http://www.apache.org/licenses/LICENSE-2.0
 *
 * Unless required by applicable law or agreed to in writing, software
 * distributed under the License is distributed on an "AS IS" BASIS,
 * WITHOUT WARRANTIES OR CONDITIONS OF ANY KIND, either express or implied.
 * See the License for the specific language governing permissions and
 * limitations under the License.
 */

<<<<<<< HEAD
import { AnchorButton, Button, ButtonGroup, Checkbox, Intent } from '@blueprintjs/core';
=======
import { AnchorButton, Button, ButtonGroup, Intent, Switch } from '@blueprintjs/core';
import axios from 'axios';
>>>>>>> 4d2a92f4
import copy from 'copy-to-clipboard';
import React from 'react';

import { Loader } from '../../components';
import { Api } from '../../singletons/api';
import { AppToaster } from '../../singletons/toaster';
import { UrlBaser } from '../../singletons/url-baser';
import { QueryManager, QueryState } from '../../utils';

import './show-log.scss';

function removeFirstPartialLine(log: string): string {
  const lines = log.split('\n');
  if (lines.length > 1) {
    lines.shift();
  }
  return lines.join('\n');
}

export interface ShowLogProps {
  endpoint: string;
  downloadFilename?: string;
  tailOffset?: number;
  status?: string;
}

export interface ShowLogState {
  logState: QueryState<string>;
  tail: boolean;
}

export class ShowLog extends React.PureComponent<ShowLogProps, ShowLogState> {
  static CHECK_INTERVAL = 2500;

  private showLogQueryManager: QueryManager<null, string>;
  private log = React.createRef<HTMLTextAreaElement>();
  private interval: number | undefined;

  constructor(props: ShowLogProps, context: any) {
    super(props, context);
    this.state = {
      logState: QueryState.INIT,
      tail: true,
    };

    this.showLogQueryManager = new QueryManager({
      processQuery: async () => {
        const { endpoint, tailOffset } = this.props;
        const resp = await Api.get(endpoint + (tailOffset ? `?offset=-${tailOffset}` : ''));
        const data = resp.data;

        let logValue = typeof data === 'string' ? data : JSON.stringify(data, undefined, 2);
        if (tailOffset) logValue = removeFirstPartialLine(logValue);
        return logValue;
      },
      onStateChange: logState => {
        if (logState.data) {
          this.scrollToBottomIfNeeded();
        }
        this.setState({
          logState,
        });
      },
    });
  }

  componentDidMount(): void {
    const { status } = this.props;

    if (status === 'RUNNING') {
      this.addTailer();
    }

    this.showLogQueryManager.runQuery(null);
  }

  componentWillUnmount(): void {
    this.showLogQueryManager.terminate();
    this.removeTailer();
  }

  private scrollToBottomIfNeeded(): void {
    const { tail } = this.state;
    if (!tail) return;

    const { current } = this.log;
    if (current) {
      current.scrollTop = current.scrollHeight;
    }
  }

  addTailer() {
    if (this.interval) return;
    this.interval = setInterval(
      () => this.showLogQueryManager.rerunLastQuery(true),
      ShowLog.CHECK_INTERVAL,
    ) as any;
  }

  removeTailer() {
    if (!this.interval) return;
    clearInterval(this.interval);
    delete this.interval;
  }

  private handleCheckboxChange = () => {
    const { tail } = this.state;

    const nextTail = !tail;
    this.setState({
      tail: nextTail,
    });
    if (nextTail) {
      this.addTailer();
    } else {
      this.removeTailer();
    }
  };

  render(): JSX.Element {
    const { endpoint, downloadFilename, status } = this.props;
    const { logState } = this.state;

    return (
      <div className="show-log">
        <div className="top-actions">
          {status === 'RUNNING' && (
            <Switch
              className="tail-log"
              label="Tail log"
              checked={this.state.tail}
              onChange={this.handleCheckboxChange}
            />
          )}
          <ButtonGroup className="right-buttons">
            {downloadFilename && (
              <AnchorButton
                text="Save"
                minimal
                download={downloadFilename}
                href={UrlBaser.base(endpoint)}
              />
            )}
            <Button
              text="Copy"
              minimal
              onClick={() => {
                copy(logState.data || '', { format: 'text/plain' });
                AppToaster.show({
                  message: 'Log copied to clipboard',
                  intent: Intent.SUCCESS,
                });
              }}
            />
            <Button
              text="View full log"
              minimal
              onClick={() => window.open(UrlBaser.base(endpoint), '_blank')}
            />
          </ButtonGroup>
        </div>
        <div className="main-area">
          {logState.loading ? (
            <Loader />
          ) : (
            <textarea
              className="bp3-input"
              readOnly
              value={logState.data || logState.getErrorMessage()}
              ref={this.log}
            />
          )}
        </div>
      </div>
    );
  }
}<|MERGE_RESOLUTION|>--- conflicted
+++ resolved
@@ -16,12 +16,7 @@
  * limitations under the License.
  */
 
-<<<<<<< HEAD
-import { AnchorButton, Button, ButtonGroup, Checkbox, Intent } from '@blueprintjs/core';
-=======
 import { AnchorButton, Button, ButtonGroup, Intent, Switch } from '@blueprintjs/core';
-import axios from 'axios';
->>>>>>> 4d2a92f4
 import copy from 'copy-to-clipboard';
 import React from 'react';
 
