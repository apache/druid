/*
 * Licensed to the Apache Software Foundation (ASF) under one
 * or more contributor license agreements.  See the NOTICE file
 * distributed with this work for additional information
 * regarding copyright ownership.  The ASF licenses this file
 * to you under the Apache License, Version 2.0 (the
 * "License"); you may not use this file except in compliance
 * with the License.  You may obtain a copy of the License at
 *
 *     http://www.apache.org/licenses/LICENSE-2.0
 *
 * Unless required by applicable law or agreed to in writing, software
 * distributed under the License is distributed on an "AS IS" BASIS,
 * WITHOUT WARRANTIES OR CONDITIONS OF ANY KIND, either express or implied.
 * See the License for the specific language governing permissions and
 * limitations under the License.
 */

import { Button, ButtonGroup, Intent, TextArea } from '@blueprintjs/core';
import axios from 'axios';
import copy from 'copy-to-clipboard';
import React from 'react';

import { AppToaster } from '../../singletons/toaster';
import { UrlBaser } from '../../singletons/url-baser';
import { downloadFile } from '../../utils';

import './show-json.scss';

export interface ShowJsonProps {
  endpoint: string;
  transform?: (x: any) => any;
  downloadFilename?: string;
}

export interface ShowJsonState {
  jsonValue: string;
}

export class ShowJson extends React.PureComponent<ShowJsonProps, ShowJsonState> {
  constructor(props: ShowJsonProps, context: any) {
    super(props, context);
    this.state = {
      jsonValue: '',
    };

    this.getJsonInfo();
  }

  private getJsonInfo = async (): Promise<void> => {
    const { endpoint, transform } = this.props;

    try {
      const resp = await axios.get(endpoint);
      let data = resp.data;
      if (transform) data = transform(data);
      this.setState({
<<<<<<< HEAD
        jsonValue: typeof data === 'string' ? data : JSON.stringify(data, undefined, 2)
=======
        jsonValue: typeof data === 'string' ? data : JSON.stringify(data, undefined, 2),
>>>>>>> abf9843e
      });
    } catch (e) {
      this.setState({
        jsonValue: `Error: ` + e.response.data,
      });
    }
  };

  render() {
    const { endpoint, downloadFilename } = this.props;
    const { jsonValue } = this.state;

    return (
      <div className="show-json">
        <div className="top-actions">
          <ButtonGroup className="right-buttons">
            {downloadFilename && (
              <Button
                text="Save"
                minimal
                onClick={() => downloadFile(jsonValue, 'json', downloadFilename)}
              />
            )}
            <Button
              text="Copy"
              minimal
              onClick={() => {
                copy(jsonValue, { format: 'text/plain' });
                AppToaster.show({
                  message: 'JSON copied to clipboard',
                  intent: Intent.SUCCESS,
                });
              }}
            />
            <Button
              text="View raw"
              minimal
              onClick={() => window.open(UrlBaser.base(endpoint), '_blank')}
            />
          </ButtonGroup>
        </div>
        <div className="main-area">
          <TextArea readOnly value={jsonValue} />
        </div>
      </div>
    );
  }
}<|MERGE_RESOLUTION|>--- conflicted
+++ resolved
@@ -55,11 +55,7 @@
       let data = resp.data;
       if (transform) data = transform(data);
       this.setState({
-<<<<<<< HEAD
-        jsonValue: typeof data === 'string' ? data : JSON.stringify(data, undefined, 2)
-=======
         jsonValue: typeof data === 'string' ? data : JSON.stringify(data, undefined, 2),
->>>>>>> abf9843e
       });
     } catch (e) {
       this.setState({
