/*
 * Licensed to the Apache Software Foundation (ASF) under one
 * or more contributor license agreements.  See the NOTICE file
 * distributed with this work for additional information
 * regarding copyright ownership.  The ASF licenses this file
 * to you under the Apache License, Version 2.0 (the
 * "License"); you may not use this file except in compliance
 * with the License.  You may obtain a copy of the License at
 *
 *     http://www.apache.org/licenses/LICENSE-2.0
 *
 * Unless required by applicable law or agreed to in writing, software
 * distributed under the License is distributed on an "AS IS" BASIS,
 * WITHOUT WARRANTIES OR CONDITIONS OF ANY KIND, either express or implied.
 * See the License for the specific language governing permissions and
 * limitations under the License.
 */

.coordinator-dynamic-config {
<<<<<<< HEAD
  &.pt-dialog {
=======
  &.bp3-dialog {
>>>>>>> d2ff3eb1
    margin-top: 5vh;
    top: 5%;
  }

  .bp3-dialog-body {
    max-height: 70vh;

    .auto-form {
      max-height: 60vh;
      overflow: auto;
    }

    .html-select {
      width: 195px;
    }

    .config-comment {
      margin-top: 10px;
      padding: 0 15px;

      textarea {
        max-width: 200px;
        padding: 0 15px;
      }
    }
  }
}<|MERGE_RESOLUTION|>--- conflicted
+++ resolved
@@ -17,11 +17,7 @@
  */
 
 .coordinator-dynamic-config {
-<<<<<<< HEAD
-  &.pt-dialog {
-=======
   &.bp3-dialog {
->>>>>>> d2ff3eb1
     margin-top: 5vh;
     top: 5%;
   }
