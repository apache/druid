--- conflicted
+++ resolved
@@ -184,10 +184,17 @@
           "type": "boolean",
         },
         Object {
-<<<<<<< HEAD
+          "defaultValue": false,
+          "info": <React.Fragment>
+            Boolean flag for whether or not additional replication is needed for segments that have failed to load due to the expiry of coordinator load timeout. If this is set to true, the coordinator will attempt to replicate the failed segment on a different historical server.
+          </React.Fragment>,
+          "name": "replicateAfterLoadTimeout",
+          "type": "boolean",
+        },
+        Object {
           "defaultValue": 0,
           "info": <React.Fragment>
-            Only used if 
+            Only used if
             <Unknown>
               druid.coordinator.guildReplication.on=true
             </Unknown>
@@ -199,20 +206,13 @@
         Object {
           "defaultValue": false,
           "info": <React.Fragment>
-            Only used if 
+            Only used if
             <Unknown>
               druid.coordinator.guildReplication.on=true
             </Unknown>
             . Emits guild replication metrics as a part of the Coordinator duty for emitting metrics and stats. It must be noted that computing these metrics results in compute overhead for the coordinator.
           </React.Fragment>,
           "name": "emitGuildReplicationMetrics",
-=======
-          "defaultValue": false,
-          "info": <React.Fragment>
-            Boolean flag for whether or not additional replication is needed for segments that have failed to load due to the expiry of coordinator load timeout. If this is set to true, the coordinator will attempt to replicate the failed segment on a different historical server.
-          </React.Fragment>,
-          "name": "replicateAfterLoadTimeout",
->>>>>>> d33fdd09
           "type": "boolean",
         },
       ]
