/*
 * Licensed to the Apache Software Foundation (ASF) under one
 * or more contributor license agreements.  See the NOTICE file
 * distributed with this work for additional information
 * regarding copyright ownership.  The ASF licenses this file
 * to you under the Apache License, Version 2.0 (the
 * "License"); you may not use this file except in compliance
 * with the License.  You may obtain a copy of the License at
 *
 *     http://www.apache.org/licenses/LICENSE-2.0
 *
 * Unless required by applicable law or agreed to in writing, software
 * distributed under the License is distributed on an "AS IS" BASIS,
 * WITHOUT WARRANTIES OR CONDITIONS OF ANY KIND, either express or implied.
 * See the License for the specific language governing permissions and
 * limitations under the License.
 */

import { IDialogProps } from '@blueprintjs/core';
import React from 'react';

import { ShowJson } from '../../components';
import { BasicAction, basicActionsToButtons } from '../../utils/basic-action';
import { deepGet } from '../../utils/object-change';
import { SideButtonMetaData, TableActionDialog } from '../table-action-dialog/table-action-dialog';

interface SupervisorTableActionDialogProps extends IDialogProps {
  supervisorId: string;
  actions: BasicAction[];
  onClose: () => void;
}

interface SupervisorTableActionDialogState {
  activeTab: 'status' | 'payload' | 'stats' | 'history';
}

export class SupervisorTableActionDialog extends React.PureComponent<SupervisorTableActionDialogProps, SupervisorTableActionDialogState> {
  constructor(props: SupervisorTableActionDialogProps) {
    super(props);
    this.state = {
      activeTab: 'status'
    };
  }

  render(): React.ReactNode {
    const { supervisorId, actions, onClose } = this.props;
    const { activeTab } = this.state;

    const supervisorTableSideButtonMetadata: SideButtonMetaData[] = [
      {
        icon: 'dashboard',
        text: 'Status',
        active: activeTab === 'status',
        onClick: () => this.setState({ activeTab: 'status' })
      },
      {
        icon: 'align-left',
        text: 'Payload',
        active: activeTab === 'payload',
        onClick: () => this.setState({ activeTab: 'payload' })
      },
      {
        icon: 'chart',
        text: 'Statistics',
        active: activeTab === 'stats',
        onClick: () => this.setState({ activeTab: 'stats' })
      },
      {
        icon: 'history',
        text: 'History',
        active: activeTab === 'history',
        onClick: () => this.setState({ activeTab: 'history' })
      }
    ];

    return <TableActionDialog
      isOpen
      sideButtonMetadata={supervisorTableSideButtonMetadata}
      onClose={onClose}
      title={`Supervisor: ${supervisorId}`}
      bottomButtons={basicActionsToButtons(actions)}
    >
<<<<<<< HEAD

      {activeTab === 'status' && <ShowJson endpoint={`/druid/indexer/v1/supervisor/${supervisorId}/status`} downloadFilename={`supervisor-status-${supervisorId}.json`}/>}
      {activeTab === 'payload' && <ShowJson endpoint={`/druid/indexer/v1/supervisor/${supervisorId}`} downloadFilename={`supervisor-payload-${supervisorId}.json`}/>}
      {activeTab === 'stats' && <ShowJson endpoint={`/druid/indexer/v1/supervisor/${supervisorId}/stats`} downloadFilename={`supervisor-stats-${supervisorId}.json`}/>}
      {activeTab === 'history' && <ShowJson endpoint={`/druid/indexer/v1/supervisor/${supervisorId}/history`} downloadFilename={`supervisor-history-${supervisorId}.json`}/>}
=======
      {
        activeTab === 'status' &&
        <ShowJson
          endpoint={`/druid/indexer/v1/supervisor/${supervisorId}/status`}
          transform={x => deepGet(x, 'payload')}
          downloadFilename={`supervisor-status-${supervisorId}.json`}
        />
      }
      {
        activeTab === 'payload' &&
        <ShowJson
          endpoint={`/druid/indexer/v1/supervisor/${supervisorId}`}
          downloadFilename={`supervisor-payload-${supervisorId}.json`}
        />
      }
      {
        activeTab === 'stats' &&
        <ShowJson
          endpoint={`/druid/indexer/v1/supervisor/${supervisorId}/stats`}
          downloadFilename={`supervisor-stats-${supervisorId}.json`}
        />
      }
      {
        activeTab === 'history' &&
        <ShowJson
          endpoint={`/druid/indexer/v1/supervisor/${supervisorId}/history`}
          downloadFilename={`supervisor-history-${supervisorId}.json`}
        />
      }
>>>>>>> c612ddc0
    </TableActionDialog>;
  }
}<|MERGE_RESOLUTION|>--- conflicted
+++ resolved
@@ -80,13 +80,6 @@
       title={`Supervisor: ${supervisorId}`}
       bottomButtons={basicActionsToButtons(actions)}
     >
-<<<<<<< HEAD
-
-      {activeTab === 'status' && <ShowJson endpoint={`/druid/indexer/v1/supervisor/${supervisorId}/status`} downloadFilename={`supervisor-status-${supervisorId}.json`}/>}
-      {activeTab === 'payload' && <ShowJson endpoint={`/druid/indexer/v1/supervisor/${supervisorId}`} downloadFilename={`supervisor-payload-${supervisorId}.json`}/>}
-      {activeTab === 'stats' && <ShowJson endpoint={`/druid/indexer/v1/supervisor/${supervisorId}/stats`} downloadFilename={`supervisor-stats-${supervisorId}.json`}/>}
-      {activeTab === 'history' && <ShowJson endpoint={`/druid/indexer/v1/supervisor/${supervisorId}/history`} downloadFilename={`supervisor-history-${supervisorId}.json`}/>}
-=======
       {
         activeTab === 'status' &&
         <ShowJson
@@ -116,7 +109,6 @@
           downloadFilename={`supervisor-history-${supervisorId}.json`}
         />
       }
->>>>>>> c612ddc0
     </TableActionDialog>;
   }
 }