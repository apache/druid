--- conflicted
+++ resolved
@@ -52,10 +52,6 @@
   working: boolean;
 }
 
-<<<<<<< HEAD
-export class AsyncActionDialog extends React.PureComponent<AsyncAlertDialogProps, AsyncAlertDialogState> {
-  constructor(props: AsyncAlertDialogProps) {
-=======
 export class AsyncActionDialog extends React.PureComponent<
   AsyncActionDialogProps,
   AsyncActionDialogState
@@ -63,7 +59,6 @@
   private mounted = false;
 
   constructor(props: AsyncActionDialogProps) {
->>>>>>> abf9843e
     super(props);
     this.state = {
       working: false,
