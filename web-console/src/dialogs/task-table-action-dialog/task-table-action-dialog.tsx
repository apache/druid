/*
 * Licensed to the Apache Software Foundation (ASF) under one
 * or more contributor license agreements.  See the NOTICE file
 * distributed with this work for additional information
 * regarding copyright ownership.  The ASF licenses this file
 * to you under the Apache License, Version 2.0 (the
 * "License"); you may not use this file except in compliance
 * with the License.  You may obtain a copy of the License at
 *
 *     http://www.apache.org/licenses/LICENSE-2.0
 *
 * Unless required by applicable law or agreed to in writing, software
 * distributed under the License is distributed on an "AS IS" BASIS,
 * WITHOUT WARRANTIES OR CONDITIONS OF ANY KIND, either express or implied.
 * See the License for the specific language governing permissions and
 * limitations under the License.
 */

import React, { useState } from 'react';

import { ShowJson, ShowLog } from '../../components';
<<<<<<< HEAD
import { API_ENDPOINTS } from '../../singletons/api';
=======
import { deepGet } from '../../utils';
>>>>>>> 4537016c
import { BasicAction } from '../../utils/basic-action';
import { SideButtonMetaData, TableActionDialog } from '../table-action-dialog/table-action-dialog';

interface TaskTableActionDialogProps {
  taskId: string;
  actions: BasicAction[];
  onClose: () => void;
  status?: string;
}

export const TaskTableActionDialog = React.memo(function TaskTableActionDialog(
  props: TaskTableActionDialogProps,
) {
  const { taskId, actions, onClose, status } = props;
  const [activeTab, setActiveTab] = useState('status');

  const taskTableSideButtonMetadata: SideButtonMetaData[] = [
    {
      icon: 'dashboard',
      text: 'Status',
      active: activeTab === 'status',
      onClick: () => setActiveTab('status'),
    },
    {
      icon: 'align-left',
      text: 'Payload',
      active: activeTab === 'payload',
      onClick: () => setActiveTab('payload'),
    },
    {
      icon: 'comparison',
      text: 'Reports',
      active: activeTab === 'reports',
      onClick: () => setActiveTab('reports'),
    },
    {
      icon: 'align-justify',
      text: 'Logs',
      active: activeTab === 'log',
      onClick: () => setActiveTab('log'),
    },
  ];

  return (
    <TableActionDialog
      sideButtonMetadata={taskTableSideButtonMetadata}
      onClose={onClose}
      title={`Task: ${taskId}`}
      actions={actions}
    >
      {activeTab === 'status' && (
        <ShowJson
          endpoint={`${API_ENDPOINTS.task}/${taskId}/status`}
          transform={x => deepGet(x, 'status')}
          downloadFilename={`task-status-${taskId}.json`}
        />
      )}
      {activeTab === 'payload' && (
        <ShowJson
          endpoint={`${API_ENDPOINTS.task}/${taskId}`}
          transform={x => deepGet(x, 'payload')}
          downloadFilename={`task-payload-${taskId}.json`}
        />
      )}
      {activeTab === 'reports' && (
        <ShowJson
          endpoint={`${API_ENDPOINTS.task}/${taskId}/reports`}
          transform={x => deepGet(x, 'ingestionStatsAndErrors.payload')}
          downloadFilename={`task-reports-${taskId}.json`}
        />
      )}
      {activeTab === 'log' && (
        <ShowLog
          status={status}
          endpoint={`${API_ENDPOINTS.task}/${taskId}/log`}
          downloadFilename={`task-log-${taskId}.log`}
          tailOffset={16000}
        />
      )}
    </TableActionDialog>
  );
});<|MERGE_RESOLUTION|>--- conflicted
+++ resolved
@@ -19,11 +19,8 @@
 import React, { useState } from 'react';
 
 import { ShowJson, ShowLog } from '../../components';
-<<<<<<< HEAD
 import { API_ENDPOINTS } from '../../singletons/api';
-=======
 import { deepGet } from '../../utils';
->>>>>>> 4537016c
 import { BasicAction } from '../../utils/basic-action';
 import { SideButtonMetaData, TableActionDialog } from '../table-action-dialog/table-action-dialog';
 
