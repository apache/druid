/*
 * Licensed to the Apache Software Foundation (ASF) under one
 * or more contributor license agreements.  See the NOTICE file
 * distributed with this work for additional information
 * regarding copyright ownership.  The ASF licenses this file
 * to you under the Apache License, Version 2.0 (the
 * "License"); you may not use this file except in compliance
 * with the License.  You may obtain a copy of the License at
 *
 *     http://www.apache.org/licenses/LICENSE-2.0
 *
 * Unless required by applicable law or agreed to in writing, software
 * distributed under the License is distributed on an "AS IS" BASIS,
 * WITHOUT WARRANTIES OR CONDITIONS OF ANY KIND, either express or implied.
 * See the License for the specific language governing permissions and
 * limitations under the License.
 */

<<<<<<< HEAD
import { Button, Classes, Dialog, FormGroup, HTMLSelect, InputGroup, Intent } from '@blueprintjs/core';
=======
import {
  Button,
  Classes,
  Dialog,
  FormGroup,
  HTMLSelect,
  InputGroup,
  Intent,
} from '@blueprintjs/core';
>>>>>>> abf9843e
import React from 'react';
import AceEditor from 'react-ace';

import { validJson } from '../../utils';

import './lookup-edit-dialog.scss';

export interface LookupEditDialogProps {
  isOpen: boolean;
  onClose: () => void;
  onSubmit: () => void;
  onChange: (field: string, value: string) => void;
  lookupName: string;
  lookupTier: string;
  lookupVersion: string;
  lookupSpec: string;
  isEdit: boolean;
  allLookupTiers: string[];
}

<<<<<<< HEAD
export interface LookupEditDialogState {
}

export class LookupEditDialog extends React.PureComponent<LookupEditDialogProps, LookupEditDialogState> {
=======
export interface LookupEditDialogState {}
>>>>>>> abf9843e

export class LookupEditDialog extends React.PureComponent<
  LookupEditDialogProps,
  LookupEditDialogState
> {
  constructor(props: LookupEditDialogProps) {
    super(props);
    this.state = {};
  }

  private addISOVersion = () => {
    const { onChange } = this.props;
    const currentDate = new Date();
    const ISOString = currentDate.toISOString();
    onChange('lookupEditVersion', ISOString);
  };

  private renderTierInput() {
    const { isEdit, lookupTier, allLookupTiers, onChange } = this.props;
    if (isEdit) {
      return (
        <FormGroup className="lookup-label" label="Tier: ">
          <InputGroup
            value={lookupTier}
            onChange={(e: any) => onChange('lookupEditTier', e.target.value)}
            disabled
          />
        </FormGroup>
      );
    } else {
      return (
        <FormGroup className="lookup-label" label="Tier:">
          <HTMLSelect
            disabled={isEdit}
            value={lookupTier}
            onChange={(e: any) => onChange('lookupEditTier', e.target.value)}
          >
            {allLookupTiers.map(tier => (
              <option key={tier} value={tier}>
                {tier}
              </option>
            ))}
          </HTMLSelect>
        </FormGroup>
      );
    }
  }

  render() {
    const {
      isOpen,
      onClose,
      onSubmit,
      lookupSpec,
      lookupTier,
      lookupName,
      lookupVersion,
      onChange,
      isEdit,
    } = this.props;

    const disableSubmit =
      lookupName === '' || lookupVersion === '' || lookupTier === '' || !validJson(lookupSpec);

    return (
      <Dialog
        className="lookup-edit-dialog"
        isOpen={isOpen}
        onClose={onClose}
        title={isEdit ? 'Edit lookup' : 'Add lookup'}
      >
        <FormGroup className="lookup-label" label="Name: ">
          <InputGroup
            value={lookupName}
            onChange={(e: any) => onChange('lookupEditName', e.target.value)}
            disabled={isEdit}
            placeholder="Enter the lookup name"
          />
        </FormGroup>

        {this.renderTierInput()}

        <FormGroup className="lookup-label" label="Version:">
          <InputGroup
            value={lookupVersion}
            onChange={(e: any) => onChange('lookupEditVersion', e.target.value)}
            placeholder="Enter the lookup version"
            rightElement={
              <Button minimal text="Use ISO as version" onClick={() => this.addISOVersion()} />
            }
          />
        </FormGroup>

        <FormGroup className="lookup-label" label="Spec:" />

        <AceEditor
          className="lookup-edit-dialog-textarea"
          mode="sql"
          theme="solarized_dark"
          onChange={(e: any) => onChange('lookupEditSpec', e)}
          fontSize={12}
          height="40vh"
          width="auto"
          showPrintMargin={false}
          showGutter={false}
          value={lookupSpec}
          editorProps={{ $blockScrolling: Infinity }}
          setOptions={{
            tabSize: 2,
          }}
          style={{}}
        />

        <div className={Classes.DIALOG_FOOTER}>
          <div className={Classes.DIALOG_FOOTER_ACTIONS}>
            <Button text="Close" onClick={onClose} />
            <Button
              text="Submit"
              intent={Intent.PRIMARY}
              onClick={() => onSubmit()}
              disabled={disableSubmit}
            />
          </div>
        </div>
      </Dialog>
    );
  }
}<|MERGE_RESOLUTION|>--- conflicted
+++ resolved
@@ -16,9 +16,6 @@
  * limitations under the License.
  */
 
-<<<<<<< HEAD
-import { Button, Classes, Dialog, FormGroup, HTMLSelect, InputGroup, Intent } from '@blueprintjs/core';
-=======
 import {
   Button,
   Classes,
@@ -28,7 +25,6 @@
   InputGroup,
   Intent,
 } from '@blueprintjs/core';
->>>>>>> abf9843e
 import React from 'react';
 import AceEditor from 'react-ace';
 
@@ -49,14 +45,7 @@
   allLookupTiers: string[];
 }
 
-<<<<<<< HEAD
-export interface LookupEditDialogState {
-}
-
-export class LookupEditDialog extends React.PureComponent<LookupEditDialogProps, LookupEditDialogState> {
-=======
 export interface LookupEditDialogState {}
->>>>>>> abf9843e
 
 export class LookupEditDialog extends React.PureComponent<
   LookupEditDialogProps,
