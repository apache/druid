/*
 * Licensed to the Apache Software Foundation (ASF) under one
 * or more contributor license agreements.  See the NOTICE file
 * distributed with this work for additional information
 * regarding copyright ownership.  The ASF licenses this file
 * to you under the Apache License, Version 2.0 (the
 * "License"); you may not use this file except in compliance
 * with the License.  You may obtain a copy of the License at
 *
 *     http://www.apache.org/licenses/LICENSE-2.0
 *
 * Unless required by applicable law or agreed to in writing, software
 * distributed under the License is distributed on an "AS IS" BASIS,
 * WITHOUT WARRANTIES OR CONDITIONS OF ANY KIND, either express or implied.
 * See the License for the specific language governing permissions and
 * limitations under the License.
 */

import { Card, Dialog, Divider, IDialogProps } from '@blueprintjs/core';
import React from 'react';

import { JSONCollapse } from '../../components';

import './history-dialog.scss';

interface HistoryDialogProps extends IDialogProps {
  historyRecords: any[];
}

interface HistoryDialogState {}

<<<<<<< HEAD
}

=======
>>>>>>> abf9843e
export class HistoryDialog extends React.PureComponent<HistoryDialogProps, HistoryDialogState> {
  constructor(props: HistoryDialogProps) {
    super(props);
    this.state = {};
  }

  renderRecords() {
    const { children, historyRecords } = this.props;
    let content;
    if (historyRecords.length === 0) {
      content = <div className="no-record">No history records available</div>;
    } else {
      content = (
        <>
          <span className="history-dialog-title">History</span>
          <div className="history-record-entries">
            {historyRecords.map((record, i) => {
              const auditInfo = record.auditInfo;
              const auditTime = record.auditTime;
              const formattedTime = auditTime.replace('T', ' ').substring(0, auditTime.length - 5);

              return (
                <div key={i} className="history-record-entry">
                  <Card>
                    <div className="history-record-title">
                      <span className="history-record-title-change">Change</span>
                      <span>{formattedTime}</span>
                    </div>
                    <Divider />
                    <p>{auditInfo.comment === '' ? '(No comment)' : auditInfo.comment}</p>
                    <JSONCollapse stringValue={record.payload} buttonText="Payload" />
                  </Card>
                </div>
              );
            })}
          </div>
        </>
      );
    }
    return (
      <div className="history-record-container">
        {content}
        {children}
      </div>
    );
  }

  render(): React.ReactNode {
    return (
      <Dialog isOpen {...this.props}>
        {this.renderRecords()}
      </Dialog>
    );
  }
}<|MERGE_RESOLUTION|>--- conflicted
+++ resolved
@@ -29,11 +29,6 @@
 
 interface HistoryDialogState {}
 
-<<<<<<< HEAD
-}
-
-=======
->>>>>>> abf9843e
 export class HistoryDialog extends React.PureComponent<HistoryDialogProps, HistoryDialogState> {
   constructor(props: HistoryDialogProps) {
     super(props);
