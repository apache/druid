/*
 * Licensed to the Apache Software Foundation (ASF) under one
 * or more contributor license agreements.  See the NOTICE file
 * distributed with this work for additional information
 * regarding copyright ownership.  The ASF licenses this file
 * to you under the Apache License, Version 2.0 (the
 * "License"); you may not use this file except in compliance
 * with the License.  You may obtain a copy of the License at
 *
 *     http://www.apache.org/licenses/LICENSE-2.0
 *
 * Unless required by applicable law or agreed to in writing, software
 * distributed under the License is distributed on an "AS IS" BASIS,
 * WITHOUT WARRANTIES OR CONDITIONS OF ANY KIND, either express or implied.
 * See the License for the specific language governing permissions and
 * limitations under the License.
 */

import { Button, InputGroup, Intent } from '@blueprintjs/core';
import * as numeral from "numeral";
import * as React from 'react';
import { Filter, FilterRender } from 'react-table';

import { HTMLSelect, IconNames } from "../components/filler";

export function addFilter(filters: Filter[], id: string, value: string): Filter[] {
  const currentFilter = filters.find(f => f.id === id);
  if (currentFilter) {
    filters = filters.filter(f => f.id !== id);
    if (currentFilter.value !== value) {
      filters = filters.concat({ id, value });
    }
  } else {
    filters = filters.concat({ id, value });
  }
  return filters;
}

export function makeTextFilter(placeholder = ''): FilterRender {
  return ({ filter, onChange, key }) => {
    const filterValue = filter ? filter.value : '';
    return <InputGroup
      key={key}
      onChange={(e: any) => onChange(e.target.value)}
      value={filterValue}
      rightElement={filterValue ? <Button iconName={IconNames.CROSS} className="pt-minimal" onClick={() => onChange('')} /> : undefined}
      placeholder={placeholder}
    />;
  };
}

export function makeBooleanFilter(): FilterRender {
  return ({ filter, onChange, key }) => {
    const filterValue = filter ? filter.value : '';
    return <HTMLSelect
      key={key}
      style={{ width: '100%' }}
      onChange={(event: any) => onChange(event.target.value)}
      value={filterValue || "all"}
      fill
    >
      <option value="all">Show all</option>
      <option value="true">true</option>
      <option value="false">false</option>
    </HTMLSelect>;
  };
}

// ----------------------------

export function countBy<T>(array: T[], fn: (x: T, index: number) => string = String): Record<string, number> {
  const counts: Record<string, number> = {};
  for (let i = 0; i < array.length; i++) {
    const key = fn(array[i], i);
    counts[key] = (counts[key] || 0) + 1;
  }
  return counts;
}

export function lookupBy<T>(array: T[], fn: (x: T, index: number) => string = String): Record<string, T> {
  const lookup: Record<string, T> = {};
  for (let i = 0; i < array.length; i++) {
    const key = fn(array[i], i);
    lookup[key] = array[i];
  }
  return lookup;
}

export function parseList(list: string): string[] {
  if (!list) return [];
  return list.split(',');
}

// ----------------------------

export function formatNumber(n: number): string {
  return numeral(n).format('0,0');
}

export function formatBytes(n: number): string {
  return numeral(n).format('0.00 b');
}

export function formatBytesCompact(n: number): string {
  return numeral(n).format('0.00b');
}

function pad2(str: string | number): string {
  return ('00' + str).substr(-2);
}

export function formatDuration(ms: number): string {
  const timeInHours = Math.floor(ms / 3600000);
  const timeInMin = Math.floor(ms / 60000) % 60;
  const timeInSec = Math.floor(ms / 1000) % 60;
  return timeInHours + ':' + pad2(timeInMin) + ':' + pad2(timeInSec);
}

export function pluralIfNeeded(n: number, singular: string, plural?: string): string {
  if (!plural) plural = singular + 's';
  return `${formatNumber(n)} ${n === 1 ? singular : plural}`;
}

export function getHeadProp(results: Record<string, any>[], prop: string): any {
  if (!results || !results.length) return null;
  return results[0][prop] || null;
}

// ----------------------------

export function localStorageSet(key: string, value: string): void {
  if (typeof localStorage === 'undefined') return;
  localStorage.setItem(key, value);
}

export function localStorageGet(key: string): string | null {
  if (typeof localStorage === 'undefined') return null;
  return localStorage.getItem(key);
}

// ----------------------------

export function validJson(json: string): boolean {
  try {
    JSON.parse(json);
    return true;
  } catch (e) {
    return false;
  }
<<<<<<< HEAD
}

// stringify JSON to string; if JSON is null, parse empty string ""
export function stringifyJSON(item: any): string {
  if (item != null) {
    return JSON.stringify(item, null, 2);
  } else {
    return "";
  }
}

// parse string to JSON object; if string is empty, return null
export function parseStringToJSON(s: string): JSON | null {
  if (s === "") {
    return null;
  } else {
    return JSON.parse(s);
  }
=======
>>>>>>> b6b1e616
}<|MERGE_RESOLUTION|>--- conflicted
+++ resolved
@@ -147,7 +147,6 @@
   } catch (e) {
     return false;
   }
-<<<<<<< HEAD
 }
 
 // stringify JSON to string; if JSON is null, parse empty string ""
@@ -166,6 +165,4 @@
   } else {
     return JSON.parse(s);
   }
-=======
->>>>>>> b6b1e616
 }