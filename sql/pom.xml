<?xml version="1.0" encoding="UTF-8"?>
<!--
  ~ Licensed to the Apache Software Foundation (ASF) under one
  ~ or more contributor license agreements.  See the NOTICE file
  ~ distributed with this work for additional information
  ~ regarding copyright ownership.  The ASF licenses this file
  ~ to you under the Apache License, Version 2.0 (the
  ~ "License"); you may not use this file except in compliance
  ~ with the License.  You may obtain a copy of the License at
  ~
  ~   http://www.apache.org/licenses/LICENSE-2.0
  ~
  ~ Unless required by applicable law or agreed to in writing,
  ~ software distributed under the License is distributed on an
  ~ "AS IS" BASIS, WITHOUT WARRANTIES OR CONDITIONS OF ANY
  ~ KIND, either express or implied.  See the License for the
  ~ specific language governing permissions and limitations
  ~ under the License.
  -->

<project xmlns="http://maven.apache.org/POM/4.0.0" xmlns:xsi="http://www.w3.org/2001/XMLSchema-instance"
         xsi:schemaLocation="http://maven.apache.org/POM/4.0.0 http://maven.apache.org/maven-v4_0_0.xsd">
  <modelVersion>4.0.0</modelVersion>

  <artifactId>druid-sql</artifactId>
  <name>druid-sql</name>
  <description>Druid SQL</description>

  <parent>
    <groupId>org.apache.druid</groupId>
    <artifactId>druid</artifactId>
    <version>31.0.0-SNAPSHOT</version>
  </parent>

  <dependencies>
    <dependency>
      <groupId>org.apache.druid</groupId>
      <artifactId>druid-processing</artifactId>
      <version>${project.parent.version}</version>
    </dependency>
    <dependency>
      <groupId>org.apache.druid</groupId>
      <artifactId>druid-server</artifactId>
      <version>${project.parent.version}</version>
    </dependency>
    <dependency>
      <groupId>org.apache.calcite</groupId>
      <artifactId>calcite-core</artifactId>
      <exclusions>
        <!--
          ~ Calcite 1.15.0 uses sketches-core 0.9.0 for a profiling feature:
          ~ (https://issues.apache.org/jira/browse/CALCITE-1616).
          ~ This conflicts with druid-datasketches which uses a newer version of sketches-core.
          ~ Druid does not use this Calcite profiling feature, so we exclude sketches-core here.
          -->
        <exclusion>
          <groupId>com.yahoo.datasketches</groupId>
          <artifactId>sketches-core</artifactId>
        </exclusion>
        <!--
          ~ We don't use Calcite's YAML features.
          -->
        <exclusion>
          <groupId>com.fasterxml.jackson.dataformat</groupId>
          <artifactId>jackson-dataformat-yaml</artifactId>
        </exclusion>
        <exclusion>
          <groupId>org.yaml</groupId>
          <artifactId>snakeyaml</artifactId>
        </exclusion>
      </exclusions>
    </dependency>
    <dependency>
      <groupId>org.apache.calcite</groupId>
      <artifactId>calcite-linq4j</artifactId>
    </dependency>
    <dependency>
      <groupId>org.apache.calcite.avatica</groupId>
      <artifactId>avatica-core</artifactId>
    </dependency>
    <dependency>
      <groupId>org.apache.calcite.avatica</groupId>
      <artifactId>avatica-server</artifactId>
      <exclusions>
        <exclusion>
          <groupId>org.eclipse.jetty</groupId>
          <artifactId>jetty-http</artifactId>
        </exclusion>
      </exclusions>
    </dependency>
    <dependency>
      <groupId>com.github.ben-manes.caffeine</groupId>
      <artifactId>caffeine</artifactId>
    </dependency>
    <dependency>
      <groupId>com.google.code.findbugs</groupId>
      <artifactId>jsr305</artifactId>
    </dependency>
    <dependency>
      <groupId>org.eclipse.jetty</groupId>
      <artifactId>jetty-server</artifactId>
    </dependency>
    <dependency>
      <groupId>joda-time</groupId>
      <artifactId>joda-time</artifactId>
    </dependency>
    <dependency>
      <groupId>com.fasterxml.jackson.core</groupId>
      <artifactId>jackson-annotations</artifactId>
    </dependency>
    <dependency>
      <groupId>jakarta.inject</groupId>
      <artifactId>jakarta.inject-api</artifactId>
    </dependency>
    <dependency>
      <groupId>com.google.inject</groupId>
      <artifactId>guice</artifactId>
    </dependency>
    <dependency>
      <groupId>com.google.inject.extensions</groupId>
      <artifactId>guice-assistedinject</artifactId>
    </dependency>
    <dependency>
      <groupId>com.fasterxml.jackson.core</groupId>
      <artifactId>jackson-databind</artifactId>
    </dependency>
    <dependency>
      <groupId>com.opencsv</groupId>
      <artifactId>opencsv</artifactId>
    </dependency>
    <dependency>
      <groupId>com.google.inject.extensions</groupId>
      <artifactId>guice-multibindings</artifactId>
    </dependency>
    <dependency>
      <groupId>javax.ws.rs</groupId>
      <artifactId>jsr311-api</artifactId>
    </dependency>
    <dependency>
      <groupId>io.netty</groupId>
      <artifactId>netty</artifactId>
    </dependency>
    <dependency>
      <groupId>javax.servlet</groupId>
      <artifactId>javax.servlet-api</artifactId>
    </dependency>
    <dependency>
      <groupId>it.unimi.dsi</groupId>
      <artifactId>fastutil-core</artifactId>
    </dependency>
    <dependency>
      <groupId>com.fasterxml.jackson.core</groupId>
      <artifactId>jackson-core</artifactId>
    </dependency>
    <dependency>
      <groupId>com.google.guava</groupId>
      <artifactId>guava</artifactId>
    </dependency>
    <dependency>
      <groupId>com.google.errorprone</groupId>
      <artifactId>error_prone_annotations</artifactId>
    </dependency>
    <dependency>
      <groupId>org.apache.calcite.avatica</groupId>
      <artifactId>avatica-metrics</artifactId>
    </dependency>
    <dependency>
      <groupId>org.checkerframework</groupId>
      <artifactId>checker-qual</artifactId>
      <version>${checkerframework.version}</version>
      <scope>provided</scope>
    </dependency>
    <dependency>
      <groupId>jakarta.validation</groupId>
      <artifactId>jakarta.validation-api</artifactId>
      <scope>provided</scope>
    </dependency>
    <dependency>
      <groupId>org.slf4j</groupId>
      <artifactId>slf4j-api</artifactId>
      <scope>provided</scope>
    </dependency>
    <dependency>
      <groupId>org.immutables</groupId>
      <artifactId>value-annotations</artifactId>
      <scope>provided</scope>
    </dependency>

    <!-- Tests -->
    <dependency>
      <groupId>junit</groupId>
      <artifactId>junit</artifactId>
      <scope>test</scope>
    </dependency>
    <dependency>
      <groupId>net.hydromatic</groupId>
      <artifactId>quidem</artifactId>
<<<<<<< HEAD
=======
      <version>0.11</version>
>>>>>>> 8b80bf12
      <scope>test</scope>
    </dependency>
    <dependency>
      <groupId>org.apache.httpcomponents</groupId>
      <artifactId>httpclient</artifactId>
      <scope>test</scope>
    </dependency>
    <dependency>
      <groupId>org.apache.httpcomponents</groupId>
      <artifactId>httpcore</artifactId>
      <scope>test</scope>
    </dependency>
    <dependency>
      <groupId>org.junit.jupiter</groupId>
      <artifactId>junit-jupiter-api</artifactId>
      <scope>test</scope>
    </dependency>
    <dependency>
      <groupId>org.junit.jupiter</groupId>
      <artifactId>junit-jupiter-engine</artifactId>
      <scope>test</scope>
    </dependency>
    <dependency>
      <groupId>org.junit.jupiter</groupId>
      <artifactId>junit-jupiter-migrationsupport</artifactId>
      <scope>test</scope>
    </dependency>
    <dependency>
      <groupId>org.junit.jupiter</groupId>
      <artifactId>junit-jupiter-params</artifactId>
      <scope>test</scope>
    </dependency>
    <dependency>
      <groupId>org.junit.vintage</groupId>
      <artifactId>junit-vintage-engine</artifactId>
      <scope>test</scope>
    </dependency>
    <dependency>
      <groupId>org.opentest4j</groupId>
      <artifactId>opentest4j</artifactId>
      <version>1.3.0</version>
      <scope>test</scope>
    </dependency>
    <dependency>
      <groupId>org.apache.commons</groupId>
      <artifactId>commons-lang3</artifactId>
      <scope>test</scope>
    </dependency>
    <dependency>
      <groupId>pl.pragmatists</groupId>
      <artifactId>JUnitParams</artifactId>
      <scope>test</scope>
    </dependency>
    <dependency>
      <groupId>org.apache.commons</groupId>
      <artifactId>commons-text</artifactId>
      <scope>test</scope>
    </dependency>
    <dependency>
      <groupId>org.apache.calcite</groupId>
      <artifactId>calcite-testkit</artifactId>
      <scope>test</scope>
    </dependency>
    <dependency>
      <groupId>org.easymock</groupId>
      <artifactId>easymock</artifactId>
      <scope>test</scope>
    </dependency>
    <dependency>
      <groupId>com.fasterxml.jackson.dataformat</groupId>
      <artifactId>jackson-dataformat-yaml</artifactId>
      <scope>test</scope>
    </dependency>
    <dependency>
      <groupId>commons-io</groupId>
      <artifactId>commons-io</artifactId>
      <scope>test</scope>
    </dependency>
    <dependency>
      <groupId>org.apache.druid</groupId>
      <artifactId>druid-processing</artifactId>
      <version>${project.parent.version}</version>
      <type>test-jar</type>
      <scope>test</scope>
    </dependency>
    <dependency>
      <groupId>org.apache.druid</groupId>
      <artifactId>druid-server</artifactId>
      <version>${project.parent.version}</version>
      <type>test-jar</type>
      <scope>test</scope>
    </dependency>
    <dependency>
      <groupId>org.hamcrest</groupId>
      <artifactId>hamcrest-all</artifactId>
      <scope>test</scope>
    </dependency>
    <dependency>
      <groupId>org.hamcrest</groupId>
      <artifactId>hamcrest-core</artifactId>
      <scope>test</scope>
    </dependency>
    <dependency>
      <groupId>nl.jqno.equalsverifier</groupId>
      <artifactId>equalsverifier</artifactId>
      <scope>test</scope>
    </dependency>
    <dependency>
      <groupId>org.mockito</groupId>
      <artifactId>mockito-core</artifactId>
      <scope>test</scope>
    </dependency>
    <dependency>
      <groupId>org.jdbi</groupId>
      <artifactId>jdbi</artifactId>
      <scope>test</scope>
    </dependency>
    <dependency>
      <groupId>org.reflections</groupId>
      <artifactId>reflections</artifactId>
      <scope>test</scope>
    </dependency>
  </dependencies>

  <build>
    <plugins>
      <plugin>
        <groupId>org.apache.maven.plugins</groupId>
        <artifactId>maven-jar-plugin</artifactId>
        <executions>
          <execution>
            <goals>
              <goal>test-jar</goal>
            </goals>
          </execution>
        </executions>
      </plugin>

      <!-- Following plugins and their configurations are used to generate the custom Calcite's SQL parser for Druid -->
      <!-- Extracts the Parser.jj from Calcite to ${project.build.directory}, where all the Freemarker templates are -->
      <plugin>
        <groupId>org.apache.maven.plugins</groupId>
        <artifactId>maven-dependency-plugin</artifactId>
        <executions>
          <execution>
            <id>unpack-parser-template</id>
            <phase>generate-sources</phase>
            <goals>
              <goal>unpack</goal>
            </goals>
            <configuration>
              <artifactItems>
                <artifactItem>
                  <groupId>org.apache.calcite</groupId>
                  <artifactId>calcite-core</artifactId>
                  <version>${calcite.version}</version>
                  <type>jar</type>
                  <overWrite>true</overWrite>
                  <outputDirectory>${project.build.directory}/</outputDirectory>
                  <includes>**/Parser.jj</includes>
                </artifactItem>
                <artifactItem>
                  <groupId>org.apache.calcite</groupId>
                  <artifactId>calcite-core</artifactId>
                  <version>${calcite.version}</version>
                  <type>jar</type>
                  <overWrite>true</overWrite>
                  <outputDirectory>${project.build.directory}/</outputDirectory>
                  <includes>**/default_config.fmpp</includes>
                </artifactItem>
              </artifactItems>
            </configuration>
          </execution>
        </executions>
      </plugin>

      <!-- Copy the templates present in the codegen directory of druid-sql containing custom SQL rules to
        ${project.build.directory}/codegen -->
      <plugin>
        <artifactId>maven-resources-plugin</artifactId>
        <executions>
          <execution>
            <id>copy-fmpp-resources</id>
            <phase>generate-sources</phase>
            <goals>
              <goal>copy-resources</goal>
            </goals>
            <configuration>
              <outputDirectory>${project.build.directory}/codegen</outputDirectory>
              <resources>
                <resource>
                  <directory>src/main/codegen</directory>
                  <filtering>false</filtering>
                </resource>
              </resources>
            </configuration>
          </execution>
        </executions>
      </plugin>

      <!-- "Plugs in" the Calcite's Parser.jj with the variables present in config.fmpp. These contain the custom rules
        as well as the class to which the custom implementation will get generated -->
      <plugin>
        <groupId>com.googlecode.fmpp-maven-plugin</groupId>
        <artifactId>fmpp-maven-plugin</artifactId>
        <executions>
          <execution>
            <id>generate-fmpp-sources</id>
            <phase>generate-sources</phase>
            <goals>
              <goal>generate</goal>
            </goals>
            <configuration>
              <cfgFile>${project.build.directory}/codegen/config.fmpp</cfgFile>
              <outputDirectory>${project.build.directory}/generated-sources</outputDirectory>
              <templateDirectory>${project.build.directory}/codegen/templates</templateDirectory>
            </configuration>
          </execution>
        </executions>
      </plugin>

      <!-- Creates a Java class for the custom parser from Parser.jj -->
      <plugin>
        <groupId>org.codehaus.mojo</groupId>
        <artifactId>javacc-maven-plugin</artifactId>
        <executions>
          <execution>
            <phase>generate-sources</phase>
            <id>javacc</id>
            <goals>
              <goal>javacc</goal>
            </goals>
            <configuration>
              <sourceDirectory>${project.build.directory}/generated-sources/javacc</sourceDirectory>
              <includes>
                <include>Parser.jj</include>
              </includes>
              <lookAhead>2</lookAhead>
              <isStatic>false</isStatic>
              <outputDirectory>${project.build.directory}/generated-sources</outputDirectory>
            </configuration>
          </execution>
        </executions>
      </plugin>

      <!-- This plugin is used to replace the production rule for FROM clause in the calcite grammar.
           It is done by a search and replace since calcite doesn't allow to override production rules generally
           in its grammar (override is possible only if there's a hook for it in the grammar). And the FROM clause
           doesn't contain any hook for extension. For the custom changes done in
           extension, please check from.ftl file in sql module.
      -->
      <plugin>
        <groupId>com.google.code.maven-replacer-plugin</groupId>
        <artifactId>replacer</artifactId>
        <version>1.5.3</version>
        <executions>
          <execution>
            <phase>generate-sources</phase>
            <goals>
              <goal>replace</goal>
            </goals>
          </execution>
        </executions>
        <configuration>
          <basedir>${project.build.directory}/generated-sources/org/apache/druid/sql/calcite/parser</basedir>
          <includes>
            <include>**/DruidSqlParserImpl.java</include>
          </includes>
          <replacements>
            <replacement>
              <token>fromClause = FromClause</token>
              <value>fromClause = DruidFromClause</value>
            </replacement>
          </replacements>
        </configuration>
      </plugin>

      <!-- Adds the path of the generated parser to the build path -->
      <plugin>
        <groupId>org.codehaus.mojo</groupId>
        <artifactId>build-helper-maven-plugin</artifactId>
        <executions>
          <execution>
            <id>add-source</id>
            <phase>generate-sources</phase>
            <goals>
              <goal>add-source</goal>
            </goals>
            <configuration>
              <sources>
                <source>src/generated-sources</source>
              </sources>
            </configuration>
          </execution>
        </executions>
      </plugin>
    </plugins>
  </build>
  <!-- Build for Druid's custom SQL parser complete -->

</project><|MERGE_RESOLUTION|>--- conflicted
+++ resolved
@@ -195,10 +195,6 @@
     <dependency>
       <groupId>net.hydromatic</groupId>
       <artifactId>quidem</artifactId>
-<<<<<<< HEAD
-=======
-      <version>0.11</version>
->>>>>>> 8b80bf12
       <scope>test</scope>
     </dependency>
     <dependency>
