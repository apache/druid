--- conflicted
+++ resolved
@@ -694,7 +694,7 @@
         ),
         DruidExpression.of(
             null,
-            "timestamp_parse(\"tstr\",'','UTC')"
+            "timestamp_parse(\"tstr\",null,'UTC')"
         ),
         DateTimes.of("2000-02-03T04:05:06Z").getMillis()
     );
@@ -754,13 +754,7 @@
             inputRef("dstr")
         ),
         DruidExpression.fromExpression(
-<<<<<<< HEAD
-            "timestamp_floor(timestamp_parse(\"dstr\",'yyyy-MM-dd','UTC'),'P1D',"
-            + DruidExpression.nullLiteral()
-            + ",'UTC')"
-=======
-            "timestamp_floor(timestamp_parse(\"dstr\",'','UTC'),'P1D','','UTC')"
->>>>>>> 22c49b0d
+            "timestamp_floor(timestamp_parse(\"dstr\",null,'UTC'),'P1D',null,'UTC')"
         ),
         DateTimes.of("2000-02-03").getMillis()
     );
@@ -778,9 +772,7 @@
             )
         ),
         DruidExpression.fromExpression(
-            "timestamp_format(timestamp_floor(\"t\",'P1D',"
-            + DruidExpression.nullLiteral()
-            + ",'UTC'),'yyyy-MM-dd','UTC')"
+            "timestamp_format(timestamp_floor(\"t\",'P1D',null,'UTC'),'yyyy-MM-dd','UTC')"
         ),
         "2000-02-03"
     );
