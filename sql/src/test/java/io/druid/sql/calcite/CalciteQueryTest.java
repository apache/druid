/*
 * Licensed to the Apache Software Foundation (ASF) under one
 * or more contributor license agreements.  See the NOTICE file
 * distributed with this work for additional information
 * regarding copyright ownership.  The ASF licenses this file
 * to you under the Apache License, Version 2.0 (the
 * "License"); you may not use this file except in compliance
 * with the License.  You may obtain a copy of the License at
 *
 *   http://www.apache.org/licenses/LICENSE-2.0
 *
 * Unless required by applicable law or agreed to in writing,
 * software distributed under the License is distributed on an
 * "AS IS" BASIS, WITHOUT WARRANTIES OR CONDITIONS OF ANY
 * KIND, either express or implied.  See the License for the
 * specific language governing permissions and limitations
 * under the License.
 */

package io.druid.sql.calcite;

import com.google.common.base.Joiner;
import com.google.common.collect.ImmutableList;
import com.google.common.collect.ImmutableMap;
import com.google.common.collect.Maps;
import io.druid.client.TimelineServerView;
import io.druid.common.config.NullHandling;
import io.druid.discovery.DruidLeaderClient;
import io.druid.hll.HLLCV1;
import io.druid.java.util.common.DateTimes;
import io.druid.java.util.common.Intervals;
import io.druid.java.util.common.Pair;
import io.druid.java.util.common.StringUtils;
import io.druid.java.util.common.granularity.Granularities;
import io.druid.java.util.common.granularity.PeriodGranularity;
import io.druid.java.util.common.io.Closer;
import io.druid.java.util.common.logger.Logger;
import io.druid.math.expr.ExprMacroTable;
import io.druid.query.Druids;
import io.druid.query.Query;
import io.druid.query.QueryContexts;
import io.druid.query.QueryDataSource;
import io.druid.query.QueryRunnerFactoryConglomerate;
import io.druid.query.aggregation.AggregatorFactory;
import io.druid.query.aggregation.CountAggregatorFactory;
import io.druid.query.aggregation.DoubleMaxAggregatorFactory;
import io.druid.query.aggregation.DoubleSumAggregatorFactory;
import io.druid.query.aggregation.FilteredAggregatorFactory;
import io.druid.query.aggregation.FloatMaxAggregatorFactory;
import io.druid.query.aggregation.FloatMinAggregatorFactory;
import io.druid.query.aggregation.LongMaxAggregatorFactory;
import io.druid.query.aggregation.LongMinAggregatorFactory;
import io.druid.query.aggregation.LongSumAggregatorFactory;
import io.druid.query.aggregation.cardinality.CardinalityAggregatorFactory;
import io.druid.query.aggregation.hyperloglog.HyperUniquesAggregatorFactory;
import io.druid.query.aggregation.post.ArithmeticPostAggregator;
import io.druid.query.aggregation.post.ExpressionPostAggregator;
import io.druid.query.aggregation.post.FieldAccessPostAggregator;
import io.druid.query.dimension.DefaultDimensionSpec;
import io.druid.query.dimension.DimensionSpec;
import io.druid.query.dimension.ExtractionDimensionSpec;
import io.druid.query.extraction.CascadeExtractionFn;
import io.druid.query.extraction.ExtractionFn;
import io.druid.query.extraction.RegexDimExtractionFn;
import io.druid.query.extraction.SubstringDimExtractionFn;
import io.druid.query.filter.AndDimFilter;
import io.druid.query.filter.BoundDimFilter;
import io.druid.query.filter.DimFilter;
import io.druid.query.filter.ExpressionDimFilter;
import io.druid.query.filter.InDimFilter;
import io.druid.query.filter.LikeDimFilter;
import io.druid.query.filter.NotDimFilter;
import io.druid.query.filter.OrDimFilter;
import io.druid.query.filter.SelectorDimFilter;
import io.druid.query.groupby.GroupByQuery;
import io.druid.query.groupby.having.DimFilterHavingSpec;
import io.druid.query.groupby.orderby.DefaultLimitSpec;
import io.druid.query.groupby.orderby.OrderByColumnSpec;
import io.druid.query.groupby.orderby.OrderByColumnSpec.Direction;
import io.druid.query.lookup.RegisteredLookupExtractionFn;
import io.druid.query.ordering.StringComparator;
import io.druid.query.ordering.StringComparators;
import io.druid.query.scan.ScanQuery;
import io.druid.query.select.PagingSpec;
import io.druid.query.spec.MultipleIntervalSegmentSpec;
import io.druid.query.spec.QuerySegmentSpec;
import io.druid.query.topn.DimensionTopNMetricSpec;
import io.druid.query.topn.InvertedTopNMetricSpec;
import io.druid.query.topn.NumericTopNMetricSpec;
import io.druid.query.topn.TopNQueryBuilder;
import io.druid.segment.column.Column;
import io.druid.segment.column.ValueType;
import io.druid.segment.virtual.ExpressionVirtualColumn;
import io.druid.server.security.AuthenticationResult;
import io.druid.server.security.ForbiddenException;
import io.druid.sql.calcite.expression.DruidExpression;
import io.druid.sql.calcite.filtration.Filtration;
import io.druid.sql.calcite.planner.Calcites;
import io.druid.sql.calcite.planner.DruidOperatorTable;
import io.druid.sql.calcite.planner.DruidPlanner;
import io.druid.sql.calcite.planner.PlannerConfig;
import io.druid.sql.calcite.planner.PlannerContext;
import io.druid.sql.calcite.planner.PlannerFactory;
import io.druid.sql.calcite.planner.PlannerResult;
import io.druid.sql.calcite.schema.DruidSchema;
import io.druid.sql.calcite.util.CalciteTestBase;
import io.druid.sql.calcite.util.CalciteTests;
import io.druid.sql.calcite.util.QueryLogHook;
import io.druid.sql.calcite.util.SpecificSegmentsQuerySegmentWalker;
import io.druid.sql.calcite.util.TestServerInventoryView;
import io.druid.sql.calcite.view.InProcessViewManager;
import org.apache.calcite.plan.RelOptPlanner;
import org.easymock.EasyMock;
import org.hamcrest.CoreMatchers;
import org.joda.time.DateTime;
import org.joda.time.DateTimeZone;
import org.joda.time.Interval;
import org.joda.time.Period;
import org.joda.time.chrono.ISOChronology;
import org.junit.After;
import org.junit.AfterClass;
import org.junit.Assert;
import org.junit.Before;
import org.junit.BeforeClass;
import org.junit.Ignore;
import org.junit.Rule;
import org.junit.Test;
import org.junit.internal.matchers.ThrowableMessageMatcher;
import org.junit.rules.ExpectedException;
import org.junit.rules.TemporaryFolder;

import java.io.IOException;
import java.util.ArrayList;
import java.util.Arrays;
import java.util.Collections;
import java.util.List;
import java.util.Map;

public class CalciteQueryTest extends CalciteTestBase
{

  private static final Logger log = new Logger(CalciteQueryTest.class);

  private static final PlannerConfig PLANNER_CONFIG_DEFAULT = new PlannerConfig();
  private static final PlannerConfig PLANNER_CONFIG_NO_TOPN = new PlannerConfig()
  {
    @Override
    public int getMaxTopNLimit()
    {
      return 0;
    }
  };
  private static final PlannerConfig PLANNER_CONFIG_NO_HLL = new PlannerConfig()
  {
    @Override
    public boolean isUseApproximateCountDistinct()
    {
      return false;
    }
  };
  private static final PlannerConfig PLANNER_CONFIG_FALLBACK = new PlannerConfig()
  {
    @Override
    public boolean isUseFallback()
    {
      return true;
    }
  };
  private static final PlannerConfig PLANNER_CONFIG_SINGLE_NESTING_ONLY = new PlannerConfig()
  {
    @Override
    public int getMaxQueryCount()
    {
      return 2;
    }
  };
  private static final PlannerConfig PLANNER_CONFIG_NO_SUBQUERIES = new PlannerConfig()
  {
    @Override
    public int getMaxQueryCount()
    {
      return 1;
    }
  };
  private static final PlannerConfig PLANNER_CONFIG_LOS_ANGELES = new PlannerConfig()
  {
    @Override
    public DateTimeZone getSqlTimeZone()
    {
      return DateTimes.inferTzfromString("America/Los_Angeles");
    }
  };

  private static final String LOS_ANGELES = "America/Los_Angeles";

  private static final Map<String, Object> QUERY_CONTEXT_DEFAULT = ImmutableMap.of(
      PlannerContext.CTX_SQL_CURRENT_TIMESTAMP, "2000-01-01T00:00:00Z",
      QueryContexts.DEFAULT_TIMEOUT_KEY, QueryContexts.DEFAULT_TIMEOUT_MILLIS,
      QueryContexts.MAX_SCATTER_GATHER_BYTES_KEY, Long.MAX_VALUE
  );

  private static final Map<String, Object> QUERY_CONTEXT_DONT_SKIP_EMPTY_BUCKETS = ImmutableMap.of(
      PlannerContext.CTX_SQL_CURRENT_TIMESTAMP, "2000-01-01T00:00:00Z",
      "skipEmptyBuckets", false,
      QueryContexts.DEFAULT_TIMEOUT_KEY, QueryContexts.DEFAULT_TIMEOUT_MILLIS,
      QueryContexts.MAX_SCATTER_GATHER_BYTES_KEY, Long.MAX_VALUE
  );

  private static final Map<String, Object> QUERY_CONTEXT_NO_TOPN = ImmutableMap.of(
      PlannerContext.CTX_SQL_CURRENT_TIMESTAMP, "2000-01-01T00:00:00Z",
      PlannerConfig.CTX_KEY_USE_APPROXIMATE_TOPN, "false",
      QueryContexts.DEFAULT_TIMEOUT_KEY, QueryContexts.DEFAULT_TIMEOUT_MILLIS,
      QueryContexts.MAX_SCATTER_GATHER_BYTES_KEY, Long.MAX_VALUE
  );

  private static final Map<String, Object> QUERY_CONTEXT_LOS_ANGELES = ImmutableMap.of(
      PlannerContext.CTX_SQL_CURRENT_TIMESTAMP, "2000-01-01T00:00:00Z",
      PlannerContext.CTX_SQL_TIME_ZONE, LOS_ANGELES,
      QueryContexts.DEFAULT_TIMEOUT_KEY, QueryContexts.DEFAULT_TIMEOUT_MILLIS,
      QueryContexts.MAX_SCATTER_GATHER_BYTES_KEY, Long.MAX_VALUE
  );

  // Matches QUERY_CONTEXT_DEFAULT
  public static final Map<String, Object> TIMESERIES_CONTEXT_DEFAULT = ImmutableMap.of(
      PlannerContext.CTX_SQL_CURRENT_TIMESTAMP, "2000-01-01T00:00:00Z",
      "skipEmptyBuckets", true,
      QueryContexts.DEFAULT_TIMEOUT_KEY, QueryContexts.DEFAULT_TIMEOUT_MILLIS,
      QueryContexts.MAX_SCATTER_GATHER_BYTES_KEY, Long.MAX_VALUE
  );

  // Matches QUERY_CONTEXT_LOS_ANGELES
  public static final Map<String, Object> TIMESERIES_CONTEXT_LOS_ANGELES = Maps.newHashMap();

  {
    TIMESERIES_CONTEXT_LOS_ANGELES.put(PlannerContext.CTX_SQL_CURRENT_TIMESTAMP, "2000-01-01T00:00:00Z");
    TIMESERIES_CONTEXT_LOS_ANGELES.put(PlannerContext.CTX_SQL_TIME_ZONE, LOS_ANGELES);
    TIMESERIES_CONTEXT_LOS_ANGELES.put("skipEmptyBuckets", true);
    TIMESERIES_CONTEXT_LOS_ANGELES.put(QueryContexts.DEFAULT_TIMEOUT_KEY, QueryContexts.DEFAULT_TIMEOUT_MILLIS);
    TIMESERIES_CONTEXT_LOS_ANGELES.put(QueryContexts.MAX_SCATTER_GATHER_BYTES_KEY, Long.MAX_VALUE);
  }

  private static final PagingSpec FIRST_PAGING_SPEC = new PagingSpec(null, 1000, true);

  private static QueryRunnerFactoryConglomerate conglomerate;
  private static Closer resourceCloser;

  @BeforeClass
  public static void setUpClass()
  {
    final Pair<QueryRunnerFactoryConglomerate, Closer> conglomerateCloserPair = CalciteTests
        .createQueryRunnerFactoryConglomerate();
    conglomerate = conglomerateCloserPair.lhs;
    resourceCloser = conglomerateCloserPair.rhs;
  }

  @AfterClass
  public static void tearDownClass() throws IOException
  {
    resourceCloser.close();
  }

  @Rule
  public ExpectedException expectedException = ExpectedException.none();

  @Rule
  public TemporaryFolder temporaryFolder = new TemporaryFolder();

  @Rule
  public QueryLogHook queryLogHook = QueryLogHook.create();

  private SpecificSegmentsQuerySegmentWalker walker = null;

  @Before
  public void setUp() throws Exception
  {
    walker = CalciteTests.createMockWalker(conglomerate, temporaryFolder.newFolder());
  }

  @After
  public void tearDown() throws Exception
  {
    walker.close();
    walker = null;
  }

  @Test
  public void testSelectConstantExpression() throws Exception
  {
    testQuery(
        "SELECT 1 + 1",
        ImmutableList.of(),
        ImmutableList.of(
            new Object[]{2}
        )
    );
  }

  @Test
  public void testSelectConstantExpressionFromTable() throws Exception
  {
    testQuery(
        "SELECT 1 + 1, dim1 FROM foo LIMIT 1",
        ImmutableList.of(
            newScanQueryBuilder()
                .dataSource(CalciteTests.DATASOURCE1)
                .intervals(QSS(Filtration.eternity()))
                .virtualColumns(EXPRESSION_VIRTUAL_COLUMN("v0", "2", ValueType.LONG))
                .columns("dim1", "v0")
                .resultFormat(ScanQuery.RESULT_FORMAT_COMPACTED_LIST)
                .limit(1)
                .context(QUERY_CONTEXT_DEFAULT)
                .build()
        ),
        ImmutableList.of(
            new Object[]{2, ""}
        )
    );
  }


  @Test
  public void testSelectCountStart() throws Exception
  {
    testQuery(
        PLANNER_CONFIG_DEFAULT,
        QUERY_CONTEXT_DONT_SKIP_EMPTY_BUCKETS,
        "SELECT exp(count(*)) + 10, sum(m2)  FROM druid.foo WHERE  dim2 = 0",
        CalciteTests.REGULAR_USER_AUTH_RESULT,
        ImmutableList.of(Druids.newTimeseriesQueryBuilder()
                               .dataSource(CalciteTests.DATASOURCE1)
                               .intervals(QSS(Filtration.eternity()))
                               .filters(SELECTOR("dim2", "0", null))
                               .granularity(Granularities.ALL)
                               .aggregators(AGGS(
                                   new CountAggregatorFactory("a0"),
                                   new DoubleSumAggregatorFactory("a1", "m2")
                               ))
                               .postAggregators(
                                   EXPRESSION_POST_AGG("p0", "(exp(\"a0\") + 10)")
                               )
                               .context(QUERY_CONTEXT_DONT_SKIP_EMPTY_BUCKETS)
                               .build()),
        ImmutableList.of(
            new Object[]{11.0, NullHandling.defaultDoubleValue()}
        )
    );

    testQuery(
        PLANNER_CONFIG_DEFAULT,
        QUERY_CONTEXT_DONT_SKIP_EMPTY_BUCKETS,
        "SELECT exp(count(*)) + 10, sum(m2)  FROM druid.foo WHERE  __time >= TIMESTAMP '2999-01-01 00:00:00'",
        CalciteTests.REGULAR_USER_AUTH_RESULT,
        ImmutableList.of(Druids.newTimeseriesQueryBuilder()
                               .dataSource(CalciteTests.DATASOURCE1)
                               .intervals(QSS(Intervals.of("2999-01-01T00:00:00.000Z/146140482-04-24T15:36:27.903Z")))
                               .granularity(Granularities.ALL)
                               .aggregators(AGGS(
                                   new CountAggregatorFactory("a0"),
                                   new DoubleSumAggregatorFactory("a1", "m2")
                               ))
                               .postAggregators(
                                   EXPRESSION_POST_AGG("p0", "(exp(\"a0\") + 10)")
                               )
                               .context(QUERY_CONTEXT_DONT_SKIP_EMPTY_BUCKETS)
                               .build()),
        ImmutableList.of(
            new Object[]{11.0, NullHandling.defaultDoubleValue()}
        )
    );

    testQuery(
        "SELECT COUNT(*) FROM foo WHERE dim1 = 'nonexistent' GROUP BY FLOOR(__time TO DAY)",
        ImmutableList.of(Druids.newTimeseriesQueryBuilder()
                               .dataSource(CalciteTests.DATASOURCE1)
                               .intervals(QSS(Filtration.eternity()))
                               .filters(SELECTOR("dim1", "nonexistent", null))
                               .granularity(Granularities.DAY)
                               .aggregators(AGGS(
                                   new CountAggregatorFactory("a0")
                               ))
                               .context(TIMESERIES_CONTEXT_DEFAULT)
                               .build()),
        ImmutableList.of()
    );
  }

  @Test
  public void testSelectTrimFamily() throws Exception
  {
    // TRIM has some whacky parsing. Make sure the different forms work.

    testQuery(
        "SELECT\n"
        + "TRIM(BOTH 'x' FROM 'xfoox'),\n"
        + "TRIM(TRAILING 'x' FROM 'xfoox'),\n"
        + "TRIM(' ' FROM ' foo '),\n"
        + "TRIM(TRAILING FROM ' foo '),\n"
        + "TRIM(' foo '),\n"
        + "BTRIM(' foo '),\n"
        + "BTRIM('xfoox', 'x'),\n"
        + "LTRIM(' foo '),\n"
        + "LTRIM('xfoox', 'x'),\n"
        + "RTRIM(' foo '),\n"
        + "RTRIM('xfoox', 'x'),\n"
        + "COUNT(*)\n"
        + "FROM foo",
        ImmutableList.of(
            Druids.newTimeseriesQueryBuilder()
                  .dataSource(CalciteTests.DATASOURCE1)
                  .intervals(QSS(Filtration.eternity()))
                  .granularity(Granularities.ALL)
                  .aggregators(AGGS(new CountAggregatorFactory("a0")))
                  .postAggregators(
                      EXPRESSION_POST_AGG("p0", "'foo'"),
                      EXPRESSION_POST_AGG("p1", "'xfoo'"),
                      EXPRESSION_POST_AGG("p2", "'foo'"),
                      EXPRESSION_POST_AGG("p3", "' foo'"),
                      EXPRESSION_POST_AGG("p4", "'foo'"),
                      EXPRESSION_POST_AGG("p5", "'foo'"),
                      EXPRESSION_POST_AGG("p6", "'foo'"),
                      EXPRESSION_POST_AGG("p7", "'foo '"),
                      EXPRESSION_POST_AGG("p8", "'foox'"),
                      EXPRESSION_POST_AGG("p9", "' foo'"),
                      EXPRESSION_POST_AGG("p10", "'xfoo'")
                  )
                  .context(TIMESERIES_CONTEXT_DEFAULT)
                  .build()
        ),
        ImmutableList.of(
            new Object[]{"foo", "xfoo", "foo", " foo", "foo", "foo", "foo", "foo ", "foox", " foo", "xfoo", 6L}
        )
    );
  }

  @Test
  public void testExplainSelectConstantExpression() throws Exception
  {
    testQuery(
        "EXPLAIN PLAN FOR SELECT 1 + 1",
        ImmutableList.of(),
        ImmutableList.of(
            new Object[]{"BindableValues(tuples=[[{ 2 }]])\n"}
        )
    );
  }

  @Test
  public void testInformationSchemaSchemata() throws Exception
  {
    testQuery(
        "SELECT DISTINCT SCHEMA_NAME FROM INFORMATION_SCHEMA.SCHEMATA",
        ImmutableList.of(),
        ImmutableList.of(
            new Object[]{"druid"},
            new Object[]{"INFORMATION_SCHEMA"}
        )
    );
  }

  @Test
  public void testInformationSchemaTables() throws Exception
  {
    testQuery(
        "SELECT TABLE_SCHEMA, TABLE_NAME, TABLE_TYPE\n"
        + "FROM INFORMATION_SCHEMA.TABLES\n"
        + "WHERE TABLE_TYPE IN ('SYSTEM_TABLE', 'TABLE', 'VIEW')",
        ImmutableList.of(),
        ImmutableList.of(
            new Object[]{"druid", "foo", "TABLE"},
            new Object[]{"druid", "foo2", "TABLE"},
            new Object[]{"druid", "aview", "VIEW"},
            new Object[]{"druid", "bview", "VIEW"},
            new Object[]{"INFORMATION_SCHEMA", "COLUMNS", "SYSTEM_TABLE"},
            new Object[]{"INFORMATION_SCHEMA", "SCHEMATA", "SYSTEM_TABLE"},
            new Object[]{"INFORMATION_SCHEMA", "TABLES", "SYSTEM_TABLE"}
        )
    );

    testQuery(
        PLANNER_CONFIG_DEFAULT,
        "SELECT TABLE_SCHEMA, TABLE_NAME, TABLE_TYPE\n"
        + "FROM INFORMATION_SCHEMA.TABLES\n"
        + "WHERE TABLE_TYPE IN ('SYSTEM_TABLE', 'TABLE', 'VIEW')",
        CalciteTests.SUPER_USER_AUTH_RESULT,
        ImmutableList.of(),
        ImmutableList.of(
            new Object[]{"druid", CalciteTests.DATASOURCE1, "TABLE"},
            new Object[]{"druid", CalciteTests.DATASOURCE2, "TABLE"},
            new Object[]{"druid", CalciteTests.FORBIDDEN_DATASOURCE, "TABLE"},
            new Object[]{"druid", "aview", "VIEW"},
            new Object[]{"druid", "bview", "VIEW"},
            new Object[]{"INFORMATION_SCHEMA", "COLUMNS", "SYSTEM_TABLE"},
            new Object[]{"INFORMATION_SCHEMA", "SCHEMATA", "SYSTEM_TABLE"},
            new Object[]{"INFORMATION_SCHEMA", "TABLES", "SYSTEM_TABLE"}
        )
    );
  }

  @Test
  public void testInformationSchemaColumnsOnTable() throws Exception
  {
    testQuery(
        "SELECT COLUMN_NAME, DATA_TYPE, IS_NULLABLE\n"
        + "FROM INFORMATION_SCHEMA.COLUMNS\n"
        + "WHERE TABLE_SCHEMA = 'druid' AND TABLE_NAME = 'foo'",
        ImmutableList.of(),
        ImmutableList.of(
            new Object[]{"__time", "TIMESTAMP", "NO"},
            new Object[]{"cnt", "BIGINT", "NO"},
            new Object[]{"dim1", "VARCHAR", "YES"},
            new Object[]{"dim2", "VARCHAR", "YES"},
            new Object[]{"m1", "FLOAT", "NO"},
            new Object[]{"m2", "DOUBLE", "NO"},
            new Object[]{"unique_dim1", "OTHER", "YES"}
        )
    );
  }

  @Test
  public void testInformationSchemaColumnsOnForbiddenTable() throws Exception
  {
    testQuery(
        "SELECT COLUMN_NAME, DATA_TYPE, IS_NULLABLE\n"
        + "FROM INFORMATION_SCHEMA.COLUMNS\n"
        + "WHERE TABLE_SCHEMA = 'druid' AND TABLE_NAME = 'forbiddenDatasource'",
        ImmutableList.of(),
        ImmutableList.of()
    );

    testQuery(
        PLANNER_CONFIG_DEFAULT,
        "SELECT COLUMN_NAME, DATA_TYPE, IS_NULLABLE\n"
        + "FROM INFORMATION_SCHEMA.COLUMNS\n"
        + "WHERE TABLE_SCHEMA = 'druid' AND TABLE_NAME = 'forbiddenDatasource'",
        CalciteTests.SUPER_USER_AUTH_RESULT,
        ImmutableList.of(),
        ImmutableList.of(
            new Object[]{"__time", "TIMESTAMP", "NO"},
            new Object[]{"cnt", "BIGINT", "NO"},
            new Object[]{"dim1", "VARCHAR", "YES"},
            new Object[]{"dim2", "VARCHAR", "YES"},
            new Object[]{"m1", "FLOAT", "NO"},
            new Object[]{"m2", "DOUBLE", "NO"},
            new Object[]{"unique_dim1", "OTHER", "YES"}
        )
    );
  }

  @Test
  public void testInformationSchemaColumnsOnView() throws Exception
  {
    testQuery(
        "SELECT COLUMN_NAME, DATA_TYPE, IS_NULLABLE\n"
        + "FROM INFORMATION_SCHEMA.COLUMNS\n"
        + "WHERE TABLE_SCHEMA = 'druid' AND TABLE_NAME = 'aview'",
        ImmutableList.of(),
        ImmutableList.of(
            new Object[]{"dim1_firstchar", "VARCHAR", "YES"}
        )
    );
  }

  @Test
  public void testExplainInformationSchemaColumns() throws Exception
  {
    final String explanation =
        "BindableProject(COLUMN_NAME=[$3], DATA_TYPE=[$7])\n"
        + "  BindableFilter(condition=[AND(=($1, 'druid'), =($2, 'foo'))])\n"
        + "    BindableTableScan(table=[[INFORMATION_SCHEMA, COLUMNS]])\n";

    testQuery(
        "EXPLAIN PLAN FOR\n"
        + "SELECT COLUMN_NAME, DATA_TYPE\n"
        + "FROM INFORMATION_SCHEMA.COLUMNS\n"
        + "WHERE TABLE_SCHEMA = 'druid' AND TABLE_NAME = 'foo'",
        ImmutableList.of(),
        ImmutableList.of(
            new Object[]{explanation}
        )
    );
  }

  @Test
  public void testSelectStar() throws Exception
  {
    String nullValue = NullHandling.replaceWithDefault() ? "" : null;
    testQuery(
        "SELECT * FROM druid.foo",
        ImmutableList.of(
            newScanQueryBuilder()
                .dataSource(CalciteTests.DATASOURCE1)
                .intervals(QSS(Filtration.eternity()))
                .columns("__time", "cnt", "dim1", "dim2", "m1", "m2", "unique_dim1")
                .resultFormat(ScanQuery.RESULT_FORMAT_COMPACTED_LIST)
                .context(QUERY_CONTEXT_DEFAULT)
                .build()
        ),
        ImmutableList.of(
            new Object[]{T("2000-01-01"), 1L, "", "a", 1f, 1.0, HLLCV1.class.getName()},
            new Object[]{T("2000-01-02"), 1L, "10.1", nullValue, 2f, 2.0, HLLCV1.class.getName()},
            new Object[]{T("2000-01-03"), 1L, "2", "", 3f, 3.0, HLLCV1.class.getName()},
            new Object[]{T("2001-01-01"), 1L, "1", "a", 4f, 4.0, HLLCV1.class.getName()},
            new Object[]{T("2001-01-02"), 1L, "def", "abc", 5f, 5.0, HLLCV1.class.getName()},
            new Object[]{T("2001-01-03"), 1L, "abc", nullValue, 6f, 6.0, HLLCV1.class.getName()}
        )
    );
  }

  @Test
  public void testSelectStarOnForbiddenTable() throws Exception
  {
    assertQueryIsForbidden(
        "SELECT * FROM druid.forbiddenDatasource",
        CalciteTests.REGULAR_USER_AUTH_RESULT
    );

    testQuery(
        PLANNER_CONFIG_DEFAULT,
        "SELECT * FROM druid.forbiddenDatasource",
        CalciteTests.SUPER_USER_AUTH_RESULT,
        ImmutableList.of(
            newScanQueryBuilder()
                .dataSource(CalciteTests.FORBIDDEN_DATASOURCE)
                .intervals(QSS(Filtration.eternity()))
                .columns("__time", "cnt", "dim1", "dim2", "m1", "m2", "unique_dim1")
                .resultFormat(ScanQuery.RESULT_FORMAT_COMPACTED_LIST)
                .context(QUERY_CONTEXT_DEFAULT)
                .build()
        ),
        ImmutableList.of(
            new Object[]{
                T("2000-01-01"),
                1L,
                "forbidden",
                "abcd",
                9999.0f,
                NullHandling.defaultDoubleValue(),
                HLLCV1.class.getName()
            }
        )
    );
  }

  @Test
  public void testUnqualifiedTableName() throws Exception
  {
    testQuery(
        "SELECT COUNT(*) FROM foo",
        ImmutableList.of(
            Druids.newTimeseriesQueryBuilder()
                  .dataSource(CalciteTests.DATASOURCE1)
                  .intervals(QSS(Filtration.eternity()))
                  .granularity(Granularities.ALL)
                  .aggregators(AGGS(new CountAggregatorFactory("a0")))
                  .context(TIMESERIES_CONTEXT_DEFAULT)
                  .build()
        ),
        ImmutableList.of(
            new Object[]{6L}
        )
    );
  }

  @Test
  public void testExplainSelectStar() throws Exception
  {
    testQuery(
        "EXPLAIN PLAN FOR SELECT * FROM druid.foo",
        ImmutableList.of(),
        ImmutableList.of(
            new Object[]{
                "DruidQueryRel(query=[{\"queryType\":\"scan\",\"dataSource\":{\"type\":\"table\",\"name\":\"foo\"},\"intervals\":{\"type\":\"intervals\",\"intervals\":[\"-146136543-09-08T08:23:32.096Z/146140482-04-24T15:36:27.903Z\"]},\"virtualColumns\":[],\"resultFormat\":\"compactedList\",\"batchSize\":20480,\"limit\":9223372036854775807,\"filter\":null,\"columns\":[\"__time\",\"cnt\",\"dim1\",\"dim2\",\"m1\",\"m2\",\"unique_dim1\"],\"legacy\":false,\"context\":{\"defaultTimeout\":300000,\"maxScatterGatherBytes\":9223372036854775807,\"sqlCurrentTimestamp\":\"2000-01-01T00:00:00Z\"},\"descending\":false,\"granularity\":{\"type\":\"all\"}}], signature=[{__time:LONG, cnt:LONG, dim1:STRING, dim2:STRING, m1:FLOAT, m2:DOUBLE, unique_dim1:COMPLEX}])\n"
            }
        )
    );
  }

  @Test
  public void testSelectStarWithLimit() throws Exception
  {
    String nullValue = NullHandling.replaceWithDefault() ? "" : null;

    testQuery(
        "SELECT * FROM druid.foo LIMIT 2",
        ImmutableList.of(
            newScanQueryBuilder()
                .dataSource(CalciteTests.DATASOURCE1)
                .intervals(QSS(Filtration.eternity()))
                .columns("__time", "cnt", "dim1", "dim2", "m1", "m2", "unique_dim1")
                .limit(2)
                .resultFormat(ScanQuery.RESULT_FORMAT_COMPACTED_LIST)
                .context(QUERY_CONTEXT_DEFAULT)
                .build()
        ),
        ImmutableList.of(
            new Object[]{T("2000-01-01"), 1L, "", "a", 1.0f, 1.0, HLLCV1.class.getName()},
            new Object[]{T("2000-01-02"), 1L, "10.1", nullValue, 2.0f, 2.0, HLLCV1.class.getName()}
        )
    );
  }

  @Test
  public void testSelectWithProjection() throws Exception
  {
    String nullValue = NullHandling.replaceWithDefault() ? "" : null;
    testQuery(
        "SELECT SUBSTRING(dim2, 1, 1) FROM druid.foo LIMIT 2",
        ImmutableList.of(
            newScanQueryBuilder()
                .dataSource(CalciteTests.DATASOURCE1)
                .intervals(QSS(Filtration.eternity()))
                .virtualColumns(
                    EXPRESSION_VIRTUAL_COLUMN("v0", "substring(\"dim2\", 0, 1)", ValueType.STRING)
                )
                .columns("v0")
                .limit(2)
                .resultFormat(ScanQuery.RESULT_FORMAT_COMPACTED_LIST)
                .context(QUERY_CONTEXT_DEFAULT)
                .build()
        ),
        ImmutableList.of(
            new Object[]{"a"},
            new Object[]{nullValue}
        )
    );
  }

  @Test
  public void testSelectStarWithLimitTimeDescending() throws Exception
  {
    String nullValue = NullHandling.replaceWithDefault() ? "" : null;

    testQuery(
        "SELECT * FROM druid.foo ORDER BY __time DESC LIMIT 2",
        ImmutableList.of(
            Druids.newSelectQueryBuilder()
                  .dataSource(CalciteTests.DATASOURCE1)
                  .intervals(QSS(Filtration.eternity()))
                  .granularity(Granularities.ALL)
                  .dimensions(ImmutableList.of("dummy"))
                  .metrics(ImmutableList.of("__time", "cnt", "dim1", "dim2", "m1", "m2", "unique_dim1"))
                  .descending(true)
                  .pagingSpec(FIRST_PAGING_SPEC)
                  .context(QUERY_CONTEXT_DEFAULT)
                  .build()
        ),
        ImmutableList.of(
            new Object[]{T("2001-01-03"), 1L, "abc", nullValue, 6f, 6d, HLLCV1.class.getName()},
            new Object[]{T("2001-01-02"), 1L, "def", "abc", 5f, 5d, HLLCV1.class.getName()}
        )
    );
  }

  @Test
  public void testSelectStarWithoutLimitTimeAscending() throws Exception
  {
    String nullValue = NullHandling.replaceWithDefault() ? "" : null;
    testQuery(
        "SELECT * FROM druid.foo ORDER BY __time",
        ImmutableList.of(
            Druids.newSelectQueryBuilder()
                  .dataSource(CalciteTests.DATASOURCE1)
                  .intervals(QSS(Filtration.eternity()))
                  .granularity(Granularities.ALL)
                  .dimensions(ImmutableList.of("dummy"))
                  .metrics(ImmutableList.of("__time", "cnt", "dim1", "dim2", "m1", "m2", "unique_dim1"))
                  .descending(false)
                  .pagingSpec(FIRST_PAGING_SPEC)
                  .context(QUERY_CONTEXT_DEFAULT)
                  .build(),
            Druids.newSelectQueryBuilder()
                  .dataSource(CalciteTests.DATASOURCE1)
                  .intervals(QSS(Filtration.eternity()))
                  .granularity(Granularities.ALL)
                  .dimensions(ImmutableList.of("dummy"))
                  .metrics(ImmutableList.of("__time", "cnt", "dim1", "dim2", "m1", "m2", "unique_dim1"))
                  .descending(false)
                  .pagingSpec(
                      new PagingSpec(
                          ImmutableMap.of("foo_1970-01-01T00:00:00.000Z_2001-01-03T00:00:00.001Z_1", 5),
                          1000,
                          true
                      )
                  )
                  .context(QUERY_CONTEXT_DEFAULT)
                  .build()
        ),
        ImmutableList.of(
            new Object[]{T("2000-01-01"), 1L, "", "a", 1f, 1.0, HLLCV1.class.getName()},
            new Object[]{T("2000-01-02"), 1L, "10.1", nullValue, 2f, 2.0, HLLCV1.class.getName()},
            new Object[]{T("2000-01-03"), 1L, "2", "", 3f, 3.0, HLLCV1.class.getName()},
            new Object[]{T("2001-01-01"), 1L, "1", "a", 4f, 4.0, HLLCV1.class.getName()},
            new Object[]{T("2001-01-02"), 1L, "def", "abc", 5f, 5.0, HLLCV1.class.getName()},
            new Object[]{T("2001-01-03"), 1L, "abc", nullValue, 6f, 6.0, HLLCV1.class.getName()}
        )
    );
  }

  @Test
  public void testSelectSingleColumnTwice() throws Exception
  {
    String nullValue = NullHandling.replaceWithDefault() ? "" : null;
    testQuery(
        "SELECT dim2 x, dim2 y FROM druid.foo LIMIT 2",
        ImmutableList.of(
            newScanQueryBuilder()
                .dataSource(CalciteTests.DATASOURCE1)
                .intervals(QSS(Filtration.eternity()))
                .columns("dim2")
                .limit(2)
                .resultFormat(ScanQuery.RESULT_FORMAT_COMPACTED_LIST)
                .context(QUERY_CONTEXT_DEFAULT)
                .build()
        ),
        ImmutableList.of(
            new Object[]{"a", "a"},
            new Object[]{nullValue, nullValue}
        )
    );
  }

  @Test
  public void testSelectSingleColumnWithLimitDescending() throws Exception
  {
    testQuery(
        "SELECT dim1 FROM druid.foo ORDER BY __time DESC LIMIT 2",
        ImmutableList.of(
            Druids.newSelectQueryBuilder()
                  .dataSource(CalciteTests.DATASOURCE1)
                  .intervals(QSS(Filtration.eternity()))
                  .dimensionSpecs(DIMS(new DefaultDimensionSpec("dim1", "d1")))
                  .granularity(Granularities.ALL)
                  .descending(true)
                  .dimensions(ImmutableList.of("dummy"))
                  .metrics(ImmutableList.of("__time", "dim1"))
                  .pagingSpec(FIRST_PAGING_SPEC)
                  .context(QUERY_CONTEXT_DEFAULT)
                  .build()
        ),
        ImmutableList.of(
            new Object[]{"abc"},
            new Object[]{"def"}
        )
    );
  }

  @Test
  public void testGroupBySingleColumnDescendingNoTopN() throws Exception
  {
    testQuery(
        PLANNER_CONFIG_DEFAULT,
        "SELECT dim1 FROM druid.foo GROUP BY dim1 ORDER BY dim1 DESC",
        CalciteTests.REGULAR_USER_AUTH_RESULT,
        ImmutableList.of(
            new GroupByQuery.Builder()
                .setDataSource(CalciteTests.DATASOURCE1)
                .setInterval(QSS(Filtration.eternity()))
                .setDimensions(DIMS(new DefaultDimensionSpec("dim1", "d0")))
                .setGranularity(Granularities.ALL)
                .setLimitSpec(
                    new DefaultLimitSpec(
                        ImmutableList.of(
                            new OrderByColumnSpec(
                                "d0",
                                OrderByColumnSpec.Direction.DESCENDING,
                                StringComparators.LEXICOGRAPHIC
                            )
                        ),
                        Integer.MAX_VALUE
                    )
                )
                .setContext(QUERY_CONTEXT_DEFAULT)
                .build()
        ),
        ImmutableList.of(
            new Object[]{"def"},
            new Object[]{"abc"},
            new Object[]{"2"},
            new Object[]{"10.1"},
            new Object[]{"1"},
            new Object[]{""}
        )
    );
  }

  @Test
  public void testSelfJoinWithFallback() throws Exception
  {
    testQuery(
        PLANNER_CONFIG_FALLBACK,
        "SELECT x.dim1, y.dim1, y.dim2\n"
        + "FROM\n"
        + "  druid.foo x INNER JOIN druid.foo y ON x.dim1 = y.dim2\n"
        + "WHERE\n"
        + "  x.dim1 <> ''",
        CalciteTests.REGULAR_USER_AUTH_RESULT,
        ImmutableList.of(
            newScanQueryBuilder()
                .dataSource(CalciteTests.DATASOURCE1)
                .intervals(QSS(Filtration.eternity()))
                .columns("dim1")
                .filters(NOT(SELECTOR("dim1", "", null)))
                .resultFormat(ScanQuery.RESULT_FORMAT_COMPACTED_LIST)
                .context(QUERY_CONTEXT_DEFAULT)
                .build(),
            newScanQueryBuilder()
                .dataSource(CalciteTests.DATASOURCE1)
                .intervals(QSS(Filtration.eternity()))
                .columns("dim1", "dim2")
                .resultFormat(ScanQuery.RESULT_FORMAT_COMPACTED_LIST)
                .context(QUERY_CONTEXT_DEFAULT)
                .build()
        ),
        ImmutableList.of(
            new Object[]{"abc", "def", "abc"}
        )
    );
  }

  @Test
  public void testExplainSelfJoinWithFallback() throws Exception
  {
    String emptyStringEq = NullHandling.replaceWithDefault() ? null : "\"\"";
    final String explanation =
        "BindableJoin(condition=[=($0, $2)], joinType=[inner])\n"
        + "  DruidQueryRel(query=[{\"queryType\":\"scan\",\"dataSource\":{\"type\":\"table\",\"name\":\"foo\"},\"intervals\":{\"type\":\"intervals\",\"intervals\":[\"-146136543-09-08T08:23:32.096Z/146140482-04-24T15:36:27.903Z\"]},\"virtualColumns\":[],\"resultFormat\":\"compactedList\",\"batchSize\":20480,\"limit\":9223372036854775807,\"filter\":{\"type\":\"not\",\"field\":{\"type\":\"selector\",\"dimension\":\"dim1\",\"value\":"
        + emptyStringEq
        + ",\"extractionFn\":null}},\"columns\":[\"dim1\"],\"legacy\":false,\"context\":{\"defaultTimeout\":300000,\"maxScatterGatherBytes\":9223372036854775807,\"sqlCurrentTimestamp\":\"2000-01-01T00:00:00Z\"},\"descending\":false,\"granularity\":{\"type\":\"all\"}}], signature=[{dim1:STRING}])\n"
        + "  DruidQueryRel(query=[{\"queryType\":\"scan\",\"dataSource\":{\"type\":\"table\",\"name\":\"foo\"},\"intervals\":{\"type\":\"intervals\",\"intervals\":[\"-146136543-09-08T08:23:32.096Z/146140482-04-24T15:36:27.903Z\"]},\"virtualColumns\":[],\"resultFormat\":\"compactedList\",\"batchSize\":20480,\"limit\":9223372036854775807,\"filter\":null,\"columns\":[\"dim1\",\"dim2\"],\"legacy\":false,\"context\":{\"defaultTimeout\":300000,\"maxScatterGatherBytes\":9223372036854775807,\"sqlCurrentTimestamp\":\"2000-01-01T00:00:00Z\"},\"descending\":false,\"granularity\":{\"type\":\"all\"}}], signature=[{dim1:STRING, dim2:STRING}])\n";

    testQuery(
        PLANNER_CONFIG_FALLBACK,
        "EXPLAIN PLAN FOR\n"
        + "SELECT x.dim1, y.dim1, y.dim2\n"
        + "FROM\n"
        + "  druid.foo x INNER JOIN druid.foo y ON x.dim1 = y.dim2\n"
        + "WHERE\n"
        + "  x.dim1 <> ''",
        CalciteTests.REGULAR_USER_AUTH_RESULT,
        ImmutableList.of(),
        ImmutableList.of(
            new Object[]{explanation}
        )
    );
  }

  @Test
  public void testGroupByLong() throws Exception
  {
    testQuery(
        "SELECT cnt, COUNT(*) FROM druid.foo GROUP BY cnt",
        ImmutableList.of(
            GroupByQuery.builder()
                        .setDataSource(CalciteTests.DATASOURCE1)
                        .setInterval(QSS(Filtration.eternity()))
                        .setGranularity(Granularities.ALL)
                        .setDimensions(DIMS(new DefaultDimensionSpec("cnt", "d0", ValueType.LONG)))
                        .setAggregatorSpecs(AGGS(new CountAggregatorFactory("a0")))
                        .setContext(QUERY_CONTEXT_DEFAULT)
                        .build()
        ),
        ImmutableList.of(
            new Object[]{1L, 6L}
        )
    );
  }

  @Test
  public void testGroupByOrdinal() throws Exception
  {
    testQuery(
        "SELECT cnt, COUNT(*) FROM druid.foo GROUP BY 1",
        ImmutableList.of(
            GroupByQuery.builder()
                        .setDataSource(CalciteTests.DATASOURCE1)
                        .setInterval(QSS(Filtration.eternity()))
                        .setGranularity(Granularities.ALL)
                        .setDimensions(DIMS(new DefaultDimensionSpec("cnt", "d0", ValueType.LONG)))
                        .setAggregatorSpecs(AGGS(new CountAggregatorFactory("a0")))
                        .setContext(QUERY_CONTEXT_DEFAULT)
                        .build()
        ),
        ImmutableList.of(
            new Object[]{1L, 6L}
        )
    );
  }

  @Test
  @Ignore // Disabled since GROUP BY alias can confuse the validator; see DruidConformance::isGroupByAlias
  public void testGroupByAndOrderByAlias() throws Exception
  {
    testQuery(
        "SELECT cnt AS theCnt, COUNT(*) FROM druid.foo GROUP BY theCnt ORDER BY theCnt ASC",
        ImmutableList.of(
            GroupByQuery.builder()
                        .setDataSource(CalciteTests.DATASOURCE1)
                        .setInterval(QSS(Filtration.eternity()))
                        .setGranularity(Granularities.ALL)
                        .setDimensions(DIMS(new DefaultDimensionSpec("cnt", "d0", ValueType.LONG)))
                        .setAggregatorSpecs(AGGS(new CountAggregatorFactory("a0")))
                        .setLimitSpec(
                            new DefaultLimitSpec(
                                ImmutableList.of(
                                    new OrderByColumnSpec(
                                        "d0",
                                        OrderByColumnSpec.Direction.ASCENDING,
                                        StringComparators.NUMERIC
                                    )
                                ),
                                Integer.MAX_VALUE
                            )
                        )
                        .setContext(QUERY_CONTEXT_DEFAULT)
                        .build()
        ),
        ImmutableList.of(
            new Object[]{1L, 6L}
        )
    );
  }

  @Test
  public void testGroupByExpressionAliasedAsOriginalColumnName() throws Exception
  {
    testQuery(
        "SELECT\n"
        + "FLOOR(__time TO MONTH) AS __time,\n"
        + "COUNT(*)\n"
        + "FROM druid.foo\n"
        + "GROUP BY FLOOR(__time TO MONTH)",
        ImmutableList.of(
            Druids.newTimeseriesQueryBuilder()
                  .dataSource(CalciteTests.DATASOURCE1)
                  .intervals(QSS(Filtration.eternity()))
                  .granularity(Granularities.MONTH)
                  .aggregators(AGGS(new CountAggregatorFactory("a0")))
                  .context(TIMESERIES_CONTEXT_DEFAULT)
                  .build()
        ),
        ImmutableList.of(
            new Object[]{T("2000-01-01"), 3L},
            new Object[]{T("2001-01-01"), 3L}
        )
    );
  }

  @Test
  public void testGroupByAndOrderByOrdinalOfAlias() throws Exception
  {
    testQuery(
        "SELECT cnt as theCnt, COUNT(*) FROM druid.foo GROUP BY 1 ORDER BY 1 ASC",
        ImmutableList.of(
            GroupByQuery.builder()
                        .setDataSource(CalciteTests.DATASOURCE1)
                        .setInterval(QSS(Filtration.eternity()))
                        .setGranularity(Granularities.ALL)
                        .setDimensions(DIMS(new DefaultDimensionSpec("cnt", "d0", ValueType.LONG)))
                        .setAggregatorSpecs(AGGS(new CountAggregatorFactory("a0")))
                        .setLimitSpec(
                            new DefaultLimitSpec(
                                ImmutableList.of(
                                    new OrderByColumnSpec(
                                        "d0",
                                        OrderByColumnSpec.Direction.ASCENDING,
                                        StringComparators.NUMERIC
                                    )
                                ),
                                Integer.MAX_VALUE
                            )
                        )
                        .setContext(QUERY_CONTEXT_DEFAULT)
                        .build()
        ),
        ImmutableList.of(
            new Object[]{1L, 6L}
        )
    );
  }

  @Test
  public void testGroupByFloat() throws Exception
  {
    testQuery(
        "SELECT m1, COUNT(*) FROM druid.foo GROUP BY m1",
        ImmutableList.of(
            GroupByQuery.builder()
                        .setDataSource(CalciteTests.DATASOURCE1)
                        .setInterval(QSS(Filtration.eternity()))
                        .setGranularity(Granularities.ALL)
                        .setDimensions(DIMS(new DefaultDimensionSpec("m1", "d0", ValueType.FLOAT)))
                        .setAggregatorSpecs(AGGS(new CountAggregatorFactory("a0")))
                        .setContext(QUERY_CONTEXT_DEFAULT)
                        .build()
        ),
        ImmutableList.of(
            new Object[]{1.0f, 1L},
            new Object[]{2.0f, 1L},
            new Object[]{3.0f, 1L},
            new Object[]{4.0f, 1L},
            new Object[]{5.0f, 1L},
            new Object[]{6.0f, 1L}
        )
    );
  }

  @Test
  public void testGroupByDouble() throws Exception
  {
    testQuery(
        "SELECT m2, COUNT(*) FROM druid.foo GROUP BY m2",
        ImmutableList.of(
            GroupByQuery.builder()
                        .setDataSource(CalciteTests.DATASOURCE1)
                        .setInterval(QSS(Filtration.eternity()))
                        .setGranularity(Granularities.ALL)
                        .setDimensions(DIMS(new DefaultDimensionSpec("m2", "d0", ValueType.DOUBLE)))
                        .setAggregatorSpecs(AGGS(new CountAggregatorFactory("a0")))
                        .setContext(QUERY_CONTEXT_DEFAULT)
                        .build()
        ),
        ImmutableList.of(
            new Object[]{1.0d, 1L},
            new Object[]{2.0d, 1L},
            new Object[]{3.0d, 1L},
            new Object[]{4.0d, 1L},
            new Object[]{5.0d, 1L},
            new Object[]{6.0d, 1L}
        )
    );
  }

  @Test
  public void testFilterOnFloat() throws Exception
  {
    testQuery(
        "SELECT COUNT(*) FROM druid.foo WHERE m1 = 1.0",
        ImmutableList.of(
            Druids.newTimeseriesQueryBuilder()
                  .dataSource(CalciteTests.DATASOURCE1)
                  .intervals(QSS(Filtration.eternity()))
                  .granularity(Granularities.ALL)
                  .aggregators(AGGS(new CountAggregatorFactory("a0")))
                  .filters(SELECTOR("m1", "1.0", null))
                  .context(TIMESERIES_CONTEXT_DEFAULT)
                  .build()
        ),
        ImmutableList.of(
            new Object[]{1L}
        )
    );
  }

  @Test
  public void testFilterOnDouble() throws Exception
  {
    testQuery(
        "SELECT COUNT(*) FROM druid.foo WHERE m2 = 1.0",
        ImmutableList.of(
            Druids.newTimeseriesQueryBuilder()
                  .dataSource(CalciteTests.DATASOURCE1)
                  .intervals(QSS(Filtration.eternity()))
                  .granularity(Granularities.ALL)
                  .aggregators(AGGS(new CountAggregatorFactory("a0")))
                  .filters(SELECTOR("m2", "1.0", null))
                  .context(TIMESERIES_CONTEXT_DEFAULT)
                  .build()
        ),
        ImmutableList.of(
            new Object[]{1L}
        )
    );
  }

  @Test
  public void testHavingOnGrandTotal() throws Exception
  {
    testQuery(
        "SELECT SUM(m1) AS m1_sum FROM foo HAVING m1_sum = 21",
        ImmutableList.of(
            GroupByQuery.builder()
                        .setDataSource(CalciteTests.DATASOURCE1)
                        .setInterval(QSS(Filtration.eternity()))
                        .setGranularity(Granularities.ALL)
                        .setAggregatorSpecs(AGGS(new DoubleSumAggregatorFactory("a0", "m1")))
                        .setHavingSpec(HAVING(NUMERIC_SELECTOR("a0", "21", null)))
                        .setContext(QUERY_CONTEXT_DEFAULT)
                        .build()
        ),
        ImmutableList.of(
            new Object[]{21d}
        )
    );
  }

  @Test
  public void testHavingOnDoubleSum() throws Exception
  {
    testQuery(
        "SELECT dim1, SUM(m1) AS m1_sum FROM druid.foo GROUP BY dim1 HAVING SUM(m1) > 1",
        ImmutableList.of(
            GroupByQuery.builder()
                        .setDataSource(CalciteTests.DATASOURCE1)
                        .setInterval(QSS(Filtration.eternity()))
                        .setGranularity(Granularities.ALL)
                        .setDimensions(DIMS(new DefaultDimensionSpec("dim1", "d0")))
                        .setAggregatorSpecs(AGGS(new DoubleSumAggregatorFactory("a0", "m1")))
                        .setHavingSpec(
                            HAVING(
                                new BoundDimFilter(
                                    "a0",
                                    "1",
                                    null,
                                    true,
                                    false,
                                    false,
                                    null,
                                    StringComparators.NUMERIC
                                )
                            )
                        )
                        .setContext(QUERY_CONTEXT_DEFAULT)
                        .build()
        ),
        ImmutableList.of(
            new Object[]{"1", 4.0d},
            new Object[]{"10.1", 2.0d},
            new Object[]{"2", 3.0d},
            new Object[]{"abc", 6.0d},
            new Object[]{"def", 5.0d}
        )
    );
  }

  @Test
  public void testHavingOnApproximateCountDistinct() throws Exception
  {
    testQuery(
        "SELECT dim2, COUNT(DISTINCT m1) FROM druid.foo GROUP BY dim2 HAVING COUNT(DISTINCT m1) > 1",
        ImmutableList.of(
            GroupByQuery.builder()
                        .setDataSource(CalciteTests.DATASOURCE1)
                        .setInterval(QSS(Filtration.eternity()))
                        .setGranularity(Granularities.ALL)
                        .setDimensions(DIMS(new DefaultDimensionSpec("dim2", "d0")))
                        .setAggregatorSpecs(
                            AGGS(
                                new CardinalityAggregatorFactory(
                                    "a0",
                                    null,
                                    ImmutableList.of(
                                        new DefaultDimensionSpec("m1", "m1", ValueType.FLOAT)
                                    ),
                                    false,
                                    true
                                )
                            )
                        )
                        .setHavingSpec(
                            HAVING(
                                BOUND(
                                    "a0",
                                    "1",
                                    null,
                                    true,
                                    false,
                                    null,
                                    StringComparators.NUMERIC
                                )
                            )
                        )
                        .setContext(QUERY_CONTEXT_DEFAULT)
                        .build()
        ),
        NullHandling.replaceWithDefault() ?
        ImmutableList.of(
            new Object[]{"", 3L},
            new Object[]{"a", 2L}
        ) :
        ImmutableList.of(
            new Object[]{null, 2L},
            new Object[]{"a", 2L}
        )
    );
  }

  @Test
  public void testHavingOnExactCountDistinct() throws Exception
  {
    testQuery(
        PLANNER_CONFIG_NO_HLL,
        "SELECT dim2, COUNT(DISTINCT m1) FROM druid.foo GROUP BY dim2 HAVING COUNT(DISTINCT m1) > 1",
        CalciteTests.REGULAR_USER_AUTH_RESULT,
        ImmutableList.of(
            GroupByQuery.builder()
                        .setDataSource(
                            new QueryDataSource(
                                GroupByQuery.builder()
                                            .setDataSource(CalciteTests.DATASOURCE1)
                                            .setInterval(QSS(Filtration.eternity()))
                                            .setGranularity(Granularities.ALL)
                                            .setDimensions(
                                                DIMS(
                                                    new DefaultDimensionSpec("dim2", "d0", ValueType.STRING),
                                                    new DefaultDimensionSpec("m1", "d1", ValueType.FLOAT)
                                                )
                                            )
                                            .setContext(QUERY_CONTEXT_DEFAULT)
                                            .build()
                            )
                        )
                        .setInterval(QSS(Filtration.eternity()))
                        .setGranularity(Granularities.ALL)
                        .setDimensions(DIMS(new DefaultDimensionSpec("d0", "_d0", ValueType.STRING)))
                        .setAggregatorSpecs(AGGS(new CountAggregatorFactory("a0")))
                        .setHavingSpec(
                            HAVING(
                                BOUND(
                                    "a0",
                                    "1",
                                    null,
                                    true,
                                    false,
                                    null,
                                    StringComparators.NUMERIC
                                )
                            )
                        )
                        .setContext(QUERY_CONTEXT_DEFAULT)
                        .build()
        ),
        NullHandling.replaceWithDefault() ?
        ImmutableList.of(
            new Object[]{"", 3L},
            new Object[]{"a", 2L}
        ) :
        ImmutableList.of(
            new Object[]{null, 2L},
            new Object[]{"a", 2L}
        )
    );
  }

  @Test
  public void testHavingOnFloatSum() throws Exception
  {
    testQuery(
        PLANNER_CONFIG_FALLBACK,
        "SELECT dim1, CAST(SUM(m1) AS FLOAT) AS m1_sum FROM druid.foo GROUP BY dim1 HAVING CAST(SUM(m1) AS FLOAT) > 1",
        CalciteTests.REGULAR_USER_AUTH_RESULT,
        ImmutableList.of(
            GroupByQuery.builder()
                        .setDataSource(CalciteTests.DATASOURCE1)
                        .setInterval(QSS(Filtration.eternity()))
                        .setGranularity(Granularities.ALL)
                        .setDimensions(DIMS(new DefaultDimensionSpec("dim1", "d0")))
                        .setAggregatorSpecs(AGGS(new DoubleSumAggregatorFactory("a0", "m1")))
                        .setHavingSpec(
                            HAVING(
                                new BoundDimFilter(
                                    "a0",
                                    "1",
                                    null,
                                    true,
                                    false,
                                    false,
                                    null,
                                    StringComparators.NUMERIC
                                )
                            )
                        )
                        .setContext(QUERY_CONTEXT_DEFAULT)
                        .build()
        ),
        ImmutableList.of(
            new Object[]{"1", 4.0f},
            new Object[]{"10.1", 2.0f},
            new Object[]{"2", 3.0f},
            new Object[]{"abc", 6.0f},
            new Object[]{"def", 5.0f}
        )
    );
  }

  @Test
  public void testColumnComparison() throws Exception
  {
    testQuery(
        "SELECT dim1, m1, COUNT(*) FROM druid.foo WHERE m1 - 1 = dim1 GROUP BY dim1, m1",
        ImmutableList.of(
            GroupByQuery.builder()
                        .setDataSource(CalciteTests.DATASOURCE1)
                        .setInterval(QSS(Filtration.eternity()))
                        .setGranularity(Granularities.ALL)
                        .setDimFilter(EXPRESSION_FILTER("((\"m1\" - 1) == \"dim1\")"))
                        .setDimensions(DIMS(
                            new DefaultDimensionSpec("dim1", "d0"),
                            new DefaultDimensionSpec("m1", "d1", ValueType.FLOAT)
                        ))
                        .setAggregatorSpecs(AGGS(new CountAggregatorFactory("a0")))
                        .setContext(QUERY_CONTEXT_DEFAULT)
                        .build()
        ),
        NullHandling.replaceWithDefault() ?
        ImmutableList.of(
            new Object[]{"", 1.0f, 1L},
            new Object[]{"2", 3.0f, 1L}
        ) :
        ImmutableList.of(
            new Object[]{"2", 3.0f, 1L}
        )
    );
  }

  @Test
  public void testHavingOnRatio() throws Exception
  {
    // Test for https://github.com/druid-io/druid/issues/4264

    testQuery(
        "SELECT\n"
        + "  dim1,\n"
        + "  COUNT(*) FILTER(WHERE dim2 <> 'a')/COUNT(*) as ratio\n"
        + "FROM druid.foo\n"
        + "GROUP BY dim1\n"
        + "HAVING COUNT(*) FILTER(WHERE dim2 <> 'a')/COUNT(*) = 1",
        ImmutableList.of(
            GroupByQuery.builder()
                        .setDataSource(CalciteTests.DATASOURCE1)
                        .setInterval(QSS(Filtration.eternity()))
                        .setGranularity(Granularities.ALL)
                        .setDimensions(DIMS(new DefaultDimensionSpec("dim1", "d0")))
                        .setAggregatorSpecs(AGGS(
                            new FilteredAggregatorFactory(
                                new CountAggregatorFactory("a0"),
                                NOT(SELECTOR("dim2", "a", null))
                            ),
                            new CountAggregatorFactory("a1")
                        ))
                        .setPostAggregatorSpecs(ImmutableList.of(
                            EXPRESSION_POST_AGG("p0", "(\"a0\" / \"a1\")")
                        ))
                        .setHavingSpec(HAVING(EXPRESSION_FILTER("((\"a0\" / \"a1\") == 1)")))
                        .setContext(QUERY_CONTEXT_DEFAULT)
                        .build()
        ),
        ImmutableList.of(
            new Object[]{"10.1", 1L},
            new Object[]{"2", 1L},
            new Object[]{"abc", 1L},
            new Object[]{"def", 1L}
        )
    );
  }

  @Test
  public void testGroupByWithSelectProjections() throws Exception
  {
    String nullValue = NullHandling.replaceWithDefault() ? "" : null;
    testQuery(
        "SELECT\n"
        + "  dim1,"
        + "  SUBSTRING(dim1, 2)\n"
        + "FROM druid.foo\n"
        + "GROUP BY dim1\n",
        ImmutableList.of(
            GroupByQuery.builder()
                        .setDataSource(CalciteTests.DATASOURCE1)
                        .setInterval(QSS(Filtration.eternity()))
                        .setGranularity(Granularities.ALL)
                        .setDimensions(DIMS(new DefaultDimensionSpec("dim1", "d0")))
                        .setPostAggregatorSpecs(ImmutableList.of(
                            EXPRESSION_POST_AGG("p0", "substring(\"d0\", 1, -1)")
                        ))
                        .setContext(QUERY_CONTEXT_DEFAULT)
                        .build()
        ),
        ImmutableList.of(
            new Object[]{"", nullValue},
            new Object[]{"1", nullValue},
            new Object[]{"10.1", "0.1"},
            new Object[]{"2", nullValue},
            new Object[]{"abc", "bc"},
            new Object[]{"def", "ef"}
        )
    );
  }

  @Test
  public void testGroupByWithSelectAndOrderByProjections() throws Exception
  {
    String nullValue = NullHandling.replaceWithDefault() ? "" : null;
    testQuery(
        "SELECT\n"
        + "  dim1,"
        + "  SUBSTRING(dim1, 2)\n"
        + "FROM druid.foo\n"
        + "GROUP BY dim1\n"
        + "ORDER BY CHARACTER_LENGTH(dim1) DESC, dim1",
        ImmutableList.of(
            GroupByQuery.builder()
                        .setDataSource(CalciteTests.DATASOURCE1)
                        .setInterval(QSS(Filtration.eternity()))
                        .setGranularity(Granularities.ALL)
                        .setDimensions(DIMS(new DefaultDimensionSpec("dim1", "d0")))
                        .setPostAggregatorSpecs(ImmutableList.of(
                            EXPRESSION_POST_AGG("p0", "substring(\"d0\", 1, -1)"),
                            EXPRESSION_POST_AGG("p1", "strlen(\"d0\")")
                        ))
                        .setLimitSpec(new DefaultLimitSpec(
                            ImmutableList.of(
                                new OrderByColumnSpec(
                                    "p1",
                                    OrderByColumnSpec.Direction.DESCENDING,
                                    StringComparators.NUMERIC
                                ),
                                new OrderByColumnSpec(
                                    "d0",
                                    OrderByColumnSpec.Direction.ASCENDING,
                                    StringComparators.LEXICOGRAPHIC
                                )
                            ),
                            Integer.MAX_VALUE
                        ))
                        .setContext(QUERY_CONTEXT_DEFAULT)
                        .build()
        ),
        ImmutableList.of(
            new Object[]{"10.1", "0.1"},
            new Object[]{"abc", "bc"},
            new Object[]{"def", "ef"},
            new Object[]{"1", nullValue},
            new Object[]{"2", nullValue},
            new Object[]{"", nullValue}
        )
    );
  }

  @Test
  public void testTopNWithSelectProjections() throws Exception
  {
    String nullValue = NullHandling.replaceWithDefault() ? "" : null;

    testQuery(
        "SELECT\n"
        + "  dim1,"
        + "  SUBSTRING(dim1, 2)\n"
        + "FROM druid.foo\n"
        + "GROUP BY dim1\n"
        + "LIMIT 10",
        ImmutableList.of(
            new TopNQueryBuilder()
                .dataSource(CalciteTests.DATASOURCE1)
                .intervals(QSS(Filtration.eternity()))
                .granularity(Granularities.ALL)
                .dimension(new DefaultDimensionSpec("dim1", "d0"))
                .postAggregators(ImmutableList.of(
                    EXPRESSION_POST_AGG("p0", "substring(\"d0\", 1, -1)")
                ))
                .metric(new DimensionTopNMetricSpec(null, StringComparators.LEXICOGRAPHIC))
                .threshold(10)
                .context(QUERY_CONTEXT_DEFAULT)
                .build()
        ),
        ImmutableList.of(
            new Object[]{"", nullValue},
            new Object[]{"1", nullValue},
            new Object[]{"10.1", "0.1"},
            new Object[]{"2", nullValue},
            new Object[]{"abc", "bc"},
            new Object[]{"def", "ef"}
        )
    );
  }

  @Test
  public void testTopNWithSelectAndOrderByProjections() throws Exception
  {
    String nullValue = NullHandling.replaceWithDefault() ? "" : null;

    testQuery(
        "SELECT\n"
        + "  dim1,"
        + "  SUBSTRING(dim1, 2)\n"
        + "FROM druid.foo\n"
        + "GROUP BY dim1\n"
        + "ORDER BY CHARACTER_LENGTH(dim1) DESC\n"
        + "LIMIT 10",
        ImmutableList.of(
            new TopNQueryBuilder()
                .dataSource(CalciteTests.DATASOURCE1)
                .intervals(QSS(Filtration.eternity()))
                .granularity(Granularities.ALL)
                .dimension(new DefaultDimensionSpec("dim1", "d0"))
                .postAggregators(ImmutableList.of(
                    EXPRESSION_POST_AGG("p0", "substring(\"d0\", 1, -1)"),
                    EXPRESSION_POST_AGG("p1", "strlen(\"d0\")")
                ))
                .metric(new NumericTopNMetricSpec("p1"))
                .threshold(10)
                .context(QUERY_CONTEXT_DEFAULT)
                .build()
        ),
        ImmutableList.of(
            new Object[]{"10.1", "0.1"},
            new Object[]{"abc", "bc"},
            new Object[]{"def", "ef"},
            new Object[]{"1", nullValue},
            new Object[]{"2", nullValue},
            new Object[]{"", nullValue}
        )
    );
  }

  @Test
  public void testPruneDeadAggregators() throws Exception
  {
    // Test for ProjectAggregatePruneUnusedCallRule.

    testQuery(
        "SELECT\n"
        + "  CASE 'foo'\n"
        + "  WHEN 'bar' THEN SUM(cnt)\n"
        + "  WHEN 'foo' THEN SUM(m1)\n"
        + "  WHEN 'baz' THEN SUM(m2)\n"
        + "  END\n"
        + "FROM foo",
        ImmutableList.of(
            Druids.newTimeseriesQueryBuilder()
                  .dataSource(CalciteTests.DATASOURCE1)
                  .intervals(QSS(Filtration.eternity()))
                  .granularity(Granularities.ALL)
                  .aggregators(AGGS(new DoubleSumAggregatorFactory("a0", "m1")))
                  .context(TIMESERIES_CONTEXT_DEFAULT)
                  .build()
        ),
        ImmutableList.of(new Object[]{21.0})
    );
  }

  @Test
  public void testPruneDeadAggregatorsThroughPostProjection() throws Exception
  {
    // Test for ProjectAggregatePruneUnusedCallRule.

    testQuery(
        "SELECT\n"
        + "  CASE 'foo'\n"
        + "  WHEN 'bar' THEN SUM(cnt) / 10\n"
        + "  WHEN 'foo' THEN SUM(m1) / 10\n"
        + "  WHEN 'baz' THEN SUM(m2) / 10\n"
        + "  END\n"
        + "FROM foo",
        ImmutableList.of(
            Druids.newTimeseriesQueryBuilder()
                  .dataSource(CalciteTests.DATASOURCE1)
                  .intervals(QSS(Filtration.eternity()))
                  .granularity(Granularities.ALL)
                  .aggregators(AGGS(new DoubleSumAggregatorFactory("a0", "m1")))
                  .postAggregators(ImmutableList.of(EXPRESSION_POST_AGG("p0", "(\"a0\" / 10)")))
                  .context(TIMESERIES_CONTEXT_DEFAULT)
                  .build()
        ),
        ImmutableList.of(new Object[]{2.1})
    );
  }

  @Test
  public void testPruneDeadAggregatorsThroughHaving() throws Exception
  {
    // Test for ProjectAggregatePruneUnusedCallRule.

    testQuery(
        "SELECT\n"
        + "  CASE 'foo'\n"
        + "  WHEN 'bar' THEN SUM(cnt)\n"
        + "  WHEN 'foo' THEN SUM(m1)\n"
        + "  WHEN 'baz' THEN SUM(m2)\n"
        + "  END AS theCase\n"
        + "FROM foo\n"
        + "HAVING theCase = 21",
        ImmutableList.of(
            GroupByQuery.builder()
                        .setDataSource(CalciteTests.DATASOURCE1)
                        .setInterval(QSS(Filtration.eternity()))
                        .setGranularity(Granularities.ALL)
                        .setAggregatorSpecs(AGGS(new DoubleSumAggregatorFactory("a0", "m1")))
                        .setHavingSpec(HAVING(NUMERIC_SELECTOR("a0", "21", null)))
                        .setContext(QUERY_CONTEXT_DEFAULT)
                        .build()
        ),
        ImmutableList.of(new Object[]{21.0})
    );
  }

  @Test
  public void testGroupByCaseWhen() throws Exception
  {
    testQuery(
        "SELECT\n"
        + "  CASE EXTRACT(DAY FROM __time)\n"
        + "    WHEN m1 THEN 'match-m1'\n"
        + "    WHEN cnt THEN 'match-cnt'\n"
        + "    WHEN 0 THEN 'zero'"
        + "    END,"
        + "  COUNT(*)\n"
        + "FROM druid.foo\n"
        + "GROUP BY"
        + "  CASE EXTRACT(DAY FROM __time)\n"
        + "    WHEN m1 THEN 'match-m1'\n"
        + "    WHEN cnt THEN 'match-cnt'\n"
        + "    WHEN 0 THEN 'zero'"
        + "    END",
        ImmutableList.of(
            GroupByQuery.builder()
                        .setDataSource(CalciteTests.DATASOURCE1)
                        .setInterval(QSS(Filtration.eternity()))
                        .setGranularity(Granularities.ALL)
                        .setVirtualColumns(
                            EXPRESSION_VIRTUAL_COLUMN(
                                "d0:v",
                                "case_searched("
                                + "(CAST(timestamp_extract(\"__time\",'DAY','UTC'), 'DOUBLE') == \"m1\"),"
                                + "'match-m1 ',"
                                + "(timestamp_extract(\"__time\",'DAY','UTC') == \"cnt\"),"
                                + "'match-cnt',"
                                + "(timestamp_extract(\"__time\",'DAY','UTC') == 0),"
                                + "'zero     ',"
                                + DruidExpression.nullLiteral() + ")",
                                ValueType.STRING
                            )
                        )
                        .setDimensions(DIMS(new DefaultDimensionSpec("d0:v", "d0")))
                        .setAggregatorSpecs(AGGS(new CountAggregatorFactory("a0")))
                        .setContext(QUERY_CONTEXT_DEFAULT)
                        .build()
        ),
        ImmutableList.of(
            new Object[]{NullHandling.defaultStringValue(), 2L},
            new Object[]{"match-cnt", 1L},
            new Object[]{"match-m1 ", 3L}
        )
    );
  }

  @Test
  public void testGroupByCaseWhenOfTripleAnd() throws Exception
  {
    testQuery(
        "SELECT\n"
        + "  CASE WHEN m1 > 1 AND m1 < 5 AND cnt = 1 THEN 'x' ELSE NULL END,"
        + "  COUNT(*)\n"
        + "FROM druid.foo\n"
        + "GROUP BY 1",
        ImmutableList.of(
            GroupByQuery.builder()
                        .setDataSource(CalciteTests.DATASOURCE1)
                        .setInterval(QSS(Filtration.eternity()))
                        .setGranularity(Granularities.ALL)
                        .setVirtualColumns(
                            EXPRESSION_VIRTUAL_COLUMN(
                                "d0:v",
                                "case_searched(((\"m1\" > 1) && (\"m1\" < 5) && (\"cnt\" == 1)),'x',null)",
                                ValueType.STRING
                            )
                        )
                        .setDimensions(DIMS(new DefaultDimensionSpec("d0:v", "d0")))
                        .setAggregatorSpecs(AGGS(new CountAggregatorFactory("a0")))
                        .setContext(QUERY_CONTEXT_DEFAULT)
                        .build()
        ),
        ImmutableList.of(
            new Object[]{NullHandling.defaultStringValue(), 3L},
            new Object[]{"x", 3L}
        )
    );
  }

  @Test
  public void testNullEmptyStringEquality() throws Exception
  {
    testQuery(
        "SELECT COUNT(*)\n"
        + "FROM druid.foo\n"
        + "WHERE NULLIF(dim2, 'a') IS NULL",
        ImmutableList.of(
            Druids.newTimeseriesQueryBuilder()
                  .dataSource(CalciteTests.DATASOURCE1)
                  .intervals(QSS(Filtration.eternity()))
                  .granularity(Granularities.ALL)
                  .filters(EXPRESSION_FILTER("case_searched((\"dim2\" == 'a'),1,isnull(\"dim2\"))"))
                  .aggregators(AGGS(new CountAggregatorFactory("a0")))
                  .context(TIMESERIES_CONTEXT_DEFAULT)
                  .build()
        ),
        ImmutableList.of(
            NullHandling.replaceWithDefault() ?
            // Matches everything but "abc"
            new Object[]{5L} :
            // match only null values
            new Object[]{4L}
        )
    );
  }

  @Test
  public void testEmptyStringEquality() throws Exception
  {
    testQuery(
        "SELECT COUNT(*)\n"
        + "FROM druid.foo\n"
        + "WHERE NULLIF(dim2, 'a') = ''",
        ImmutableList.of(
            Druids.newTimeseriesQueryBuilder()
                  .dataSource(CalciteTests.DATASOURCE1)
                  .intervals(QSS(Filtration.eternity()))
                  .granularity(Granularities.ALL)
                  .filters(EXPRESSION_FILTER("case_searched((\"dim2\" == 'a'),"
                                             + (NullHandling.replaceWithDefault() ? "1" : "0")
                                             + ",(\"dim2\" == ''))"))
                  .aggregators(AGGS(new CountAggregatorFactory("a0")))
                  .context(TIMESERIES_CONTEXT_DEFAULT)
                  .build()
        ),
        ImmutableList.of(
            NullHandling.replaceWithDefault() ?
            // Matches everything but "abc"
            new Object[]{5L} :
            // match only empty string
            new Object[]{1L}
        )
    );
  }

  @Test
  public void testNullStringEquality() throws Exception
  {
    testQuery(
        "SELECT COUNT(*)\n"
        + "FROM druid.foo\n"
        + "WHERE NULLIF(dim2, 'a') = null",
        ImmutableList.of(
            Druids.newTimeseriesQueryBuilder()
                  .dataSource(CalciteTests.DATASOURCE1)
                  .intervals(QSS(Filtration.eternity()))
                  .granularity(Granularities.ALL)
                  .filters(EXPRESSION_FILTER("case_searched((\"dim2\" == 'a'),"
                                             + (NullHandling.replaceWithDefault() ? "1" : "0")
                                             + ",(\"dim2\" == null))"))
                  .aggregators(AGGS(new CountAggregatorFactory("a0")))
                  .context(TIMESERIES_CONTEXT_DEFAULT)
                  .build()
        ),
        NullHandling.replaceWithDefault() ?
        // Matches everything but "abc"
        ImmutableList.of(new Object[]{5L}) :
        // null is not eqaual to null or any other value
        ImmutableList.of()
    );

  }

  @Test
  public void testCoalesceColumns() throws Exception
  {
    // Doesn't conform to the SQL standard, but it's how we do it.
    // This example is used in the sql.md doc.

    testQuery(
        "SELECT COALESCE(dim2, dim1), COUNT(*) FROM druid.foo GROUP BY COALESCE(dim2, dim1)\n",
        ImmutableList.of(
            GroupByQuery.builder()
                        .setDataSource(CalciteTests.DATASOURCE1)
                        .setInterval(QSS(Filtration.eternity()))
                        .setGranularity(Granularities.ALL)
                        .setVirtualColumns(
                            EXPRESSION_VIRTUAL_COLUMN(
                                "d0:v",
                                "case_searched(notnull(\"dim2\"),\"dim2\",\"dim1\")",
                                ValueType.STRING
                            )
                        )
                        .setDimensions(DIMS(new DefaultDimensionSpec("d0:v", "d0", ValueType.STRING)))
                        .setAggregatorSpecs(AGGS(new CountAggregatorFactory("a0")))
                        .setContext(QUERY_CONTEXT_DEFAULT)
                        .build()
        ),
        NullHandling.replaceWithDefault() ?
        ImmutableList.of(
            new Object[]{"10.1", 1L},
            new Object[]{"2", 1L},
            new Object[]{"a", 2L},
            new Object[]{"abc", 2L}
        ) :
        ImmutableList.of(
            new Object[]{"", 1L},
            new Object[]{"10.1", 1L},
            new Object[]{"a", 2L},
            new Object[]{"abc", 2L}
        )
    );
  }

  @Test
  public void testColumnIsNull() throws Exception
  {
    // Doesn't conform to the SQL standard, but it's how we do it.
    // This example is used in the sql.md doc.

    testQuery(
        "SELECT COUNT(*) FROM druid.foo WHERE dim2 IS NULL\n",
        ImmutableList.of(
            Druids.newTimeseriesQueryBuilder()
                  .dataSource(CalciteTests.DATASOURCE1)
                  .intervals(QSS(Filtration.eternity()))
                  .granularity(Granularities.ALL)
                  .filters(SELECTOR("dim2", null, null))
                  .aggregators(AGGS(new CountAggregatorFactory("a0")))
                  .context(TIMESERIES_CONTEXT_DEFAULT)
                  .build()
        ),
        ImmutableList.of(
            new Object[]{NullHandling.replaceWithDefault() ? 3L : 2L}
        )
    );
  }

  @Test
  public void testUnplannableQueries()
  {
    // All of these queries are unplannable because they rely on features Druid doesn't support.
    // This test is here to confirm that we don't fall back to Calcite's interpreter or enumerable implementation.
    // It's also here so when we do support these features, we can have "real" tests for these queries.

    final List<String> queries = ImmutableList.of(
        "SELECT dim1 FROM druid.foo ORDER BY dim1", // SELECT query with order by
        "SELECT COUNT(*) FROM druid.foo x, druid.foo y", // Self-join
        "SELECT DISTINCT dim2 FROM druid.foo ORDER BY dim2 LIMIT 2 OFFSET 5", // DISTINCT with OFFSET
        "SELECT COUNT(*) FROM foo WHERE dim1 NOT IN (SELECT dim1 FROM foo WHERE dim2 = 'a')", // NOT IN subquery
        "EXPLAIN PLAN FOR SELECT COUNT(*) FROM foo WHERE dim1 IN (SELECT dim1 FROM foo WHERE dim2 = 'a')\n"
        + "AND dim1 IN (SELECT dim1 FROM foo WHERE m2 > 2)" // AND of two IN subqueries
    );

    for (final String query : queries) {
      assertQueryIsUnplannable(query);
    }
  }

  @Test
  public void testUnplannableExactCountDistinctQueries()
  {
    // All of these queries are unplannable in exact COUNT DISTINCT mode.

    final List<String> queries = ImmutableList.of(
        "SELECT COUNT(distinct dim1), COUNT(distinct dim2) FROM druid.foo", // two COUNT DISTINCTs, same query
        "SELECT dim1, COUNT(distinct dim1), COUNT(distinct dim2) FROM druid.foo GROUP BY dim1", // two COUNT DISTINCTs
        "SELECT COUNT(distinct unique_dim1) FROM druid.foo" // COUNT DISTINCT on sketch cannot be exact
    );

    for (final String query : queries) {
      assertQueryIsUnplannable(PLANNER_CONFIG_NO_HLL, query);
    }
  }

  private void assertQueryIsUnplannable(final String sql)
  {
    assertQueryIsUnplannable(PLANNER_CONFIG_DEFAULT, sql);
  }

  private void assertQueryIsUnplannable(final PlannerConfig plannerConfig, final String sql)
  {
    Exception e = null;
    try {
      testQuery(plannerConfig, sql, CalciteTests.REGULAR_USER_AUTH_RESULT, ImmutableList.of(), ImmutableList.of());
    }
    catch (Exception e1) {
      e = e1;
    }

    if (!(e instanceof RelOptPlanner.CannotPlanException)) {
      log.error(e, "Expected CannotPlanException for query: %s", sql);
      Assert.fail(sql);
    }
  }

  /**
   * Provided for tests that wish to check multiple queries instead of relying on ExpectedException.
   */
  private void assertQueryIsForbidden(final String sql, final AuthenticationResult authenticationResult)
  {
    assertQueryIsForbidden(PLANNER_CONFIG_DEFAULT, sql, authenticationResult);
  }

  private void assertQueryIsForbidden(
      final PlannerConfig plannerConfig,
      final String sql,
      final AuthenticationResult authenticationResult
  )
  {
    Exception e = null;
    try {
      testQuery(plannerConfig, sql, authenticationResult, ImmutableList.of(), ImmutableList.of());
    }
    catch (Exception e1) {
      e = e1;
    }

    if (!(e instanceof ForbiddenException)) {
      log.error(e, "Expected ForbiddenException for query: %s with authResult: %s", sql, authenticationResult);
      Assert.fail(sql);
    }
  }

  @Test
  public void testSelectStarWithDimFilter() throws Exception
  {
    testQuery(
        "SELECT * FROM druid.foo WHERE dim1 > 'd' OR dim2 = 'a'",
        ImmutableList.of(
            newScanQueryBuilder()
                .dataSource(CalciteTests.DATASOURCE1)
                .intervals(QSS(Filtration.eternity()))
                .filters(
                    OR(
                        BOUND("dim1", "d", null, true, false, null, StringComparators.LEXICOGRAPHIC),
                        SELECTOR("dim2", "a", null)
                    )
                )
                .columns("__time", "cnt", "dim1", "dim2", "m1", "m2", "unique_dim1")
                .resultFormat(ScanQuery.RESULT_FORMAT_COMPACTED_LIST)
                .context(QUERY_CONTEXT_DEFAULT)
                .build()
        ),
        ImmutableList.of(
            new Object[]{T("2000-01-01"), 1L, "", "a", 1.0f, 1.0d, HLLCV1.class.getName()},
            new Object[]{T("2001-01-01"), 1L, "1", "a", 4.0f, 4.0d, HLLCV1.class.getName()},
            new Object[]{T("2001-01-02"), 1L, "def", "abc", 5.0f, 5.0d, HLLCV1.class.getName()}
        )
    );
  }

  @Test
  public void testGroupByNothingWithLiterallyFalseFilter() throws Exception
  {
    testQuery(
        "SELECT COUNT(*), MAX(cnt) FROM druid.foo WHERE 1 = 0",
        ImmutableList.of(),
        ImmutableList.of(
            new Object[]{0L, null}
        )
    );
  }

  @Test
  public void testGroupByOneColumnWithLiterallyFalseFilter() throws Exception
  {
    testQuery(
        "SELECT COUNT(*), MAX(cnt) FROM druid.foo WHERE 1 = 0 GROUP BY dim1",
        ImmutableList.of(),
        ImmutableList.of()
    );
  }

  @Test
  public void testGroupByWithFilterMatchingNothing() throws Exception
  {
    // This query should actually return [0, null] rather than an empty result set, but it doesn't.
    // This test just "documents" the current behavior.

    testQuery(
        "SELECT COUNT(*), MAX(cnt) FROM druid.foo WHERE dim1 = 'foobar'",
        ImmutableList.of(
            Druids.newTimeseriesQueryBuilder()
                  .dataSource(CalciteTests.DATASOURCE1)
                  .intervals(QSS(Filtration.eternity()))
                  .filters(SELECTOR("dim1", "foobar", null))
                  .granularity(Granularities.ALL)
                  .aggregators(AGGS(
                      new CountAggregatorFactory("a0"),
                      new LongMaxAggregatorFactory("a1", "cnt")
                  ))
                  .context(TIMESERIES_CONTEXT_DEFAULT)
                  .build()
        ),
        ImmutableList.of()
    );
  }

  @Test
  public void testGroupByWithFilterMatchingNothingWithGroupByLiteral() throws Exception
  {
    testQuery(
        "SELECT COUNT(*), MAX(cnt) FROM druid.foo WHERE dim1 = 'foobar' GROUP BY 'dummy'",
        ImmutableList.of(
            Druids.newTimeseriesQueryBuilder()
                  .dataSource(CalciteTests.DATASOURCE1)
                  .intervals(QSS(Filtration.eternity()))
                  .filters(SELECTOR("dim1", "foobar", null))
                  .granularity(Granularities.ALL)
                  .aggregators(AGGS(
                      new CountAggregatorFactory("a0"),
                      new LongMaxAggregatorFactory("a1", "cnt")
                  ))
                  .context(TIMESERIES_CONTEXT_DEFAULT)
                  .build()
        ),
        ImmutableList.of()
    );
  }

  @Test
  public void testCountNonNullColumn() throws Exception
  {
    testQuery(
        "SELECT COUNT(cnt) FROM druid.foo",
        ImmutableList.of(
            Druids.newTimeseriesQueryBuilder()
                  .dataSource(CalciteTests.DATASOURCE1)
                  .intervals(QSS(Filtration.eternity()))
                  .granularity(Granularities.ALL)
                  .aggregators(AGGS(new CountAggregatorFactory("a0")))
                  .context(TIMESERIES_CONTEXT_DEFAULT)
                  .build()
        ),
        ImmutableList.of(
            new Object[]{6L}
        )
    );
  }

  @Test
  public void testCountNullableColumn() throws Exception
  {
    testQuery(
        "SELECT COUNT(dim2) FROM druid.foo",
        ImmutableList.of(
            Druids.newTimeseriesQueryBuilder()
                  .dataSource(CalciteTests.DATASOURCE1)
                  .intervals(QSS(Filtration.eternity()))
                  .granularity(Granularities.ALL)
                  .aggregators(AGGS(
                      new FilteredAggregatorFactory(
                          new CountAggregatorFactory("a0"),
                          NOT(SELECTOR("dim2", null, null))
                      )
                  ))
                  .context(TIMESERIES_CONTEXT_DEFAULT)
                  .build()
        ),
        NullHandling.replaceWithDefault() ?
        ImmutableList.of(
            new Object[]{3L}
        ) :
        ImmutableList.of(
            new Object[]{4L}
        )
    );
  }

  @Test
  public void testCountNullableExpression() throws Exception
  {
    testQuery(
        "SELECT COUNT(CASE WHEN dim2 = 'abc' THEN 'yes' WHEN dim2 = 'def' THEN 'yes' END) FROM druid.foo",
        ImmutableList.of(
            Druids.newTimeseriesQueryBuilder()
                  .dataSource(CalciteTests.DATASOURCE1)
                  .intervals(QSS(Filtration.eternity()))
                  .granularity(Granularities.ALL)
                  .aggregators(AGGS(
                      new FilteredAggregatorFactory(
                          new CountAggregatorFactory("a0"),
                          EXPRESSION_FILTER(
                              "notnull(case_searched((\"dim2\" == 'abc'),'yes',(\"dim2\" == 'def'),'yes',"
                              + DruidExpression.nullLiteral()
                              + "))"
                          )
                      )
                  ))
                  .context(TIMESERIES_CONTEXT_DEFAULT)
                  .build()
        ),
        ImmutableList.of(
            new Object[]{1L}
        )
    );
  }

  @Test
  public void testCountStar() throws Exception
  {
    testQuery(
        "SELECT COUNT(*) FROM druid.foo",
        ImmutableList.of(
            Druids.newTimeseriesQueryBuilder()
                  .dataSource(CalciteTests.DATASOURCE1)
                  .intervals(QSS(Filtration.eternity()))
                  .granularity(Granularities.ALL)
                  .aggregators(AGGS(new CountAggregatorFactory("a0")))
                  .context(TIMESERIES_CONTEXT_DEFAULT)
                  .build()
        ),
        ImmutableList.of(
            new Object[]{6L}
        )
    );
  }

  @Test
  public void testCountStarOnCommonTableExpression() throws Exception
  {
    testQuery(
        "WITH beep (dim1_firstchar) AS (SELECT SUBSTRING(dim1, 1, 1) FROM foo WHERE dim2 = 'a')\n"
        + "SELECT COUNT(*) FROM beep WHERE dim1_firstchar <> 'z'",
        ImmutableList.of(
            Druids.newTimeseriesQueryBuilder()
                  .dataSource(CalciteTests.DATASOURCE1)
                  .intervals(QSS(Filtration.eternity()))
                  .filters(AND(
                      SELECTOR("dim2", "a", null),
                      NOT(SELECTOR("dim1", "z", new SubstringDimExtractionFn(0, 1)))
                  ))
                  .granularity(Granularities.ALL)
                  .aggregators(AGGS(new CountAggregatorFactory("a0")))
                  .context(TIMESERIES_CONTEXT_DEFAULT)
                  .build()
        ),
        ImmutableList.of(
            new Object[]{2L}
        )
    );
  }

  @Test
  public void testCountStarOnView() throws Exception
  {
    testQuery(
        "SELECT COUNT(*) FROM druid.aview WHERE dim1_firstchar <> 'z'",
        ImmutableList.of(
            Druids.newTimeseriesQueryBuilder()
                  .dataSource(CalciteTests.DATASOURCE1)
                  .intervals(QSS(Filtration.eternity()))
                  .filters(AND(
                      SELECTOR("dim2", "a", null),
                      NOT(SELECTOR("dim1", "z", new SubstringDimExtractionFn(0, 1)))
                  ))
                  .granularity(Granularities.ALL)
                  .aggregators(AGGS(new CountAggregatorFactory("a0")))
                  .context(TIMESERIES_CONTEXT_DEFAULT)
                  .build()
        ),
        ImmutableList.of(
            new Object[]{2L}
        )
    );
  }

  @Test
  public void testExplainCountStarOnView() throws Exception
  {
    final String explanation =
        "DruidQueryRel(query=[{"
        + "\"queryType\":\"timeseries\","
        + "\"dataSource\":{\"type\":\"table\",\"name\":\"foo\"},"
        + "\"intervals\":{\"type\":\"intervals\",\"intervals\":[\"-146136543-09-08T08:23:32.096Z/146140482-04-24T15:36:27.903Z\"]},"
        + "\"descending\":false,"
        + "\"virtualColumns\":[],"
        + "\"filter\":{\"type\":\"and\",\"fields\":[{\"type\":\"selector\",\"dimension\":\"dim2\",\"value\":\"a\",\"extractionFn\":null},{\"type\":\"not\",\"field\":{\"type\":\"selector\",\"dimension\":\"dim1\",\"value\":\"z\",\"extractionFn\":{\"type\":\"substring\",\"index\":0,\"length\":1}}}]},"
        + "\"granularity\":{\"type\":\"all\"},"
        + "\"aggregations\":[{\"type\":\"count\",\"name\":\"a0\"}],"
        + "\"postAggregations\":[],"
        + "\"limit\":2147483647,"
        + "\"context\":{\"defaultTimeout\":300000,\"maxScatterGatherBytes\":9223372036854775807,\"skipEmptyBuckets\":true,\"sqlCurrentTimestamp\":\"2000-01-01T00:00:00Z\"}}]"
        + ", signature=[{a0:LONG}])\n";

    testQuery(
        "EXPLAIN PLAN FOR SELECT COUNT(*) FROM aview WHERE dim1_firstchar <> 'z'",
        ImmutableList.of(),
        ImmutableList.of(
            new Object[]{explanation}
        )
    );
  }

  @Test
  public void testCountStarWithLikeFilter() throws Exception
  {
    testQuery(
        "SELECT COUNT(*) FROM druid.foo WHERE dim1 like 'a%' OR dim2 like '%xb%' escape 'x'",
        ImmutableList.of(
            Druids.newTimeseriesQueryBuilder()
                  .dataSource(CalciteTests.DATASOURCE1)
                  .intervals(QSS(Filtration.eternity()))
                  .granularity(Granularities.ALL)
                  .filters(
                      OR(
                          new LikeDimFilter("dim1", "a%", null, null),
                          new LikeDimFilter("dim2", "%xb%", "x", null)
                      )
                  )
                  .aggregators(AGGS(new CountAggregatorFactory("a0")))
                  .context(TIMESERIES_CONTEXT_DEFAULT)
                  .build()
        ),
        ImmutableList.of(
            new Object[]{2L}
        )
    );
  }

  @Test
  public void testCountStarWithLongColumnFilters() throws Exception
  {
    testQuery(
        "SELECT COUNT(*) FROM druid.foo WHERE cnt >= 3 OR cnt = 1",
        ImmutableList.of(
            Druids.newTimeseriesQueryBuilder()
                  .dataSource(CalciteTests.DATASOURCE1)
                  .intervals(QSS(Filtration.eternity()))
                  .granularity(Granularities.ALL)
                  .filters(
                      OR(
                          BOUND("cnt", "3", null, false, false, null, StringComparators.NUMERIC),
                          SELECTOR("cnt", "1", null)
                      )
                  )
                  .aggregators(AGGS(new CountAggregatorFactory("a0")))
                  .context(TIMESERIES_CONTEXT_DEFAULT)
                  .build()
        ),
        ImmutableList.of(
            new Object[]{6L}
        )
    );
  }

  @Test
  public void testCountStarWithLongColumnFiltersOnFloatLiterals() throws Exception
  {
    testQuery(
        "SELECT COUNT(*) FROM druid.foo WHERE cnt > 1.1 and cnt < 100000001.0",
        ImmutableList.of(
            Druids.newTimeseriesQueryBuilder()
                  .dataSource(CalciteTests.DATASOURCE1)
                  .intervals(QSS(Filtration.eternity()))
                  .granularity(Granularities.ALL)
                  .filters(
                      BOUND("cnt", "1.1", "100000001.0", true, true, null, StringComparators.NUMERIC)
                  )
                  .aggregators(AGGS(new CountAggregatorFactory("a0")))
                  .context(TIMESERIES_CONTEXT_DEFAULT)
                  .build()
        ),
        ImmutableList.of()
    );

    testQuery(
        "SELECT COUNT(*) FROM druid.foo WHERE cnt = 1.0",
        ImmutableList.of(
            Druids.newTimeseriesQueryBuilder()
                  .dataSource(CalciteTests.DATASOURCE1)
                  .intervals(QSS(Filtration.eternity()))
                  .granularity(Granularities.ALL)
                  .filters(
                      SELECTOR("cnt", "1.0", null)
                  )
                  .aggregators(AGGS(new CountAggregatorFactory("a0")))
                  .context(TIMESERIES_CONTEXT_DEFAULT)
                  .build()
        ),
        ImmutableList.of(
            new Object[]{6L}
        )
    );

    testQuery(
        "SELECT COUNT(*) FROM druid.foo WHERE cnt = 100000001.0",
        ImmutableList.of(
            Druids.newTimeseriesQueryBuilder()
                  .dataSource(CalciteTests.DATASOURCE1)
                  .intervals(QSS(Filtration.eternity()))
                  .granularity(Granularities.ALL)
                  .filters(
                      SELECTOR("cnt", "100000001.0", null)
                  )
                  .aggregators(AGGS(new CountAggregatorFactory("a0")))
                  .context(TIMESERIES_CONTEXT_DEFAULT)
                  .build()
        ),
        ImmutableList.of()
    );

    testQuery(
        "SELECT COUNT(*) FROM druid.foo WHERE cnt = 1.0 or cnt = 100000001.0",
        ImmutableList.of(
            Druids.newTimeseriesQueryBuilder()
                  .dataSource(CalciteTests.DATASOURCE1)
                  .intervals(QSS(Filtration.eternity()))
                  .granularity(Granularities.ALL)
                  .filters(
                      IN("cnt", ImmutableList.of("1.0", "100000001.0"), null)
                  )
                  .aggregators(AGGS(new CountAggregatorFactory("a0")))
                  .context(TIMESERIES_CONTEXT_DEFAULT)
                  .build()
        ),
        ImmutableList.of(
            new Object[]{6L}
        )
    );
  }

  @Test
  public void testCountStarWithLongColumnFiltersOnTwoPoints() throws Exception
  {
    testQuery(
        "SELECT COUNT(*) FROM druid.foo WHERE cnt = 1 OR cnt = 2",
        ImmutableList.of(
            Druids.newTimeseriesQueryBuilder()
                  .dataSource(CalciteTests.DATASOURCE1)
                  .intervals(QSS(Filtration.eternity()))
                  .granularity(Granularities.ALL)
                  .filters(IN("cnt", ImmutableList.of("1", "2"), null))
                  .aggregators(AGGS(new CountAggregatorFactory("a0")))
                  .context(TIMESERIES_CONTEXT_DEFAULT)
                  .build()
        ),
        ImmutableList.of(
            new Object[]{6L}
        )
    );
  }

  @Test
  public void testFilterOnStringAsNumber() throws Exception
  {
    testQuery(
        "SELECT distinct dim1 FROM druid.foo WHERE "
        + "dim1 = 10 OR "
        + "(floor(CAST(dim1 AS float)) = 10.00 and CAST(dim1 AS float) > 9 and CAST(dim1 AS float) <= 10.5)",
        ImmutableList.of(
            GroupByQuery.builder()
                        .setDataSource(CalciteTests.DATASOURCE1)
                        .setInterval(QSS(Filtration.eternity()))
                        .setGranularity(Granularities.ALL)
                        .setDimensions(DIMS(new DefaultDimensionSpec("dim1", "d0")))
                        .setDimFilter(
                            OR(
                                SELECTOR("dim1", "10", null),
                                AND(
                                    EXPRESSION_FILTER("(floor(CAST(\"dim1\", 'DOUBLE')) == 10.00)"),
                                    BOUND("dim1", "9", "10.5", true, false, null, StringComparators.NUMERIC)
                                )
                            )
                        )
                        .setContext(QUERY_CONTEXT_DEFAULT)
                        .build()
        ),
        ImmutableList.of(
            new Object[]{"10.1"}
        )
    );
  }

  @Test
  public void testSimpleAggregations() throws Exception
  {
    testQuery(
        "SELECT COUNT(*), COUNT(cnt), COUNT(dim1), AVG(cnt), SUM(cnt), SUM(cnt) + MIN(cnt) + MAX(cnt), COUNT(dim2) FROM druid.foo",
        ImmutableList.of(
            Druids.newTimeseriesQueryBuilder()
                  .dataSource(CalciteTests.DATASOURCE1)
                  .intervals(QSS(Filtration.eternity()))
                  .granularity(Granularities.ALL)
                  .aggregators(
                      AGGS(
                          new CountAggregatorFactory("a0"),
                          new FilteredAggregatorFactory(
                              new CountAggregatorFactory("a1"),
                              NOT(SELECTOR("dim1", null, null))
                          ),
                          new LongSumAggregatorFactory("a2:sum", "cnt"),
                          new CountAggregatorFactory("a2:count"),
                          new LongSumAggregatorFactory("a3", "cnt"),
                          new LongMinAggregatorFactory("a4", "cnt"),
                          new LongMaxAggregatorFactory("a5", "cnt"),
                          new FilteredAggregatorFactory(
                              new CountAggregatorFactory("a6"),
                              NOT(SELECTOR("dim2", null, null))
                          )
                      )
                  )
                  .postAggregators(
                      new ArithmeticPostAggregator(
                          "a2",
                          "quotient",
                          ImmutableList.of(
                              new FieldAccessPostAggregator(null, "a2:sum"),
                              new FieldAccessPostAggregator(null, "a2:count")
                          )
                      ),
                      EXPRESSION_POST_AGG("p0", "((\"a3\" + \"a4\") + \"a5\")")
                  )
                  .context(TIMESERIES_CONTEXT_DEFAULT)
                  .build()
        ),
        NullHandling.replaceWithDefault() ?
        ImmutableList.of(
            new Object[]{6L, 6L, 5L, 1L, 6L, 8L, 3L}
        ) :
        ImmutableList.of(
            new Object[]{6L, 6L, 6L, 1L, 6L, 8L, 4L}
        )
    );
  }

  @Test
  public void testGroupByWithSortOnPostAggregationDefault() throws Exception
  {
    // By default this query uses topN.

    testQuery(
        "SELECT dim1, MIN(m1) + MAX(m1) AS x FROM druid.foo GROUP BY dim1 ORDER BY x LIMIT 3",
        ImmutableList.of(
            new TopNQueryBuilder()
                .dataSource(CalciteTests.DATASOURCE1)
                .intervals(QSS(Filtration.eternity()))
                .granularity(Granularities.ALL)
                .dimension(new DefaultDimensionSpec("dim1", "d0"))
                .metric(new InvertedTopNMetricSpec(new NumericTopNMetricSpec("p0")))
                .aggregators(AGGS(
                    new FloatMinAggregatorFactory("a0", "m1"),
                    new FloatMaxAggregatorFactory("a1", "m1")
                ))
                .postAggregators(
                    ImmutableList.of(
                        EXPRESSION_POST_AGG("p0", "(\"a0\" + \"a1\")")
                    )
                )
                .threshold(3)
                .context(QUERY_CONTEXT_DEFAULT)
                .build()
        ),
        ImmutableList.of(
            new Object[]{"", 2.0f},
            new Object[]{"10.1", 4.0f},
            new Object[]{"2", 6.0f}
        )
    );
  }

  @Test
  public void testGroupByWithSortOnPostAggregationNoTopNConfig() throws Exception
  {
    // Use PlannerConfig to disable topN, so this query becomes a groupBy.

    testQuery(
        PLANNER_CONFIG_NO_TOPN,
        "SELECT dim1, MIN(m1) + MAX(m1) AS x FROM druid.foo GROUP BY dim1 ORDER BY x LIMIT 3",
        CalciteTests.REGULAR_USER_AUTH_RESULT,
        ImmutableList.of(
            GroupByQuery.builder()
                        .setDataSource(CalciteTests.DATASOURCE1)
                        .setInterval(QSS(Filtration.eternity()))
                        .setGranularity(Granularities.ALL)
                        .setDimensions(DIMS(new DefaultDimensionSpec("dim1", "d0")))
                        .setAggregatorSpecs(new FloatMinAggregatorFactory("a0", "m1"),
                                            new FloatMaxAggregatorFactory("a1", "m1"))
                        .setPostAggregatorSpecs(ImmutableList.of(EXPRESSION_POST_AGG("p0", "(\"a0\" + \"a1\")")))
                        .setLimitSpec(
                            new DefaultLimitSpec(
                                ImmutableList.of(
                                    new OrderByColumnSpec(
                                        "p0",
                                        OrderByColumnSpec.Direction.ASCENDING,
                                        StringComparators.NUMERIC
                                    )
                                ),
                                3
                            )
                        )
                        .setContext(QUERY_CONTEXT_DEFAULT)
                        .build()
        ),
        ImmutableList.of(
            new Object[]{"", 2.0f},
            new Object[]{"10.1", 4.0f},
            new Object[]{"2", 6.0f}
        )
    );
  }

  @Test
  public void testGroupByWithSortOnPostAggregationNoTopNContext() throws Exception
  {
    // Use context to disable topN, so this query becomes a groupBy.

    testQuery(
        PLANNER_CONFIG_DEFAULT,
        QUERY_CONTEXT_NO_TOPN,
        "SELECT dim1, MIN(m1) + MAX(m1) AS x FROM druid.foo GROUP BY dim1 ORDER BY x LIMIT 3",
        CalciteTests.REGULAR_USER_AUTH_RESULT,
        ImmutableList.of(
            GroupByQuery.builder()
                        .setDataSource(CalciteTests.DATASOURCE1)
                        .setInterval(QSS(Filtration.eternity()))
                        .setGranularity(Granularities.ALL)
                        .setDimensions(DIMS(new DefaultDimensionSpec("dim1", "d0")))
                        .setAggregatorSpecs(new FloatMinAggregatorFactory("a0", "m1"),
                                            new FloatMaxAggregatorFactory("a1", "m1"))
                        .setPostAggregatorSpecs(
                            ImmutableList.of(
                                EXPRESSION_POST_AGG("p0", "(\"a0\" + \"a1\")")
                            )
                        )
                        .setLimitSpec(
                            new DefaultLimitSpec(
                                ImmutableList.of(
                                    new OrderByColumnSpec(
                                        "p0",
                                        OrderByColumnSpec.Direction.ASCENDING,
                                        StringComparators.NUMERIC
                                    )
                                ),
                                3
                            )
                        )
                        .setContext(QUERY_CONTEXT_NO_TOPN)
                        .build()
        ),
        ImmutableList.of(
            new Object[]{"", 2.0f},
            new Object[]{"10.1", 4.0f},
            new Object[]{"2", 6.0f}
        )
    );
  }

  @Test
  public void testFilteredAggregations() throws Exception
  {
    testQuery(
        "SELECT "
        + "SUM(case dim1 when 'abc' then cnt end), "
        + "SUM(case dim1 when 'abc' then null else cnt end), "
        + "SUM(case substring(dim1, 1, 1) when 'a' then cnt end), "
        + "COUNT(dim2) filter(WHERE dim1 <> '1'), "
        + "COUNT(CASE WHEN dim1 <> '1' THEN 'dummy' END), "
        + "SUM(CASE WHEN dim1 <> '1' THEN 1 ELSE 0 END), "
        + "SUM(cnt) filter(WHERE dim2 = 'a'), "
        + "SUM(case when dim1 <> '1' then cnt end) filter(WHERE dim2 = 'a'), "
        + "SUM(CASE WHEN dim1 <> '1' THEN cnt ELSE 0 END), "
        + "MAX(CASE WHEN dim1 <> '1' THEN cnt END), "
        + "COUNT(DISTINCT CASE WHEN dim1 <> '1' THEN m1 END) "
        + "FROM druid.foo",
        ImmutableList.of(
            Druids.newTimeseriesQueryBuilder()
                  .dataSource(CalciteTests.DATASOURCE1)
                  .intervals(QSS(Filtration.eternity()))
                  .granularity(Granularities.ALL)
                  .aggregators(AGGS(
                      new FilteredAggregatorFactory(
                          new LongSumAggregatorFactory("a0", "cnt"),
                          SELECTOR("dim1", "abc", null)
                      ),
                      new FilteredAggregatorFactory(
                          new LongSumAggregatorFactory("a1", "cnt"),
                          NOT(SELECTOR("dim1", "abc", null))
                      ),
                      new FilteredAggregatorFactory(
                          new LongSumAggregatorFactory("a2", "cnt"),
                          SELECTOR("dim1", "a", new SubstringDimExtractionFn(0, 1))
                      ),
                      new FilteredAggregatorFactory(
                          new CountAggregatorFactory("a3"),
                          AND(
                              NOT(SELECTOR("dim2", null, null)),
                              NOT(SELECTOR("dim1", "1", null))
                          )
                      ),
                      new FilteredAggregatorFactory(
                          new CountAggregatorFactory("a4"),
                          NOT(SELECTOR("dim1", "1", null))
                      ),
                      new FilteredAggregatorFactory(
                          new CountAggregatorFactory("a5"),
                          NOT(SELECTOR("dim1", "1", null))
                      ),
                      new FilteredAggregatorFactory(
                          new LongSumAggregatorFactory("a6", "cnt"),
                          SELECTOR("dim2", "a", null)
                      ),
                      new FilteredAggregatorFactory(
                          new LongSumAggregatorFactory("a7", "cnt"),
                          AND(
                              SELECTOR("dim2", "a", null),
                              NOT(SELECTOR("dim1", "1", null))
                          )
                      ),
                      new FilteredAggregatorFactory(
                          new LongSumAggregatorFactory("a8", "cnt"),
                          NOT(SELECTOR("dim1", "1", null))
                      ),
                      new FilteredAggregatorFactory(
                          new LongMaxAggregatorFactory("a9", "cnt"),
                          NOT(SELECTOR("dim1", "1", null))
                      ),
                      new FilteredAggregatorFactory(
                          new CardinalityAggregatorFactory(
                              "a10",
                              null,
                              DIMS(new DefaultDimensionSpec("m1", "m1", ValueType.FLOAT)),
                              false,
                              true
                          ),
                          NOT(SELECTOR("dim1", "1", null))
                      )
                  ))
                  .context(TIMESERIES_CONTEXT_DEFAULT)
                  .build()
        ),
        NullHandling.replaceWithDefault() ?
        ImmutableList.of(
            new Object[]{1L, 5L, 1L, 2L, 5L, 5L, 2L, 1L, 5L, 1L, 5L}
        ) :
        ImmutableList.of(
            new Object[]{1L, 5L, 1L, 3L, 5L, 5L, 2L, 1L, 5L, 1L, 5L}
        )
    );
  }

  @Test
  public void testCaseFilteredAggregationWithGroupBy() throws Exception
  {
    testQuery(
        "SELECT\n"
        + "  cnt,\n"
        + "  SUM(CASE WHEN dim1 <> '1' THEN 1 ELSE 0 END) + SUM(cnt)\n"
        + "FROM druid.foo\n"
        + "GROUP BY cnt",
        ImmutableList.of(
            GroupByQuery.builder()
                        .setDataSource(CalciteTests.DATASOURCE1)
                        .setInterval(QSS(Filtration.eternity()))
                        .setGranularity(Granularities.ALL)
                        .setDimensions(DIMS(new DefaultDimensionSpec("cnt", "d0", ValueType.LONG)))
                        .setAggregatorSpecs(AGGS(
                            new FilteredAggregatorFactory(
                                new CountAggregatorFactory("a0"),
                                NOT(SELECTOR("dim1", "1", null))
                            ),
                            new LongSumAggregatorFactory("a1", "cnt")
                        ))
                        .setPostAggregatorSpecs(ImmutableList.of(EXPRESSION_POST_AGG("p0", "(\"a0\" + \"a1\")")))
                        .setContext(QUERY_CONTEXT_DEFAULT)
                        .build()
        ),
        ImmutableList.of(
            new Object[]{1L, 11L}
        )
    );
  }

  @Test
  public void testFilteredAggregationWithNotIn() throws Exception
  {
    testQuery(
        "SELECT\n"
        + "COUNT(*) filter(WHERE dim1 NOT IN ('1')),\n"
        + "COUNT(dim2) filter(WHERE dim1 NOT IN ('1'))\n"
        + "FROM druid.foo",
        ImmutableList.of(
            Druids.newTimeseriesQueryBuilder()
                  .dataSource(CalciteTests.DATASOURCE1)
                  .intervals(QSS(Filtration.eternity()))
                  .granularity(Granularities.ALL)
                  .aggregators(
                      AGGS(
                          new FilteredAggregatorFactory(
                              new CountAggregatorFactory("a0"),
                              NOT(SELECTOR("dim1", "1", null))
                          ),
                          new FilteredAggregatorFactory(
                              new CountAggregatorFactory("a1"),
                              AND(
                                  NOT(SELECTOR("dim2", null, null)),
                                  NOT(SELECTOR("dim1", "1", null))
                              )
                          )
                      )
                  )
                  .context(TIMESERIES_CONTEXT_DEFAULT)
                  .build()
        ),
        NullHandling.replaceWithDefault() ?
        ImmutableList.of(
            new Object[]{5L, 2L}
        ) :
        ImmutableList.of(
            new Object[]{5L, 3L}
        )
    );
  }

  @Test
  public void testExpressionAggregations() throws Exception
  {
    final ExprMacroTable macroTable = CalciteTests.createExprMacroTable();

    testQuery(
        "SELECT\n"
        + "  SUM(cnt * 3),\n"
        + "  LN(SUM(cnt) + SUM(m1)),\n"
        + "  MOD(SUM(cnt), 4),\n"
        + "  SUM(CHARACTER_LENGTH(CAST(cnt * 10 AS VARCHAR))),\n"
        + "  MAX(CHARACTER_LENGTH(dim2) + LN(m1))\n"
        + "FROM druid.foo",
        ImmutableList.of(
            Druids.newTimeseriesQueryBuilder()
                  .dataSource(CalciteTests.DATASOURCE1)
                  .intervals(QSS(Filtration.eternity()))
                  .granularity(Granularities.ALL)
                  .aggregators(AGGS(
                      new LongSumAggregatorFactory("a0", null, "(\"cnt\" * 3)", macroTable),
                      new LongSumAggregatorFactory("a1", "cnt"),
                      new DoubleSumAggregatorFactory("a2", "m1"),
                      new LongSumAggregatorFactory("a3", null, "strlen(CAST((\"cnt\" * 10), 'STRING'))", macroTable),
                      new DoubleMaxAggregatorFactory("a4", null, "(strlen(\"dim2\") + log(\"m1\"))", macroTable)
                  ))
                  .postAggregators(
                      EXPRESSION_POST_AGG("p0", "log((\"a1\" + \"a2\"))"),
                      EXPRESSION_POST_AGG("p1", "(\"a1\" % 4)")
                  )
                  .context(TIMESERIES_CONTEXT_DEFAULT)
                  .build()
        ),
        ImmutableList.of(
            new Object[]{18L, 3.295836866004329, 2, 12L, 3f + (Math.log(5.0))}
        )
    );
  }

  @Test
  public void testExpressionFilteringAndGrouping() throws Exception
  {
    testQuery(
        "SELECT\n"
        + "  FLOOR(m1 / 2) * 2,\n"
        + "  COUNT(*)\n"
        + "FROM druid.foo\n"
        + "WHERE FLOOR(m1 / 2) * 2 > -1\n"
        + "GROUP BY FLOOR(m1 / 2) * 2\n"
        + "ORDER BY 1 DESC",
        ImmutableList.of(
            GroupByQuery.builder()
                        .setDataSource(CalciteTests.DATASOURCE1)
                        .setInterval(QSS(Filtration.eternity()))
                        .setGranularity(Granularities.ALL)
                        .setVirtualColumns(
                            EXPRESSION_VIRTUAL_COLUMN("d0:v", "(floor((\"m1\" / 2)) * 2)", ValueType.FLOAT)
                        )
                        .setDimFilter(EXPRESSION_FILTER("((floor((\"m1\" / 2)) * 2) > -1)"))
                        .setDimensions(DIMS(new DefaultDimensionSpec("d0:v", "d0", ValueType.FLOAT)))
                        .setAggregatorSpecs(AGGS(new CountAggregatorFactory("a0")))
                        .setLimitSpec(
                            new DefaultLimitSpec(
                                ImmutableList.of(
                                    new OrderByColumnSpec(
                                        "d0",
                                        OrderByColumnSpec.Direction.DESCENDING,
                                        StringComparators.NUMERIC
                                    )
                                ),
                                Integer.MAX_VALUE
                            )
                        )
                        .setContext(QUERY_CONTEXT_DEFAULT)
                        .build()
        ),
        ImmutableList.of(
            new Object[]{6.0f, 1L},
            new Object[]{4.0f, 2L},
            new Object[]{2.0f, 2L},
            new Object[]{0.0f, 1L}
        )
    );
  }

  @Test
  public void testExpressionFilteringAndGroupingUsingCastToLong() throws Exception
  {
    testQuery(
        "SELECT\n"
        + "  CAST(m1 AS BIGINT) / 2 * 2,\n"
        + "  COUNT(*)\n"
        + "FROM druid.foo\n"
        + "WHERE CAST(m1 AS BIGINT) / 2 * 2 > -1\n"
        + "GROUP BY CAST(m1 AS BIGINT) / 2 * 2\n"
        + "ORDER BY 1 DESC",
        ImmutableList.of(
            GroupByQuery.builder()
                        .setDataSource(CalciteTests.DATASOURCE1)
                        .setInterval(QSS(Filtration.eternity()))
                        .setGranularity(Granularities.ALL)
                        .setVirtualColumns(
                            EXPRESSION_VIRTUAL_COLUMN("d0:v", "((CAST(\"m1\", 'LONG') / 2) * 2)", ValueType.LONG)
                        )
                        .setDimFilter(
                            EXPRESSION_FILTER("(((CAST(\"m1\", 'LONG') / 2) * 2) > -1)")
                        )
                        .setDimensions(DIMS(new DefaultDimensionSpec("d0:v", "d0", ValueType.LONG)))
                        .setAggregatorSpecs(AGGS(new CountAggregatorFactory("a0")))
                        .setLimitSpec(
                            new DefaultLimitSpec(
                                ImmutableList.of(
                                    new OrderByColumnSpec(
                                        "d0",
                                        OrderByColumnSpec.Direction.DESCENDING,
                                        StringComparators.NUMERIC
                                    )
                                ),
                                Integer.MAX_VALUE
                            )
                        )
                        .setContext(QUERY_CONTEXT_DEFAULT)
                        .build()
        ),
        ImmutableList.of(
            new Object[]{6L, 1L},
            new Object[]{4L, 2L},
            new Object[]{2L, 2L},
            new Object[]{0L, 1L}
        )
    );
  }

  @Test
  public void testExpressionFilteringAndGroupingOnStringCastToNumber() throws Exception
  {
    testQuery(
        "SELECT\n"
        + "  FLOOR(CAST(dim1 AS FLOAT) / 2) * 2,\n"
        + "  COUNT(*)\n"
        + "FROM druid.foo\n"
        + "WHERE FLOOR(CAST(dim1 AS FLOAT) / 2) * 2 > -1\n"
        + "GROUP BY FLOOR(CAST(dim1 AS FLOAT) / 2) * 2\n"
        + "ORDER BY 1 DESC",
        ImmutableList.of(
            GroupByQuery.builder()
                        .setDataSource(CalciteTests.DATASOURCE1)
                        .setInterval(QSS(Filtration.eternity()))
                        .setGranularity(Granularities.ALL)
                        .setVirtualColumns(
                            EXPRESSION_VIRTUAL_COLUMN(
                                "d0:v",
                                "(floor((CAST(\"dim1\", 'DOUBLE') / 2)) * 2)",
                                ValueType.FLOAT
                            )
                        )
                        .setDimFilter(
                            EXPRESSION_FILTER("((floor((CAST(\"dim1\", 'DOUBLE') / 2)) * 2) > -1)")
                        )
                        .setDimensions(DIMS(new DefaultDimensionSpec("d0:v", "d0", ValueType.FLOAT)))
                        .setAggregatorSpecs(AGGS(new CountAggregatorFactory("a0")))
                        .setLimitSpec(
                            new DefaultLimitSpec(
                                ImmutableList.of(
                                    new OrderByColumnSpec(
                                        "d0",
                                        OrderByColumnSpec.Direction.DESCENDING,
                                        StringComparators.NUMERIC
                                    )
                                ),
                                Integer.MAX_VALUE
                            )
                        )
                        .setContext(QUERY_CONTEXT_DEFAULT)
                        .build()
        ),
        NullHandling.replaceWithDefault() ?
        ImmutableList.of(
            new Object[]{10.0f, 1L},
            new Object[]{2.0f, 1L},
            new Object[]{0.0f, 4L}
        ) :
        ImmutableList.of(
            new Object[]{10.0f, 1L},
            new Object[]{2.0f, 1L},
            new Object[]{0.0f, 1L}
        )
    );
  }

  @Test
  public void testInFilter() throws Exception
  {
    testQuery(
        "SELECT dim1, COUNT(*) FROM druid.foo WHERE dim1 IN ('abc', 'def', 'ghi') GROUP BY dim1",
        ImmutableList.of(
            GroupByQuery.builder()
                        .setDataSource(CalciteTests.DATASOURCE1)
                        .setInterval(QSS(Filtration.eternity()))
                        .setGranularity(Granularities.ALL)
                        .setDimensions(DIMS(new DefaultDimensionSpec("dim1", "d0")))
                        .setDimFilter(new InDimFilter("dim1", ImmutableList.of("abc", "def", "ghi"), null))
                        .setAggregatorSpecs(
                            AGGS(
                                new CountAggregatorFactory("a0")
                            )
                        )
                        .setContext(QUERY_CONTEXT_DEFAULT)
                        .build()
        ),
        ImmutableList.of(
            new Object[]{"abc", 1L},
            new Object[]{"def", 1L}
        )
    );
  }

  @Test
  public void testInFilterWith23Elements() throws Exception
  {
    // Regression test for https://github.com/druid-io/druid/issues/4203.

    final List<String> elements = new ArrayList<>();
    elements.add("abc");
    elements.add("def");
    elements.add("ghi");
    for (int i = 0; i < 20; i++) {
      elements.add("dummy" + i);
    }

    final String elementsString = Joiner.on(",").join(elements.stream().map(s -> "'" + s + "'").iterator());

    testQuery(
        "SELECT dim1, COUNT(*) FROM druid.foo WHERE dim1 IN (" + elementsString + ") GROUP BY dim1",
        ImmutableList.of(
            GroupByQuery.builder()
                        .setDataSource(CalciteTests.DATASOURCE1)
                        .setInterval(QSS(Filtration.eternity()))
                        .setGranularity(Granularities.ALL)
                        .setDimensions(DIMS(new DefaultDimensionSpec("dim1", "d0")))
                        .setDimFilter(new InDimFilter("dim1", elements, null))
                        .setAggregatorSpecs(
                            AGGS(
                                new CountAggregatorFactory("a0")
                            )
                        )
                        .setContext(QUERY_CONTEXT_DEFAULT)
                        .build()
        ),
        ImmutableList.of(
            new Object[]{"abc", 1L},
            new Object[]{"def", 1L}
        )
    );
  }

  @Test
  public void testCountStarWithDegenerateFilter() throws Exception
  {
    testQuery(
        "SELECT COUNT(*) FROM druid.foo WHERE dim2 = 'a' and (dim1 > 'a' OR dim1 < 'b')",
        ImmutableList.of(
            Druids.newTimeseriesQueryBuilder()
                  .dataSource(CalciteTests.DATASOURCE1)
                  .intervals(QSS(Filtration.eternity()))
                  .granularity(Granularities.ALL)
                  .filters(SELECTOR("dim2", "a", null))
                  .aggregators(AGGS(new CountAggregatorFactory("a0")))
                  .context(TIMESERIES_CONTEXT_DEFAULT)
                  .build()
        ),
        ImmutableList.of(
            new Object[]{2L}
        )
    );
  }

  @Test
  public void testCountStarWithNotOfDegenerateFilter() throws Exception
  {
    testQuery(
        "SELECT COUNT(*) FROM druid.foo WHERE dim2 = 'a' and not (dim1 > 'a' OR dim1 < 'b')",
        ImmutableList.of(),
        ImmutableList.of(new Object[]{0L})
    );
  }

  @Test
  public void testCountStarWithBoundFilterSimplifyOnMetric() throws Exception
  {
    testQuery(
        "SELECT COUNT(*) FROM druid.foo WHERE 2.5 < m1 AND m1 < 3.5",
        ImmutableList.of(
            Druids.newTimeseriesQueryBuilder()
                  .dataSource(CalciteTests.DATASOURCE1)
                  .intervals(QSS(Filtration.eternity()))
                  .granularity(Granularities.ALL)
                  .filters(BOUND("m1", "2.5", "3.5", true, true, null, StringComparators.NUMERIC))
                  .aggregators(AGGS(new CountAggregatorFactory("a0")))
                  .context(TIMESERIES_CONTEXT_DEFAULT)
                  .build()
        ),
        ImmutableList.of(
            new Object[]{1L}
        )
    );
  }

  @Test
  public void testCountStarWithBoundFilterSimplifyOr() throws Exception
  {
    testQuery(
        "SELECT COUNT(*) FROM druid.foo WHERE (dim1 >= 'a' and dim1 < 'b') OR dim1 = 'ab'",
        ImmutableList.of(
            Druids.newTimeseriesQueryBuilder()
                  .dataSource(CalciteTests.DATASOURCE1)
                  .intervals(QSS(Filtration.eternity()))
                  .granularity(Granularities.ALL)
                  .filters(BOUND("dim1", "a", "b", false, true, null, StringComparators.LEXICOGRAPHIC))
                  .aggregators(AGGS(new CountAggregatorFactory("a0")))
                  .context(TIMESERIES_CONTEXT_DEFAULT)
                  .build()
        ),
        ImmutableList.of(
            new Object[]{1L}
        )
    );
  }

  @Test
  public void testCountStarWithBoundFilterSimplifyAnd() throws Exception
  {
    testQuery(
        "SELECT COUNT(*) FROM druid.foo WHERE (dim1 >= 'a' and dim1 < 'b') and dim1 = 'abc'",
        ImmutableList.of(
            Druids.newTimeseriesQueryBuilder()
                  .dataSource(CalciteTests.DATASOURCE1)
                  .intervals(QSS(Filtration.eternity()))
                  .granularity(Granularities.ALL)
                  .filters(SELECTOR("dim1", "abc", null))
                  .aggregators(AGGS(new CountAggregatorFactory("a0")))
                  .context(TIMESERIES_CONTEXT_DEFAULT)
                  .build()
        ),
        ImmutableList.of(
            new Object[]{1L}
        )
    );
  }

  @Test
  public void testCountStarWithFilterOnCastedString() throws Exception
  {
    testQuery(
        "SELECT COUNT(*) FROM druid.foo WHERE CAST(dim1 AS bigint) = 2",
        ImmutableList.of(
            Druids.newTimeseriesQueryBuilder()
                  .dataSource(CalciteTests.DATASOURCE1)
                  .intervals(QSS(Filtration.eternity()))
                  .granularity(Granularities.ALL)
                  .filters(NUMERIC_SELECTOR("dim1", "2", null))
                  .aggregators(AGGS(new CountAggregatorFactory("a0")))
                  .context(TIMESERIES_CONTEXT_DEFAULT)
                  .build()
        ),
        ImmutableList.of(
            new Object[]{1L}
        )
    );
  }

  @Test
  public void testCountStarWithTimeFilter() throws Exception
  {
    testQuery(
        "SELECT COUNT(*) FROM druid.foo "
        + "WHERE __time >= TIMESTAMP '2000-01-01 00:00:00' AND __time < TIMESTAMP '2001-01-01 00:00:00'",
        ImmutableList.of(
            Druids.newTimeseriesQueryBuilder()
                  .dataSource(CalciteTests.DATASOURCE1)
                  .intervals(QSS(Intervals.of("2000-01-01/2001-01-01")))
                  .granularity(Granularities.ALL)
                  .aggregators(AGGS(new CountAggregatorFactory("a0")))
                  .context(TIMESERIES_CONTEXT_DEFAULT)
                  .build()
        ),
        ImmutableList.of(
            new Object[]{3L}
        )
    );
  }

  @Test
  public void testRemoveUselessCaseWhen() throws Exception
  {
    testQuery(
        "SELECT COUNT(*) FROM druid.foo\n"
        + "WHERE\n"
        + "  CASE\n"
        + "    WHEN __time >= TIME_PARSE('2000-01-01 00:00:00', 'yyyy-MM-dd HH:mm:ss') AND __time < TIMESTAMP '2001-01-01 00:00:00'\n"
        + "    THEN true\n"
        + "    ELSE false\n"
        + "  END\n"
        + "OR\n"
        + "  __time >= TIMESTAMP '2010-01-01 00:00:00' AND __time < TIMESTAMP '2011-01-01 00:00:00'",
        ImmutableList.of(
            Druids.newTimeseriesQueryBuilder()
                  .dataSource(CalciteTests.DATASOURCE1)
                  .intervals(QSS(Intervals.of("2000/2001"), Intervals.of("2010/2011")))
                  .granularity(Granularities.ALL)
                  .aggregators(AGGS(new CountAggregatorFactory("a0")))
                  .context(TIMESERIES_CONTEXT_DEFAULT)
                  .build()
        ),
        ImmutableList.of(
            new Object[]{3L}
        )
    );
  }

  @Test
  public void testCountStarWithTimeMillisecondFilters() throws Exception
  {
    testQuery(
        "SELECT COUNT(*) FROM druid.foo\n"
        + "WHERE __time = TIMESTAMP '2000-01-01 00:00:00.111'\n"
        + "OR (__time >= TIMESTAMP '2000-01-01 00:00:00.888' AND __time < TIMESTAMP '2000-01-02 00:00:00.222')",
        ImmutableList.of(
            Druids.newTimeseriesQueryBuilder()
                  .dataSource(CalciteTests.DATASOURCE1)
                  .intervals(
                      QSS(
                          Intervals.of("2000-01-01T00:00:00.111/2000-01-01T00:00:00.112"),
                          Intervals.of("2000-01-01T00:00:00.888/2000-01-02T00:00:00.222")
                      )
                  )
                  .granularity(Granularities.ALL)
                  .aggregators(AGGS(new CountAggregatorFactory("a0")))
                  .context(TIMESERIES_CONTEXT_DEFAULT)
                  .build()
        ),
        ImmutableList.of(
            new Object[]{1L}
        )
    );
  }

  @Test
  public void testCountStarWithTimeFilterUsingStringLiterals() throws Exception
  {
    // Strings are implicitly cast to timestamps. Test a few different forms.

    testQuery(
        "SELECT COUNT(*) FROM druid.foo\n"
        + "WHERE __time >= '2000-01-01 00:00:00' AND __time < '2001-01-01T00:00:00'\n"
        + "OR __time >= '2001-02-01' AND __time < '2001-02-02'\n"
        + "OR __time BETWEEN '2001-03-01' AND '2001-03-02'",
        ImmutableList.of(
            Druids.newTimeseriesQueryBuilder()
                  .dataSource(CalciteTests.DATASOURCE1)
                  .intervals(
                      QSS(
                          Intervals.of("2000-01-01/2001-01-01"),
                          Intervals.of("2001-02-01/2001-02-02"),
                          Intervals.of("2001-03-01/2001-03-02T00:00:00.001")
                      )
                  )
                  .granularity(Granularities.ALL)
                  .aggregators(AGGS(new CountAggregatorFactory("a0")))
                  .context(TIMESERIES_CONTEXT_DEFAULT)
                  .build()
        ),
        ImmutableList.of(
            new Object[]{3L}
        )
    );
  }

  @Test
  public void testCountStarWithTimeFilterUsingStringLiteralsInvalid() throws Exception
  {
    // Strings are implicitly cast to timestamps. Test an invalid string.

    // This error message isn't ideal but it is at least better than silently ignoring the problem.
    expectedException.expect(RuntimeException.class);
    expectedException.expectMessage("Error while applying rule ReduceExpressionsRule");
    expectedException.expectCause(
        ThrowableMessageMatcher.hasMessage(CoreMatchers.containsString("Illegal TIMESTAMP constant"))
    );

    testQuery(
        "SELECT COUNT(*) FROM druid.foo\n"
        + "WHERE __time >= 'z2000-01-01 00:00:00' AND __time < '2001-01-01 00:00:00'\n",
        ImmutableList.of(),
        ImmutableList.of()
    );
  }

  @Test
  public void testCountStarWithSinglePointInTime() throws Exception
  {
    testQuery(
        "SELECT COUNT(*) FROM druid.foo WHERE __time = TIMESTAMP '2000-01-01 00:00:00'",
        ImmutableList.of(
            Druids.newTimeseriesQueryBuilder()
                  .dataSource(CalciteTests.DATASOURCE1)
                  .intervals(QSS(Intervals.of("2000-01-01/2000-01-01T00:00:00.001")))
                  .granularity(Granularities.ALL)
                  .aggregators(AGGS(new CountAggregatorFactory("a0")))
                  .context(TIMESERIES_CONTEXT_DEFAULT)
                  .build()
        ),
        ImmutableList.of(
            new Object[]{1L}
        )
    );
  }

  @Test
  public void testCountStarWithTwoPointsInTime() throws Exception
  {
    testQuery(
        "SELECT COUNT(*) FROM druid.foo WHERE "
        + "__time = TIMESTAMP '2000-01-01 00:00:00' OR __time = TIMESTAMP '2000-01-01 00:00:00' + INTERVAL '1' DAY",
        ImmutableList.of(
            Druids.newTimeseriesQueryBuilder()
                  .dataSource(CalciteTests.DATASOURCE1)
                  .intervals(
                      QSS(
                          Intervals.of("2000-01-01/2000-01-01T00:00:00.001"),
                          Intervals.of("2000-01-02/2000-01-02T00:00:00.001")
                      )
                  )
                  .granularity(Granularities.ALL)
                  .aggregators(AGGS(new CountAggregatorFactory("a0")))
                  .context(TIMESERIES_CONTEXT_DEFAULT)
                  .build()
        ),
        ImmutableList.of(
            new Object[]{2L}
        )
    );
  }

  @Test
  public void testCountStarWithComplexDisjointTimeFilter() throws Exception
  {
    testQuery(
        "SELECT COUNT(*) FROM druid.foo "
        + "WHERE dim2 = 'a' and ("
        + "  (__time >= TIMESTAMP '2000-01-01 00:00:00' AND __time < TIMESTAMP '2001-01-01 00:00:00')"
        + "  OR ("
        + "    (__time >= TIMESTAMP '2002-01-01 00:00:00' AND __time < TIMESTAMP '2003-05-01 00:00:00')"
        + "    and (__time >= TIMESTAMP '2002-05-01 00:00:00' AND __time < TIMESTAMP '2004-01-01 00:00:00')"
        + "    and dim1 = 'abc'"
        + "  )"
        + ")",
        ImmutableList.of(
            Druids.newTimeseriesQueryBuilder()
                  .dataSource(CalciteTests.DATASOURCE1)
                  .intervals(QSS(Intervals.of("2000/2001"), Intervals.of("2002-05-01/2003-05-01")))
                  .granularity(Granularities.ALL)
                  .filters(
                      AND(
                          SELECTOR("dim2", "a", null),
                          OR(
                              TIME_BOUND("2000/2001"),
                              AND(
                                  SELECTOR("dim1", "abc", null),
                                  TIME_BOUND("2002-05-01/2003-05-01")
                              )
                          )
                      )
                  )
                  .aggregators(AGGS(new CountAggregatorFactory("a0")))
                  .context(TIMESERIES_CONTEXT_DEFAULT)
                  .build()
        ),
        ImmutableList.of(
            new Object[]{1L}
        )
    );
  }

  @Test
  public void testCountStarWithNotOfComplexDisjointTimeFilter() throws Exception
  {
    testQuery(
        "SELECT COUNT(*) FROM druid.foo "
        + "WHERE not (dim2 = 'a' and ("
        + "    (__time >= TIMESTAMP '2000-01-01 00:00:00' AND __time < TIMESTAMP '2001-01-01 00:00:00')"
        + "    OR ("
        + "      (__time >= TIMESTAMP '2002-01-01 00:00:00' AND __time < TIMESTAMP '2004-01-01 00:00:00')"
        + "      and (__time >= TIMESTAMP '2002-05-01 00:00:00' AND __time < TIMESTAMP '2003-05-01 00:00:00')"
        + "      and dim1 = 'abc'"
        + "    )"
        + "  )"
        + ")",
        ImmutableList.of(
            Druids.newTimeseriesQueryBuilder()
                  .dataSource(CalciteTests.DATASOURCE1)
                  .intervals(QSS(Filtration.eternity()))
                  .filters(
                      OR(
                          NOT(SELECTOR("dim2", "a", null)),
                          AND(
                              NOT(TIME_BOUND("2000/2001")),
                              NOT(AND(
                                  SELECTOR("dim1", "abc", null),
                                  TIME_BOUND("2002-05-01/2003-05-01")
                              ))
                          )
                      )
                  )
                  .granularity(Granularities.ALL)
                  .aggregators(AGGS(new CountAggregatorFactory("a0")))
                  .context(TIMESERIES_CONTEXT_DEFAULT)
                  .build()
        ),
        ImmutableList.of(
            new Object[]{5L}
        )
    );
  }

  @Test
  public void testCountStarWithNotTimeFilter() throws Exception
  {
    testQuery(
        "SELECT COUNT(*) FROM druid.foo "
        + "WHERE dim1 <> 'xxx' and not ("
        + "    (__time >= TIMESTAMP '2000-01-01 00:00:00' AND __time < TIMESTAMP '2001-01-01 00:00:00')"
        + "    OR (__time >= TIMESTAMP '2003-01-01 00:00:00' AND __time < TIMESTAMP '2004-01-01 00:00:00'))",
        ImmutableList.of(
            Druids.newTimeseriesQueryBuilder()
                  .dataSource(CalciteTests.DATASOURCE1)
                  .intervals(
                      QSS(
                          new Interval(DateTimes.MIN, DateTimes.of("2000")),
                          Intervals.of("2001/2003"),
                          new Interval(DateTimes.of("2004"), DateTimes.MAX)
                      )
                  )
                  .filters(NOT(SELECTOR("dim1", "xxx", null)))
                  .granularity(Granularities.ALL)
                  .aggregators(AGGS(new CountAggregatorFactory("a0")))
                  .context(TIMESERIES_CONTEXT_DEFAULT)
                  .build()
        ),
        ImmutableList.of(
            new Object[]{3L}
        )
    );
  }

  @Test
  public void testCountStarWithTimeAndDimFilter() throws Exception
  {
    testQuery(
        "SELECT COUNT(*) FROM druid.foo "
        + "WHERE dim2 <> 'a' "
        + "and __time BETWEEN TIMESTAMP '2000-01-01 00:00:00' AND TIMESTAMP '2000-12-31 23:59:59.999'",
        ImmutableList.of(
            Druids.newTimeseriesQueryBuilder()
                  .dataSource(CalciteTests.DATASOURCE1)
                  .intervals(QSS(Intervals.of("2000-01-01/2001-01-01")))
                  .filters(NOT(SELECTOR("dim2", "a", null)))
                  .granularity(Granularities.ALL)
                  .aggregators(AGGS(new CountAggregatorFactory("a0")))
                  .context(TIMESERIES_CONTEXT_DEFAULT)
                  .build()
        ),
        ImmutableList.of(
            new Object[]{2L}
        )
    );
  }

  @Test
  public void testCountStarWithTimeOrDimFilter() throws Exception
  {
    testQuery(
        "SELECT COUNT(*) FROM druid.foo "
        + "WHERE dim2 <> 'a' "
        + "or __time BETWEEN TIMESTAMP '2000-01-01 00:00:00' AND TIMESTAMP '2000-12-31 23:59:59.999'",
        ImmutableList.of(
            Druids.newTimeseriesQueryBuilder()
                  .dataSource(CalciteTests.DATASOURCE1)
                  .intervals(QSS(Filtration.eternity()))
                  .filters(
                      OR(
                          NOT(SELECTOR("dim2", "a", null)),
                          BOUND(
                              "__time",
                              String.valueOf(T("2000-01-01")),
                              String.valueOf(T("2000-12-31T23:59:59.999")),
                              false,
                              false,
                              null,
                              StringComparators.NUMERIC
                          )
                      )
                  )
                  .granularity(Granularities.ALL)
                  .aggregators(AGGS(new CountAggregatorFactory("a0")))
                  .context(TIMESERIES_CONTEXT_DEFAULT)
                  .build()
        ),
        ImmutableList.of(
            new Object[]{5L}
        )
    );
  }

  @Test
  public void testCountStarWithTimeFilterOnLongColumnUsingExtractEpoch() throws Exception
  {
    testQuery(
        "SELECT COUNT(*) FROM druid.foo WHERE "
        + "cnt >= EXTRACT(EPOCH FROM TIMESTAMP '1970-01-01 00:00:00') * 1000 "
        + "AND cnt < EXTRACT(EPOCH FROM TIMESTAMP '1970-01-02 00:00:00') * 1000",
        ImmutableList.of(
            Druids.newTimeseriesQueryBuilder()
                  .dataSource(CalciteTests.DATASOURCE1)
                  .intervals(QSS(Filtration.eternity()))
                  .granularity(Granularities.ALL)
                  .filters(
                      BOUND(
                          "cnt",
                          String.valueOf(DateTimes.of("1970-01-01").getMillis()),
                          String.valueOf(DateTimes.of("1970-01-02").getMillis()),
                          false,
                          true,
                          null,
                          StringComparators.NUMERIC
                      )
                  )
                  .aggregators(AGGS(new CountAggregatorFactory("a0")))
                  .context(TIMESERIES_CONTEXT_DEFAULT)
                  .build()
        ),
        ImmutableList.of(
            new Object[]{6L}
        )
    );
  }

  @Test
  public void testCountStarWithTimeFilterOnLongColumnUsingExtractEpochFromDate() throws Exception
  {
    testQuery(
        "SELECT COUNT(*) FROM druid.foo WHERE "
        + "cnt >= EXTRACT(EPOCH FROM DATE '1970-01-01') * 1000 "
        + "AND cnt < EXTRACT(EPOCH FROM DATE '1970-01-02') * 1000",
        ImmutableList.of(
            Druids.newTimeseriesQueryBuilder()
                  .dataSource(CalciteTests.DATASOURCE1)
                  .intervals(QSS(Filtration.eternity()))
                  .granularity(Granularities.ALL)
                  .filters(
                      BOUND(
                          "cnt",
                          String.valueOf(DateTimes.of("1970-01-01").getMillis()),
                          String.valueOf(DateTimes.of("1970-01-02").getMillis()),
                          false,
                          true,
                          null,
                          StringComparators.NUMERIC
                      )
                  )
                  .aggregators(AGGS(new CountAggregatorFactory("a0")))
                  .context(TIMESERIES_CONTEXT_DEFAULT)
                  .build()
        ),
        ImmutableList.of(
            new Object[]{6L}
        )
    );
  }

  @Test
  public void testCountStarWithTimeFilterOnLongColumnUsingTimestampToMillis() throws Exception
  {
    testQuery(
        "SELECT COUNT(*) FROM druid.foo WHERE "
        + "cnt >= TIMESTAMP_TO_MILLIS(TIMESTAMP '1970-01-01 00:00:00') "
        + "AND cnt < TIMESTAMP_TO_MILLIS(TIMESTAMP '1970-01-02 00:00:00')",
        ImmutableList.of(
            Druids.newTimeseriesQueryBuilder()
                  .dataSource(CalciteTests.DATASOURCE1)
                  .intervals(QSS(Filtration.eternity()))
                  .granularity(Granularities.ALL)
                  .filters(
                      BOUND(
                          "cnt",
                          String.valueOf(DateTimes.of("1970-01-01").getMillis()),
                          String.valueOf(DateTimes.of("1970-01-02").getMillis()),
                          false,
                          true,
                          null,
                          StringComparators.NUMERIC
                      )
                  )
                  .aggregators(AGGS(new CountAggregatorFactory("a0")))
                  .context(TIMESERIES_CONTEXT_DEFAULT)
                  .build()
        ),
        ImmutableList.of(
            new Object[]{6L}
        )
    );
  }

  @Test
  public void testSumOfString() throws Exception
  {
    testQuery(
        "SELECT SUM(CAST(dim1 AS INTEGER)) FROM druid.foo",
        ImmutableList.of(
            Druids.newTimeseriesQueryBuilder()
                  .dataSource(CalciteTests.DATASOURCE1)
                  .intervals(QSS(Filtration.eternity()))
                  .granularity(Granularities.ALL)
                  .aggregators(AGGS(
                      new LongSumAggregatorFactory(
                          "a0",
                          null,
                          "CAST(\"dim1\", 'LONG')",
                          CalciteTests.createExprMacroTable()
                      )
                  ))
                  .context(TIMESERIES_CONTEXT_DEFAULT)
                  .build()
        ),
        ImmutableList.of(
            new Object[]{13L}
        )
    );
  }

  @Test
  public void testSumOfExtractionFn() throws Exception
  {
    testQuery(
        "SELECT SUM(CAST(SUBSTRING(dim1, 1, 10) AS INTEGER)) FROM druid.foo",
        ImmutableList.of(
            Druids.newTimeseriesQueryBuilder()
                  .dataSource(CalciteTests.DATASOURCE1)
                  .intervals(QSS(Filtration.eternity()))
                  .granularity(Granularities.ALL)
                  .aggregators(AGGS(
                      new LongSumAggregatorFactory(
                          "a0",
                          null,
                          "CAST(substring(\"dim1\", 0, 10), 'LONG')",
                          CalciteTests.createExprMacroTable()
                      )
                  ))
                  .context(TIMESERIES_CONTEXT_DEFAULT)
                  .build()
        ),
        ImmutableList.of(
            new Object[]{13L}
        )
    );
  }

  @Test
  public void testTimeseriesWithTimeFilterOnLongColumnUsingMillisToTimestamp() throws Exception
  {
    testQuery(
        "SELECT\n"
        + "  FLOOR(MILLIS_TO_TIMESTAMP(cnt) TO YEAR),\n"
        + "  COUNT(*)\n"
        + "FROM\n"
        + "  druid.foo\n"
        + "WHERE\n"
        + "  MILLIS_TO_TIMESTAMP(cnt) >= TIMESTAMP '1970-01-01 00:00:00'\n"
        + "  AND MILLIS_TO_TIMESTAMP(cnt) < TIMESTAMP '1970-01-02 00:00:00'\n"
        + "GROUP BY\n"
        + "  FLOOR(MILLIS_TO_TIMESTAMP(cnt) TO YEAR)",
        ImmutableList.of(
            new GroupByQuery.Builder()
                .setDataSource(CalciteTests.DATASOURCE1)
                .setInterval(QSS(Filtration.eternity()))
                .setGranularity(Granularities.ALL)
                .setVirtualColumns(
                    EXPRESSION_VIRTUAL_COLUMN("d0:v", "timestamp_floor(\"cnt\",'P1Y',null,'UTC')", ValueType.LONG)
                )
                .setDimFilter(
                    BOUND(
                        "cnt",
                        String.valueOf(DateTimes.of("1970-01-01").getMillis()),
                        String.valueOf(DateTimes.of("1970-01-02").getMillis()),
                        false,
                        true,
                        null,
                        StringComparators.NUMERIC
                    )
                )
                .setDimensions(DIMS(new DefaultDimensionSpec("d0:v", "d0", ValueType.LONG)))
                .setAggregatorSpecs(AGGS(new CountAggregatorFactory("a0")))
                .setContext(QUERY_CONTEXT_DEFAULT)
                .build()
        ),
        ImmutableList.of(
            new Object[]{T("1970-01-01"), 6L}
        )
    );
  }

  @Test
  public void testSelectDistinctWithCascadeExtractionFilter() throws Exception
  {
    testQuery(
        "SELECT distinct dim1 FROM druid.foo WHERE substring(substring(dim1, 2), 1, 1) = 'e' OR dim2 = 'a'",
        ImmutableList.of(
            GroupByQuery.builder()
                        .setDataSource(CalciteTests.DATASOURCE1)
                        .setInterval(QSS(Filtration.eternity()))
                        .setGranularity(Granularities.ALL)
                        .setDimensions(DIMS(new DefaultDimensionSpec("dim1", "d0")))
                        .setDimFilter(
                            OR(
                                SELECTOR(
                                    "dim1",
                                    "e",
                                    CASCADE(
                                        new SubstringDimExtractionFn(1, null),
                                        new SubstringDimExtractionFn(0, 1)
                                    )
                                ),
                                SELECTOR("dim2", "a", null)
                            )
                        )
                        .setContext(QUERY_CONTEXT_DEFAULT)
                        .build()
        ),
        ImmutableList.of(
            new Object[]{""},
            new Object[]{"1"},
            new Object[]{"def"}
        )
    );
  }

  @Test
  public void testSelectDistinctWithStrlenFilter() throws Exception
  {
    testQuery(
        "SELECT distinct dim1 FROM druid.foo "
        + "WHERE CHARACTER_LENGTH(dim1) = 3 OR CAST(CHARACTER_LENGTH(dim1) AS varchar) = 3",
        ImmutableList.of(
            GroupByQuery.builder()
                        .setDataSource(CalciteTests.DATASOURCE1)
                        .setInterval(QSS(Filtration.eternity()))
                        .setGranularity(Granularities.ALL)
                        .setDimensions(DIMS(new DefaultDimensionSpec("dim1", "d0")))
                        .setDimFilter(
                            OR(
                                EXPRESSION_FILTER("(strlen(\"dim1\") == 3)"),
                                EXPRESSION_FILTER("(CAST(strlen(\"dim1\"), 'STRING') == 3)")
                            )
                        )
                        .setContext(QUERY_CONTEXT_DEFAULT)
                        .build()
        ),
        ImmutableList.of(
            new Object[]{"abc"},
            new Object[]{"def"}
        )
    );
  }

  @Test
  public void testSelectDistinctWithLimit() throws Exception
  {
    // Should use topN even if approximate topNs are off, because this query is exact.

    testQuery(
        "SELECT DISTINCT dim2 FROM druid.foo LIMIT 10",
        ImmutableList.of(
            new TopNQueryBuilder()
                .dataSource(CalciteTests.DATASOURCE1)
                .intervals(QSS(Filtration.eternity()))
                .granularity(Granularities.ALL)
                .dimension(new DefaultDimensionSpec("dim2", "d0"))
                .metric(new DimensionTopNMetricSpec(null, StringComparators.LEXICOGRAPHIC))
                .threshold(10)
                .context(QUERY_CONTEXT_DEFAULT)
                .build()
        ),
        NullHandling.replaceWithDefault() ?
        ImmutableList.of(
            new Object[]{""},
            new Object[]{"a"},
            new Object[]{"abc"}
        ) :
        ImmutableList.of(
            new Object[]{null},
            new Object[]{""},
            new Object[]{"a"},
            new Object[]{"abc"}
        )
    );
  }

  @Test
  public void testSelectDistinctWithSortAsOuterQuery() throws Exception
  {
    testQuery(
        "SELECT * FROM (SELECT DISTINCT dim2 FROM druid.foo ORDER BY dim2) LIMIT 10",
        ImmutableList.of(
            new TopNQueryBuilder()
                .dataSource(CalciteTests.DATASOURCE1)
                .intervals(QSS(Filtration.eternity()))
                .granularity(Granularities.ALL)
                .dimension(new DefaultDimensionSpec("dim2", "d0"))
                .metric(new DimensionTopNMetricSpec(null, StringComparators.LEXICOGRAPHIC))
                .threshold(10)
                .context(QUERY_CONTEXT_DEFAULT)
                .build()
        ),
        NullHandling.replaceWithDefault() ?
        ImmutableList.of(
            new Object[]{""},
            new Object[]{"a"},
            new Object[]{"abc"}
        ) :
        ImmutableList.of(
            new Object[]{null},
            new Object[]{""},
            new Object[]{"a"},
            new Object[]{"abc"}
        )
    );
  }

  @Test
  public void testSelectDistinctWithSortAsOuterQuery2() throws Exception
  {
    testQuery(
        "SELECT * FROM (SELECT DISTINCT dim2 FROM druid.foo ORDER BY dim2 LIMIT 5) LIMIT 10",
        ImmutableList.of(
            new TopNQueryBuilder()
                .dataSource(CalciteTests.DATASOURCE1)
                .intervals(QSS(Filtration.eternity()))
                .granularity(Granularities.ALL)
                .dimension(new DefaultDimensionSpec("dim2", "d0"))
                .metric(new DimensionTopNMetricSpec(null, StringComparators.LEXICOGRAPHIC))
                .threshold(5)
                .context(QUERY_CONTEXT_DEFAULT)
                .build()
        ),
        NullHandling.replaceWithDefault() ?
        ImmutableList.of(
            new Object[]{""},
            new Object[]{"a"},
            new Object[]{"abc"}
        ) :
        ImmutableList.of(
            new Object[]{null},
            new Object[]{""},
            new Object[]{"a"},
            new Object[]{"abc"}
        )
    );
  }

  @Test
  public void testSelectDistinctWithSortAsOuterQuery3() throws Exception
  {
    // Query reduces to LIMIT 0.

    testQuery(
        "SELECT * FROM (SELECT DISTINCT dim2 FROM druid.foo ORDER BY dim2 LIMIT 2 OFFSET 5) OFFSET 2",
        ImmutableList.of(),
        ImmutableList.of()
    );
  }

  @Test
  public void testSelectDistinctWithSortAsOuterQuery4() throws Exception
  {
    testQuery(
        "SELECT * FROM (SELECT DISTINCT dim2 FROM druid.foo ORDER BY dim2 DESC LIMIT 5) LIMIT 10",
        ImmutableList.of(
            new TopNQueryBuilder()
                .dataSource(CalciteTests.DATASOURCE1)
                .intervals(QSS(Filtration.eternity()))
                .granularity(Granularities.ALL)
                .dimension(new DefaultDimensionSpec("dim2", "d0"))
                .metric(new InvertedTopNMetricSpec(new DimensionTopNMetricSpec(null, StringComparators.LEXICOGRAPHIC)))
                .threshold(5)
                .context(QUERY_CONTEXT_DEFAULT)
                .build()
        ),
        NullHandling.replaceWithDefault() ?
        ImmutableList.of(
            new Object[]{""},
            new Object[]{"abc"},
            new Object[]{"a"}
        ) :
        ImmutableList.of(
            new Object[]{null},
            new Object[]{"abc"},
            new Object[]{"a"},
            new Object[]{""}
        )
    );
  }

  @Test
  public void testCountDistinct() throws Exception
  {
    testQuery(
        "SELECT SUM(cnt), COUNT(distinct dim2), COUNT(distinct unique_dim1) FROM druid.foo",
        ImmutableList.of(
            Druids.newTimeseriesQueryBuilder()
                  .dataSource(CalciteTests.DATASOURCE1)
                  .intervals(QSS(Filtration.eternity()))
                  .granularity(Granularities.ALL)
                  .aggregators(
                      AGGS(
                          new LongSumAggregatorFactory("a0", "cnt"),
                          new CardinalityAggregatorFactory(
                              "a1",
                              null,
                              DIMS(new DefaultDimensionSpec("dim2", null)),
                              false,
                              true
                          ),
                          new HyperUniquesAggregatorFactory("a2", "unique_dim1", false, true)
                      )
                  )
                  .context(TIMESERIES_CONTEXT_DEFAULT)
                  .build()
        ),
        ImmutableList.of(
            new Object[]{6L, 3L, 6L}
        )
    );
  }

  @Test
  public void testCountDistinctOfCaseWhen() throws Exception
  {
    testQuery(
        "SELECT\n"
        + "COUNT(DISTINCT CASE WHEN m1 >= 4 THEN m1 END),\n"
        + "COUNT(DISTINCT CASE WHEN m1 >= 4 THEN dim1 END),\n"
        + "COUNT(DISTINCT CASE WHEN m1 >= 4 THEN unique_dim1 END)\n"
        + "FROM druid.foo",
        ImmutableList.of(
            Druids.newTimeseriesQueryBuilder()
                  .dataSource(CalciteTests.DATASOURCE1)
                  .intervals(QSS(Filtration.eternity()))
                  .granularity(Granularities.ALL)
                  .aggregators(
                      AGGS(
                          new FilteredAggregatorFactory(
                              new CardinalityAggregatorFactory(
                                  "a0",
                                  null,
                                  ImmutableList.of(new DefaultDimensionSpec("m1", "m1", ValueType.FLOAT)),
                                  false,
                                  true
                              ),
                              BOUND("m1", "4", null, false, false, null, StringComparators.NUMERIC)
                          ),
                          new FilteredAggregatorFactory(
                              new CardinalityAggregatorFactory(
                                  "a1",
                                  null,
                                  ImmutableList.of(new DefaultDimensionSpec("dim1", "dim1", ValueType.STRING)),
                                  false,
                                  true
                              ),
                              BOUND("m1", "4", null, false, false, null, StringComparators.NUMERIC)
                          ),
                          new FilteredAggregatorFactory(
                              new HyperUniquesAggregatorFactory("a2", "unique_dim1", false, true),
                              BOUND("m1", "4", null, false, false, null, StringComparators.NUMERIC)
                          )
                      )
                  )
                  .context(TIMESERIES_CONTEXT_DEFAULT)
                  .build()
        ),
        ImmutableList.of(
            new Object[]{3L, 3L, 3L}
        )
    );
  }

  @Test
  public void testExactCountDistinct() throws Exception
  {
    // When HLL is disabled, do exact count distinct through a nested query.

    testQuery(
        PLANNER_CONFIG_NO_HLL,
        "SELECT COUNT(distinct dim2) FROM druid.foo",
        CalciteTests.REGULAR_USER_AUTH_RESULT,
        ImmutableList.of(
            GroupByQuery.builder()
                        .setDataSource(
                            new QueryDataSource(
                                GroupByQuery.builder()
                                            .setDataSource(CalciteTests.DATASOURCE1)
                                            .setInterval(QSS(Filtration.eternity()))
                                            .setGranularity(Granularities.ALL)
                                            .setDimensions(DIMS(new DefaultDimensionSpec("dim2", "d0")))
                                            .setContext(QUERY_CONTEXT_DEFAULT)
                                            .build()
                            )
                        )
                        .setInterval(QSS(Filtration.eternity()))
                        .setGranularity(Granularities.ALL)
                        .setAggregatorSpecs(AGGS(
                            new FilteredAggregatorFactory(
                                new CountAggregatorFactory("a0"),
                                NOT(SELECTOR("d0", null, null))
                            )
                        ))
                        .setContext(QUERY_CONTEXT_DEFAULT)
                        .build()
        ),
        ImmutableList.of(
            new Object[]{NullHandling.replaceWithDefault() ? 2L : 3L}
        )
    );
  }

  @Test
  public void testApproxCountDistinctWhenHllDisabled() throws Exception
  {
    // When HLL is disabled, APPROX_COUNT_DISTINCT is still approximate.

    testQuery(
        PLANNER_CONFIG_NO_HLL,
        "SELECT APPROX_COUNT_DISTINCT(dim2) FROM druid.foo",
        CalciteTests.REGULAR_USER_AUTH_RESULT,
        ImmutableList.of(
            Druids.newTimeseriesQueryBuilder()
                  .dataSource(CalciteTests.DATASOURCE1)
                  .intervals(QSS(Filtration.eternity()))
                  .granularity(Granularities.ALL)
                  .aggregators(
                      AGGS(
                          new CardinalityAggregatorFactory(
                              "a0",
                              null,
                              DIMS(new DefaultDimensionSpec("dim2", null)),
                              false,
                              true
                          )
                      )
                  )
                  .context(TIMESERIES_CONTEXT_DEFAULT)
                  .build()
        ),
        ImmutableList.of(
            new Object[]{3L}
        )
    );
  }

  @Test
  public void testExactCountDistinctWithGroupingAndOtherAggregators() throws Exception
  {
    // When HLL is disabled, do exact count distinct through a nested query.

    testQuery(
        PLANNER_CONFIG_NO_HLL,
        "SELECT dim2, SUM(cnt), COUNT(distinct dim1) FROM druid.foo GROUP BY dim2",
        CalciteTests.REGULAR_USER_AUTH_RESULT,
        ImmutableList.of(
            GroupByQuery.builder()
                        .setDataSource(
                            new QueryDataSource(
                                GroupByQuery.builder()
                                            .setDataSource(CalciteTests.DATASOURCE1)
                                            .setInterval(QSS(Filtration.eternity()))
                                            .setGranularity(Granularities.ALL)
                                            .setDimensions(DIMS(
                                                new DefaultDimensionSpec("dim1", "d0"),
                                                new DefaultDimensionSpec("dim2", "d1")
                                            ))
                                            .setAggregatorSpecs(AGGS(new LongSumAggregatorFactory("a0", "cnt")))
                                            .setContext(QUERY_CONTEXT_DEFAULT)
                                            .build()
                            )
                        )
                        .setInterval(QSS(Filtration.eternity()))
                        .setGranularity(Granularities.ALL)
                        .setDimensions(DIMS(new DefaultDimensionSpec("d1", "_d0")))
                        .setAggregatorSpecs(AGGS(
                            new LongSumAggregatorFactory("_a0", "a0"),
                            new FilteredAggregatorFactory(
                                new CountAggregatorFactory("_a1"),
                                NOT(SELECTOR("d0", null, null))
                            )
                        ))
                        .setContext(QUERY_CONTEXT_DEFAULT)
                        .build()
        ),
        NullHandling.replaceWithDefault() ?
        ImmutableList.of(
            new Object[]{"", 3L, 3L},
            new Object[]{"a", 2L, 1L},
            new Object[]{"abc", 1L, 1L}
        ) :
        ImmutableList.of(
            new Object[]{null, 2L, 2L},
            new Object[]{"", 1L, 1L},
            new Object[]{"a", 2L, 2L},
            new Object[]{"abc", 1L, 1L}
        )
    );
  }

  @Test
  public void testApproxCountDistinct() throws Exception
  {
    testQuery(
        "SELECT\n"
        + "  SUM(cnt),\n"
        + "  APPROX_COUNT_DISTINCT(dim2),\n" // uppercase
        + "  approx_count_distinct(dim2) FILTER(WHERE dim2 <> ''),\n" // lowercase; also, filtered
        + "  APPROX_COUNT_DISTINCT(SUBSTRING(dim2, 1, 1)),\n" // on extractionFn
        + "  APPROX_COUNT_DISTINCT(SUBSTRING(dim2, 1, 1) || 'x'),\n" // on expression
        + "  approx_count_distinct(unique_dim1)\n" // on native hyperUnique column
        + "FROM druid.foo",
        ImmutableList.of(
            Druids.newTimeseriesQueryBuilder()
                  .dataSource(CalciteTests.DATASOURCE1)
                  .intervals(QSS(Filtration.eternity()))
                  .granularity(Granularities.ALL)
                  .virtualColumns(
                      EXPRESSION_VIRTUAL_COLUMN("a4:v", "concat(substring(\"dim2\", 0, 1),'x')", ValueType.STRING)
                  )
                  .aggregators(
                      AGGS(
                          new LongSumAggregatorFactory("a0", "cnt"),
                          new CardinalityAggregatorFactory(
                              "a1",
                              null,
                              DIMS(new DefaultDimensionSpec("dim2", "dim2")),
                              false,
                              true
                          ),
                          new FilteredAggregatorFactory(
                              new CardinalityAggregatorFactory(
                                  "a2",
                                  null,
                                  DIMS(new DefaultDimensionSpec("dim2", "dim2")),
                                  false,
                                  true
                              ),
                              NOT(SELECTOR("dim2", "", null))
                          ),
                          new CardinalityAggregatorFactory(
                              "a3",
                              null,
                              DIMS(
                                  new ExtractionDimensionSpec(
                                      "dim2",
                                      "dim2",
                                      ValueType.STRING,
                                      new SubstringDimExtractionFn(0, 1)
                                  )
                              ),
                              false,
                              true
                          ),
                          new CardinalityAggregatorFactory(
                              "a4",
                              null,
                              DIMS(new DefaultDimensionSpec("a4:v", "a4:v", ValueType.STRING)),
                              false,
                              true
                          ),
                          new HyperUniquesAggregatorFactory("a5", "unique_dim1", false, true)
                      )
                  )
                  .context(TIMESERIES_CONTEXT_DEFAULT)
                  .build()
        ),
        NullHandling.replaceWithDefault() ?
        ImmutableList.of(
            new Object[]{6L, 3L, 2L, 2L, 2L, 6L}
        ) :
        ImmutableList.of(
            new Object[]{6L, 3L, 2L, 1L, 1L, 6L}
        )
    );
  }

  @Test
  public void testNestedGroupBy() throws Exception
  {
    testQuery(
        "SELECT\n"
        + "    FLOOR(__time to hour) AS __time,\n"
        + "    dim1,\n"
        + "    COUNT(m2)\n"
        + "FROM (\n"
        + "    SELECT\n"
        + "        MAX(__time) AS __time,\n"
        + "        m2,\n"
        + "        dim1\n"
        + "    FROM druid.foo\n"
        + "    WHERE 1=1\n"
        + "        AND m1 = '5.0'\n"
        + "    GROUP BY m2, dim1\n"
        + ")\n"
        + "GROUP BY FLOOR(__time to hour), dim1",
        ImmutableList.of(
            GroupByQuery.builder()
                        .setDataSource(
                            GroupByQuery.builder()
                                        .setDataSource(CalciteTests.DATASOURCE1)
                                        .setInterval(QSS(Filtration.eternity()))
                                        .setGranularity(Granularities.ALL)
                                        .setDimensions(DIMS(
                                            new DefaultDimensionSpec("dim1", "d0"),
                                            new DefaultDimensionSpec("m2", "d1", ValueType.DOUBLE)
                                        ))
                                        .setDimFilter(new SelectorDimFilter("m1", "5.0", null))
                                        .setAggregatorSpecs(AGGS(new LongMaxAggregatorFactory("a0", "__time")))
                                        .setContext(QUERY_CONTEXT_DEFAULT)
                                        .build()
                        )
                        .setInterval(QSS(Filtration.eternity()))
                        .setGranularity(Granularities.ALL)
                        .setVirtualColumns(
                            EXPRESSION_VIRTUAL_COLUMN(
                                "_d0:v",
                                "timestamp_floor(\"a0\",'PT1H',null,'UTC')",
                                ValueType.LONG
                            )
                        )
                        .setDimensions(DIMS(
                            new DefaultDimensionSpec("_d0:v", "_d0", ValueType.LONG),
                            new DefaultDimensionSpec("d0", "_d1", ValueType.STRING)
                        ))
                        .setAggregatorSpecs(AGGS(
                            new CountAggregatorFactory("_a0")
                        ))
                        .setContext(QUERY_CONTEXT_DEFAULT)
                        .build()
        ),
        ImmutableList.of(
            new Object[]{978393600000L, "def", 1L}
        )
    );
  }

  @Test
  public void testDoubleNestedGroupBy() throws Exception
  {
    testQuery(
        "SELECT SUM(cnt), COUNT(*) FROM (\n"
        + "  SELECT dim2, SUM(t1.cnt) cnt FROM (\n"
        + "    SELECT\n"
        + "      dim1,\n"
        + "      dim2,\n"
        + "      COUNT(*) cnt\n"
        + "    FROM druid.foo\n"
        + "    GROUP BY dim1, dim2\n"
        + "  ) t1\n"
        + "  GROUP BY dim2\n"
        + ") t2",
        ImmutableList.of(
            GroupByQuery.builder()
                        .setDataSource(
                            GroupByQuery.builder()
                                        .setDataSource(
                                            GroupByQuery.builder()
                                                        .setDataSource(CalciteTests.DATASOURCE1)
                                                        .setInterval(QSS(Filtration.eternity()))
                                                        .setGranularity(Granularities.ALL)
                                                        .setDimensions(DIMS(
                                                            new DefaultDimensionSpec("dim1", "d0"),
                                                            new DefaultDimensionSpec("dim2", "d1")
                                                        ))
                                                        .setAggregatorSpecs(AGGS(new CountAggregatorFactory("a0")))
                                                        .setContext(QUERY_CONTEXT_DEFAULT)
                                                        .build()
                                        )
                                        .setInterval(QSS(Filtration.eternity()))
                                        .setGranularity(Granularities.ALL)
                                        .setDimensions(DIMS(new DefaultDimensionSpec("d1", "_d0")))
                                        .setAggregatorSpecs(AGGS(new LongSumAggregatorFactory("_a0", "a0")))
                                        .setContext(QUERY_CONTEXT_DEFAULT)
                                        .build()
                        )
                        .setInterval(QSS(Filtration.eternity()))
                        .setGranularity(Granularities.ALL)
                        .setAggregatorSpecs(AGGS(
                            new LongSumAggregatorFactory("a0", "_a0"),
                            new CountAggregatorFactory("a1")
                        ))
                        .setContext(QUERY_CONTEXT_DEFAULT)
                        .build()
        ),
        NullHandling.replaceWithDefault() ?
        ImmutableList.of(
            new Object[]{6L, 3L}
        ) :
        ImmutableList.of(
            new Object[]{6L, 4L}
        )
    );
  }

  @Test
  public void testExplainDoubleNestedGroupBy() throws Exception
  {
    final String explanation =
        "DruidOuterQueryRel(query=[{\"queryType\":\"timeseries\",\"dataSource\":{\"type\":\"table\",\"name\":\"__subquery__\"},\"intervals\":{\"type\":\"intervals\",\"intervals\":[\"-146136543-09-08T08:23:32.096Z/146140482-04-24T15:36:27.903Z\"]},\"descending\":false,\"virtualColumns\":[],\"filter\":null,\"granularity\":{\"type\":\"all\"},\"aggregations\":[{\"type\":\"longSum\",\"name\":\"a0\",\"fieldName\":\"cnt\",\"expression\":null},{\"type\":\"count\",\"name\":\"a1\"}],\"postAggregations\":[],\"limit\":2147483647,\"context\":{\"defaultTimeout\":300000,\"maxScatterGatherBytes\":9223372036854775807,\"skipEmptyBuckets\":true,\"sqlCurrentTimestamp\":\"2000-01-01T00:00:00Z\"}}], signature=[{a0:LONG, a1:LONG}])\n"
        + "  DruidOuterQueryRel(query=[{\"queryType\":\"groupBy\",\"dataSource\":{\"type\":\"table\",\"name\":\"__subquery__\"},\"intervals\":{\"type\":\"intervals\",\"intervals\":[\"-146136543-09-08T08:23:32.096Z/146140482-04-24T15:36:27.903Z\"]},\"virtualColumns\":[],\"filter\":null,\"granularity\":{\"type\":\"all\"},\"dimensions\":[{\"type\":\"default\",\"dimension\":\"dim2\",\"outputName\":\"d0\",\"outputType\":\"STRING\"}],\"aggregations\":[{\"type\":\"longSum\",\"name\":\"a0\",\"fieldName\":\"cnt\",\"expression\":null}],\"postAggregations\":[],\"having\":null,\"limitSpec\":{\"type\":\"NoopLimitSpec\"},\"context\":{\"defaultTimeout\":300000,\"maxScatterGatherBytes\":9223372036854775807,\"sqlCurrentTimestamp\":\"2000-01-01T00:00:00Z\"},\"descending\":false}], signature=[{d0:STRING, a0:LONG}])\n"
        + "    DruidQueryRel(query=[{\"queryType\":\"groupBy\",\"dataSource\":{\"type\":\"table\",\"name\":\"foo\"},\"intervals\":{\"type\":\"intervals\",\"intervals\":[\"-146136543-09-08T08:23:32.096Z/146140482-04-24T15:36:27.903Z\"]},\"virtualColumns\":[],\"filter\":null,\"granularity\":{\"type\":\"all\"},\"dimensions\":[{\"type\":\"default\",\"dimension\":\"dim1\",\"outputName\":\"d0\",\"outputType\":\"STRING\"},{\"type\":\"default\",\"dimension\":\"dim2\",\"outputName\":\"d1\",\"outputType\":\"STRING\"}],\"aggregations\":[{\"type\":\"count\",\"name\":\"a0\"}],\"postAggregations\":[],\"having\":null,\"limitSpec\":{\"type\":\"NoopLimitSpec\"},\"context\":{\"defaultTimeout\":300000,\"maxScatterGatherBytes\":9223372036854775807,\"sqlCurrentTimestamp\":\"2000-01-01T00:00:00Z\"},\"descending\":false}], signature=[{d0:STRING, d1:STRING, a0:LONG}])\n";

    testQuery(
        "EXPLAIN PLAN FOR SELECT SUM(cnt), COUNT(*) FROM (\n"
        + "  SELECT dim2, SUM(t1.cnt) cnt FROM (\n"
        + "    SELECT\n"
        + "      dim1,\n"
        + "      dim2,\n"
        + "      COUNT(*) cnt\n"
        + "    FROM druid.foo\n"
        + "    GROUP BY dim1, dim2\n"
        + "  ) t1\n"
        + "  GROUP BY dim2\n"
        + ") t2",
        ImmutableList.of(),
        ImmutableList.of(
            new Object[]{explanation}
        )
    );
  }

  @Test
  public void testExactCountDistinctUsingSubquery() throws Exception
  {
    testQuery(
        PLANNER_CONFIG_SINGLE_NESTING_ONLY, // Sanity check; this query should work with a single level of nesting.
        "SELECT\n"
        + "  SUM(cnt),\n"
        + "  COUNT(*)\n"
        + "FROM (SELECT dim2, SUM(cnt) AS cnt FROM druid.foo GROUP BY dim2)",
        CalciteTests.REGULAR_USER_AUTH_RESULT,
        ImmutableList.of(
            GroupByQuery.builder()
                        .setDataSource(
                            new QueryDataSource(
                                GroupByQuery.builder()
                                            .setDataSource(CalciteTests.DATASOURCE1)
                                            .setInterval(QSS(Filtration.eternity()))
                                            .setGranularity(Granularities.ALL)
                                            .setDimensions(DIMS(new DefaultDimensionSpec("dim2", "d0")))
                                            .setAggregatorSpecs(AGGS(new LongSumAggregatorFactory("a0", "cnt")))
                                            .setContext(QUERY_CONTEXT_DEFAULT)
                                            .build()
                            )
                        )
                        .setInterval(QSS(Filtration.eternity()))
                        .setGranularity(Granularities.ALL)
                        .setAggregatorSpecs(AGGS(
                            new LongSumAggregatorFactory("_a0", "a0"),
                            new CountAggregatorFactory("_a1")
                        ))
                        .setContext(QUERY_CONTEXT_DEFAULT)
                        .build()
        ),
        NullHandling.replaceWithDefault() ?
        ImmutableList.of(
            new Object[]{6L, 3L}
        ) :
        ImmutableList.of(
            new Object[]{6L, 4L}
        )
    );
  }

  @Test
  public void testTopNFilterJoin() throws Exception
  {
    DimFilter filter = NullHandling.replaceWithDefault() ?
                       IN("dim2", Arrays.asList(null, "a"), null)
                                                         : SELECTOR("dim2", "a", null);
    // Filters on top N values of some dimension by using an inner join.
    testQuery(
        "SELECT t1.dim1, SUM(t1.cnt)\n"
        + "FROM druid.foo t1\n"
        + "  INNER JOIN (\n"
        + "  SELECT\n"
        + "    SUM(cnt) AS sum_cnt,\n"
        + "    dim2\n"
        + "  FROM druid.foo\n"
        + "  GROUP BY dim2\n"
        + "  ORDER BY 1 DESC\n"
        + "  LIMIT 2\n"
        + ") t2 ON (t1.dim2 = t2.dim2)\n"
        + "GROUP BY t1.dim1\n"
        + "ORDER BY 1\n",
        ImmutableList.of(
            new TopNQueryBuilder()
                .dataSource(CalciteTests.DATASOURCE1)
                .intervals(QSS(Filtration.eternity()))
                .granularity(Granularities.ALL)
                .dimension(new DefaultDimensionSpec("dim2", "d0"))
                .aggregators(AGGS(new LongSumAggregatorFactory("a0", "cnt")))
                .metric(new NumericTopNMetricSpec("a0"))
                .threshold(2)
                .context(QUERY_CONTEXT_DEFAULT)
                .build(),
            GroupByQuery.builder()
                        .setDataSource(CalciteTests.DATASOURCE1)
                        .setInterval(QSS(Filtration.eternity()))
                        .setGranularity(Granularities.ALL)
                        .setDimFilter(filter)
                        .setDimensions(DIMS(new DefaultDimensionSpec("dim1", "d0")))
                        .setAggregatorSpecs(AGGS(new LongSumAggregatorFactory("a0", "cnt")))
                        .setLimitSpec(
                            new DefaultLimitSpec(
                                ImmutableList.of(
                                    new OrderByColumnSpec(
                                        "d0",
                                        OrderByColumnSpec.Direction.ASCENDING,
                                        StringComparators.LEXICOGRAPHIC
                                    )
                                ),
                                Integer.MAX_VALUE
                            )
                        )
                        .setContext(QUERY_CONTEXT_DEFAULT)
                        .build()
        ),
        NullHandling.replaceWithDefault() ?
        ImmutableList.of(
            new Object[]{"", 1L},
            new Object[]{"1", 1L},
            new Object[]{"10.1", 1L},
            new Object[]{"2", 1L},
            new Object[]{"abc", 1L}
        ) :
        ImmutableList.of(
            new Object[]{"", 1L},
            new Object[]{"1", 1L}
        )
    );
  }

  @Test
  @Ignore // Doesn't work
  public void testTopNFilterJoinWithProjection() throws Exception
  {
    // Filters on top N values of some dimension by using an inner join. Also projects the outer dimension.

    testQuery(
        "SELECT SUBSTRING(t1.dim1, 1, 10), SUM(t1.cnt)\n"
        + "FROM druid.foo t1\n"
        + "  INNER JOIN (\n"
        + "  SELECT\n"
        + "    SUM(cnt) AS sum_cnt,\n"
        + "    dim2\n"
        + "  FROM druid.foo\n"
        + "  GROUP BY dim2\n"
        + "  ORDER BY 1 DESC\n"
        + "  LIMIT 2\n"
        + ") t2 ON (t1.dim2 = t2.dim2)\n"
        + "GROUP BY SUBSTRING(t1.dim1, 1, 10)",
        ImmutableList.of(
            new TopNQueryBuilder()
                .dataSource(CalciteTests.DATASOURCE1)
                .intervals(QSS(Filtration.eternity()))
                .granularity(Granularities.ALL)
                .dimension(new DefaultDimensionSpec("dim2", "d0"))
                .aggregators(AGGS(new LongSumAggregatorFactory("a0", "cnt")))
                .metric(new NumericTopNMetricSpec("a0"))
                .threshold(2)
                .context(QUERY_CONTEXT_DEFAULT)
                .build(),
            GroupByQuery.builder()
                        .setDataSource(CalciteTests.DATASOURCE1)
                        .setInterval(QSS(Filtration.eternity()))
                        .setGranularity(Granularities.ALL)
                        .setDimFilter(IN("dim2", ImmutableList.of("", "a"), null))
                        .setDimensions(DIMS(new DefaultDimensionSpec("dim1", "d0")))
                        .setAggregatorSpecs(AGGS(new LongSumAggregatorFactory("a0", "cnt")))
                        .setLimitSpec(
                            new DefaultLimitSpec(
                                ImmutableList.of(
                                    new OrderByColumnSpec(
                                        "d0",
                                        OrderByColumnSpec.Direction.ASCENDING,
                                        StringComparators.LEXICOGRAPHIC
                                    )
                                ),
                                Integer.MAX_VALUE
                            )
                        )
                        .setContext(QUERY_CONTEXT_DEFAULT)
                        .build()
        ),
        ImmutableList.of(
            new Object[]{"", 1L},
            new Object[]{"1", 1L},
            new Object[]{"10.1", 1L},
            new Object[]{"2", 1L},
            new Object[]{"abc", 1L}
        )
    );
  }

  @Test
  public void testRemovableLeftJoin() throws Exception
  {
    // LEFT JOIN where the right-hand side can be ignored.

    testQuery(
        "SELECT t1.dim1, SUM(t1.cnt)\n"
        + "FROM druid.foo t1\n"
        + "  LEFT JOIN (\n"
        + "  SELECT\n"
        + "    SUM(cnt) AS sum_cnt,\n"
        + "    dim2\n"
        + "  FROM druid.foo\n"
        + "  GROUP BY dim2\n"
        + "  ORDER BY 1 DESC\n"
        + "  LIMIT 2\n"
        + ") t2 ON (t1.dim2 = t2.dim2)\n"
        + "GROUP BY t1.dim1\n"
        + "ORDER BY 1\n",
        ImmutableList.of(
            GroupByQuery.builder()
                        .setDataSource(CalciteTests.DATASOURCE1)
                        .setInterval(QSS(Filtration.eternity()))
                        .setGranularity(Granularities.ALL)
                        .setDimensions(DIMS(new DefaultDimensionSpec("dim1", "d0")))
                        .setAggregatorSpecs(AGGS(new LongSumAggregatorFactory("a0", "cnt")))
                        .setLimitSpec(
                            new DefaultLimitSpec(
                                ImmutableList.of(
                                    new OrderByColumnSpec(
                                        "d0",
                                        OrderByColumnSpec.Direction.ASCENDING,
                                        StringComparators.LEXICOGRAPHIC
                                    )
                                ),
                                Integer.MAX_VALUE
                            )
                        )
                        .setContext(QUERY_CONTEXT_DEFAULT)
                        .build()
        ),
        ImmutableList.of(
            new Object[]{"", 1L},
            new Object[]{"1", 1L},
            new Object[]{"10.1", 1L},
            new Object[]{"2", 1L},
            new Object[]{"abc", 1L},
            new Object[]{"def", 1L}
        )
    );
  }

  @Test
  public void testExactCountDistinctOfSemiJoinResult() throws Exception
  {
    testQuery(
        "SELECT COUNT(*)\n"
        + "FROM (\n"
        + "  SELECT DISTINCT dim2\n"
        + "  FROM druid.foo\n"
        + "  WHERE SUBSTRING(dim2, 1, 1) IN (\n"
        + "    SELECT SUBSTRING(dim1, 1, 1) FROM druid.foo WHERE dim1 <> ''\n"
        + "  )\n"
        + ")",
        ImmutableList.of(
            GroupByQuery.builder()
                        .setDataSource(CalciteTests.DATASOURCE1)
                        .setInterval(QSS(Filtration.eternity()))
                        .setGranularity(Granularities.ALL)
                        .setDimFilter(NOT(SELECTOR("dim1", "", null)))
                        .setDimensions(DIMS(new ExtractionDimensionSpec(
                            "dim1",
                            "d0",
                            new SubstringDimExtractionFn(0, 1)
                        )))
                        .setContext(QUERY_CONTEXT_DEFAULT)
                        .build(),
            GroupByQuery.builder()
                        .setDataSource(
                            new QueryDataSource(
                                GroupByQuery.builder()
                                            .setDataSource(CalciteTests.DATASOURCE1)
                                            .setInterval(QSS(Filtration.eternity()))
                                            .setGranularity(Granularities.ALL)
                                            .setDimFilter(IN(
                                                "dim2",
                                                ImmutableList.of("1", "2", "a", "d"),
                                                new SubstringDimExtractionFn(0, 1)
                                            ))
                                            .setDimensions(DIMS(new DefaultDimensionSpec("dim2", "d0")))
                                            .setContext(QUERY_CONTEXT_DEFAULT)
                                            .build()
                            )
                        )
                        .setInterval(QSS(Filtration.eternity()))
                        .setGranularity(Granularities.ALL)
                        .setAggregatorSpecs(AGGS(
                            new CountAggregatorFactory("a0")
                        ))
                        .setContext(QUERY_CONTEXT_DEFAULT)
                        .build()
        ),
        ImmutableList.of(
            new Object[]{2L}
        )
    );
  }

  @Test
  public void testExplainExactCountDistinctOfSemiJoinResult() throws Exception
  {
    final String explanation =
        "DruidOuterQueryRel(query=[{\"queryType\":\"timeseries\",\"dataSource\":{\"type\":\"table\",\"name\":\"__subquery__\"},\"intervals\":{\"type\":\"intervals\",\"intervals\":[\"-146136543-09-08T08:23:32.096Z/146140482-04-24T15:36:27.903Z\"]},\"descending\":false,\"virtualColumns\":[],\"filter\":null,\"granularity\":{\"type\":\"all\"},\"aggregations\":[{\"type\":\"count\",\"name\":\"a0\"}],\"postAggregations\":[],\"limit\":2147483647,\"context\":{\"defaultTimeout\":300000,\"maxScatterGatherBytes\":9223372036854775807,\"skipEmptyBuckets\":true,\"sqlCurrentTimestamp\":\"2000-01-01T00:00:00Z\"}}], signature=[{a0:LONG}])\n"
        + "  DruidSemiJoin(query=[{\"queryType\":\"groupBy\",\"dataSource\":{\"type\":\"table\",\"name\":\"foo\"},\"intervals\":{\"type\":\"intervals\",\"intervals\":[\"-146136543-09-08T08:23:32.096Z/146140482-04-24T15:36:27.903Z\"]},\"virtualColumns\":[],\"filter\":null,\"granularity\":{\"type\":\"all\"},\"dimensions\":[{\"type\":\"default\",\"dimension\":\"dim2\",\"outputName\":\"d0\",\"outputType\":\"STRING\"}],\"aggregations\":[],\"postAggregations\":[],\"having\":null,\"limitSpec\":{\"type\":\"NoopLimitSpec\"},\"context\":{\"defaultTimeout\":300000,\"maxScatterGatherBytes\":9223372036854775807,\"sqlCurrentTimestamp\":\"2000-01-01T00:00:00Z\"},\"descending\":false}], leftExpressions=[[SUBSTRING($3, 1, 1)]], rightKeys=[[0]])\n"
        + "    DruidQueryRel(query=[{\"queryType\":\"groupBy\",\"dataSource\":{\"type\":\"table\",\"name\":\"foo\"},\"intervals\":{\"type\":\"intervals\",\"intervals\":[\"-146136543-09-08T08:23:32.096Z/146140482-04-24T15:36:27.903Z\"]},\"virtualColumns\":[],\"filter\":{\"type\":\"not\",\"field\":{\"type\":\"selector\",\"dimension\":\"dim1\",\"value\":null,\"extractionFn\":null}},\"granularity\":{\"type\":\"all\"},\"dimensions\":[{\"type\":\"extraction\",\"dimension\":\"dim1\",\"outputName\":\"d0\",\"outputType\":\"STRING\",\"extractionFn\":{\"type\":\"substring\",\"index\":0,\"length\":1}}],\"aggregations\":[],\"postAggregations\":[],\"having\":null,\"limitSpec\":{\"type\":\"NoopLimitSpec\"},\"context\":{\"defaultTimeout\":300000,\"maxScatterGatherBytes\":9223372036854775807,\"sqlCurrentTimestamp\":\"2000-01-01T00:00:00Z\"},\"descending\":false}], signature=[{d0:STRING}])\n";

    testQuery(
        "EXPLAIN PLAN FOR SELECT COUNT(*)\n"
        + "FROM (\n"
        + "  SELECT DISTINCT dim2\n"
        + "  FROM druid.foo\n"
        + "  WHERE SUBSTRING(dim2, 1, 1) IN (\n"
        + "    SELECT SUBSTRING(dim1, 1, 1) FROM druid.foo WHERE dim1 IS NOT NULL\n"
        + "  )\n"
        + ")",
        ImmutableList.of(),
        ImmutableList.of(new Object[]{explanation})
    );
  }

  @Test
  public void testExactCountDistinctUsingSubqueryWithWherePushDown() throws Exception
  {
    testQuery(
        "SELECT\n"
        + "  SUM(cnt),\n"
        + "  COUNT(*)\n"
        + "FROM (SELECT dim2, SUM(cnt) AS cnt FROM druid.foo GROUP BY dim2)\n"
        + "WHERE dim2 <> ''",
        ImmutableList.of(
            GroupByQuery.builder()
                        .setDataSource(
                            new QueryDataSource(
                                GroupByQuery.builder()
                                            .setDataSource(CalciteTests.DATASOURCE1)
                                            .setInterval(QSS(Filtration.eternity()))
                                            .setDimFilter(NOT(SELECTOR("dim2", "", null)))
                                            .setGranularity(Granularities.ALL)
                                            .setDimensions(DIMS(new DefaultDimensionSpec("dim2", "d0")))
                                            .setAggregatorSpecs(AGGS(new LongSumAggregatorFactory("a0", "cnt")))
                                            .setContext(QUERY_CONTEXT_DEFAULT)
                                            .build()
                            )
                        )
                        .setInterval(QSS(Filtration.eternity()))
                        .setGranularity(Granularities.ALL)
                        .setAggregatorSpecs(AGGS(
                            new LongSumAggregatorFactory("_a0", "a0"),
                            new CountAggregatorFactory("_a1")
                        ))
                        .setContext(QUERY_CONTEXT_DEFAULT)
                        .build()
        ),
        NullHandling.replaceWithDefault() ?
        ImmutableList.of(
            new Object[]{3L, 2L}
        ) :
        ImmutableList.of(
            new Object[]{5L, 3L}
        )
    );

    testQuery(
        "SELECT\n"
        + "  SUM(cnt),\n"
        + "  COUNT(*)\n"
        + "FROM (SELECT dim2, SUM(cnt) AS cnt FROM druid.foo GROUP BY dim2)\n"
        + "WHERE dim2 IS NOT NULL",
        ImmutableList.of(
            GroupByQuery.builder()
                        .setDataSource(
                            new QueryDataSource(
                                GroupByQuery.builder()
                                            .setDataSource(CalciteTests.DATASOURCE1)
                                            .setInterval(QSS(Filtration.eternity()))
                                            .setDimFilter(NOT(SELECTOR("dim2", null, null)))
                                            .setGranularity(Granularities.ALL)
                                            .setDimensions(DIMS(new DefaultDimensionSpec("dim2", "d0")))
                                            .setAggregatorSpecs(AGGS(new LongSumAggregatorFactory("a0", "cnt")))
                                            .setContext(QUERY_CONTEXT_DEFAULT)
                                            .build()
                            )
                        )
                        .setInterval(QSS(Filtration.eternity()))
                        .setGranularity(Granularities.ALL)
                        .setAggregatorSpecs(AGGS(
                            new LongSumAggregatorFactory("_a0", "a0"),
                            new CountAggregatorFactory("_a1")
                        ))
                        .setContext(QUERY_CONTEXT_DEFAULT)
                        .build()
        ),
        NullHandling.replaceWithDefault() ?
        ImmutableList.of(
            new Object[]{3L, 2L}
        ) :
        ImmutableList.of(
            new Object[]{4L, 3L}
        )
    );
  }

  @Test
  public void testExactCountDistinctUsingSubqueryWithWhereToOuterFilter() throws Exception
  {
    testQuery(
        "SELECT\n"
        + "  SUM(cnt),\n"
        + "  COUNT(*)\n"
        + "FROM (SELECT dim2, SUM(cnt) AS cnt FROM druid.foo GROUP BY dim2 LIMIT 1)"
        + "WHERE cnt > 0",
        ImmutableList.of(
            GroupByQuery.builder()
                        .setDataSource(
                            new QueryDataSource(
                                GroupByQuery.builder()
                                            .setDataSource(CalciteTests.DATASOURCE1)
                                            .setInterval(QSS(Filtration.eternity()))
                                            .setGranularity(Granularities.ALL)
                                            .setDimensions(DIMS(new DefaultDimensionSpec("dim2", "d0")))
                                            .setAggregatorSpecs(AGGS(new LongSumAggregatorFactory("a0", "cnt")))
                                            .setLimit(1)
                                            .setContext(QUERY_CONTEXT_DEFAULT)
                                            .build()
                            )
                        )
                        .setDimFilter(BOUND("a0", "0", null, true, false, null, StringComparators.NUMERIC))
                        .setInterval(QSS(Filtration.eternity()))
                        .setGranularity(Granularities.ALL)
                        .setAggregatorSpecs(AGGS(
                            new LongSumAggregatorFactory("_a0", "a0"),
                            new CountAggregatorFactory("_a1")
                        ))
                        .setContext(QUERY_CONTEXT_DEFAULT)
                        .build()
        ),
        NullHandling.replaceWithDefault() ?
        ImmutableList.of(
            new Object[]{3L, 1L}
        ) :
        ImmutableList.of(
            new Object[]{2L, 1L}
        )
    );
  }

  @Test
  public void testCompareExactAndApproximateCountDistinctUsingSubquery() throws Exception
  {
    testQuery(
        "SELECT\n"
        + "  COUNT(*) AS exact_count,\n"
        + "  COUNT(DISTINCT dim1) AS approx_count,\n"
        + "  (CAST(1 AS FLOAT) - COUNT(DISTINCT dim1) / COUNT(*)) * 100 AS error_pct\n"
        + "FROM (SELECT DISTINCT dim1 FROM druid.foo WHERE dim1 <> '')",
        ImmutableList.of(
            GroupByQuery.builder()
                        .setDataSource(
                            new QueryDataSource(
                                GroupByQuery.builder()
                                            .setDataSource(CalciteTests.DATASOURCE1)
                                            .setInterval(QSS(Filtration.eternity()))
                                            .setGranularity(Granularities.ALL)
                                            .setDimFilter(NOT(SELECTOR("dim1", "", null)))
                                            .setDimensions(DIMS(new DefaultDimensionSpec("dim1", "d0")))
                                            .setContext(QUERY_CONTEXT_DEFAULT)
                                            .build()
                            )
                        )
                        .setInterval(QSS(Filtration.eternity()))
                        .setGranularity(Granularities.ALL)
                        .setAggregatorSpecs(AGGS(
                            new CountAggregatorFactory("a0"),
                            new CardinalityAggregatorFactory(
                                "a1",
                                null,
                                DIMS(new DefaultDimensionSpec("d0", null)),
                                false,
                                true
                            )
                        ))
                        .setPostAggregatorSpecs(
                            ImmutableList.of(
                                EXPRESSION_POST_AGG("p0", "((1 - (\"a1\" / \"a0\")) * 100)")
                            )
                        )
                        .setContext(QUERY_CONTEXT_DEFAULT)
                        .build()
        ),
        ImmutableList.of(
            new Object[]{5L, 5L, 0.0f}
        )
    );
  }

  @Test
  public void testHistogramUsingSubquery() throws Exception
  {
    testQuery(
        "SELECT\n"
        + "  CAST(thecnt AS VARCHAR),\n"
        + "  COUNT(*)\n"
        + "FROM (SELECT dim2, SUM(cnt) AS thecnt FROM druid.foo GROUP BY dim2)\n"
        + "GROUP BY CAST(thecnt AS VARCHAR)",
        ImmutableList.of(
            GroupByQuery.builder()
                        .setDataSource(
                            new QueryDataSource(
                                GroupByQuery.builder()
                                            .setDataSource(CalciteTests.DATASOURCE1)
                                            .setInterval(QSS(Filtration.eternity()))
                                            .setGranularity(Granularities.ALL)
                                            .setDimensions(DIMS(new DefaultDimensionSpec("dim2", "d0")))
                                            .setAggregatorSpecs(AGGS(new LongSumAggregatorFactory("a0", "cnt")))
                                            .setContext(QUERY_CONTEXT_DEFAULT)
                                            .build()
                            )
                        )
                        .setInterval(QSS(Filtration.eternity()))
                        .setGranularity(Granularities.ALL)
                        .setDimensions(DIMS(new DefaultDimensionSpec("a0", "_d0")))
                        .setAggregatorSpecs(AGGS(
                            new CountAggregatorFactory("_a0")
                        ))
                        .setContext(QUERY_CONTEXT_DEFAULT)
                        .build()
        ),
        NullHandling.replaceWithDefault() ?
        ImmutableList.of(
            new Object[]{"1", 1L},
            new Object[]{"2", 1L},
            new Object[]{"3", 1L}
        ) :
        ImmutableList.of(
            new Object[]{"1", 2L},
            new Object[]{"2", 2L}
        )
    );
  }

  @Test
  public void testHistogramUsingSubqueryWithSort() throws Exception
  {
    testQuery(
        "SELECT\n"
        + "  CAST(thecnt AS VARCHAR),\n"
        + "  COUNT(*)\n"
        + "FROM (SELECT dim2, SUM(cnt) AS thecnt FROM druid.foo GROUP BY dim2)\n"
        + "GROUP BY CAST(thecnt AS VARCHAR) ORDER BY CAST(thecnt AS VARCHAR) LIMIT 2",
        ImmutableList.of(
            GroupByQuery.builder()
                        .setDataSource(
                            new QueryDataSource(
                                GroupByQuery.builder()
                                            .setDataSource(CalciteTests.DATASOURCE1)
                                            .setInterval(QSS(Filtration.eternity()))
                                            .setGranularity(Granularities.ALL)
                                            .setDimensions(DIMS(new DefaultDimensionSpec("dim2", "d0")))
                                            .setAggregatorSpecs(AGGS(new LongSumAggregatorFactory("a0", "cnt")))
                                            .setContext(QUERY_CONTEXT_DEFAULT)
                                            .build()
                            )
                        )
                        .setInterval(QSS(Filtration.eternity()))
                        .setGranularity(Granularities.ALL)
                        .setDimensions(DIMS(new DefaultDimensionSpec("a0", "_d0")))
                        .setAggregatorSpecs(AGGS(
                            new CountAggregatorFactory("_a0")
                        ))
                        .setLimitSpec(
                            new DefaultLimitSpec(
                                ImmutableList.of(new OrderByColumnSpec(
                                    "_d0",
                                    OrderByColumnSpec.Direction.ASCENDING,
                                    StringComparators.LEXICOGRAPHIC
                                )),
                                2
                            )
                        )
                        .setContext(QUERY_CONTEXT_DEFAULT)
                        .build()
        ),
        NullHandling.replaceWithDefault() ?
        ImmutableList.of(
            new Object[]{"1", 1L},
            new Object[]{"2", 1L}
        ) :
        ImmutableList.of(
            new Object[]{"1", 2L},
            new Object[]{"2", 2L}
        )
    );
  }

  @Test
  public void testCountDistinctArithmetic() throws Exception
  {
    testQuery(
        "SELECT\n"
        + "  SUM(cnt),\n"
        + "  COUNT(DISTINCT dim2),\n"
        + "  CAST(COUNT(DISTINCT dim2) AS FLOAT),\n"
        + "  SUM(cnt) / COUNT(DISTINCT dim2),\n"
        + "  SUM(cnt) / COUNT(DISTINCT dim2) + 3,\n"
        + "  CAST(SUM(cnt) AS FLOAT) / CAST(COUNT(DISTINCT dim2) AS FLOAT) + 3\n"
        + "FROM druid.foo",
        ImmutableList.of(
            Druids.newTimeseriesQueryBuilder()
                  .dataSource(CalciteTests.DATASOURCE1)
                  .intervals(QSS(Filtration.eternity()))
                  .granularity(Granularities.ALL)
                  .aggregators(
                      AGGS(
                          new LongSumAggregatorFactory("a0", "cnt"),
                          new CardinalityAggregatorFactory(
                              "a1",
                              null,
                              DIMS(new DefaultDimensionSpec("dim2", null)),
                              false,
                              true
                          )
                      )
                  )
                  .postAggregators(
                      EXPRESSION_POST_AGG("p0", "CAST(\"a1\", 'DOUBLE')"),
                      EXPRESSION_POST_AGG("p1", "(\"a0\" / \"a1\")"),
                      EXPRESSION_POST_AGG("p2", "((\"a0\" / \"a1\") + 3)"),
                      EXPRESSION_POST_AGG("p3", "((CAST(\"a0\", 'DOUBLE') / CAST(\"a1\", 'DOUBLE')) + 3)")
                  )
                  .context(TIMESERIES_CONTEXT_DEFAULT)
                  .build()
        ),
        ImmutableList.of(
            new Object[]{6L, 3L, 3.0f, 2L, 5L, 5.0f}
        )
    );
  }

  @Test
  public void testCountDistinctOfSubstring() throws Exception
  {
    testQuery(
        "SELECT COUNT(DISTINCT SUBSTRING(dim1, 1, 1)) FROM druid.foo WHERE dim1 <> ''",
        ImmutableList.of(
            Druids.newTimeseriesQueryBuilder()
                  .dataSource(CalciteTests.DATASOURCE1)
                  .intervals(QSS(Filtration.eternity()))
                  .filters(NOT(SELECTOR("dim1", "", null)))
                  .granularity(Granularities.ALL)
                  .aggregators(
                      AGGS(
                          new CardinalityAggregatorFactory(
                              "a0",
                              null,
                              DIMS(
                                  new ExtractionDimensionSpec(
                                      "dim1",
                                      null,
                                      new SubstringDimExtractionFn(0, 1)
                                  )
                              ),
                              false,
                              true
                          )
                      )
                  )
                  .context(TIMESERIES_CONTEXT_DEFAULT)
                  .build()
        ),
        ImmutableList.of(
            new Object[]{4L}
        )
    );
  }

  @Test
  public void testCountDistinctOfTrim() throws Exception
  {
    // Test a couple different syntax variants of TRIM.

    testQuery(
        "SELECT COUNT(DISTINCT TRIM(BOTH ' ' FROM dim1)) FROM druid.foo WHERE TRIM(dim1) <> ''",
        ImmutableList.of(
            Druids.newTimeseriesQueryBuilder()
                  .dataSource(CalciteTests.DATASOURCE1)
                  .intervals(QSS(Filtration.eternity()))
                  .filters(NOT(SELECTOR("dim1", "", null)))
                  .granularity(Granularities.ALL)
                  .virtualColumns(EXPRESSION_VIRTUAL_COLUMN("a0:v", "trim(\"dim1\",' ')", ValueType.STRING))
                  .filters(EXPRESSION_FILTER("(trim(\"dim1\",' ') != '')"))
                  .aggregators(
                      AGGS(
                          new CardinalityAggregatorFactory(
                              "a0",
                              null,
                              DIMS(new DefaultDimensionSpec("a0:v", "a0:v", ValueType.STRING)),
                              false,
                              true
                          )
                      )
                  )
                  .context(TIMESERIES_CONTEXT_DEFAULT)
                  .build()
        ),
        ImmutableList.of(
            new Object[]{5L}
        )
    );
  }

  @Test
  public void testSillyQuarters() throws Exception
  {
    // Like FLOOR(__time TO QUARTER) but silly.

    testQuery(
        "SELECT CAST((EXTRACT(MONTH FROM __time) - 1 ) / 3 + 1 AS INTEGER) AS quarter, COUNT(*)\n"
        + "FROM foo\n"
        + "GROUP BY CAST((EXTRACT(MONTH FROM __time) - 1 ) / 3 + 1 AS INTEGER)",
        ImmutableList.of(
            GroupByQuery.builder()
                        .setDataSource(CalciteTests.DATASOURCE1)
                        .setInterval(QSS(Filtration.eternity()))
                        .setGranularity(Granularities.ALL)
                        .setVirtualColumns(EXPRESSION_VIRTUAL_COLUMN(
                            "d0:v",
                            "(((timestamp_extract(\"__time\",'MONTH','UTC') - 1) / 3) + 1)",
                            ValueType.LONG
                        ))
                        .setDimensions(DIMS(new DefaultDimensionSpec("d0:v", "d0", ValueType.LONG)))
                        .setAggregatorSpecs(AGGS(new CountAggregatorFactory("a0")))
                        .setContext(QUERY_CONTEXT_DEFAULT)
                        .build()
        ),
        ImmutableList.of(
            new Object[]{1, 6L}
        )
    );
  }

  @Test
  public void testRegexpExtract() throws Exception
  {
    String nullValue = NullHandling.replaceWithDefault() ? "" : null;
    testQuery(
        "SELECT DISTINCT\n"
        + "  REGEXP_EXTRACT(dim1, '^.'),\n"
        + "  REGEXP_EXTRACT(dim1, '^(.)', 1)\n"
        + "FROM foo\n"
        + "WHERE REGEXP_EXTRACT(dim1, '^(.)', 1) <> 'x'",
        ImmutableList.of(
            GroupByQuery.builder()
                        .setDataSource(CalciteTests.DATASOURCE1)
                        .setInterval(QSS(Filtration.eternity()))
                        .setGranularity(Granularities.ALL)
                        .setDimFilter(
                            NOT(SELECTOR(
                                "dim1",
                                "x",
                                new RegexDimExtractionFn("^(.)", 1, true, null)
                            ))
                        )
                        .setDimensions(
                            DIMS(
                                new ExtractionDimensionSpec(
                                    "dim1",
                                    "d0",
                                    new RegexDimExtractionFn("^.", 0, true, null)
                                ),
                                new ExtractionDimensionSpec(
                                    "dim1",
                                    "d1",
                                    new RegexDimExtractionFn("^(.)", 1, true, null)
                                )
                            )
                        )
                        .setContext(QUERY_CONTEXT_DEFAULT)
                        .build()
        ),
        ImmutableList.of(
            new Object[]{nullValue, nullValue},
            new Object[]{"1", "1"},
            new Object[]{"2", "2"},
            new Object[]{"a", "a"},
            new Object[]{"d", "d"}
        )
    );
  }

  @Test
  public void testGroupBySortPushDown() throws Exception
  {
    String nullValue = NullHandling.replaceWithDefault() ? "" : null;
    testQuery(
        "SELECT dim2, dim1, SUM(cnt) FROM druid.foo GROUP BY dim2, dim1 ORDER BY dim1 LIMIT 4",
        ImmutableList.of(
            GroupByQuery.builder()
                        .setDataSource(CalciteTests.DATASOURCE1)
                        .setInterval(QSS(Filtration.eternity()))
                        .setGranularity(Granularities.ALL)
                        .setDimensions(
                            DIMS(
                                new DefaultDimensionSpec("dim2", "d0"),
                                new DefaultDimensionSpec("dim1", "d1")
                            )
                        )
                        .setAggregatorSpecs(
                            AGGS(
                                new LongSumAggregatorFactory("a0", "cnt")
                            )
                        )
                        .setLimitSpec(
                            new DefaultLimitSpec(
                                ImmutableList.of(
                                    new OrderByColumnSpec("d1", OrderByColumnSpec.Direction.ASCENDING)
                                ),
                                4
                            )
                        )
                        .setContext(QUERY_CONTEXT_DEFAULT)
                        .build()
        ),
        ImmutableList.of(
            new Object[]{"a", "", 1L},
            new Object[]{"a", "1", 1L},
            new Object[]{nullValue, "10.1", 1L},
            new Object[]{"", "2", 1L}
        )
    );
  }

  @Test
  public void testGroupByLimitPushDownWithHavingOnLong() throws Exception
  {
    String nullValue = NullHandling.replaceWithDefault() ? "" : null;
    testQuery(
        "SELECT dim1, dim2, SUM(cnt) AS thecnt "
        + "FROM druid.foo "
        + "group by dim1, dim2 "
        + "having SUM(cnt) = 1 "
        + "order by dim2 "
        + "limit 4",
        ImmutableList.of(
            GroupByQuery.builder()
                        .setDataSource(CalciteTests.DATASOURCE1)
                        .setInterval(QSS(Filtration.eternity()))
                        .setGranularity(Granularities.ALL)
                        .setDimensions(
                            DIMS(
                                new DefaultDimensionSpec("dim1", "d0"),
                                new DefaultDimensionSpec("dim2", "d1")
                            )
                        )
                        .setAggregatorSpecs(
                            AGGS(
                                new LongSumAggregatorFactory("a0", "cnt")
                            )
                        )
                        .setLimitSpec(
                            new DefaultLimitSpec(
                                ImmutableList.of(
                                    new OrderByColumnSpec("d1", OrderByColumnSpec.Direction.ASCENDING)
                                ),
                                4
                            )
                        )
                        .setHavingSpec(HAVING(NUMERIC_SELECTOR("a0", "1", null)))
                        .setContext(QUERY_CONTEXT_DEFAULT)
                        .build()
        ),
        NullHandling.replaceWithDefault() ?
        ImmutableList.of(
            new Object[]{"10.1", "", 1L},
            new Object[]{"2", "", 1L},
            new Object[]{"abc", "", 1L},
            new Object[]{"", "a", 1L}
        ) :
        ImmutableList.of(
            new Object[]{"10.1", null, 1L},
            new Object[]{"abc", null, 1L},
            new Object[]{"2", "", 1L},
            new Object[]{"", "a", 1L}
        )
    );
  }

  @Test
  public void testFilterOnTimeFloor() throws Exception
  {
    testQuery(
        "SELECT COUNT(*) FROM druid.foo\n"
        + "WHERE\n"
        + "FLOOR(__time TO MONTH) = TIMESTAMP '2000-01-01 00:00:00'\n"
        + "OR FLOOR(__time TO MONTH) = TIMESTAMP '2000-02-01 00:00:00'",
        ImmutableList.of(
            Druids.newTimeseriesQueryBuilder()
                  .dataSource(CalciteTests.DATASOURCE1)
                  .intervals(QSS(Intervals.of("2000/P2M")))
                  .granularity(Granularities.ALL)
                  .aggregators(AGGS(new CountAggregatorFactory("a0")))
                  .context(TIMESERIES_CONTEXT_DEFAULT)
                  .build()
        ),
        ImmutableList.of(
            new Object[]{3L}
        )
    );
  }

  @Test
  public void testFilterOnCurrentTimestampWithIntervalArithmetic() throws Exception
  {
    testQuery(
        "SELECT COUNT(*) FROM druid.foo\n"
        + "WHERE\n"
        + "  __time >= CURRENT_TIMESTAMP + INTERVAL '01:02' HOUR TO MINUTE\n"
        + "  AND __time < TIMESTAMP '2003-02-02 01:00:00' - INTERVAL '1 1' DAY TO HOUR - INTERVAL '1-1' YEAR TO MONTH",
        ImmutableList.of(
            Druids.newTimeseriesQueryBuilder()
                  .dataSource(CalciteTests.DATASOURCE1)
                  .intervals(QSS(Intervals.of("2000-01-01T01:02/2002")))
                  .granularity(Granularities.ALL)
                  .aggregators(AGGS(new CountAggregatorFactory("a0")))
                  .context(TIMESERIES_CONTEXT_DEFAULT)
                  .build()
        ),
        ImmutableList.of(
            new Object[]{5L}
        )
    );
  }

  @Test
  public void testSelectCurrentTimeAndDateLosAngeles() throws Exception
  {
    testQuery(
        PLANNER_CONFIG_DEFAULT,
        QUERY_CONTEXT_LOS_ANGELES,
        "SELECT CURRENT_TIMESTAMP, CURRENT_DATE, CURRENT_DATE + INTERVAL '1' DAY",
        CalciteTests.REGULAR_USER_AUTH_RESULT,
        ImmutableList.of(),
        ImmutableList.of(
            new Object[]{T("2000-01-01T00Z", LOS_ANGELES), D("1999-12-31"), D("2000-01-01")}
        )
    );
  }

  @Test
  public void testFilterOnCurrentTimestampLosAngeles() throws Exception
  {
    testQuery(
        PLANNER_CONFIG_DEFAULT,
        QUERY_CONTEXT_LOS_ANGELES,
        "SELECT COUNT(*) FROM druid.foo\n"
        + "WHERE __time >= CURRENT_TIMESTAMP + INTERVAL '1' DAY AND __time < TIMESTAMP '2002-01-01 00:00:00'",
        CalciteTests.REGULAR_USER_AUTH_RESULT,
        ImmutableList.of(
            Druids.newTimeseriesQueryBuilder()
                  .dataSource(CalciteTests.DATASOURCE1)
                  .intervals(QSS(Intervals.of("2000-01-02T00Z/2002-01-01T08Z")))
                  .granularity(Granularities.ALL)
                  .aggregators(AGGS(new CountAggregatorFactory("a0")))
                  .context(TIMESERIES_CONTEXT_LOS_ANGELES)
                  .build()
        ),
        ImmutableList.of(
            new Object[]{5L}
        )
    );
  }

  @Test
  public void testFilterOnCurrentTimestampOnView() throws Exception
  {
    testQuery(
        "SELECT * FROM bview",
        ImmutableList.of(
            Druids.newTimeseriesQueryBuilder()
                  .dataSource(CalciteTests.DATASOURCE1)
                  .intervals(QSS(Intervals.of("2000-01-02/2002")))
                  .granularity(Granularities.ALL)
                  .aggregators(AGGS(new CountAggregatorFactory("a0")))
                  .context(TIMESERIES_CONTEXT_DEFAULT)
                  .build()
        ),
        ImmutableList.of(
            new Object[]{5L}
        )
    );
  }

  @Test
  public void testFilterOnCurrentTimestampLosAngelesOnView() throws Exception
  {
    // Tests that query context still applies to view SQL; note the result is different from
    // "testFilterOnCurrentTimestampOnView" above.

    testQuery(
        PLANNER_CONFIG_DEFAULT,
        QUERY_CONTEXT_LOS_ANGELES,
        "SELECT * FROM bview",
        CalciteTests.REGULAR_USER_AUTH_RESULT,
        ImmutableList.of(
            Druids.newTimeseriesQueryBuilder()
                  .dataSource(CalciteTests.DATASOURCE1)
                  .intervals(QSS(Intervals.of("2000-01-02T00Z/2002-01-01T08Z")))
                  .granularity(Granularities.ALL)
                  .aggregators(AGGS(new CountAggregatorFactory("a0")))
                  .context(TIMESERIES_CONTEXT_LOS_ANGELES)
                  .build()
        ),
        ImmutableList.of(
            new Object[]{5L}
        )
    );
  }

  @Test
  public void testFilterOnNotTimeFloor() throws Exception
  {
    testQuery(
        "SELECT COUNT(*) FROM druid.foo\n"
        + "WHERE\n"
        + "FLOOR(__time TO MONTH) <> TIMESTAMP '2001-01-01 00:00:00'",
        ImmutableList.of(
            Druids.newTimeseriesQueryBuilder()
                  .dataSource(CalciteTests.DATASOURCE1)
                  .intervals(QSS(
                      new Interval(DateTimes.MIN, DateTimes.of("2001-01-01")),
                      new Interval(DateTimes.of("2001-02-01"), DateTimes.MAX)
                  ))
                  .granularity(Granularities.ALL)
                  .aggregators(AGGS(new CountAggregatorFactory("a0")))
                  .context(TIMESERIES_CONTEXT_DEFAULT)
                  .build()
        ),
        ImmutableList.of(
            new Object[]{3L}
        )
    );
  }

  @Test
  public void testFilterOnTimeFloorComparison() throws Exception
  {
    testQuery(
        "SELECT COUNT(*) FROM druid.foo\n"
        + "WHERE\n"
        + "FLOOR(__time TO MONTH) < TIMESTAMP '2000-02-01 00:00:00'",
        ImmutableList.of(
            Druids.newTimeseriesQueryBuilder()
                  .dataSource(CalciteTests.DATASOURCE1)
                  .intervals(QSS(new Interval(DateTimes.MIN, DateTimes.of("2000-02-01"))))
                  .granularity(Granularities.ALL)
                  .aggregators(AGGS(new CountAggregatorFactory("a0")))
                  .context(TIMESERIES_CONTEXT_DEFAULT)
                  .build()
        ),
        ImmutableList.of(
            new Object[]{3L}
        )
    );
  }

  @Test
  public void testFilterOnTimeFloorComparisonMisaligned() throws Exception
  {
    testQuery(
        "SELECT COUNT(*) FROM druid.foo\n"
        + "WHERE\n"
        + "FLOOR(__time TO MONTH) < TIMESTAMP '2000-02-01 00:00:01'",
        ImmutableList.of(
            Druids.newTimeseriesQueryBuilder()
                  .dataSource(CalciteTests.DATASOURCE1)
                  .intervals(QSS(new Interval(DateTimes.MIN, DateTimes.of("2000-03-01"))))
                  .granularity(Granularities.ALL)
                  .aggregators(AGGS(new CountAggregatorFactory("a0")))
                  .context(TIMESERIES_CONTEXT_DEFAULT)
                  .build()
        ),
        ImmutableList.of(
            new Object[]{3L}
        )
    );
  }

  @Test
  public void testFilterOnTimeExtract() throws Exception
  {
    testQuery(
        "SELECT COUNT(*) FROM druid.foo\n"
        + "WHERE EXTRACT(YEAR FROM __time) = 2000\n"
        + "AND EXTRACT(MONTH FROM __time) = 1",
        ImmutableList.of(
            Druids.newTimeseriesQueryBuilder()
                  .dataSource(CalciteTests.DATASOURCE1)
                  .intervals(QSS(Filtration.eternity()))
                  .granularity(Granularities.ALL)
                  .aggregators(AGGS(new CountAggregatorFactory("a0")))
                  .filters(
                      AND(
                          EXPRESSION_FILTER("(timestamp_extract(\"__time\",'YEAR','UTC') == 2000)"),
                          EXPRESSION_FILTER("(timestamp_extract(\"__time\",'MONTH','UTC') == 1)")
                      )
                  )
                  .context(TIMESERIES_CONTEXT_DEFAULT)
                  .build()
        ),
        ImmutableList.of(
            new Object[]{3L}
        )
    );
  }

  @Test
  public void testFilterOnTimeExtractWithMultipleDays() throws Exception
  {
    testQuery(
        "SELECT COUNT(*) FROM druid.foo\n"
        + "WHERE EXTRACT(YEAR FROM __time) = 2000\n"
        + "AND EXTRACT(DAY FROM __time) IN (2, 3, 5)",
        ImmutableList.of(
            Druids.newTimeseriesQueryBuilder()
                  .dataSource(CalciteTests.DATASOURCE1)
                  .intervals(QSS(Filtration.eternity()))
                  .granularity(Granularities.ALL)
                  .aggregators(AGGS(new CountAggregatorFactory("a0")))
                  .filters(
                      AND(
                          EXPRESSION_FILTER("(timestamp_extract(\"__time\",'YEAR','UTC') == 2000)"),
                          OR(
                              EXPRESSION_FILTER("(timestamp_extract(\"__time\",'DAY','UTC') == 2)"),
                              EXPRESSION_FILTER("(timestamp_extract(\"__time\",'DAY','UTC') == 3)"),
                              EXPRESSION_FILTER("(timestamp_extract(\"__time\",'DAY','UTC') == 5)")
                          )
                      )
                  )
                  .context(TIMESERIES_CONTEXT_DEFAULT)
                  .build()
        ),
        ImmutableList.of(
            new Object[]{2L}
        )
    );
  }

  @Test
  public void testFilterOnTimeFloorMisaligned() throws Exception
  {
    testQuery(
        "SELECT COUNT(*) FROM druid.foo "
        + "WHERE floor(__time TO month) = TIMESTAMP '2000-01-01 00:00:01'",
        ImmutableList.of(
            Druids.newTimeseriesQueryBuilder()
                  .dataSource(CalciteTests.DATASOURCE1)
                  .intervals(QSS())
                  .granularity(Granularities.ALL)
                  .aggregators(AGGS(new CountAggregatorFactory("a0")))
                  .context(TIMESERIES_CONTEXT_DEFAULT)
                  .build()
        ),
        ImmutableList.of()
    );
  }

  @Test
  public void testGroupByFloor() throws Exception
  {
    testQuery(
        PLANNER_CONFIG_NO_SUBQUERIES, // Sanity check; this simple query should work with subqueries disabled.
        "SELECT floor(CAST(dim1 AS float)), COUNT(*) FROM druid.foo GROUP BY floor(CAST(dim1 AS float))",
        CalciteTests.REGULAR_USER_AUTH_RESULT,
        ImmutableList.of(
            GroupByQuery.builder()
                        .setDataSource(CalciteTests.DATASOURCE1)
                        .setInterval(QSS(Filtration.eternity()))
                        .setGranularity(Granularities.ALL)
                        .setVirtualColumns(
                            EXPRESSION_VIRTUAL_COLUMN("d0:v", "floor(CAST(\"dim1\", 'DOUBLE'))", ValueType.FLOAT)
                        )
                        .setDimensions(DIMS(new DefaultDimensionSpec("d0:v", "d0", ValueType.FLOAT)))
                        .setAggregatorSpecs(AGGS(new CountAggregatorFactory("a0")))
                        .setContext(QUERY_CONTEXT_DEFAULT)
                        .build()
        ),
        ImmutableList.of(
            new Object[]{NullHandling.defaultFloatValue(), 3L},
            new Object[]{1.0f, 1L},
            new Object[]{2.0f, 1L},
            new Object[]{10.0f, 1L}
        )
    );
  }

  @Test
  public void testGroupByFloorWithOrderBy() throws Exception
  {
    testQuery(
        "SELECT floor(CAST(dim1 AS float)) AS fl, COUNT(*) FROM druid.foo GROUP BY floor(CAST(dim1 AS float)) ORDER BY fl DESC",
        ImmutableList.of(
            GroupByQuery.builder()
                        .setDataSource(CalciteTests.DATASOURCE1)
                        .setInterval(QSS(Filtration.eternity()))
                        .setGranularity(Granularities.ALL)
                        .setVirtualColumns(
                            EXPRESSION_VIRTUAL_COLUMN(
                                "d0:v",
                                "floor(CAST(\"dim1\", 'DOUBLE'))",
                                ValueType.FLOAT
                            )
                        )
                        .setDimensions(
                            DIMS(
                                new DefaultDimensionSpec(
                                    "d0:v",
                                    "d0",
                                    ValueType.FLOAT
                                )
                            )
                        )
                        .setAggregatorSpecs(AGGS(new CountAggregatorFactory("a0")))
                        .setLimitSpec(
                            new DefaultLimitSpec(
                                ImmutableList.of(
                                    new OrderByColumnSpec(
                                        "d0",
                                        OrderByColumnSpec.Direction.DESCENDING,
                                        StringComparators.NUMERIC
                                    )
                                ),
                                Integer.MAX_VALUE
                            )
                        )
                        .setContext(QUERY_CONTEXT_DEFAULT)
                        .build()
        ),
        ImmutableList.of(
            new Object[]{10.0f, 1L},
            new Object[]{2.0f, 1L},
            new Object[]{1.0f, 1L},
            new Object[]{NullHandling.defaultFloatValue(), 3L}
        )
    );
  }

  @Test
  public void testGroupByFloorTimeAndOneOtherDimensionWithOrderBy() throws Exception
  {
    testQuery(
        "SELECT floor(__time TO year), dim2, COUNT(*)"
        + " FROM druid.foo"
        + " GROUP BY floor(__time TO year), dim2"
        + " ORDER BY floor(__time TO year), dim2, COUNT(*) DESC",
        ImmutableList.of(
            GroupByQuery.builder()
                        .setDataSource(CalciteTests.DATASOURCE1)
                        .setInterval(QSS(Filtration.eternity()))
                        .setGranularity(Granularities.ALL)
                        .setVirtualColumns(
                            EXPRESSION_VIRTUAL_COLUMN(
                                "d0:v",
                                "timestamp_floor(\"__time\",'P1Y',null,'UTC')",
                                ValueType.LONG
                            )
                        )
                        .setDimensions(
                            DIMS(
                                new DefaultDimensionSpec("d0:v", "d0", ValueType.LONG),
                                new DefaultDimensionSpec("dim2", "d1")
                            )
                        )
                        .setAggregatorSpecs(
                            AGGS(
                                new CountAggregatorFactory("a0")
                            )
                        )
                        .setLimitSpec(
                            new DefaultLimitSpec(
                                ImmutableList.of(
                                    new OrderByColumnSpec(
                                        "d0",
                                        OrderByColumnSpec.Direction.ASCENDING,
                                        StringComparators.NUMERIC
                                    ),
                                    new OrderByColumnSpec(
                                        "d1",
                                        OrderByColumnSpec.Direction.ASCENDING,
                                        StringComparators.LEXICOGRAPHIC
                                    ),
                                    new OrderByColumnSpec(
                                        "a0",
                                        OrderByColumnSpec.Direction.DESCENDING,
                                        StringComparators.NUMERIC
                                    )
                                ),
                                Integer.MAX_VALUE
                            )
                        )
                        .setContext(QUERY_CONTEXT_DEFAULT)
                        .build()
        ),
        NullHandling.replaceWithDefault() ?
        ImmutableList.of(
            new Object[]{T("2000"), "", 2L},
            new Object[]{T("2000"), "a", 1L},
            new Object[]{T("2001"), "", 1L},
            new Object[]{T("2001"), "a", 1L},
            new Object[]{T("2001"), "abc", 1L}
        ) :
        ImmutableList.of(
            new Object[]{T("2000"), null, 1L},
            new Object[]{T("2000"), "", 1L},
            new Object[]{T("2000"), "a", 1L},
            new Object[]{T("2001"), null, 1L},
            new Object[]{T("2001"), "a", 1L},
            new Object[]{T("2001"), "abc", 1L}
        )
    );
  }

  @Test
  public void testGroupByStringLength() throws Exception
  {
    testQuery(
        "SELECT CHARACTER_LENGTH(dim1), COUNT(*) FROM druid.foo GROUP BY CHARACTER_LENGTH(dim1)",
        ImmutableList.of(
            GroupByQuery.builder()
                        .setDataSource(CalciteTests.DATASOURCE1)
                        .setInterval(QSS(Filtration.eternity()))
                        .setGranularity(Granularities.ALL)
                        .setVirtualColumns(EXPRESSION_VIRTUAL_COLUMN("d0:v", "strlen(\"dim1\")", ValueType.LONG))
                        .setDimensions(DIMS(new DefaultDimensionSpec("d0:v", "d0", ValueType.LONG)))
                        .setAggregatorSpecs(AGGS(new CountAggregatorFactory("a0")))
                        .setContext(QUERY_CONTEXT_DEFAULT)
                        .build()
        ),
        ImmutableList.of(
            new Object[]{0, 1L},
            new Object[]{1, 2L},
            new Object[]{3, 2L},
            new Object[]{4, 1L}
        )
    );
  }

  @Test
  public void testFilterAndGroupByLookup() throws Exception
  {
    String nullValue = NullHandling.replaceWithDefault() ? "" : null;
    final RegisteredLookupExtractionFn extractionFn = new RegisteredLookupExtractionFn(
        null,
        "lookyloo",
        false,
        null,
        false,
        true
    );

    testQuery(
        "SELECT LOOKUP(dim1, 'lookyloo'), COUNT(*) FROM foo\n"
        + "WHERE LOOKUP(dim1, 'lookyloo') <> 'xxx'\n"
        + "GROUP BY LOOKUP(dim1, 'lookyloo')",
        ImmutableList.of(
            GroupByQuery.builder()
                        .setDataSource(CalciteTests.DATASOURCE1)
                        .setInterval(QSS(Filtration.eternity()))
                        .setGranularity(Granularities.ALL)
                        .setDimFilter(
                            NOT(SELECTOR(
                                "dim1",
                                "xxx",
                                extractionFn
                            ))
                        )
                        .setDimensions(
                            DIMS(
                                new ExtractionDimensionSpec(
                                    "dim1",
                                    "d0",
                                    ValueType.STRING,
                                    extractionFn
                                )
                            )
                        )
                        .setAggregatorSpecs(
                            AGGS(
                                new CountAggregatorFactory("a0")
                            )
                        )
                        .setContext(QUERY_CONTEXT_DEFAULT)
                        .build()
        ),
        ImmutableList.of(
            new Object[]{nullValue, 5L},
            new Object[]{"xabc", 1L}
        )
    );
  }

  @Test
  public void testCountDistinctOfLookup() throws Exception
  {
    final RegisteredLookupExtractionFn extractionFn = new RegisteredLookupExtractionFn(
        null,
        "lookyloo",
        false,
        null,
        false,
        true
    );

    testQuery(
        "SELECT COUNT(DISTINCT LOOKUP(dim1, 'lookyloo')) FROM foo",
        ImmutableList.of(
            Druids.newTimeseriesQueryBuilder()
                  .dataSource(CalciteTests.DATASOURCE1)
                  .intervals(QSS(Filtration.eternity()))
                  .granularity(Granularities.ALL)
                  .aggregators(AGGS(
                      new CardinalityAggregatorFactory(
                          "a0",
                          null,
                          ImmutableList.of(new ExtractionDimensionSpec("dim1", null, extractionFn)),
                          false,
                          true
                      )
                  ))
                  .context(TIMESERIES_CONTEXT_DEFAULT)
                  .build()
        ),
        ImmutableList.of(
            new Object[]{NullHandling.replaceWithDefault() ? 2L : 1L}
        )
    );
  }

  @Test
  public void testTimeseries() throws Exception
  {
    testQuery(
        "SELECT SUM(cnt), gran FROM (\n"
        + "  SELECT floor(__time TO month) AS gran,\n"
        + "  cnt FROM druid.foo\n"
        + ") AS x\n"
        + "GROUP BY gran\n"
        + "ORDER BY gran",
        ImmutableList.of(
            Druids.newTimeseriesQueryBuilder()
                  .dataSource(CalciteTests.DATASOURCE1)
                  .intervals(QSS(Filtration.eternity()))
                  .granularity(Granularities.MONTH)
                  .aggregators(AGGS(new LongSumAggregatorFactory("a0", "cnt")))
                  .context(TIMESERIES_CONTEXT_DEFAULT)
                  .build()
        ),
        ImmutableList.of(
            new Object[]{3L, T("2000-01-01")},
            new Object[]{3L, T("2001-01-01")}
        )
    );
  }

  @Test
  public void testFilteredTimeAggregators() throws Exception
  {
    testQuery(
        "SELECT\n"
        + "  SUM(cnt) FILTER(WHERE __time >= TIMESTAMP '2000-01-01 00:00:00'\n"
        + "                    AND __time <  TIMESTAMP '2000-02-01 00:00:00'),\n"
        + "  SUM(cnt) FILTER(WHERE __time >= TIMESTAMP '2001-01-01 00:00:00'\n"
        + "                    AND __time <  TIMESTAMP '2001-02-01 00:00:00')\n"
        + "FROM foo\n"
        + "WHERE\n"
        + "  __time >= TIMESTAMP '2000-01-01 00:00:00'\n"
        + "  AND __time < TIMESTAMP '2001-02-01 00:00:00'",
        ImmutableList.of(
            Druids.newTimeseriesQueryBuilder()
                  .dataSource(CalciteTests.DATASOURCE1)
                  .intervals(QSS(Intervals.of("2000-01-01/2001-02-01")))
                  .granularity(Granularities.ALL)
                  .aggregators(AGGS(
                      new FilteredAggregatorFactory(
                          new LongSumAggregatorFactory("a0", "cnt"),
                          BOUND(
                              "__time",
                              String.valueOf(T("2000-01-01")),
                              String.valueOf(T("2000-02-01")),
                              false,
                              true,
                              null,
                              StringComparators.NUMERIC
                          )
                      ),
                      new FilteredAggregatorFactory(
                          new LongSumAggregatorFactory("a1", "cnt"),
                          BOUND(
                              "__time",
                              String.valueOf(T("2001-01-01")),
                              String.valueOf(T("2001-02-01")),
                              false,
                              true,
                              null,
                              StringComparators.NUMERIC
                          )
                      )
                  ))
                  .context(TIMESERIES_CONTEXT_DEFAULT)
                  .build()
        ),
        ImmutableList.of(
            new Object[]{3L, 3L}
        )
    );
  }

  @Test
  public void testTimeseriesLosAngelesViaQueryContext() throws Exception
  {
    testQuery(
        PLANNER_CONFIG_DEFAULT,
        QUERY_CONTEXT_LOS_ANGELES,
        "SELECT SUM(cnt), gran FROM (\n"
        + "  SELECT FLOOR(__time TO MONTH) AS gran,\n"
        + "  cnt FROM druid.foo\n"
        + ") AS x\n"
        + "GROUP BY gran\n"
        + "ORDER BY gran",
        CalciteTests.REGULAR_USER_AUTH_RESULT,
        ImmutableList.of(
            Druids.newTimeseriesQueryBuilder()
                  .dataSource(CalciteTests.DATASOURCE1)
                  .intervals(QSS(Filtration.eternity()))
                  .granularity(new PeriodGranularity(Period.months(1), null, DateTimes.inferTzfromString(LOS_ANGELES)))
                  .aggregators(AGGS(new LongSumAggregatorFactory("a0", "cnt")))
                  .context(TIMESERIES_CONTEXT_LOS_ANGELES)
                  .build()
        ),
        ImmutableList.of(
            new Object[]{1L, T("1999-12-01", LOS_ANGELES)},
            new Object[]{2L, T("2000-01-01", LOS_ANGELES)},
            new Object[]{1L, T("2000-12-01", LOS_ANGELES)},
            new Object[]{2L, T("2001-01-01", LOS_ANGELES)}
        )
    );
  }

  @Test
  public void testTimeseriesLosAngelesViaPlannerConfig() throws Exception
  {
    testQuery(
        PLANNER_CONFIG_LOS_ANGELES,
        QUERY_CONTEXT_DEFAULT,
        "SELECT SUM(cnt), gran FROM (\n"
        + "  SELECT FLOOR(__time TO MONTH) AS gran,\n"
        + "  cnt FROM druid.foo\n"
        + ") AS x\n"
        + "GROUP BY gran\n"
        + "ORDER BY gran",
        CalciteTests.REGULAR_USER_AUTH_RESULT,
        ImmutableList.of(
            Druids.newTimeseriesQueryBuilder()
                  .dataSource(CalciteTests.DATASOURCE1)
                  .intervals(QSS(Filtration.eternity()))
                  .granularity(new PeriodGranularity(Period.months(1), null, DateTimes.inferTzfromString(LOS_ANGELES)))
                  .aggregators(AGGS(new LongSumAggregatorFactory("a0", "cnt")))
                  .context(TIMESERIES_CONTEXT_DEFAULT)
                  .build()
        ),
        ImmutableList.of(
            new Object[]{1L, T("1999-12-01", LOS_ANGELES)},
            new Object[]{2L, T("2000-01-01", LOS_ANGELES)},
            new Object[]{1L, T("2000-12-01", LOS_ANGELES)},
            new Object[]{2L, T("2001-01-01", LOS_ANGELES)}
        )
    );
  }

  @Test
  public void testTimeseriesUsingTimeFloor() throws Exception
  {
    testQuery(
        "SELECT SUM(cnt), gran FROM (\n"
        + "  SELECT TIME_FLOOR(__time, 'P1M') AS gran,\n"
        + "  cnt FROM druid.foo\n"
        + ") AS x\n"
        + "GROUP BY gran\n"
        + "ORDER BY gran",
        ImmutableList.of(
            Druids.newTimeseriesQueryBuilder()
                  .dataSource(CalciteTests.DATASOURCE1)
                  .intervals(QSS(Filtration.eternity()))
                  .granularity(Granularities.MONTH)
                  .aggregators(AGGS(new LongSumAggregatorFactory("a0", "cnt")))
                  .context(TIMESERIES_CONTEXT_DEFAULT)
                  .build()
        ),
        ImmutableList.of(
            new Object[]{3L, T("2000-01-01")},
            new Object[]{3L, T("2001-01-01")}
        )
    );
  }

  @Test
  public void testTimeseriesUsingTimeFloorWithTimeShift() throws Exception
  {
    testQuery(
        "SELECT SUM(cnt), gran FROM (\n"
        + "  SELECT TIME_FLOOR(TIME_SHIFT(__time, 'P1D', -1), 'P1M') AS gran,\n"
        + "  cnt FROM druid.foo\n"
        + ") AS x\n"
        + "GROUP BY gran\n"
        + "ORDER BY gran",
        ImmutableList.of(
            GroupByQuery.builder()
                        .setDataSource(CalciteTests.DATASOURCE1)
                        .setInterval(QSS(Filtration.eternity()))
                        .setGranularity(Granularities.ALL)
                        .setVirtualColumns(
                            EXPRESSION_VIRTUAL_COLUMN(
                                "d0:v",
                                "timestamp_floor(timestamp_shift(\"__time\",'P1D',-1),'P1M',null,'UTC')",
                                ValueType.LONG
                            )
                        )
                        .setDimensions(DIMS(new DefaultDimensionSpec("d0:v", "d0", ValueType.LONG)))
                        .setAggregatorSpecs(AGGS(new LongSumAggregatorFactory("a0", "cnt")))
                        .setLimitSpec(
                            new DefaultLimitSpec(
                                ImmutableList.of(
                                    new OrderByColumnSpec(
                                        "d0",
                                        OrderByColumnSpec.Direction.ASCENDING,
                                        StringComparators.NUMERIC
                                    )
                                ),
                                Integer.MAX_VALUE
                            )
                        )
                        .setContext(QUERY_CONTEXT_DEFAULT)
                        .build()
        ),
        ImmutableList.of(
            new Object[]{1L, T("1999-12-01")},
            new Object[]{2L, T("2000-01-01")},
            new Object[]{1L, T("2000-12-01")},
            new Object[]{2L, T("2001-01-01")}
        )
    );
  }

  @Test
  public void testTimeseriesUsingTimeFloorWithTimestampAdd() throws Exception
  {
    testQuery(
        "SELECT SUM(cnt), gran FROM (\n"
        + "  SELECT TIME_FLOOR(TIMESTAMPADD(DAY, -1, __time), 'P1M') AS gran,\n"
        + "  cnt FROM druid.foo\n"
        + ") AS x\n"
        + "GROUP BY gran\n"
        + "ORDER BY gran",
        ImmutableList.of(
            GroupByQuery.builder()
                        .setDataSource(CalciteTests.DATASOURCE1)
                        .setInterval(QSS(Filtration.eternity()))
                        .setGranularity(Granularities.ALL)
                        .setVirtualColumns(
                            EXPRESSION_VIRTUAL_COLUMN(
                                "d0:v",
                                "timestamp_floor((\"__time\" + -86400000),'P1M',null,'UTC')",
                                ValueType.LONG
                            )
                        )
                        .setDimensions(DIMS(new DefaultDimensionSpec("d0:v", "d0", ValueType.LONG)))
                        .setAggregatorSpecs(AGGS(new LongSumAggregatorFactory("a0", "cnt")))
                        .setLimitSpec(
                            new DefaultLimitSpec(
                                ImmutableList.of(
                                    new OrderByColumnSpec(
                                        "d0",
                                        OrderByColumnSpec.Direction.ASCENDING,
                                        StringComparators.NUMERIC
                                    )
                                ),
                                Integer.MAX_VALUE
                            )
                        )
                        .setContext(QUERY_CONTEXT_DEFAULT)
                        .build()
        ),
        ImmutableList.of(
            new Object[]{1L, T("1999-12-01")},
            new Object[]{2L, T("2000-01-01")},
            new Object[]{1L, T("2000-12-01")},
            new Object[]{2L, T("2001-01-01")}
        )
    );
  }

  @Test
  public void testTimeseriesUsingTimeFloorWithOrigin() throws Exception
  {
    testQuery(
        "SELECT SUM(cnt), gran FROM (\n"
        + "  SELECT TIME_FLOOR(__time, 'P1M', TIMESTAMP '1970-01-01 01:02:03') AS gran,\n"
        + "  cnt FROM druid.foo\n"
        + ") AS x\n"
        + "GROUP BY gran\n"
        + "ORDER BY gran",
        ImmutableList.of(
            Druids.newTimeseriesQueryBuilder()
                  .dataSource(CalciteTests.DATASOURCE1)
                  .intervals(QSS(Filtration.eternity()))
                  .granularity(
                      new PeriodGranularity(
                          Period.months(1),
                          DateTimes.of("1970-01-01T01:02:03"),
                          DateTimeZone.UTC
                      )
                  )
                  .aggregators(AGGS(new LongSumAggregatorFactory("a0", "cnt")))
                  .context(TIMESERIES_CONTEXT_DEFAULT)
                  .build()
        ),
        ImmutableList.of(
            new Object[]{1L, T("1999-12-01T01:02:03")},
            new Object[]{2L, T("2000-01-01T01:02:03")},
            new Object[]{1L, T("2000-12-01T01:02:03")},
            new Object[]{2L, T("2001-01-01T01:02:03")}
        )
    );
  }

  @Test
  public void testTimeseriesLosAngelesUsingTimeFloorConnectionUtc() throws Exception
  {
    testQuery(
        "SELECT SUM(cnt), gran FROM (\n"
        + "  SELECT TIME_FLOOR(__time, 'P1M', CAST(NULL AS TIMESTAMP), 'America/Los_Angeles') AS gran,\n"
        + "  cnt FROM druid.foo\n"
        + ") AS x\n"
        + "GROUP BY gran\n"
        + "ORDER BY gran",
        ImmutableList.of(
            Druids.newTimeseriesQueryBuilder()
                  .dataSource(CalciteTests.DATASOURCE1)
                  .intervals(QSS(Filtration.eternity()))
                  .granularity(new PeriodGranularity(Period.months(1), null, DateTimes.inferTzfromString(LOS_ANGELES)))
                  .aggregators(AGGS(new LongSumAggregatorFactory("a0", "cnt")))
                  .context(TIMESERIES_CONTEXT_DEFAULT)
                  .build()
        ),
        ImmutableList.of(
            new Object[]{1L, T("1999-12-01T08")},
            new Object[]{2L, T("2000-01-01T08")},
            new Object[]{1L, T("2000-12-01T08")},
            new Object[]{2L, T("2001-01-01T08")}
        )
    );
  }

  @Test
  public void testTimeseriesLosAngelesUsingTimeFloorConnectionLosAngeles() throws Exception
  {
    testQuery(
        PLANNER_CONFIG_DEFAULT,
        QUERY_CONTEXT_LOS_ANGELES,
        "SELECT SUM(cnt), gran FROM (\n"
        + "  SELECT TIME_FLOOR(__time, 'P1M') AS gran,\n"
        + "  cnt FROM druid.foo\n"
        + ") AS x\n"
        + "GROUP BY gran\n"
        + "ORDER BY gran",
        CalciteTests.REGULAR_USER_AUTH_RESULT,
        ImmutableList.of(
            Druids.newTimeseriesQueryBuilder()
                  .dataSource(CalciteTests.DATASOURCE1)
                  .intervals(QSS(Filtration.eternity()))
                  .granularity(new PeriodGranularity(Period.months(1), null, DateTimes.inferTzfromString(LOS_ANGELES)))
                  .aggregators(AGGS(new LongSumAggregatorFactory("a0", "cnt")))
                  .context(TIMESERIES_CONTEXT_LOS_ANGELES)
                  .build()
        ),
        ImmutableList.of(
            new Object[]{1L, T("1999-12-01", LOS_ANGELES)},
            new Object[]{2L, T("2000-01-01", LOS_ANGELES)},
            new Object[]{1L, T("2000-12-01", LOS_ANGELES)},
            new Object[]{2L, T("2001-01-01", LOS_ANGELES)}
        )
    );
  }

  @Test
  public void testTimeseriesDontSkipEmptyBuckets() throws Exception
  {
    // Tests that query context parameters are passed through to the underlying query engine.
    Long defaultVal = NullHandling.replaceWithDefault() ? 0L : null;
    testQuery(
        PLANNER_CONFIG_DEFAULT,
        QUERY_CONTEXT_DONT_SKIP_EMPTY_BUCKETS,
        "SELECT SUM(cnt), gran FROM (\n"
        + "  SELECT floor(__time TO HOUR) AS gran, cnt FROM druid.foo\n"
        + "  WHERE __time >= TIMESTAMP '2000-01-01 00:00:00' AND __time < TIMESTAMP '2000-01-02 00:00:00'\n"
        + ") AS x\n"
        + "GROUP BY gran\n"
        + "ORDER BY gran",
        CalciteTests.REGULAR_USER_AUTH_RESULT,
        ImmutableList.of(
            Druids.newTimeseriesQueryBuilder()
                  .dataSource(CalciteTests.DATASOURCE1)
                  .intervals(QSS(Intervals.of("2000/2000-01-02")))
                  .granularity(new PeriodGranularity(Period.hours(1), null, DateTimeZone.UTC))
                  .aggregators(AGGS(new LongSumAggregatorFactory("a0", "cnt")))
                  .context(QUERY_CONTEXT_DONT_SKIP_EMPTY_BUCKETS)
                  .build()
        ),
        ImmutableList.<Object[]>builder()
            .add(new Object[]{1L, T("2000-01-01")})
            .add(new Object[]{defaultVal, T("2000-01-01T01")})
            .add(new Object[]{defaultVal, T("2000-01-01T02")})
            .add(new Object[]{defaultVal, T("2000-01-01T03")})
            .add(new Object[]{defaultVal, T("2000-01-01T04")})
            .add(new Object[]{defaultVal, T("2000-01-01T05")})
            .add(new Object[]{defaultVal, T("2000-01-01T06")})
            .add(new Object[]{defaultVal, T("2000-01-01T07")})
            .add(new Object[]{defaultVal, T("2000-01-01T08")})
            .add(new Object[]{defaultVal, T("2000-01-01T09")})
            .add(new Object[]{defaultVal, T("2000-01-01T10")})
            .add(new Object[]{defaultVal, T("2000-01-01T11")})
            .add(new Object[]{defaultVal, T("2000-01-01T12")})
            .add(new Object[]{defaultVal, T("2000-01-01T13")})
            .add(new Object[]{defaultVal, T("2000-01-01T14")})
            .add(new Object[]{defaultVal, T("2000-01-01T15")})
            .add(new Object[]{defaultVal, T("2000-01-01T16")})
            .add(new Object[]{defaultVal, T("2000-01-01T17")})
            .add(new Object[]{defaultVal, T("2000-01-01T18")})
            .add(new Object[]{defaultVal, T("2000-01-01T19")})
            .add(new Object[]{defaultVal, T("2000-01-01T20")})
            .add(new Object[]{defaultVal, T("2000-01-01T21")})
            .add(new Object[]{defaultVal, T("2000-01-01T22")})
            .add(new Object[]{defaultVal, T("2000-01-01T23")})
            .build()
    );
  }

  @Test
  public void testTimeseriesUsingCastAsDate() throws Exception
  {
    testQuery(
        "SELECT SUM(cnt), dt FROM (\n"
        + "  SELECT CAST(__time AS DATE) AS dt,\n"
        + "  cnt FROM druid.foo\n"
        + ") AS x\n"
        + "GROUP BY dt\n"
        + "ORDER BY dt",
        ImmutableList.of(
            Druids.newTimeseriesQueryBuilder()
                  .dataSource(CalciteTests.DATASOURCE1)
                  .intervals(QSS(Filtration.eternity()))
                  .granularity(new PeriodGranularity(Period.days(1), null, DateTimeZone.UTC))
                  .aggregators(AGGS(new LongSumAggregatorFactory("a0", "cnt")))
                  .context(TIMESERIES_CONTEXT_DEFAULT)
                  .build()
        ),
        ImmutableList.of(
            new Object[]{1L, D("2000-01-01")},
            new Object[]{1L, D("2000-01-02")},
            new Object[]{1L, D("2000-01-03")},
            new Object[]{1L, D("2001-01-01")},
            new Object[]{1L, D("2001-01-02")},
            new Object[]{1L, D("2001-01-03")}
        )
    );
  }

  @Test
  public void testTimeseriesUsingFloorPlusCastAsDate() throws Exception
  {
    testQuery(
        "SELECT SUM(cnt), dt FROM (\n"
        + "  SELECT CAST(FLOOR(__time TO QUARTER) AS DATE) AS dt,\n"
        + "  cnt FROM druid.foo\n"
        + ") AS x\n"
        + "GROUP BY dt\n"
        + "ORDER BY dt",
        ImmutableList.of(
            Druids.newTimeseriesQueryBuilder()
                  .dataSource(CalciteTests.DATASOURCE1)
                  .intervals(QSS(Filtration.eternity()))
                  .granularity(new PeriodGranularity(Period.months(3), null, DateTimeZone.UTC))
                  .aggregators(AGGS(new LongSumAggregatorFactory("a0", "cnt")))
                  .context(TIMESERIES_CONTEXT_DEFAULT)
                  .build()
        ),
        ImmutableList.of(
            new Object[]{3L, D("2000-01-01")},
            new Object[]{3L, D("2001-01-01")}
        )
    );
  }

  @Test
  public void testTimeseriesDescending() throws Exception
  {
    testQuery(
        "SELECT gran, SUM(cnt) FROM (\n"
        + "  SELECT floor(__time TO month) AS gran,\n"
        + "  cnt FROM druid.foo\n"
        + ") AS x\n"
        + "GROUP BY gran\n"
        + "ORDER BY gran DESC",
        ImmutableList.of(
            Druids.newTimeseriesQueryBuilder()
                  .dataSource(CalciteTests.DATASOURCE1)
                  .intervals(QSS(Filtration.eternity()))
                  .granularity(Granularities.MONTH)
                  .aggregators(AGGS(new LongSumAggregatorFactory("a0", "cnt")))
                  .descending(true)
                  .context(TIMESERIES_CONTEXT_DEFAULT)
                  .build()
        ),
        ImmutableList.of(
            new Object[]{T("2001-01-01"), 3L},
            new Object[]{T("2000-01-01"), 3L}
        )
    );
  }

  @Test
  public void testGroupByExtractYear() throws Exception
  {
    testQuery(
        "SELECT\n"
        + "  EXTRACT(YEAR FROM __time) AS \"year\",\n"
        + "  SUM(cnt)\n"
        + "FROM druid.foo\n"
        + "GROUP BY EXTRACT(YEAR FROM __time)\n"
        + "ORDER BY 1",
        ImmutableList.of(
            GroupByQuery.builder()
                        .setDataSource(CalciteTests.DATASOURCE1)
                        .setInterval(QSS(Filtration.eternity()))
                        .setGranularity(Granularities.ALL)
                        .setVirtualColumns(
                            EXPRESSION_VIRTUAL_COLUMN(
                                "d0:v",
                                "timestamp_extract(\"__time\",'YEAR','UTC')",
                                ValueType.LONG
                            )
                        )
                        .setDimensions(DIMS(new DefaultDimensionSpec("d0:v", "d0", ValueType.LONG)))
                        .setAggregatorSpecs(AGGS(new LongSumAggregatorFactory("a0", "cnt")))
                        .setLimitSpec(
                            new DefaultLimitSpec(
                                ImmutableList.of(
                                    new OrderByColumnSpec(
                                        "d0",
                                        OrderByColumnSpec.Direction.ASCENDING,
                                        StringComparators.NUMERIC
                                    )
                                ),
                                Integer.MAX_VALUE
                            )
                        )
                        .setContext(QUERY_CONTEXT_DEFAULT)
                        .build()
        ),
        ImmutableList.of(
            new Object[]{2000L, 3L},
            new Object[]{2001L, 3L}
        )
    );
  }

  @Test
  public void testGroupByFormatYearAndMonth() throws Exception
  {
    testQuery(
        "SELECT\n"
        + "  TIME_FORMAT(__time, 'yyyy MM') AS \"year\",\n"
        + "  SUM(cnt)\n"
        + "FROM druid.foo\n"
        + "GROUP BY TIME_FORMAT(__time, 'yyyy MM')\n"
        + "ORDER BY 1",
        ImmutableList.of(
            GroupByQuery.builder()
                        .setDataSource(CalciteTests.DATASOURCE1)
                        .setInterval(QSS(Filtration.eternity()))
                        .setGranularity(Granularities.ALL)
                        .setVirtualColumns(
                            EXPRESSION_VIRTUAL_COLUMN(
                                "d0:v",
                                "timestamp_format(\"__time\",'yyyy MM','UTC')",
                                ValueType.STRING
                            )
                        )
                        .setDimensions(DIMS(new DefaultDimensionSpec("d0:v", "d0", ValueType.STRING)))
                        .setAggregatorSpecs(AGGS(new LongSumAggregatorFactory("a0", "cnt")))
                        .setLimitSpec(
                            new DefaultLimitSpec(
                                ImmutableList.of(
                                    new OrderByColumnSpec(
                                        "d0",
                                        OrderByColumnSpec.Direction.ASCENDING,
                                        StringComparators.LEXICOGRAPHIC
                                    )
                                ),
                                Integer.MAX_VALUE
                            )
                        )
                        .setContext(QUERY_CONTEXT_DEFAULT)
                        .build()
        ),
        ImmutableList.of(
            new Object[]{"2000 01", 3L},
            new Object[]{"2001 01", 3L}
        )
    );
  }

  @Test
  public void testGroupByExtractFloorTime() throws Exception
  {
    testQuery(
        "SELECT\n"
        + "EXTRACT(YEAR FROM FLOOR(__time TO YEAR)) AS \"year\", SUM(cnt)\n"
        + "FROM druid.foo\n"
        + "GROUP BY EXTRACT(YEAR FROM FLOOR(__time TO YEAR))",
        ImmutableList.of(
            GroupByQuery.builder()
                        .setDataSource(CalciteTests.DATASOURCE1)
                        .setInterval(QSS(Filtration.eternity()))
                        .setGranularity(Granularities.ALL)
                        .setVirtualColumns(
                            EXPRESSION_VIRTUAL_COLUMN(
                                "d0:v",
                                "timestamp_extract(timestamp_floor(\"__time\",'P1Y',null,'UTC'),'YEAR','UTC')",
                                ValueType.LONG
                            )
                        )
                        .setDimensions(DIMS(new DefaultDimensionSpec("d0:v", "d0", ValueType.LONG)))
                        .setAggregatorSpecs(AGGS(new LongSumAggregatorFactory("a0", "cnt")))
                        .setContext(QUERY_CONTEXT_DEFAULT)
                        .build()
        ),
        ImmutableList.of(
            new Object[]{2000L, 3L},
            new Object[]{2001L, 3L}
        )
    );
  }

  @Test
  public void testGroupByExtractFloorTimeLosAngeles() throws Exception
  {
    testQuery(
        PLANNER_CONFIG_DEFAULT,
        QUERY_CONTEXT_LOS_ANGELES,
        "SELECT\n"
        + "EXTRACT(YEAR FROM FLOOR(__time TO YEAR)) AS \"year\", SUM(cnt)\n"
        + "FROM druid.foo\n"
        + "GROUP BY EXTRACT(YEAR FROM FLOOR(__time TO YEAR))",
        CalciteTests.REGULAR_USER_AUTH_RESULT,
        ImmutableList.of(
            GroupByQuery.builder()
                        .setDataSource(CalciteTests.DATASOURCE1)
                        .setInterval(QSS(Filtration.eternity()))
                        .setGranularity(Granularities.ALL)
                        .setVirtualColumns(
                            EXPRESSION_VIRTUAL_COLUMN(
                                "d0:v",
                                "timestamp_extract(timestamp_floor(\"__time\",'P1Y',null,'America/Los_Angeles'),'YEAR','America/Los_Angeles')",
                                ValueType.LONG
                            )
                        )
                        .setDimensions(DIMS(new DefaultDimensionSpec("d0:v", "d0", ValueType.LONG)))
                        .setAggregatorSpecs(AGGS(new LongSumAggregatorFactory("a0", "cnt")))
                        .setContext(QUERY_CONTEXT_LOS_ANGELES)
                        .build()
        ),
        ImmutableList.of(
            new Object[]{1999L, 1L},
            new Object[]{2000L, 3L},
            new Object[]{2001L, 2L}
        )
    );
  }

  @Test
  public void testTimeseriesWithLimitNoTopN() throws Exception
  {
    testQuery(
        PLANNER_CONFIG_NO_TOPN,
        "SELECT gran, SUM(cnt)\n"
        + "FROM (\n"
        + "  SELECT floor(__time TO month) AS gran, cnt\n"
        + "  FROM druid.foo\n"
        + ") AS x\n"
        + "GROUP BY gran\n"
        + "ORDER BY gran\n"
        + "LIMIT 1",
        CalciteTests.REGULAR_USER_AUTH_RESULT,
        ImmutableList.of(
            Druids.newTimeseriesQueryBuilder()
                  .dataSource(CalciteTests.DATASOURCE1)
                  .intervals(QSS(Filtration.eternity()))
                  .granularity(Granularities.MONTH)
                  .aggregators(AGGS(new LongSumAggregatorFactory("a0", "cnt")))
                  .limit(1)
                  .context(TIMESERIES_CONTEXT_DEFAULT)
                  .build()
        ),
        ImmutableList.of(
            new Object[]{T("2000-01-01"), 3L}
        )
    );
  }

  @Test
  public void testTimeseriesWithLimit() throws Exception
  {
    testQuery(
        "SELECT gran, SUM(cnt)\n"
        + "FROM (\n"
        + "  SELECT floor(__time TO month) AS gran, cnt\n"
        + "  FROM druid.foo\n"
        + ") AS x\n"
        + "GROUP BY gran\n"
        + "LIMIT 1",
        ImmutableList.of(
            Druids.newTimeseriesQueryBuilder()
                  .dataSource(CalciteTests.DATASOURCE1)
                  .intervals(QSS(Filtration.eternity()))
                  .granularity(Granularities.MONTH)
                  .aggregators(AGGS(new LongSumAggregatorFactory("a0", "cnt")))
                  .limit(1)
                  .context(TIMESERIES_CONTEXT_DEFAULT)
                  .build()
        ),
        ImmutableList.of(
            new Object[]{T("2000-01-01"), 3L}
        )
    );
  }

  @Test
  public void testTimeseriesWithOrderByAndLimit() throws Exception
  {
    testQuery(
        "SELECT gran, SUM(cnt)\n"
        + "FROM (\n"
        + "  SELECT floor(__time TO month) AS gran, cnt\n"
        + "  FROM druid.foo\n"
        + ") AS x\n"
        + "GROUP BY gran\n"
        + "ORDER BY gran\n"
        + "LIMIT 1",
        ImmutableList.of(
            Druids.newTimeseriesQueryBuilder()
                  .dataSource(CalciteTests.DATASOURCE1)
                  .intervals(QSS(Filtration.eternity()))
                  .granularity(Granularities.MONTH)
                  .aggregators(AGGS(new LongSumAggregatorFactory("a0", "cnt")))
                  .limit(1)
                  .context(TIMESERIES_CONTEXT_DEFAULT)
                  .build()
        ),
        ImmutableList.of(
            new Object[]{T("2000-01-01"), 3L}
        )
    );
  }

  @Test
  public void testGroupByTimeAndOtherDimension() throws Exception
  {
    testQuery(
        "SELECT dim2, gran, SUM(cnt)\n"
        + "FROM (SELECT FLOOR(__time TO MONTH) AS gran, dim2, cnt FROM druid.foo) AS x\n"
        + "GROUP BY dim2, gran\n"
        + "ORDER BY dim2, gran",
        ImmutableList.of(
            GroupByQuery.builder()
                        .setDataSource(CalciteTests.DATASOURCE1)
                        .setInterval(QSS(Filtration.eternity()))
                        .setGranularity(Granularities.ALL)
                        .setVirtualColumns(
                            EXPRESSION_VIRTUAL_COLUMN(
                                "d1:v",
                                "timestamp_floor(\"__time\",'P1M',null,'UTC')",
                                ValueType.LONG
                            )
                        )
                        .setDimensions(
                            DIMS(
                                new DefaultDimensionSpec("dim2", "d0"),
                                new DefaultDimensionSpec("d1:v", "d1", ValueType.LONG)
                            )
                        )
                        .setAggregatorSpecs(AGGS(new LongSumAggregatorFactory("a0", "cnt")))
                        .setLimitSpec(
                            new DefaultLimitSpec(
                                ImmutableList.of(
                                    new OrderByColumnSpec("d0", OrderByColumnSpec.Direction.ASCENDING),
                                    new OrderByColumnSpec(
                                        "d1",
                                        OrderByColumnSpec.Direction.ASCENDING,
                                        StringComparators.NUMERIC
                                    )
                                ),
                                Integer.MAX_VALUE
                            )
                        )
                        .setContext(QUERY_CONTEXT_DEFAULT)
                        .build()
        ),
        NullHandling.replaceWithDefault() ?
        ImmutableList.of(
            new Object[]{"", T("2000-01-01"), 2L},
            new Object[]{"", T("2001-01-01"), 1L},
            new Object[]{"a", T("2000-01-01"), 1L},
            new Object[]{"a", T("2001-01-01"), 1L},
            new Object[]{"abc", T("2001-01-01"), 1L}
        ) :
        ImmutableList.of(
            new Object[]{null, T("2000-01-01"), 1L},
            new Object[]{null, T("2001-01-01"), 1L},
            new Object[]{"", T("2000-01-01"), 1L},
            new Object[]{"a", T("2000-01-01"), 1L},
            new Object[]{"a", T("2001-01-01"), 1L},
            new Object[]{"abc", T("2001-01-01"), 1L}
        )
    );
  }

  @Test
  public void testUsingSubqueryAsPartOfAndFilter() throws Exception
  {
    testQuery(
        PLANNER_CONFIG_SINGLE_NESTING_ONLY, // Sanity check; this query should work with a single level of nesting.
        "SELECT dim1, dim2, COUNT(*) FROM druid.foo\n"
        + "WHERE dim2 IN (SELECT dim1 FROM druid.foo WHERE dim1 <> '')\n"
        + "AND dim1 <> 'xxx'\n"
        + "group by dim1, dim2 ORDER BY dim2",
        CalciteTests.REGULAR_USER_AUTH_RESULT,
        ImmutableList.of(
            GroupByQuery.builder()
                        .setDataSource(CalciteTests.DATASOURCE1)
                        .setInterval(QSS(Filtration.eternity()))
                        .setGranularity(Granularities.ALL)
                        .setDimFilter(NOT(SELECTOR("dim1", "", null)))
                        .setDimensions(DIMS(new DefaultDimensionSpec("dim1", "d0")))
                        .setContext(QUERY_CONTEXT_DEFAULT)
                        .build(),
            GroupByQuery.builder()
                        .setDataSource(CalciteTests.DATASOURCE1)
                        .setInterval(QSS(Filtration.eternity()))
                        .setGranularity(Granularities.ALL)
                        .setDimFilter(
                            AND(
                                NOT(SELECTOR("dim1", "xxx", null)),
                                IN("dim2", ImmutableList.of("1", "10.1", "2", "abc", "def"), null)
                            )
                        )
                        .setDimensions(
                            DIMS(
                                new DefaultDimensionSpec("dim1", "d0"),
                                new DefaultDimensionSpec("dim2", "d1")
                            )
                        )
                        .setAggregatorSpecs(AGGS(new CountAggregatorFactory("a0")))
                        .setLimitSpec(
                            new DefaultLimitSpec(
                                ImmutableList.of(new OrderByColumnSpec("d1", OrderByColumnSpec.Direction.ASCENDING)),
                                Integer.MAX_VALUE
                            )
                        )
                        .setContext(QUERY_CONTEXT_DEFAULT)
                        .build()
        ),
        ImmutableList.of(
            new Object[]{"def", "abc", 1L}
        )
    );
  }

  @Test
  public void testUsingSubqueryAsPartOfOrFilter() throws Exception
  {
    // This query should ideally be plannable without fallback, but it's not. The "OR" means it isn't really
    // a semiJoin and so the filter condition doesn't get converted.

    final String explanation =
        "BindableSort(sort0=[$1], dir0=[ASC])\n"
        + "  BindableAggregate(group=[{0, 1}], EXPR$2=[COUNT()])\n"
        + "    BindableFilter(condition=[OR(=($0, 'xxx'), CAST(AND(IS NOT NULL($4), <>($2, 0))):BOOLEAN)])\n"
        + "      BindableJoin(condition=[=($1, $3)], joinType=[left])\n"
        + "        BindableJoin(condition=[true], joinType=[inner])\n"
        + "          DruidQueryRel(query=[{\"queryType\":\"scan\",\"dataSource\":{\"type\":\"table\",\"name\":\"foo\"},\"intervals\":{\"type\":\"intervals\",\"intervals\":[\"-146136543-09-08T08:23:32.096Z/146140482-04-24T15:36:27.903Z\"]},\"virtualColumns\":[],\"resultFormat\":\"compactedList\",\"batchSize\":20480,\"limit\":9223372036854775807,\"filter\":null,\"columns\":[\"dim1\",\"dim2\"],\"legacy\":false,\"context\":{\"defaultTimeout\":300000,\"maxScatterGatherBytes\":9223372036854775807,\"sqlCurrentTimestamp\":\"2000-01-01T00:00:00Z\"},\"descending\":false,\"granularity\":{\"type\":\"all\"}}], signature=[{dim1:STRING, dim2:STRING}])\n"
        + "          DruidQueryRel(query=[{\"queryType\":\"timeseries\",\"dataSource\":{\"type\":\"table\",\"name\":\"foo\"},\"intervals\":{\"type\":\"intervals\",\"intervals\":[\"-146136543-09-08T08:23:32.096Z/146140482-04-24T15:36:27.903Z\"]},\"descending\":false,\"virtualColumns\":[],\"filter\":{\"type\":\"like\",\"dimension\":\"dim1\",\"pattern\":\"%bc\",\"escape\":null,\"extractionFn\":null},\"granularity\":{\"type\":\"all\"},\"aggregations\":[{\"type\":\"count\",\"name\":\"a0\"}],\"postAggregations\":[],\"limit\":2147483647,\"context\":{\"defaultTimeout\":300000,\"maxScatterGatherBytes\":9223372036854775807,\"skipEmptyBuckets\":true,\"sqlCurrentTimestamp\":\"2000-01-01T00:00:00Z\"}}], signature=[{a0:LONG}])\n"
        + "        DruidQueryRel(query=[{\"queryType\":\"groupBy\",\"dataSource\":{\"type\":\"table\",\"name\":\"foo\"},\"intervals\":{\"type\":\"intervals\",\"intervals\":[\"-146136543-09-08T08:23:32.096Z/146140482-04-24T15:36:27.903Z\"]},\"virtualColumns\":[{\"type\":\"expression\",\"name\":\"d1:v\",\"expression\":\"1\",\"outputType\":\"LONG\"}],\"filter\":{\"type\":\"like\",\"dimension\":\"dim1\",\"pattern\":\"%bc\",\"escape\":null,\"extractionFn\":null},\"granularity\":{\"type\":\"all\"},\"dimensions\":[{\"type\":\"default\",\"dimension\":\"dim1\",\"outputName\":\"d0\",\"outputType\":\"STRING\"},{\"type\":\"default\",\"dimension\":\"d1:v\",\"outputName\":\"d1\",\"outputType\":\"LONG\"}],\"aggregations\":[],\"postAggregations\":[],\"having\":null,\"limitSpec\":{\"type\":\"NoopLimitSpec\"},\"context\":{\"defaultTimeout\":300000,\"maxScatterGatherBytes\":9223372036854775807,\"sqlCurrentTimestamp\":\"2000-01-01T00:00:00Z\"},\"descending\":false}], signature=[{d0:STRING, d1:LONG}])\n";

    final String theQuery = "SELECT dim1, dim2, COUNT(*) FROM druid.foo\n"
                            + "WHERE dim1 = 'xxx' OR dim2 IN (SELECT dim1 FROM druid.foo WHERE dim1 LIKE '%bc')\n"
                            + "group by dim1, dim2 ORDER BY dim2";

    assertQueryIsUnplannable(theQuery);

    testQuery(
        PLANNER_CONFIG_FALLBACK,
        "EXPLAIN PLAN FOR " + theQuery,
        CalciteTests.REGULAR_USER_AUTH_RESULT,
        ImmutableList.of(),
        ImmutableList.of(new Object[]{explanation})
    );
  }

  @Test
  public void testUsingSubqueryAsFilterForbiddenByConfig()
  {
    assertQueryIsUnplannable(
        PLANNER_CONFIG_NO_SUBQUERIES,
        "SELECT dim1, dim2, COUNT(*) FROM druid.foo "
        + "WHERE dim2 IN (SELECT dim1 FROM druid.foo WHERE dim1 <> '')"
        + "AND dim1 <> 'xxx'"
        + "group by dim1, dim2 ORDER BY dim2"
    );
  }

  @Test
  public void testUsingSubqueryAsFilterOnTwoColumns() throws Exception
  {
    testQuery(
        "SELECT __time, cnt, dim1, dim2 FROM druid.foo "
        + " WHERE (dim1, dim2) IN ("
        + "   SELECT dim1, dim2 FROM ("
        + "     SELECT dim1, dim2, COUNT(*)"
        + "     FROM druid.foo"
        + "     WHERE dim2 = 'abc'"
        + "     GROUP BY dim1, dim2"
        + "     HAVING COUNT(*) = 1"
        + "   )"
        + " )",
        ImmutableList.of(
            GroupByQuery.builder()
                        .setDataSource(CalciteTests.DATASOURCE1)
                        .setInterval(QSS(Filtration.eternity()))
                        .setGranularity(Granularities.ALL)
                        .setDimFilter(SELECTOR("dim2", "abc", null))
                        .setDimensions(DIMS(
                            new DefaultDimensionSpec("dim1", "d0"),
                            new DefaultDimensionSpec("dim2", "d1")
                        ))
                        .setAggregatorSpecs(AGGS(new CountAggregatorFactory("a0")))
                        .setHavingSpec(HAVING(NUMERIC_SELECTOR("a0", "1", null)))
                        .setContext(QUERY_CONTEXT_DEFAULT)
                        .build(),
            newScanQueryBuilder()
                .dataSource(CalciteTests.DATASOURCE1)
                .intervals(QSS(Filtration.eternity()))
                .filters(OR(
                    SELECTOR("dim1", "def", null),
                    AND(
                        SELECTOR("dim1", "def", null),
                        SELECTOR("dim2", "abc", null)
                    )
                ))
                .columns("__time", "cnt", "dim1", "dim2")
                .resultFormat(ScanQuery.RESULT_FORMAT_COMPACTED_LIST)
                .context(QUERY_CONTEXT_DEFAULT)
                .build()
        ),
        ImmutableList.of(
            new Object[]{T("2001-01-02"), 1L, "def", "abc"}
        )
    );
  }

  @Test
  public void testUsingSubqueryAsFilterWithInnerSort() throws Exception
  {
    String nullValue = NullHandling.replaceWithDefault() ? "" : null;

    // Regression test for https://github.com/druid-io/druid/issues/4208
    testQuery(
        "SELECT dim1, dim2 FROM druid.foo\n"
        + " WHERE dim2 IN (\n"
        + "   SELECT dim2\n"
        + "   FROM druid.foo\n"
        + "   GROUP BY dim2\n"
        + "   ORDER BY dim2 DESC\n"
        + " )",
        ImmutableList.of(
            GroupByQuery.builder()
                        .setDataSource(CalciteTests.DATASOURCE1)
                        .setInterval(QSS(Filtration.eternity()))
                        .setGranularity(Granularities.ALL)
                        .setDimensions(DIMS(new DefaultDimensionSpec("dim2", "d0")))
                        .setLimitSpec(
                            new DefaultLimitSpec(
                                ImmutableList.of(
                                    new OrderByColumnSpec(
                                        "d0",
                                        OrderByColumnSpec.Direction.DESCENDING,
                                        StringComparators.LEXICOGRAPHIC
                                    )
                                ),
                                Integer.MAX_VALUE
                            )
                        )
                        .setContext(QUERY_CONTEXT_DEFAULT)
                        .build(),
            newScanQueryBuilder()
                .dataSource(CalciteTests.DATASOURCE1)
                .intervals(QSS(Filtration.eternity()))
                .filters(IN("dim2", ImmutableList.of("", "a", "abc"), null))
                .columns("dim1", "dim2")
                .context(QUERY_CONTEXT_DEFAULT)
                .build()
        ),
        NullHandling.replaceWithDefault() ?
        ImmutableList.of(
            new Object[]{"", "a"},
            new Object[]{"10.1", nullValue},
            new Object[]{"2", ""},
            new Object[]{"1", "a"},
            new Object[]{"def", "abc"},
            new Object[]{"abc", nullValue}
        ) :
        ImmutableList.of(
            new Object[]{"", "a"},
            new Object[]{"2", ""},
            new Object[]{"1", "a"},
            new Object[]{"def", "abc"}
        )
    );
  }

  @Test
  public void testUsingSubqueryWithExtractionFns() throws Exception
  {
    testQuery(
        "SELECT dim2, COUNT(*) FROM druid.foo "
        + "WHERE substring(dim2, 1, 1) IN (SELECT substring(dim1, 1, 1) FROM druid.foo WHERE dim1 <> '')"
        + "group by dim2",
        ImmutableList.of(
            GroupByQuery.builder()
                        .setDataSource(CalciteTests.DATASOURCE1)
                        .setInterval(QSS(Filtration.eternity()))
                        .setGranularity(Granularities.ALL)
                        .setDimFilter(NOT(SELECTOR("dim1", "", null)))
                        .setDimensions(
                            DIMS(new ExtractionDimensionSpec("dim1", "d0", new SubstringDimExtractionFn(0, 1)))
                        )
                        .setContext(QUERY_CONTEXT_DEFAULT)
                        .build(),
            GroupByQuery.builder()
                        .setDataSource(CalciteTests.DATASOURCE1)
                        .setInterval(QSS(Filtration.eternity()))
                        .setGranularity(Granularities.ALL)
                        .setDimFilter(IN(
                            "dim2",
                            ImmutableList.of("1", "2", "a", "d"),
                            new SubstringDimExtractionFn(0, 1)
                        ))
                        .setDimensions(DIMS(new DefaultDimensionSpec("dim2", "d0")))
                        .setAggregatorSpecs(AGGS(new CountAggregatorFactory("a0")))
                        .setContext(QUERY_CONTEXT_DEFAULT)
                        .build()
        ),
        ImmutableList.of(
            new Object[]{"a", 2L},
            new Object[]{"abc", 1L}
        )
    );
  }

  @Test
  public void testUnicodeFilterAndGroupBy() throws Exception
  {
    testQuery(
        "SELECT\n"
        + "  dim1,\n"
        + "  dim2,\n"
        + "  COUNT(*)\n"
        + "FROM foo2\n"
        + "WHERE\n"
        + "  dim1 LIKE U&'\u05D3\\05E8%'\n" // First char is actually in the string; second is a SQL U& escape
        + "  OR dim1 = 'друид'\n"
        + "GROUP BY dim1, dim2",
        ImmutableList.of(
            GroupByQuery.builder()
                        .setDataSource(CalciteTests.DATASOURCE2)
                        .setInterval(QSS(Filtration.eternity()))
                        .setGranularity(Granularities.ALL)
                        .setDimFilter(OR(
                            new LikeDimFilter("dim1", "דר%", null, null),
                            new SelectorDimFilter("dim1", "друид", null)
                        ))
                        .setDimensions(DIMS(
                            new DefaultDimensionSpec("dim1", "d0"),
                            new DefaultDimensionSpec("dim2", "d1")
                        ))
                        .setAggregatorSpecs(AGGS(new CountAggregatorFactory("a0")))
                        .setContext(QUERY_CONTEXT_DEFAULT)
                        .build()
        ),
        ImmutableList.of(
            new Object[]{"друид", "ru", 1L},
            new Object[]{"דרואיד", "he", 1L}
        )
    );
  }

  @Test
  public void testProjectAfterSort() throws Exception
  {
    testQuery(
        "select dim1 from (select dim1, dim2, count(*) cnt from druid.foo group by dim1, dim2 order by cnt)",
        ImmutableList.of(
            GroupByQuery.builder()
                        .setDataSource(CalciteTests.DATASOURCE1)
                        .setInterval(QSS(Filtration.eternity()))
                        .setGranularity(Granularities.ALL)
                        .setDimensions(
                            DIMS(
                                new DefaultDimensionSpec("dim1", "d0"),
                                new DefaultDimensionSpec("dim2", "d1")
                            )
                        )
                        .setAggregatorSpecs(AGGS(new CountAggregatorFactory("a0")))
                        .setLimitSpec(
                            new DefaultLimitSpec(
                                Collections.singletonList(
                                    new OrderByColumnSpec("a0", Direction.ASCENDING, StringComparators.NUMERIC)
                                ),
                                Integer.MAX_VALUE
                            )
                        )
                        .setContext(QUERY_CONTEXT_DEFAULT)
                        .build()
        ),
        ImmutableList.of(
            new Object[]{""},
            new Object[]{"1"},
            new Object[]{"10.1"},
            new Object[]{"2"},
            new Object[]{"abc"},
            new Object[]{"def"}
        )
    );
  }

  @Test
  public void testProjectAfterSort2() throws Exception
  {
    testQuery(
        "select s / cnt, dim1, dim2, s from (select dim1, dim2, count(*) cnt, sum(m2) s from druid.foo group by dim1, dim2 order by cnt)",
        ImmutableList.of(
            GroupByQuery.builder()
                        .setDataSource(CalciteTests.DATASOURCE1)
                        .setInterval(QSS(Filtration.eternity()))
                        .setGranularity(Granularities.ALL)
                        .setDimensions(
                            DIMS(
                                new DefaultDimensionSpec("dim1", "d0"),
                                new DefaultDimensionSpec("dim2", "d1")
                            )
                        )
                        .setAggregatorSpecs(
                            AGGS(new CountAggregatorFactory("a0"), new DoubleSumAggregatorFactory("a1", "m2"))
                        )
                        .setPostAggregatorSpecs(Collections.singletonList(EXPRESSION_POST_AGG("p0", "(\"a1\" / \"a0\")")))
                        .setLimitSpec(
                            new DefaultLimitSpec(
                                Collections.singletonList(
                                    new OrderByColumnSpec("a0", Direction.ASCENDING, StringComparators.NUMERIC)
                                ),
                                Integer.MAX_VALUE
                            )
                        )
                        .setContext(QUERY_CONTEXT_DEFAULT)
                        .build()
        ),
        ImmutableList.of(
            new Object[]{1.0, "", "a", 1.0},
            new Object[]{4.0, "1", "a", 4.0},
            new Object[]{2.0, "10.1", NullHandling.defaultStringValue(), 2.0},
            new Object[]{3.0, "2", "", 3.0},
            new Object[]{6.0, "abc", NullHandling.defaultStringValue(), 6.0},
            new Object[]{5.0, "def", "abc", 5.0}
        )
    );
  }

  @Test
  public void testProjectAfterSort3() throws Exception
  {
    testQuery(
        "select dim1 from (select dim1, dim1, count(*) cnt from druid.foo group by dim1, dim1 order by cnt)",
        ImmutableList.of(
            GroupByQuery.builder()
                        .setDataSource(CalciteTests.DATASOURCE1)
                        .setInterval(QSS(Filtration.eternity()))
                        .setGranularity(Granularities.ALL)
                        .setDimensions(
                            DIMS(
                                new DefaultDimensionSpec("dim1", "d0")
                            )
                        )
                        .setAggregatorSpecs(AGGS(new CountAggregatorFactory("a0")))
                        .setLimitSpec(
                            new DefaultLimitSpec(
                                Collections.singletonList(
                                    new OrderByColumnSpec("a0", Direction.ASCENDING, StringComparators.NUMERIC)
                                ),
                                Integer.MAX_VALUE
                            )
                        )
                        .setContext(QUERY_CONTEXT_DEFAULT)
                        .build()
        ),
        ImmutableList.of(
            new Object[]{""},
            new Object[]{"1"},
            new Object[]{"10.1"},
            new Object[]{"2"},
            new Object[]{"abc"},
            new Object[]{"def"}
        )
    );
  }

  @Test
  public void testSortProjectAfterNestedGroupBy() throws Exception
  {
    testQuery(
        "SELECT "
        + "  cnt "
        + "FROM ("
        + "  SELECT "
        + "    __time, "
        + "    dim1, "
        + "    COUNT(m2) AS cnt "
        + "  FROM ("
        + "    SELECT "
        + "        __time, "
        + "        m2, "
        + "        dim1 "
        + "    FROM druid.foo "
        + "    GROUP BY __time, m2, dim1 "
        + "  ) "
        + "  GROUP BY __time, dim1 "
        + "  ORDER BY cnt"
        + ")",
        ImmutableList.of(
            GroupByQuery.builder()
                        .setDataSource(
                            GroupByQuery.builder()
                                        .setDataSource(CalciteTests.DATASOURCE1)
                                        .setInterval(QSS(Filtration.eternity()))
                                        .setGranularity(Granularities.ALL)
                                        .setDimensions(DIMS(
                                            new DefaultDimensionSpec("__time", "d0", ValueType.LONG),
                                            new DefaultDimensionSpec("dim1", "d1"),
                                            new DefaultDimensionSpec("m2", "d2", ValueType.DOUBLE)
                                        ))
                                        .setContext(QUERY_CONTEXT_DEFAULT)
                                        .build()
                        )
                        .setInterval(QSS(Filtration.eternity()))
                        .setGranularity(Granularities.ALL)
                        .setDimensions(DIMS(
                            new DefaultDimensionSpec("d0", "_d0", ValueType.LONG),
                            new DefaultDimensionSpec("d1", "_d1", ValueType.STRING)
                        ))
                        .setAggregatorSpecs(AGGS(
                            new CountAggregatorFactory("a0")
                        ))
                        .setLimitSpec(
                            new DefaultLimitSpec(
                                Collections.singletonList(
                                    new OrderByColumnSpec("a0", Direction.ASCENDING, StringComparators.NUMERIC)
                                ),
                                Integer.MAX_VALUE
                            )
                        )
                        .setContext(QUERY_CONTEXT_DEFAULT)
                        .build()
        ),
        ImmutableList.of(
            new Object[]{1L},
            new Object[]{1L},
            new Object[]{1L},
            new Object[]{1L},
            new Object[]{1L},
            new Object[]{1L}
        )
    );
  }

  @Test
  public void testPostAggWithTimeseries() throws Exception
  {
    testQuery(
        "SELECT "
        + "  FLOOR(__time TO YEAR), "
        + "  SUM(m1), "
        + "  SUM(m1) + SUM(m2) "
        + "FROM "
        + "  druid.foo "
        + "WHERE "
        + "  dim2 = 'a' "
        + "GROUP BY FLOOR(__time TO YEAR) "
        + "ORDER BY FLOOR(__time TO YEAR) desc",
        Collections.singletonList(
            Druids.newTimeseriesQueryBuilder()
                  .dataSource(CalciteTests.DATASOURCE1)
                  .intervals(QSS(Filtration.eternity()))
                  .filters(SELECTOR("dim2", "a", null))
                  .granularity(Granularities.YEAR)
                  .aggregators(
                      AGGS(
                          new DoubleSumAggregatorFactory("a0", "m1"),
                          new DoubleSumAggregatorFactory("a1", "m2")
                      )
                  )
                  .postAggregators(
                      EXPRESSION_POST_AGG("p0", "(\"a0\" + \"a1\")")
                  )
                  .descending(true)
                  .context(TIMESERIES_CONTEXT_DEFAULT)
                  .build()
        ),
        ImmutableList.of(
            new Object[]{978307200000L, 4.0, 8.0},
            new Object[]{946684800000L, 1.0, 2.0}
        )
    );
  }

  @Test
  public void testPostAggWithTopN() throws Exception
  {
    testQuery(
        "SELECT "
        + "  AVG(m2), "
        + "  SUM(m1) + SUM(m2) "
        + "FROM "
        + "  druid.foo "
        + "WHERE "
        + "  dim2 = 'a' "
        + "GROUP BY m1 "
        + "ORDER BY m1 "
        + "LIMIT 5",
        Collections.singletonList(
            new TopNQueryBuilder()
                .dataSource(CalciteTests.DATASOURCE1)
                .intervals(QSS(Filtration.eternity()))
                .granularity(Granularities.ALL)
                .dimension(new DefaultDimensionSpec("m1", "d0", ValueType.FLOAT))
                .filters("dim2", "a")
                .aggregators(AGGS(
                    new DoubleSumAggregatorFactory("a0:sum", "m2"),
                    new CountAggregatorFactory("a0:count"),
                    new DoubleSumAggregatorFactory("a1", "m1"),
                    new DoubleSumAggregatorFactory("a2", "m2")
                ))
                .postAggregators(
                    ImmutableList.of(
                        new ArithmeticPostAggregator(
                            "a0",
                            "quotient",
                            ImmutableList.of(
                                new FieldAccessPostAggregator(null, "a0:sum"),
                                new FieldAccessPostAggregator(null, "a0:count")
                            )
                        ),
                        EXPRESSION_POST_AGG("p0", "(\"a1\" + \"a2\")")
                    )
                )
                .metric(new DimensionTopNMetricSpec(null, StringComparators.NUMERIC))
                .threshold(5)
                .context(QUERY_CONTEXT_DEFAULT)
                .build()
        ),
        ImmutableList.of(
            new Object[]{1.0, 2.0},
            new Object[]{4.0, 8.0}
        )
    );
  }

  @Test
  public void testConcat() throws Exception
  {
    testQuery(
        "SELECT CONCAT(dim1, '-', dim1, '_', dim1) as dimX FROM foo",
        ImmutableList.of(
            newScanQueryBuilder()
                .dataSource(CalciteTests.DATASOURCE1)
                .intervals(QSS(Filtration.eternity()))
                .virtualColumns(EXPRESSION_VIRTUAL_COLUMN(
                    "v0",
                    "concat(\"dim1\",'-',\"dim1\",'_',\"dim1\")",
                    ValueType.STRING
                ))
                .columns("v0")
                .resultFormat(ScanQuery.RESULT_FORMAT_COMPACTED_LIST)
                .context(QUERY_CONTEXT_DEFAULT)
                .build()
        ),
        ImmutableList.of(
            new Object[]{"-_"},
            new Object[]{"10.1-10.1_10.1"},
            new Object[]{"2-2_2"},
            new Object[]{"1-1_1"},
            new Object[]{"def-def_def"},
            new Object[]{"abc-abc_abc"}
        )
    );

    testQuery(
        "SELECT CONCAT(dim1, CONCAT(dim2,'x'), m2, 9999, dim1) as dimX FROM foo",
        ImmutableList.of(
            newScanQueryBuilder()
                .dataSource(CalciteTests.DATASOURCE1)
                .intervals(QSS(Filtration.eternity()))
                .virtualColumns(EXPRESSION_VIRTUAL_COLUMN(
                    "v0",
                    "concat(\"dim1\",concat(\"dim2\",'x'),\"m2\",9999,\"dim1\")",
                    ValueType.STRING
                ))
                .columns("v0")
                .resultFormat(ScanQuery.RESULT_FORMAT_COMPACTED_LIST)
                .context(QUERY_CONTEXT_DEFAULT)
                .build()
        ),
        ImmutableList.of(
            new Object[]{"ax1.09999"},
            new Object[]{NullHandling.sqlCompatible() ? null : "10.1x2.0999910.1"}, // dim2 is null
            new Object[]{"2x3.099992"},
            new Object[]{"1ax4.099991"},
            new Object[]{"defabcx5.09999def"},
            new Object[]{NullHandling.sqlCompatible() ? null : "abcx6.09999abc"} // dim2 is null
        )
    );
  }

  @Test
  public void testTextcat() throws Exception
  {
    testQuery(
        "SELECT textcat(dim1, dim1) as dimX FROM foo",
        ImmutableList.of(
            newScanQueryBuilder()
                .dataSource(CalciteTests.DATASOURCE1)
                .intervals(QSS(Filtration.eternity()))
                .virtualColumns(EXPRESSION_VIRTUAL_COLUMN("v0", "concat(\"dim1\",\"dim1\")", ValueType.STRING))
                .columns("v0")
                .resultFormat(ScanQuery.RESULT_FORMAT_COMPACTED_LIST)
                .context(QUERY_CONTEXT_DEFAULT)
                .build()
        ),
        ImmutableList.of(
            new Object[]{""},
            new Object[]{"10.110.1"},
            new Object[]{"22"},
            new Object[]{"11"},
            new Object[]{"defdef"},
            new Object[]{"abcabc"}
        )
    );

    testQuery(
        "SELECT textcat(dim1, CAST(m2 as VARCHAR)) as dimX FROM foo",
        ImmutableList.of(
            newScanQueryBuilder()
                .dataSource(CalciteTests.DATASOURCE1)
                .intervals(QSS(Filtration.eternity()))
                .virtualColumns(EXPRESSION_VIRTUAL_COLUMN(
                    "v0",
                    "concat(\"dim1\",CAST(\"m2\", 'STRING'))",
                    ValueType.STRING
                ))
                .columns("v0")
                .resultFormat(ScanQuery.RESULT_FORMAT_COMPACTED_LIST)
                .context(QUERY_CONTEXT_DEFAULT)
                .build()
        ),
        ImmutableList.of(
            new Object[]{"1.0"},
            new Object[]{"10.12.0"},
            new Object[]{"23.0"},
            new Object[]{"14.0"},
            new Object[]{"def5.0"},
            new Object[]{"abc6.0"}
        )
    );
  }

  private void testQuery(
      final String sql,
      final List<Query> expectedQueries,
      final List<Object[]> expectedResults
  ) throws Exception
  {
    testQuery(
        PLANNER_CONFIG_DEFAULT,
        QUERY_CONTEXT_DEFAULT,
        sql,
        CalciteTests.REGULAR_USER_AUTH_RESULT,
        expectedQueries,
        expectedResults
    );
  }

  private void testQuery(
      final PlannerConfig plannerConfig,
      final String sql,
      final AuthenticationResult authenticationResult,
      final List<Query> expectedQueries,
      final List<Object[]> expectedResults
  ) throws Exception
  {
    testQuery(plannerConfig, QUERY_CONTEXT_DEFAULT, sql, authenticationResult, expectedQueries, expectedResults);
  }

  private void testQuery(
      final PlannerConfig plannerConfig,
      final Map<String, Object> queryContext,
      final String sql,
      final AuthenticationResult authenticationResult,
      final List<Query> expectedQueries,
      final List<Object[]> expectedResults
  ) throws Exception
  {
    log.info("SQL: %s", sql);
    queryLogHook.clearRecordedQueries();
    final List<Object[]> plannerResults = getResults(plannerConfig, queryContext, sql, authenticationResult);
    verifyResults(sql, expectedQueries, expectedResults, plannerResults);
  }

  private List<Object[]> getResults(
      final PlannerConfig plannerConfig,
      final Map<String, Object> queryContext,
      final String sql,
      final AuthenticationResult authenticationResult
  ) throws Exception
  {
    final InProcessViewManager viewManager = new InProcessViewManager(CalciteTests.TEST_AUTHENTICATOR_ESCALATOR);
<<<<<<< HEAD
    final DruidSchema druidSchema = CalciteTests.createMockSchema(walker, plannerConfig, viewManager);
    final TimelineServerView serverView = new TestServerInventoryView(walker.getSegments());
=======
    final DruidSchema druidSchema = CalciteTests.createMockSchema(conglomerate, walker, plannerConfig, viewManager);
>>>>>>> c47032d5
    final DruidOperatorTable operatorTable = CalciteTests.createOperatorTable();
    final ExprMacroTable macroTable = CalciteTests.createExprMacroTable();
    final DruidLeaderClient druidLeaderClient = EasyMock.createMock(DruidLeaderClient.class);

    final PlannerFactory plannerFactory = new PlannerFactory(
        druidSchema,
<<<<<<< HEAD
        serverView,
        CalciteTests.createMockQueryLifecycleFactory(walker),
=======
        CalciteTests.createMockQueryLifecycleFactory(walker, conglomerate),
>>>>>>> c47032d5
        operatorTable,
        macroTable,
        plannerConfig,
        CalciteTests.TEST_AUTHORIZER_MAPPER,
        CalciteTests.getJsonMapper(),
        druidLeaderClient,
        druidLeaderClient
    );

    viewManager.createView(
        plannerFactory,
        "aview",
        "SELECT SUBSTRING(dim1, 1, 1) AS dim1_firstchar FROM foo WHERE dim2 = 'a'"
    );

    viewManager.createView(
        plannerFactory,
        "bview",
        "SELECT COUNT(*) FROM druid.foo\n"
        + "WHERE __time >= CURRENT_TIMESTAMP + INTERVAL '1' DAY AND __time < TIMESTAMP '2002-01-01 00:00:00'"
    );

    try (DruidPlanner planner = plannerFactory.createPlanner(queryContext)) {
      final PlannerResult plan = planner.plan(sql, authenticationResult);
      return plan.run().toList();
    }
  }

  private void verifyResults(
      final String sql,
      final List<Query> expectedQueries,
      final List<Object[]> expectedResults,
      final List<Object[]> results
  )
  {
    for (int i = 0; i < results.size(); i++) {
      log.info("row #%d: %s", i, Arrays.toString(results.get(i)));
    }

    Assert.assertEquals(StringUtils.format("result count: %s", sql), expectedResults.size(), results.size());
    for (int i = 0; i < results.size(); i++) {
      Assert.assertArrayEquals(
          StringUtils.format("result #%d: %s", i + 1, sql),
          expectedResults.get(i),
          results.get(i)
      );
    }

    if (expectedQueries != null) {
      final List<Query> recordedQueries = queryLogHook.getRecordedQueries();

      Assert.assertEquals(
          StringUtils.format("query count: %s", sql),
          expectedQueries.size(),
          recordedQueries.size()
      );
      for (int i = 0; i < expectedQueries.size(); i++) {
        Assert.assertEquals(
            StringUtils.format("query #%d: %s", i + 1, sql),
            expectedQueries.get(i),
            recordedQueries.get(i)
        );
      }
    }
  }

  // Generate timestamps for expected results
  private static long T(final String timeString)
  {
    return Calcites.jodaToCalciteTimestamp(DateTimes.of(timeString), DateTimeZone.UTC);
  }

  // Generate timestamps for expected results
  private static long T(final String timeString, final String timeZoneString)
  {
    final DateTimeZone timeZone = DateTimes.inferTzfromString(timeZoneString);
    return Calcites.jodaToCalciteTimestamp(new DateTime(timeString, timeZone), timeZone);
  }

  // Generate day numbers for expected results
  private static int D(final String dayString)
  {
    return (int) (Intervals.utc(T("1970"), T(dayString)).toDurationMillis() / (86400L * 1000L));
  }

  private static QuerySegmentSpec QSS(final Interval... intervals)
  {
    return new MultipleIntervalSegmentSpec(Arrays.asList(intervals));
  }

  private static AndDimFilter AND(DimFilter... filters)
  {
    return new AndDimFilter(Arrays.asList(filters));
  }

  private static OrDimFilter OR(DimFilter... filters)
  {
    return new OrDimFilter(Arrays.asList(filters));
  }

  private static NotDimFilter NOT(DimFilter filter)
  {
    return new NotDimFilter(filter);
  }

  private static InDimFilter IN(String dimension, List<String> values, ExtractionFn extractionFn)
  {
    return new InDimFilter(dimension, values, extractionFn);
  }

  private static SelectorDimFilter SELECTOR(final String fieldName, final String value, final ExtractionFn extractionFn)
  {
    return new SelectorDimFilter(fieldName, value, extractionFn);
  }

  private static ExpressionDimFilter EXPRESSION_FILTER(final String expression)
  {
    return new ExpressionDimFilter(expression, CalciteTests.createExprMacroTable());
  }

  private static DimFilter NUMERIC_SELECTOR(
      final String fieldName,
      final String value,
      final ExtractionFn extractionFn
  )
  {
    // We use Bound filters for numeric equality to achieve "10.0" = "10"
    return BOUND(fieldName, value, value, false, false, extractionFn, StringComparators.NUMERIC);
  }

  private static BoundDimFilter BOUND(
      final String fieldName,
      final String lower,
      final String upper,
      final boolean lowerStrict,
      final boolean upperStrict,
      final ExtractionFn extractionFn,
      final StringComparator comparator
  )
  {
    return new BoundDimFilter(fieldName, lower, upper, lowerStrict, upperStrict, null, extractionFn, comparator);
  }

  private static BoundDimFilter TIME_BOUND(final Object intervalObj)
  {
    final Interval interval = new Interval(intervalObj, ISOChronology.getInstanceUTC());
    return new BoundDimFilter(
        Column.TIME_COLUMN_NAME,
        String.valueOf(interval.getStartMillis()),
        String.valueOf(interval.getEndMillis()),
        false,
        true,
        null,
        null,
        StringComparators.NUMERIC
    );
  }

  private static CascadeExtractionFn CASCADE(final ExtractionFn... fns)
  {
    return new CascadeExtractionFn(fns);
  }

  private static List<DimensionSpec> DIMS(final DimensionSpec... dimensionSpecs)
  {
    return Arrays.asList(dimensionSpecs);
  }

  private static List<AggregatorFactory> AGGS(final AggregatorFactory... aggregators)
  {
    return Arrays.asList(aggregators);
  }

  private static DimFilterHavingSpec HAVING(final DimFilter filter)
  {
    return new DimFilterHavingSpec(filter, true);
  }

  private static ExpressionVirtualColumn EXPRESSION_VIRTUAL_COLUMN(
      final String name,
      final String expression,
      final ValueType outputType
  )
  {
    return new ExpressionVirtualColumn(name, expression, outputType, CalciteTests.createExprMacroTable());
  }

  private static ExpressionPostAggregator EXPRESSION_POST_AGG(final String name, final String expression)
  {
    return new ExpressionPostAggregator(name, expression, null, CalciteTests.createExprMacroTable());
  }

  private static ScanQuery.ScanQueryBuilder newScanQueryBuilder()
  {
    return new ScanQuery.ScanQueryBuilder().resultFormat(ScanQuery.RESULT_FORMAT_COMPACTED_LIST)
                                           .legacy(false);
  }
}<|MERGE_RESOLUTION|>--- conflicted
+++ resolved
@@ -7280,24 +7280,16 @@
   ) throws Exception
   {
     final InProcessViewManager viewManager = new InProcessViewManager(CalciteTests.TEST_AUTHENTICATOR_ESCALATOR);
-<<<<<<< HEAD
-    final DruidSchema druidSchema = CalciteTests.createMockSchema(walker, plannerConfig, viewManager);
     final TimelineServerView serverView = new TestServerInventoryView(walker.getSegments());
-=======
     final DruidSchema druidSchema = CalciteTests.createMockSchema(conglomerate, walker, plannerConfig, viewManager);
->>>>>>> c47032d5
     final DruidOperatorTable operatorTable = CalciteTests.createOperatorTable();
     final ExprMacroTable macroTable = CalciteTests.createExprMacroTable();
     final DruidLeaderClient druidLeaderClient = EasyMock.createMock(DruidLeaderClient.class);
 
     final PlannerFactory plannerFactory = new PlannerFactory(
         druidSchema,
-<<<<<<< HEAD
         serverView,
-        CalciteTests.createMockQueryLifecycleFactory(walker),
-=======
         CalciteTests.createMockQueryLifecycleFactory(walker, conglomerate),
->>>>>>> c47032d5
         operatorTable,
         macroTable,
         plannerConfig,
