/*
 * Licensed to Metamarkets Group Inc. (Metamarkets) under one
 * or more contributor license agreements. See the NOTICE file
 * distributed with this work for additional information
 * regarding copyright ownership. Metamarkets licenses this file
 * to you under the Apache License, Version 2.0 (the
 * "License"); you may not use this file except in compliance
 * with the License. You may obtain a copy of the License at
 *
 * http://www.apache.org/licenses/LICENSE-2.0
 *
 * Unless required by applicable law or agreed to in writing,
 * software distributed under the License is distributed on an
 * "AS IS" BASIS, WITHOUT WARRANTIES OR CONDITIONS OF ANY
 * KIND, either express or implied. See the License for the
 * specific language governing permissions and limitations
 * under the License.
 */

package io.druid.sql.avatica;

import com.google.common.base.Throwables;
import com.google.common.collect.ImmutableList;
import com.google.common.collect.ImmutableMap;
import com.google.common.collect.ImmutableSet;
import com.google.common.collect.Iterables;
import com.google.common.collect.Lists;
import com.google.common.collect.Maps;
import com.google.common.util.concurrent.Futures;
import com.google.common.util.concurrent.ListenableFuture;
import com.google.common.util.concurrent.ListeningExecutorService;
import com.google.common.util.concurrent.MoreExecutors;
import io.druid.java.util.common.Pair;
import io.druid.math.expr.ExprMacroTable;
import io.druid.server.DruidNode;
import io.druid.server.initialization.ServerConfig;
import io.druid.sql.calcite.planner.Calcites;
import io.druid.sql.calcite.planner.DruidOperatorTable;
import io.druid.sql.calcite.planner.PlannerConfig;
import io.druid.sql.calcite.planner.PlannerFactory;
import io.druid.sql.calcite.util.CalciteTests;
import io.druid.sql.calcite.util.QueryLogHook;
import io.druid.sql.calcite.util.SpecificSegmentsQuerySegmentWalker;
import org.apache.calcite.avatica.AvaticaClientRuntimeException;
import org.apache.calcite.schema.SchemaPlus;
import org.eclipse.jetty.server.Server;
import org.joda.time.DateTime;
import org.joda.time.DateTimeZone;
import org.junit.After;
import org.junit.Assert;
import org.junit.Before;
import org.junit.Rule;
import org.junit.Test;
import org.junit.rules.ExpectedException;
import org.junit.rules.TemporaryFolder;

import java.net.InetSocketAddress;
import java.sql.Connection;
import java.sql.DatabaseMetaData;
import java.sql.Date;
import java.sql.DriverManager;
import java.sql.ResultSet;
import java.sql.ResultSetMetaData;
import java.sql.SQLException;
import java.sql.Statement;
import java.sql.Timestamp;
import java.sql.Types;
import java.util.ArrayList;
import java.util.List;
import java.util.Map;
import java.util.Properties;
import java.util.Random;
import java.util.Set;
import java.util.concurrent.Executors;

public class DruidAvaticaHandlerTest
{
  private static final AvaticaServerConfig AVATICA_CONFIG = new AvaticaServerConfig()
  {
    @Override
    public int getMaxConnections()
    {
      return 2;
    }

    @Override
    public int getMaxStatementsPerConnection()
    {
      return 4;
    }
  };

  @Rule
  public ExpectedException expectedException = ExpectedException.none();

  @Rule
  public TemporaryFolder temporaryFolder = new TemporaryFolder();

  @Rule
  public QueryLogHook queryLogHook = QueryLogHook.create();

  private SpecificSegmentsQuerySegmentWalker walker;
  private Server server;
  private Connection client;
  private Connection clientLosAngeles;
  private DruidMeta druidMeta;
  private String url;

  @Before
  public void setUp() throws Exception
  {
    Calcites.setSystemProperties();
    walker = CalciteTests.createMockWalker(temporaryFolder.newFolder());
    final PlannerConfig plannerConfig = new PlannerConfig();
    final SchemaPlus rootSchema = Calcites.createRootSchema(
        CalciteTests.createMockSchema(
            walker,
            plannerConfig
        )
    );
    final DruidOperatorTable operatorTable = CalciteTests.createOperatorTable();
<<<<<<< HEAD
    final ExprMacroTable macroTable = CalciteTests.createExprMacroTable();
    final DruidAvaticaHandler handler = new DruidAvaticaHandler(
        new DruidMeta(
            new PlannerFactory(rootSchema, walker, operatorTable, macroTable, plannerConfig, new ServerConfig()),
            AVATICA_CONFIG
        ),
=======
    druidMeta = new DruidMeta(
        new PlannerFactory(rootSchema, walker, operatorTable, plannerConfig, new ServerConfig()),
        AVATICA_CONFIG
    );
    final DruidAvaticaHandler handler = new DruidAvaticaHandler(
        druidMeta,
>>>>>>> 67b162a3
        new DruidNode("dummy", "dummy", 1),
        new AvaticaMonitor()
    );
    final int port = new Random().nextInt(9999) + 10000;
    server = new Server(new InetSocketAddress("127.0.0.1", port));
    server.setHandler(handler);
    server.start();
    url = String.format(
        "jdbc:avatica:remote:url=http://127.0.0.1:%d%s",
        port,
        DruidAvaticaHandler.AVATICA_PATH
    );
    client = DriverManager.getConnection(url);

    final Properties propertiesLosAngeles = new Properties();
    propertiesLosAngeles.setProperty("sqlTimeZone", "America/Los_Angeles");
    clientLosAngeles = DriverManager.getConnection(url, propertiesLosAngeles);
  }

  @After
  public void tearDown() throws Exception
  {
    client.close();
    clientLosAngeles.close();
    server.stop();
    walker.close();
    walker = null;
    client = null;
    clientLosAngeles = null;
    server = null;
  }

  @Test
  public void testSelectCount() throws Exception
  {
    final ResultSet resultSet = client.createStatement().executeQuery("SELECT COUNT(*) AS cnt FROM druid.foo");
    final List<Map<String, Object>> rows = getRows(resultSet);
    Assert.assertEquals(
        ImmutableList.of(
            ImmutableMap.of("cnt", 6L)
        ),
        rows
    );
  }

  @Test
  public void testSelectCountAlternateStyle() throws Exception
  {
    final ResultSet resultSet = client.prepareStatement("SELECT COUNT(*) AS cnt FROM druid.foo").executeQuery();
    final List<Map<String, Object>> rows = getRows(resultSet);
    Assert.assertEquals(
        ImmutableList.of(
            ImmutableMap.of("cnt", 6L)
        ),
        rows
    );
  }

  @Test
  public void testTimestampsInResponse() throws Exception
  {
    final ResultSet resultSet = client.createStatement().executeQuery(
        "SELECT __time, CAST(__time AS DATE) AS t2 FROM druid.foo LIMIT 1"
    );

    Assert.assertEquals(
        ImmutableList.of(
            ImmutableMap.of(
                "__time", new Timestamp(new DateTime("2000-01-01T00:00:00.000Z").getMillis()),
                "t2", new Date(new DateTime("2000-01-01").getMillis())
            )
        ),
        getRows(resultSet)
    );
  }

  @Test
  public void testTimestampsInResponseLosAngelesTimeZone() throws Exception
  {
    final ResultSet resultSet = clientLosAngeles.createStatement().executeQuery(
        "SELECT __time, CAST(__time AS DATE) AS t2 FROM druid.foo LIMIT 1"
    );

    final DateTimeZone timeZone = DateTimeZone.forID("America/Los_Angeles");
    final DateTime localDateTime = new DateTime("2000-01-01T00Z", timeZone);

    final List<Map<String, Object>> resultRows = getRows(resultSet);

    Assert.assertEquals(
        ImmutableList.of(
            ImmutableMap.of(
                "__time", new Timestamp(Calcites.jodaToCalciteTimestamp(localDateTime, timeZone)),
                "t2", new Date(Calcites.jodaToCalciteTimestamp(localDateTime.dayOfMonth().roundFloorCopy(), timeZone))
            )
        ),
        resultRows
    );
  }

  @Test
  public void testFieldAliasingSelect() throws Exception
  {
    final ResultSet resultSet = client.createStatement().executeQuery(
        "SELECT dim2 AS \"x\", dim2 AS \"y\" FROM druid.foo LIMIT 1"
    );

    Assert.assertEquals(
        ImmutableList.of(
            ImmutableMap.of("x", "a", "y", "a")
        ),
        getRows(resultSet)
    );
  }

  @Test
  public void testExplainSelectCount() throws Exception
  {
    final ResultSet resultSet = client.createStatement().executeQuery(
        "EXPLAIN PLAN FOR SELECT COUNT(*) AS cnt FROM druid.foo"
    );

    Assert.assertEquals(
        ImmutableList.of(
            ImmutableMap.of(
                "PLAN",
                "DruidQueryRel(dataSource=[foo], dimensions=[[]], aggregations=[[Aggregation{aggregatorFactories=[CountAggregatorFactory{name='a0'}], postAggregator=null, finalizingPostAggregatorFactory=null}]])\n"
            )
        ),
        getRows(resultSet)
    );
  }

  @Test
  public void testDatabaseMetaDataCatalogs() throws Exception
  {
    final DatabaseMetaData metaData = client.getMetaData();
    Assert.assertEquals(
        ImmutableList.of(
            ROW(Pair.of("TABLE_CAT", ""))
        ),
        getRows(metaData.getCatalogs())
    );
  }

  @Test
  public void testDatabaseMetaDataSchemas() throws Exception
  {
    final DatabaseMetaData metaData = client.getMetaData();
    Assert.assertEquals(
        ImmutableList.of(
            ROW(Pair.of("TABLE_CATALOG", ""), Pair.of("TABLE_SCHEM", "druid"))
        ),
        getRows(metaData.getSchemas(null, "druid"))
    );
  }

  @Test
  public void testDatabaseMetaDataTables() throws Exception
  {
    final DatabaseMetaData metaData = client.getMetaData();
    Assert.assertEquals(
        ImmutableList.of(
            ROW(
                Pair.of("TABLE_CAT", ""),
                Pair.of("TABLE_NAME", "foo"),
                Pair.of("TABLE_SCHEM", "druid"),
                Pair.of("TABLE_TYPE", "TABLE")
            ),
            ROW(
                Pair.of("TABLE_CAT", ""),
                Pair.of("TABLE_NAME", "foo2"),
                Pair.of("TABLE_SCHEM", "druid"),
                Pair.of("TABLE_TYPE", "TABLE")
            )
        ),
        getRows(
            metaData.getTables(null, "druid", "%", null),
            ImmutableSet.of("TABLE_CAT", "TABLE_NAME", "TABLE_SCHEM", "TABLE_TYPE")
        )
    );
  }

  @Test
  public void testDatabaseMetaDataColumns() throws Exception
  {
    final DatabaseMetaData metaData = client.getMetaData();
    Assert.assertEquals(
        ImmutableList.of(
            ROW(
                Pair.of("TABLE_SCHEM", "druid"),
                Pair.of("TABLE_NAME", "foo"),
                Pair.of("COLUMN_NAME", "__time"),
                Pair.of("DATA_TYPE", Types.TIMESTAMP),
                Pair.of("TYPE_NAME", "TIMESTAMP"),
                Pair.of("IS_NULLABLE", "NO")
            ),
            ROW(
                Pair.of("TABLE_SCHEM", "druid"),
                Pair.of("TABLE_NAME", "foo"),
                Pair.of("COLUMN_NAME", "cnt"),
                Pair.of("DATA_TYPE", Types.BIGINT),
                Pair.of("TYPE_NAME", "BIGINT"),
                Pair.of("IS_NULLABLE", "NO")
            ),
            ROW(
                Pair.of("TABLE_SCHEM", "druid"),
                Pair.of("TABLE_NAME", "foo"),
                Pair.of("COLUMN_NAME", "dim1"),
                Pair.of("DATA_TYPE", Types.VARCHAR),
                Pair.of("TYPE_NAME", "VARCHAR"),
                Pair.of("IS_NULLABLE", "NO")
            ),
            ROW(
                Pair.of("TABLE_SCHEM", "druid"),
                Pair.of("TABLE_NAME", "foo"),
                Pair.of("COLUMN_NAME", "dim2"),
                Pair.of("DATA_TYPE", Types.VARCHAR),
                Pair.of("TYPE_NAME", "VARCHAR"),
                Pair.of("IS_NULLABLE", "NO")
            ),
            ROW(
                Pair.of("TABLE_SCHEM", "druid"),
                Pair.of("TABLE_NAME", "foo"),
                Pair.of("COLUMN_NAME", "m1"),
                Pair.of("DATA_TYPE", Types.FLOAT),
                Pair.of("TYPE_NAME", "FLOAT"),
                Pair.of("IS_NULLABLE", "NO")
            ),
            ROW(
                Pair.of("TABLE_SCHEM", "druid"),
                Pair.of("TABLE_NAME", "foo"),
                Pair.of("COLUMN_NAME", "unique_dim1"),
                Pair.of("DATA_TYPE", Types.OTHER),
                Pair.of("TYPE_NAME", "OTHER"),
                Pair.of("IS_NULLABLE", "NO")
            )
        ),
        getRows(
            metaData.getColumns(null, "dr_id", "foo", null),
            ImmutableSet.of("IS_NULLABLE", "TABLE_NAME", "TABLE_SCHEM", "COLUMN_NAME", "DATA_TYPE", "TYPE_NAME")
        )
    );
  }

  @Test(timeout = 30000)
  public void testConcurrentQueries() throws Exception
  {
    final List<ListenableFuture<Integer>> futures = new ArrayList<>();
    final ListeningExecutorService exec = MoreExecutors.listeningDecorator(
        Executors.newFixedThreadPool(AVATICA_CONFIG.getMaxStatementsPerConnection())
    );
    for (int i = 0; i < 2000; i++) {
      final String query = String.format("SELECT COUNT(*) + %s AS ci FROM foo", i);
      futures.add(
          exec.submit(() -> {
            try (
                final Statement statement = client.createStatement();
                final ResultSet resultSet = statement.executeQuery(query)
            ) {
              final List<Map<String, Object>> rows = getRows(resultSet);
              return ((Number) Iterables.getOnlyElement(rows).get("ci")).intValue();
            }
            catch (SQLException e) {
              throw Throwables.propagate(e);
            }
          })
      );
    }

    final List<Integer> integers = Futures.allAsList(futures).get();
    for (int i = 0; i < 2000; i++) {
      Assert.assertEquals(i + 6, (int) integers.get(i));
    }
  }

  @Test
  public void testTooManyStatements() throws Exception
  {
    final Statement statement1 = client.createStatement();
    final Statement statement2 = client.createStatement();
    final Statement statement3 = client.createStatement();
    final Statement statement4 = client.createStatement();

    expectedException.expect(AvaticaClientRuntimeException.class);
    expectedException.expectMessage("Too many open statements, limit is[4]");
    final Statement statement5 = client.createStatement();
  }

  @Test
  public void testNotTooManyStatementsWhenYouCloseThem() throws Exception
  {
    client.createStatement().close();
    client.createStatement().close();
    client.createStatement().close();
    client.createStatement().close();
    client.createStatement().close();
    client.createStatement().close();
    client.createStatement().close();
    client.createStatement().close();
    client.createStatement().close();
    client.createStatement().close();

    Assert.assertTrue(true);
  }

  @Test
  public void testNotTooManyStatementsWhenYouFullyIterateThem() throws Exception
  {
    for (int i = 0; i < 50; i++) {
      final ResultSet resultSet = client.createStatement().executeQuery(
          "SELECT COUNT(*) AS cnt FROM druid.foo"
      );
      Assert.assertEquals(
          ImmutableList.of(
              ImmutableMap.of("cnt", 6L)
          ),
          getRows(resultSet)
      );
    }

    Assert.assertTrue(true);
  }

  @Test
  public void testNotTooManyStatementsWhenTheyThrowErrors() throws Exception
  {
    for (int i = 0; i < 50; i++) {
      Exception thrown = null;
      try {
        client.createStatement().executeQuery("SELECT SUM(nonexistent) FROM druid.foo");
      }
      catch (Exception e) {
        thrown = e;
      }

      Assert.assertNotNull(thrown);

      final ResultSet resultSet = client.createStatement().executeQuery("SELECT COUNT(*) AS cnt FROM druid.foo");
      Assert.assertEquals(
          ImmutableList.of(ImmutableMap.of("cnt", 6L)),
          getRows(resultSet)
      );
    }

    Assert.assertTrue(true);
  }

  @Test
  public void testAutoReconnectOnNoSuchConnection() throws Exception
  {
    for (int i = 0; i < 50; i++) {
      final ResultSet resultSet = client.createStatement().executeQuery("SELECT COUNT(*) AS cnt FROM druid.foo");
      Assert.assertEquals(
          ImmutableList.of(ImmutableMap.of("cnt", 6L)),
          getRows(resultSet)
      );
      druidMeta.closeAllConnections();
    }

    Assert.assertTrue(true);
  }

  @Test
  public void testTooManyConnections() throws Exception
  {
    final Connection connection1 = DriverManager.getConnection(url);
    final Statement statement1 = connection1.createStatement();

    final Connection connection2 = DriverManager.getConnection(url);
    final Statement statement2 = connection2.createStatement();

    expectedException.expect(AvaticaClientRuntimeException.class);
    expectedException.expectMessage("Too many connections, limit is[2]");
    final Connection connection3 = DriverManager.getConnection(url);
  }

  @Test
  public void testNotTooManyConnectionsWhenTheyAreEmpty() throws Exception
  {
    final Connection connection1 = DriverManager.getConnection(url);
    connection1.createStatement().close();

    final Connection connection2 = DriverManager.getConnection(url);
    connection2.createStatement().close();

    final Connection connection3 = DriverManager.getConnection(url);
    Assert.assertTrue(true);
  }

  private static List<Map<String, Object>> getRows(final ResultSet resultSet) throws SQLException
  {
    return getRows(resultSet, null);
  }

  private static List<Map<String, Object>> getRows(final ResultSet resultSet, final Set<String> returnKeys)
      throws SQLException
  {
    try {
      final ResultSetMetaData metaData = resultSet.getMetaData();
      final List<Map<String, Object>> rows = Lists.newArrayList();
      while (resultSet.next()) {
        final Map<String, Object> row = Maps.newHashMap();
        for (int i = 0; i < metaData.getColumnCount(); i++) {
          if (returnKeys == null || returnKeys.contains(metaData.getColumnLabel(i + 1))) {
            row.put(metaData.getColumnLabel(i + 1), resultSet.getObject(i + 1));
          }
        }
        rows.add(row);
      }
      return rows;
    }
    finally {
      resultSet.close();
    }
  }

  private static Map<String, Object> ROW(final Pair<String, ?>... entries)
  {
    final Map<String, Object> m = Maps.newHashMap();
    for (Pair<String, ?> entry : entries) {
      m.put(entry.lhs, entry.rhs);
    }
    return m;
  }
}<|MERGE_RESOLUTION|>--- conflicted
+++ resolved
@@ -119,21 +119,13 @@
         )
     );
     final DruidOperatorTable operatorTable = CalciteTests.createOperatorTable();
-<<<<<<< HEAD
     final ExprMacroTable macroTable = CalciteTests.createExprMacroTable();
-    final DruidAvaticaHandler handler = new DruidAvaticaHandler(
-        new DruidMeta(
-            new PlannerFactory(rootSchema, walker, operatorTable, macroTable, plannerConfig, new ServerConfig()),
-            AVATICA_CONFIG
-        ),
-=======
     druidMeta = new DruidMeta(
-        new PlannerFactory(rootSchema, walker, operatorTable, plannerConfig, new ServerConfig()),
+        new PlannerFactory(rootSchema, walker, operatorTable, macroTable, plannerConfig, new ServerConfig()),
         AVATICA_CONFIG
     );
     final DruidAvaticaHandler handler = new DruidAvaticaHandler(
         druidMeta,
->>>>>>> 67b162a3
         new DruidNode("dummy", "dummy", 1),
         new AvaticaMonitor()
     );
