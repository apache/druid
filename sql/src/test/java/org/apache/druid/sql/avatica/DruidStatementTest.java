/*
 * Licensed to the Apache Software Foundation (ASF) under one
 * or more contributor license agreements.  See the NOTICE file
 * distributed with this work for additional information
 * regarding copyright ownership.  The ASF licenses this file
 * to you under the Apache License, Version 2.0 (the
 * "License"); you may not use this file except in compliance
 * with the License.  You may obtain a copy of the License at
 *
 *   http://www.apache.org/licenses/LICENSE-2.0
 *
 * Unless required by applicable law or agreed to in writing,
 * software distributed under the License is distributed on an
 * "AS IS" BASIS, WITHOUT WARRANTIES OR CONDITIONS OF ANY
 * KIND, either express or implied.  See the License for the
 * specific language governing permissions and limitations
 * under the License.
 */

package org.apache.druid.sql.avatica;

import com.google.common.base.Function;
import com.google.common.collect.ImmutableSet;
import com.google.common.collect.Lists;
import org.apache.calcite.avatica.ColumnMetaData;
import org.apache.calcite.avatica.Meta;
import org.apache.calcite.avatica.remote.TypedValue;
import org.apache.druid.common.config.NullHandling;
import org.apache.druid.java.util.common.DateTimes;
import org.apache.druid.java.util.common.io.Closer;
import org.apache.druid.math.expr.ExprMacroTable;
import org.apache.druid.query.QueryContext;
import org.apache.druid.query.QueryRunnerFactoryConglomerate;
import org.apache.druid.server.QueryStackTests;
import org.apache.druid.server.security.AllowAllAuthenticator;
import org.apache.druid.server.security.AuthTestUtils;
import org.apache.druid.sql.SqlQueryPlus;
import org.apache.druid.sql.SqlStatementFactory;
import org.apache.druid.sql.calcite.planner.CalciteRulesManager;
import org.apache.druid.sql.calcite.planner.DruidOperatorTable;
import org.apache.druid.sql.calcite.planner.PlannerConfig;
import org.apache.druid.sql.calcite.planner.PlannerFactory;
import org.apache.druid.sql.calcite.run.SqlEngine;
import org.apache.druid.sql.calcite.schema.DruidSchemaCatalog;
import org.apache.druid.sql.calcite.util.CalciteTestBase;
import org.apache.druid.sql.calcite.util.CalciteTests;
import org.apache.druid.sql.calcite.util.QueryLogHook;
import org.apache.druid.sql.calcite.util.SpecificSegmentsQuerySegmentWalker;
import org.junit.After;
import org.junit.AfterClass;
import org.junit.Assert;
import org.junit.Before;
import org.junit.BeforeClass;
import org.junit.Rule;
import org.junit.Test;
import org.junit.rules.TemporaryFolder;

import java.io.IOException;
import java.util.Collections;
import java.util.List;

public class DruidStatementTest extends CalciteTestBase
{
  private static String SUB_QUERY_WITH_ORDER_BY =
        "select T20.F13 as F22\n"
      + "from (SELECT DISTINCT dim1 as F13 FROM druid.foo T10) T20\n"
      + "order by T20.F13 ASC";
  private static String SELECT_FROM_FOO =
      "SELECT __time, cnt, dim1, dim2, m1 FROM druid.foo";
  private static String SELECT_STAR_FROM_FOO =
      "SELECT * FROM druid.foo";

  @Rule
  public TemporaryFolder temporaryFolder = new TemporaryFolder();

  @Rule
  public QueryLogHook queryLogHook = QueryLogHook.create();

  private static QueryRunnerFactoryConglomerate conglomerate;
  private static Closer resourceCloser;

  @BeforeClass
  public static void setUpClass()
  {
    resourceCloser = Closer.create();
    conglomerate = QueryStackTests.createQueryRunnerFactoryConglomerate(resourceCloser);
  }

  @AfterClass
  public static void tearDownClass() throws IOException
  {
    resourceCloser.close();
  }

  private SpecificSegmentsQuerySegmentWalker walker;
<<<<<<< HEAD
  private SqlEngine engine;
  private SqlLifecycleFactory sqlLifecycleFactory;
  private DruidConnection conn;
=======
  private SqlStatementFactory sqlLifecycleFactory;
>>>>>>> 41712b7a

  @Before
  public void setUp() throws Exception
  {
    walker = CalciteTests.createMockWalker(conglomerate, temporaryFolder.newFolder());
    final PlannerConfig plannerConfig = new PlannerConfig();
    final DruidOperatorTable operatorTable = CalciteTests.createOperatorTable();
    final ExprMacroTable macroTable = CalciteTests.createExprMacroTable();
    DruidSchemaCatalog rootSchema =
        CalciteTests.createMockRootSchema(conglomerate, walker, plannerConfig, AuthTestUtils.TEST_AUTHORIZER_MAPPER);
    final PlannerFactory plannerFactory = new PlannerFactory(
        rootSchema,
        operatorTable,
        macroTable,
        plannerConfig,
        AuthTestUtils.TEST_AUTHORIZER_MAPPER,
        CalciteTests.getJsonMapper(),
        CalciteTests.DRUID_SCHEMA_NAME,
        new CalciteRulesManager(ImmutableSet.of())
    );
<<<<<<< HEAD
    engine = CalciteTests.createMockSqlEngine(walker, conglomerate);
    sqlLifecycleFactory = CalciteTests.createSqlLifecycleFactory(plannerFactory);
    conn = new DruidConnection("dummy", 4, ImmutableMap.of(), ImmutableMap.of());
=======
    this.sqlLifecycleFactory = CalciteTests.createSqlLifecycleFactory(plannerFactory);
>>>>>>> 41712b7a
  }

  @After
  public void tearDown() throws Exception
  {
    walker.close();
    walker = null;
  }

  //-----------------------------------------------------------------
  // Druid JDBC Statement
  //
  // The JDBC Statement class starts "empty", then allows executing
  // one statement at a time. Executing a second automatically closes
  // the result set from the first. Each statement takes a new query.
  // Parameters are not generally used in this pattern.

  private DruidJdbcStatement jdbcStatement()
  {
    return new DruidJdbcStatement(
        "",
        0,
<<<<<<< HEAD
        engine,
=======
        new QueryContext(),
>>>>>>> 41712b7a
        sqlLifecycleFactory
    );
  }

  @Test
  public void testSubQueryWithOrderByDirect()
  {
    SqlQueryPlus queryPlus = new SqlQueryPlus(
        SUB_QUERY_WITH_ORDER_BY,
        null,
        null,
        AllowAllAuthenticator.ALLOW_ALL_RESULT
    );
    try (final DruidJdbcStatement statement = jdbcStatement()) {
      // First frame, ask for all rows.
      statement.execute(queryPlus, -1);
      Meta.Frame frame = statement.nextFrame(AbstractDruidJdbcStatement.START_OFFSET, 6);
      Assert.assertEquals(
          subQueryWithOrderByResults(),
          frame
      );
      Assert.assertTrue(statement.isDone());
    }
  }

  @Test
  public void testFetchPastEOFDirect()
  {
    SqlQueryPlus queryPlus = new SqlQueryPlus(
        SUB_QUERY_WITH_ORDER_BY,
        null,
        null,
        AllowAllAuthenticator.ALLOW_ALL_RESULT
    );
    try (final DruidJdbcStatement statement = jdbcStatement()) {
      // First frame, ask for all rows.
      statement.execute(queryPlus, -1);
      Meta.Frame frame = statement.nextFrame(AbstractDruidJdbcStatement.START_OFFSET, 6);
      Assert.assertEquals(
          subQueryWithOrderByResults(),
          frame
      );
      Assert.assertTrue(statement.isDone());
      try {
        statement.nextFrame(6, 6);
        Assert.fail();
      }
      catch (Exception e) {
        // Expected: can't work with an auto-closed result set.
      }
    }
  }

  /**
   * Ensure an error is thrown if the execution step is skipped.
   */
  @Test
  public void testSkipExecuteDirect()
  {
    try (final DruidJdbcStatement statement = jdbcStatement()) {
      // Error: no call to execute;
      statement.nextFrame(AbstractDruidJdbcStatement.START_OFFSET, 6);
      Assert.fail();
    }
    catch (Exception e) {
      // Expected
    }
  }

  /**
   * Ensure an error is thrown if the client attempts to fetch from a
   * statement after its result set is closed.
   */
  @Test
  public void testFetchAfterResultCloseDirect()
  {
    SqlQueryPlus queryPlus = new SqlQueryPlus(
        SUB_QUERY_WITH_ORDER_BY,
        null,
        null,
        AllowAllAuthenticator.ALLOW_ALL_RESULT
    );
    try (final DruidJdbcStatement statement = jdbcStatement()) {
      // First frame, ask for all rows.
      statement.execute(queryPlus, -1);
      statement.nextFrame(AbstractDruidJdbcStatement.START_OFFSET, 6);
      statement.closeResultSet();
      statement.nextFrame(AbstractDruidJdbcStatement.START_OFFSET, 6);
      Assert.fail();
    }
    catch (Exception e) {
      // Expected
    }
  }

  @Test
  public void testSubQueryWithOrderByDirectTwice()
  {
    SqlQueryPlus queryPlus = new SqlQueryPlus(
        SUB_QUERY_WITH_ORDER_BY,
        null,
        null,
        AllowAllAuthenticator.ALLOW_ALL_RESULT
    );
    try (final DruidJdbcStatement statement = jdbcStatement()) {
      statement.execute(queryPlus, -1);
      Meta.Frame frame = statement.nextFrame(AbstractDruidJdbcStatement.START_OFFSET, 6);
      Assert.assertEquals(
          subQueryWithOrderByResults(),
          frame
      );

      // Do it again. JDBC says we can reuse statements sequentially.
      Assert.assertTrue(statement.isDone());
      statement.execute(queryPlus, -1);
      frame = statement.nextFrame(AbstractDruidJdbcStatement.START_OFFSET, 6);
      Assert.assertEquals(
          subQueryWithOrderByResults(),
          frame
      );
      Assert.assertTrue(statement.isDone());
    }
  }

  private Meta.Frame subQueryWithOrderByResults()
  {
    return Meta.Frame.create(
        0,
        true,
        Lists.newArrayList(
            new Object[]{""},
            new Object[]{"1"},
            new Object[]{"10.1"},
            new Object[]{"2"},
            new Object[]{"abc"},
            new Object[]{"def"}
        )
    );
  }

  @Test
  public void testSelectAllInFirstFrameDirect()
  {
    SqlQueryPlus queryPlus = new SqlQueryPlus(
        SELECT_FROM_FOO,
        null,
        null,
        AllowAllAuthenticator.ALLOW_ALL_RESULT
    );
    try (final DruidJdbcStatement statement = jdbcStatement()) {
      // First frame, ask for all rows.
      statement.execute(queryPlus, -1);
      Meta.Frame frame = statement.nextFrame(AbstractDruidJdbcStatement.START_OFFSET, 6);
      Assert.assertEquals(
          Meta.Frame.create(
              0,
              true,
              Lists.newArrayList(
                  new Object[]{DateTimes.of("2000-01-01").getMillis(), 1L, "", "a", 1.0f},
                  new Object[]{
                      DateTimes.of("2000-01-02").getMillis(),
                      1L,
                      "10.1",
                      NullHandling.defaultStringValue(),
                      2.0f
                  },
                  new Object[]{DateTimes.of("2000-01-03").getMillis(), 1L, "2", "", 3.0f},
                  new Object[]{DateTimes.of("2001-01-01").getMillis(), 1L, "1", "a", 4.0f},
                  new Object[]{DateTimes.of("2001-01-02").getMillis(), 1L, "def", "abc", 5.0f},
                  new Object[]{DateTimes.of("2001-01-03").getMillis(), 1L, "abc", NullHandling.defaultStringValue(), 6.0f}
              )
          ),
          frame
      );
      Assert.assertTrue(statement.isDone());
    }
  }

  /**
   * Test results spread over two frames. Also checks various state-related
   * methods.
   */
  @Test
  public void testSelectSplitOverTwoFramesDirect()
  {
    SqlQueryPlus queryPlus = new SqlQueryPlus(
        SELECT_FROM_FOO,
        null,
        null,
        AllowAllAuthenticator.ALLOW_ALL_RESULT
    );
    try (final DruidJdbcStatement statement = jdbcStatement()) {

      // First frame, ask for 2 rows.
      statement.execute(queryPlus, -1);
      Assert.assertEquals(0, statement.getCurrentOffset());
      Assert.assertFalse(statement.isDone());
      Meta.Frame frame = statement.nextFrame(AbstractDruidJdbcStatement.START_OFFSET, 2);
      Assert.assertEquals(
          firstFrameResults(),
          frame
      );
      Assert.assertFalse(statement.isDone());
      Assert.assertEquals(2, statement.getCurrentOffset());

      // Last frame, ask for all remaining rows.
      frame = statement.nextFrame(2, 10);
      Assert.assertEquals(
          secondFrameResults(),
          frame
      );
      Assert.assertTrue(statement.isDone());
    }
  }

  /**
   * Verify that JDBC automatically closes the first result set when we
   * open a second for the same statement.
   */
  @Test
  public void testTwoFramesAutoCloseDirect()
  {
    SqlQueryPlus queryPlus = new SqlQueryPlus(
        SELECT_FROM_FOO,
        null,
        null,
        AllowAllAuthenticator.ALLOW_ALL_RESULT
    );
    try (final DruidJdbcStatement statement = jdbcStatement()) {
      // First frame, ask for 2 rows.
      statement.execute(queryPlus, -1);
      Meta.Frame frame = statement.nextFrame(AbstractDruidJdbcStatement.START_OFFSET, 2);
      Assert.assertEquals(
          firstFrameResults(),
          frame
      );
      Assert.assertFalse(statement.isDone());

      // Do it again. Closes the prior result set.
      statement.execute(queryPlus, -1);
      frame = statement.nextFrame(AbstractDruidJdbcStatement.START_OFFSET, 2);
      Assert.assertEquals(
          firstFrameResults(),
          frame
      );
      Assert.assertFalse(statement.isDone());

      // Last frame, ask for all remaining rows.
      frame = statement.nextFrame(2, 10);
      Assert.assertEquals(
          secondFrameResults(),
          frame
      );
      Assert.assertTrue(statement.isDone());
    }
  }

  /**
   * Test that closing a statement with pending results automatically
   * closes the underlying result set.
   */
  @Test
  public void testTwoFramesCloseWithResultSetDirect()
  {
    SqlQueryPlus queryPlus = new SqlQueryPlus(
        SELECT_FROM_FOO,
        null,
        null,
        AllowAllAuthenticator.ALLOW_ALL_RESULT
    );
    try (final DruidJdbcStatement statement = jdbcStatement()) {
      // First frame, ask for 2 rows.
      statement.execute(queryPlus, -1);
      Meta.Frame frame = statement.nextFrame(AbstractDruidJdbcStatement.START_OFFSET, 2);
      Assert.assertEquals(
          firstFrameResults(),
          frame
      );
      Assert.assertFalse(statement.isDone());

      // Leave result set open; close statement.
    }
  }

  private Meta.Frame firstFrameResults()
  {
    return Meta.Frame.create(
        0,
        false,
        Lists.newArrayList(
            new Object[]{DateTimes.of("2000-01-01").getMillis(), 1L, "", "a", 1.0f},
            new Object[]{
                DateTimes.of("2000-01-02").getMillis(),
                1L,
                "10.1",
                NullHandling.defaultStringValue(),
                2.0f
            }
        )
    );
  }

  private Meta.Frame secondFrameResults()
  {
    return Meta.Frame.create(
        2,
        true,
        Lists.newArrayList(
            new Object[]{DateTimes.of("2000-01-03").getMillis(), 1L, "2", "", 3.0f},
            new Object[]{DateTimes.of("2001-01-01").getMillis(), 1L, "1", "a", 4.0f},
            new Object[]{DateTimes.of("2001-01-02").getMillis(), 1L, "def", "abc", 5.0f},
            new Object[]{DateTimes.of("2001-01-03").getMillis(), 1L, "abc", NullHandling.defaultStringValue(), 6.0f}
        )
    );
  }

  @Test
  public void testSignatureDirect()
  {
    SqlQueryPlus queryPlus = new SqlQueryPlus(
        SELECT_STAR_FROM_FOO,
        null,
        null,
        AllowAllAuthenticator.ALLOW_ALL_RESULT
    );
    try (final DruidJdbcStatement statement = jdbcStatement()) {
      // Check signature.
      statement.execute(queryPlus, -1);
      verifySignature(statement.getSignature());
    }
  }

  @SuppressWarnings("unchecked")
  private void verifySignature(Meta.Signature signature)
  {
    Assert.assertEquals(Meta.CursorFactory.ARRAY, signature.cursorFactory);
    Assert.assertEquals(Meta.StatementType.SELECT, signature.statementType);
    Assert.assertEquals(SELECT_STAR_FROM_FOO, signature.sql);
    Assert.assertEquals(
        Lists.newArrayList(
            Lists.newArrayList("__time", "TIMESTAMP", "java.lang.Long"),
            Lists.newArrayList("dim1", "VARCHAR", "java.lang.String"),
            Lists.newArrayList("dim2", "VARCHAR", "java.lang.String"),
            Lists.newArrayList("dim3", "VARCHAR", "java.lang.String"),
            Lists.newArrayList("cnt", "BIGINT", "java.lang.Number"),
            Lists.newArrayList("m1", "FLOAT", "java.lang.Float"),
            Lists.newArrayList("m2", "DOUBLE", "java.lang.Double"),
            Lists.newArrayList("unique_dim1", "OTHER", "java.lang.Object")
        ),
        Lists.transform(
            signature.columns,
            new Function<ColumnMetaData, List<String>>()
            {
              @Override
              public List<String> apply(final ColumnMetaData columnMetaData)
              {
                return Lists.newArrayList(
                    columnMetaData.label,
                    columnMetaData.type.name,
                    columnMetaData.type.rep.clazz.getName()
                );
              }
            }
        )
    );
  }

  //-----------------------------------------------------------------
  // Druid JDBC Prepared Statement
  //
  // The JDBC PreparedStatement class starts with, then allows executing
  // the statement sequentially, typically with a set of parameters.

  private DruidJdbcPreparedStatement jdbcPreparedStatement(SqlQueryPlus queryPlus)
  {
    return new DruidJdbcPreparedStatement(
        "",
        0,
<<<<<<< HEAD
        queryPlus,
        engine,
        sqlLifecycleFactory,
=======
        sqlLifecycleFactory.preparedStatement(queryPlus),
>>>>>>> 41712b7a
        Long.MAX_VALUE
    );
  }

  @Test
  public void testSubQueryWithOrderByPrepared()
  {
    final String sql = "select T20.F13 as F22  from (SELECT DISTINCT dim1 as F13 FROM druid.foo T10) T20 order by T20.F13 ASC";
    SqlQueryPlus queryPlus = new SqlQueryPlus(
        sql,
        null,
        null,
        AllowAllAuthenticator.ALLOW_ALL_RESULT
    );
    try (final DruidJdbcPreparedStatement statement = jdbcPreparedStatement(queryPlus)) {
      statement.prepare();
      // First frame, ask for all rows.
      statement.execute(Collections.emptyList());
      Meta.Frame frame = statement.nextFrame(AbstractDruidJdbcStatement.START_OFFSET, 6);
      Assert.assertEquals(
          subQueryWithOrderByResults(),
          frame
      );
      Assert.assertTrue(statement.isDone());
    }
  }

  @Test
  public void testSubQueryWithOrderByPreparedTwice()
  {
    final String sql = "select T20.F13 as F22  from (SELECT DISTINCT dim1 as F13 FROM druid.foo T10) T20 order by T20.F13 ASC";
    SqlQueryPlus queryPlus = new SqlQueryPlus(
        sql,
        null,
        null,
        AllowAllAuthenticator.ALLOW_ALL_RESULT
    );
    try (final DruidJdbcPreparedStatement statement = jdbcPreparedStatement(queryPlus)) {
      statement.prepare();
      statement.execute(Collections.emptyList());
      Meta.Frame frame = statement.nextFrame(AbstractDruidJdbcStatement.START_OFFSET, 6);
      Assert.assertEquals(
          subQueryWithOrderByResults(),
          frame
      );

      // Do it again. JDBC says we can reuse prepared statements sequentially.
      Assert.assertTrue(statement.isDone());
      statement.execute(Collections.emptyList());
      frame = statement.nextFrame(AbstractDruidJdbcStatement.START_OFFSET, 6);
      Assert.assertEquals(
          subQueryWithOrderByResults(),
          frame
      );
      Assert.assertTrue(statement.isDone());
    }
  }

  @Test
  public void testSignaturePrepared()
  {
    SqlQueryPlus queryPlus = new SqlQueryPlus(
        SELECT_STAR_FROM_FOO,
        null,
        null,
        AllowAllAuthenticator.ALLOW_ALL_RESULT
    );
    try (final DruidJdbcPreparedStatement statement = jdbcPreparedStatement(queryPlus)) {
      statement.prepare();
      verifySignature(statement.getSignature());
    }
  }

  @Test
  public void testParameters()
  {
    SqlQueryPlus queryPlus = new SqlQueryPlus(
        "SELECT COUNT(*) AS cnt FROM sys.servers WHERE servers.host = ?",
        null,
        null,
        AllowAllAuthenticator.ALLOW_ALL_RESULT
    );
    Meta.Frame expected = Meta.Frame.create(0, true, Collections.singletonList(new Object[] {1L}));
    List<TypedValue> matchingParams = Collections.singletonList(TypedValue.ofLocal(ColumnMetaData.Rep.STRING, "dummy"));
    try (final DruidJdbcPreparedStatement statement = jdbcPreparedStatement(queryPlus)) {

      // PreparedStatement protocol: prepare once...
      statement.prepare();

      // Execute many times. First time.
      statement.execute(matchingParams);
      Meta.Frame frame = statement.nextFrame(AbstractDruidJdbcStatement.START_OFFSET, 6);
      Assert.assertEquals(
          expected,
          frame
      );

      // Again, same value.
      statement.execute(matchingParams);
      frame = statement.nextFrame(AbstractDruidJdbcStatement.START_OFFSET, 6);
      Assert.assertEquals(
          expected,
          frame
      );

      // Again, no matches.
      statement.execute(
          Collections.singletonList(
              TypedValue.ofLocal(ColumnMetaData.Rep.STRING, "foo")));
      frame = statement.nextFrame(AbstractDruidJdbcStatement.START_OFFSET, 6);
      Assert.assertEquals(
          Meta.Frame.create(0, true, Collections.emptyList()),
          frame
      );
    }
  }
}<|MERGE_RESOLUTION|>--- conflicted
+++ resolved
@@ -40,7 +40,6 @@
 import org.apache.druid.sql.calcite.planner.DruidOperatorTable;
 import org.apache.druid.sql.calcite.planner.PlannerConfig;
 import org.apache.druid.sql.calcite.planner.PlannerFactory;
-import org.apache.druid.sql.calcite.run.SqlEngine;
 import org.apache.druid.sql.calcite.schema.DruidSchemaCatalog;
 import org.apache.druid.sql.calcite.util.CalciteTestBase;
 import org.apache.druid.sql.calcite.util.CalciteTests;
@@ -93,13 +92,7 @@
   }
 
   private SpecificSegmentsQuerySegmentWalker walker;
-<<<<<<< HEAD
-  private SqlEngine engine;
-  private SqlLifecycleFactory sqlLifecycleFactory;
-  private DruidConnection conn;
-=======
   private SqlStatementFactory sqlLifecycleFactory;
->>>>>>> 41712b7a
 
   @Before
   public void setUp() throws Exception
@@ -120,13 +113,10 @@
         CalciteTests.DRUID_SCHEMA_NAME,
         new CalciteRulesManager(ImmutableSet.of())
     );
-<<<<<<< HEAD
-    engine = CalciteTests.createMockSqlEngine(walker, conglomerate);
-    sqlLifecycleFactory = CalciteTests.createSqlLifecycleFactory(plannerFactory);
-    conn = new DruidConnection("dummy", 4, ImmutableMap.of(), ImmutableMap.of());
-=======
-    this.sqlLifecycleFactory = CalciteTests.createSqlLifecycleFactory(plannerFactory);
->>>>>>> 41712b7a
+    this.sqlLifecycleFactory = CalciteTests.createSqlLifecycleFactory(
+        CalciteTests.createMockSqlEngine(walker, conglomerate),
+        plannerFactory
+    );
   }
 
   @After
@@ -149,11 +139,7 @@
     return new DruidJdbcStatement(
         "",
         0,
-<<<<<<< HEAD
-        engine,
-=======
         new QueryContext(),
->>>>>>> 41712b7a
         sqlLifecycleFactory
     );
   }
@@ -532,13 +518,7 @@
     return new DruidJdbcPreparedStatement(
         "",
         0,
-<<<<<<< HEAD
-        queryPlus,
-        engine,
-        sqlLifecycleFactory,
-=======
         sqlLifecycleFactory.preparedStatement(queryPlus),
->>>>>>> 41712b7a
         Long.MAX_VALUE
     );
   }
