/*
 * Licensed to the Apache Software Foundation (ASF) under one
 * or more contributor license agreements.  See the NOTICE file
 * distributed with this work for additional information
 * regarding copyright ownership.  The ASF licenses this file
 * to you under the Apache License, Version 2.0 (the
 * "License"); you may not use this file except in compliance
 * with the License.  You may obtain a copy of the License at
 *
 *   http://www.apache.org/licenses/LICENSE-2.0
 *
 * Unless required by applicable law or agreed to in writing,
 * software distributed under the License is distributed on an
 * "AS IS" BASIS, WITHOUT WARRANTIES OR CONDITIONS OF ANY
 * KIND, either express or implied.  See the License for the
 * specific language governing permissions and limitations
 * under the License.
 */

package org.apache.druid.sql.calcite;

import com.google.common.base.Joiner;
import com.google.common.collect.ImmutableList;
import com.google.common.collect.ImmutableMap;
import org.apache.druid.common.config.NullHandling;
import org.apache.druid.java.util.common.DateTimes;
import org.apache.druid.java.util.common.Intervals;
import org.apache.druid.java.util.common.JodaUtils;
import org.apache.druid.java.util.common.granularity.Granularities;
import org.apache.druid.java.util.common.granularity.PeriodGranularity;
import org.apache.druid.math.expr.ExprMacroTable;
import org.apache.druid.query.Druids;
import org.apache.druid.query.QueryDataSource;
import org.apache.druid.query.ResourceLimitExceededException;
import org.apache.druid.query.aggregation.CountAggregatorFactory;
import org.apache.druid.query.aggregation.DoubleMaxAggregatorFactory;
import org.apache.druid.query.aggregation.DoubleSumAggregatorFactory;
import org.apache.druid.query.aggregation.FilteredAggregatorFactory;
import org.apache.druid.query.aggregation.FloatMaxAggregatorFactory;
import org.apache.druid.query.aggregation.FloatMinAggregatorFactory;
import org.apache.druid.query.aggregation.LongMaxAggregatorFactory;
import org.apache.druid.query.aggregation.LongMinAggregatorFactory;
import org.apache.druid.query.aggregation.LongSumAggregatorFactory;
import org.apache.druid.query.aggregation.cardinality.CardinalityAggregatorFactory;
import org.apache.druid.query.aggregation.hyperloglog.HyperUniqueFinalizingPostAggregator;
import org.apache.druid.query.aggregation.hyperloglog.HyperUniquesAggregatorFactory;
import org.apache.druid.query.aggregation.post.ArithmeticPostAggregator;
import org.apache.druid.query.aggregation.post.FieldAccessPostAggregator;
import org.apache.druid.query.dimension.DefaultDimensionSpec;
import org.apache.druid.query.dimension.ExtractionDimensionSpec;
import org.apache.druid.query.extraction.RegexDimExtractionFn;
import org.apache.druid.query.extraction.SubstringDimExtractionFn;
import org.apache.druid.query.filter.BoundDimFilter;
import org.apache.druid.query.filter.DimFilter;
import org.apache.druid.query.filter.InDimFilter;
import org.apache.druid.query.filter.LikeDimFilter;
import org.apache.druid.query.filter.SelectorDimFilter;
import org.apache.druid.query.groupby.GroupByQuery;
import org.apache.druid.query.groupby.orderby.DefaultLimitSpec;
import org.apache.druid.query.groupby.orderby.OrderByColumnSpec;
import org.apache.druid.query.groupby.orderby.OrderByColumnSpec.Direction;
import org.apache.druid.query.lookup.RegisteredLookupExtractionFn;
import org.apache.druid.query.ordering.StringComparators;
import org.apache.druid.query.scan.ScanQuery;
import org.apache.druid.query.select.PagingSpec;
import org.apache.druid.query.topn.DimensionTopNMetricSpec;
import org.apache.druid.query.topn.InvertedTopNMetricSpec;
import org.apache.druid.query.topn.NumericTopNMetricSpec;
import org.apache.druid.query.topn.TopNQueryBuilder;
import org.apache.druid.segment.column.ValueType;
import org.apache.druid.sql.calcite.expression.DruidExpression;
import org.apache.druid.sql.calcite.filtration.Filtration;
import org.apache.druid.sql.calcite.rel.CannotBuildQueryException;
import org.apache.druid.sql.calcite.util.CalciteTests;
import org.hamcrest.CoreMatchers;
import org.joda.time.DateTimeZone;
import org.joda.time.Interval;
import org.joda.time.Period;
import org.junit.Ignore;
import org.junit.Test;
import org.junit.internal.matchers.ThrowableMessageMatcher;

import java.util.ArrayList;
import java.util.Arrays;
import java.util.Collections;
import java.util.List;

public class CalciteQueryTest extends BaseCalciteQueryTest
{

  @Test
  public void testSelectConstantExpression() throws Exception
  {
    testQuery(
        "SELECT 1 + 1",
        ImmutableList.of(),
        ImmutableList.of(
            new Object[]{2}
        )
    );
  }

  @Test
  public void testSelectConstantExpressionFromTable() throws Exception
  {
    testQuery(
        "SELECT 1 + 1, dim1 FROM foo LIMIT 1",
        ImmutableList.of(
            newScanQueryBuilder()
                .dataSource(CalciteTests.DATASOURCE1)
                .intervals(querySegmentSpec(Filtration.eternity()))
                .virtualColumns(expression_Virtual_Column("v0", "2", ValueType.LONG))
                .columns("dim1", "v0")
                .resultFormat(ScanQuery.ResultFormat.RESULT_FORMAT_COMPACTED_LIST)
                .limit(1)
                .context(QUERY_CONTEXT_DEFAULT)
                .build()
        ),
        ImmutableList.of(
            new Object[]{2, ""}
        )
    );
  }


  @Test
  public void testSelectCountStart() throws Exception
  {
    testQuery(
        PLANNER_CONFIG_DEFAULT,
        QUERY_CONTEXT_DONT_SKIP_EMPTY_BUCKETS,
        "SELECT exp(count(*)) + 10, sum(m2)  FROM druid.foo WHERE  dim2 = 0",
        CalciteTests.REGULAR_USER_AUTH_RESULT,
        ImmutableList.of(Druids.newTimeseriesQueryBuilder()
                               .dataSource(CalciteTests.DATASOURCE1)
                               .intervals(querySegmentSpec(Filtration.eternity()))
                               .filters(selector("dim2", "0", null))
                               .granularity(Granularities.ALL)
                               .aggregators(aggregators(
                                   new CountAggregatorFactory("a0"),
                                   new DoubleSumAggregatorFactory("a1", "m2")
                               ))
                               .postAggregators(
                                   expresionPostAgg("p0", "(exp(\"a0\") + 10)")
                               )
                               .context(QUERY_CONTEXT_DONT_SKIP_EMPTY_BUCKETS)
                               .build()),
        ImmutableList.of(
            new Object[]{11.0, NullHandling.defaultDoubleValue()}
        )
    );

    testQuery(
        PLANNER_CONFIG_DEFAULT,
        QUERY_CONTEXT_DONT_SKIP_EMPTY_BUCKETS,
        "SELECT exp(count(*)) + 10, sum(m2)  FROM druid.foo WHERE  __time >= TIMESTAMP '2999-01-01 00:00:00'",
        CalciteTests.REGULAR_USER_AUTH_RESULT,
        ImmutableList.of(Druids.newTimeseriesQueryBuilder()
                               .dataSource(CalciteTests.DATASOURCE1)
                               .intervals(querySegmentSpec(Intervals.of("2999-01-01T00:00:00.000Z/146140482-04-24T15:36:27.903Z")))
                               .granularity(Granularities.ALL)
                               .aggregators(aggregators(
                                   new CountAggregatorFactory("a0"),
                                   new DoubleSumAggregatorFactory("a1", "m2")
                               ))
                               .postAggregators(
                                   expresionPostAgg("p0", "(exp(\"a0\") + 10)")
                               )
                               .context(QUERY_CONTEXT_DONT_SKIP_EMPTY_BUCKETS)
                               .build()),
        ImmutableList.of(
            new Object[]{11.0, NullHandling.defaultDoubleValue()}
        )
    );

    testQuery(
        "SELECT COUNT(*) FROM foo WHERE dim1 = 'nonexistent' GROUP BY FLOOR(__time TO DAY)",
        ImmutableList.of(Druids.newTimeseriesQueryBuilder()
                               .dataSource(CalciteTests.DATASOURCE1)
                               .intervals(querySegmentSpec(Filtration.eternity()))
                               .filters(selector("dim1", "nonexistent", null))
                               .granularity(Granularities.DAY)
                               .aggregators(aggregators(
                                   new CountAggregatorFactory("a0")
                               ))
                               .context(TIMESERIES_CONTEXT_DEFAULT)
                               .build()),
        ImmutableList.of()
    );
  }

  @Test
  public void testSelectTrimFamily() throws Exception
  {
    // TRIM has some whacky parsing. Make sure the different forms work.

    testQuery(
        "SELECT\n"
        + "TRIM(BOTH 'x' FROM 'xfoox'),\n"
        + "TRIM(TRAILING 'x' FROM 'xfoox'),\n"
        + "TRIM(' ' FROM ' foo '),\n"
        + "TRIM(TRAILING FROM ' foo '),\n"
        + "TRIM(' foo '),\n"
        + "BTRIM(' foo '),\n"
        + "BTRIM('xfoox', 'x'),\n"
        + "LTRIM(' foo '),\n"
        + "LTRIM('xfoox', 'x'),\n"
        + "RTRIM(' foo '),\n"
        + "RTRIM('xfoox', 'x'),\n"
        + "COUNT(*)\n"
        + "FROM foo",
        ImmutableList.of(
            Druids.newTimeseriesQueryBuilder()
                  .dataSource(CalciteTests.DATASOURCE1)
                  .intervals(querySegmentSpec(Filtration.eternity()))
                  .granularity(Granularities.ALL)
                  .aggregators(aggregators(new CountAggregatorFactory("a0")))
                  .postAggregators(
                      expresionPostAgg("p0", "'foo'"),
                      expresionPostAgg("p1", "'xfoo'"),
                      expresionPostAgg("p2", "'foo'"),
                      expresionPostAgg("p3", "' foo'"),
                      expresionPostAgg("p4", "'foo'"),
                      expresionPostAgg("p5", "'foo'"),
                      expresionPostAgg("p6", "'foo'"),
                      expresionPostAgg("p7", "'foo '"),
                      expresionPostAgg("p8", "'foox'"),
                      expresionPostAgg("p9", "' foo'"),
                      expresionPostAgg("p10", "'xfoo'")
                  )
                  .context(TIMESERIES_CONTEXT_DEFAULT)
                  .build()
        ),
        ImmutableList.of(
            new Object[]{"foo", "xfoo", "foo", " foo", "foo", "foo", "foo", "foo ", "foox", " foo", "xfoo", 6L}
        )
    );
  }

  @Test
  public void testExplainSelectConstantExpression() throws Exception
  {
    testQuery(
        "EXPLAIN PLAN FOR SELECT 1 + 1",
        ImmutableList.of(),
        ImmutableList.of(
            new Object[]{"BindableValues(tuples=[[{ 2 }]])\n"}
        )
    );
  }

  @Test
  public void testInformationSchemaSchemata() throws Exception
  {
    testQuery(
        "SELECT DISTINCT SCHEMA_NAME FROM INFORMATION_SCHEMA.SCHEMATA",
        ImmutableList.of(),
        ImmutableList.of(
            new Object[]{"druid"},
            new Object[]{"sys"},
            new Object[]{"INFORMATION_SCHEMA"}
        )
    );
  }

  @Test
  public void testInformationSchemaTables() throws Exception
  {
    testQuery(
        "SELECT TABLE_SCHEMA, TABLE_NAME, TABLE_TYPE\n"
        + "FROM INFORMATION_SCHEMA.TABLES\n"
        + "WHERE TABLE_TYPE IN ('SYSTEM_TABLE', 'TABLE', 'VIEW')",
        ImmutableList.of(),
        ImmutableList.of(
            new Object[]{"druid", CalciteTests.DATASOURCE1, "TABLE"},
            new Object[]{"druid", CalciteTests.DATASOURCE2, "TABLE"},
            new Object[]{"druid", CalciteTests.DATASOURCE3, "TABLE"},
            new Object[]{"druid", "aview", "VIEW"},
            new Object[]{"druid", "bview", "VIEW"},
            new Object[]{"INFORMATION_SCHEMA", "COLUMNS", "SYSTEM_TABLE"},
            new Object[]{"INFORMATION_SCHEMA", "SCHEMATA", "SYSTEM_TABLE"},
            new Object[]{"INFORMATION_SCHEMA", "TABLES", "SYSTEM_TABLE"},
            new Object[]{"sys", "segments", "SYSTEM_TABLE"},
            new Object[]{"sys", "server_segments", "SYSTEM_TABLE"},
            new Object[]{"sys", "servers", "SYSTEM_TABLE"},
            new Object[]{"sys", "tasks", "SYSTEM_TABLE"}
        )
    );

    testQuery(
        PLANNER_CONFIG_DEFAULT,
        "SELECT TABLE_SCHEMA, TABLE_NAME, TABLE_TYPE\n"
        + "FROM INFORMATION_SCHEMA.TABLES\n"
        + "WHERE TABLE_TYPE IN ('SYSTEM_TABLE', 'TABLE', 'VIEW')",
        CalciteTests.SUPER_USER_AUTH_RESULT,
        ImmutableList.of(),
        ImmutableList.<Object[]>builder()
            .add(new Object[]{"druid", CalciteTests.DATASOURCE1, "TABLE"})
            .add(new Object[]{"druid", CalciteTests.DATASOURCE2, "TABLE"})
            .add(new Object[]{"druid", CalciteTests.FORBIDDEN_DATASOURCE, "TABLE"})
            .add(new Object[]{"druid", CalciteTests.DATASOURCE3, "TABLE"})
            .add(new Object[]{"druid", "aview", "VIEW"})
            .add(new Object[]{"druid", "bview", "VIEW"})
            .add(new Object[]{"INFORMATION_SCHEMA", "COLUMNS", "SYSTEM_TABLE"})
            .add(new Object[]{"INFORMATION_SCHEMA", "SCHEMATA", "SYSTEM_TABLE"})
            .add(new Object[]{"INFORMATION_SCHEMA", "TABLES", "SYSTEM_TABLE"})
            .add(new Object[]{"sys", "segments", "SYSTEM_TABLE"})
            .add(new Object[]{"sys", "server_segments", "SYSTEM_TABLE"})
            .add(new Object[]{"sys", "servers", "SYSTEM_TABLE"})
            .add(new Object[]{"sys", "tasks", "SYSTEM_TABLE"})
        .build()
    );
  }

  @Test
  public void testInformationSchemaColumnsOnTable() throws Exception
  {
    testQuery(
        "SELECT COLUMN_NAME, DATA_TYPE, IS_NULLABLE\n"
        + "FROM INFORMATION_SCHEMA.COLUMNS\n"
        + "WHERE TABLE_SCHEMA = 'druid' AND TABLE_NAME = 'foo'",
        ImmutableList.of(),
        ImmutableList.of(
            new Object[]{"__time", "TIMESTAMP", "NO"},
            new Object[]{"cnt", "BIGINT", "NO"},
            new Object[]{"dim1", "VARCHAR", "YES"},
            new Object[]{"dim2", "VARCHAR", "YES"},
            new Object[]{"dim3", "VARCHAR", "YES"},
            new Object[]{"m1", "FLOAT", "NO"},
            new Object[]{"m2", "DOUBLE", "NO"},
            new Object[]{"unique_dim1", "OTHER", "YES"}
        )
    );
  }

  @Test
  public void testInformationSchemaColumnsOnForbiddenTable() throws Exception
  {
    testQuery(
        "SELECT COLUMN_NAME, DATA_TYPE, IS_NULLABLE\n"
        + "FROM INFORMATION_SCHEMA.COLUMNS\n"
        + "WHERE TABLE_SCHEMA = 'druid' AND TABLE_NAME = 'forbiddenDatasource'",
        ImmutableList.of(),
        ImmutableList.of()
    );

    testQuery(
        PLANNER_CONFIG_DEFAULT,
        "SELECT COLUMN_NAME, DATA_TYPE, IS_NULLABLE\n"
        + "FROM INFORMATION_SCHEMA.COLUMNS\n"
        + "WHERE TABLE_SCHEMA = 'druid' AND TABLE_NAME = 'forbiddenDatasource'",
        CalciteTests.SUPER_USER_AUTH_RESULT,
        ImmutableList.of(),
        ImmutableList.of(
            new Object[]{"__time", "TIMESTAMP", "NO"},
            new Object[]{"cnt", "BIGINT", "NO"},
            new Object[]{"dim1", "VARCHAR", "YES"},
            new Object[]{"dim2", "VARCHAR", "YES"},
            new Object[]{"m1", "FLOAT", "NO"},
            new Object[]{"m2", "DOUBLE", "NO"},
            new Object[]{"unique_dim1", "OTHER", "YES"}
        )
    );
  }

  @Test
  public void testInformationSchemaColumnsOnView() throws Exception
  {
    testQuery(
        "SELECT COLUMN_NAME, DATA_TYPE, IS_NULLABLE\n"
        + "FROM INFORMATION_SCHEMA.COLUMNS\n"
        + "WHERE TABLE_SCHEMA = 'druid' AND TABLE_NAME = 'aview'",
        ImmutableList.of(),
        ImmutableList.of(
            new Object[]{"dim1_firstchar", "VARCHAR", "YES"}
        )
    );
  }

  @Test
  public void testExplainInformationSchemaColumns() throws Exception
  {
    final String explanation =
        "BindableProject(COLUMN_NAME=[$3], DATA_TYPE=[$7])\n"
        + "  BindableFilter(condition=[AND(=($1, 'druid'), =($2, 'foo'))])\n"
        + "    BindableTableScan(table=[[INFORMATION_SCHEMA, COLUMNS]])\n";

    testQuery(
        "EXPLAIN PLAN FOR\n"
        + "SELECT COLUMN_NAME, DATA_TYPE\n"
        + "FROM INFORMATION_SCHEMA.COLUMNS\n"
        + "WHERE TABLE_SCHEMA = 'druid' AND TABLE_NAME = 'foo'",
        ImmutableList.of(),
        ImmutableList.of(
            new Object[]{explanation}
        )
    );
  }

  @Test
  public void testAggregatorsOnInformationSchemaColumns() throws Exception
  {
    // Not including COUNT DISTINCT, since it isn't supported by BindableAggregate, and so it can't work.
    testQuery(
        "SELECT\n"
        + "  COUNT(JDBC_TYPE),\n"
        + "  SUM(JDBC_TYPE),\n"
        + "  AVG(JDBC_TYPE),\n"
        + "  MIN(JDBC_TYPE),\n"
        + "  MAX(JDBC_TYPE)\n"
        + "FROM INFORMATION_SCHEMA.COLUMNS\n"
        + "WHERE TABLE_SCHEMA = 'druid' AND TABLE_NAME = 'foo'",
        ImmutableList.of(),
        ImmutableList.of(
            new Object[]{8L, 1249L, 156L, -5L, 1111L}
        )
    );
  }

  @Test
  public void testSelectStar() throws Exception
  {
    String hyperLogLogCollectorClassName = HLLC_STRING;
    testQuery(
        PLANNER_CONFIG_DEFAULT_NO_COMPLEX_SERDE,
        QUERY_CONTEXT_DEFAULT,
        "SELECT * FROM druid.foo",
        CalciteTests.REGULAR_USER_AUTH_RESULT,
        ImmutableList.of(
            newScanQueryBuilder()
                .dataSource(CalciteTests.DATASOURCE1)
                .intervals(querySegmentSpec(Filtration.eternity()))
                .columns("__time", "cnt", "dim1", "dim2", "dim3", "m1", "m2", "unique_dim1")
                .resultFormat(ScanQuery.ResultFormat.RESULT_FORMAT_COMPACTED_LIST)
                .context(QUERY_CONTEXT_DEFAULT)
                .build()
        ),
        ImmutableList.of(
            new Object[]{t("2000-01-01"), 1L, "", "a", "[\"a\",\"b\"]", 1f, 1.0, hyperLogLogCollectorClassName},
            new Object[]{
                t("2000-01-02"), 1L, "10.1", NULL_VALUE, "[\"b\",\"c\"]", 2f, 2.0, hyperLogLogCollectorClassName
            },
            new Object[]{t("2000-01-03"), 1L, "2", "", "d", 3f, 3.0, hyperLogLogCollectorClassName},
            new Object[]{t("2001-01-01"), 1L, "1", "a", "", 4f, 4.0, hyperLogLogCollectorClassName},
            new Object[]{t("2001-01-02"), 1L, "def", "abc", NULL_VALUE, 5f, 5.0, hyperLogLogCollectorClassName},
            new Object[]{t("2001-01-03"), 1L, "abc", NULL_VALUE, NULL_VALUE, 6f, 6.0, hyperLogLogCollectorClassName}
        )
    );
  }

  @Test
  public void testSelectStarOnForbiddenTable() throws Exception
  {
    assertQueryIsForbidden(
        "SELECT * FROM druid.forbiddenDatasource",
        CalciteTests.REGULAR_USER_AUTH_RESULT
    );

    testQuery(
        PLANNER_CONFIG_DEFAULT,
        "SELECT * FROM druid.forbiddenDatasource",
        CalciteTests.SUPER_USER_AUTH_RESULT,
        ImmutableList.of(
            newScanQueryBuilder()
                .dataSource(CalciteTests.FORBIDDEN_DATASOURCE)
                .intervals(querySegmentSpec(Filtration.eternity()))
                .columns("__time", "cnt", "dim1", "dim2", "m1", "m2", "unique_dim1")
                .resultFormat(ScanQuery.ResultFormat.RESULT_FORMAT_COMPACTED_LIST)
                .context(QUERY_CONTEXT_DEFAULT)
                .build()
        ),
        ImmutableList.of(
            new Object[]{
                t("2000-01-01"),
                1L,
                "forbidden",
                "abcd",
                9999.0f,
                NullHandling.defaultDoubleValue(),
                "\"AQAAAQAAAALFBA==\""
            }
        )
    );
  }

  @Test
  public void testUnqualifiedTableName() throws Exception
  {
    testQuery(
        "SELECT COUNT(*) FROM foo",
        ImmutableList.of(
            Druids.newTimeseriesQueryBuilder()
                  .dataSource(CalciteTests.DATASOURCE1)
                  .intervals(querySegmentSpec(Filtration.eternity()))
                  .granularity(Granularities.ALL)
                  .aggregators(aggregators(new CountAggregatorFactory("a0")))
                  .context(TIMESERIES_CONTEXT_DEFAULT)
                  .build()
        ),
        ImmutableList.of(
            new Object[]{6L}
        )
    );
  }

  @Test
  public void testExplainSelectStar() throws Exception
  {
    testQuery(
        "EXPLAIN PLAN FOR SELECT * FROM druid.foo",
        ImmutableList.of(),
        ImmutableList.of(
            new Object[]{
                "DruidQueryRel(query=[{\"queryType\":\"scan\",\"dataSource\":{\"type\":\"table\",\"name\":\"foo\"},\"intervals\":{\"type\":\"intervals\",\"intervals\":[\"-146136543-09-08T08:23:32.096Z/146140482-04-24T15:36:27.903Z\"]},\"virtualColumns\":[],\"resultFormat\":\"compactedList\",\"batchSize\":20480,\"limit\":9223372036854775807,\"timeOrder\":\"none\",\"filter\":null,\"columns\":[\"__time\",\"cnt\",\"dim1\",\"dim2\",\"dim3\",\"m1\",\"m2\",\"unique_dim1\"],\"legacy\":false,\"context\":{\"defaultTimeout\":300000,\"maxScatterGatherBytes\":9223372036854775807,\"sqlCurrentTimestamp\":\"2000-01-01T00:00:00Z\",\"sqlQueryId\":\"dummy\"},\"descending\":false,\"granularity\":{\"type\":\"all\"}}], signature=[{__time:LONG, cnt:LONG, dim1:STRING, dim2:STRING, dim3:STRING, m1:FLOAT, m2:DOUBLE, unique_dim1:COMPLEX}])\n"
            }
        )
    );
  }

  @Test
  public void testSelectStarWithLimit() throws Exception
  {
    testQuery(
        PLANNER_CONFIG_DEFAULT_NO_COMPLEX_SERDE,
        QUERY_CONTEXT_DEFAULT,
        "SELECT * FROM druid.foo LIMIT 2",
        CalciteTests.REGULAR_USER_AUTH_RESULT,
        ImmutableList.of(
            newScanQueryBuilder()
                .dataSource(CalciteTests.DATASOURCE1)
                .intervals(querySegmentSpec(Filtration.eternity()))
                .columns("__time", "cnt", "dim1", "dim2", "dim3", "m1", "m2", "unique_dim1")
                .limit(2)
                .resultFormat(ScanQuery.ResultFormat.RESULT_FORMAT_COMPACTED_LIST)
                .context(QUERY_CONTEXT_DEFAULT)
                .build()
        ),
        ImmutableList.of(
            new Object[]{t("2000-01-01"), 1L, "", "a", "[\"a\",\"b\"]", 1.0f, 1.0, HLLC_STRING},
            new Object[]{t("2000-01-02"), 1L, "10.1", NULL_VALUE, "[\"b\",\"c\"]", 2.0f, 2.0, HLLC_STRING}
        )
    );
  }

  @Test
  public void testSelectWithProjection() throws Exception
  {
    testQuery(
        "SELECT SUBSTRING(dim2, 1, 1) FROM druid.foo LIMIT 2",
        ImmutableList.of(
            newScanQueryBuilder()
                .dataSource(CalciteTests.DATASOURCE1)
                .intervals(querySegmentSpec(Filtration.eternity()))
                .virtualColumns(
                    expression_Virtual_Column("v0", "substring(\"dim2\", 0, 1)", ValueType.STRING)
                )
                .columns("v0")
                .limit(2)
                .resultFormat(ScanQuery.ResultFormat.RESULT_FORMAT_COMPACTED_LIST)
                .context(QUERY_CONTEXT_DEFAULT)
                .build()
        ),
        ImmutableList.of(
            new Object[]{"a"},
            new Object[]{NULL_VALUE}
        )
    );
  }

  @Test
  public void testSelectStarWithLimitTimeDescending() throws Exception
  {
    testQuery(
        PLANNER_CONFIG_DEFAULT_NO_COMPLEX_SERDE,
        QUERY_CONTEXT_DEFAULT,
        "SELECT * FROM druid.foo ORDER BY __time DESC LIMIT 2",
        CalciteTests.REGULAR_USER_AUTH_RESULT,
        ImmutableList.of(
            Druids.newSelectQueryBuilder()
                  .dataSource(CalciteTests.DATASOURCE1)
                  .intervals(querySegmentSpec(Filtration.eternity()))
                  .granularity(Granularities.ALL)
                  .dimensions(ImmutableList.of("dummy"))
                  .metrics(ImmutableList.of("__time", "cnt", "dim1", "dim2", "dim3", "m1", "m2", "unique_dim1"))
                  .descending(true)
                  .pagingSpec(FIRST_PAGING_SPEC)
                  .context(QUERY_CONTEXT_DEFAULT)
                  .build()
        ),
        ImmutableList.of(
            new Object[]{t("2001-01-03"), 1L, "abc", NULL_VALUE, NULL_VALUE, 6f, 6d, HLLC_STRING},
            new Object[]{t("2001-01-02"), 1L, "def", "abc", NULL_VALUE, 5f, 5d, HLLC_STRING}
        )
    );
  }

  @Test
  public void testSelectStarWithoutLimitTimeAscending() throws Exception
  {
    testQuery(
        PLANNER_CONFIG_DEFAULT_NO_COMPLEX_SERDE,
        QUERY_CONTEXT_DEFAULT,
        "SELECT * FROM druid.foo ORDER BY __time",
        CalciteTests.REGULAR_USER_AUTH_RESULT,
        ImmutableList.of(
            Druids.newSelectQueryBuilder()
                  .dataSource(CalciteTests.DATASOURCE1)
                  .intervals(querySegmentSpec(Filtration.eternity()))
                  .granularity(Granularities.ALL)
                  .dimensions(ImmutableList.of("dummy"))
                  .metrics(ImmutableList.of("__time", "cnt", "dim1", "dim2", "dim3", "m1", "m2", "unique_dim1"))
                  .descending(false)
                  .pagingSpec(FIRST_PAGING_SPEC)
                  .context(QUERY_CONTEXT_DEFAULT)
                  .build(),
            Druids.newSelectQueryBuilder()
                  .dataSource(CalciteTests.DATASOURCE1)
                  .intervals(querySegmentSpec(Filtration.eternity()))
                  .granularity(Granularities.ALL)
                  .dimensions(ImmutableList.of("dummy"))
                  .metrics(ImmutableList.of("__time", "cnt", "dim1", "dim2", "dim3", "m1", "m2", "unique_dim1"))
                  .descending(false)
                  .pagingSpec(
                      new PagingSpec(
                          ImmutableMap.of("foo_1970-01-01T00:00:00.000Z_2001-01-03T00:00:00.001Z_1", 5),
                          1000,
                          true
                      )
                  )
                  .context(QUERY_CONTEXT_DEFAULT)
                  .build()
        ),
        ImmutableList.of(
            new Object[]{t("2000-01-01"), 1L, "", "a", "[\"a\",\"b\"]", 1f, 1.0, HLLC_STRING},
            new Object[]{t("2000-01-02"), 1L, "10.1", NULL_VALUE, "[\"b\",\"c\"]", 2f, 2.0, HLLC_STRING},
            new Object[]{t("2000-01-03"), 1L, "2", "", "d", 3f, 3.0, HLLC_STRING},
            new Object[]{t("2001-01-01"), 1L, "1", "a", "", 4f, 4.0, HLLC_STRING},
            new Object[]{t("2001-01-02"), 1L, "def", "abc", NULL_VALUE, 5f, 5.0, HLLC_STRING},
            new Object[]{t("2001-01-03"), 1L, "abc", NULL_VALUE, NULL_VALUE, 6f, 6.0, HLLC_STRING}
        )
    );
  }

  @Test
  public void testSelectSingleColumnTwice() throws Exception
  {
    testQuery(
        "SELECT dim2 x, dim2 y FROM druid.foo LIMIT 2",
        ImmutableList.of(
            newScanQueryBuilder()
                .dataSource(CalciteTests.DATASOURCE1)
                .intervals(querySegmentSpec(Filtration.eternity()))
                .columns("dim2")
                .limit(2)
                .resultFormat(ScanQuery.ResultFormat.RESULT_FORMAT_COMPACTED_LIST)
                .context(QUERY_CONTEXT_DEFAULT)
                .build()
        ),
        ImmutableList.of(
            new Object[]{"a", "a"},
            new Object[]{NULL_VALUE, NULL_VALUE}
        )
    );
  }

  @Test
  public void testSelectSingleColumnWithLimitDescending() throws Exception
  {
    testQuery(
        "SELECT dim1 FROM druid.foo ORDER BY __time DESC LIMIT 2",
        ImmutableList.of(
            Druids.newSelectQueryBuilder()
                  .dataSource(CalciteTests.DATASOURCE1)
                  .intervals(querySegmentSpec(Filtration.eternity()))
                  .dimensionSpecs(dimensionSpec(new DefaultDimensionSpec("dim1", "d1")))
                  .granularity(Granularities.ALL)
                  .descending(true)
                  .dimensions(ImmutableList.of("dummy"))
                  .metrics(ImmutableList.of("__time", "dim1"))
                  .pagingSpec(FIRST_PAGING_SPEC)
                  .context(QUERY_CONTEXT_DEFAULT)
                  .build()
        ),
        ImmutableList.of(
            new Object[]{"abc"},
            new Object[]{"def"}
        )
    );
  }

  @Test
  public void testGroupBySingleColumnDescendingNoTopN() throws Exception
  {
    testQuery(
        PLANNER_CONFIG_DEFAULT,
        "SELECT dim1 FROM druid.foo GROUP BY dim1 ORDER BY dim1 DESC",
        CalciteTests.REGULAR_USER_AUTH_RESULT,
        ImmutableList.of(
            new GroupByQuery.Builder()
                .setDataSource(CalciteTests.DATASOURCE1)
                .setInterval(querySegmentSpec(Filtration.eternity()))
                .setDimensions(dimensionSpec(new DefaultDimensionSpec("dim1", "d0")))
                .setGranularity(Granularities.ALL)
                .setLimitSpec(
                    new DefaultLimitSpec(
                        ImmutableList.of(
                            new OrderByColumnSpec(
                                "d0",
                                OrderByColumnSpec.Direction.DESCENDING,
                                StringComparators.LEXICOGRAPHIC
                            )
                        ),
                        Integer.MAX_VALUE
                    )
                )
                .setContext(QUERY_CONTEXT_DEFAULT)
                .build()
        ),
        ImmutableList.of(
            new Object[]{"def"},
            new Object[]{"abc"},
            new Object[]{"2"},
            new Object[]{"10.1"},
            new Object[]{"1"},
            new Object[]{""}
        )
    );
  }

  @Test
  public void testSelfJoinWithFallback() throws Exception
  {
    testQuery(
        PLANNER_CONFIG_FALLBACK,
        "SELECT x.dim1, y.dim1, y.dim2\n"
        + "FROM\n"
        + "  druid.foo x INNER JOIN druid.foo y ON x.dim1 = y.dim2\n"
        + "WHERE\n"
        + "  x.dim1 <> ''",
        CalciteTests.REGULAR_USER_AUTH_RESULT,
        ImmutableList.of(
            newScanQueryBuilder()
                .dataSource(CalciteTests.DATASOURCE1)
                .intervals(querySegmentSpec(Filtration.eternity()))
                .columns("dim1")
<<<<<<< HEAD
                .filters(NOT(SELECTOR("dim1", "", null)))
                .resultFormat(ScanQuery.ResultFormat.RESULT_FORMAT_COMPACTED_LIST)
=======
                .filters(not(selector("dim1", "", null)))
                .resultFormat(ScanQuery.RESULT_FORMAT_COMPACTED_LIST)
>>>>>>> 9fa649b3
                .context(QUERY_CONTEXT_DEFAULT)
                .build(),
            newScanQueryBuilder()
                .dataSource(CalciteTests.DATASOURCE1)
                .intervals(querySegmentSpec(Filtration.eternity()))
                .columns("dim1", "dim2")
                .resultFormat(ScanQuery.ResultFormat.RESULT_FORMAT_COMPACTED_LIST)
                .context(QUERY_CONTEXT_DEFAULT)
                .build()
        ),
        ImmutableList.of(
            new Object[]{"abc", "def", "abc"}
        )
    );
  }

  @Test
  public void testExplainSelfJoinWithFallback() throws Exception
  {
    String emptyStringEq = NullHandling.replaceWithDefault() ? null : "\"\"";
    final String explanation =
        "BindableJoin(condition=[=($0, $2)], joinType=[inner])\n"
        + "  DruidQueryRel(query=[{\"queryType\":\"scan\",\"dataSource\":{\"type\":\"table\",\"name\":\"foo\"},\"intervals\":{\"type\":\"intervals\",\"intervals\":[\"-146136543-09-08T08:23:32.096Z/146140482-04-24T15:36:27.903Z\"]},\"virtualColumns\":[],\"resultFormat\":\"compactedList\",\"batchSize\":20480,\"limit\":9223372036854775807,\"timeOrder\":\"none\",\"filter\":{\"type\":\"not\",\"field\":{\"type\":\"selector\",\"dimension\":\"dim1\",\"value\":"
        + emptyStringEq
        + ",\"extractionFn\":null}},\"columns\":[\"dim1\"],\"legacy\":false,\"context\":{\"defaultTimeout\":300000,\"maxScatterGatherBytes\":9223372036854775807,\"sqlCurrentTimestamp\":\"2000-01-01T00:00:00Z\",\"sqlQueryId\":\"dummy\"},\"descending\":false,\"granularity\":{\"type\":\"all\"}}], signature=[{dim1:STRING}])\n"
        + "  DruidQueryRel(query=[{\"queryType\":\"scan\",\"dataSource\":{\"type\":\"table\",\"name\":\"foo\"},\"intervals\":{\"type\":\"intervals\",\"intervals\":[\"-146136543-09-08T08:23:32.096Z/146140482-04-24T15:36:27.903Z\"]},\"virtualColumns\":[],\"resultFormat\":\"compactedList\",\"batchSize\":20480,\"limit\":9223372036854775807,\"timeOrder\":\"none\",\"filter\":null,\"columns\":[\"dim1\",\"dim2\"],\"legacy\":false,\"context\":{\"defaultTimeout\":300000,\"maxScatterGatherBytes\":9223372036854775807,\"sqlCurrentTimestamp\":\"2000-01-01T00:00:00Z\",\"sqlQueryId\":\"dummy\"},\"descending\":false,\"granularity\":{\"type\":\"all\"}}], signature=[{dim1:STRING, dim2:STRING}])\n";

    testQuery(
        PLANNER_CONFIG_FALLBACK,
        "EXPLAIN PLAN FOR\n"
        + "SELECT x.dim1, y.dim1, y.dim2\n"
        + "FROM\n"
        + "  druid.foo x INNER JOIN druid.foo y ON x.dim1 = y.dim2\n"
        + "WHERE\n"
        + "  x.dim1 <> ''",
        CalciteTests.REGULAR_USER_AUTH_RESULT,
        ImmutableList.of(),
        ImmutableList.of(
            new Object[]{explanation}
        )
    );
  }

  @Test
  public void testGroupByLong() throws Exception
  {
    testQuery(
        "SELECT cnt, COUNT(*) FROM druid.foo GROUP BY cnt",
        ImmutableList.of(
            GroupByQuery.builder()
                        .setDataSource(CalciteTests.DATASOURCE1)
                        .setInterval(querySegmentSpec(Filtration.eternity()))
                        .setGranularity(Granularities.ALL)
                        .setDimensions(dimensionSpec(new DefaultDimensionSpec("cnt", "d0", ValueType.LONG)))
                        .setAggregatorSpecs(aggregators(new CountAggregatorFactory("a0")))
                        .setContext(QUERY_CONTEXT_DEFAULT)
                        .build()
        ),
        ImmutableList.of(
            new Object[]{1L, 6L}
        )
    );
  }

  @Test
  public void testGroupByOrdinal() throws Exception
  {
    testQuery(
        "SELECT cnt, COUNT(*) FROM druid.foo GROUP BY 1",
        ImmutableList.of(
            GroupByQuery.builder()
                        .setDataSource(CalciteTests.DATASOURCE1)
                        .setInterval(querySegmentSpec(Filtration.eternity()))
                        .setGranularity(Granularities.ALL)
                        .setDimensions(dimensionSpec(new DefaultDimensionSpec("cnt", "d0", ValueType.LONG)))
                        .setAggregatorSpecs(aggregators(new CountAggregatorFactory("a0")))
                        .setContext(QUERY_CONTEXT_DEFAULT)
                        .build()
        ),
        ImmutableList.of(
            new Object[]{1L, 6L}
        )
    );
  }

  @Test
  @Ignore // Disabled since GROUP BY alias can confuse the validator; see DruidConformance::isGroupByAlias
  public void testGroupByAndOrderByAlias() throws Exception
  {
    testQuery(
        "SELECT cnt AS theCnt, COUNT(*) FROM druid.foo GROUP BY theCnt ORDER BY theCnt ASC",
        ImmutableList.of(
            GroupByQuery.builder()
                        .setDataSource(CalciteTests.DATASOURCE1)
                        .setInterval(querySegmentSpec(Filtration.eternity()))
                        .setGranularity(Granularities.ALL)
                        .setDimensions(dimensionSpec(new DefaultDimensionSpec("cnt", "d0", ValueType.LONG)))
                        .setAggregatorSpecs(aggregators(new CountAggregatorFactory("a0")))
                        .setLimitSpec(
                            new DefaultLimitSpec(
                                ImmutableList.of(
                                    new OrderByColumnSpec(
                                        "d0",
                                        OrderByColumnSpec.Direction.ASCENDING,
                                        StringComparators.NUMERIC
                                    )
                                ),
                                Integer.MAX_VALUE
                            )
                        )
                        .setContext(QUERY_CONTEXT_DEFAULT)
                        .build()
        ),
        ImmutableList.of(
            new Object[]{1L, 6L}
        )
    );
  }

  @Test
  public void testGroupByExpressionAliasedAsOriginalColumnName() throws Exception
  {
    testQuery(
        "SELECT\n"
        + "FLOOR(__time TO MONTH) AS __time,\n"
        + "COUNT(*)\n"
        + "FROM druid.foo\n"
        + "GROUP BY FLOOR(__time TO MONTH)",
        ImmutableList.of(
            Druids.newTimeseriesQueryBuilder()
                  .dataSource(CalciteTests.DATASOURCE1)
                  .intervals(querySegmentSpec(Filtration.eternity()))
                  .granularity(Granularities.MONTH)
                  .aggregators(aggregators(new CountAggregatorFactory("a0")))
                  .context(TIMESERIES_CONTEXT_DEFAULT)
                  .build()
        ),
        ImmutableList.of(
            new Object[]{t("2000-01-01"), 3L},
            new Object[]{t("2001-01-01"), 3L}
        )
    );
  }

  @Test
  public void testGroupByAndOrderByOrdinalOfAlias() throws Exception
  {
    testQuery(
        "SELECT cnt as theCnt, COUNT(*) FROM druid.foo GROUP BY 1 ORDER BY 1 ASC",
        ImmutableList.of(
            GroupByQuery.builder()
                        .setDataSource(CalciteTests.DATASOURCE1)
                        .setInterval(querySegmentSpec(Filtration.eternity()))
                        .setGranularity(Granularities.ALL)
                        .setDimensions(dimensionSpec(new DefaultDimensionSpec("cnt", "d0", ValueType.LONG)))
                        .setAggregatorSpecs(aggregators(new CountAggregatorFactory("a0")))
                        .setLimitSpec(
                            new DefaultLimitSpec(
                                ImmutableList.of(
                                    new OrderByColumnSpec(
                                        "d0",
                                        OrderByColumnSpec.Direction.ASCENDING,
                                        StringComparators.NUMERIC
                                    )
                                ),
                                Integer.MAX_VALUE
                            )
                        )
                        .setContext(QUERY_CONTEXT_DEFAULT)
                        .build()
        ),
        ImmutableList.of(
            new Object[]{1L, 6L}
        )
    );
  }

  @Test
  public void testGroupByFloat() throws Exception
  {
    testQuery(
        "SELECT m1, COUNT(*) FROM druid.foo GROUP BY m1",
        ImmutableList.of(
            GroupByQuery.builder()
                        .setDataSource(CalciteTests.DATASOURCE1)
                        .setInterval(querySegmentSpec(Filtration.eternity()))
                        .setGranularity(Granularities.ALL)
                        .setDimensions(dimensionSpec(new DefaultDimensionSpec("m1", "d0", ValueType.FLOAT)))
                        .setAggregatorSpecs(aggregators(new CountAggregatorFactory("a0")))
                        .setContext(QUERY_CONTEXT_DEFAULT)
                        .build()
        ),
        ImmutableList.of(
            new Object[]{1.0f, 1L},
            new Object[]{2.0f, 1L},
            new Object[]{3.0f, 1L},
            new Object[]{4.0f, 1L},
            new Object[]{5.0f, 1L},
            new Object[]{6.0f, 1L}
        )
    );
  }

  @Test
  public void testGroupByDouble() throws Exception
  {
    testQuery(
        "SELECT m2, COUNT(*) FROM druid.foo GROUP BY m2",
        ImmutableList.of(
            GroupByQuery.builder()
                        .setDataSource(CalciteTests.DATASOURCE1)
                        .setInterval(querySegmentSpec(Filtration.eternity()))
                        .setGranularity(Granularities.ALL)
                        .setDimensions(dimensionSpec(new DefaultDimensionSpec("m2", "d0", ValueType.DOUBLE)))
                        .setAggregatorSpecs(aggregators(new CountAggregatorFactory("a0")))
                        .setContext(QUERY_CONTEXT_DEFAULT)
                        .build()
        ),
        ImmutableList.of(
            new Object[]{1.0d, 1L},
            new Object[]{2.0d, 1L},
            new Object[]{3.0d, 1L},
            new Object[]{4.0d, 1L},
            new Object[]{5.0d, 1L},
            new Object[]{6.0d, 1L}
        )
    );
  }

  @Test
  public void testFilterOnFloat() throws Exception
  {
    testQuery(
        "SELECT COUNT(*) FROM druid.foo WHERE m1 = 1.0",
        ImmutableList.of(
            Druids.newTimeseriesQueryBuilder()
                  .dataSource(CalciteTests.DATASOURCE1)
                  .intervals(querySegmentSpec(Filtration.eternity()))
                  .granularity(Granularities.ALL)
                  .aggregators(aggregators(new CountAggregatorFactory("a0")))
                  .filters(selector("m1", "1.0", null))
                  .context(TIMESERIES_CONTEXT_DEFAULT)
                  .build()
        ),
        ImmutableList.of(
            new Object[]{1L}
        )
    );
  }

  @Test
  public void testFilterOnDouble() throws Exception
  {
    testQuery(
        "SELECT COUNT(*) FROM druid.foo WHERE m2 = 1.0",
        ImmutableList.of(
            Druids.newTimeseriesQueryBuilder()
                  .dataSource(CalciteTests.DATASOURCE1)
                  .intervals(querySegmentSpec(Filtration.eternity()))
                  .granularity(Granularities.ALL)
                  .aggregators(aggregators(new CountAggregatorFactory("a0")))
                  .filters(selector("m2", "1.0", null))
                  .context(TIMESERIES_CONTEXT_DEFAULT)
                  .build()
        ),
        ImmutableList.of(
            new Object[]{1L}
        )
    );
  }

  @Test
  public void testHavingOnGrandTotal() throws Exception
  {
    testQuery(
        "SELECT SUM(m1) AS m1_sum FROM foo HAVING m1_sum = 21",
        ImmutableList.of(
            GroupByQuery.builder()
                        .setDataSource(CalciteTests.DATASOURCE1)
                        .setInterval(querySegmentSpec(Filtration.eternity()))
                        .setGranularity(Granularities.ALL)
                        .setAggregatorSpecs(aggregators(new DoubleSumAggregatorFactory("a0", "m1")))
                        .setHavingSpec(having(numeric_Selector("a0", "21", null)))
                        .setContext(QUERY_CONTEXT_DEFAULT)
                        .build()
        ),
        ImmutableList.of(
            new Object[]{21d}
        )
    );
  }

  @Test
  public void testHavingOnDoubleSum() throws Exception
  {
    testQuery(
        "SELECT dim1, SUM(m1) AS m1_sum FROM druid.foo GROUP BY dim1 HAVING SUM(m1) > 1",
        ImmutableList.of(
            GroupByQuery.builder()
                        .setDataSource(CalciteTests.DATASOURCE1)
                        .setInterval(querySegmentSpec(Filtration.eternity()))
                        .setGranularity(Granularities.ALL)
                        .setDimensions(dimensionSpec(new DefaultDimensionSpec("dim1", "d0")))
                        .setAggregatorSpecs(aggregators(new DoubleSumAggregatorFactory("a0", "m1")))
                        .setHavingSpec(
                            having(
                                new BoundDimFilter(
                                    "a0",
                                    "1",
                                    null,
                                    true,
                                    false,
                                    false,
                                    null,
                                    StringComparators.NUMERIC
                                )
                            )
                        )
                        .setContext(QUERY_CONTEXT_DEFAULT)
                        .build()
        ),
        ImmutableList.of(
            new Object[]{"1", 4.0d},
            new Object[]{"10.1", 2.0d},
            new Object[]{"2", 3.0d},
            new Object[]{"abc", 6.0d},
            new Object[]{"def", 5.0d}
        )
    );
  }

  @Test
  public void testHavingOnApproximateCountDistinct() throws Exception
  {
    testQuery(
        "SELECT dim2, COUNT(DISTINCT m1) FROM druid.foo GROUP BY dim2 HAVING COUNT(DISTINCT m1) > 1",
        ImmutableList.of(
            GroupByQuery.builder()
                        .setDataSource(CalciteTests.DATASOURCE1)
                        .setInterval(querySegmentSpec(Filtration.eternity()))
                        .setGranularity(Granularities.ALL)
                        .setDimensions(dimensionSpec(new DefaultDimensionSpec("dim2", "d0")))
                        .setAggregatorSpecs(
                            aggregators(
                                new CardinalityAggregatorFactory(
                                    "a0",
                                    null,
                                    ImmutableList.of(
                                        new DefaultDimensionSpec("m1", "m1", ValueType.FLOAT)
                                    ),
                                    false,
                                    true
                                )
                            )
                        )
                        .setHavingSpec(
                            having(
                                bound(
                                    "a0",
                                    "1",
                                    null,
                                    true,
                                    false,
                                    null,
                                    StringComparators.NUMERIC
                                )
                            )
                        )
                        .setContext(QUERY_CONTEXT_DEFAULT)
                        .build()
        ),
        NullHandling.replaceWithDefault() ?
        ImmutableList.of(
            new Object[]{"", 3L},
            new Object[]{"a", 2L}
        ) :
        ImmutableList.of(
            new Object[]{null, 2L},
            new Object[]{"a", 2L}
        )
    );
  }

  @Test
  public void testHavingOnExactCountDistinct() throws Exception
  {
    testQuery(
        PLANNER_CONFIG_NO_HLL,
        "SELECT dim2, COUNT(DISTINCT m1) FROM druid.foo GROUP BY dim2 HAVING COUNT(DISTINCT m1) > 1",
        CalciteTests.REGULAR_USER_AUTH_RESULT,
        ImmutableList.of(
            GroupByQuery.builder()
                        .setDataSource(
                            new QueryDataSource(
                                GroupByQuery.builder()
                                            .setDataSource(CalciteTests.DATASOURCE1)
                                            .setInterval(querySegmentSpec(Filtration.eternity()))
                                            .setGranularity(Granularities.ALL)
                                            .setDimensions(
                                                dimensionSpec(
                                                    new DefaultDimensionSpec("dim2", "d0", ValueType.STRING),
                                                    new DefaultDimensionSpec("m1", "d1", ValueType.FLOAT)
                                                )
                                            )
                                            .setContext(QUERY_CONTEXT_DEFAULT)
                                            .build()
                            )
                        )
                        .setInterval(querySegmentSpec(Filtration.eternity()))
                        .setGranularity(Granularities.ALL)
                        .setDimensions(dimensionSpec(new DefaultDimensionSpec("d0", "_d0", ValueType.STRING)))
                        .setAggregatorSpecs(aggregators(new CountAggregatorFactory("a0")))
                        .setHavingSpec(
                            having(
                                bound(
                                    "a0",
                                    "1",
                                    null,
                                    true,
                                    false,
                                    null,
                                    StringComparators.NUMERIC
                                )
                            )
                        )
                        .setContext(QUERY_CONTEXT_DEFAULT)
                        .build()
        ),
        NullHandling.replaceWithDefault() ?
        ImmutableList.of(
            new Object[]{"", 3L},
            new Object[]{"a", 2L}
        ) :
        ImmutableList.of(
            new Object[]{null, 2L},
            new Object[]{"a", 2L}
        )
    );
  }

  @Test
  public void testHavingOnFloatSum() throws Exception
  {
    testQuery(
        PLANNER_CONFIG_FALLBACK,
        "SELECT dim1, CASt(SUM(m1) AS FLOAT) AS m1_sum FROM druid.foo GROUP BY dim1 HAVING CAST(SUM(m1) AS FLOAT) > 1",
        CalciteTests.REGULAR_USER_AUTH_RESULT,
        ImmutableList.of(
            GroupByQuery.builder()
                        .setDataSource(CalciteTests.DATASOURCE1)
                        .setInterval(querySegmentSpec(Filtration.eternity()))
                        .setGranularity(Granularities.ALL)
                        .setDimensions(dimensionSpec(new DefaultDimensionSpec("dim1", "d0")))
                        .setAggregatorSpecs(aggregators(new DoubleSumAggregatorFactory("a0", "m1")))
                        .setHavingSpec(
                            having(
                                new BoundDimFilter(
                                    "a0",
                                    "1",
                                    null,
                                    true,
                                    false,
                                    false,
                                    null,
                                    StringComparators.NUMERIC
                                )
                            )
                        )
                        .setContext(QUERY_CONTEXT_DEFAULT)
                        .build()
        ),
        ImmutableList.of(
            new Object[]{"1", 4.0f},
            new Object[]{"10.1", 2.0f},
            new Object[]{"2", 3.0f},
            new Object[]{"abc", 6.0f},
            new Object[]{"def", 5.0f}
        )
    );
  }

  @Test
  public void testColumnComparison() throws Exception
  {
    testQuery(
        "SELECT dim1, m1, COUNT(*) FROM druid.foo WHERE m1 - 1 = dim1 GROUP BY dim1, m1",
        ImmutableList.of(
            GroupByQuery.builder()
                        .setDataSource(CalciteTests.DATASOURCE1)
                        .setInterval(querySegmentSpec(Filtration.eternity()))
                        .setGranularity(Granularities.ALL)
                        .setDimFilter(expressionFilter("((\"m1\" - 1) == \"dim1\")"))
                        .setDimensions(dimensionSpec(
                            new DefaultDimensionSpec("dim1", "d0"),
                            new DefaultDimensionSpec("m1", "d1", ValueType.FLOAT)
                        ))
                        .setAggregatorSpecs(aggregators(new CountAggregatorFactory("a0")))
                        .setContext(QUERY_CONTEXT_DEFAULT)
                        .build()
        ),
        NullHandling.replaceWithDefault() ?
        ImmutableList.of(
            new Object[]{"", 1.0f, 1L},
            new Object[]{"2", 3.0f, 1L}
        ) :
        ImmutableList.of(
            new Object[]{"2", 3.0f, 1L}
        )
    );
  }

  @Test
  public void testHavingOnRatio() throws Exception
  {
    // Test for https://github.com/apache/incubator-druid/issues/4264

    testQuery(
        "SELECT\n"
        + "  dim1,\n"
        + "  COUNT(*) FILTER(WHERE dim2 <> 'a')/COUNT(*) as ratio\n"
        + "FROM druid.foo\n"
        + "GROUP BY dim1\n"
        + "HAVING COUNT(*) FILTER(WHERE dim2 <> 'a')/COUNT(*) = 1",
        ImmutableList.of(
            GroupByQuery.builder()
                        .setDataSource(CalciteTests.DATASOURCE1)
                        .setInterval(querySegmentSpec(Filtration.eternity()))
                        .setGranularity(Granularities.ALL)
                        .setDimensions(dimensionSpec(new DefaultDimensionSpec("dim1", "d0")))
                        .setAggregatorSpecs(aggregators(
                            new FilteredAggregatorFactory(
                                new CountAggregatorFactory("a0"),
                                not(selector("dim2", "a", null))
                            ),
                            new CountAggregatorFactory("a1")
                        ))
                        .setPostAggregatorSpecs(ImmutableList.of(
                            expresionPostAgg("p0", "(\"a0\" / \"a1\")")
                        ))
                        .setHavingSpec(having(expressionFilter("((\"a0\" / \"a1\") == 1)")))
                        .setContext(QUERY_CONTEXT_DEFAULT)
                        .build()
        ),
        ImmutableList.of(
            new Object[]{"10.1", 1L},
            new Object[]{"2", 1L},
            new Object[]{"abc", 1L},
            new Object[]{"def", 1L}
        )
    );
  }

  @Test
  public void testGroupByWithSelectProjections() throws Exception
  {
    testQuery(
        "SELECT\n"
        + "  dim1,"
        + "  SUBSTRING(dim1, 2)\n"
        + "FROM druid.foo\n"
        + "GROUP BY dim1\n",
        ImmutableList.of(
            GroupByQuery.builder()
                        .setDataSource(CalciteTests.DATASOURCE1)
                        .setInterval(querySegmentSpec(Filtration.eternity()))
                        .setGranularity(Granularities.ALL)
                        .setDimensions(dimensionSpec(new DefaultDimensionSpec("dim1", "d0")))
                        .setPostAggregatorSpecs(ImmutableList.of(
                            expresionPostAgg("p0", "substring(\"d0\", 1, -1)")
                        ))
                        .setContext(QUERY_CONTEXT_DEFAULT)
                        .build()
        ),
        ImmutableList.of(
            new Object[]{"", NULL_VALUE},
            new Object[]{"1", NULL_VALUE},
            new Object[]{"10.1", "0.1"},
            new Object[]{"2", NULL_VALUE},
            new Object[]{"abc", "bc"},
            new Object[]{"def", "ef"}
        )
    );
  }

  @Test
  public void testGroupByWithSelectAndOrderByProjections() throws Exception
  {
    testQuery(
        "SELECT\n"
        + "  dim1,"
        + "  SUBSTRING(dim1, 2)\n"
        + "FROM druid.foo\n"
        + "GROUP BY dim1\n"
        + "ORDER BY CHARACTER_LENGTH(dim1) DESC, dim1",
        ImmutableList.of(
            GroupByQuery.builder()
                        .setDataSource(CalciteTests.DATASOURCE1)
                        .setInterval(querySegmentSpec(Filtration.eternity()))
                        .setGranularity(Granularities.ALL)
                        .setDimensions(dimensionSpec(new DefaultDimensionSpec("dim1", "d0")))
                        .setPostAggregatorSpecs(ImmutableList.of(
                            expresionPostAgg("p0", "substring(\"d0\", 1, -1)"),
                            expresionPostAgg("p1", "strlen(\"d0\")")
                        ))
                        .setLimitSpec(new DefaultLimitSpec(
                            ImmutableList.of(
                                new OrderByColumnSpec(
                                    "p1",
                                    OrderByColumnSpec.Direction.DESCENDING,
                                    StringComparators.NUMERIC
                                ),
                                new OrderByColumnSpec(
                                    "d0",
                                    OrderByColumnSpec.Direction.ASCENDING,
                                    StringComparators.LEXICOGRAPHIC
                                )
                            ),
                            Integer.MAX_VALUE
                        ))
                        .setContext(QUERY_CONTEXT_DEFAULT)
                        .build()
        ),
        ImmutableList.of(
            new Object[]{"10.1", "0.1"},
            new Object[]{"abc", "bc"},
            new Object[]{"def", "ef"},
            new Object[]{"1", NULL_VALUE},
            new Object[]{"2", NULL_VALUE},
            new Object[]{"", NULL_VALUE}
        )
    );
  }

  @Test
  public void testTopNWithSelectProjections() throws Exception
  {
    testQuery(
        "SELECT\n"
        + "  dim1,"
        + "  SUBSTRING(dim1, 2)\n"
        + "FROM druid.foo\n"
        + "GROUP BY dim1\n"
        + "LIMIT 10",
        ImmutableList.of(
            new TopNQueryBuilder()
                .dataSource(CalciteTests.DATASOURCE1)
                .intervals(querySegmentSpec(Filtration.eternity()))
                .granularity(Granularities.ALL)
                .dimension(new DefaultDimensionSpec("dim1", "d0"))
                .postAggregators(ImmutableList.of(
                    expresionPostAgg("p0", "substring(\"d0\", 1, -1)")
                ))
                .metric(new DimensionTopNMetricSpec(null, StringComparators.LEXICOGRAPHIC))
                .threshold(10)
                .context(QUERY_CONTEXT_DEFAULT)
                .build()
        ),
        ImmutableList.of(
            new Object[]{"", NULL_VALUE},
            new Object[]{"1", NULL_VALUE},
            new Object[]{"10.1", "0.1"},
            new Object[]{"2", NULL_VALUE},
            new Object[]{"abc", "bc"},
            new Object[]{"def", "ef"}
        )
    );
  }

  @Test
  public void testTopNWithSelectAndOrderByProjections() throws Exception
  {

    testQuery(
        "SELECT\n"
        + "  dim1,"
        + "  SUBSTRING(dim1, 2)\n"
        + "FROM druid.foo\n"
        + "GROUP BY dim1\n"
        + "ORDER BY CHARACTER_LENGTH(dim1) DESC\n"
        + "LIMIT 10",
        ImmutableList.of(
            new TopNQueryBuilder()
                .dataSource(CalciteTests.DATASOURCE1)
                .intervals(querySegmentSpec(Filtration.eternity()))
                .granularity(Granularities.ALL)
                .dimension(new DefaultDimensionSpec("dim1", "d0"))
                .postAggregators(ImmutableList.of(
                    expresionPostAgg("p0", "substring(\"d0\", 1, -1)"),
                    expresionPostAgg("p1", "strlen(\"d0\")")
                ))
                .metric(new NumericTopNMetricSpec("p1"))
                .threshold(10)
                .context(QUERY_CONTEXT_DEFAULT)
                .build()
        ),
        ImmutableList.of(
            new Object[]{"10.1", "0.1"},
            new Object[]{"abc", "bc"},
            new Object[]{"def", "ef"},
            new Object[]{"1", NULL_VALUE},
            new Object[]{"2", NULL_VALUE},
            new Object[]{"", NULL_VALUE}
        )
    );
  }

  @Test
  public void testUnionAll() throws Exception
  {
    testQuery(
        "SELECT COUNT(*) FROM foo UNION ALL SELECT SUM(cnt) FROM foo UNION ALL SELECT COUNT(*) FROM foo",
        ImmutableList.of(
            Druids.newTimeseriesQueryBuilder()
                  .dataSource(CalciteTests.DATASOURCE1)
                  .intervals(querySegmentSpec(Filtration.eternity()))
                  .granularity(Granularities.ALL)
                  .aggregators(aggregators(new CountAggregatorFactory("a0")))
                  .context(TIMESERIES_CONTEXT_DEFAULT)
                  .build(),
            Druids.newTimeseriesQueryBuilder()
                  .dataSource(CalciteTests.DATASOURCE1)
                  .intervals(querySegmentSpec(Filtration.eternity()))
                  .granularity(Granularities.ALL)
                  .aggregators(aggregators(new LongSumAggregatorFactory("a0", "cnt")))
                  .context(TIMESERIES_CONTEXT_DEFAULT)
                  .build(),
            Druids.newTimeseriesQueryBuilder()
                  .dataSource(CalciteTests.DATASOURCE1)
                  .intervals(querySegmentSpec(Filtration.eternity()))
                  .granularity(Granularities.ALL)
                  .aggregators(aggregators(new CountAggregatorFactory("a0")))
                  .context(TIMESERIES_CONTEXT_DEFAULT)
                  .build()
        ),
        ImmutableList.of(new Object[]{6L}, new Object[]{6L}, new Object[]{6L})
    );
  }

  @Test
  public void testUnionAllWithLimit() throws Exception
  {
    testQuery(
        "SELECT * FROM ("
        + "SELECT COUNT(*) FROM foo UNION ALL SELECT SUM(cnt) FROM foo UNION ALL SELECT COUNT(*) FROM foo"
        + ") LIMIT 2",
        ImmutableList.of(
            Druids.newTimeseriesQueryBuilder()
                  .dataSource(CalciteTests.DATASOURCE1)
                  .intervals(querySegmentSpec(Filtration.eternity()))
                  .granularity(Granularities.ALL)
                  .aggregators(aggregators(new CountAggregatorFactory("a0")))
                  .context(TIMESERIES_CONTEXT_DEFAULT)
                  .build(),
            Druids.newTimeseriesQueryBuilder()
                  .dataSource(CalciteTests.DATASOURCE1)
                  .intervals(querySegmentSpec(Filtration.eternity()))
                  .granularity(Granularities.ALL)
                  .aggregators(aggregators(new LongSumAggregatorFactory("a0", "cnt")))
                  .context(TIMESERIES_CONTEXT_DEFAULT)
                  .build()
        ),
        ImmutableList.of(new Object[]{6L}, new Object[]{6L})
    );
  }

  @Test
  public void testPruneDeadAggregators() throws Exception
  {
    // Test for ProjectAggregatePruneUnusedCallRule.

    testQuery(
        "SELECT\n"
        + "  CASE 'foo'\n"
        + "  WHEN 'bar' THEN SUM(cnt)\n"
        + "  WHEN 'foo' THEN SUM(m1)\n"
        + "  WHEN 'baz' THEN SUM(m2)\n"
        + "  END\n"
        + "FROM foo",
        ImmutableList.of(
            Druids.newTimeseriesQueryBuilder()
                  .dataSource(CalciteTests.DATASOURCE1)
                  .intervals(querySegmentSpec(Filtration.eternity()))
                  .granularity(Granularities.ALL)
                  .aggregators(aggregators(new DoubleSumAggregatorFactory("a0", "m1")))
                  .context(TIMESERIES_CONTEXT_DEFAULT)
                  .build()
        ),
        ImmutableList.of(new Object[]{21.0})
    );
  }

  @Test
  public void testPruneDeadAggregatorsThroughPostProjection() throws Exception
  {
    // Test for ProjectAggregatePruneUnusedCallRule.

    testQuery(
        "SELECT\n"
        + "  CASE 'foo'\n"
        + "  WHEN 'bar' THEN SUM(cnt) / 10\n"
        + "  WHEN 'foo' THEN SUM(m1) / 10\n"
        + "  WHEN 'baz' THEN SUM(m2) / 10\n"
        + "  END\n"
        + "FROM foo",
        ImmutableList.of(
            Druids.newTimeseriesQueryBuilder()
                  .dataSource(CalciteTests.DATASOURCE1)
                  .intervals(querySegmentSpec(Filtration.eternity()))
                  .granularity(Granularities.ALL)
                  .aggregators(aggregators(new DoubleSumAggregatorFactory("a0", "m1")))
                  .postAggregators(ImmutableList.of(expresionPostAgg("p0", "(\"a0\" / 10)")))
                  .context(TIMESERIES_CONTEXT_DEFAULT)
                  .build()
        ),
        ImmutableList.of(new Object[]{2.1})
    );
  }

  @Test
  public void testPruneDeadAggregatorsThroughHaving() throws Exception
  {
    // Test for ProjectAggregatePruneUnusedCallRule.

    testQuery(
        "SELECT\n"
        + "  CASE 'foo'\n"
        + "  WHEN 'bar' THEN SUM(cnt)\n"
        + "  WHEN 'foo' THEN SUM(m1)\n"
        + "  WHEN 'baz' THEN SUM(m2)\n"
        + "  END AS theCase\n"
        + "FROM foo\n"
        + "HAVING theCase = 21",
        ImmutableList.of(
            GroupByQuery.builder()
                        .setDataSource(CalciteTests.DATASOURCE1)
                        .setInterval(querySegmentSpec(Filtration.eternity()))
                        .setGranularity(Granularities.ALL)
                        .setAggregatorSpecs(aggregators(new DoubleSumAggregatorFactory("a0", "m1")))
                        .setHavingSpec(having(numeric_Selector("a0", "21", null)))
                        .setContext(QUERY_CONTEXT_DEFAULT)
                        .build()
        ),
        ImmutableList.of(new Object[]{21.0})
    );
  }

  @Test
  public void testGroupByCaseWhen() throws Exception
  {
    testQuery(
        "SELECT\n"
        + "  CASE EXTRACT(DAY FROM __time)\n"
        + "    WHEN m1 THEN 'match-m1'\n"
        + "    WHEN cnt THEN 'match-cnt'\n"
        + "    WHEN 0 THEN 'zero'"
        + "    END,"
        + "  COUNT(*)\n"
        + "FROM druid.foo\n"
        + "GROUP BY"
        + "  CASE EXTRACT(DAY FROM __time)\n"
        + "    WHEN m1 THEN 'match-m1'\n"
        + "    WHEN cnt THEN 'match-cnt'\n"
        + "    WHEN 0 THEN 'zero'"
        + "    END",
        ImmutableList.of(
            GroupByQuery.builder()
                        .setDataSource(CalciteTests.DATASOURCE1)
                        .setInterval(querySegmentSpec(Filtration.eternity()))
                        .setGranularity(Granularities.ALL)
                        .setVirtualColumns(
                            expression_Virtual_Column(
                                "d0:v",
                                "case_searched("
                                + "(CAST(timestamp_extract(\"__time\",'DAY','UTC'), 'DOUBLE') == \"m1\"),"
                                + "'match-m1',"
                                + "(timestamp_extract(\"__time\",'DAY','UTC') == \"cnt\"),"
                                + "'match-cnt',"
                                + "(timestamp_extract(\"__time\",'DAY','UTC') == 0),"
                                + "'zero',"
                                + DruidExpression.nullLiteral() + ")",
                                ValueType.STRING
                            )
                        )
                        .setDimensions(dimensionSpec(new DefaultDimensionSpec("d0:v", "d0")))
                        .setAggregatorSpecs(aggregators(new CountAggregatorFactory("a0")))
                        .setContext(QUERY_CONTEXT_DEFAULT)
                        .build()
        ),
        ImmutableList.of(
            new Object[]{NullHandling.defaultStringValue(), 2L},
            new Object[]{"match-cnt", 1L},
            new Object[]{"match-m1", 3L}
        )
    );
  }

  @Test
  public void testGroupByCaseWhenOfTripleAnd() throws Exception
  {
    testQuery(
        "SELECT\n"
        + "  CASE WHEN m1 > 1 AND m1 < 5 AND cnt = 1 THEN 'x' ELSE NULL END,"
        + "  COUNT(*)\n"
        + "FROM druid.foo\n"
        + "GROUP BY 1",
        ImmutableList.of(
            GroupByQuery.builder()
                        .setDataSource(CalciteTests.DATASOURCE1)
                        .setInterval(querySegmentSpec(Filtration.eternity()))
                        .setGranularity(Granularities.ALL)
                        .setVirtualColumns(
                            expression_Virtual_Column(
                                "d0:v",
                                "case_searched(((\"m1\" > 1) && (\"m1\" < 5) && (\"cnt\" == 1)),'x',null)",
                                ValueType.STRING
                            )
                        )
                        .setDimensions(dimensionSpec(new DefaultDimensionSpec("d0:v", "d0")))
                        .setAggregatorSpecs(aggregators(new CountAggregatorFactory("a0")))
                        .setContext(QUERY_CONTEXT_DEFAULT)
                        .build()
        ),
        ImmutableList.of(
            new Object[]{NullHandling.defaultStringValue(), 3L},
            new Object[]{"x", 3L}
        )
    );
  }

  @Test
  public void testNullEmptyStringEquality() throws Exception
  {
    testQuery(
        "SELECT COUNT(*)\n"
        + "FROM druid.foo\n"
        + "WHERE NULLIF(dim2, 'a') IS NULL",
        ImmutableList.of(
            Druids.newTimeseriesQueryBuilder()
                  .dataSource(CalciteTests.DATASOURCE1)
                  .intervals(querySegmentSpec(Filtration.eternity()))
                  .granularity(Granularities.ALL)
                  .filters(expressionFilter("case_searched((\"dim2\" == 'a'),1,isnull(\"dim2\"))"))
                  .aggregators(aggregators(new CountAggregatorFactory("a0")))
                  .context(TIMESERIES_CONTEXT_DEFAULT)
                  .build()
        ),
        ImmutableList.of(
            NullHandling.replaceWithDefault() ?
            // Matches everything but "abc"
            new Object[]{5L} :
            // match only null values
            new Object[]{4L}
        )
    );
  }

  @Test
  public void testEmptyStringEquality() throws Exception
  {
    testQuery(
        "SELECT COUNT(*)\n"
        + "FROM druid.foo\n"
        + "WHERE NULLIF(dim2, 'a') = ''",
        ImmutableList.of(
            Druids.newTimeseriesQueryBuilder()
                  .dataSource(CalciteTests.DATASOURCE1)
                  .intervals(querySegmentSpec(Filtration.eternity()))
                  .granularity(Granularities.ALL)
                  .filters(expressionFilter("case_searched((\"dim2\" == 'a'),"
                                             + (NullHandling.replaceWithDefault() ? "1" : "0")
                                             + ",(\"dim2\" == ''))"))
                  .aggregators(aggregators(new CountAggregatorFactory("a0")))
                  .context(TIMESERIES_CONTEXT_DEFAULT)
                  .build()
        ),
        ImmutableList.of(
            NullHandling.replaceWithDefault() ?
            // Matches everything but "abc"
            new Object[]{5L} :
            // match only empty string
            new Object[]{1L}
        )
    );
  }

  @Test
  public void testNullStringEquality() throws Exception
  {
    testQuery(
        "SELECT COUNT(*)\n"
        + "FROM druid.foo\n"
        + "WHERE NULLIF(dim2, 'a') = null",
        ImmutableList.of(
            Druids.newTimeseriesQueryBuilder()
                  .dataSource(CalciteTests.DATASOURCE1)
                  .intervals(querySegmentSpec(Filtration.eternity()))
                  .granularity(Granularities.ALL)
                  .filters(expressionFilter("case_searched((\"dim2\" == 'a'),"
                                             + (NullHandling.replaceWithDefault() ? "1" : "0")
                                             + ",(\"dim2\" == null))"))
                  .aggregators(aggregators(new CountAggregatorFactory("a0")))
                  .context(TIMESERIES_CONTEXT_DEFAULT)
                  .build()
        ),
        NullHandling.replaceWithDefault() ?
        // Matches everything but "abc"
        ImmutableList.of(new Object[]{5L}) :
        // null is not eqaual to null or any other value
        ImmutableList.of()
    );

  }

  @Test
  public void testCoalesceColumns() throws Exception
  {
    // Doesn't conform to the SQL standard, but it's how we do it.
    // This example is used in the sql.md doc.

    testQuery(
        "SELECT COALESCE(dim2, dim1), COUNT(*) FROM druid.foo GROUP BY COALESCE(dim2, dim1)\n",
        ImmutableList.of(
            GroupByQuery.builder()
                        .setDataSource(CalciteTests.DATASOURCE1)
                        .setInterval(querySegmentSpec(Filtration.eternity()))
                        .setGranularity(Granularities.ALL)
                        .setVirtualColumns(
                            expression_Virtual_Column(
                                "d0:v",
                                "case_searched(notnull(\"dim2\"),\"dim2\",\"dim1\")",
                                ValueType.STRING
                            )
                        )
                        .setDimensions(dimensionSpec(new DefaultDimensionSpec("d0:v", "d0", ValueType.STRING)))
                        .setAggregatorSpecs(aggregators(new CountAggregatorFactory("a0")))
                        .setContext(QUERY_CONTEXT_DEFAULT)
                        .build()
        ),
        NullHandling.replaceWithDefault() ?
        ImmutableList.of(
            new Object[]{"10.1", 1L},
            new Object[]{"2", 1L},
            new Object[]{"a", 2L},
            new Object[]{"abc", 2L}
        ) :
        ImmutableList.of(
            new Object[]{"", 1L},
            new Object[]{"10.1", 1L},
            new Object[]{"a", 2L},
            new Object[]{"abc", 2L}
        )
    );
  }

  @Test
  public void testColumnIsNull() throws Exception
  {
    // Doesn't conform to the SQL standard, but it's how we do it.
    // This example is used in the sql.md doc.

    testQuery(
        "SELECT COUNT(*) FROM druid.foo WHERE dim2 IS NULL\n",
        ImmutableList.of(
            Druids.newTimeseriesQueryBuilder()
                  .dataSource(CalciteTests.DATASOURCE1)
                  .intervals(querySegmentSpec(Filtration.eternity()))
                  .granularity(Granularities.ALL)
                  .filters(selector("dim2", null, null))
                  .aggregators(aggregators(new CountAggregatorFactory("a0")))
                  .context(TIMESERIES_CONTEXT_DEFAULT)
                  .build()
        ),
        ImmutableList.of(
            new Object[]{NullHandling.replaceWithDefault() ? 3L : 2L}
        )
    );
  }

  @Test
  public void testUnplannableQueries()
  {
    // All of these queries are unplannable because they rely on features Druid doesn't support.
    // This test is here to confirm that we don't fall back to Calcite's interpreter or enumerable implementation.
    // It's also here so when we do support these features, we can have "real" tests for these queries.

    final List<String> queries = ImmutableList.of(
        "SELECT dim1 FROM druid.foo ORDER BY dim1", // SELECT query with order by
        "SELECT COUNT(*) FROM druid.foo x, druid.foo y", // Self-join
        "SELECT DISTINCT dim2 FROM druid.foo ORDER BY dim2 LIMIT 2 OFFSET 5", // DISTINCT with OFFSET
        "SELECT COUNT(*) FROM foo WHERE dim1 NOT IN (SELECT dim1 FROM foo WHERE dim2 = 'a')", // NOT IN subquery
        "EXPLAIN PLAN FOR SELECT COUNT(*) FROM foo WHERE dim1 IN (SELECT dim1 FROM foo WHERE dim2 = 'a')\n"
        + "AND dim1 IN (SELECT dim1 FROM foo WHERE m2 > 2)" // AND of two IN subqueries
    );

    for (final String query : queries) {
      assertQueryIsUnplannable(query);
    }
  }

  @Test
  public void testUnplannableExactCountDistinctQueries()
  {
    // All of these queries are unplannable in exact COUNT DISTINCT mode.

    final List<String> queries = ImmutableList.of(
        "SELECT COUNT(distinct dim1), COUNT(distinct dim2) FROM druid.foo", // two COUNT DISTINCTs, same query
        "SELECT dim1, COUNT(distinct dim1), COUNT(distinct dim2) FROM druid.foo GROUP BY dim1", // two COUNT DISTINCTs
        "SELECT COUNT(distinct unique_dim1) FROM druid.foo" // COUNT DISTINCT on sketch cannot be exact
    );

    for (final String query : queries) {
      assertQueryIsUnplannable(PLANNER_CONFIG_NO_HLL, query);
    }
  }

  @Test
  public void testSelectStarWithDimFilter() throws Exception
  {
    testQuery(
        PLANNER_CONFIG_DEFAULT_NO_COMPLEX_SERDE,
        QUERY_CONTEXT_DEFAULT,
        "SELECT * FROM druid.foo WHERE dim1 > 'd' OR dim2 = 'a'",
        CalciteTests.REGULAR_USER_AUTH_RESULT,
        ImmutableList.of(
            newScanQueryBuilder()
                .dataSource(CalciteTests.DATASOURCE1)
                .intervals(querySegmentSpec(Filtration.eternity()))
                .filters(
                    or(
                        bound("dim1", "d", null, true, false, null, StringComparators.LEXICOGRAPHIC),
                        selector("dim2", "a", null)
                    )
                )
                .columns("__time", "cnt", "dim1", "dim2", "dim3", "m1", "m2", "unique_dim1")
                .resultFormat(ScanQuery.ResultFormat.RESULT_FORMAT_COMPACTED_LIST)
                .context(QUERY_CONTEXT_DEFAULT)
                .build()
        ),
        ImmutableList.of(
            new Object[]{t("2000-01-01"), 1L, "", "a", "[\"a\",\"b\"]", 1.0f, 1.0d, HLLC_STRING},
            new Object[]{t("2001-01-01"), 1L, "1", "a", "", 4.0f, 4.0d, HLLC_STRING},
            new Object[]{t("2001-01-02"), 1L, "def", "abc", NULL_VALUE, 5.0f, 5.0d, HLLC_STRING}
        )
    );
  }

  @Test
  public void testGroupByNothingWithLiterallyFalseFilter() throws Exception
  {
    testQuery(
        "SELECT COUNT(*), MAX(cnt) FROM druid.foo WHERE 1 = 0",
        ImmutableList.of(),
        ImmutableList.of(
            new Object[]{0L, null}
        )
    );
  }

  @Test
  public void testGroupByOneColumnWithLiterallyFalseFilter() throws Exception
  {
    testQuery(
        "SELECT COUNT(*), MAX(cnt) FROM druid.foo WHERE 1 = 0 GROUP BY dim1",
        ImmutableList.of(),
        ImmutableList.of()
    );
  }

  @Test
  public void testGroupByWithFilterMatchingNothing() throws Exception
  {
    // This query should actually return [0, null] rather than an empty result set, but it doesn't.
    // This test just "documents" the current behavior.

    testQuery(
        "SELECT COUNT(*), MAX(cnt) FROM druid.foo WHERE dim1 = 'foobar'",
        ImmutableList.of(
            Druids.newTimeseriesQueryBuilder()
                  .dataSource(CalciteTests.DATASOURCE1)
                  .intervals(querySegmentSpec(Filtration.eternity()))
                  .filters(selector("dim1", "foobar", null))
                  .granularity(Granularities.ALL)
                  .aggregators(aggregators(
                      new CountAggregatorFactory("a0"),
                      new LongMaxAggregatorFactory("a1", "cnt")
                  ))
                  .context(TIMESERIES_CONTEXT_DEFAULT)
                  .build()
        ),
        ImmutableList.of()
    );
  }

  @Test
  public void testGroupByWithFilterMatchingNothingWithGroupByLiteral() throws Exception
  {
    testQuery(
        "SELECT COUNT(*), MAX(cnt) FROM druid.foo WHERE dim1 = 'foobar' GROUP BY 'dummy'",
        ImmutableList.of(
            Druids.newTimeseriesQueryBuilder()
                  .dataSource(CalciteTests.DATASOURCE1)
                  .intervals(querySegmentSpec(Filtration.eternity()))
                  .filters(selector("dim1", "foobar", null))
                  .granularity(Granularities.ALL)
                  .aggregators(aggregators(
                      new CountAggregatorFactory("a0"),
                      new LongMaxAggregatorFactory("a1", "cnt")
                  ))
                  .context(TIMESERIES_CONTEXT_DEFAULT)
                  .build()
        ),
        ImmutableList.of()
    );
  }

  @Test
  public void testCountNonNullColumn() throws Exception
  {
    testQuery(
        "SELECT COUNT(cnt) FROM druid.foo",
        ImmutableList.of(
            Druids.newTimeseriesQueryBuilder()
                  .dataSource(CalciteTests.DATASOURCE1)
                  .intervals(querySegmentSpec(Filtration.eternity()))
                  .granularity(Granularities.ALL)
                  .aggregators(aggregators(new CountAggregatorFactory("a0")))
                  .context(TIMESERIES_CONTEXT_DEFAULT)
                  .build()
        ),
        ImmutableList.of(
            new Object[]{6L}
        )
    );
  }

  @Test
  public void testCountNullableColumn() throws Exception
  {
    testQuery(
        "SELECT COUNT(dim2) FROM druid.foo",
        ImmutableList.of(
            Druids.newTimeseriesQueryBuilder()
                  .dataSource(CalciteTests.DATASOURCE1)
                  .intervals(querySegmentSpec(Filtration.eternity()))
                  .granularity(Granularities.ALL)
                  .aggregators(aggregators(
                      new FilteredAggregatorFactory(
                          new CountAggregatorFactory("a0"),
                          not(selector("dim2", null, null))
                      )
                  ))
                  .context(TIMESERIES_CONTEXT_DEFAULT)
                  .build()
        ),
        NullHandling.replaceWithDefault() ?
        ImmutableList.of(
            new Object[]{3L}
        ) :
        ImmutableList.of(
            new Object[]{4L}
        )
    );
  }

  @Test
  public void testCountNullableExpression() throws Exception
  {
    testQuery(
        "SELECT COUNT(CASE WHEN dim2 = 'abc' THEN 'yes' WHEN dim2 = 'def' THEN 'yes' END) FROM druid.foo",
        ImmutableList.of(
            Druids.newTimeseriesQueryBuilder()
                  .dataSource(CalciteTests.DATASOURCE1)
                  .intervals(querySegmentSpec(Filtration.eternity()))
                  .granularity(Granularities.ALL)
                  .aggregators(aggregators(
                      new FilteredAggregatorFactory(
                          new CountAggregatorFactory("a0"),
                          expressionFilter(
                              "notnull(case_searched((\"dim2\" == 'abc'),'yes',(\"dim2\" == 'def'),'yes',"
                              + DruidExpression.nullLiteral()
                              + "))"
                          )
                      )
                  ))
                  .context(TIMESERIES_CONTEXT_DEFAULT)
                  .build()
        ),
        ImmutableList.of(
            new Object[]{1L}
        )
    );
  }

  @Test
  public void testCountStar() throws Exception
  {
    testQuery(
        "SELECT COUNT(*) FROM druid.foo",
        ImmutableList.of(
            Druids.newTimeseriesQueryBuilder()
                  .dataSource(CalciteTests.DATASOURCE1)
                  .intervals(querySegmentSpec(Filtration.eternity()))
                  .granularity(Granularities.ALL)
                  .aggregators(aggregators(new CountAggregatorFactory("a0")))
                  .context(TIMESERIES_CONTEXT_DEFAULT)
                  .build()
        ),
        ImmutableList.of(
            new Object[]{6L}
        )
    );
  }

  @Test
  public void testCountStarOnCommonTableExpression() throws Exception
  {
    testQuery(
        "WITH beep (dim1_firstchar) AS (SELECT SUBSTRING(dim1, 1, 1) FROM foo WHERE dim2 = 'a')\n"
        + "SELECT COUNT(*) FROM beep WHERE dim1_firstchar <> 'z'",
        ImmutableList.of(
            Druids.newTimeseriesQueryBuilder()
                  .dataSource(CalciteTests.DATASOURCE1)
                  .intervals(querySegmentSpec(Filtration.eternity()))
                  .filters(and(
                      selector("dim2", "a", null),
                      not(selector("dim1", "z", new SubstringDimExtractionFn(0, 1)))
                  ))
                  .granularity(Granularities.ALL)
                  .aggregators(aggregators(new CountAggregatorFactory("a0")))
                  .context(TIMESERIES_CONTEXT_DEFAULT)
                  .build()
        ),
        ImmutableList.of(
            new Object[]{2L}
        )
    );
  }

  @Test
  public void testCountStarOnView() throws Exception
  {
    testQuery(
        "SELECT COUNT(*) FROM druid.aview WHERE dim1_firstchar <> 'z'",
        ImmutableList.of(
            Druids.newTimeseriesQueryBuilder()
                  .dataSource(CalciteTests.DATASOURCE1)
                  .intervals(querySegmentSpec(Filtration.eternity()))
                  .filters(and(
                      selector("dim2", "a", null),
                      not(selector("dim1", "z", new SubstringDimExtractionFn(0, 1)))
                  ))
                  .granularity(Granularities.ALL)
                  .aggregators(aggregators(new CountAggregatorFactory("a0")))
                  .context(TIMESERIES_CONTEXT_DEFAULT)
                  .build()
        ),
        ImmutableList.of(
            new Object[]{2L}
        )
    );
  }

  @Test
  public void testExplainCountStarOnView() throws Exception
  {
    final String explanation =
        "DruidQueryRel(query=[{"
        + "\"queryType\":\"timeseries\","
        + "\"dataSource\":{\"type\":\"table\",\"name\":\"foo\"},"
        + "\"intervals\":{\"type\":\"intervals\",\"intervals\":[\"-146136543-09-08T08:23:32.096Z/146140482-04-24T15:36:27.903Z\"]},"
        + "\"descending\":false,"
        + "\"virtualColumns\":[],"
        + "\"filter\":{\"type\":\"and\",\"fields\":[{\"type\":\"selector\",\"dimension\":\"dim2\",\"value\":\"a\",\"extractionFn\":null},{\"type\":\"not\",\"field\":{\"type\":\"selector\",\"dimension\":\"dim1\",\"value\":\"z\",\"extractionFn\":{\"type\":\"substring\",\"index\":0,\"length\":1}}}]},"
        + "\"granularity\":{\"type\":\"all\"},"
        + "\"aggregations\":[{\"type\":\"count\",\"name\":\"a0\"}],"
        + "\"postAggregations\":[],"
        + "\"limit\":2147483647,"
        + "\"context\":{\"defaultTimeout\":300000,\"maxScatterGatherBytes\":9223372036854775807,\"skipEmptyBuckets\":true,\"sqlCurrentTimestamp\":\"2000-01-01T00:00:00Z\",\"sqlQueryId\":\"dummy\"}}]"
        + ", signature=[{a0:LONG}])\n";

    testQuery(
        "EXPLAIN PLAN FOR SELECT COUNT(*) FROM aview WHERE dim1_firstchar <> 'z'",
        ImmutableList.of(),
        ImmutableList.of(
            new Object[]{explanation}
        )
    );
  }

  @Test
  public void testCountStarWithLikeFilter() throws Exception
  {
    testQuery(
        "SELECT COUNT(*) FROM druid.foo WHERE dim1 like 'a%' OR dim2 like '%xb%' escape 'x'",
        ImmutableList.of(
            Druids.newTimeseriesQueryBuilder()
                  .dataSource(CalciteTests.DATASOURCE1)
                  .intervals(querySegmentSpec(Filtration.eternity()))
                  .granularity(Granularities.ALL)
                  .filters(
                      or(
                          new LikeDimFilter("dim1", "a%", null, null),
                          new LikeDimFilter("dim2", "%xb%", "x", null)
                      )
                  )
                  .aggregators(aggregators(new CountAggregatorFactory("a0")))
                  .context(TIMESERIES_CONTEXT_DEFAULT)
                  .build()
        ),
        ImmutableList.of(
            new Object[]{2L}
        )
    );
  }

  @Test
  public void testCountStarWithLongColumnFilters() throws Exception
  {
    testQuery(
        "SELECT COUNT(*) FROM druid.foo WHERE cnt >= 3 OR cnt = 1",
        ImmutableList.of(
            Druids.newTimeseriesQueryBuilder()
                  .dataSource(CalciteTests.DATASOURCE1)
                  .intervals(querySegmentSpec(Filtration.eternity()))
                  .granularity(Granularities.ALL)
                  .filters(
                      or(
                          bound("cnt", "3", null, false, false, null, StringComparators.NUMERIC),
                          selector("cnt", "1", null)
                      )
                  )
                  .aggregators(aggregators(new CountAggregatorFactory("a0")))
                  .context(TIMESERIES_CONTEXT_DEFAULT)
                  .build()
        ),
        ImmutableList.of(
            new Object[]{6L}
        )
    );
  }

  @Test
  public void testCountStarWithLongColumnFiltersOnFloatLiterals() throws Exception
  {
    testQuery(
        "SELECT COUNT(*) FROM druid.foo WHERE cnt > 1.1 and cnt < 100000001.0",
        ImmutableList.of(
            Druids.newTimeseriesQueryBuilder()
                  .dataSource(CalciteTests.DATASOURCE1)
                  .intervals(querySegmentSpec(Filtration.eternity()))
                  .granularity(Granularities.ALL)
                  .filters(
                      bound("cnt", "1.1", "100000001.0", true, true, null, StringComparators.NUMERIC)
                  )
                  .aggregators(aggregators(new CountAggregatorFactory("a0")))
                  .context(TIMESERIES_CONTEXT_DEFAULT)
                  .build()
        ),
        ImmutableList.of()
    );

    testQuery(
        "SELECT COUNT(*) FROM druid.foo WHERE cnt = 1.0",
        ImmutableList.of(
            Druids.newTimeseriesQueryBuilder()
                  .dataSource(CalciteTests.DATASOURCE1)
                  .intervals(querySegmentSpec(Filtration.eternity()))
                  .granularity(Granularities.ALL)
                  .filters(
                      selector("cnt", "1.0", null)
                  )
                  .aggregators(aggregators(new CountAggregatorFactory("a0")))
                  .context(TIMESERIES_CONTEXT_DEFAULT)
                  .build()
        ),
        ImmutableList.of(
            new Object[]{6L}
        )
    );

    testQuery(
        "SELECT COUNT(*) FROM druid.foo WHERE cnt = 100000001.0",
        ImmutableList.of(
            Druids.newTimeseriesQueryBuilder()
                  .dataSource(CalciteTests.DATASOURCE1)
                  .intervals(querySegmentSpec(Filtration.eternity()))
                  .granularity(Granularities.ALL)
                  .filters(
                      selector("cnt", "100000001.0", null)
                  )
                  .aggregators(aggregators(new CountAggregatorFactory("a0")))
                  .context(TIMESERIES_CONTEXT_DEFAULT)
                  .build()
        ),
        ImmutableList.of()
    );

    testQuery(
        "SELECT COUNT(*) FROM druid.foo WHERE cnt = 1.0 or cnt = 100000001.0",
        ImmutableList.of(
            Druids.newTimeseriesQueryBuilder()
                  .dataSource(CalciteTests.DATASOURCE1)
                  .intervals(querySegmentSpec(Filtration.eternity()))
                  .granularity(Granularities.ALL)
                  .filters(
                      in("cnt", ImmutableList.of("1.0", "100000001.0"), null)
                  )
                  .aggregators(aggregators(new CountAggregatorFactory("a0")))
                  .context(TIMESERIES_CONTEXT_DEFAULT)
                  .build()
        ),
        ImmutableList.of(
            new Object[]{6L}
        )
    );
  }

  @Test
  public void testCountStarWithLongColumnFiltersOnTwoPoints() throws Exception
  {
    testQuery(
        "SELECT COUNT(*) FROM druid.foo WHERE cnt = 1 OR cnt = 2",
        ImmutableList.of(
            Druids.newTimeseriesQueryBuilder()
                  .dataSource(CalciteTests.DATASOURCE1)
                  .intervals(querySegmentSpec(Filtration.eternity()))
                  .granularity(Granularities.ALL)
                  .filters(in("cnt", ImmutableList.of("1", "2"), null))
                  .aggregators(aggregators(new CountAggregatorFactory("a0")))
                  .context(TIMESERIES_CONTEXT_DEFAULT)
                  .build()
        ),
        ImmutableList.of(
            new Object[]{6L}
        )
    );
  }

  @Test
  public void testFilterOnStringAsNumber() throws Exception
  {
    testQuery(
        "SELECT distinct dim1 FROM druid.foo WHERE "
        + "dim1 = 10 OR "
        + "(floor(CAST(dim1 AS float)) = 10.00 and CAST(dim1 AS float) > 9 and CAST(dim1 AS float) <= 10.5)",
        ImmutableList.of(
            GroupByQuery.builder()
                        .setDataSource(CalciteTests.DATASOURCE1)
                        .setInterval(querySegmentSpec(Filtration.eternity()))
                        .setGranularity(Granularities.ALL)
                        .setDimensions(dimensionSpec(new DefaultDimensionSpec("dim1", "d0")))
                        .setDimFilter(
                            or(
                                selector("dim1", "10", null),
                                and(
                                    expressionFilter("(floor(CAST(\"dim1\", 'DOUBLE')) == 10.00)"),
                                    bound("dim1", "9", "10.5", true, false, null, StringComparators.NUMERIC)
                                )
                            )
                        )
                        .setContext(QUERY_CONTEXT_DEFAULT)
                        .build()
        ),
        ImmutableList.of(
            new Object[]{"10.1"}
        )
    );
  }

  @Test
  public void testSimpleAggregations() throws Exception
  {
    testQuery(
        "SELECT COUNT(*), COUNT(cnt), COUNT(dim1), AVG(cnt), SUM(cnt), SUM(cnt) + MIN(cnt) + MAX(cnt), COUNT(dim2) FROM druid.foo",
        ImmutableList.of(
            Druids.newTimeseriesQueryBuilder()
                  .dataSource(CalciteTests.DATASOURCE1)
                  .intervals(querySegmentSpec(Filtration.eternity()))
                  .granularity(Granularities.ALL)
                  .aggregators(
                      aggregators(
                          new CountAggregatorFactory("a0"),
                          new FilteredAggregatorFactory(
                              new CountAggregatorFactory("a1"),
                              not(selector("dim1", null, null))
                          ),
                          new LongSumAggregatorFactory("a2:sum", "cnt"),
                          new CountAggregatorFactory("a2:count"),
                          new LongSumAggregatorFactory("a3", "cnt"),
                          new LongMinAggregatorFactory("a4", "cnt"),
                          new LongMaxAggregatorFactory("a5", "cnt"),
                          new FilteredAggregatorFactory(
                              new CountAggregatorFactory("a6"),
                              not(selector("dim2", null, null))
                          )
                      )
                  )
                  .postAggregators(
                      new ArithmeticPostAggregator(
                          "a2",
                          "quotient",
                          ImmutableList.of(
                              new FieldAccessPostAggregator(null, "a2:sum"),
                              new FieldAccessPostAggregator(null, "a2:count")
                          )
                      ),
                      expresionPostAgg("p0", "((\"a3\" + \"a4\") + \"a5\")")
                  )
                  .context(TIMESERIES_CONTEXT_DEFAULT)
                  .build()
        ),
        NullHandling.replaceWithDefault() ?
        ImmutableList.of(
            new Object[]{6L, 6L, 5L, 1L, 6L, 8L, 3L}
        ) :
        ImmutableList.of(
            new Object[]{6L, 6L, 6L, 1L, 6L, 8L, 4L}
        )
    );
  }

  @Test
  public void testGroupByWithSortOnPostAggregationDefault() throws Exception
  {
    // By default this query uses topN.

    testQuery(
        "SELECT dim1, MIN(m1) + MAX(m1) AS x FROM druid.foo GROUP BY dim1 ORDER BY x LIMIT 3",
        ImmutableList.of(
            new TopNQueryBuilder()
                .dataSource(CalciteTests.DATASOURCE1)
                .intervals(querySegmentSpec(Filtration.eternity()))
                .granularity(Granularities.ALL)
                .dimension(new DefaultDimensionSpec("dim1", "d0"))
                .metric(new InvertedTopNMetricSpec(new NumericTopNMetricSpec("p0")))
                .aggregators(aggregators(
                    new FloatMinAggregatorFactory("a0", "m1"),
                    new FloatMaxAggregatorFactory("a1", "m1")
                ))
                .postAggregators(
                    ImmutableList.of(
                        expresionPostAgg("p0", "(\"a0\" + \"a1\")")
                    )
                )
                .threshold(3)
                .context(QUERY_CONTEXT_DEFAULT)
                .build()
        ),
        ImmutableList.of(
            new Object[]{"", 2.0f},
            new Object[]{"10.1", 4.0f},
            new Object[]{"2", 6.0f}
        )
    );
  }

  @Test
  public void testGroupByWithSortOnPostAggregationNoTopNConfig() throws Exception
  {
    // Use PlannerConfig to disable topN, so this query becomes a groupBy.

    testQuery(
        PLANNER_CONFIG_NO_TOPN,
        "SELECT dim1, MIN(m1) + MAX(m1) AS x FROM druid.foo GROUP BY dim1 ORDER BY x LIMIT 3",
        CalciteTests.REGULAR_USER_AUTH_RESULT,
        ImmutableList.of(
            GroupByQuery.builder()
                        .setDataSource(CalciteTests.DATASOURCE1)
                        .setInterval(querySegmentSpec(Filtration.eternity()))
                        .setGranularity(Granularities.ALL)
                        .setDimensions(dimensionSpec(new DefaultDimensionSpec("dim1", "d0")))
                        .setAggregatorSpecs(
                            new FloatMinAggregatorFactory("a0", "m1"),
                            new FloatMaxAggregatorFactory("a1", "m1")
                        )
                        .setPostAggregatorSpecs(ImmutableList.of(expresionPostAgg("p0", "(\"a0\" + \"a1\")")))
                        .setLimitSpec(
                            new DefaultLimitSpec(
                                ImmutableList.of(
                                    new OrderByColumnSpec(
                                        "p0",
                                        OrderByColumnSpec.Direction.ASCENDING,
                                        StringComparators.NUMERIC
                                    )
                                ),
                                3
                            )
                        )
                        .setContext(QUERY_CONTEXT_DEFAULT)
                        .build()
        ),
        ImmutableList.of(
            new Object[]{"", 2.0f},
            new Object[]{"10.1", 4.0f},
            new Object[]{"2", 6.0f}
        )
    );
  }

  @Test
  public void testGroupByWithSortOnPostAggregationNoTopNContext() throws Exception
  {
    // Use context to disable topN, so this query becomes a groupBy.

    testQuery(
        PLANNER_CONFIG_DEFAULT,
        QUERY_CONTEXT_NO_TOPN,
        "SELECT dim1, MIN(m1) + MAX(m1) AS x FROM druid.foo GROUP BY dim1 ORDER BY x LIMIT 3",
        CalciteTests.REGULAR_USER_AUTH_RESULT,
        ImmutableList.of(
            GroupByQuery.builder()
                        .setDataSource(CalciteTests.DATASOURCE1)
                        .setInterval(querySegmentSpec(Filtration.eternity()))
                        .setGranularity(Granularities.ALL)
                        .setDimensions(dimensionSpec(new DefaultDimensionSpec("dim1", "d0")))
                        .setAggregatorSpecs(
                            new FloatMinAggregatorFactory("a0", "m1"),
                            new FloatMaxAggregatorFactory("a1", "m1")
                        )
                        .setPostAggregatorSpecs(
                            ImmutableList.of(
                                expresionPostAgg("p0", "(\"a0\" + \"a1\")")
                            )
                        )
                        .setLimitSpec(
                            new DefaultLimitSpec(
                                ImmutableList.of(
                                    new OrderByColumnSpec(
                                        "p0",
                                        OrderByColumnSpec.Direction.ASCENDING,
                                        StringComparators.NUMERIC
                                    )
                                ),
                                3
                            )
                        )
                        .setContext(QUERY_CONTEXT_NO_TOPN)
                        .build()
        ),
        ImmutableList.of(
            new Object[]{"", 2.0f},
            new Object[]{"10.1", 4.0f},
            new Object[]{"2", 6.0f}
        )
    );
  }

  @Test
  public void testFilteredAggregations() throws Exception
  {
    testQuery(
        "SELECT "
        + "SUM(case dim1 when 'abc' then cnt end), "
        + "SUM(case dim1 when 'abc' then null else cnt end), "
        + "SUM(case substring(dim1, 1, 1) when 'a' then cnt end), "
        + "COUNT(dim2) filter(WHERE dim1 <> '1'), "
        + "COUNT(CASE WHEN dim1 <> '1' THEN 'dummy' END), "
        + "SUM(CASE WHEN dim1 <> '1' THEN 1 ELSE 0 END), "
        + "SUM(cnt) filter(WHERE dim2 = 'a'), "
        + "SUM(case when dim1 <> '1' then cnt end) filter(WHERE dim2 = 'a'), "
        + "SUM(CASE WHEN dim1 <> '1' THEN cnt ELSE 0 END), "
        + "MAX(CASE WHEN dim1 <> '1' THEN cnt END), "
        + "COUNT(DISTINCT CASE WHEN dim1 <> '1' THEN m1 END), "
        + "SUM(cnt) filter(WHERE dim2 = 'a' AND dim1 = 'b') "
        + "FROM druid.foo",
        ImmutableList.of(
            Druids.newTimeseriesQueryBuilder()
                  .dataSource(CalciteTests.DATASOURCE1)
                  .intervals(querySegmentSpec(Filtration.eternity()))
                  .granularity(Granularities.ALL)
                  .aggregators(aggregators(
                      new FilteredAggregatorFactory(
                          new LongSumAggregatorFactory("a0", "cnt"),
                          selector("dim1", "abc", null)
                      ),
                      new FilteredAggregatorFactory(
                          new LongSumAggregatorFactory("a1", "cnt"),
                          not(selector("dim1", "abc", null))
                      ),
                      new FilteredAggregatorFactory(
                          new LongSumAggregatorFactory("a2", "cnt"),
                          selector("dim1", "a", new SubstringDimExtractionFn(0, 1))
                      ),
                      new FilteredAggregatorFactory(
                          new CountAggregatorFactory("a3"),
                          and(
                              not(selector("dim2", null, null)),
                              not(selector("dim1", "1", null))
                          )
                      ),
                      new FilteredAggregatorFactory(
                          new CountAggregatorFactory("a4"),
                          not(selector("dim1", "1", null))
                      ),
                      new FilteredAggregatorFactory(
                          new CountAggregatorFactory("a5"),
                          not(selector("dim1", "1", null))
                      ),
                      new FilteredAggregatorFactory(
                          new LongSumAggregatorFactory("a6", "cnt"),
                          selector("dim2", "a", null)
                      ),
                      new FilteredAggregatorFactory(
                          new LongSumAggregatorFactory("a7", "cnt"),
                          and(
                              selector("dim2", "a", null),
                              not(selector("dim1", "1", null))
                          )
                      ),
                      new FilteredAggregatorFactory(
                          new LongSumAggregatorFactory("a8", "cnt"),
                          not(selector("dim1", "1", null))
                      ),
                      new FilteredAggregatorFactory(
                          new LongMaxAggregatorFactory("a9", "cnt"),
                          not(selector("dim1", "1", null))
                      ),
                      new FilteredAggregatorFactory(
                          new CardinalityAggregatorFactory(
                              "a10",
                              null,
                              dimensionSpec(new DefaultDimensionSpec("m1", "m1", ValueType.FLOAT)),
                              false,
                              true
                          ),
                          not(selector("dim1", "1", null))
                      ),
                      new FilteredAggregatorFactory(
                          new LongSumAggregatorFactory("a11", "cnt"),
                          and(selector("dim2", "a", null), selector("dim1", "b", null))
                      )
                  ))
                  .context(TIMESERIES_CONTEXT_DEFAULT)
                  .build()
        ),
        NullHandling.replaceWithDefault() ?
        ImmutableList.of(
            new Object[]{1L, 5L, 1L, 2L, 5L, 5L, 2L, 1L, 5L, 1L, 5L, 0L}
        ) :
        ImmutableList.of(
            new Object[]{1L, 5L, 1L, 3L, 5L, 5L, 2L, 1L, 5L, 1L, 5L, null}
        )
    );
  }

  @Test
  public void testCaseFilteredAggregationWithGroupBy() throws Exception
  {
    testQuery(
        "SELECT\n"
        + "  cnt,\n"
        + "  SUM(CASE WHEN dim1 <> '1' THEN 1 ELSE 0 END) + SUM(cnt)\n"
        + "FROM druid.foo\n"
        + "GROUP BY cnt",
        ImmutableList.of(
            GroupByQuery.builder()
                        .setDataSource(CalciteTests.DATASOURCE1)
                        .setInterval(querySegmentSpec(Filtration.eternity()))
                        .setGranularity(Granularities.ALL)
                        .setDimensions(dimensionSpec(new DefaultDimensionSpec("cnt", "d0", ValueType.LONG)))
                        .setAggregatorSpecs(aggregators(
                            new FilteredAggregatorFactory(
                                new CountAggregatorFactory("a0"),
                                not(selector("dim1", "1", null))
                            ),
                            new LongSumAggregatorFactory("a1", "cnt")
                        ))
                        .setPostAggregatorSpecs(ImmutableList.of(expresionPostAgg("p0", "(\"a0\" + \"a1\")")))
                        .setContext(QUERY_CONTEXT_DEFAULT)
                        .build()
        ),
        ImmutableList.of(
            new Object[]{1L, 11L}
        )
    );
  }

  @Test
  public void testFilteredAggregationWithNotIn() throws Exception
  {
    testQuery(
        "SELECT\n"
        + "COUNT(*) filter(WHERE dim1 NOT IN ('1')),\n"
        + "COUNT(dim2) filter(WHERE dim1 NOT IN ('1'))\n"
        + "FROM druid.foo",
        ImmutableList.of(
            Druids.newTimeseriesQueryBuilder()
                  .dataSource(CalciteTests.DATASOURCE1)
                  .intervals(querySegmentSpec(Filtration.eternity()))
                  .granularity(Granularities.ALL)
                  .aggregators(
                      aggregators(
                          new FilteredAggregatorFactory(
                              new CountAggregatorFactory("a0"),
                              not(selector("dim1", "1", null))
                          ),
                          new FilteredAggregatorFactory(
                              new CountAggregatorFactory("a1"),
                              and(
                                  not(selector("dim2", null, null)),
                                  not(selector("dim1", "1", null))
                              )
                          )
                      )
                  )
                  .context(TIMESERIES_CONTEXT_DEFAULT)
                  .build()
        ),
        NullHandling.replaceWithDefault() ?
        ImmutableList.of(
            new Object[]{5L, 2L}
        ) :
        ImmutableList.of(
            new Object[]{5L, 3L}
        )
    );
  }

  @Test
  public void testExpressionAggregations() throws Exception
  {
    final ExprMacroTable macroTable = CalciteTests.createExprMacroTable();

    testQuery(
        "SELECT\n"
        + "  SUM(cnt * 3),\n"
        + "  LN(SUM(cnt) + SUM(m1)),\n"
        + "  MOD(SUM(cnt), 4),\n"
        + "  SUM(CHARACTER_LENGTH(CAST(cnt * 10 AS VARCHAR))),\n"
        + "  MAX(CHARACTER_LENGTH(dim2) + LN(m1))\n"
        + "FROM druid.foo",
        ImmutableList.of(
            Druids.newTimeseriesQueryBuilder()
                  .dataSource(CalciteTests.DATASOURCE1)
                  .intervals(querySegmentSpec(Filtration.eternity()))
                  .granularity(Granularities.ALL)
                  .aggregators(aggregators(
                      new LongSumAggregatorFactory("a0", null, "(\"cnt\" * 3)", macroTable),
                      new LongSumAggregatorFactory("a1", "cnt"),
                      new DoubleSumAggregatorFactory("a2", "m1"),
                      new LongSumAggregatorFactory("a3", null, "strlen(CAST((\"cnt\" * 10), 'STRING'))", macroTable),
                      new DoubleMaxAggregatorFactory("a4", null, "(strlen(\"dim2\") + log(\"m1\"))", macroTable)
                  ))
                  .postAggregators(
                      expresionPostAgg("p0", "log((\"a1\" + \"a2\"))"),
                      expresionPostAgg("p1", "(\"a1\" % 4)")
                  )
                  .context(TIMESERIES_CONTEXT_DEFAULT)
                  .build()
        ),
        ImmutableList.of(
            new Object[]{18L, 3.295836866004329, 2, 12L, 3f + (Math.log(5.0))}
        )
    );
  }

  @Test
  public void testExpressionFilteringAndGrouping() throws Exception
  {
    testQuery(
        "SELECT\n"
        + "  FLOOR(m1 / 2) * 2,\n"
        + "  COUNT(*)\n"
        + "FROM druid.foo\n"
        + "WHERE FLOOR(m1 / 2) * 2 > -1\n"
        + "GROUP BY FLOOR(m1 / 2) * 2\n"
        + "ORDER BY 1 DESC",
        ImmutableList.of(
            GroupByQuery.builder()
                        .setDataSource(CalciteTests.DATASOURCE1)
                        .setInterval(querySegmentSpec(Filtration.eternity()))
                        .setGranularity(Granularities.ALL)
                        .setVirtualColumns(
                            expression_Virtual_Column("d0:v", "(floor((\"m1\" / 2)) * 2)", ValueType.FLOAT)
                        )
                        .setDimFilter(expressionFilter("((floor((\"m1\" / 2)) * 2) > -1)"))
                        .setDimensions(dimensionSpec(new DefaultDimensionSpec("d0:v", "d0", ValueType.FLOAT)))
                        .setAggregatorSpecs(aggregators(new CountAggregatorFactory("a0")))
                        .setLimitSpec(
                            new DefaultLimitSpec(
                                ImmutableList.of(
                                    new OrderByColumnSpec(
                                        "d0",
                                        OrderByColumnSpec.Direction.DESCENDING,
                                        StringComparators.NUMERIC
                                    )
                                ),
                                Integer.MAX_VALUE
                            )
                        )
                        .setContext(QUERY_CONTEXT_DEFAULT)
                        .build()
        ),
        ImmutableList.of(
            new Object[]{6.0f, 1L},
            new Object[]{4.0f, 2L},
            new Object[]{2.0f, 2L},
            new Object[]{0.0f, 1L}
        )
    );
  }

  @Test
  public void testExpressionFilteringAndGroupingUsingCastToLong() throws Exception
  {
    testQuery(
        "SELECT\n"
        + "  CAST(m1 AS BIGINT) / 2 * 2,\n"
        + "  COUNT(*)\n"
        + "FROM druid.foo\n"
        + "WHERE CAST(m1 AS BIGINT) / 2 * 2 > -1\n"
        + "GROUP BY CAST(m1 AS BIGINT) / 2 * 2\n"
        + "ORDER BY 1 DESC",
        ImmutableList.of(
            GroupByQuery.builder()
                        .setDataSource(CalciteTests.DATASOURCE1)
                        .setInterval(querySegmentSpec(Filtration.eternity()))
                        .setGranularity(Granularities.ALL)
                        .setVirtualColumns(
                            expression_Virtual_Column("d0:v", "((CAST(\"m1\", 'LONG') / 2) * 2)", ValueType.LONG)
                        )
                        .setDimFilter(
                            expressionFilter("(((CAST(\"m1\", 'LONG') / 2) * 2) > -1)")
                        )
                        .setDimensions(dimensionSpec(new DefaultDimensionSpec("d0:v", "d0", ValueType.LONG)))
                        .setAggregatorSpecs(aggregators(new CountAggregatorFactory("a0")))
                        .setLimitSpec(
                            new DefaultLimitSpec(
                                ImmutableList.of(
                                    new OrderByColumnSpec(
                                        "d0",
                                        OrderByColumnSpec.Direction.DESCENDING,
                                        StringComparators.NUMERIC
                                    )
                                ),
                                Integer.MAX_VALUE
                            )
                        )
                        .setContext(QUERY_CONTEXT_DEFAULT)
                        .build()
        ),
        ImmutableList.of(
            new Object[]{6L, 1L},
            new Object[]{4L, 2L},
            new Object[]{2L, 2L},
            new Object[]{0L, 1L}
        )
    );
  }

  @Test
  public void testExpressionFilteringAndGroupingOnStringCastToNumber() throws Exception
  {
    testQuery(
        "SELECT\n"
        + "  FLOOR(CAST(dim1 AS FLOAT) / 2) * 2,\n"
        + "  COUNT(*)\n"
        + "FROM druid.foo\n"
        + "WHERE FLOOR(CAST(dim1 AS FLOAT) / 2) * 2 > -1\n"
        + "GROUP BY FLOOR(CAST(dim1 AS FLOAT) / 2) * 2\n"
        + "ORDER BY 1 DESC",
        ImmutableList.of(
            GroupByQuery.builder()
                        .setDataSource(CalciteTests.DATASOURCE1)
                        .setInterval(querySegmentSpec(Filtration.eternity()))
                        .setGranularity(Granularities.ALL)
                        .setVirtualColumns(
                            expression_Virtual_Column(
                                "d0:v",
                                "(floor((CAST(\"dim1\", 'DOUBLE') / 2)) * 2)",
                                ValueType.FLOAT
                            )
                        )
                        .setDimFilter(
                            expressionFilter("((floor((CAST(\"dim1\", 'DOUBLE') / 2)) * 2) > -1)")
                        )
                        .setDimensions(dimensionSpec(new DefaultDimensionSpec("d0:v", "d0", ValueType.FLOAT)))
                        .setAggregatorSpecs(aggregators(new CountAggregatorFactory("a0")))
                        .setLimitSpec(
                            new DefaultLimitSpec(
                                ImmutableList.of(
                                    new OrderByColumnSpec(
                                        "d0",
                                        OrderByColumnSpec.Direction.DESCENDING,
                                        StringComparators.NUMERIC
                                    )
                                ),
                                Integer.MAX_VALUE
                            )
                        )
                        .setContext(QUERY_CONTEXT_DEFAULT)
                        .build()
        ),
        NullHandling.replaceWithDefault() ?
        ImmutableList.of(
            new Object[]{10.0f, 1L},
            new Object[]{2.0f, 1L},
            new Object[]{0.0f, 4L}
        ) :
        ImmutableList.of(
            new Object[]{10.0f, 1L},
            new Object[]{2.0f, 1L},
            new Object[]{0.0f, 1L}
        )
    );
  }

  @Test
  public void testInFilter() throws Exception
  {
    testQuery(
        "SELECT dim1, COUNT(*) FROM druid.foo WHERE dim1 IN ('abc', 'def', 'ghi') GROUP BY dim1",
        ImmutableList.of(
            GroupByQuery.builder()
                        .setDataSource(CalciteTests.DATASOURCE1)
                        .setInterval(querySegmentSpec(Filtration.eternity()))
                        .setGranularity(Granularities.ALL)
                        .setDimensions(dimensionSpec(new DefaultDimensionSpec("dim1", "d0")))
                        .setDimFilter(new InDimFilter("dim1", ImmutableList.of("abc", "def", "ghi"), null))
                        .setAggregatorSpecs(
                            aggregators(
                                new CountAggregatorFactory("a0")
                            )
                        )
                        .setContext(QUERY_CONTEXT_DEFAULT)
                        .build()
        ),
        ImmutableList.of(
            new Object[]{"abc", 1L},
            new Object[]{"def", 1L}
        )
    );
  }

  @Test
  public void testInFilterWith23Elements() throws Exception
  {
    // Regression test for https://github.com/apache/incubator-druid/issues/4203.

    final List<String> elements = new ArrayList<>();
    elements.add("abc");
    elements.add("def");
    elements.add("ghi");
    for (int i = 0; i < 20; i++) {
      elements.add("dummy" + i);
    }

    final String elementsString = Joiner.on(",").join(elements.stream().map(s -> "'" + s + "'").iterator());

    testQuery(
        "SELECT dim1, COUNT(*) FROM druid.foo WHERE dim1 IN (" + elementsString + ") GROUP BY dim1",
        ImmutableList.of(
            GroupByQuery.builder()
                        .setDataSource(CalciteTests.DATASOURCE1)
                        .setInterval(querySegmentSpec(Filtration.eternity()))
                        .setGranularity(Granularities.ALL)
                        .setDimensions(dimensionSpec(new DefaultDimensionSpec("dim1", "d0")))
                        .setDimFilter(new InDimFilter("dim1", elements, null))
                        .setAggregatorSpecs(
                            aggregators(
                                new CountAggregatorFactory("a0")
                            )
                        )
                        .setContext(QUERY_CONTEXT_DEFAULT)
                        .build()
        ),
        ImmutableList.of(
            new Object[]{"abc", 1L},
            new Object[]{"def", 1L}
        )
    );
  }

  @Test
  public void testCountStarWithDegenerateFilter() throws Exception
  {
    testQuery(
        "SELECT COUNT(*) FROM druid.foo WHERE dim2 = 'a' and (dim1 > 'a' OR dim1 < 'b')",
        ImmutableList.of(
            Druids.newTimeseriesQueryBuilder()
                  .dataSource(CalciteTests.DATASOURCE1)
                  .intervals(querySegmentSpec(Filtration.eternity()))
                  .granularity(Granularities.ALL)
                  .filters(
                      and(
                          selector("dim2", "a", null),
                          or(
                              bound("dim1", "a", null, true, false, null, StringComparators.LEXICOGRAPHIC),
                              not(selector("dim1", null, null))
                          )
                      )
                  )
                  .aggregators(aggregators(new CountAggregatorFactory("a0")))
                  .context(TIMESERIES_CONTEXT_DEFAULT)
                  .build()
        ),
        ImmutableList.of(
            new Object[]{NullHandling.sqlCompatible() ? 2L : 1L}
        )
    );
  }

  @Test
  public void testCountStarWithNotOfDegenerateFilter() throws Exception
  {
    testQuery(
        "SELECT COUNT(*) FROM druid.foo WHERE dim2 = 'a' and not (dim1 > 'a' OR dim1 < 'b')",
        ImmutableList.of(),
        ImmutableList.of(new Object[]{0L})
    );
  }

  @Test
  public void testCountStarWithBoundFilterSimplifyOnMetric() throws Exception
  {
    testQuery(
        "SELECT COUNT(*) FROM druid.foo WHERE 2.5 < m1 AND m1 < 3.5",
        ImmutableList.of(
            Druids.newTimeseriesQueryBuilder()
                  .dataSource(CalciteTests.DATASOURCE1)
                  .intervals(querySegmentSpec(Filtration.eternity()))
                  .granularity(Granularities.ALL)
                  .filters(bound("m1", "2.5", "3.5", true, true, null, StringComparators.NUMERIC))
                  .aggregators(aggregators(new CountAggregatorFactory("a0")))
                  .context(TIMESERIES_CONTEXT_DEFAULT)
                  .build()
        ),
        ImmutableList.of(
            new Object[]{1L}
        )
    );
  }

  @Test
  public void testCountStarWithBoundFilterSimplifyOr() throws Exception
  {
    testQuery(
        "SELECT COUNT(*) FROM druid.foo WHERE (dim1 >= 'a' and dim1 < 'b') OR dim1 = 'ab'",
        ImmutableList.of(
            Druids.newTimeseriesQueryBuilder()
                  .dataSource(CalciteTests.DATASOURCE1)
                  .intervals(querySegmentSpec(Filtration.eternity()))
                  .granularity(Granularities.ALL)
                  .filters(bound("dim1", "a", "b", false, true, null, StringComparators.LEXICOGRAPHIC))
                  .aggregators(aggregators(new CountAggregatorFactory("a0")))
                  .context(TIMESERIES_CONTEXT_DEFAULT)
                  .build()
        ),
        ImmutableList.of(
            new Object[]{1L}
        )
    );
  }

  @Test
  public void testCountStarWithBoundFilterSimplifyAnd() throws Exception
  {
    testQuery(
        "SELECT COUNT(*) FROM druid.foo WHERE (dim1 >= 'a' and dim1 < 'b') and dim1 = 'abc'",
        ImmutableList.of(
            Druids.newTimeseriesQueryBuilder()
                  .dataSource(CalciteTests.DATASOURCE1)
                  .intervals(querySegmentSpec(Filtration.eternity()))
                  .granularity(Granularities.ALL)
                  .filters(selector("dim1", "abc", null))
                  .aggregators(aggregators(new CountAggregatorFactory("a0")))
                  .context(TIMESERIES_CONTEXT_DEFAULT)
                  .build()
        ),
        ImmutableList.of(
            new Object[]{1L}
        )
    );
  }

  @Test
  public void testCountStarWithFilterOnCastedString() throws Exception
  {
    testQuery(
        "SELECT COUNT(*) FROM druid.foo WHERE CAST(dim1 AS bigint) = 2",
        ImmutableList.of(
            Druids.newTimeseriesQueryBuilder()
                  .dataSource(CalciteTests.DATASOURCE1)
                  .intervals(querySegmentSpec(Filtration.eternity()))
                  .granularity(Granularities.ALL)
                  .filters(numeric_Selector("dim1", "2", null))
                  .aggregators(aggregators(new CountAggregatorFactory("a0")))
                  .context(TIMESERIES_CONTEXT_DEFAULT)
                  .build()
        ),
        ImmutableList.of(
            new Object[]{1L}
        )
    );
  }

  @Test
  public void testCountStarWithTimeFilter() throws Exception
  {
    testQuery(
        "SELECT COUNT(*) FROM druid.foo "
        + "WHERE __time >= TIMESTAMP '2000-01-01 00:00:00' AND __time < TIMESTAMP '2001-01-01 00:00:00'",
        ImmutableList.of(
            Druids.newTimeseriesQueryBuilder()
                  .dataSource(CalciteTests.DATASOURCE1)
                  .intervals(querySegmentSpec(Intervals.of("2000-01-01/2001-01-01")))
                  .granularity(Granularities.ALL)
                  .aggregators(aggregators(new CountAggregatorFactory("a0")))
                  .context(TIMESERIES_CONTEXT_DEFAULT)
                  .build()
        ),
        ImmutableList.of(
            new Object[]{3L}
        )
    );
  }

  @Test
  public void testRemoveUselessCaseWhen() throws Exception
  {
    testQuery(
        "SELECT COUNT(*) FROM druid.foo\n"
        + "WHERE\n"
        + "  CASE\n"
        + "    WHEN __time >= TIME_PARSE('2000-01-01 00:00:00', 'yyyy-MM-dd HH:mm:ss') AND __time < TIMESTAMP '2001-01-01 00:00:00'\n"
        + "    THEN true\n"
        + "    ELSE false\n"
        + "  END\n"
        + "OR\n"
        + "  __time >= TIMESTAMP '2010-01-01 00:00:00' AND __time < TIMESTAMP '2011-01-01 00:00:00'",
        ImmutableList.of(
            Druids.newTimeseriesQueryBuilder()
                  .dataSource(CalciteTests.DATASOURCE1)
                  .intervals(querySegmentSpec(Intervals.of("2000/2001"), Intervals.of("2010/2011")))
                  .granularity(Granularities.ALL)
                  .aggregators(aggregators(new CountAggregatorFactory("a0")))
                  .context(TIMESERIES_CONTEXT_DEFAULT)
                  .build()
        ),
        ImmutableList.of(
            new Object[]{3L}
        )
    );
  }

  @Test
  public void testCountStarWithTimeMillisecondFilters() throws Exception
  {
    testQuery(
        "SELECT COUNT(*) FROM druid.foo\n"
        + "WHERE __time = TIMESTAMP '2000-01-01 00:00:00.111'\n"
        + "OR (__time >= TIMESTAMP '2000-01-01 00:00:00.888' AND __time < TIMESTAMP '2000-01-02 00:00:00.222')",
        ImmutableList.of(
            Druids.newTimeseriesQueryBuilder()
                  .dataSource(CalciteTests.DATASOURCE1)
                  .intervals(
                      querySegmentSpec(
                          Intervals.of("2000-01-01T00:00:00.111/2000-01-01T00:00:00.112"),
                          Intervals.of("2000-01-01T00:00:00.888/2000-01-02T00:00:00.222")
                      )
                  )
                  .granularity(Granularities.ALL)
                  .aggregators(aggregators(new CountAggregatorFactory("a0")))
                  .context(TIMESERIES_CONTEXT_DEFAULT)
                  .build()
        ),
        ImmutableList.of(
            new Object[]{1L}
        )
    );
  }

  @Test
  public void testCountStarWithTimeFilterUsingStringLiterals() throws Exception
  {
    // Strings are implicitly cast to timestamps. Test a few different forms.

    testQuery(
        "SELECT COUNT(*) FROM druid.foo\n"
        + "WHERE __time >= '2000-01-01 00:00:00' AND __time < '2001-01-01T00:00:00'\n"
        + "OR __time >= '2001-02-01' AND __time < '2001-02-02'\n"
        + "OR __time BETWEEN '2001-03-01' AND '2001-03-02'",
        ImmutableList.of(
            Druids.newTimeseriesQueryBuilder()
                  .dataSource(CalciteTests.DATASOURCE1)
                  .intervals(
                      querySegmentSpec(
                          Intervals.of("2000-01-01/2001-01-01"),
                          Intervals.of("2001-02-01/2001-02-02"),
                          Intervals.of("2001-03-01/2001-03-02T00:00:00.001")
                      )
                  )
                  .granularity(Granularities.ALL)
                  .aggregators(aggregators(new CountAggregatorFactory("a0")))
                  .context(TIMESERIES_CONTEXT_DEFAULT)
                  .build()
        ),
        ImmutableList.of(
            new Object[]{3L}
        )
    );
  }

  @Test
  public void testCountStarWithTimeFilterUsingStringLiteralsInvalid() throws Exception
  {
    // Strings are implicitly cast to timestamps. Test an invalid string.

    // This error message isn't ideal but it is at least better than silently ignoring the problem.
    expectedException.expect(RuntimeException.class);
    expectedException.expectMessage("Error while applying rule ReduceExpressionsRule");
    expectedException.expectCause(
        ThrowableMessageMatcher.hasMessage(CoreMatchers.containsString("Illegal TIMESTAMP constant"))
    );

    testQuery(
        "SELECT COUNT(*) FROM druid.foo\n"
        + "WHERE __time >= 'z2000-01-01 00:00:00' AND __time < '2001-01-01 00:00:00'\n",
        ImmutableList.of(),
        ImmutableList.of()
    );
  }

  @Test
  public void testCountStarWithSinglePointInTime() throws Exception
  {
    testQuery(
        "SELECT COUNT(*) FROM druid.foo WHERE __time = TIMESTAMP '2000-01-01 00:00:00'",
        ImmutableList.of(
            Druids.newTimeseriesQueryBuilder()
                  .dataSource(CalciteTests.DATASOURCE1)
                  .intervals(querySegmentSpec(Intervals.of("2000-01-01/2000-01-01T00:00:00.001")))
                  .granularity(Granularities.ALL)
                  .aggregators(aggregators(new CountAggregatorFactory("a0")))
                  .context(TIMESERIES_CONTEXT_DEFAULT)
                  .build()
        ),
        ImmutableList.of(
            new Object[]{1L}
        )
    );
  }

  @Test
  public void testCountStarWithTwoPointsInTime() throws Exception
  {
    testQuery(
        "SELECT COUNT(*) FROM druid.foo WHERE "
        + "__time = TIMESTAMP '2000-01-01 00:00:00' OR __time = TIMESTAMP '2000-01-01 00:00:00' + INTERVAL '1' DAY",
        ImmutableList.of(
            Druids.newTimeseriesQueryBuilder()
                  .dataSource(CalciteTests.DATASOURCE1)
                  .intervals(
                      querySegmentSpec(
                          Intervals.of("2000-01-01/2000-01-01T00:00:00.001"),
                          Intervals.of("2000-01-02/2000-01-02T00:00:00.001")
                      )
                  )
                  .granularity(Granularities.ALL)
                  .aggregators(aggregators(new CountAggregatorFactory("a0")))
                  .context(TIMESERIES_CONTEXT_DEFAULT)
                  .build()
        ),
        ImmutableList.of(
            new Object[]{2L}
        )
    );
  }

  @Test
  public void testCountStarWithComplexDisjointTimeFilter() throws Exception
  {
    testQuery(
        "SELECT COUNT(*) FROM druid.foo "
        + "WHERE dim2 = 'a' and ("
        + "  (__time >= TIMESTAMP '2000-01-01 00:00:00' AND __time < TIMESTAMP '2001-01-01 00:00:00')"
        + "  OR ("
        + "    (__time >= TIMESTAMP '2002-01-01 00:00:00' AND __time < TIMESTAMP '2003-05-01 00:00:00')"
        + "    and (__time >= TIMESTAMP '2002-05-01 00:00:00' AND __time < TIMESTAMP '2004-01-01 00:00:00')"
        + "    and dim1 = 'abc'"
        + "  )"
        + ")",
        ImmutableList.of(
            Druids.newTimeseriesQueryBuilder()
                  .dataSource(CalciteTests.DATASOURCE1)
                  .intervals(querySegmentSpec(Intervals.of("2000/2001"), Intervals.of("2002-05-01/2003-05-01")))
                  .granularity(Granularities.ALL)
                  .filters(
                      and(
                          selector("dim2", "a", null),
                          or(
                              timeBound("2000/2001"),
                              and(
                                  selector("dim1", "abc", null),
                                  timeBound("2002-05-01/2003-05-01")
                              )
                          )
                      )
                  )
                  .aggregators(aggregators(new CountAggregatorFactory("a0")))
                  .context(TIMESERIES_CONTEXT_DEFAULT)
                  .build()
        ),
        ImmutableList.of(
            new Object[]{1L}
        )
    );
  }

  @Test
  public void testCountStarWithNotOfComplexDisjointTimeFilter() throws Exception
  {
    testQuery(
        "SELECT COUNT(*) FROM druid.foo "
        + "WHERE not (dim2 = 'a' and ("
        + "    (__time >= TIMESTAMP '2000-01-01 00:00:00' AND __time < TIMESTAMP '2001-01-01 00:00:00')"
        + "    OR ("
        + "      (__time >= TIMESTAMP '2002-01-01 00:00:00' AND __time < TIMESTAMP '2004-01-01 00:00:00')"
        + "      and (__time >= TIMESTAMP '2002-05-01 00:00:00' AND __time < TIMESTAMP '2003-05-01 00:00:00')"
        + "      and dim1 = 'abc'"
        + "    )"
        + "  )"
        + ")",
        ImmutableList.of(
            Druids.newTimeseriesQueryBuilder()
                  .dataSource(CalciteTests.DATASOURCE1)
                  .intervals(querySegmentSpec(Filtration.eternity()))
                  .filters(
                      or(
                          not(selector("dim2", "a", null)),
                          and(
                              not(timeBound("2000/2001")),
                              not(and(
                                  selector("dim1", "abc", null),
                                  timeBound("2002-05-01/2003-05-01")
                              ))
                          )
                      )
                  )
                  .granularity(Granularities.ALL)
                  .aggregators(aggregators(new CountAggregatorFactory("a0")))
                  .context(TIMESERIES_CONTEXT_DEFAULT)
                  .build()
        ),
        ImmutableList.of(
            new Object[]{5L}
        )
    );
  }

  @Test
  public void testCountStarWithNotTimeFilter() throws Exception
  {
    testQuery(
        "SELECT COUNT(*) FROM druid.foo "
        + "WHERE dim1 <> 'xxx' and not ("
        + "    (__time >= TIMESTAMP '2000-01-01 00:00:00' AND __time < TIMESTAMP '2001-01-01 00:00:00')"
        + "    OR (__time >= TIMESTAMP '2003-01-01 00:00:00' AND __time < TIMESTAMP '2004-01-01 00:00:00'))",
        ImmutableList.of(
            Druids.newTimeseriesQueryBuilder()
                  .dataSource(CalciteTests.DATASOURCE1)
                  .intervals(
                      querySegmentSpec(
                          new Interval(DateTimes.MIN, DateTimes.of("2000")),
                          Intervals.of("2001/2003"),
                          new Interval(DateTimes.of("2004"), DateTimes.MAX)
                      )
                  )
                  .filters(not(selector("dim1", "xxx", null)))
                  .granularity(Granularities.ALL)
                  .aggregators(aggregators(new CountAggregatorFactory("a0")))
                  .context(TIMESERIES_CONTEXT_DEFAULT)
                  .build()
        ),
        ImmutableList.of(
            new Object[]{3L}
        )
    );
  }

  @Test
  public void testCountStarWithTimeAndDimFilter() throws Exception
  {
    testQuery(
        "SELECT COUNT(*) FROM druid.foo "
        + "WHERE dim2 <> 'a' "
        + "and __time BETWEEN TIMESTAMP '2000-01-01 00:00:00' AND TIMESTAMP '2000-12-31 23:59:59.999'",
        ImmutableList.of(
            Druids.newTimeseriesQueryBuilder()
                  .dataSource(CalciteTests.DATASOURCE1)
                  .intervals(querySegmentSpec(Intervals.of("2000-01-01/2001-01-01")))
                  .filters(not(selector("dim2", "a", null)))
                  .granularity(Granularities.ALL)
                  .aggregators(aggregators(new CountAggregatorFactory("a0")))
                  .context(TIMESERIES_CONTEXT_DEFAULT)
                  .build()
        ),
        ImmutableList.of(
            new Object[]{2L}
        )
    );
  }

  @Test
  public void testCountStarWithTimeOrDimFilter() throws Exception
  {
    testQuery(
        "SELECT COUNT(*) FROM druid.foo "
        + "WHERE dim2 <> 'a' "
        + "or __time BETWEEN TIMESTAMP '2000-01-01 00:00:00' AND TIMESTAMP '2000-12-31 23:59:59.999'",
        ImmutableList.of(
            Druids.newTimeseriesQueryBuilder()
                  .dataSource(CalciteTests.DATASOURCE1)
                  .intervals(querySegmentSpec(Filtration.eternity()))
                  .filters(
                      or(
                          not(selector("dim2", "a", null)),
                          bound(
                              "__time",
                              String.valueOf(t("2000-01-01")),
                              String.valueOf(t("2000-12-31T23:59:59.999")),
                              false,
                              false,
                              null,
                              StringComparators.NUMERIC
                          )
                      )
                  )
                  .granularity(Granularities.ALL)
                  .aggregators(aggregators(new CountAggregatorFactory("a0")))
                  .context(TIMESERIES_CONTEXT_DEFAULT)
                  .build()
        ),
        ImmutableList.of(
            new Object[]{5L}
        )
    );
  }

  @Test
  public void testCountStarWithTimeFilterOnLongColumnUsingExtractEpoch() throws Exception
  {
    testQuery(
        "SELECT COUNT(*) FROM druid.foo WHERE "
        + "cnt >= EXTRACT(EPOCH FROM TIMESTAMP '1970-01-01 00:00:00') * 1000 "
        + "AND cnt < EXTRACT(EPOCH FROM TIMESTAMP '1970-01-02 00:00:00') * 1000",
        ImmutableList.of(
            Druids.newTimeseriesQueryBuilder()
                  .dataSource(CalciteTests.DATASOURCE1)
                  .intervals(querySegmentSpec(Filtration.eternity()))
                  .granularity(Granularities.ALL)
                  .filters(
                      bound(
                          "cnt",
                          String.valueOf(DateTimes.of("1970-01-01").getMillis()),
                          String.valueOf(DateTimes.of("1970-01-02").getMillis()),
                          false,
                          true,
                          null,
                          StringComparators.NUMERIC
                      )
                  )
                  .aggregators(aggregators(new CountAggregatorFactory("a0")))
                  .context(TIMESERIES_CONTEXT_DEFAULT)
                  .build()
        ),
        ImmutableList.of(
            new Object[]{6L}
        )
    );
  }

  @Test
  public void testCountStarWithTimeFilterOnLongColumnUsingExtractEpochFromDate() throws Exception
  {
    testQuery(
        "SELECT COUNT(*) FROM druid.foo WHERE "
        + "cnt >= EXTRACT(EPOCH FROM DATE '1970-01-01') * 1000 "
        + "AND cnt < EXTRACT(EPOCH FROM DATE '1970-01-02') * 1000",
        ImmutableList.of(
            Druids.newTimeseriesQueryBuilder()
                  .dataSource(CalciteTests.DATASOURCE1)
                  .intervals(querySegmentSpec(Filtration.eternity()))
                  .granularity(Granularities.ALL)
                  .filters(
                      bound(
                          "cnt",
                          String.valueOf(DateTimes.of("1970-01-01").getMillis()),
                          String.valueOf(DateTimes.of("1970-01-02").getMillis()),
                          false,
                          true,
                          null,
                          StringComparators.NUMERIC
                      )
                  )
                  .aggregators(aggregators(new CountAggregatorFactory("a0")))
                  .context(TIMESERIES_CONTEXT_DEFAULT)
                  .build()
        ),
        ImmutableList.of(
            new Object[]{6L}
        )
    );
  }

  @Test
  public void testCountStarWithTimeFilterOnLongColumnUsingTimestampToMillis() throws Exception
  {
    testQuery(
        "SELECT COUNT(*) FROM druid.foo WHERE "
        + "cnt >= TIMESTAMP_TO_MILLIS(TIMESTAMP '1970-01-01 00:00:00') "
        + "AND cnt < TIMESTAMP_TO_MILLIS(TIMESTAMP '1970-01-02 00:00:00')",
        ImmutableList.of(
            Druids.newTimeseriesQueryBuilder()
                  .dataSource(CalciteTests.DATASOURCE1)
                  .intervals(querySegmentSpec(Filtration.eternity()))
                  .granularity(Granularities.ALL)
                  .filters(
                      bound(
                          "cnt",
                          String.valueOf(DateTimes.of("1970-01-01").getMillis()),
                          String.valueOf(DateTimes.of("1970-01-02").getMillis()),
                          false,
                          true,
                          null,
                          StringComparators.NUMERIC
                      )
                  )
                  .aggregators(aggregators(new CountAggregatorFactory("a0")))
                  .context(TIMESERIES_CONTEXT_DEFAULT)
                  .build()
        ),
        ImmutableList.of(
            new Object[]{6L}
        )
    );
  }

  @Test
  public void testSumOfString() throws Exception
  {
    testQuery(
        "SELECT SUM(CAST(dim1 AS INTEGER)) FROM druid.foo",
        ImmutableList.of(
            Druids.newTimeseriesQueryBuilder()
                  .dataSource(CalciteTests.DATASOURCE1)
                  .intervals(querySegmentSpec(Filtration.eternity()))
                  .granularity(Granularities.ALL)
                  .aggregators(aggregators(
                      new LongSumAggregatorFactory(
                          "a0",
                          null,
                          "CAST(\"dim1\", 'LONG')",
                          CalciteTests.createExprMacroTable()
                      )
                  ))
                  .context(TIMESERIES_CONTEXT_DEFAULT)
                  .build()
        ),
        ImmutableList.of(
            new Object[]{13L}
        )
    );
  }

  @Test
  public void testSumOfExtractionFn() throws Exception
  {
    testQuery(
        "SELECT SUM(CAST(SUBSTRING(dim1, 1, 10) AS INTEGER)) FROM druid.foo",
        ImmutableList.of(
            Druids.newTimeseriesQueryBuilder()
                  .dataSource(CalciteTests.DATASOURCE1)
                  .intervals(querySegmentSpec(Filtration.eternity()))
                  .granularity(Granularities.ALL)
                  .aggregators(aggregators(
                      new LongSumAggregatorFactory(
                          "a0",
                          null,
                          "CAST(substring(\"dim1\", 0, 10), 'LONG')",
                          CalciteTests.createExprMacroTable()
                      )
                  ))
                  .context(TIMESERIES_CONTEXT_DEFAULT)
                  .build()
        ),
        ImmutableList.of(
            new Object[]{13L}
        )
    );
  }

  @Test
  public void testTimeseriesWithTimeFilterOnLongColumnUsingMillisToTimestamp() throws Exception
  {
    testQuery(
        "SELECT\n"
        + "  FLOOR(MILLIS_TO_TIMESTAMP(cnt) TO YEAR),\n"
        + "  COUNT(*)\n"
        + "FROM\n"
        + "  druid.foo\n"
        + "WHERE\n"
        + "  MILLIS_TO_TIMESTAMP(cnt) >= TIMESTAMP '1970-01-01 00:00:00'\n"
        + "  AND MILLIS_TO_TIMESTAMP(cnt) < TIMESTAMP '1970-01-02 00:00:00'\n"
        + "GROUP BY\n"
        + "  FLOOR(MILLIS_TO_TIMESTAMP(cnt) TO YEAR)",
        ImmutableList.of(
            new GroupByQuery.Builder()
                .setDataSource(CalciteTests.DATASOURCE1)
                .setInterval(querySegmentSpec(Filtration.eternity()))
                .setGranularity(Granularities.ALL)
                .setVirtualColumns(
                    expression_Virtual_Column("d0:v", "timestamp_floor(\"cnt\",'P1Y',null,'UTC')", ValueType.LONG)
                )
                .setDimFilter(
                    bound(
                        "cnt",
                        String.valueOf(DateTimes.of("1970-01-01").getMillis()),
                        String.valueOf(DateTimes.of("1970-01-02").getMillis()),
                        false,
                        true,
                        null,
                        StringComparators.NUMERIC
                    )
                )
                .setDimensions(dimensionSpec(new DefaultDimensionSpec("d0:v", "d0", ValueType.LONG)))
                .setAggregatorSpecs(aggregators(new CountAggregatorFactory("a0")))
                .setContext(QUERY_CONTEXT_DEFAULT)
                .build()
        ),
        ImmutableList.of(
            new Object[]{t("1970-01-01"), 6L}
        )
    );
  }

  @Test
  public void testSelectDistinctWithCascadeExtractionFilter() throws Exception
  {
    testQuery(
        "SELECT distinct dim1 FROM druid.foo WHERE substring(substring(dim1, 2), 1, 1) = 'e' OR dim2 = 'a'",
        ImmutableList.of(
            GroupByQuery.builder()
                        .setDataSource(CalciteTests.DATASOURCE1)
                        .setInterval(querySegmentSpec(Filtration.eternity()))
                        .setGranularity(Granularities.ALL)
                        .setDimensions(dimensionSpec(new DefaultDimensionSpec("dim1", "d0")))
                        .setDimFilter(
                            or(
                                selector(
                                    "dim1",
                                    "e",
                                    cascade(
                                        new SubstringDimExtractionFn(1, null),
                                        new SubstringDimExtractionFn(0, 1)
                                    )
                                ),
                                selector("dim2", "a", null)
                            )
                        )
                        .setContext(QUERY_CONTEXT_DEFAULT)
                        .build()
        ),
        ImmutableList.of(
            new Object[]{""},
            new Object[]{"1"},
            new Object[]{"def"}
        )
    );
  }

  @Test
  public void testSelectDistinctWithStrlenFilter() throws Exception
  {
    testQuery(
        "SELECT distinct dim1 FROM druid.foo "
        + "WHERE CHARACTER_LENGTH(dim1) = 3 OR CAST(CHARACTER_LENGTH(dim1) AS varchar) = 3",
        ImmutableList.of(
            GroupByQuery.builder()
                        .setDataSource(CalciteTests.DATASOURCE1)
                        .setInterval(querySegmentSpec(Filtration.eternity()))
                        .setGranularity(Granularities.ALL)
                        .setDimensions(dimensionSpec(new DefaultDimensionSpec("dim1", "d0")))
                        .setDimFilter(
                            or(
                                expressionFilter("(strlen(\"dim1\") == 3)"),
                                expressionFilter("(CAST(strlen(\"dim1\"), 'STRING') == 3)")
                            )
                        )
                        .setContext(QUERY_CONTEXT_DEFAULT)
                        .build()
        ),
        ImmutableList.of(
            new Object[]{"abc"},
            new Object[]{"def"}
        )
    );
  }

  @Test
  public void testSelectDistinctWithLimit() throws Exception
  {
    // Should use topN even if approximate topNs are off, because this query is exact.

    testQuery(
        "SELECT DISTINCT dim2 FROM druid.foo LIMIT 10",
        ImmutableList.of(
            new TopNQueryBuilder()
                .dataSource(CalciteTests.DATASOURCE1)
                .intervals(querySegmentSpec(Filtration.eternity()))
                .granularity(Granularities.ALL)
                .dimension(new DefaultDimensionSpec("dim2", "d0"))
                .metric(new DimensionTopNMetricSpec(null, StringComparators.LEXICOGRAPHIC))
                .threshold(10)
                .context(QUERY_CONTEXT_DEFAULT)
                .build()
        ),
        NullHandling.replaceWithDefault() ?
        ImmutableList.of(
            new Object[]{""},
            new Object[]{"a"},
            new Object[]{"abc"}
        ) :
        ImmutableList.of(
            new Object[]{null},
            new Object[]{""},
            new Object[]{"a"},
            new Object[]{"abc"}
        )
    );
  }

  @Test
  public void testSelectDistinctWithSortAsOuterQuery() throws Exception
  {
    testQuery(
        "SELECT * FROM (SELECT DISTINCT dim2 FROM druid.foo ORDER BY dim2) LIMIT 10",
        ImmutableList.of(
            new TopNQueryBuilder()
                .dataSource(CalciteTests.DATASOURCE1)
                .intervals(querySegmentSpec(Filtration.eternity()))
                .granularity(Granularities.ALL)
                .dimension(new DefaultDimensionSpec("dim2", "d0"))
                .metric(new DimensionTopNMetricSpec(null, StringComparators.LEXICOGRAPHIC))
                .threshold(10)
                .context(QUERY_CONTEXT_DEFAULT)
                .build()
        ),
        NullHandling.replaceWithDefault() ?
        ImmutableList.of(
            new Object[]{""},
            new Object[]{"a"},
            new Object[]{"abc"}
        ) :
        ImmutableList.of(
            new Object[]{null},
            new Object[]{""},
            new Object[]{"a"},
            new Object[]{"abc"}
        )
    );
  }

  @Test
  public void testSelectDistinctWithSortAsOuterQuery2() throws Exception
  {
    testQuery(
        "SELECT * FROM (SELECT DISTINCT dim2 FROM druid.foo ORDER BY dim2 LIMIT 5) LIMIT 10",
        ImmutableList.of(
            new TopNQueryBuilder()
                .dataSource(CalciteTests.DATASOURCE1)
                .intervals(querySegmentSpec(Filtration.eternity()))
                .granularity(Granularities.ALL)
                .dimension(new DefaultDimensionSpec("dim2", "d0"))
                .metric(new DimensionTopNMetricSpec(null, StringComparators.LEXICOGRAPHIC))
                .threshold(5)
                .context(QUERY_CONTEXT_DEFAULT)
                .build()
        ),
        NullHandling.replaceWithDefault() ?
        ImmutableList.of(
            new Object[]{""},
            new Object[]{"a"},
            new Object[]{"abc"}
        ) :
        ImmutableList.of(
            new Object[]{null},
            new Object[]{""},
            new Object[]{"a"},
            new Object[]{"abc"}
        )
    );
  }

  @Test
  public void testSelectDistinctWithSortAsOuterQuery3() throws Exception
  {
    // Query reduces to LIMIT 0.

    testQuery(
        "SELECT * FROM (SELECT DISTINCT dim2 FROM druid.foo ORDER BY dim2 LIMIT 2 OFFSET 5) OFFSET 2",
        ImmutableList.of(),
        ImmutableList.of()
    );
  }

  @Test
  public void testSelectDistinctWithSortAsOuterQuery4() throws Exception
  {
    testQuery(
        "SELECT * FROM (SELECT DISTINCT dim2 FROM druid.foo ORDER BY dim2 DESC LIMIT 5) LIMIT 10",
        ImmutableList.of(
            new TopNQueryBuilder()
                .dataSource(CalciteTests.DATASOURCE1)
                .intervals(querySegmentSpec(Filtration.eternity()))
                .granularity(Granularities.ALL)
                .dimension(new DefaultDimensionSpec("dim2", "d0"))
                .metric(new InvertedTopNMetricSpec(new DimensionTopNMetricSpec(null, StringComparators.LEXICOGRAPHIC)))
                .threshold(5)
                .context(QUERY_CONTEXT_DEFAULT)
                .build()
        ),
        NullHandling.replaceWithDefault() ?
        ImmutableList.of(
            new Object[]{""},
            new Object[]{"abc"},
            new Object[]{"a"}
        ) :
        ImmutableList.of(
            new Object[]{null},
            new Object[]{"abc"},
            new Object[]{"a"},
            new Object[]{""}
        )
    );
  }

  @Test
  public void testCountDistinct() throws Exception
  {
    testQuery(
        "SELECT SUM(cnt), COUNT(distinct dim2), COUNT(distinct unique_dim1) FROM druid.foo",
        ImmutableList.of(
            Druids.newTimeseriesQueryBuilder()
                  .dataSource(CalciteTests.DATASOURCE1)
                  .intervals(querySegmentSpec(Filtration.eternity()))
                  .granularity(Granularities.ALL)
                  .aggregators(
                      aggregators(
                          new LongSumAggregatorFactory("a0", "cnt"),
                          new CardinalityAggregatorFactory(
                              "a1",
                              null,
                              dimensionSpec(new DefaultDimensionSpec("dim2", null)),
                              false,
                              true
                          ),
                          new HyperUniquesAggregatorFactory("a2", "unique_dim1", false, true)
                      )
                  )
                  .context(TIMESERIES_CONTEXT_DEFAULT)
                  .build()
        ),
        ImmutableList.of(
            new Object[]{6L, 3L, 6L}
        )
    );
  }

  @Test
  public void testCountDistinctOfCaseWhen() throws Exception
  {
    testQuery(
        "SELECT\n"
        + "COUNT(DISTINCT CASE WHEN m1 >= 4 THEN m1 END),\n"
        + "COUNT(DISTINCT CASE WHEN m1 >= 4 THEN dim1 END),\n"
        + "COUNT(DISTINCT CASE WHEN m1 >= 4 THEN unique_dim1 END)\n"
        + "FROM druid.foo",
        ImmutableList.of(
            Druids.newTimeseriesQueryBuilder()
                  .dataSource(CalciteTests.DATASOURCE1)
                  .intervals(querySegmentSpec(Filtration.eternity()))
                  .granularity(Granularities.ALL)
                  .aggregators(
                      aggregators(
                          new FilteredAggregatorFactory(
                              new CardinalityAggregatorFactory(
                                  "a0",
                                  null,
                                  ImmutableList.of(new DefaultDimensionSpec("m1", "m1", ValueType.FLOAT)),
                                  false,
                                  true
                              ),
                              bound("m1", "4", null, false, false, null, StringComparators.NUMERIC)
                          ),
                          new FilteredAggregatorFactory(
                              new CardinalityAggregatorFactory(
                                  "a1",
                                  null,
                                  ImmutableList.of(new DefaultDimensionSpec("dim1", "dim1", ValueType.STRING)),
                                  false,
                                  true
                              ),
                              bound("m1", "4", null, false, false, null, StringComparators.NUMERIC)
                          ),
                          new FilteredAggregatorFactory(
                              new HyperUniquesAggregatorFactory("a2", "unique_dim1", false, true),
                              bound("m1", "4", null, false, false, null, StringComparators.NUMERIC)
                          )
                      )
                  )
                  .context(TIMESERIES_CONTEXT_DEFAULT)
                  .build()
        ),
        ImmutableList.of(
            new Object[]{3L, 3L, 3L}
        )
    );
  }

  @Test
  public void testExactCountDistinct() throws Exception
  {
    // When HLL is disabled, do exact count distinct through a nested query.

    testQuery(
        PLANNER_CONFIG_NO_HLL,
        "SELECT COUNT(distinct dim2) FROM druid.foo",
        CalciteTests.REGULAR_USER_AUTH_RESULT,
        ImmutableList.of(
            GroupByQuery.builder()
                        .setDataSource(
                            new QueryDataSource(
                                GroupByQuery.builder()
                                            .setDataSource(CalciteTests.DATASOURCE1)
                                            .setInterval(querySegmentSpec(Filtration.eternity()))
                                            .setGranularity(Granularities.ALL)
                                            .setDimensions(dimensionSpec(new DefaultDimensionSpec("dim2", "d0")))
                                            .setContext(QUERY_CONTEXT_DEFAULT)
                                            .build()
                            )
                        )
                        .setInterval(querySegmentSpec(Filtration.eternity()))
                        .setGranularity(Granularities.ALL)
                        .setAggregatorSpecs(aggregators(
                            new FilteredAggregatorFactory(
                                new CountAggregatorFactory("a0"),
                                not(selector("d0", null, null))
                            )
                        ))
                        .setContext(QUERY_CONTEXT_DEFAULT)
                        .build()
        ),
        ImmutableList.of(
            new Object[]{NullHandling.replaceWithDefault() ? 2L : 3L}
        )
    );
  }

  @Test
  public void testApproxCountDistinctWhenHllDisabled() throws Exception
  {
    // When HLL is disabled, APPROX_COUNT_DISTINCT is still approximate.

    testQuery(
        PLANNER_CONFIG_NO_HLL,
        "SELECT APPROX_COUNT_DISTINCT(dim2) FROM druid.foo",
        CalciteTests.REGULAR_USER_AUTH_RESULT,
        ImmutableList.of(
            Druids.newTimeseriesQueryBuilder()
                  .dataSource(CalciteTests.DATASOURCE1)
                  .intervals(querySegmentSpec(Filtration.eternity()))
                  .granularity(Granularities.ALL)
                  .aggregators(
                      aggregators(
                          new CardinalityAggregatorFactory(
                              "a0",
                              null,
                              dimensionSpec(new DefaultDimensionSpec("dim2", null)),
                              false,
                              true
                          )
                      )
                  )
                  .context(TIMESERIES_CONTEXT_DEFAULT)
                  .build()
        ),
        ImmutableList.of(
            new Object[]{3L}
        )
    );
  }

  @Test
  public void testExactCountDistinctWithGroupingAndOtherAggregators() throws Exception
  {
    // When HLL is disabled, do exact count distinct through a nested query.

    testQuery(
        PLANNER_CONFIG_NO_HLL,
        "SELECT dim2, SUM(cnt), COUNT(distinct dim1) FROM druid.foo GROUP BY dim2",
        CalciteTests.REGULAR_USER_AUTH_RESULT,
        ImmutableList.of(
            GroupByQuery.builder()
                        .setDataSource(
                            new QueryDataSource(
                                GroupByQuery.builder()
                                            .setDataSource(CalciteTests.DATASOURCE1)
                                            .setInterval(querySegmentSpec(Filtration.eternity()))
                                            .setGranularity(Granularities.ALL)
                                            .setDimensions(dimensionSpec(
                                                new DefaultDimensionSpec("dim2", "d0"),
                                                new DefaultDimensionSpec("dim1", "d1")
                                            ))
                                            .setAggregatorSpecs(aggregators(new LongSumAggregatorFactory("a0", "cnt")))
                                            .setContext(QUERY_CONTEXT_DEFAULT)
                                            .build()
                            )
                        )
                        .setInterval(querySegmentSpec(Filtration.eternity()))
                        .setGranularity(Granularities.ALL)
                        .setDimensions(dimensionSpec(new DefaultDimensionSpec("d0", "_d0")))
                        .setAggregatorSpecs(aggregators(
                            new LongSumAggregatorFactory("_a0", "a0"),
                            new FilteredAggregatorFactory(
                                new CountAggregatorFactory("_a1"),
                                not(selector("d1", null, null))
                            )
                        ))
                        .setContext(QUERY_CONTEXT_DEFAULT)
                        .build()
        ),
        NullHandling.replaceWithDefault() ?
        ImmutableList.of(
            new Object[]{"", 3L, 3L},
            new Object[]{"a", 2L, 1L},
            new Object[]{"abc", 1L, 1L}
        ) :
        ImmutableList.of(
            new Object[]{null, 2L, 2L},
            new Object[]{"", 1L, 1L},
            new Object[]{"a", 2L, 2L},
            new Object[]{"abc", 1L, 1L}
        )
    );
  }

  @Test
  public void testApproxCountDistinct() throws Exception
  {
    testQuery(
        "SELECT\n"
        + "  SUM(cnt),\n"
        + "  APPROX_COUNT_DISTINCT(dim2),\n" // uppercase
        + "  approx_count_distinct(dim2) FILTER(WHERE dim2 <> ''),\n" // lowercase; also, filtered
        + "  APPROX_COUNT_DISTINCT(SUBSTRING(dim2, 1, 1)),\n" // on extractionFn
        + "  APPROX_COUNT_DISTINCT(SUBSTRING(dim2, 1, 1) || 'x'),\n" // on expression
        + "  approx_count_distinct(unique_dim1)\n" // on native hyperUnique column
        + "FROM druid.foo",
        ImmutableList.of(
            Druids.newTimeseriesQueryBuilder()
                  .dataSource(CalciteTests.DATASOURCE1)
                  .intervals(querySegmentSpec(Filtration.eternity()))
                  .granularity(Granularities.ALL)
                  .virtualColumns(
                      expression_Virtual_Column("a4:v", "concat(substring(\"dim2\", 0, 1),'x')", ValueType.STRING)
                  )
                  .aggregators(
                      aggregators(
                          new LongSumAggregatorFactory("a0", "cnt"),
                          new CardinalityAggregatorFactory(
                              "a1",
                              null,
                              dimensionSpec(new DefaultDimensionSpec("dim2", "dim2")),
                              false,
                              true
                          ),
                          new FilteredAggregatorFactory(
                              new CardinalityAggregatorFactory(
                                  "a2",
                                  null,
                                  dimensionSpec(new DefaultDimensionSpec("dim2", "dim2")),
                                  false,
                                  true
                              ),
                              not(selector("dim2", "", null))
                          ),
                          new CardinalityAggregatorFactory(
                              "a3",
                              null,
                              dimensionSpec(
                                  new ExtractionDimensionSpec(
                                      "dim2",
                                      "dim2",
                                      ValueType.STRING,
                                      new SubstringDimExtractionFn(0, 1)
                                  )
                              ),
                              false,
                              true
                          ),
                          new CardinalityAggregatorFactory(
                              "a4",
                              null,
                              dimensionSpec(new DefaultDimensionSpec("a4:v", "a4:v", ValueType.STRING)),
                              false,
                              true
                          ),
                          new HyperUniquesAggregatorFactory("a5", "unique_dim1", false, true)
                      )
                  )
                  .context(TIMESERIES_CONTEXT_DEFAULT)
                  .build()
        ),
        NullHandling.replaceWithDefault() ?
        ImmutableList.of(
            new Object[]{6L, 3L, 2L, 2L, 2L, 6L}
        ) :
        ImmutableList.of(
            new Object[]{6L, 3L, 2L, 1L, 1L, 6L}
        )
    );
  }

  @Test
  public void testNestedGroupBy() throws Exception
  {
    testQuery(
        "SELECT\n"
        + "    FLOOR(__time to hour) AS __time,\n"
        + "    dim1,\n"
        + "    COUNT(m2)\n"
        + "FROM (\n"
        + "    SELECT\n"
        + "        MAX(__time) AS __time,\n"
        + "        m2,\n"
        + "        dim1\n"
        + "    FROM druid.foo\n"
        + "    WHERE 1=1\n"
        + "        AND m1 = '5.0'\n"
        + "    GROUP BY m2, dim1\n"
        + ")\n"
        + "GROUP BY FLOOR(__time to hour), dim1",
        ImmutableList.of(
            GroupByQuery.builder()
                        .setDataSource(
                            GroupByQuery.builder()
                                        .setDataSource(CalciteTests.DATASOURCE1)
                                        .setInterval(querySegmentSpec(Filtration.eternity()))
                                        .setGranularity(Granularities.ALL)
                                        .setDimensions(dimensionSpec(
                                            new DefaultDimensionSpec("m2", "d0", ValueType.DOUBLE),
                                            new DefaultDimensionSpec("dim1", "d1")
                                        ))
                                        .setDimFilter(new SelectorDimFilter("m1", "5.0", null))
                                        .setAggregatorSpecs(aggregators(new LongMaxAggregatorFactory("a0", "__time")))
                                        .setContext(QUERY_CONTEXT_DEFAULT)
                                        .build()
                        )
                        .setInterval(querySegmentSpec(Filtration.eternity()))
                        .setGranularity(Granularities.ALL)
                        .setVirtualColumns(
                            expression_Virtual_Column(
                                "_d0:v",
                                "timestamp_floor(\"a0\",'PT1H',null,'UTC')",
                                ValueType.LONG
                            )
                        )
                        .setDimensions(dimensionSpec(
                            new DefaultDimensionSpec("_d0:v", "_d0", ValueType.LONG),
                            new DefaultDimensionSpec("d1", "_d1", ValueType.STRING)
                        ))
                        .setAggregatorSpecs(aggregators(
                            new CountAggregatorFactory("_a0")
                        ))
                        .setContext(QUERY_CONTEXT_DEFAULT)
                        .build()
        ),
        ImmutableList.of(
            new Object[]{978393600000L, "def", 1L}
        )
    );
  }

  @Test
  public void testDoubleNestedGroupBy() throws Exception
  {
    testQuery(
        "SELECT SUM(cnt), COUNT(*) FROM (\n"
        + "  SELECT dim2, SUM(t1.cnt) cnt FROM (\n"
        + "    SELECT\n"
        + "      dim1,\n"
        + "      dim2,\n"
        + "      COUNT(*) cnt\n"
        + "    FROM druid.foo\n"
        + "    GROUP BY dim1, dim2\n"
        + "  ) t1\n"
        + "  GROUP BY dim2\n"
        + ") t2",
        ImmutableList.of(
            GroupByQuery.builder()
                        .setDataSource(
                            GroupByQuery.builder()
                                        .setDataSource(
                                            GroupByQuery.builder()
                                                        .setDataSource(CalciteTests.DATASOURCE1)
                                                        .setInterval(querySegmentSpec(Filtration.eternity()))
                                                        .setGranularity(Granularities.ALL)
                                                        .setDimensions(dimensionSpec(
                                                            new DefaultDimensionSpec("dim1", "d0"),
                                                            new DefaultDimensionSpec("dim2", "d1")
                                                        ))
                                                        .setAggregatorSpecs(aggregators(new CountAggregatorFactory("a0")))
                                                        .setContext(QUERY_CONTEXT_DEFAULT)
                                                        .build()
                                        )
                                        .setInterval(querySegmentSpec(Filtration.eternity()))
                                        .setGranularity(Granularities.ALL)
                                        .setDimensions(dimensionSpec(new DefaultDimensionSpec("d1", "_d0")))
                                        .setAggregatorSpecs(aggregators(new LongSumAggregatorFactory("_a0", "a0")))
                                        .setContext(QUERY_CONTEXT_DEFAULT)
                                        .build()
                        )
                        .setInterval(querySegmentSpec(Filtration.eternity()))
                        .setGranularity(Granularities.ALL)
                        .setAggregatorSpecs(aggregators(
                            new LongSumAggregatorFactory("a0", "_a0"),
                            new CountAggregatorFactory("a1")
                        ))
                        .setContext(QUERY_CONTEXT_DEFAULT)
                        .build()
        ),
        NullHandling.replaceWithDefault() ?
        ImmutableList.of(
            new Object[]{6L, 3L}
        ) :
        ImmutableList.of(
            new Object[]{6L, 4L}
        )
    );
  }

  @Test
  public void testExplainDoubleNestedGroupBy() throws Exception
  {
    final String explanation =
        "DruidOuterQueryRel(query=[{\"queryType\":\"timeseries\",\"dataSource\":{\"type\":\"table\",\"name\":\"__subquery__\"},\"intervals\":{\"type\":\"intervals\",\"intervals\":[\"-146136543-09-08T08:23:32.096Z/146140482-04-24T15:36:27.903Z\"]},\"descending\":false,\"virtualColumns\":[],\"filter\":null,\"granularity\":{\"type\":\"all\"},\"aggregations\":[{\"type\":\"longSum\",\"name\":\"a0\",\"fieldName\":\"cnt\",\"expression\":null},{\"type\":\"count\",\"name\":\"a1\"}],\"postAggregations\":[],\"limit\":2147483647,\"context\":{\"defaultTimeout\":300000,\"maxScatterGatherBytes\":9223372036854775807,\"skipEmptyBuckets\":true,\"sqlCurrentTimestamp\":\"2000-01-01T00:00:00Z\",\"sqlQueryId\":\"dummy\"}}], signature=[{a0:LONG, a1:LONG}])\n"
        + "  DruidOuterQueryRel(query=[{\"queryType\":\"groupBy\",\"dataSource\":{\"type\":\"table\",\"name\":\"__subquery__\"},\"intervals\":{\"type\":\"intervals\",\"intervals\":[\"-146136543-09-08T08:23:32.096Z/146140482-04-24T15:36:27.903Z\"]},\"virtualColumns\":[],\"filter\":null,\"granularity\":{\"type\":\"all\"},\"dimensions\":[{\"type\":\"default\",\"dimension\":\"dim2\",\"outputName\":\"d0\",\"outputType\":\"STRING\"}],\"aggregations\":[{\"type\":\"longSum\",\"name\":\"a0\",\"fieldName\":\"cnt\",\"expression\":null}],\"postAggregations\":[],\"having\":null,\"limitSpec\":{\"type\":\"NoopLimitSpec\"},\"context\":{\"defaultTimeout\":300000,\"maxScatterGatherBytes\":9223372036854775807,\"sqlCurrentTimestamp\":\"2000-01-01T00:00:00Z\",\"sqlQueryId\":\"dummy\"},\"descending\":false}], signature=[{d0:STRING, a0:LONG}])\n"
        + "    DruidQueryRel(query=[{\"queryType\":\"groupBy\",\"dataSource\":{\"type\":\"table\",\"name\":\"foo\"},\"intervals\":{\"type\":\"intervals\",\"intervals\":[\"-146136543-09-08T08:23:32.096Z/146140482-04-24T15:36:27.903Z\"]},\"virtualColumns\":[],\"filter\":null,\"granularity\":{\"type\":\"all\"},\"dimensions\":[{\"type\":\"default\",\"dimension\":\"dim1\",\"outputName\":\"d0\",\"outputType\":\"STRING\"},{\"type\":\"default\",\"dimension\":\"dim2\",\"outputName\":\"d1\",\"outputType\":\"STRING\"}],\"aggregations\":[{\"type\":\"count\",\"name\":\"a0\"}],\"postAggregations\":[],\"having\":null,\"limitSpec\":{\"type\":\"NoopLimitSpec\"},\"context\":{\"defaultTimeout\":300000,\"maxScatterGatherBytes\":9223372036854775807,\"sqlCurrentTimestamp\":\"2000-01-01T00:00:00Z\",\"sqlQueryId\":\"dummy\"},\"descending\":false}], signature=[{d0:STRING, d1:STRING, a0:LONG}])\n";

    testQuery(
        "EXPLAIN PLAN FOR SELECT SUM(cnt), COUNT(*) FROM (\n"
        + "  SELECT dim2, SUM(t1.cnt) cnt FROM (\n"
        + "    SELECT\n"
        + "      dim1,\n"
        + "      dim2,\n"
        + "      COUNT(*) cnt\n"
        + "    FROM druid.foo\n"
        + "    GROUP BY dim1, dim2\n"
        + "  ) t1\n"
        + "  GROUP BY dim2\n"
        + ") t2",
        ImmutableList.of(),
        ImmutableList.of(
            new Object[]{explanation}
        )
    );
  }

  @Test
  public void testExactCountDistinctUsingSubquery() throws Exception
  {
    testQuery(
        PLANNER_CONFIG_SINGLE_NESTING_ONLY, // Sanity check; this query should work with a single level of nesting.
        "SELECT\n"
        + "  SUM(cnt),\n"
        + "  COUNT(*)\n"
        + "FROM (SELECT dim2, SUM(cnt) AS cnt FROM druid.foo GROUP BY dim2)",
        CalciteTests.REGULAR_USER_AUTH_RESULT,
        ImmutableList.of(
            GroupByQuery.builder()
                        .setDataSource(
                            new QueryDataSource(
                                GroupByQuery.builder()
                                            .setDataSource(CalciteTests.DATASOURCE1)
                                            .setInterval(querySegmentSpec(Filtration.eternity()))
                                            .setGranularity(Granularities.ALL)
                                            .setDimensions(dimensionSpec(new DefaultDimensionSpec("dim2", "d0")))
                                            .setAggregatorSpecs(aggregators(new LongSumAggregatorFactory("a0", "cnt")))
                                            .setContext(QUERY_CONTEXT_DEFAULT)
                                            .build()
                            )
                        )
                        .setInterval(querySegmentSpec(Filtration.eternity()))
                        .setGranularity(Granularities.ALL)
                        .setAggregatorSpecs(aggregators(
                            new LongSumAggregatorFactory("_a0", "a0"),
                            new CountAggregatorFactory("_a1")
                        ))
                        .setContext(QUERY_CONTEXT_DEFAULT)
                        .build()
        ),
        NullHandling.replaceWithDefault() ?
        ImmutableList.of(
            new Object[]{6L, 3L}
        ) :
        ImmutableList.of(
            new Object[]{6L, 4L}
        )
    );
  }

  @Test
  public void testMinMaxAvgDailyCountWithLimit() throws Exception
  {
    testQuery(
        "SELECT * FROM ("
        + "  SELECT max(cnt), min(cnt), avg(cnt), TIME_EXTRACT(max(t), 'EPOCH') last_time, count(1) num_days FROM (\n"
        + "      SELECT TIME_FLOOR(__time, 'P1D') AS t, count(1) cnt\n"
        + "      FROM \"foo\"\n"
        + "      GROUP BY 1\n"
        + "  )"
        + ") LIMIT 1\n",
        ImmutableList.of(
            GroupByQuery.builder()
                        .setDataSource(
                            new QueryDataSource(
                                GroupByQuery.builder()
                                            .setDataSource(CalciteTests.DATASOURCE1)
                                            .setInterval(querySegmentSpec(Filtration.eternity()))
                                            .setGranularity(Granularities.ALL)
                                            .setVirtualColumns(
                                                expression_Virtual_Column(
                                                    "d0:v",
                                                    "timestamp_floor(\"__time\",'P1D',null,'UTC')",
                                                    ValueType.LONG
                                                )
                                            )
                                            .setDimensions(dimensionSpec(new DefaultDimensionSpec("d0:v", "d0", ValueType.LONG)))
                                            .setAggregatorSpecs(aggregators(new CountAggregatorFactory("a0")))
                                            .setContext(QUERY_CONTEXT_DEFAULT)
                                            .build()
                            )
                        )
                        .setInterval(querySegmentSpec(Filtration.eternity()))
                        .setGranularity(Granularities.ALL)
                        .setAggregatorSpecs(aggregators(
                            new LongMaxAggregatorFactory("_a0", "a0"),
                            new LongMinAggregatorFactory("_a1", "a0"),
                            new LongSumAggregatorFactory("_a2:sum", "a0"),
                            new CountAggregatorFactory("_a2:count"),
                            new LongMaxAggregatorFactory("_a3", "d0"),
                            new CountAggregatorFactory("_a4")
                        ))
                        .setPostAggregatorSpecs(
                            ImmutableList.of(
                                new ArithmeticPostAggregator(
                                    "_a2",
                                    "quotient",
                                    ImmutableList.of(
                                        new FieldAccessPostAggregator(null, "_a2:sum"),
                                        new FieldAccessPostAggregator(null, "_a2:count")
                                    )
                                ),
                                expresionPostAgg("s0", "timestamp_extract(\"_a3\",'EPOCH','UTC')")
                            )
                        )
                        .setLimit(1)
                        .setContext(QUERY_CONTEXT_DEFAULT)
                        .build()
        ),
        ImmutableList.of(new Object[]{1L, 1L, 1L, 978480000L, 6L})
    );
  }

  @Test
  public void testAvgDailyCountDistinct() throws Exception
  {
    testQuery(
        "SELECT\n"
        + "  AVG(u)\n"
        + "FROM (SELECT FLOOR(__time TO DAY), APPROX_COUNT_DISTINCT(cnt) AS u FROM druid.foo GROUP BY 1)",
        ImmutableList.of(
            GroupByQuery.builder()
                        .setDataSource(
                            new QueryDataSource(
                                GroupByQuery.builder()
                                            .setDataSource(CalciteTests.DATASOURCE1)
                                            .setInterval(querySegmentSpec(Filtration.eternity()))
                                            .setGranularity(Granularities.ALL)
                                            .setVirtualColumns(
                                                expression_Virtual_Column(
                                                    "d0:v",
                                                    "timestamp_floor(\"__time\",'P1D',null,'UTC')",
                                                    ValueType.LONG
                                                )
                                            )
                                            .setDimensions(dimensionSpec(new DefaultDimensionSpec("d0:v", "d0", ValueType.LONG)))
                                            .setAggregatorSpecs(
                                                aggregators(
                                                    new CardinalityAggregatorFactory(
                                                        "a0:a",
                                                        null,
                                                        dimensionSpec(new DefaultDimensionSpec("cnt", "cnt", ValueType.LONG)),
                                                        false,
                                                        true
                                                    )
                                                )
                                            )
                                            .setPostAggregatorSpecs(
                                                ImmutableList.of(
                                                    new HyperUniqueFinalizingPostAggregator("a0", "a0:a")
                                                )
                                            )
                                            .setContext(QUERY_CONTEXT_DEFAULT)
                                            .build()
                            )
                        )
                        .setInterval(querySegmentSpec(Filtration.eternity()))
                        .setGranularity(Granularities.ALL)
                        .setAggregatorSpecs(aggregators(
                            new LongSumAggregatorFactory("_a0:sum", "a0"),
                            new CountAggregatorFactory("_a0:count")
                        ))
                        .setPostAggregatorSpecs(
                            ImmutableList.of(
                                new ArithmeticPostAggregator(
                                    "_a0",
                                    "quotient",
                                    ImmutableList.of(
                                        new FieldAccessPostAggregator(null, "_a0:sum"),
                                        new FieldAccessPostAggregator(null, "_a0:count")
                                    )
                                )
                            )
                        )
                        .setContext(QUERY_CONTEXT_DEFAULT)
                        .build()
        ),
        ImmutableList.of(new Object[]{1L})
    );
  }

  @Test
  public void testTopNFilterJoin() throws Exception
  {
    DimFilter filter = NullHandling.replaceWithDefault() ?
                       in("dim2", Arrays.asList(null, "a"), null)
                                                         : selector("dim2", "a", null);
    // Filters on top N values of some dimension by using an inner join.
    testQuery(
        "SELECT t1.dim1, SUM(t1.cnt)\n"
        + "FROM druid.foo t1\n"
        + "  INNER JOIN (\n"
        + "  SELECT\n"
        + "    SUM(cnt) AS sum_cnt,\n"
        + "    dim2\n"
        + "  FROM druid.foo\n"
        + "  GROUP BY dim2\n"
        + "  ORDER BY 1 DESC\n"
        + "  LIMIT 2\n"
        + ") t2 ON (t1.dim2 = t2.dim2)\n"
        + "GROUP BY t1.dim1\n"
        + "ORDER BY 1\n",
        ImmutableList.of(
            new TopNQueryBuilder()
                .dataSource(CalciteTests.DATASOURCE1)
                .intervals(querySegmentSpec(Filtration.eternity()))
                .granularity(Granularities.ALL)
                .dimension(new DefaultDimensionSpec("dim2", "d0"))
                .aggregators(aggregators(new LongSumAggregatorFactory("a0", "cnt")))
                .metric(new NumericTopNMetricSpec("a0"))
                .threshold(2)
                .context(QUERY_CONTEXT_DEFAULT)
                .build(),
            GroupByQuery.builder()
                        .setDataSource(CalciteTests.DATASOURCE1)
                        .setInterval(querySegmentSpec(Filtration.eternity()))
                        .setGranularity(Granularities.ALL)
                        .setDimFilter(filter)
                        .setDimensions(dimensionSpec(new DefaultDimensionSpec("dim1", "d0")))
                        .setAggregatorSpecs(aggregators(new LongSumAggregatorFactory("a0", "cnt")))
                        .setLimitSpec(
                            new DefaultLimitSpec(
                                ImmutableList.of(
                                    new OrderByColumnSpec(
                                        "d0",
                                        OrderByColumnSpec.Direction.ASCENDING,
                                        StringComparators.LEXICOGRAPHIC
                                    )
                                ),
                                Integer.MAX_VALUE
                            )
                        )
                        .setContext(QUERY_CONTEXT_DEFAULT)
                        .build()
        ),
        NullHandling.replaceWithDefault() ?
        ImmutableList.of(
            new Object[]{"", 1L},
            new Object[]{"1", 1L},
            new Object[]{"10.1", 1L},
            new Object[]{"2", 1L},
            new Object[]{"abc", 1L}
        ) :
        ImmutableList.of(
            new Object[]{"", 1L},
            new Object[]{"1", 1L}
        )
    );
  }

  @Test
  @Ignore // Doesn't work
  public void testTopNFilterJoinWithProjection() throws Exception
  {
    // Filters on top N values of some dimension by using an inner join. Also projects the outer dimension.

    testQuery(
        "SELECT SUBSTRING(t1.dim1, 1, 10), SUM(t1.cnt)\n"
        + "FROM druid.foo t1\n"
        + "  INNER JOIN (\n"
        + "  SELECT\n"
        + "    SUM(cnt) AS sum_cnt,\n"
        + "    dim2\n"
        + "  FROM druid.foo\n"
        + "  GROUP BY dim2\n"
        + "  ORDER BY 1 DESC\n"
        + "  LIMIT 2\n"
        + ") t2 ON (t1.dim2 = t2.dim2)\n"
        + "GROUP BY SUBSTRING(t1.dim1, 1, 10)",
        ImmutableList.of(
            new TopNQueryBuilder()
                .dataSource(CalciteTests.DATASOURCE1)
                .intervals(querySegmentSpec(Filtration.eternity()))
                .granularity(Granularities.ALL)
                .dimension(new DefaultDimensionSpec("dim2", "d0"))
                .aggregators(aggregators(new LongSumAggregatorFactory("a0", "cnt")))
                .metric(new NumericTopNMetricSpec("a0"))
                .threshold(2)
                .context(QUERY_CONTEXT_DEFAULT)
                .build(),
            GroupByQuery.builder()
                        .setDataSource(CalciteTests.DATASOURCE1)
                        .setInterval(querySegmentSpec(Filtration.eternity()))
                        .setGranularity(Granularities.ALL)
                        .setDimFilter(in("dim2", ImmutableList.of("", "a"), null))
                        .setDimensions(dimensionSpec(new DefaultDimensionSpec("dim1", "d0")))
                        .setAggregatorSpecs(aggregators(new LongSumAggregatorFactory("a0", "cnt")))
                        .setLimitSpec(
                            new DefaultLimitSpec(
                                ImmutableList.of(
                                    new OrderByColumnSpec(
                                        "d0",
                                        OrderByColumnSpec.Direction.ASCENDING,
                                        StringComparators.LEXICOGRAPHIC
                                    )
                                ),
                                Integer.MAX_VALUE
                            )
                        )
                        .setContext(QUERY_CONTEXT_DEFAULT)
                        .build()
        ),
        ImmutableList.of(
            new Object[]{"", 1L},
            new Object[]{"1", 1L},
            new Object[]{"10.1", 1L},
            new Object[]{"2", 1L},
            new Object[]{"abc", 1L}
        )
    );
  }

  @Test
  public void testRemovableLeftJoin() throws Exception
  {
    // LEFT JOIN where the right-hand side can be ignored.

    testQuery(
        "SELECT t1.dim1, SUM(t1.cnt)\n"
        + "FROM druid.foo t1\n"
        + "  LEFT JOIN (\n"
        + "  SELECT\n"
        + "    SUM(cnt) AS sum_cnt,\n"
        + "    dim2\n"
        + "  FROM druid.foo\n"
        + "  GROUP BY dim2\n"
        + "  ORDER BY 1 DESC\n"
        + "  LIMIT 2\n"
        + ") t2 ON (t1.dim2 = t2.dim2)\n"
        + "GROUP BY t1.dim1\n"
        + "ORDER BY 1\n",
        ImmutableList.of(
            GroupByQuery.builder()
                        .setDataSource(CalciteTests.DATASOURCE1)
                        .setInterval(querySegmentSpec(Filtration.eternity()))
                        .setGranularity(Granularities.ALL)
                        .setDimensions(dimensionSpec(new DefaultDimensionSpec("dim1", "d0")))
                        .setAggregatorSpecs(aggregators(new LongSumAggregatorFactory("a0", "cnt")))
                        .setLimitSpec(
                            new DefaultLimitSpec(
                                ImmutableList.of(
                                    new OrderByColumnSpec(
                                        "d0",
                                        OrderByColumnSpec.Direction.ASCENDING,
                                        StringComparators.LEXICOGRAPHIC
                                    )
                                ),
                                Integer.MAX_VALUE
                            )
                        )
                        .setContext(QUERY_CONTEXT_DEFAULT)
                        .build()
        ),
        ImmutableList.of(
            new Object[]{"", 1L},
            new Object[]{"1", 1L},
            new Object[]{"10.1", 1L},
            new Object[]{"2", 1L},
            new Object[]{"abc", 1L},
            new Object[]{"def", 1L}
        )
    );
  }

  @Test
  public void testExactCountDistinctOfSemiJoinResult() throws Exception
  {
    testQuery(
        "SELECT COUNT(*)\n"
        + "FROM (\n"
        + "  SELECT DISTINCT dim2\n"
        + "  FROM druid.foo\n"
        + "  WHERE SUBSTRING(dim2, 1, 1) IN (\n"
        + "    SELECT SUBSTRING(dim1, 1, 1) FROM druid.foo WHERE dim1 <> ''\n"
        + "  ) AND __time >= '2000-01-01' AND __time < '2002-01-01'\n"
        + ")",
        ImmutableList.of(
            GroupByQuery.builder()
                        .setDataSource(CalciteTests.DATASOURCE1)
                        .setInterval(querySegmentSpec(Filtration.eternity()))
                        .setGranularity(Granularities.ALL)
                        .setDimFilter(not(selector("dim1", "", null)))
                        .setDimensions(dimensionSpec(new ExtractionDimensionSpec(
                            "dim1",
                            "d0",
                            new SubstringDimExtractionFn(0, 1)
                        )))
                        .setContext(QUERY_CONTEXT_DEFAULT)
                        .build(),
            GroupByQuery.builder()
                        .setDataSource(
                            new QueryDataSource(
                                GroupByQuery.builder()
                                            .setDataSource(CalciteTests.DATASOURCE1)
                                            .setInterval(querySegmentSpec(Intervals.of("2000-01-01/2002-01-01")))
                                            .setGranularity(Granularities.ALL)
                                            .setDimFilter(in(
                                                "dim2",
                                                ImmutableList.of("1", "2", "a", "d"),
                                                new SubstringDimExtractionFn(0, 1)
                                            ))
                                            .setDimensions(dimensionSpec(new DefaultDimensionSpec("dim2", "d0")))
                                            .setContext(QUERY_CONTEXT_DEFAULT)
                                            .build()
                            )
                        )
                        .setInterval(querySegmentSpec(Filtration.eternity()))
                        .setGranularity(Granularities.ALL)
                        .setAggregatorSpecs(aggregators(
                            new CountAggregatorFactory("a0")
                        ))
                        .setContext(QUERY_CONTEXT_DEFAULT)
                        .build()
        ),
        ImmutableList.of(
            new Object[]{2L}
        )
    );
  }

  @Test
  public void testMaxSemiJoinRowsInMemory() throws Exception
  {
    expectedException.expect(ResourceLimitExceededException.class);
    expectedException.expectMessage("maxSemiJoinRowsInMemory[2] exceeded");
    testQuery(
        PLANNER_CONFIG_SEMI_JOIN_ROWS_LIMIT,
        "SELECT COUNT(*)\n"
        + "FROM druid.foo\n"
        + "WHERE SUBSTRING(dim2, 1, 1) IN (\n"
        + "  SELECT SUBSTRING(dim1, 1, 1) FROM druid.foo WHERE dim1 <> ''\n"
        + ")\n",
        CalciteTests.REGULAR_USER_AUTH_RESULT,
        ImmutableList.of(),
        ImmutableList.of()
    );
  }

  @Test
  public void testExplainExactCountDistinctOfSemiJoinResult() throws Exception
  {
    final String explanation =
        "DruidOuterQueryRel(query=[{\"queryType\":\"timeseries\",\"dataSource\":{\"type\":\"table\",\"name\":\"__subquery__\"},\"intervals\":{\"type\":\"intervals\",\"intervals\":[\"-146136543-09-08T08:23:32.096Z/146140482-04-24T15:36:27.903Z\"]},\"descending\":false,\"virtualColumns\":[],\"filter\":null,\"granularity\":{\"type\":\"all\"},\"aggregations\":[{\"type\":\"count\",\"name\":\"a0\"}],\"postAggregations\":[],\"limit\":2147483647,\"context\":{\"defaultTimeout\":300000,\"maxScatterGatherBytes\":9223372036854775807,\"skipEmptyBuckets\":true,\"sqlCurrentTimestamp\":\"2000-01-01T00:00:00Z\",\"sqlQueryId\":\"dummy\"}}], signature=[{a0:LONG}])\n"
        + "  DruidSemiJoin(query=[{\"queryType\":\"groupBy\",\"dataSource\":{\"type\":\"table\",\"name\":\"foo\"},\"intervals\":{\"type\":\"intervals\",\"intervals\":[\"-146136543-09-08T08:23:32.096Z/146140482-04-24T15:36:27.903Z\"]},\"virtualColumns\":[],\"filter\":null,\"granularity\":{\"type\":\"all\"},\"dimensions\":[{\"type\":\"default\",\"dimension\":\"dim2\",\"outputName\":\"d0\",\"outputType\":\"STRING\"}],\"aggregations\":[],\"postAggregations\":[],\"having\":null,\"limitSpec\":{\"type\":\"NoopLimitSpec\"},\"context\":{\"defaultTimeout\":300000,\"maxScatterGatherBytes\":9223372036854775807,\"sqlCurrentTimestamp\":\"2000-01-01T00:00:00Z\",\"sqlQueryId\":\"dummy\"},\"descending\":false}], leftExpressions=[[SUBSTRING($3, 1, 1)]], rightKeys=[[0]])\n"
        + "    DruidQueryRel(query=[{\"queryType\":\"groupBy\",\"dataSource\":{\"type\":\"table\",\"name\":\"foo\"},\"intervals\":{\"type\":\"intervals\",\"intervals\":[\"-146136543-09-08T08:23:32.096Z/146140482-04-24T15:36:27.903Z\"]},\"virtualColumns\":[],\"filter\":{\"type\":\"not\",\"field\":{\"type\":\"selector\",\"dimension\":\"dim1\",\"value\":null,\"extractionFn\":null}},\"granularity\":{\"type\":\"all\"},\"dimensions\":[{\"type\":\"extraction\",\"dimension\":\"dim1\",\"outputName\":\"d0\",\"outputType\":\"STRING\",\"extractionFn\":{\"type\":\"substring\",\"index\":0,\"length\":1}}],\"aggregations\":[],\"postAggregations\":[],\"having\":null,\"limitSpec\":{\"type\":\"NoopLimitSpec\"},\"context\":{\"defaultTimeout\":300000,\"maxScatterGatherBytes\":9223372036854775807,\"sqlCurrentTimestamp\":\"2000-01-01T00:00:00Z\",\"sqlQueryId\":\"dummy\"},\"descending\":false}], signature=[{d0:STRING}])\n";

    testQuery(
        "EXPLAIN PLAN FOR SELECT COUNT(*)\n"
        + "FROM (\n"
        + "  SELECT DISTINCT dim2\n"
        + "  FROM druid.foo\n"
        + "  WHERE SUBSTRING(dim2, 1, 1) IN (\n"
        + "    SELECT SUBSTRING(dim1, 1, 1) FROM druid.foo WHERE dim1 IS NOT NULL\n"
        + "  )\n"
        + ")",
        ImmutableList.of(),
        ImmutableList.of(new Object[]{explanation})
    );
  }

  @Test
  public void testExactCountDistinctUsingSubqueryWithWherePushDown() throws Exception
  {
    testQuery(
        "SELECT\n"
        + "  SUM(cnt),\n"
        + "  COUNT(*)\n"
        + "FROM (SELECT dim2, SUM(cnt) AS cnt FROM druid.foo GROUP BY dim2)\n"
        + "WHERE dim2 <> ''",
        ImmutableList.of(
            GroupByQuery.builder()
                        .setDataSource(
                            new QueryDataSource(
                                GroupByQuery.builder()
                                            .setDataSource(CalciteTests.DATASOURCE1)
                                            .setInterval(querySegmentSpec(Filtration.eternity()))
                                            .setDimFilter(not(selector("dim2", "", null)))
                                            .setGranularity(Granularities.ALL)
                                            .setDimensions(dimensionSpec(new DefaultDimensionSpec("dim2", "d0")))
                                            .setAggregatorSpecs(aggregators(new LongSumAggregatorFactory("a0", "cnt")))
                                            .setContext(QUERY_CONTEXT_DEFAULT)
                                            .build()
                            )
                        )
                        .setInterval(querySegmentSpec(Filtration.eternity()))
                        .setGranularity(Granularities.ALL)
                        .setAggregatorSpecs(aggregators(
                            new LongSumAggregatorFactory("_a0", "a0"),
                            new CountAggregatorFactory("_a1")
                        ))
                        .setContext(QUERY_CONTEXT_DEFAULT)
                        .build()
        ),
        NullHandling.replaceWithDefault() ?
        ImmutableList.of(
            new Object[]{3L, 2L}
        ) :
        ImmutableList.of(
            new Object[]{5L, 3L}
        )
    );

    testQuery(
        "SELECT\n"
        + "  SUM(cnt),\n"
        + "  COUNT(*)\n"
        + "FROM (SELECT dim2, SUM(cnt) AS cnt FROM druid.foo GROUP BY dim2)\n"
        + "WHERE dim2 IS NOT NULL",
        ImmutableList.of(
            GroupByQuery.builder()
                        .setDataSource(
                            new QueryDataSource(
                                GroupByQuery.builder()
                                            .setDataSource(CalciteTests.DATASOURCE1)
                                            .setInterval(querySegmentSpec(Filtration.eternity()))
                                            .setDimFilter(not(selector("dim2", null, null)))
                                            .setGranularity(Granularities.ALL)
                                            .setDimensions(dimensionSpec(new DefaultDimensionSpec("dim2", "d0")))
                                            .setAggregatorSpecs(aggregators(new LongSumAggregatorFactory("a0", "cnt")))
                                            .setContext(QUERY_CONTEXT_DEFAULT)
                                            .build()
                            )
                        )
                        .setInterval(querySegmentSpec(Filtration.eternity()))
                        .setGranularity(Granularities.ALL)
                        .setAggregatorSpecs(aggregators(
                            new LongSumAggregatorFactory("_a0", "a0"),
                            new CountAggregatorFactory("_a1")
                        ))
                        .setContext(QUERY_CONTEXT_DEFAULT)
                        .build()
        ),
        NullHandling.replaceWithDefault() ?
        ImmutableList.of(
            new Object[]{3L, 2L}
        ) :
        ImmutableList.of(
            new Object[]{4L, 3L}
        )
    );
  }

  @Test
  public void testExactCountDistinctUsingSubqueryWithWhereToOuterFilter() throws Exception
  {
    testQuery(
        "SELECT\n"
        + "  SUM(cnt),\n"
        + "  COUNT(*)\n"
        + "FROM (SELECT dim2, SUM(cnt) AS cnt FROM druid.foo GROUP BY dim2 LIMIT 1)"
        + "WHERE cnt > 0",
        ImmutableList.of(
            GroupByQuery.builder()
                        .setDataSource(
                            new QueryDataSource(
                                GroupByQuery.builder()
                                            .setDataSource(CalciteTests.DATASOURCE1)
                                            .setInterval(querySegmentSpec(Filtration.eternity()))
                                            .setGranularity(Granularities.ALL)
                                            .setDimensions(dimensionSpec(new DefaultDimensionSpec("dim2", "d0")))
                                            .setAggregatorSpecs(aggregators(new LongSumAggregatorFactory("a0", "cnt")))
                                            .setLimit(1)
                                            .setContext(QUERY_CONTEXT_DEFAULT)
                                            .build()
                            )
                        )
                        .setDimFilter(bound("a0", "0", null, true, false, null, StringComparators.NUMERIC))
                        .setInterval(querySegmentSpec(Filtration.eternity()))
                        .setGranularity(Granularities.ALL)
                        .setAggregatorSpecs(aggregators(
                            new LongSumAggregatorFactory("_a0", "a0"),
                            new CountAggregatorFactory("_a1")
                        ))
                        .setContext(QUERY_CONTEXT_DEFAULT)
                        .build()
        ),
        NullHandling.replaceWithDefault() ?
        ImmutableList.of(
            new Object[]{3L, 1L}
        ) :
        ImmutableList.of(
            new Object[]{2L, 1L}
        )
    );
  }

  @Test
  public void testCompareExactAndApproximateCountDistinctUsingSubquery() throws Exception
  {
    testQuery(
        "SELECT\n"
        + "  COUNT(*) AS exact_count,\n"
        + "  COUNT(DISTINCT dim1) AS approx_count,\n"
        + "  (CAST(1 AS FLOAT) - COUNT(DISTINCT dim1) / COUNT(*)) * 100 AS error_pct\n"
        + "FROM (SELECT DISTINCT dim1 FROM druid.foo WHERE dim1 <> '')",
        ImmutableList.of(
            GroupByQuery.builder()
                        .setDataSource(
                            new QueryDataSource(
                                GroupByQuery.builder()
                                            .setDataSource(CalciteTests.DATASOURCE1)
                                            .setInterval(querySegmentSpec(Filtration.eternity()))
                                            .setGranularity(Granularities.ALL)
                                            .setDimFilter(not(selector("dim1", "", null)))
                                            .setDimensions(dimensionSpec(new DefaultDimensionSpec("dim1", "d0")))
                                            .setContext(QUERY_CONTEXT_DEFAULT)
                                            .build()
                            )
                        )
                        .setInterval(querySegmentSpec(Filtration.eternity()))
                        .setGranularity(Granularities.ALL)
                        .setAggregatorSpecs(aggregators(
                            new CountAggregatorFactory("a0"),
                            new CardinalityAggregatorFactory(
                                "a1",
                                null,
                                dimensionSpec(new DefaultDimensionSpec("d0", null)),
                                false,
                                true
                            )
                        ))
                        .setPostAggregatorSpecs(
                            ImmutableList.of(
                                expresionPostAgg("p0", "((1 - (\"a1\" / \"a0\")) * 100)")
                            )
                        )
                        .setContext(QUERY_CONTEXT_DEFAULT)
                        .build()
        ),
        ImmutableList.of(
            new Object[]{5L, 5L, 0.0f}
        )
    );
  }

  @Test
  public void testHistogramUsingSubquery() throws Exception
  {
    testQuery(
        "SELECT\n"
        + "  CAST(thecnt AS VARCHAR),\n"
        + "  COUNT(*)\n"
        + "FROM (SELECT dim2, SUM(cnt) AS thecnt FROM druid.foo GROUP BY dim2)\n"
        + "GROUP BY CAST(thecnt AS VARCHAR)",
        ImmutableList.of(
            GroupByQuery.builder()
                        .setDataSource(
                            new QueryDataSource(
                                GroupByQuery.builder()
                                            .setDataSource(CalciteTests.DATASOURCE1)
                                            .setInterval(querySegmentSpec(Filtration.eternity()))
                                            .setGranularity(Granularities.ALL)
                                            .setDimensions(dimensionSpec(new DefaultDimensionSpec("dim2", "d0")))
                                            .setAggregatorSpecs(aggregators(new LongSumAggregatorFactory("a0", "cnt")))
                                            .setContext(QUERY_CONTEXT_DEFAULT)
                                            .build()
                            )
                        )
                        .setInterval(querySegmentSpec(Filtration.eternity()))
                        .setGranularity(Granularities.ALL)
                        .setDimensions(dimensionSpec(new DefaultDimensionSpec("a0", "_d0")))
                        .setAggregatorSpecs(aggregators(
                            new CountAggregatorFactory("_a0")
                        ))
                        .setContext(QUERY_CONTEXT_DEFAULT)
                        .build()
        ),
        NullHandling.replaceWithDefault() ?
        ImmutableList.of(
            new Object[]{"1", 1L},
            new Object[]{"2", 1L},
            new Object[]{"3", 1L}
        ) :
        ImmutableList.of(
            new Object[]{"1", 2L},
            new Object[]{"2", 2L}
        )
    );
  }

  @Test
  public void testHistogramUsingSubqueryWithSort() throws Exception
  {
    testQuery(
        "SELECT\n"
        + "  CAST(thecnt AS VARCHAR),\n"
        + "  COUNT(*)\n"
        + "FROM (SELECT dim2, SUM(cnt) AS thecnt FROM druid.foo GROUP BY dim2)\n"
        + "GROUP BY CAST(thecnt AS VARCHAR) ORDER BY CAST(thecnt AS VARCHAR) LIMIT 2",
        ImmutableList.of(
            GroupByQuery.builder()
                        .setDataSource(
                            new QueryDataSource(
                                GroupByQuery.builder()
                                            .setDataSource(CalciteTests.DATASOURCE1)
                                            .setInterval(querySegmentSpec(Filtration.eternity()))
                                            .setGranularity(Granularities.ALL)
                                            .setDimensions(dimensionSpec(new DefaultDimensionSpec("dim2", "d0")))
                                            .setAggregatorSpecs(aggregators(new LongSumAggregatorFactory("a0", "cnt")))
                                            .setContext(QUERY_CONTEXT_DEFAULT)
                                            .build()
                            )
                        )
                        .setInterval(querySegmentSpec(Filtration.eternity()))
                        .setGranularity(Granularities.ALL)
                        .setDimensions(dimensionSpec(new DefaultDimensionSpec("a0", "_d0")))
                        .setAggregatorSpecs(aggregators(
                            new CountAggregatorFactory("_a0")
                        ))
                        .setLimitSpec(
                            new DefaultLimitSpec(
                                ImmutableList.of(new OrderByColumnSpec(
                                    "_d0",
                                    OrderByColumnSpec.Direction.ASCENDING,
                                    StringComparators.LEXICOGRAPHIC
                                )),
                                2
                            )
                        )
                        .setContext(QUERY_CONTEXT_DEFAULT)
                        .build()
        ),
        NullHandling.replaceWithDefault() ?
        ImmutableList.of(
            new Object[]{"1", 1L},
            new Object[]{"2", 1L}
        ) :
        ImmutableList.of(
            new Object[]{"1", 2L},
            new Object[]{"2", 2L}
        )
    );
  }

  @Test
  public void testCountDistinctArithmetic() throws Exception
  {
    testQuery(
        "SELECT\n"
        + "  SUM(cnt),\n"
        + "  COUNT(DISTINCT dim2),\n"
        + "  CAST(COUNT(DISTINCT dim2) AS FLOAT),\n"
        + "  SUM(cnt) / COUNT(DISTINCT dim2),\n"
        + "  SUM(cnt) / COUNT(DISTINCT dim2) + 3,\n"
        + "  CAST(SUM(cnt) AS FLOAT) / CAST(COUNT(DISTINCT dim2) AS FLOAT) + 3\n"
        + "FROM druid.foo",
        ImmutableList.of(
            Druids.newTimeseriesQueryBuilder()
                  .dataSource(CalciteTests.DATASOURCE1)
                  .intervals(querySegmentSpec(Filtration.eternity()))
                  .granularity(Granularities.ALL)
                  .aggregators(
                      aggregators(
                          new LongSumAggregatorFactory("a0", "cnt"),
                          new CardinalityAggregatorFactory(
                              "a1",
                              null,
                              dimensionSpec(new DefaultDimensionSpec("dim2", null)),
                              false,
                              true
                          )
                      )
                  )
                  .postAggregators(
                      expresionPostAgg("p0", "CAST(\"a1\", 'DOUBLE')"),
                      expresionPostAgg("p1", "(\"a0\" / \"a1\")"),
                      expresionPostAgg("p2", "((\"a0\" / \"a1\") + 3)"),
                      expresionPostAgg("p3", "((CAST(\"a0\", 'DOUBLE') / CAST(\"a1\", 'DOUBLE')) + 3)")
                  )
                  .context(TIMESERIES_CONTEXT_DEFAULT)
                  .build()
        ),
        ImmutableList.of(
            new Object[]{6L, 3L, 3.0f, 2L, 5L, 5.0f}
        )
    );
  }

  @Test
  public void testCountDistinctOfSubstring() throws Exception
  {
    testQuery(
        "SELECT COUNT(DISTINCT SUBSTRING(dim1, 1, 1)) FROM druid.foo WHERE dim1 <> ''",
        ImmutableList.of(
            Druids.newTimeseriesQueryBuilder()
                  .dataSource(CalciteTests.DATASOURCE1)
                  .intervals(querySegmentSpec(Filtration.eternity()))
                  .filters(not(selector("dim1", "", null)))
                  .granularity(Granularities.ALL)
                  .aggregators(
                      aggregators(
                          new CardinalityAggregatorFactory(
                              "a0",
                              null,
                              dimensionSpec(
                                  new ExtractionDimensionSpec(
                                      "dim1",
                                      null,
                                      new SubstringDimExtractionFn(0, 1)
                                  )
                              ),
                              false,
                              true
                          )
                      )
                  )
                  .context(TIMESERIES_CONTEXT_DEFAULT)
                  .build()
        ),
        ImmutableList.of(
            new Object[]{4L}
        )
    );
  }

  @Test
  public void testCountDistinctOfTrim() throws Exception
  {
    // Test a couple different syntax variants of TRIM.

    testQuery(
        "SELECT COUNT(DISTINCT TRIM(BOTH ' ' FROM dim1)) FROM druid.foo WHERE TRIM(dim1) <> ''",
        ImmutableList.of(
            Druids.newTimeseriesQueryBuilder()
                  .dataSource(CalciteTests.DATASOURCE1)
                  .intervals(querySegmentSpec(Filtration.eternity()))
                  .filters(not(selector("dim1", "", null)))
                  .granularity(Granularities.ALL)
                  .virtualColumns(expression_Virtual_Column("a0:v", "trim(\"dim1\",' ')", ValueType.STRING))
                  .filters(expressionFilter("(trim(\"dim1\",' ') != '')"))
                  .aggregators(
                      aggregators(
                          new CardinalityAggregatorFactory(
                              "a0",
                              null,
                              dimensionSpec(new DefaultDimensionSpec("a0:v", "a0:v", ValueType.STRING)),
                              false,
                              true
                          )
                      )
                  )
                  .context(TIMESERIES_CONTEXT_DEFAULT)
                  .build()
        ),
        ImmutableList.of(
            new Object[]{5L}
        )
    );
  }

  @Test
  public void testSillyQuarters() throws Exception
  {
    // Like FLOOR(__time TO QUARTER) but silly.

    testQuery(
        "SELECT CAST((EXTRACT(MONTH FROM __time) - 1 ) / 3 + 1 AS INTEGER) AS quarter, COUNT(*)\n"
        + "FROM foo\n"
        + "GROUP BY CAST((EXTRACT(MONTH FROM __time) - 1 ) / 3 + 1 AS INTEGER)",
        ImmutableList.of(
            GroupByQuery.builder()
                        .setDataSource(CalciteTests.DATASOURCE1)
                        .setInterval(querySegmentSpec(Filtration.eternity()))
                        .setGranularity(Granularities.ALL)
                        .setVirtualColumns(expression_Virtual_Column(
                            "d0:v",
                            "(((timestamp_extract(\"__time\",'MONTH','UTC') - 1) / 3) + 1)",
                            ValueType.LONG
                        ))
                        .setDimensions(dimensionSpec(new DefaultDimensionSpec("d0:v", "d0", ValueType.LONG)))
                        .setAggregatorSpecs(aggregators(new CountAggregatorFactory("a0")))
                        .setContext(QUERY_CONTEXT_DEFAULT)
                        .build()
        ),
        ImmutableList.of(
            new Object[]{1, 6L}
        )
    );
  }

  @Test
  public void testRegexpExtract() throws Exception
  {
    String nullValue = NullHandling.replaceWithDefault() ? "" : null;
    testQuery(
        "SELECT DISTINCT\n"
        + "  REGEXP_EXTRACT(dim1, '^.'),\n"
        + "  REGEXP_EXTRACT(dim1, '^(.)', 1)\n"
        + "FROM foo\n"
        + "WHERE REGEXP_EXTRACT(dim1, '^(.)', 1) <> 'x'",
        ImmutableList.of(
            GroupByQuery.builder()
                        .setDataSource(CalciteTests.DATASOURCE1)
                        .setInterval(querySegmentSpec(Filtration.eternity()))
                        .setGranularity(Granularities.ALL)
                        .setDimFilter(
                            not(selector(
                                "dim1",
                                "x",
                                new RegexDimExtractionFn("^(.)", 1, true, null)
                            ))
                        )
                        .setDimensions(
                            dimensionSpec(
                                new ExtractionDimensionSpec(
                                    "dim1",
                                    "d0",
                                    new RegexDimExtractionFn("^.", 0, true, null)
                                ),
                                new ExtractionDimensionSpec(
                                    "dim1",
                                    "d1",
                                    new RegexDimExtractionFn("^(.)", 1, true, null)
                                )
                            )
                        )
                        .setContext(QUERY_CONTEXT_DEFAULT)
                        .build()
        ),
        ImmutableList.of(
            new Object[]{nullValue, nullValue},
            new Object[]{"1", "1"},
            new Object[]{"2", "2"},
            new Object[]{"a", "a"},
            new Object[]{"d", "d"}
        )
    );
  }

  @Test
  public void testGroupBySortPushDown() throws Exception
  {
    String nullValue = NullHandling.replaceWithDefault() ? "" : null;
    testQuery(
        "SELECT dim2, dim1, SUM(cnt) FROM druid.foo GROUP BY dim2, dim1 ORDER BY dim1 LIMIT 4",
        ImmutableList.of(
            GroupByQuery.builder()
                        .setDataSource(CalciteTests.DATASOURCE1)
                        .setInterval(querySegmentSpec(Filtration.eternity()))
                        .setGranularity(Granularities.ALL)
                        .setDimensions(
                            dimensionSpec(
                                new DefaultDimensionSpec("dim2", "d0"),
                                new DefaultDimensionSpec("dim1", "d1")
                            )
                        )
                        .setAggregatorSpecs(
                            aggregators(
                                new LongSumAggregatorFactory("a0", "cnt")
                            )
                        )
                        .setLimitSpec(
                            new DefaultLimitSpec(
                                ImmutableList.of(
                                    new OrderByColumnSpec("d1", OrderByColumnSpec.Direction.ASCENDING)
                                ),
                                4
                            )
                        )
                        .setContext(QUERY_CONTEXT_DEFAULT)
                        .build()
        ),
        ImmutableList.of(
            new Object[]{"a", "", 1L},
            new Object[]{"a", "1", 1L},
            new Object[]{nullValue, "10.1", 1L},
            new Object[]{"", "2", 1L}
        )
    );
  }

  @Test
  public void testGroupByLimitPushDownWithHavingOnLong() throws Exception
  {
    String nullValue = NullHandling.replaceWithDefault() ? "" : null;
    testQuery(
        "SELECT dim1, dim2, SUM(cnt) AS thecnt "
        + "FROM druid.foo "
        + "group by dim1, dim2 "
        + "having SUM(cnt) = 1 "
        + "order by dim2 "
        + "limit 4",
        ImmutableList.of(
            GroupByQuery.builder()
                        .setDataSource(CalciteTests.DATASOURCE1)
                        .setInterval(querySegmentSpec(Filtration.eternity()))
                        .setGranularity(Granularities.ALL)
                        .setDimensions(
                            dimensionSpec(
                                new DefaultDimensionSpec("dim1", "d0"),
                                new DefaultDimensionSpec("dim2", "d1")
                            )
                        )
                        .setAggregatorSpecs(
                            aggregators(
                                new LongSumAggregatorFactory("a0", "cnt")
                            )
                        )
                        .setLimitSpec(
                            new DefaultLimitSpec(
                                ImmutableList.of(
                                    new OrderByColumnSpec("d1", OrderByColumnSpec.Direction.ASCENDING)
                                ),
                                4
                            )
                        )
                        .setHavingSpec(having(numeric_Selector("a0", "1", null)))
                        .setContext(QUERY_CONTEXT_DEFAULT)
                        .build()
        ),
        NullHandling.replaceWithDefault() ?
        ImmutableList.of(
            new Object[]{"10.1", "", 1L},
            new Object[]{"2", "", 1L},
            new Object[]{"abc", "", 1L},
            new Object[]{"", "a", 1L}
        ) :
        ImmutableList.of(
            new Object[]{"10.1", null, 1L},
            new Object[]{"abc", null, 1L},
            new Object[]{"2", "", 1L},
            new Object[]{"", "a", 1L}
        )
    );
  }

  @Test
  public void testFilterOnTimeFloor() throws Exception
  {
    testQuery(
        "SELECT COUNT(*) FROM druid.foo\n"
        + "WHERE\n"
        + "FLOOR(__time TO MONTH) = TIMESTAMP '2000-01-01 00:00:00'\n"
        + "OR FLOOR(__time TO MONTH) = TIMESTAMP '2000-02-01 00:00:00'",
        ImmutableList.of(
            Druids.newTimeseriesQueryBuilder()
                  .dataSource(CalciteTests.DATASOURCE1)
                  .intervals(querySegmentSpec(Intervals.of("2000/P2M")))
                  .granularity(Granularities.ALL)
                  .aggregators(aggregators(new CountAggregatorFactory("a0")))
                  .context(TIMESERIES_CONTEXT_DEFAULT)
                  .build()
        ),
        ImmutableList.of(
            new Object[]{3L}
        )
    );
  }

  @Test
  public void testFilterOnCurrentTimestampWithIntervalArithmetic() throws Exception
  {
    testQuery(
        "SELECT COUNT(*) FROM druid.foo\n"
        + "WHERE\n"
        + "  __time >= CURRENT_TIMESTAMP + INTERVAL '01:02' HOUR TO MINUTE\n"
        + "  AND __time < TIMESTAMP '2003-02-02 01:00:00' - INTERVAL '1 1' DAY TO HOUR - INTERVAL '1-1' YEAR TO MONTH",
        ImmutableList.of(
            Druids.newTimeseriesQueryBuilder()
                  .dataSource(CalciteTests.DATASOURCE1)
                  .intervals(querySegmentSpec(Intervals.of("2000-01-01T01:02/2002")))
                  .granularity(Granularities.ALL)
                  .aggregators(aggregators(new CountAggregatorFactory("a0")))
                  .context(TIMESERIES_CONTEXT_DEFAULT)
                  .build()
        ),
        ImmutableList.of(
            new Object[]{5L}
        )
    );
  }

  @Test
  public void testSelectCurrentTimeAndDateLosAngeles() throws Exception
  {
    testQuery(
        PLANNER_CONFIG_DEFAULT,
        QUERY_CONTEXT_LOS_ANGELES,
        "SELECT CURRENT_TIMESTAMP, CURRENT_DATE, CURRENT_DATE + INTERVAL '1' DAY",
        CalciteTests.REGULAR_USER_AUTH_RESULT,
        ImmutableList.of(),
        ImmutableList.of(
            new Object[]{t("2000-01-01T00Z", LOS_ANGELES), d("1999-12-31"), d("2000-01-01")}
        )
    );
  }

  @Test
  public void testFilterOnCurrentTimestampLosAngeles() throws Exception
  {
    testQuery(
        PLANNER_CONFIG_DEFAULT,
        QUERY_CONTEXT_LOS_ANGELES,
        "SELECT COUNT(*) FROM druid.foo\n"
        + "WHERE __time >= CURRENT_TIMESTAMP + INTERVAL '1' DAY AND __time < TIMESTAMP '2002-01-01 00:00:00'",
        CalciteTests.REGULAR_USER_AUTH_RESULT,
        ImmutableList.of(
            Druids.newTimeseriesQueryBuilder()
                  .dataSource(CalciteTests.DATASOURCE1)
                  .intervals(querySegmentSpec(Intervals.of("2000-01-02T00Z/2002-01-01T08Z")))
                  .granularity(Granularities.ALL)
                  .aggregators(aggregators(new CountAggregatorFactory("a0")))
                  .context(TIMESERIES_CONTEXT_LOS_ANGELES)
                  .build()
        ),
        ImmutableList.of(
            new Object[]{5L}
        )
    );
  }

  @Test
  public void testFilterOnCurrentTimestampOnView() throws Exception
  {
    testQuery(
        "SELECT * FROM bview",
        ImmutableList.of(
            Druids.newTimeseriesQueryBuilder()
                  .dataSource(CalciteTests.DATASOURCE1)
                  .intervals(querySegmentSpec(Intervals.of("2000-01-02/2002")))
                  .granularity(Granularities.ALL)
                  .aggregators(aggregators(new CountAggregatorFactory("a0")))
                  .context(TIMESERIES_CONTEXT_DEFAULT)
                  .build()
        ),
        ImmutableList.of(
            new Object[]{5L}
        )
    );
  }

  @Test
  public void testFilterOnCurrentTimestampLosAngelesOnView() throws Exception
  {
    // Tests that query context still applies to view SQL; note the result is different from
    // "testFilterOnCurrentTimestampOnView" above.

    testQuery(
        PLANNER_CONFIG_DEFAULT,
        QUERY_CONTEXT_LOS_ANGELES,
        "SELECT * FROM bview",
        CalciteTests.REGULAR_USER_AUTH_RESULT,
        ImmutableList.of(
            Druids.newTimeseriesQueryBuilder()
                  .dataSource(CalciteTests.DATASOURCE1)
                  .intervals(querySegmentSpec(Intervals.of("2000-01-02T00Z/2002-01-01T08Z")))
                  .granularity(Granularities.ALL)
                  .aggregators(aggregators(new CountAggregatorFactory("a0")))
                  .context(TIMESERIES_CONTEXT_LOS_ANGELES)
                  .build()
        ),
        ImmutableList.of(
            new Object[]{5L}
        )
    );
  }

  @Test
  public void testFilterOnNotTimeFloor() throws Exception
  {
    testQuery(
        "SELECT COUNT(*) FROM druid.foo\n"
        + "WHERE\n"
        + "FLOOR(__time TO MONTH) <> TIMESTAMP '2001-01-01 00:00:00'",
        ImmutableList.of(
            Druids.newTimeseriesQueryBuilder()
                  .dataSource(CalciteTests.DATASOURCE1)
                  .intervals(querySegmentSpec(
                      new Interval(DateTimes.MIN, DateTimes.of("2001-01-01")),
                      new Interval(DateTimes.of("2001-02-01"), DateTimes.MAX)
                  ))
                  .granularity(Granularities.ALL)
                  .aggregators(aggregators(new CountAggregatorFactory("a0")))
                  .context(TIMESERIES_CONTEXT_DEFAULT)
                  .build()
        ),
        ImmutableList.of(
            new Object[]{3L}
        )
    );
  }

  @Test
  public void testFilterOnTimeFloorComparison() throws Exception
  {
    testQuery(
        "SELECT COUNT(*) FROM druid.foo\n"
        + "WHERE\n"
        + "FLOOR(__time TO MONTH) < TIMESTAMP '2000-02-01 00:00:00'",
        ImmutableList.of(
            Druids.newTimeseriesQueryBuilder()
                  .dataSource(CalciteTests.DATASOURCE1)
                  .intervals(querySegmentSpec(new Interval(DateTimes.MIN, DateTimes.of("2000-02-01"))))
                  .granularity(Granularities.ALL)
                  .aggregators(aggregators(new CountAggregatorFactory("a0")))
                  .context(TIMESERIES_CONTEXT_DEFAULT)
                  .build()
        ),
        ImmutableList.of(
            new Object[]{3L}
        )
    );
  }

  @Test
  public void testFilterOnTimeFloorComparisonMisaligned() throws Exception
  {
    testQuery(
        "SELECT COUNT(*) FROM druid.foo\n"
        + "WHERE\n"
        + "FLOOR(__time TO MONTH) < TIMESTAMP '2000-02-01 00:00:01'",
        ImmutableList.of(
            Druids.newTimeseriesQueryBuilder()
                  .dataSource(CalciteTests.DATASOURCE1)
                  .intervals(querySegmentSpec(new Interval(DateTimes.MIN, DateTimes.of("2000-03-01"))))
                  .granularity(Granularities.ALL)
                  .aggregators(aggregators(new CountAggregatorFactory("a0")))
                  .context(TIMESERIES_CONTEXT_DEFAULT)
                  .build()
        ),
        ImmutableList.of(
            new Object[]{3L}
        )
    );
  }

  @Test
  public void testFilterOnTimeExtract() throws Exception
  {
    testQuery(
        "SELECT COUNT(*) FROM druid.foo\n"
        + "WHERE EXTRACT(YEAR FROM __time) = 2000\n"
        + "AND EXTRACT(MONTH FROM __time) = 1",
        ImmutableList.of(
            Druids.newTimeseriesQueryBuilder()
                  .dataSource(CalciteTests.DATASOURCE1)
                  .intervals(querySegmentSpec(Filtration.eternity()))
                  .granularity(Granularities.ALL)
                  .aggregators(aggregators(new CountAggregatorFactory("a0")))
                  .filters(
                      and(
                          expressionFilter("(timestamp_extract(\"__time\",'YEAR','UTC') == 2000)"),
                          expressionFilter("(timestamp_extract(\"__time\",'MONTH','UTC') == 1)")
                      )
                  )
                  .context(TIMESERIES_CONTEXT_DEFAULT)
                  .build()
        ),
        ImmutableList.of(
            new Object[]{3L}
        )
    );
  }

  @Test
  public void testFilterOnTimeExtractWithMultipleDays() throws Exception
  {
    testQuery(
        "SELECT COUNT(*) FROM druid.foo\n"
        + "WHERE EXTRACT(YEAR FROM __time) = 2000\n"
        + "AND EXTRACT(DAY FROM __time) IN (2, 3, 5)",
        ImmutableList.of(
            Druids.newTimeseriesQueryBuilder()
                  .dataSource(CalciteTests.DATASOURCE1)
                  .intervals(querySegmentSpec(Filtration.eternity()))
                  .granularity(Granularities.ALL)
                  .aggregators(aggregators(new CountAggregatorFactory("a0")))
                  .filters(
                      and(
                          expressionFilter("(timestamp_extract(\"__time\",'YEAR','UTC') == 2000)"),
                          or(
                              expressionFilter("(timestamp_extract(\"__time\",'DAY','UTC') == 2)"),
                              expressionFilter("(timestamp_extract(\"__time\",'DAY','UTC') == 3)"),
                              expressionFilter("(timestamp_extract(\"__time\",'DAY','UTC') == 5)")
                          )
                      )
                  )
                  .context(TIMESERIES_CONTEXT_DEFAULT)
                  .build()
        ),
        ImmutableList.of(
            new Object[]{2L}
        )
    );
  }

  @Test
  public void testFilterOnTimeFloorMisaligned() throws Exception
  {
    testQuery(
        "SELECT COUNT(*) FROM druid.foo "
        + "WHERE floor(__time TO month) = TIMESTAMP '2000-01-01 00:00:01'",
        ImmutableList.of(
            Druids.newTimeseriesQueryBuilder()
                  .dataSource(CalciteTests.DATASOURCE1)
                  .intervals(querySegmentSpec())
                  .granularity(Granularities.ALL)
                  .aggregators(aggregators(new CountAggregatorFactory("a0")))
                  .context(TIMESERIES_CONTEXT_DEFAULT)
                  .build()
        ),
        ImmutableList.of()
    );
  }

  @Test
  public void testGroupByFloor() throws Exception
  {
    testQuery(
        PLANNER_CONFIG_NO_SUBQUERIES, // Sanity check; this simple query should work with subqueries disabled.
        "SELECT floor(CAST(dim1 AS float)), COUNT(*) FROM druid.foo GROUP BY floor(CAST(dim1 AS float))",
        CalciteTests.REGULAR_USER_AUTH_RESULT,
        ImmutableList.of(
            GroupByQuery.builder()
                        .setDataSource(CalciteTests.DATASOURCE1)
                        .setInterval(querySegmentSpec(Filtration.eternity()))
                        .setGranularity(Granularities.ALL)
                        .setVirtualColumns(
                            expression_Virtual_Column("d0:v", "floor(CAST(\"dim1\", 'DOUBLE'))", ValueType.FLOAT)
                        )
                        .setDimensions(dimensionSpec(new DefaultDimensionSpec("d0:v", "d0", ValueType.FLOAT)))
                        .setAggregatorSpecs(aggregators(new CountAggregatorFactory("a0")))
                        .setContext(QUERY_CONTEXT_DEFAULT)
                        .build()
        ),
        ImmutableList.of(
            new Object[]{NullHandling.defaultFloatValue(), 3L},
            new Object[]{1.0f, 1L},
            new Object[]{2.0f, 1L},
            new Object[]{10.0f, 1L}
        )
    );
  }

  @Test
  public void testGroupByFloorWithOrderBy() throws Exception
  {
    testQuery(
        "SELECT floor(CAST(dim1 AS float)) AS fl, COUNT(*) FROM druid.foo GROUP BY floor(CAST(dim1 AS float)) ORDER BY fl DESC",
        ImmutableList.of(
            GroupByQuery.builder()
                        .setDataSource(CalciteTests.DATASOURCE1)
                        .setInterval(querySegmentSpec(Filtration.eternity()))
                        .setGranularity(Granularities.ALL)
                        .setVirtualColumns(
                            expression_Virtual_Column(
                                "d0:v",
                                "floor(CAST(\"dim1\", 'DOUBLE'))",
                                ValueType.FLOAT
                            )
                        )
                        .setDimensions(
                            dimensionSpec(
                                new DefaultDimensionSpec(
                                    "d0:v",
                                    "d0",
                                    ValueType.FLOAT
                                )
                            )
                        )
                        .setAggregatorSpecs(aggregators(new CountAggregatorFactory("a0")))
                        .setLimitSpec(
                            new DefaultLimitSpec(
                                ImmutableList.of(
                                    new OrderByColumnSpec(
                                        "d0",
                                        OrderByColumnSpec.Direction.DESCENDING,
                                        StringComparators.NUMERIC
                                    )
                                ),
                                Integer.MAX_VALUE
                            )
                        )
                        .setContext(QUERY_CONTEXT_DEFAULT)
                        .build()
        ),
        ImmutableList.of(
            new Object[]{10.0f, 1L},
            new Object[]{2.0f, 1L},
            new Object[]{1.0f, 1L},
            new Object[]{NullHandling.defaultFloatValue(), 3L}
        )
    );
  }

  @Test
  public void testGroupByFloorTimeAndOneOtherDimensionWithOrderBy() throws Exception
  {
    testQuery(
        "SELECT floor(__time TO year), dim2, COUNT(*)"
        + " FROM druid.foo"
        + " GROUP BY floor(__time TO year), dim2"
        + " ORDER BY floor(__time TO year), dim2, COUNT(*) DESC",
        ImmutableList.of(
            GroupByQuery.builder()
                        .setDataSource(CalciteTests.DATASOURCE1)
                        .setInterval(querySegmentSpec(Filtration.eternity()))
                        .setGranularity(Granularities.ALL)
                        .setVirtualColumns(
                            expression_Virtual_Column(
                                "d0:v",
                                "timestamp_floor(\"__time\",'P1Y',null,'UTC')",
                                ValueType.LONG
                            )
                        )
                        .setDimensions(
                            dimensionSpec(
                                new DefaultDimensionSpec("d0:v", "d0", ValueType.LONG),
                                new DefaultDimensionSpec("dim2", "d1")
                            )
                        )
                        .setAggregatorSpecs(
                            aggregators(
                                new CountAggregatorFactory("a0")
                            )
                        )
                        .setLimitSpec(
                            new DefaultLimitSpec(
                                ImmutableList.of(
                                    new OrderByColumnSpec(
                                        "d0",
                                        OrderByColumnSpec.Direction.ASCENDING,
                                        StringComparators.NUMERIC
                                    ),
                                    new OrderByColumnSpec(
                                        "d1",
                                        OrderByColumnSpec.Direction.ASCENDING,
                                        StringComparators.LEXICOGRAPHIC
                                    ),
                                    new OrderByColumnSpec(
                                        "a0",
                                        OrderByColumnSpec.Direction.DESCENDING,
                                        StringComparators.NUMERIC
                                    )
                                ),
                                Integer.MAX_VALUE
                            )
                        )
                        .setContext(QUERY_CONTEXT_DEFAULT)
                        .build()
        ),
        NullHandling.replaceWithDefault() ?
        ImmutableList.of(
            new Object[]{t("2000"), "", 2L},
            new Object[]{t("2000"), "a", 1L},
            new Object[]{t("2001"), "", 1L},
            new Object[]{t("2001"), "a", 1L},
            new Object[]{t("2001"), "abc", 1L}
        ) :
        ImmutableList.of(
            new Object[]{t("2000"), null, 1L},
            new Object[]{t("2000"), "", 1L},
            new Object[]{t("2000"), "a", 1L},
            new Object[]{t("2001"), null, 1L},
            new Object[]{t("2001"), "a", 1L},
            new Object[]{t("2001"), "abc", 1L}
        )
    );
  }

  @Test
  public void testGroupByStringLength() throws Exception
  {
    testQuery(
        "SELECT CHARACTER_LENGTH(dim1), COUNT(*) FROM druid.foo GROUP BY CHARACTER_LENGTH(dim1)",
        ImmutableList.of(
            GroupByQuery.builder()
                        .setDataSource(CalciteTests.DATASOURCE1)
                        .setInterval(querySegmentSpec(Filtration.eternity()))
                        .setGranularity(Granularities.ALL)
                        .setVirtualColumns(expression_Virtual_Column("d0:v", "strlen(\"dim1\")", ValueType.LONG))
                        .setDimensions(dimensionSpec(new DefaultDimensionSpec("d0:v", "d0", ValueType.LONG)))
                        .setAggregatorSpecs(aggregators(new CountAggregatorFactory("a0")))
                        .setContext(QUERY_CONTEXT_DEFAULT)
                        .build()
        ),
        ImmutableList.of(
            new Object[]{0, 1L},
            new Object[]{1, 2L},
            new Object[]{3, 2L},
            new Object[]{4, 1L}
        )
    );
  }

  @Test
  public void testFilterAndGroupByLookup() throws Exception
  {
    String nullValue = NullHandling.replaceWithDefault() ? "" : null;
    final RegisteredLookupExtractionFn extractionFn = new RegisteredLookupExtractionFn(
        null,
        "lookyloo",
        false,
        null,
        false,
        true
    );

    testQuery(
        "SELECT LOOKUP(dim1, 'lookyloo'), COUNT(*) FROM foo\n"
        + "WHERE LOOKUP(dim1, 'lookyloo') <> 'xxx'\n"
        + "GROUP BY LOOKUP(dim1, 'lookyloo')",
        ImmutableList.of(
            GroupByQuery.builder()
                        .setDataSource(CalciteTests.DATASOURCE1)
                        .setInterval(querySegmentSpec(Filtration.eternity()))
                        .setGranularity(Granularities.ALL)
                        .setDimFilter(
                            not(selector(
                                "dim1",
                                "xxx",
                                extractionFn
                            ))
                        )
                        .setDimensions(
                            dimensionSpec(
                                new ExtractionDimensionSpec(
                                    "dim1",
                                    "d0",
                                    ValueType.STRING,
                                    extractionFn
                                )
                            )
                        )
                        .setAggregatorSpecs(
                            aggregators(
                                new CountAggregatorFactory("a0")
                            )
                        )
                        .setContext(QUERY_CONTEXT_DEFAULT)
                        .build()
        ),
        ImmutableList.of(
            new Object[]{nullValue, 5L},
            new Object[]{"xabc", 1L}
        )
    );
  }

  @Test
  public void testCountDistinctOfLookup() throws Exception
  {
    final RegisteredLookupExtractionFn extractionFn = new RegisteredLookupExtractionFn(
        null,
        "lookyloo",
        false,
        null,
        false,
        true
    );

    testQuery(
        "SELECT COUNT(DISTINCT LOOKUP(dim1, 'lookyloo')) FROM foo",
        ImmutableList.of(
            Druids.newTimeseriesQueryBuilder()
                  .dataSource(CalciteTests.DATASOURCE1)
                  .intervals(querySegmentSpec(Filtration.eternity()))
                  .granularity(Granularities.ALL)
                  .aggregators(aggregators(
                      new CardinalityAggregatorFactory(
                          "a0",
                          null,
                          ImmutableList.of(new ExtractionDimensionSpec("dim1", null, extractionFn)),
                          false,
                          true
                      )
                  ))
                  .context(TIMESERIES_CONTEXT_DEFAULT)
                  .build()
        ),
        ImmutableList.of(
            new Object[]{NullHandling.replaceWithDefault() ? 2L : 1L}
        )
    );
  }

  @Test
  public void testTimeseries() throws Exception
  {
    testQuery(
        "SELECT SUM(cnt), gran FROM (\n"
        + "  SELECT floor(__time TO month) AS gran,\n"
        + "  cnt FROM druid.foo\n"
        + ") AS x\n"
        + "GROUP BY gran\n"
        + "ORDER BY gran",
        ImmutableList.of(
            Druids.newTimeseriesQueryBuilder()
                  .dataSource(CalciteTests.DATASOURCE1)
                  .intervals(querySegmentSpec(Filtration.eternity()))
                  .granularity(Granularities.MONTH)
                  .aggregators(aggregators(new LongSumAggregatorFactory("a0", "cnt")))
                  .context(TIMESERIES_CONTEXT_DEFAULT)
                  .build()
        ),
        ImmutableList.of(
            new Object[]{3L, t("2000-01-01")},
            new Object[]{3L, t("2001-01-01")}
        )
    );
  }

  @Test
  public void testFilteredTimeAggregators() throws Exception
  {
    testQuery(
        "SELECT\n"
        + "  SUM(cnt) FILTER(WHERE __time >= TIMESTAMP '2000-01-01 00:00:00'\n"
        + "                    AND __time <  TIMESTAMP '2000-02-01 00:00:00'),\n"
        + "  SUM(cnt) FILTER(WHERE __time >= TIMESTAMP '2001-01-01 00:00:00'\n"
        + "                    AND __time <  TIMESTAMP '2001-02-01 00:00:00')\n"
        + "FROM foo\n"
        + "WHERE\n"
        + "  __time >= TIMESTAMP '2000-01-01 00:00:00'\n"
        + "  AND __time < TIMESTAMP '2001-02-01 00:00:00'",
        ImmutableList.of(
            Druids.newTimeseriesQueryBuilder()
                  .dataSource(CalciteTests.DATASOURCE1)
                  .intervals(querySegmentSpec(Intervals.of("2000-01-01/2001-02-01")))
                  .granularity(Granularities.ALL)
                  .aggregators(aggregators(
                      new FilteredAggregatorFactory(
                          new LongSumAggregatorFactory("a0", "cnt"),
                          bound(
                              "__time",
                              String.valueOf(t("2000-01-01")),
                              String.valueOf(t("2000-02-01")),
                              false,
                              true,
                              null,
                              StringComparators.NUMERIC
                          )
                      ),
                      new FilteredAggregatorFactory(
                          new LongSumAggregatorFactory("a1", "cnt"),
                          bound(
                              "__time",
                              String.valueOf(t("2001-01-01")),
                              String.valueOf(t("2001-02-01")),
                              false,
                              true,
                              null,
                              StringComparators.NUMERIC
                          )
                      )
                  ))
                  .context(TIMESERIES_CONTEXT_DEFAULT)
                  .build()
        ),
        ImmutableList.of(
            new Object[]{3L, 3L}
        )
    );
  }

  @Test
  public void testTimeseriesLosAngelesViaQueryContext() throws Exception
  {
    testQuery(
        PLANNER_CONFIG_DEFAULT,
        QUERY_CONTEXT_LOS_ANGELES,
        "SELECT SUM(cnt), gran FROM (\n"
        + "  SELECT FLOOR(__time TO MONTH) AS gran,\n"
        + "  cnt FROM druid.foo\n"
        + ") AS x\n"
        + "GROUP BY gran\n"
        + "ORDER BY gran",
        CalciteTests.REGULAR_USER_AUTH_RESULT,
        ImmutableList.of(
            Druids.newTimeseriesQueryBuilder()
                  .dataSource(CalciteTests.DATASOURCE1)
                  .intervals(querySegmentSpec(Filtration.eternity()))
                  .granularity(new PeriodGranularity(Period.months(1), null, DateTimes.inferTzFromString(LOS_ANGELES)))
                  .aggregators(aggregators(new LongSumAggregatorFactory("a0", "cnt")))
                  .context(TIMESERIES_CONTEXT_LOS_ANGELES)
                  .build()
        ),
        ImmutableList.of(
            new Object[]{1L, t("1999-12-01", LOS_ANGELES)},
            new Object[]{2L, t("2000-01-01", LOS_ANGELES)},
            new Object[]{1L, t("2000-12-01", LOS_ANGELES)},
            new Object[]{2L, t("2001-01-01", LOS_ANGELES)}
        )
    );
  }

  @Test
  public void testTimeseriesLosAngelesViaPlannerConfig() throws Exception
  {
    testQuery(
        PLANNER_CONFIG_LOS_ANGELES,
        QUERY_CONTEXT_DEFAULT,
        "SELECT SUM(cnt), gran FROM (\n"
        + "  SELECT FLOOR(__time TO MONTH) AS gran,\n"
        + "  cnt FROM druid.foo\n"
        + ") AS x\n"
        + "GROUP BY gran\n"
        + "ORDER BY gran",
        CalciteTests.REGULAR_USER_AUTH_RESULT,
        ImmutableList.of(
            Druids.newTimeseriesQueryBuilder()
                  .dataSource(CalciteTests.DATASOURCE1)
                  .intervals(querySegmentSpec(Filtration.eternity()))
                  .granularity(new PeriodGranularity(Period.months(1), null, DateTimes.inferTzFromString(LOS_ANGELES)))
                  .aggregators(aggregators(new LongSumAggregatorFactory("a0", "cnt")))
                  .context(TIMESERIES_CONTEXT_DEFAULT)
                  .build()
        ),
        ImmutableList.of(
            new Object[]{1L, t("1999-12-01", LOS_ANGELES)},
            new Object[]{2L, t("2000-01-01", LOS_ANGELES)},
            new Object[]{1L, t("2000-12-01", LOS_ANGELES)},
            new Object[]{2L, t("2001-01-01", LOS_ANGELES)}
        )
    );
  }

  @Test
  public void testTimeseriesUsingTimeFloor() throws Exception
  {
    testQuery(
        "SELECT SUM(cnt), gran FROM (\n"
        + "  SELECT TIME_FLOOR(__time, 'P1M') AS gran,\n"
        + "  cnt FROM druid.foo\n"
        + ") AS x\n"
        + "GROUP BY gran\n"
        + "ORDER BY gran",
        ImmutableList.of(
            Druids.newTimeseriesQueryBuilder()
                  .dataSource(CalciteTests.DATASOURCE1)
                  .intervals(querySegmentSpec(Filtration.eternity()))
                  .granularity(Granularities.MONTH)
                  .aggregators(aggregators(new LongSumAggregatorFactory("a0", "cnt")))
                  .context(TIMESERIES_CONTEXT_DEFAULT)
                  .build()
        ),
        ImmutableList.of(
            new Object[]{3L, t("2000-01-01")},
            new Object[]{3L, t("2001-01-01")}
        )
    );
  }

  @Test
  public void testTimeseriesUsingTimeFloorWithTimeShift() throws Exception
  {
    testQuery(
        "SELECT SUM(cnt), gran FROM (\n"
        + "  SELECT TIME_FLOOR(TIME_SHIFT(__time, 'P1D', -1), 'P1M') AS gran,\n"
        + "  cnt FROM druid.foo\n"
        + ") AS x\n"
        + "GROUP BY gran\n"
        + "ORDER BY gran",
        ImmutableList.of(
            GroupByQuery.builder()
                        .setDataSource(CalciteTests.DATASOURCE1)
                        .setInterval(querySegmentSpec(Filtration.eternity()))
                        .setGranularity(Granularities.ALL)
                        .setVirtualColumns(
                            expression_Virtual_Column(
                                "d0:v",
                                "timestamp_floor(timestamp_shift(\"__time\",'P1D',-1),'P1M',null,'UTC')",
                                ValueType.LONG
                            )
                        )
                        .setDimensions(dimensionSpec(new DefaultDimensionSpec("d0:v", "d0", ValueType.LONG)))
                        .setAggregatorSpecs(aggregators(new LongSumAggregatorFactory("a0", "cnt")))
                        .setLimitSpec(
                            new DefaultLimitSpec(
                                ImmutableList.of(
                                    new OrderByColumnSpec(
                                        "d0",
                                        OrderByColumnSpec.Direction.ASCENDING,
                                        StringComparators.NUMERIC
                                    )
                                ),
                                Integer.MAX_VALUE
                            )
                        )
                        .setContext(QUERY_CONTEXT_DEFAULT)
                        .build()
        ),
        ImmutableList.of(
            new Object[]{1L, t("1999-12-01")},
            new Object[]{2L, t("2000-01-01")},
            new Object[]{1L, t("2000-12-01")},
            new Object[]{2L, t("2001-01-01")}
        )
    );
  }

  @Test
  public void testTimeseriesUsingTimeFloorWithTimestampAdd() throws Exception
  {
    testQuery(
        "SELECT SUM(cnt), gran FROM (\n"
        + "  SELECT TIME_FLOOR(TIMESTAMPADD(DAY, -1, __time), 'P1M') AS gran,\n"
        + "  cnt FROM druid.foo\n"
        + ") AS x\n"
        + "GROUP BY gran\n"
        + "ORDER BY gran",
        ImmutableList.of(
            GroupByQuery.builder()
                        .setDataSource(CalciteTests.DATASOURCE1)
                        .setInterval(querySegmentSpec(Filtration.eternity()))
                        .setGranularity(Granularities.ALL)
                        .setVirtualColumns(
                            expression_Virtual_Column(
                                "d0:v",
                                "timestamp_floor((\"__time\" + -86400000),'P1M',null,'UTC')",
                                ValueType.LONG
                            )
                        )
                        .setDimensions(dimensionSpec(new DefaultDimensionSpec("d0:v", "d0", ValueType.LONG)))
                        .setAggregatorSpecs(aggregators(new LongSumAggregatorFactory("a0", "cnt")))
                        .setLimitSpec(
                            new DefaultLimitSpec(
                                ImmutableList.of(
                                    new OrderByColumnSpec(
                                        "d0",
                                        OrderByColumnSpec.Direction.ASCENDING,
                                        StringComparators.NUMERIC
                                    )
                                ),
                                Integer.MAX_VALUE
                            )
                        )
                        .setContext(QUERY_CONTEXT_DEFAULT)
                        .build()
        ),
        ImmutableList.of(
            new Object[]{1L, t("1999-12-01")},
            new Object[]{2L, t("2000-01-01")},
            new Object[]{1L, t("2000-12-01")},
            new Object[]{2L, t("2001-01-01")}
        )
    );
  }

  @Test
  public void testTimeseriesUsingTimeFloorWithOrigin() throws Exception
  {
    testQuery(
        "SELECT SUM(cnt), gran FROM (\n"
        + "  SELECT TIME_FLOOR(__time, 'P1M', TIMESTAMP '1970-01-01 01:02:03') AS gran,\n"
        + "  cnt FROM druid.foo\n"
        + ") AS x\n"
        + "GROUP BY gran\n"
        + "ORDER BY gran",
        ImmutableList.of(
            Druids.newTimeseriesQueryBuilder()
                  .dataSource(CalciteTests.DATASOURCE1)
                  .intervals(querySegmentSpec(Filtration.eternity()))
                  .granularity(
                      new PeriodGranularity(
                          Period.months(1),
                          DateTimes.of("1970-01-01T01:02:03"),
                          DateTimeZone.UTC
                      )
                  )
                  .aggregators(aggregators(new LongSumAggregatorFactory("a0", "cnt")))
                  .context(TIMESERIES_CONTEXT_DEFAULT)
                  .build()
        ),
        ImmutableList.of(
            new Object[]{1L, t("1999-12-01T01:02:03")},
            new Object[]{2L, t("2000-01-01T01:02:03")},
            new Object[]{1L, t("2000-12-01T01:02:03")},
            new Object[]{2L, t("2001-01-01T01:02:03")}
        )
    );
  }

  @Test
  public void testTimeseriesLosAngelesUsingTimeFloorConnectionUtc() throws Exception
  {
    testQuery(
        "SELECT SUM(cnt), gran FROM (\n"
        + "  SELECT TIME_FLOOR(__time, 'P1M', CAST(NULL AS TIMESTAMP), 'America/Los_Angeles') AS gran,\n"
        + "  cnt FROM druid.foo\n"
        + ") AS x\n"
        + "GROUP BY gran\n"
        + "ORDER BY gran",
        ImmutableList.of(
            Druids.newTimeseriesQueryBuilder()
                  .dataSource(CalciteTests.DATASOURCE1)
                  .intervals(querySegmentSpec(Filtration.eternity()))
                  .granularity(new PeriodGranularity(Period.months(1), null, DateTimes.inferTzFromString(LOS_ANGELES)))
                  .aggregators(aggregators(new LongSumAggregatorFactory("a0", "cnt")))
                  .context(TIMESERIES_CONTEXT_DEFAULT)
                  .build()
        ),
        ImmutableList.of(
            new Object[]{1L, t("1999-12-01T08")},
            new Object[]{2L, t("2000-01-01T08")},
            new Object[]{1L, t("2000-12-01T08")},
            new Object[]{2L, t("2001-01-01T08")}
        )
    );
  }

  @Test
  public void testTimeseriesLosAngelesUsingTimeFloorConnectionLosAngeles() throws Exception
  {
    testQuery(
        PLANNER_CONFIG_DEFAULT,
        QUERY_CONTEXT_LOS_ANGELES,
        "SELECT SUM(cnt), gran FROM (\n"
        + "  SELECT TIME_FLOOR(__time, 'P1M') AS gran,\n"
        + "  cnt FROM druid.foo\n"
        + ") AS x\n"
        + "GROUP BY gran\n"
        + "ORDER BY gran",
        CalciteTests.REGULAR_USER_AUTH_RESULT,
        ImmutableList.of(
            Druids.newTimeseriesQueryBuilder()
                  .dataSource(CalciteTests.DATASOURCE1)
                  .intervals(querySegmentSpec(Filtration.eternity()))
                  .granularity(new PeriodGranularity(Period.months(1), null, DateTimes.inferTzFromString(LOS_ANGELES)))
                  .aggregators(aggregators(new LongSumAggregatorFactory("a0", "cnt")))
                  .context(TIMESERIES_CONTEXT_LOS_ANGELES)
                  .build()
        ),
        ImmutableList.of(
            new Object[]{1L, t("1999-12-01", LOS_ANGELES)},
            new Object[]{2L, t("2000-01-01", LOS_ANGELES)},
            new Object[]{1L, t("2000-12-01", LOS_ANGELES)},
            new Object[]{2L, t("2001-01-01", LOS_ANGELES)}
        )
    );
  }

  @Test
  public void testTimeseriesDontSkipEmptyBuckets() throws Exception
  {
    // Tests that query context parameters are passed through to the underlying query engine.
    Long defaultVal = NullHandling.replaceWithDefault() ? 0L : null;
    testQuery(
        PLANNER_CONFIG_DEFAULT,
        QUERY_CONTEXT_DONT_SKIP_EMPTY_BUCKETS,
        "SELECT SUM(cnt), gran FROM (\n"
        + "  SELECT floor(__time TO HOUR) AS gran, cnt FROM druid.foo\n"
        + "  WHERE __time >= TIMESTAMP '2000-01-01 00:00:00' AND __time < TIMESTAMP '2000-01-02 00:00:00'\n"
        + ") AS x\n"
        + "GROUP BY gran\n"
        + "ORDER BY gran",
        CalciteTests.REGULAR_USER_AUTH_RESULT,
        ImmutableList.of(
            Druids.newTimeseriesQueryBuilder()
                  .dataSource(CalciteTests.DATASOURCE1)
                  .intervals(querySegmentSpec(Intervals.of("2000/2000-01-02")))
                  .granularity(new PeriodGranularity(Period.hours(1), null, DateTimeZone.UTC))
                  .aggregators(aggregators(new LongSumAggregatorFactory("a0", "cnt")))
                  .context(QUERY_CONTEXT_DONT_SKIP_EMPTY_BUCKETS)
                  .build()
        ),
        ImmutableList.<Object[]>builder()
            .add(new Object[]{1L, t("2000-01-01")})
            .add(new Object[]{defaultVal, t("2000-01-01T01")})
            .add(new Object[]{defaultVal, t("2000-01-01T02")})
            .add(new Object[]{defaultVal, t("2000-01-01T03")})
            .add(new Object[]{defaultVal, t("2000-01-01T04")})
            .add(new Object[]{defaultVal, t("2000-01-01T05")})
            .add(new Object[]{defaultVal, t("2000-01-01T06")})
            .add(new Object[]{defaultVal, t("2000-01-01T07")})
            .add(new Object[]{defaultVal, t("2000-01-01T08")})
            .add(new Object[]{defaultVal, t("2000-01-01T09")})
            .add(new Object[]{defaultVal, t("2000-01-01T10")})
            .add(new Object[]{defaultVal, t("2000-01-01T11")})
            .add(new Object[]{defaultVal, t("2000-01-01T12")})
            .add(new Object[]{defaultVal, t("2000-01-01T13")})
            .add(new Object[]{defaultVal, t("2000-01-01T14")})
            .add(new Object[]{defaultVal, t("2000-01-01T15")})
            .add(new Object[]{defaultVal, t("2000-01-01T16")})
            .add(new Object[]{defaultVal, t("2000-01-01T17")})
            .add(new Object[]{defaultVal, t("2000-01-01T18")})
            .add(new Object[]{defaultVal, t("2000-01-01T19")})
            .add(new Object[]{defaultVal, t("2000-01-01T20")})
            .add(new Object[]{defaultVal, t("2000-01-01T21")})
            .add(new Object[]{defaultVal, t("2000-01-01T22")})
            .add(new Object[]{defaultVal, t("2000-01-01T23")})
            .build()
    );
  }

  @Test
  public void testTimeseriesUsingCastAsDate() throws Exception
  {
    testQuery(
        "SELECT SUM(cnt), dt FROM (\n"
        + "  SELECT CAST(__time AS DATE) AS dt,\n"
        + "  cnt FROM druid.foo\n"
        + ") AS x\n"
        + "GROUP BY dt\n"
        + "ORDER BY dt",
        ImmutableList.of(
            Druids.newTimeseriesQueryBuilder()
                  .dataSource(CalciteTests.DATASOURCE1)
                  .intervals(querySegmentSpec(Filtration.eternity()))
                  .granularity(new PeriodGranularity(Period.days(1), null, DateTimeZone.UTC))
                  .aggregators(aggregators(new LongSumAggregatorFactory("a0", "cnt")))
                  .context(TIMESERIES_CONTEXT_DEFAULT)
                  .build()
        ),
        ImmutableList.of(
            new Object[]{1L, d("2000-01-01")},
            new Object[]{1L, d("2000-01-02")},
            new Object[]{1L, d("2000-01-03")},
            new Object[]{1L, d("2001-01-01")},
            new Object[]{1L, d("2001-01-02")},
            new Object[]{1L, d("2001-01-03")}
        )
    );
  }

  @Test
  public void testTimeseriesUsingFloorPlusCastAsDate() throws Exception
  {
    testQuery(
        "SELECT SUM(cnt), dt FROM (\n"
        + "  SELECT CASt(FLOOR(__time TO QUARTER) AS DATE) AS dt,\n"
        + "  cnt FROM druid.foo\n"
        + ") AS x\n"
        + "GROUP BY dt\n"
        + "ORDER BY dt",
        ImmutableList.of(
            Druids.newTimeseriesQueryBuilder()
                  .dataSource(CalciteTests.DATASOURCE1)
                  .intervals(querySegmentSpec(Filtration.eternity()))
                  .granularity(new PeriodGranularity(Period.months(3), null, DateTimeZone.UTC))
                  .aggregators(aggregators(new LongSumAggregatorFactory("a0", "cnt")))
                  .context(TIMESERIES_CONTEXT_DEFAULT)
                  .build()
        ),
        ImmutableList.of(
            new Object[]{3L, d("2000-01-01")},
            new Object[]{3L, d("2001-01-01")}
        )
    );
  }

  @Test
  public void testTimeseriesDescending() throws Exception
  {
    testQuery(
        "SELECT gran, SUM(cnt) FROM (\n"
        + "  SELECT floor(__time TO month) AS gran,\n"
        + "  cnt FROM druid.foo\n"
        + ") AS x\n"
        + "GROUP BY gran\n"
        + "ORDER BY gran DESC",
        ImmutableList.of(
            Druids.newTimeseriesQueryBuilder()
                  .dataSource(CalciteTests.DATASOURCE1)
                  .intervals(querySegmentSpec(Filtration.eternity()))
                  .granularity(Granularities.MONTH)
                  .aggregators(aggregators(new LongSumAggregatorFactory("a0", "cnt")))
                  .descending(true)
                  .context(TIMESERIES_CONTEXT_DEFAULT)
                  .build()
        ),
        ImmutableList.of(
            new Object[]{t("2001-01-01"), 3L},
            new Object[]{t("2000-01-01"), 3L}
        )
    );
  }

  @Test
  public void testGroupByExtractYear() throws Exception
  {
    testQuery(
        "SELECT\n"
        + "  EXTRACT(YEAR FROM __time) AS \"year\",\n"
        + "  SUM(cnt)\n"
        + "FROM druid.foo\n"
        + "GROUP BY EXTRACT(YEAR FROM __time)\n"
        + "ORDER BY 1",
        ImmutableList.of(
            GroupByQuery.builder()
                        .setDataSource(CalciteTests.DATASOURCE1)
                        .setInterval(querySegmentSpec(Filtration.eternity()))
                        .setGranularity(Granularities.ALL)
                        .setVirtualColumns(
                            expression_Virtual_Column(
                                "d0:v",
                                "timestamp_extract(\"__time\",'YEAR','UTC')",
                                ValueType.LONG
                            )
                        )
                        .setDimensions(dimensionSpec(new DefaultDimensionSpec("d0:v", "d0", ValueType.LONG)))
                        .setAggregatorSpecs(aggregators(new LongSumAggregatorFactory("a0", "cnt")))
                        .setLimitSpec(
                            new DefaultLimitSpec(
                                ImmutableList.of(
                                    new OrderByColumnSpec(
                                        "d0",
                                        OrderByColumnSpec.Direction.ASCENDING,
                                        StringComparators.NUMERIC
                                    )
                                ),
                                Integer.MAX_VALUE
                            )
                        )
                        .setContext(QUERY_CONTEXT_DEFAULT)
                        .build()
        ),
        ImmutableList.of(
            new Object[]{2000L, 3L},
            new Object[]{2001L, 3L}
        )
    );
  }

  @Test
  public void testGroupByFormatYearAndMonth() throws Exception
  {
    testQuery(
        "SELECT\n"
        + "  TIME_FORMAT(__time, 'yyyy MM') AS \"year\",\n"
        + "  SUM(cnt)\n"
        + "FROM druid.foo\n"
        + "GROUP BY TIME_FORMAT(__time, 'yyyy MM')\n"
        + "ORDER BY 1",
        ImmutableList.of(
            GroupByQuery.builder()
                        .setDataSource(CalciteTests.DATASOURCE1)
                        .setInterval(querySegmentSpec(Filtration.eternity()))
                        .setGranularity(Granularities.ALL)
                        .setVirtualColumns(
                            expression_Virtual_Column(
                                "d0:v",
                                "timestamp_format(\"__time\",'yyyy MM','UTC')",
                                ValueType.STRING
                            )
                        )
                        .setDimensions(dimensionSpec(new DefaultDimensionSpec("d0:v", "d0", ValueType.STRING)))
                        .setAggregatorSpecs(aggregators(new LongSumAggregatorFactory("a0", "cnt")))
                        .setLimitSpec(
                            new DefaultLimitSpec(
                                ImmutableList.of(
                                    new OrderByColumnSpec(
                                        "d0",
                                        OrderByColumnSpec.Direction.ASCENDING,
                                        StringComparators.LEXICOGRAPHIC
                                    )
                                ),
                                Integer.MAX_VALUE
                            )
                        )
                        .setContext(QUERY_CONTEXT_DEFAULT)
                        .build()
        ),
        ImmutableList.of(
            new Object[]{"2000 01", 3L},
            new Object[]{"2001 01", 3L}
        )
    );
  }

  @Test
  public void testGroupByExtractFloorTime() throws Exception
  {
    testQuery(
        "SELECT\n"
        + "EXTRACT(YEAR FROM FLOOR(__time TO YEAR)) AS \"year\", SUM(cnt)\n"
        + "FROM druid.foo\n"
        + "GROUP BY EXTRACT(YEAR FROM FLOOR(__time TO YEAR))",
        ImmutableList.of(
            GroupByQuery.builder()
                        .setDataSource(CalciteTests.DATASOURCE1)
                        .setInterval(querySegmentSpec(Filtration.eternity()))
                        .setGranularity(Granularities.ALL)
                        .setVirtualColumns(
                            expression_Virtual_Column(
                                "d0:v",
                                "timestamp_extract(timestamp_floor(\"__time\",'P1Y',null,'UTC'),'YEAR','UTC')",
                                ValueType.LONG
                            )
                        )
                        .setDimensions(dimensionSpec(new DefaultDimensionSpec("d0:v", "d0", ValueType.LONG)))
                        .setAggregatorSpecs(aggregators(new LongSumAggregatorFactory("a0", "cnt")))
                        .setContext(QUERY_CONTEXT_DEFAULT)
                        .build()
        ),
        ImmutableList.of(
            new Object[]{2000L, 3L},
            new Object[]{2001L, 3L}
        )
    );
  }

  @Test
  public void testGroupByExtractFloorTimeLosAngeles() throws Exception
  {
    testQuery(
        PLANNER_CONFIG_DEFAULT,
        QUERY_CONTEXT_LOS_ANGELES,
        "SELECT\n"
        + "EXTRACT(YEAR FROM FLOOR(__time TO YEAR)) AS \"year\", SUM(cnt)\n"
        + "FROM druid.foo\n"
        + "GROUP BY EXTRACT(YEAR FROM FLOOR(__time TO YEAR))",
        CalciteTests.REGULAR_USER_AUTH_RESULT,
        ImmutableList.of(
            GroupByQuery.builder()
                        .setDataSource(CalciteTests.DATASOURCE1)
                        .setInterval(querySegmentSpec(Filtration.eternity()))
                        .setGranularity(Granularities.ALL)
                        .setVirtualColumns(
                            expression_Virtual_Column(
                                "d0:v",
                                "timestamp_extract(timestamp_floor(\"__time\",'P1Y',null,'America/Los_Angeles'),'YEAR','America/Los_Angeles')",
                                ValueType.LONG
                            )
                        )
                        .setDimensions(dimensionSpec(new DefaultDimensionSpec("d0:v", "d0", ValueType.LONG)))
                        .setAggregatorSpecs(aggregators(new LongSumAggregatorFactory("a0", "cnt")))
                        .setContext(QUERY_CONTEXT_LOS_ANGELES)
                        .build()
        ),
        ImmutableList.of(
            new Object[]{1999L, 1L},
            new Object[]{2000L, 3L},
            new Object[]{2001L, 2L}
        )
    );
  }

  @Test
  public void testTimeseriesWithLimitNoTopN() throws Exception
  {
    testQuery(
        PLANNER_CONFIG_NO_TOPN,
        "SELECT gran, SUM(cnt)\n"
        + "FROM (\n"
        + "  SELECT floor(__time TO month) AS gran, cnt\n"
        + "  FROM druid.foo\n"
        + ") AS x\n"
        + "GROUP BY gran\n"
        + "ORDER BY gran\n"
        + "LIMIT 1",
        CalciteTests.REGULAR_USER_AUTH_RESULT,
        ImmutableList.of(
            Druids.newTimeseriesQueryBuilder()
                  .dataSource(CalciteTests.DATASOURCE1)
                  .intervals(querySegmentSpec(Filtration.eternity()))
                  .granularity(Granularities.MONTH)
                  .aggregators(aggregators(new LongSumAggregatorFactory("a0", "cnt")))
                  .limit(1)
                  .context(TIMESERIES_CONTEXT_DEFAULT)
                  .build()
        ),
        ImmutableList.of(
            new Object[]{t("2000-01-01"), 3L}
        )
    );
  }

  @Test
  public void testTimeseriesWithLimit() throws Exception
  {
    testQuery(
        "SELECT gran, SUM(cnt)\n"
        + "FROM (\n"
        + "  SELECT floor(__time TO month) AS gran, cnt\n"
        + "  FROM druid.foo\n"
        + ") AS x\n"
        + "GROUP BY gran\n"
        + "LIMIT 1",
        ImmutableList.of(
            Druids.newTimeseriesQueryBuilder()
                  .dataSource(CalciteTests.DATASOURCE1)
                  .intervals(querySegmentSpec(Filtration.eternity()))
                  .granularity(Granularities.MONTH)
                  .aggregators(aggregators(new LongSumAggregatorFactory("a0", "cnt")))
                  .limit(1)
                  .context(TIMESERIES_CONTEXT_DEFAULT)
                  .build()
        ),
        ImmutableList.of(
            new Object[]{t("2000-01-01"), 3L}
        )
    );
  }

  @Test
  public void testTimeseriesWithOrderByAndLimit() throws Exception
  {
    testQuery(
        "SELECT gran, SUM(cnt)\n"
        + "FROM (\n"
        + "  SELECT floor(__time TO month) AS gran, cnt\n"
        + "  FROM druid.foo\n"
        + ") AS x\n"
        + "GROUP BY gran\n"
        + "ORDER BY gran\n"
        + "LIMIT 1",
        ImmutableList.of(
            Druids.newTimeseriesQueryBuilder()
                  .dataSource(CalciteTests.DATASOURCE1)
                  .intervals(querySegmentSpec(Filtration.eternity()))
                  .granularity(Granularities.MONTH)
                  .aggregators(aggregators(new LongSumAggregatorFactory("a0", "cnt")))
                  .limit(1)
                  .context(TIMESERIES_CONTEXT_DEFAULT)
                  .build()
        ),
        ImmutableList.of(
            new Object[]{t("2000-01-01"), 3L}
        )
    );
  }

  @Test
  public void testGroupByTimeAndOtherDimension() throws Exception
  {
    testQuery(
        "SELECT dim2, gran, SUM(cnt)\n"
        + "FROM (SELECT FLOOR(__time TO MONTH) AS gran, dim2, cnt FROM druid.foo) AS x\n"
        + "GROUP BY dim2, gran\n"
        + "ORDER BY dim2, gran",
        ImmutableList.of(
            GroupByQuery.builder()
                        .setDataSource(CalciteTests.DATASOURCE1)
                        .setInterval(querySegmentSpec(Filtration.eternity()))
                        .setGranularity(Granularities.ALL)
                        .setVirtualColumns(
                            expression_Virtual_Column(
                                "d1:v",
                                "timestamp_floor(\"__time\",'P1M',null,'UTC')",
                                ValueType.LONG
                            )
                        )
                        .setDimensions(
                            dimensionSpec(
                                new DefaultDimensionSpec("dim2", "d0"),
                                new DefaultDimensionSpec("d1:v", "d1", ValueType.LONG)
                            )
                        )
                        .setAggregatorSpecs(aggregators(new LongSumAggregatorFactory("a0", "cnt")))
                        .setLimitSpec(
                            new DefaultLimitSpec(
                                ImmutableList.of(
                                    new OrderByColumnSpec("d0", OrderByColumnSpec.Direction.ASCENDING),
                                    new OrderByColumnSpec(
                                        "d1",
                                        OrderByColumnSpec.Direction.ASCENDING,
                                        StringComparators.NUMERIC
                                    )
                                ),
                                Integer.MAX_VALUE
                            )
                        )
                        .setContext(QUERY_CONTEXT_DEFAULT)
                        .build()
        ),
        NullHandling.replaceWithDefault() ?
        ImmutableList.of(
            new Object[]{"", t("2000-01-01"), 2L},
            new Object[]{"", t("2001-01-01"), 1L},
            new Object[]{"a", t("2000-01-01"), 1L},
            new Object[]{"a", t("2001-01-01"), 1L},
            new Object[]{"abc", t("2001-01-01"), 1L}
        ) :
        ImmutableList.of(
            new Object[]{null, t("2000-01-01"), 1L},
            new Object[]{null, t("2001-01-01"), 1L},
            new Object[]{"", t("2000-01-01"), 1L},
            new Object[]{"a", t("2000-01-01"), 1L},
            new Object[]{"a", t("2001-01-01"), 1L},
            new Object[]{"abc", t("2001-01-01"), 1L}
        )
    );
  }

  @Test
  public void testUsingSubqueryAsPartOfAndFilter() throws Exception
  {
    testQuery(
        PLANNER_CONFIG_SINGLE_NESTING_ONLY, // Sanity check; this query should work with a single level of nesting.
        "SELECT dim1, dim2, COUNT(*) FROM druid.foo\n"
        + "WHERE dim2 IN (SELECT dim1 FROM druid.foo WHERE dim1 <> '')\n"
        + "AND dim1 <> 'xxx'\n"
        + "group by dim1, dim2 ORDER BY dim2",
        CalciteTests.REGULAR_USER_AUTH_RESULT,
        ImmutableList.of(
            GroupByQuery.builder()
                        .setDataSource(CalciteTests.DATASOURCE1)
                        .setInterval(querySegmentSpec(Filtration.eternity()))
                        .setGranularity(Granularities.ALL)
                        .setDimFilter(not(selector("dim1", "", null)))
                        .setDimensions(dimensionSpec(new DefaultDimensionSpec("dim1", "d0")))
                        .setContext(QUERY_CONTEXT_DEFAULT)
                        .build(),
            GroupByQuery.builder()
                        .setDataSource(CalciteTests.DATASOURCE1)
                        .setInterval(querySegmentSpec(Filtration.eternity()))
                        .setGranularity(Granularities.ALL)
                        .setDimFilter(
                            and(
                                not(selector("dim1", "xxx", null)),
                                in("dim2", ImmutableList.of("1", "10.1", "2", "abc", "def"), null)
                            )
                        )
                        .setDimensions(
                            dimensionSpec(
                                new DefaultDimensionSpec("dim1", "d0"),
                                new DefaultDimensionSpec("dim2", "d1")
                            )
                        )
                        .setAggregatorSpecs(aggregators(new CountAggregatorFactory("a0")))
                        .setLimitSpec(
                            new DefaultLimitSpec(
                                ImmutableList.of(new OrderByColumnSpec("d1", OrderByColumnSpec.Direction.ASCENDING)),
                                Integer.MAX_VALUE
                            )
                        )
                        .setContext(QUERY_CONTEXT_DEFAULT)
                        .build()
        ),
        ImmutableList.of(
            new Object[]{"def", "abc", 1L}
        )
    );
  }

  @Test
  public void testUsingSubqueryAsPartOfOrFilter() throws Exception
  {
    // This query should ideally be plannable without fallback, but it's not. The "OR" means it isn't really
    // a semiJoin and so the filter condition doesn't get converted.

    final String explanation =
        "BindableSort(sort0=[$1], dir0=[ASC])\n"
        + "  BindableAggregate(group=[{0, 1}], EXPR$2=[COUNT()])\n"
        + "    BindableFilter(condition=[OR(=($0, 'xxx'), CAST(AND(IS NOT NULL($4), <>($2, 0), IS NOT NULL($1))):BOOLEAN)])\n"
        + "      BindableJoin(condition=[=($1, $3)], joinType=[left])\n"
        + "        BindableJoin(condition=[true], joinType=[inner])\n"
        + "          DruidQueryRel(query=[{\"queryType\":\"scan\",\"dataSource\":{\"type\":\"table\",\"name\":\"foo\"},\"intervals\":{\"type\":\"intervals\",\"intervals\":[\"-146136543-09-08T08:23:32.096Z/146140482-04-24T15:36:27.903Z\"]},\"virtualColumns\":[],\"resultFormat\":\"compactedList\",\"batchSize\":20480,\"limit\":9223372036854775807,\"timeOrder\":\"none\",\"filter\":null,\"columns\":[\"dim1\",\"dim2\"],\"legacy\":false,\"context\":{\"defaultTimeout\":300000,\"maxScatterGatherBytes\":9223372036854775807,\"sqlCurrentTimestamp\":\"2000-01-01T00:00:00Z\",\"sqlQueryId\":\"dummy\"},\"descending\":false,\"granularity\":{\"type\":\"all\"}}], signature=[{dim1:STRING, dim2:STRING}])\n"
        + "          DruidQueryRel(query=[{\"queryType\":\"timeseries\",\"dataSource\":{\"type\":\"table\",\"name\":\"foo\"},\"intervals\":{\"type\":\"intervals\",\"intervals\":[\"-146136543-09-08T08:23:32.096Z/146140482-04-24T15:36:27.903Z\"]},\"descending\":false,\"virtualColumns\":[],\"filter\":{\"type\":\"like\",\"dimension\":\"dim1\",\"pattern\":\"%bc\",\"escape\":null,\"extractionFn\":null},\"granularity\":{\"type\":\"all\"},\"aggregations\":[{\"type\":\"count\",\"name\":\"a0\"}],\"postAggregations\":[],\"limit\":2147483647,\"context\":{\"defaultTimeout\":300000,\"maxScatterGatherBytes\":9223372036854775807,\"skipEmptyBuckets\":true,\"sqlCurrentTimestamp\":\"2000-01-01T00:00:00Z\",\"sqlQueryId\":\"dummy\"}}], signature=[{a0:LONG}])\n"
        + "        DruidQueryRel(query=[{\"queryType\":\"groupBy\",\"dataSource\":{\"type\":\"table\",\"name\":\"foo\"},\"intervals\":{\"type\":\"intervals\",\"intervals\":[\"-146136543-09-08T08:23:32.096Z/146140482-04-24T15:36:27.903Z\"]},\"virtualColumns\":[{\"type\":\"expression\",\"name\":\"d1:v\",\"expression\":\"1\",\"outputType\":\"LONG\"}],\"filter\":{\"type\":\"like\",\"dimension\":\"dim1\",\"pattern\":\"%bc\",\"escape\":null,\"extractionFn\":null},\"granularity\":{\"type\":\"all\"},\"dimensions\":[{\"type\":\"default\",\"dimension\":\"dim1\",\"outputName\":\"d0\",\"outputType\":\"STRING\"},{\"type\":\"default\",\"dimension\":\"d1:v\",\"outputName\":\"d1\",\"outputType\":\"LONG\"}],\"aggregations\":[],\"postAggregations\":[],\"having\":null,\"limitSpec\":{\"type\":\"NoopLimitSpec\"},\"context\":{\"defaultTimeout\":300000,\"maxScatterGatherBytes\":9223372036854775807,\"sqlCurrentTimestamp\":\"2000-01-01T00:00:00Z\",\"sqlQueryId\":\"dummy\"},\"descending\":false}], signature=[{d0:STRING, d1:LONG}])\n";

    final String theQuery = "SELECT dim1, dim2, COUNT(*) FROM druid.foo\n"
                            + "WHERE dim1 = 'xxx' OR dim2 IN (SELECT dim1 FROM druid.foo WHERE dim1 LIKE '%bc')\n"
                            + "group by dim1, dim2 ORDER BY dim2";

    assertQueryIsUnplannable(theQuery);

    testQuery(
        PLANNER_CONFIG_FALLBACK,
        "EXPLAIN PLAN FOR " + theQuery,
        CalciteTests.REGULAR_USER_AUTH_RESULT,
        ImmutableList.of(),
        ImmutableList.of(new Object[]{explanation})
    );
  }

  @Test
  public void testUsingSubqueryAsFilterForbiddenByConfig()
  {
    assertQueryIsUnplannable(
        PLANNER_CONFIG_NO_SUBQUERIES,
        "SELECT dim1, dim2, COUNT(*) FROM druid.foo "
        + "WHERE dim2 IN (SELECT dim1 FROM druid.foo WHERE dim1 <> '')"
        + "AND dim1 <> 'xxx'"
        + "group by dim1, dim2 ORDER BY dim2"
    );
  }

  @Test
  public void testUsingSubqueryAsFilterOnTwoColumns() throws Exception
  {
    testQuery(
        "SELECT __time, cnt, dim1, dim2 FROM druid.foo "
        + " WHERE (dim1, dim2) IN ("
        + "   SELECT dim1, dim2 FROM ("
        + "     SELECT dim1, dim2, COUNT(*)"
        + "     FROM druid.foo"
        + "     WHERE dim2 = 'abc'"
        + "     GROUP BY dim1, dim2"
        + "     HAVING COUNT(*) = 1"
        + "   )"
        + " )",
        ImmutableList.of(
            GroupByQuery.builder()
                        .setDataSource(CalciteTests.DATASOURCE1)
                        .setInterval(querySegmentSpec(Filtration.eternity()))
                        .setGranularity(Granularities.ALL)
                        .setDimFilter(selector("dim2", "abc", null))
                        .setDimensions(dimensionSpec(
                            new DefaultDimensionSpec("dim1", "d0"),
                            new DefaultDimensionSpec("dim2", "d1")
                        ))
                        .setAggregatorSpecs(aggregators(new CountAggregatorFactory("a0")))
                        .setHavingSpec(having(numeric_Selector("a0", "1", null)))
                        .setContext(QUERY_CONTEXT_DEFAULT)
                        .build(),
            newScanQueryBuilder()
                .dataSource(CalciteTests.DATASOURCE1)
                .intervals(querySegmentSpec(Filtration.eternity()))
                .filters(or(
                    selector("dim1", "def", null),
                    and(
                        selector("dim1", "def", null),
                        selector("dim2", "abc", null)
                    )
                ))
                .columns("__time", "cnt", "dim1", "dim2")
                .resultFormat(ScanQuery.ResultFormat.RESULT_FORMAT_COMPACTED_LIST)
                .context(QUERY_CONTEXT_DEFAULT)
                .build()
        ),
        ImmutableList.of(
            new Object[]{t("2001-01-02"), 1L, "def", "abc"}
        )
    );
  }

  @Test
  public void testUsingSubqueryAsFilterWithInnerSort() throws Exception
  {
    String nullValue = NullHandling.replaceWithDefault() ? "" : null;

    // Regression test for https://github.com/apache/incubator-druid/issues/4208
    testQuery(
        "SELECT dim1, dim2 FROM druid.foo\n"
        + " WHERE dim2 IN (\n"
        + "   SELECT dim2\n"
        + "   FROM druid.foo\n"
        + "   GROUP BY dim2\n"
        + "   ORDER BY dim2 DESC\n"
        + " )",
        ImmutableList.of(
            GroupByQuery.builder()
                        .setDataSource(CalciteTests.DATASOURCE1)
                        .setInterval(querySegmentSpec(Filtration.eternity()))
                        .setGranularity(Granularities.ALL)
                        .setDimensions(dimensionSpec(new DefaultDimensionSpec("dim2", "d0")))
                        .setLimitSpec(
                            new DefaultLimitSpec(
                                ImmutableList.of(
                                    new OrderByColumnSpec(
                                        "d0",
                                        OrderByColumnSpec.Direction.DESCENDING,
                                        StringComparators.LEXICOGRAPHIC
                                    )
                                ),
                                Integer.MAX_VALUE
                            )
                        )
                        .setContext(QUERY_CONTEXT_DEFAULT)
                        .build(),
            newScanQueryBuilder()
                .dataSource(CalciteTests.DATASOURCE1)
                .intervals(querySegmentSpec(Filtration.eternity()))
                .filters(in("dim2", ImmutableList.of("", "a", "abc"), null))
                .columns("dim1", "dim2")
                .context(QUERY_CONTEXT_DEFAULT)
                .build()
        ),
        NullHandling.replaceWithDefault() ?
        ImmutableList.of(
            new Object[]{"", "a"},
            new Object[]{"10.1", nullValue},
            new Object[]{"2", ""},
            new Object[]{"1", "a"},
            new Object[]{"def", "abc"},
            new Object[]{"abc", nullValue}
        ) :
        ImmutableList.of(
            new Object[]{"", "a"},
            new Object[]{"2", ""},
            new Object[]{"1", "a"},
            new Object[]{"def", "abc"}
        )
    );
  }

  @Test
  public void testSemiJoinWithOuterTimeExtractScan() throws Exception
  {
    testQuery(
        "SELECT dim1, EXTRACT(MONTH FROM __time) FROM druid.foo\n"
        + " WHERE dim2 IN (\n"
        + "   SELECT dim2\n"
        + "   FROM druid.foo\n"
        + "   WHERE dim1 = 'def'\n"
        + " ) AND dim1 <> ''",
        ImmutableList.of(
            GroupByQuery.builder()
                        .setDataSource(CalciteTests.DATASOURCE1)
                        .setInterval(querySegmentSpec(Filtration.eternity()))
                        .setGranularity(Granularities.ALL)
                        .setDimensions(dimensionSpec(new DefaultDimensionSpec("dim2", "d0")))
                        .setDimFilter(selector("dim1", "def", null))
                        .setContext(QUERY_CONTEXT_DEFAULT)
                        .build(),
            newScanQueryBuilder()
                .dataSource(CalciteTests.DATASOURCE1)
                .intervals(querySegmentSpec(Filtration.eternity()))
                .virtualColumns(
                    expression_Virtual_Column("v0", "timestamp_extract(\"__time\",'MONTH','UTC')", ValueType.LONG)
                )
                .filters(
                    and(
                        not(selector("dim1", "", null)),
                        selector("dim2", "abc", null)
                    )
                )
                .columns("dim1", "v0")
                .context(QUERY_CONTEXT_DEFAULT)
                .build()
        ),
        ImmutableList.of(
            new Object[]{"def", 1L}
        )
    );
  }

  @Test
  public void testSemiJoinWithOuterTimeExtractAggregateWithOrderBy() throws Exception
  {
    testQuery(
        "SELECT COUNT(DISTINCT dim1), EXTRACT(MONTH FROM __time) FROM druid.foo\n"
        + " WHERE dim2 IN (\n"
        + "   SELECT dim2\n"
        + "   FROM druid.foo\n"
        + "   WHERE dim1 = 'def'\n"
        + " ) AND dim1 <> ''"
        + "GROUP BY EXTRACT(MONTH FROM __time)\n"
        + "ORDER BY EXTRACT(MONTH FROM __time)",
        ImmutableList.of(
            GroupByQuery
                .builder()
                .setDataSource(CalciteTests.DATASOURCE1)
                .setInterval(querySegmentSpec(Filtration.eternity()))
                .setGranularity(Granularities.ALL)
                .setDimensions(dimensionSpec(new DefaultDimensionSpec("dim2", "d0")))
                .setDimFilter(selector("dim1", "def", null))
                .setContext(QUERY_CONTEXT_DEFAULT)
                .build(),
            GroupByQuery
                .builder()
                .setDataSource(CalciteTests.DATASOURCE1)
                .setVirtualColumns(
                    expression_Virtual_Column("d0:v", "timestamp_extract(\"__time\",'MONTH','UTC')", ValueType.LONG)
                )
                .setDimFilter(
                    and(
                        not(selector("dim1", "", null)),
                        selector("dim2", "abc", null)
                    )
                )
                .setDimensions(dimensionSpec(new DefaultDimensionSpec("d0:v", "d0", ValueType.LONG)))
                .setInterval(querySegmentSpec(Filtration.eternity()))
                .setGranularity(Granularities.ALL)
                .setAggregatorSpecs(
                    aggregators(
                        new CardinalityAggregatorFactory(
                            "a0",
                            null,
                            ImmutableList.of(
                                new DefaultDimensionSpec("dim1", "dim1", ValueType.STRING)
                            ),
                            false,
                            true
                        )
                    )
                )
                .setLimitSpec(
                    new DefaultLimitSpec(
                        ImmutableList.of(
                            new OrderByColumnSpec(
                                "d0",
                                OrderByColumnSpec.Direction.ASCENDING,
                                StringComparators.NUMERIC
                            )
                        ),
                        Integer.MAX_VALUE
                    )
                )
                .setContext(QUERY_CONTEXT_DEFAULT)
                .build()
        ),
        ImmutableList.of(
            new Object[]{1L, 1L}
        )
    );
  }

  @Test
  public void testUsingSubqueryWithExtractionFns() throws Exception
  {
    testQuery(
        "SELECT dim2, COUNT(*) FROM druid.foo "
        + "WHERE substring(dim2, 1, 1) IN (SELECT substring(dim1, 1, 1) FROM druid.foo WHERE dim1 <> '')"
        + "group by dim2",
        ImmutableList.of(
            GroupByQuery.builder()
                        .setDataSource(CalciteTests.DATASOURCE1)
                        .setInterval(querySegmentSpec(Filtration.eternity()))
                        .setGranularity(Granularities.ALL)
                        .setDimFilter(not(selector("dim1", "", null)))
                        .setDimensions(
                            dimensionSpec(new ExtractionDimensionSpec("dim1", "d0", new SubstringDimExtractionFn(0, 1)))
                        )
                        .setContext(QUERY_CONTEXT_DEFAULT)
                        .build(),
            GroupByQuery.builder()
                        .setDataSource(CalciteTests.DATASOURCE1)
                        .setInterval(querySegmentSpec(Filtration.eternity()))
                        .setGranularity(Granularities.ALL)
                        .setDimFilter(in(
                            "dim2",
                            ImmutableList.of("1", "2", "a", "d"),
                            new SubstringDimExtractionFn(0, 1)
                        ))
                        .setDimensions(dimensionSpec(new DefaultDimensionSpec("dim2", "d0")))
                        .setAggregatorSpecs(aggregators(new CountAggregatorFactory("a0")))
                        .setContext(QUERY_CONTEXT_DEFAULT)
                        .build()
        ),
        ImmutableList.of(
            new Object[]{"a", 2L},
            new Object[]{"abc", 1L}
        )
    );
  }

  @Test
  public void testUnicodeFilterAndGroupBy() throws Exception
  {
    testQuery(
        "SELECT\n"
        + "  dim1,\n"
        + "  dim2,\n"
        + "  COUNT(*)\n"
        + "FROM foo2\n"
        + "WHERE\n"
        + "  dim1 LIKE U&'\u05D3\\05E8%'\n" // First char is actually in the string; second is a SQL U& escape
        + "  OR dim1 = 'друид'\n"
        + "GROUP BY dim1, dim2",
        ImmutableList.of(
            GroupByQuery.builder()
                        .setDataSource(CalciteTests.DATASOURCE2)
                        .setInterval(querySegmentSpec(Filtration.eternity()))
                        .setGranularity(Granularities.ALL)
                        .setDimFilter(or(
                            new LikeDimFilter("dim1", "דר%", null, null),
                            new SelectorDimFilter("dim1", "друид", null)
                        ))
                        .setDimensions(dimensionSpec(
                            new DefaultDimensionSpec("dim1", "d0"),
                            new DefaultDimensionSpec("dim2", "d1")
                        ))
                        .setAggregatorSpecs(aggregators(new CountAggregatorFactory("a0")))
                        .setContext(QUERY_CONTEXT_DEFAULT)
                        .build()
        ),
        ImmutableList.of(
            new Object[]{"друид", "ru", 1L},
            new Object[]{"דרואיד", "he", 1L}
        )
    );
  }

  @Test
  public void testProjectAfterSort() throws Exception
  {
    testQuery(
        "select dim1 from (select dim1, dim2, count(*) cnt from druid.foo group by dim1, dim2 order by cnt)",
        ImmutableList.of(
            GroupByQuery.builder()
                        .setDataSource(CalciteTests.DATASOURCE1)
                        .setInterval(querySegmentSpec(Filtration.eternity()))
                        .setGranularity(Granularities.ALL)
                        .setDimensions(
                            dimensionSpec(
                                new DefaultDimensionSpec("dim1", "d0"),
                                new DefaultDimensionSpec("dim2", "d1")
                            )
                        )
                        .setAggregatorSpecs(aggregators(new CountAggregatorFactory("a0")))
                        .setLimitSpec(
                            new DefaultLimitSpec(
                                Collections.singletonList(
                                    new OrderByColumnSpec("a0", Direction.ASCENDING, StringComparators.NUMERIC)
                                ),
                                Integer.MAX_VALUE
                            )
                        )
                        .setContext(QUERY_CONTEXT_DEFAULT)
                        .build()
        ),
        ImmutableList.of(
            new Object[]{""},
            new Object[]{"1"},
            new Object[]{"10.1"},
            new Object[]{"2"},
            new Object[]{"abc"},
            new Object[]{"def"}
        )
    );
  }

  @Test
  public void testProjectAfterSort2() throws Exception
  {
    testQuery(
        "select s / cnt, dim1, dim2, s from (select dim1, dim2, count(*) cnt, sum(m2) s from druid.foo group by dim1, dim2 order by cnt)",
        ImmutableList.of(
            GroupByQuery.builder()
                        .setDataSource(CalciteTests.DATASOURCE1)
                        .setInterval(querySegmentSpec(Filtration.eternity()))
                        .setGranularity(Granularities.ALL)
                        .setDimensions(
                            dimensionSpec(
                                new DefaultDimensionSpec("dim1", "d0"),
                                new DefaultDimensionSpec("dim2", "d1")
                            )
                        )
                        .setAggregatorSpecs(
                            aggregators(new CountAggregatorFactory("a0"), new DoubleSumAggregatorFactory("a1", "m2"))
                        )
                        .setPostAggregatorSpecs(Collections.singletonList(expresionPostAgg(
                            "s0",
                            "(\"a1\" / \"a0\")"
                        )))
                        .setLimitSpec(
                            new DefaultLimitSpec(
                                Collections.singletonList(
                                    new OrderByColumnSpec("a0", Direction.ASCENDING, StringComparators.NUMERIC)
                                ),
                                Integer.MAX_VALUE
                            )
                        )
                        .setContext(QUERY_CONTEXT_DEFAULT)
                        .build()
        ),
        ImmutableList.of(
            new Object[]{1.0, "", "a", 1.0},
            new Object[]{4.0, "1", "a", 4.0},
            new Object[]{2.0, "10.1", NullHandling.defaultStringValue(), 2.0},
            new Object[]{3.0, "2", "", 3.0},
            new Object[]{6.0, "abc", NullHandling.defaultStringValue(), 6.0},
            new Object[]{5.0, "def", "abc", 5.0}
        )
    );
  }

  @Test
  public void testProjectAfterSort3() throws Exception
  {
    testQuery(
        "select dim1 from (select dim1, dim1, count(*) cnt from druid.foo group by dim1, dim1 order by cnt)",
        ImmutableList.of(
            GroupByQuery.builder()
                        .setDataSource(CalciteTests.DATASOURCE1)
                        .setInterval(querySegmentSpec(Filtration.eternity()))
                        .setGranularity(Granularities.ALL)
                        .setDimensions(
                            dimensionSpec(
                                new DefaultDimensionSpec("dim1", "d0")
                            )
                        )
                        .setAggregatorSpecs(aggregators(new CountAggregatorFactory("a0")))
                        .setLimitSpec(
                            new DefaultLimitSpec(
                                Collections.singletonList(
                                    new OrderByColumnSpec("a0", Direction.ASCENDING, StringComparators.NUMERIC)
                                ),
                                Integer.MAX_VALUE
                            )
                        )
                        .setContext(QUERY_CONTEXT_DEFAULT)
                        .build()
        ),
        ImmutableList.of(
            new Object[]{""},
            new Object[]{"1"},
            new Object[]{"10.1"},
            new Object[]{"2"},
            new Object[]{"abc"},
            new Object[]{"def"}
        )
    );
  }

  @Test
  public void testSortProjectAfterNestedGroupBy() throws Exception
  {
    testQuery(
        "SELECT "
        + "  cnt "
        + "FROM ("
        + "  SELECT "
        + "    __time, "
        + "    dim1, "
        + "    COUNT(m2) AS cnt "
        + "  FROM ("
        + "    SELECT "
        + "        __time, "
        + "        m2, "
        + "        dim1 "
        + "    FROM druid.foo "
        + "    GROUP BY __time, m2, dim1 "
        + "  ) "
        + "  GROUP BY __time, dim1 "
        + "  ORDER BY cnt"
        + ")",
        ImmutableList.of(
            GroupByQuery.builder()
                        .setDataSource(
                            GroupByQuery.builder()
                                        .setDataSource(CalciteTests.DATASOURCE1)
                                        .setInterval(querySegmentSpec(Filtration.eternity()))
                                        .setGranularity(Granularities.ALL)
                                        .setDimensions(dimensionSpec(
                                            new DefaultDimensionSpec("__time", "d0", ValueType.LONG),
                                            new DefaultDimensionSpec("m2", "d1", ValueType.DOUBLE),
                                            new DefaultDimensionSpec("dim1", "d2")
                                        ))
                                        .setContext(QUERY_CONTEXT_DEFAULT)
                                        .build()
                        )
                        .setInterval(querySegmentSpec(Filtration.eternity()))
                        .setGranularity(Granularities.ALL)
                        .setDimensions(dimensionSpec(
                            new DefaultDimensionSpec("d0", "_d0", ValueType.LONG),
                            new DefaultDimensionSpec("d2", "_d1", ValueType.STRING)
                        ))
                        .setAggregatorSpecs(aggregators(
                            new CountAggregatorFactory("a0")
                        ))
                        .setLimitSpec(
                            new DefaultLimitSpec(
                                Collections.singletonList(
                                    new OrderByColumnSpec("a0", Direction.ASCENDING, StringComparators.NUMERIC)
                                ),
                                Integer.MAX_VALUE
                            )
                        )
                        .setContext(QUERY_CONTEXT_DEFAULT)
                        .build()
        ),
        ImmutableList.of(
            new Object[]{1L},
            new Object[]{1L},
            new Object[]{1L},
            new Object[]{1L},
            new Object[]{1L},
            new Object[]{1L}
        )
    );
  }

  @Test
  public void testPostAggWithTimeseries() throws Exception
  {
    testQuery(
        "SELECT "
        + "  FLOOR(__time TO YEAR), "
        + "  SUM(m1), "
        + "  SUM(m1) + SUM(m2) "
        + "FROM "
        + "  druid.foo "
        + "WHERE "
        + "  dim2 = 'a' "
        + "GROUP BY FLOOR(__time TO YEAR) "
        + "ORDER BY FLOOR(__time TO YEAR) desc",
        Collections.singletonList(
            Druids.newTimeseriesQueryBuilder()
                  .dataSource(CalciteTests.DATASOURCE1)
                  .intervals(querySegmentSpec(Filtration.eternity()))
                  .filters(selector("dim2", "a", null))
                  .granularity(Granularities.YEAR)
                  .aggregators(
                      aggregators(
                          new DoubleSumAggregatorFactory("a0", "m1"),
                          new DoubleSumAggregatorFactory("a1", "m2")
                      )
                  )
                  .postAggregators(
                      expresionPostAgg("p0", "(\"a0\" + \"a1\")")
                  )
                  .descending(true)
                  .context(TIMESERIES_CONTEXT_DEFAULT)
                  .build()
        ),
        ImmutableList.of(
            new Object[]{978307200000L, 4.0, 8.0},
            new Object[]{946684800000L, 1.0, 2.0}
        )
    );
  }

  @Test
  public void testPostAggWithTopN() throws Exception
  {
    testQuery(
        "SELECT "
        + "  AVG(m2), "
        + "  SUM(m1) + SUM(m2) "
        + "FROM "
        + "  druid.foo "
        + "WHERE "
        + "  dim2 = 'a' "
        + "GROUP BY m1 "
        + "ORDER BY m1 "
        + "LIMIT 5",
        Collections.singletonList(
            new TopNQueryBuilder()
                .dataSource(CalciteTests.DATASOURCE1)
                .intervals(querySegmentSpec(Filtration.eternity()))
                .granularity(Granularities.ALL)
                .dimension(new DefaultDimensionSpec("m1", "d0", ValueType.FLOAT))
                .filters("dim2", "a")
                .aggregators(aggregators(
                    new DoubleSumAggregatorFactory("a0:sum", "m2"),
                    new CountAggregatorFactory("a0:count"),
                    new DoubleSumAggregatorFactory("a1", "m1"),
                    new DoubleSumAggregatorFactory("a2", "m2")
                ))
                .postAggregators(
                    ImmutableList.of(
                        new ArithmeticPostAggregator(
                            "a0",
                            "quotient",
                            ImmutableList.of(
                                new FieldAccessPostAggregator(null, "a0:sum"),
                                new FieldAccessPostAggregator(null, "a0:count")
                            )
                        ),
                        expresionPostAgg("p0", "(\"a1\" + \"a2\")")
                    )
                )
                .metric(new DimensionTopNMetricSpec(null, StringComparators.NUMERIC))
                .threshold(5)
                .context(QUERY_CONTEXT_DEFAULT)
                .build()
        ),
        ImmutableList.of(
            new Object[]{1.0, 2.0},
            new Object[]{4.0, 8.0}
        )
    );
  }

  @Test
  public void testConcat() throws Exception
  {
    testQuery(
        "SELECT CONCAT(dim1, '-', dim1, '_', dim1) as dimX FROM foo",
        ImmutableList.of(
            newScanQueryBuilder()
                .dataSource(CalciteTests.DATASOURCE1)
                .intervals(querySegmentSpec(Filtration.eternity()))
                .virtualColumns(expression_Virtual_Column(
                    "v0",
                    "concat(\"dim1\",'-',\"dim1\",'_',\"dim1\")",
                    ValueType.STRING
                ))
                .columns("v0")
                .resultFormat(ScanQuery.ResultFormat.RESULT_FORMAT_COMPACTED_LIST)
                .context(QUERY_CONTEXT_DEFAULT)
                .build()
        ),
        ImmutableList.of(
            new Object[]{"-_"},
            new Object[]{"10.1-10.1_10.1"},
            new Object[]{"2-2_2"},
            new Object[]{"1-1_1"},
            new Object[]{"def-def_def"},
            new Object[]{"abc-abc_abc"}
        )
    );

    testQuery(
        "SELECT CONCAT(dim1, CONCAT(dim2,'x'), m2, 9999, dim1) as dimX FROM foo",
        ImmutableList.of(
            newScanQueryBuilder()
                .dataSource(CalciteTests.DATASOURCE1)
                .intervals(querySegmentSpec(Filtration.eternity()))
                .virtualColumns(expression_Virtual_Column(
                    "v0",
                    "concat(\"dim1\",concat(\"dim2\",'x'),\"m2\",9999,\"dim1\")",
                    ValueType.STRING
                ))
                .columns("v0")
                .resultFormat(ScanQuery.ResultFormat.RESULT_FORMAT_COMPACTED_LIST)
                .context(QUERY_CONTEXT_DEFAULT)
                .build()
        ),
        ImmutableList.of(
            new Object[]{"ax1.09999"},
            new Object[]{NullHandling.sqlCompatible() ? null : "10.1x2.0999910.1"}, // dim2 is null
            new Object[]{"2x3.099992"},
            new Object[]{"1ax4.099991"},
            new Object[]{"defabcx5.09999def"},
            new Object[]{NullHandling.sqlCompatible() ? null : "abcx6.09999abc"} // dim2 is null
        )
    );
  }

  @Test
  public void testTextcat() throws Exception
  {
    testQuery(
        "SELECT textcat(dim1, dim1) as dimX FROM foo",
        ImmutableList.of(
            newScanQueryBuilder()
                .dataSource(CalciteTests.DATASOURCE1)
                .intervals(querySegmentSpec(Filtration.eternity()))
                .virtualColumns(expression_Virtual_Column("v0", "concat(\"dim1\",\"dim1\")", ValueType.STRING))
                .columns("v0")
                .resultFormat(ScanQuery.ResultFormat.RESULT_FORMAT_COMPACTED_LIST)
                .context(QUERY_CONTEXT_DEFAULT)
                .build()
        ),
        ImmutableList.of(
            new Object[]{""},
            new Object[]{"10.110.1"},
            new Object[]{"22"},
            new Object[]{"11"},
            new Object[]{"defdef"},
            new Object[]{"abcabc"}
        )
    );

    testQuery(
        "SELECT textcat(dim1, CAST(m2 as VARCHAR)) as dimX FROM foo",
        ImmutableList.of(
            newScanQueryBuilder()
                .dataSource(CalciteTests.DATASOURCE1)
                .intervals(querySegmentSpec(Filtration.eternity()))
                .virtualColumns(expression_Virtual_Column(
                    "v0",
                    "concat(\"dim1\",CAST(\"m2\", 'STRING'))",
                    ValueType.STRING
                ))
                .columns("v0")
                .resultFormat(ScanQuery.ResultFormat.RESULT_FORMAT_COMPACTED_LIST)
                .context(QUERY_CONTEXT_DEFAULT)
                .build()
        ),
        ImmutableList.of(
            new Object[]{"1.0"},
            new Object[]{"10.12.0"},
            new Object[]{"23.0"},
            new Object[]{"14.0"},
            new Object[]{"def5.0"},
            new Object[]{"abc6.0"}
        )
    );
  }

  @Test
  public void testRequireTimeConditionPositive() throws Exception
  {
    // simple timeseries
    testQuery(
        PLANNER_CONFIG_REQUIRE_TIME_CONDITION,
        "SELECT SUM(cnt), gran FROM (\n"
        + "  SELECT __time as t, floor(__time TO month) AS gran,\n"
        + "  cnt FROM druid.foo\n"
        + ") AS x\n"
        + "WHERE t >= '2000-01-01' and t < '2002-01-01'"
        + "GROUP BY gran\n"
        + "ORDER BY gran",
        CalciteTests.REGULAR_USER_AUTH_RESULT,
        ImmutableList.of(
            Druids.newTimeseriesQueryBuilder()
                  .dataSource(CalciteTests.DATASOURCE1)
                  .intervals(querySegmentSpec(Intervals.of("2000-01-01/2002-01-01")))
                  .granularity(Granularities.MONTH)
                  .aggregators(aggregators(new LongSumAggregatorFactory("a0", "cnt")))
                  .context(TIMESERIES_CONTEXT_DEFAULT)
                  .build()
        ),
        ImmutableList.of(
            new Object[]{3L, t("2000-01-01")},
            new Object[]{3L, t("2001-01-01")}
        )
    );

    // nested groupby only requires time condition for inner most query
    testQuery(
        PLANNER_CONFIG_REQUIRE_TIME_CONDITION,
        "SELECT\n"
        + "  SUM(cnt),\n"
        + "  COUNT(*)\n"
        + "FROM (SELECT dim2, SUM(cnt) AS cnt FROM druid.foo WHERE __time >= '2000-01-01' GROUP BY dim2)",
        CalciteTests.REGULAR_USER_AUTH_RESULT,
        ImmutableList.of(
            GroupByQuery.builder()
                        .setDataSource(
                            new QueryDataSource(
                                GroupByQuery.builder()
                                            .setDataSource(CalciteTests.DATASOURCE1)
                                            .setInterval(querySegmentSpec(Intervals.utc(
                                                DateTimes.of("2000-01-01").getMillis(),
                                                JodaUtils.MAX_INSTANT
                                            )))
                                            .setGranularity(Granularities.ALL)
                                            .setDimensions(dimensionSpec(new DefaultDimensionSpec("dim2", "d0")))
                                            .setAggregatorSpecs(aggregators(new LongSumAggregatorFactory("a0", "cnt")))
                                            .setContext(QUERY_CONTEXT_DEFAULT)
                                            .build()
                            )
                        )
                        .setInterval(querySegmentSpec(Filtration.eternity()))
                        .setGranularity(Granularities.ALL)
                        .setAggregatorSpecs(aggregators(
                            new LongSumAggregatorFactory("_a0", "a0"),
                            new CountAggregatorFactory("_a1")
                        ))
                        .setContext(QUERY_CONTEXT_DEFAULT)
                        .build()
        ),
        NullHandling.replaceWithDefault() ?
        ImmutableList.of(
            new Object[]{6L, 3L}
        ) :
        ImmutableList.of(
            new Object[]{6L, 4L}
        )
    );

    // semi-join requires time condition on both left and right query
    testQuery(
        PLANNER_CONFIG_REQUIRE_TIME_CONDITION,
        "SELECT COUNT(*) FROM druid.foo\n"
        + "WHERE __time >= '2000-01-01' AND SUBSTRING(dim2, 1, 1) IN (\n"
        + "  SELECT SUBSTRING(dim1, 1, 1) FROM druid.foo\n"
        + "  WHERE dim1 <> '' AND __time >= '2000-01-01'\n"
        + ")",
        CalciteTests.REGULAR_USER_AUTH_RESULT,
        ImmutableList.of(
            GroupByQuery.builder()
                        .setDataSource(CalciteTests.DATASOURCE1)
                        .setInterval(querySegmentSpec(Intervals.utc(DateTimes.of("2000-01-01").getMillis(), JodaUtils.MAX_INSTANT)))
                        .setGranularity(Granularities.ALL)
                        .setDimFilter(not(selector("dim1", "", null)))
                        .setDimensions(dimensionSpec(new ExtractionDimensionSpec(
                            "dim1",
                            "d0",
                            new SubstringDimExtractionFn(0, 1)
                        )))
                        .setContext(QUERY_CONTEXT_DEFAULT)
                        .build(),
            Druids.newTimeseriesQueryBuilder()
                  .dataSource(CalciteTests.DATASOURCE1)
                  .intervals(querySegmentSpec(Intervals.utc(DateTimes.of("2000-01-01").getMillis(), JodaUtils.MAX_INSTANT)))
                  .granularity(Granularities.ALL)
                  .filters(in(
                      "dim2",
                      ImmutableList.of("1", "2", "a", "d"),
                      new SubstringDimExtractionFn(0, 1)
                  ))
                  .aggregators(aggregators(new CountAggregatorFactory("a0")))
                  .context(TIMESERIES_CONTEXT_DEFAULT)
                  .build()
        ),
        ImmutableList.of(
            new Object[]{3L}
        )
    );
  }

  @Test
  public void testRequireTimeConditionSimpleQueryNegative() throws Exception
  {
    expectedException.expect(CannotBuildQueryException.class);
    expectedException.expectMessage("__time column");

    testQuery(
        PLANNER_CONFIG_REQUIRE_TIME_CONDITION,
        "SELECT SUM(cnt), gran FROM (\n"
        + "  SELECT __time as t, floor(__time TO month) AS gran,\n"
        + "  cnt FROM druid.foo\n"
        + ") AS x\n"
        + "GROUP BY gran\n"
        + "ORDER BY gran",
        CalciteTests.REGULAR_USER_AUTH_RESULT,
        ImmutableList.of(),
        ImmutableList.of()
    );
  }

  @Test
  public void testRequireTimeConditionSubQueryNegative() throws Exception
  {
    expectedException.expect(CannotBuildQueryException.class);
    expectedException.expectMessage("__time column");

    testQuery(
        PLANNER_CONFIG_REQUIRE_TIME_CONDITION,
        "SELECT\n"
        + "  SUM(cnt),\n"
        + "  COUNT(*)\n"
        + "FROM (SELECT dim2, SUM(cnt) AS cnt FROM druid.foo GROUP BY dim2)",
        CalciteTests.REGULAR_USER_AUTH_RESULT,
        ImmutableList.of(),
        ImmutableList.of()
    );
  }

  @Test
  public void testRequireTimeConditionSemiJoinNegative() throws Exception
  {
    expectedException.expect(CannotBuildQueryException.class);
    expectedException.expectMessage("__time column");

    testQuery(
        PLANNER_CONFIG_REQUIRE_TIME_CONDITION,
        "SELECT COUNT(*) FROM druid.foo\n"
        + "WHERE SUBSTRING(dim2, 1, 1) IN (\n"
        + "  SELECT SUBSTRING(dim1, 1, 1) FROM druid.foo\n"
        + "  WHERE dim1 <> '' AND __time >= '2000-01-01'\n"
        + ")",
        CalciteTests.REGULAR_USER_AUTH_RESULT,
        ImmutableList.of(),
        ImmutableList.of()
    );
  }

  @Test
  public void testFilterFloatDimension() throws Exception
  {
    testQuery(
        "SELECT dim1 FROM numfoo WHERE f1 = 0.1 LIMIT 1",
        ImmutableList.of(
            newScanQueryBuilder()
                .dataSource(CalciteTests.DATASOURCE3)
                .intervals(querySegmentSpec(Filtration.eternity()))
                .columns("dim1")
<<<<<<< HEAD
                .filters(SELECTOR("f1", "0.1", null))
                .resultFormat(ScanQuery.ResultFormat.RESULT_FORMAT_COMPACTED_LIST)
=======
                .filters(selector("f1", "0.1", null))
                .resultFormat(ScanQuery.RESULT_FORMAT_COMPACTED_LIST)
>>>>>>> 9fa649b3
                .limit(1)
                .context(QUERY_CONTEXT_DEFAULT)
                .build()
        ),
        ImmutableList.of(
            new Object[]{"10.1"}
        )
    );
  }

  @Test
  public void testFilterDoubleDimension() throws Exception
  {
    testQuery(
        "SELECT dim1 FROM numfoo WHERE d1 = 1.7 LIMIT 1",
        ImmutableList.of(
            newScanQueryBuilder()
                .dataSource(CalciteTests.DATASOURCE3)
                .intervals(querySegmentSpec(Filtration.eternity()))
                .columns("dim1")
<<<<<<< HEAD
                .filters(SELECTOR("d1", "1.7", null))
                .resultFormat(ScanQuery.ResultFormat.RESULT_FORMAT_COMPACTED_LIST)
=======
                .filters(selector("d1", "1.7", null))
                .resultFormat(ScanQuery.RESULT_FORMAT_COMPACTED_LIST)
>>>>>>> 9fa649b3
                .limit(1)
                .context(QUERY_CONTEXT_DEFAULT)
                .build()
        ),
        ImmutableList.of(
            new Object[]{"10.1"}
        )
    );
  }

  @Test
  public void testFilterLongDimension() throws Exception
  {
    testQuery(
        "SELECT dim1 FROM numfoo WHERE l1 = 7 LIMIT 1",
        ImmutableList.of(
            newScanQueryBuilder()
                .dataSource(CalciteTests.DATASOURCE3)
                .intervals(querySegmentSpec(Filtration.eternity()))
                .columns("dim1")
<<<<<<< HEAD
                .filters(SELECTOR("l1", "7", null))
                .resultFormat(ScanQuery.ResultFormat.RESULT_FORMAT_COMPACTED_LIST)
=======
                .filters(selector("l1", "7", null))
                .resultFormat(ScanQuery.RESULT_FORMAT_COMPACTED_LIST)
>>>>>>> 9fa649b3
                .limit(1)
                .context(QUERY_CONTEXT_DEFAULT)
                .build()
        ),
        ImmutableList.of(
            new Object[]{""}
        )
    );
  }
}<|MERGE_RESOLUTION|>--- conflicted
+++ resolved
@@ -157,7 +157,8 @@
         CalciteTests.REGULAR_USER_AUTH_RESULT,
         ImmutableList.of(Druids.newTimeseriesQueryBuilder()
                                .dataSource(CalciteTests.DATASOURCE1)
-                               .intervals(querySegmentSpec(Intervals.of("2999-01-01T00:00:00.000Z/146140482-04-24T15:36:27.903Z")))
+                               .intervals(querySegmentSpec(Intervals.of(
+                                   "2999-01-01T00:00:00.000Z/146140482-04-24T15:36:27.903Z")))
                                .granularity(Granularities.ALL)
                                .aggregators(aggregators(
                                    new CountAggregatorFactory("a0"),
@@ -308,7 +309,7 @@
             .add(new Object[]{"sys", "server_segments", "SYSTEM_TABLE"})
             .add(new Object[]{"sys", "servers", "SYSTEM_TABLE"})
             .add(new Object[]{"sys", "tasks", "SYSTEM_TABLE"})
-        .build()
+            .build()
     );
   }
 
@@ -743,13 +744,8 @@
                 .dataSource(CalciteTests.DATASOURCE1)
                 .intervals(querySegmentSpec(Filtration.eternity()))
                 .columns("dim1")
-<<<<<<< HEAD
-                .filters(NOT(SELECTOR("dim1", "", null)))
+                .filters(not(selector("dim1", "", null)))
                 .resultFormat(ScanQuery.ResultFormat.RESULT_FORMAT_COMPACTED_LIST)
-=======
-                .filters(not(selector("dim1", "", null)))
-                .resultFormat(ScanQuery.RESULT_FORMAT_COMPACTED_LIST)
->>>>>>> 9fa649b3
                 .context(QUERY_CONTEXT_DEFAULT)
                 .build(),
             newScanQueryBuilder()
@@ -1719,8 +1715,8 @@
                   .intervals(querySegmentSpec(Filtration.eternity()))
                   .granularity(Granularities.ALL)
                   .filters(expressionFilter("case_searched((\"dim2\" == 'a'),"
-                                             + (NullHandling.replaceWithDefault() ? "1" : "0")
-                                             + ",(\"dim2\" == ''))"))
+                                            + (NullHandling.replaceWithDefault() ? "1" : "0")
+                                            + ",(\"dim2\" == ''))"))
                   .aggregators(aggregators(new CountAggregatorFactory("a0")))
                   .context(TIMESERIES_CONTEXT_DEFAULT)
                   .build()
@@ -1748,8 +1744,8 @@
                   .intervals(querySegmentSpec(Filtration.eternity()))
                   .granularity(Granularities.ALL)
                   .filters(expressionFilter("case_searched((\"dim2\" == 'a'),"
-                                             + (NullHandling.replaceWithDefault() ? "1" : "0")
-                                             + ",(\"dim2\" == null))"))
+                                            + (NullHandling.replaceWithDefault() ? "1" : "0")
+                                            + ",(\"dim2\" == null))"))
                   .aggregators(aggregators(new CountAggregatorFactory("a0")))
                   .context(TIMESERIES_CONTEXT_DEFAULT)
                   .build()
@@ -4288,7 +4284,11 @@
                                                     ValueType.LONG
                                                 )
                                             )
-                                            .setDimensions(dimensionSpec(new DefaultDimensionSpec("d0:v", "d0", ValueType.LONG)))
+                                            .setDimensions(dimensionSpec(new DefaultDimensionSpec(
+                                                "d0:v",
+                                                "d0",
+                                                ValueType.LONG
+                                            )))
                                             .setAggregatorSpecs(aggregators(new CountAggregatorFactory("a0")))
                                             .setContext(QUERY_CONTEXT_DEFAULT)
                                             .build()
@@ -4347,13 +4347,21 @@
                                                     ValueType.LONG
                                                 )
                                             )
-                                            .setDimensions(dimensionSpec(new DefaultDimensionSpec("d0:v", "d0", ValueType.LONG)))
+                                            .setDimensions(dimensionSpec(new DefaultDimensionSpec(
+                                                "d0:v",
+                                                "d0",
+                                                ValueType.LONG
+                                            )))
                                             .setAggregatorSpecs(
                                                 aggregators(
                                                     new CardinalityAggregatorFactory(
                                                         "a0:a",
                                                         null,
-                                                        dimensionSpec(new DefaultDimensionSpec("cnt", "cnt", ValueType.LONG)),
+                                                        dimensionSpec(new DefaultDimensionSpec(
+                                                            "cnt",
+                                                            "cnt",
+                                                            ValueType.LONG
+                                                        )),
                                                         false,
                                                         true
                                                     )
@@ -7452,7 +7460,10 @@
         ImmutableList.of(
             GroupByQuery.builder()
                         .setDataSource(CalciteTests.DATASOURCE1)
-                        .setInterval(querySegmentSpec(Intervals.utc(DateTimes.of("2000-01-01").getMillis(), JodaUtils.MAX_INSTANT)))
+                        .setInterval(querySegmentSpec(Intervals.utc(
+                            DateTimes.of("2000-01-01").getMillis(),
+                            JodaUtils.MAX_INSTANT
+                        )))
                         .setGranularity(Granularities.ALL)
                         .setDimFilter(not(selector("dim1", "", null)))
                         .setDimensions(dimensionSpec(new ExtractionDimensionSpec(
@@ -7464,7 +7475,10 @@
                         .build(),
             Druids.newTimeseriesQueryBuilder()
                   .dataSource(CalciteTests.DATASOURCE1)
-                  .intervals(querySegmentSpec(Intervals.utc(DateTimes.of("2000-01-01").getMillis(), JodaUtils.MAX_INSTANT)))
+                  .intervals(querySegmentSpec(Intervals.utc(
+                      DateTimes.of("2000-01-01").getMillis(),
+                      JodaUtils.MAX_INSTANT
+                  )))
                   .granularity(Granularities.ALL)
                   .filters(in(
                       "dim2",
@@ -7548,20 +7562,20 @@
                 .dataSource(CalciteTests.DATASOURCE3)
                 .intervals(querySegmentSpec(Filtration.eternity()))
                 .columns("dim1")
-<<<<<<< HEAD
-                .filters(SELECTOR("f1", "0.1", null))
-                .resultFormat(ScanQuery.ResultFormat.RESULT_FORMAT_COMPACTED_LIST)
-=======
+            << << << < HEAD
+        .filters(SELECTOR("f1", "0.1", null))
+        .resultFormat(ScanQuery.ResultFormat.RESULT_FORMAT_COMPACTED_LIST)
+    =======
                 .filters(selector("f1", "0.1", null))
-                .resultFormat(ScanQuery.RESULT_FORMAT_COMPACTED_LIST)
->>>>>>> 9fa649b3
-                .limit(1)
-                .context(QUERY_CONTEXT_DEFAULT)
-                .build()
-        ),
-        ImmutableList.of(
-            new Object[]{"10.1"}
-        )
+                     .resultFormat(ScanQuery.RESULT_FORMAT_COMPACTED_LIST)
+                 >>>>>>>master
+      .limit(1)
+      .context(QUERY_CONTEXT_DEFAULT)
+      .build()
+        ),
+    ImmutableList.of(
+        new Object[]{"10.1"}
+    )
     );
   }
 
@@ -7575,20 +7589,20 @@
                 .dataSource(CalciteTests.DATASOURCE3)
                 .intervals(querySegmentSpec(Filtration.eternity()))
                 .columns("dim1")
-<<<<<<< HEAD
-                .filters(SELECTOR("d1", "1.7", null))
-                .resultFormat(ScanQuery.ResultFormat.RESULT_FORMAT_COMPACTED_LIST)
-=======
+            << << << < HEAD
+        .filters(SELECTOR("d1", "1.7", null))
+        .resultFormat(ScanQuery.ResultFormat.RESULT_FORMAT_COMPACTED_LIST)
+    =======
                 .filters(selector("d1", "1.7", null))
-                .resultFormat(ScanQuery.RESULT_FORMAT_COMPACTED_LIST)
->>>>>>> 9fa649b3
-                .limit(1)
-                .context(QUERY_CONTEXT_DEFAULT)
-                .build()
-        ),
-        ImmutableList.of(
-            new Object[]{"10.1"}
-        )
+                     .resultFormat(ScanQuery.RESULT_FORMAT_COMPACTED_LIST)
+                 >>>>>>>master
+      .limit(1)
+      .context(QUERY_CONTEXT_DEFAULT)
+      .build()
+        ),
+    ImmutableList.of(
+        new Object[]{"10.1"}
+    )
     );
   }
 
@@ -7602,13 +7616,8 @@
                 .dataSource(CalciteTests.DATASOURCE3)
                 .intervals(querySegmentSpec(Filtration.eternity()))
                 .columns("dim1")
-<<<<<<< HEAD
-                .filters(SELECTOR("l1", "7", null))
+                .filters(selector("l1", "7", null))
                 .resultFormat(ScanQuery.ResultFormat.RESULT_FORMAT_COMPACTED_LIST)
-=======
-                .filters(selector("l1", "7", null))
-                .resultFormat(ScanQuery.RESULT_FORMAT_COMPACTED_LIST)
->>>>>>> 9fa649b3
                 .limit(1)
                 .context(QUERY_CONTEXT_DEFAULT)
                 .build()
