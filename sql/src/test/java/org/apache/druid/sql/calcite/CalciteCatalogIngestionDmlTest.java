/*
 * Licensed to the Apache Software Foundation (ASF) under one
 * or more contributor license agreements.  See the NOTICE file
 * distributed with this work for additional information
 * regarding copyright ownership.  The ASF licenses this file
 * to you under the Apache License, Version 2.0 (the
 * "License"); you may not use this file except in compliance
 * with the License.  You may obtain a copy of the License at
 *
 *   http://www.apache.org/licenses/LICENSE-2.0
 *
 * Unless required by applicable law or agreed to in writing,
 * software distributed under the License is distributed on an
 * "AS IS" BASIS, WITHOUT WARRANTIES OR CONDITIONS OF ANY
 * KIND, either express or implied.  See the License for the
 * specific language governing permissions and limitations
 * under the License.
 */

package org.apache.druid.sql.calcite;

import com.fasterxml.jackson.databind.ObjectMapper;
import com.google.common.collect.ImmutableList;
import com.google.common.collect.ImmutableMap;
import org.apache.druid.catalog.model.ColumnSpec;
import org.apache.druid.catalog.model.Columns;
import org.apache.druid.catalog.model.ResolvedTable;
import org.apache.druid.catalog.model.TableDefn;
import org.apache.druid.catalog.model.TableSpec;
import org.apache.druid.catalog.model.facade.DatasourceFacade;
import org.apache.druid.catalog.model.table.ClusterKeySpec;
import org.apache.druid.catalog.model.table.DatasourceDefn;
import org.apache.druid.data.input.impl.CsvInputFormat;
import org.apache.druid.data.input.impl.InlineInputSource;
import org.apache.druid.error.DruidException;
import org.apache.druid.jackson.DefaultObjectMapper;
import org.apache.druid.java.util.common.StringUtils;
import org.apache.druid.java.util.common.granularity.Granularities;
import org.apache.druid.query.TableDataSource;
import org.apache.druid.query.aggregation.cardinality.CardinalityAggregatorFactory;
import org.apache.druid.query.aggregation.hyperloglog.HyperUniquesAggregatorFactory;
import org.apache.druid.query.dimension.DefaultDimensionSpec;
import org.apache.druid.query.groupby.GroupByQuery;
<<<<<<< HEAD
import org.apache.druid.query.scan.ScanQuery;
=======
>>>>>>> 736a7c8c
import org.apache.druid.segment.column.ColumnType;
import org.apache.druid.segment.column.RowSignature;
import org.apache.druid.sql.calcite.external.ExternalDataSource;
import org.apache.druid.sql.calcite.external.Externals;
import org.apache.druid.sql.calcite.filtration.Filtration;
import org.apache.druid.sql.calcite.planner.CatalogResolver;
import org.apache.druid.sql.calcite.table.DatasourceTable;
import org.apache.druid.sql.calcite.table.DruidTable;
import org.apache.druid.sql.calcite.util.CalciteTests;
import org.junit.jupiter.api.Test;

public abstract class CalciteCatalogIngestionDmlTest extends CalciteIngestionDmlTest
{
  private final String operationName;
  private final String dmlPrefixPattern;

  public CalciteCatalogIngestionDmlTest()
  {
    this.operationName = getOperationName();
    this.dmlPrefixPattern = getDmlPrefixPattern();
  }

  public abstract String getOperationName();
  public abstract String getDmlPrefixPattern();

  private static final ObjectMapper MAPPER = new DefaultObjectMapper();
<<<<<<< HEAD
  public static ImmutableMap<String, DruidTable> RESOLVED_TABLES = ImmutableMap.of(
=======
  public static ImmutableMap<String, DatasourceTable> RESOLVED_TABLES = ImmutableMap.of(
>>>>>>> 736a7c8c
      "hourDs", new DatasourceTable(
          RowSignature.builder().addTimeColumn().build(),
          new DatasourceTable.PhysicalDatasourceMetadata(
              new TableDataSource("hourDs"),
              RowSignature.builder().addTimeColumn().build(),
              false,
              false
          ),
          new DatasourceTable.EffectiveMetadata(
              new DatasourceFacade(new ResolvedTable(
                  new TableDefn(
                      "hourDs",
                      DatasourceDefn.TABLE_TYPE,
                      null,
                      null
                  ),
                  new TableSpec(
                      DatasourceDefn.TABLE_TYPE,
                      ImmutableMap.of(DatasourceDefn.SEGMENT_GRANULARITY_PROPERTY, "PT1H"),
                      ImmutableList.of(
                          new ColumnSpec("__time", Columns.TIME_COLUMN, null)
                      )
                  ),
                  MAPPER
              )),
              DatasourceTable.EffectiveMetadata.toEffectiveColumns(
                  RowSignature.builder()
                      .addTimeColumn()
                      .build()),
              false
          )
      ),
      "noPartitonedBy", new DatasourceTable(
          RowSignature.builder().addTimeColumn().build(),
          new DatasourceTable.PhysicalDatasourceMetadata(
              new TableDataSource("noPartitonedBy"),
              RowSignature.builder().addTimeColumn().build(),
              false,
              false
          ),
          new DatasourceTable.EffectiveMetadata(
              new DatasourceFacade(new ResolvedTable(
                  new TableDefn(
                      "noPartitonedBy",
                      DatasourceDefn.TABLE_TYPE,
                      null,
                      null
                  ),
                  new TableSpec(
                      DatasourceDefn.TABLE_TYPE,
                      ImmutableMap.of(),
                      ImmutableList.of(
                          new ColumnSpec("__time", Columns.TIME_COLUMN, null)
                      )
                  ),
                  MAPPER
              )),
              DatasourceTable.EffectiveMetadata.toEffectiveColumns(
                  RowSignature.builder()
                      .addTimeColumn()
                      .build()),
              false
          )
      ),
      "strictTableWithNoDefinedSchema", new DatasourceTable(
          RowSignature.builder().build(),
          new DatasourceTable.PhysicalDatasourceMetadata(
              new TableDataSource("strictTableWithNoDefinedSchema"),
              RowSignature.builder().build(),
              false,
              false
          ),
          new DatasourceTable.EffectiveMetadata(
              new DatasourceFacade(new ResolvedTable(
                  new TableDefn(
                      "strictTableWithNoDefinedSchema",
                      DatasourceDefn.TABLE_TYPE,
                      null,
                      null
                  ),
                  new TableSpec(DatasourceDefn.TABLE_TYPE, ImmutableMap.of(DatasourceDefn.SEALED_PROPERTY, true), null),
                  MAPPER
              )),
              DatasourceTable.EffectiveMetadata.toEffectiveColumns(RowSignature.builder().build()),
              false
          )
      ),
      "foo", new DatasourceTable(
          FOO_TABLE_SIGNATURE,
          new DatasourceTable.PhysicalDatasourceMetadata(
              new TableDataSource("foo"),
              FOO_TABLE_SIGNATURE,
              false,
              false
          ),
          new DatasourceTable.EffectiveMetadata(
              new DatasourceFacade(new ResolvedTable(
                  new TableDefn(
                      "foo",
                      DatasourceDefn.TABLE_TYPE,
                      null,
                      null
                  ),
                  new TableSpec(
                      DatasourceDefn.TABLE_TYPE,
                      ImmutableMap.of(),
                      ImmutableList.of(
                          new ColumnSpec("__time", Columns.TIME_COLUMN, null),
                          new ColumnSpec("dim1", Columns.STRING, null),
                          new ColumnSpec("dim2", Columns.STRING, null),
                          new ColumnSpec("dim3", Columns.STRING, null),
                          new ColumnSpec("cnt", Columns.LONG, null),
                          new ColumnSpec("m1", Columns.FLOAT, null),
                          new ColumnSpec("m2", Columns.DOUBLE, null),
                          new ColumnSpec("unique_dim1", HyperUniquesAggregatorFactory.TYPE.asTypeString(), null)
                      )
                  ),
                  MAPPER
              )),
              DatasourceTable.EffectiveMetadata.toEffectiveColumns(FOO_TABLE_SIGNATURE),
              false
          )
      ),
      "fooSealed", new DatasourceTable(
          FOO_TABLE_SIGNATURE,
          new DatasourceTable.PhysicalDatasourceMetadata(
              new TableDataSource("fooSealed"),
              FOO_TABLE_SIGNATURE,
              false,
              false
          ),
          new DatasourceTable.EffectiveMetadata(
              new DatasourceFacade(new ResolvedTable(
                  new TableDefn(
                      "fooSealed",
                      DatasourceDefn.TABLE_TYPE,
                      null,
                      null
                  ),
                  new TableSpec(
                      DatasourceDefn.TABLE_TYPE,
                      ImmutableMap.of(DatasourceDefn.SEALED_PROPERTY, true),
                      ImmutableList.of(
                          new ColumnSpec("__time", Columns.TIME_COLUMN, null),
                          new ColumnSpec("dim1", Columns.STRING, null),
                          new ColumnSpec("dim2", Columns.STRING, null),
                          new ColumnSpec("dim3", Columns.STRING, null),
                          new ColumnSpec("cnt", Columns.LONG, null),
                          new ColumnSpec("m1", Columns.FLOAT, null),
                          new ColumnSpec("m2", Columns.DOUBLE, null)
                      )
                  ),
                  MAPPER
              )),
              DatasourceTable.EffectiveMetadata.toEffectiveColumns(FOO_TABLE_SIGNATURE),
              false
          )
      ),
      "tableWithClustering", new DatasourceTable(
          FOO_TABLE_SIGNATURE,
          new DatasourceTable.PhysicalDatasourceMetadata(
              new TableDataSource("tableWithClustering"),
              RowSignature.builder()
                  .addTimeColumn()
                  .add("dim1", ColumnType.STRING)
                  .add("dim2", ColumnType.STRING)
                  .add("cnt", ColumnType.LONG)
                  .build(),
              false,
              false
          ),
          new DatasourceTable.EffectiveMetadata(
              new DatasourceFacade(new ResolvedTable(
                  new TableDefn(
                      "tableWithClustering",
                      DatasourceDefn.TABLE_TYPE,
                      null,
                      null
                  ),
                  new TableSpec(
                      DatasourceDefn.TABLE_TYPE,
                      ImmutableMap.of(
                          DatasourceDefn.CLUSTER_KEYS_PROPERTY,
                          ImmutableList.of(
                              new ClusterKeySpec("dim1", false),
                              new ClusterKeySpec("dim2", true)
                          )
                      ),
                      ImmutableList.of(
                          new ColumnSpec("__time", Columns.TIME_COLUMN, null),
                          new ColumnSpec("dim1", Columns.STRING, null),
                          new ColumnSpec("dim2", Columns.STRING, null),
                          new ColumnSpec("cnt", Columns.LONG, null)
                      )
                  ),
                  MAPPER
              )),
              DatasourceTable.EffectiveMetadata.toEffectiveColumns(RowSignature.builder()
                  .addTimeColumn()
                  .add("dim1", ColumnType.STRING)
                  .add("dim2", ColumnType.STRING)
                  .add("cnt", ColumnType.LONG)
                  .build()),
              false
          )
      )
  );

  @Override
  public CatalogResolver createCatalogResolver()
  {
    return new CatalogResolver.NullCatalogResolver() {
      @Override
      public DruidTable resolveDatasource(
          final String tableName,
          final DatasourceTable.PhysicalDatasourceMetadata dsMetadata
      )
      {
        if (RESOLVED_TABLES.get(tableName) != null) {
          return RESOLVED_TABLES.get(tableName);
        }
        return dsMetadata == null ? null : new DatasourceTable(dsMetadata);
      }
    };
  }

  /**
   * If the segment grain is given in the catalog and absent in the PARTITIONED BY clause in the query, then use the
   * value from the catalog.
   */
  @Test
  public void testInsertHourGrainPartitonedByFromCatalog()
  {
    testIngestionQuery()
        .sql(StringUtils.format(dmlPrefixPattern, "hourDs") + "\n" +
             "SELECT * FROM foo")
        .authentication(CalciteTests.SUPER_USER_AUTH_RESULT)
        .expectTarget("hourDs", FOO_TABLE_SIGNATURE)
        .expectResources(dataSourceWrite("hourDs"), dataSourceRead("foo"))
        .expectQuery(
            newScanQueryBuilder()
                .dataSource("foo")
                .intervals(querySegmentSpec(Filtration.eternity()))
                // Scan query lists columns in alphabetical order independent of the
                // SQL project list or the defined schema.
                .columns("__time", "cnt", "dim1", "dim2", "dim3", "m1", "m2", "unique_dim1")
                .context(queryContextWithGranularity(Granularities.HOUR))
                .build()
        )
        .verify();
  }

  /**
   * If the segment grain is given in the catalog, and also by PARTITIONED BY, then
   * the query value is used.
   */
  @Test
  public void testInsertHourGrainWithDayPartitonedByFromQuery()
  {
    testIngestionQuery()
        .sql(StringUtils.format(dmlPrefixPattern, "hourDs") + "\n" +
             "SELECT * FROM foo\n" +
             "PARTITIONED BY day")
        .authentication(CalciteTests.SUPER_USER_AUTH_RESULT)
        .expectTarget("hourDs", FOO_TABLE_SIGNATURE)
        .expectResources(dataSourceWrite("hourDs"), dataSourceRead("foo"))
        .expectQuery(
            newScanQueryBuilder()
                .dataSource("foo")
                .intervals(querySegmentSpec(Filtration.eternity()))
                // Scan query lists columns in alphabetical order independent of the
                // SQL project list or the defined schema.
                .columns("__time", "cnt", "dim1", "dim2", "dim3", "m1", "m2", "unique_dim1")
                .context(queryContextWithGranularity(Granularities.DAY))
                .build()
        )
        .verify();
  }

  /**
   * If the segment grain is absent in the catalog and absent in the PARTITIONED BY clause in the query, then
   * validation error.
   */
  @Test
  public void testInsertNoPartitonedByFromCatalog()
  {
    testIngestionQuery()
        .sql(StringUtils.format(dmlPrefixPattern, "noPartitonedBy") + "\n" +
             "SELECT * FROM foo")
        .authentication(CalciteTests.SUPER_USER_AUTH_RESULT)
        .authentication(CalciteTests.SUPER_USER_AUTH_RESULT)
        .expectValidationError(
            DruidException.class,
            StringUtils.format("Operation [%s] requires a PARTITIONED BY to be explicitly defined, but none was found.", operationName)
        )
        .verify();
  }

  /**
   * If the segment grain is absent in the catalog, but given by PARTITIONED BY, then
   * the query value is used.
   */
  @Test
  public void testInsertNoPartitonedByWithDayPartitonedByFromQuery()
  {
    testIngestionQuery()
        .sql(StringUtils.format(dmlPrefixPattern, "noPartitonedBy") + "\n" +
             "SELECT * FROM foo\n" +
             "PARTITIONED BY day")
        .authentication(CalciteTests.SUPER_USER_AUTH_RESULT)
        .expectTarget("noPartitonedBy", FOO_TABLE_SIGNATURE)
        .expectResources(dataSourceWrite("noPartitonedBy"), dataSourceRead("foo"))
        .expectQuery(
            newScanQueryBuilder()
                .dataSource("foo")
                .intervals(querySegmentSpec(Filtration.eternity()))
                // Scan query lists columns in alphabetical order independent of the
                // SQL project list or the defined schema.
                .columns("__time", "cnt", "dim1", "dim2", "dim3", "m1", "m2", "unique_dim1")
                .context(queryContextWithGranularity(Granularities.DAY))
                .build()
        )
        .verify();
  }

  /**
   * Adding a new column during ingestion that is not defined in a non-sealed table should succeed.
   */
  @Test
  public void testInsertAddNonDefinedColumnIntoNonSealedCatalogTable()
  {
    ExternalDataSource externalDataSource = new ExternalDataSource(
        new InlineInputSource("2022-12-26T12:34:56,extra,10,\"20\",foo\n"),
        new CsvInputFormat(ImmutableList.of("a", "b", "c", "d", "e"), null, false, false, 0),
        RowSignature.builder()
            .add("a", ColumnType.STRING)
            .add("b", ColumnType.STRING)
            .add("c", ColumnType.LONG)
            .add("d", ColumnType.STRING)
            .add("e", ColumnType.STRING)
            .build()
    );
    final RowSignature signature = RowSignature.builder()
        .add("__time", ColumnType.LONG)
        .add("dim1", ColumnType.STRING)
        .add("cnt", ColumnType.LONG)
        .add("m2", ColumnType.DOUBLE)
        .add("extra2", ColumnType.LONG)
        .add("extra3", ColumnType.STRING)
        .build();
    testIngestionQuery()
        .sql(StringUtils.format(dmlPrefixPattern, "foo") + "\n" +
             "SELECT\n" +
             "  TIME_PARSE(a) AS __time,\n" +
             "  b AS dim1,\n" +
             "  1 AS cnt,\n" +
             "  c AS m2,\n" +
             "  CAST(d AS BIGINT) AS extra2,\n" +
             "  e AS extra3\n" +
             "FROM TABLE(inline(\n" +
             "  data => ARRAY['2022-12-26T12:34:56,extra,10,\"20\",foo'],\n" +
             "  format => 'csv'))\n" +
             "  (a VARCHAR, b VARCHAR, c BIGINT, d VARCHAR, e VARCHAR)\n" +
             "PARTITIONED BY ALL TIME")
        .authentication(CalciteTests.SUPER_USER_AUTH_RESULT)
        .expectTarget("foo", signature)
        .expectResources(dataSourceWrite("foo"), Externals.externalRead("EXTERNAL"))
        .expectQuery(
            newScanQueryBuilder()
                .dataSource(externalDataSource)
                .intervals(querySegmentSpec(Filtration.eternity()))
                .virtualColumns(
                    expressionVirtualColumn("v0", "timestamp_parse(\"a\",null,'UTC')", ColumnType.LONG),
                    expressionVirtualColumn("v1", "1", ColumnType.LONG),
                    expressionVirtualColumn("v2", "CAST(\"c\", 'DOUBLE')", ColumnType.DOUBLE),
                    expressionVirtualColumn("v3", "CAST(\"d\", 'LONG')", ColumnType.LONG)
                )
                // Scan query lists columns in alphabetical order independent of the
                // SQL project list or the defined schema.
                .columns("b", "e", "v0", "v1", "v2", "v3")
                .context(CalciteIngestionDmlTest.PARTITIONED_BY_ALL_TIME_QUERY_CONTEXT)
                .build()
        )
        .verify();
  }

  /**
<<<<<<< HEAD
   * Insert into a catalog table that has clustering defined on the table definition. Should use
   * the catalog defined clustering
   */
  @Test
  public void testInsertTableWithClusteringWithClusteringFromCatalog()
  {
    ExternalDataSource externalDataSource = new ExternalDataSource(
        new InlineInputSource("2022-12-26T12:34:56,extra,10,\"20\",foo\n"),
        new CsvInputFormat(ImmutableList.of("a", "b", "c", "d", "e"), null, false, false, 0),
        RowSignature.builder()
            .add("a", ColumnType.STRING)
            .add("b", ColumnType.STRING)
            .add("c", ColumnType.LONG)
            .add("d", ColumnType.STRING)
            .add("e", ColumnType.STRING)
            .build()
    );
    final RowSignature signature = RowSignature.builder()
        .add("__time", ColumnType.LONG)
        .add("dim1", ColumnType.STRING)
        .add("dim2", ColumnType.STRING)
        .add("cnt", ColumnType.LONG)
        .build();
    testIngestionQuery()
        .sql(StringUtils.format(dmlPrefixPattern, "tableWithClustering") + "\n" +
             "SELECT\n" +
             "  TIME_PARSE(a) AS __time,\n" +
             "  b AS dim1,\n" +
             "  d AS dim2,\n" +
             "  1 AS cnt\n" +
             "FROM TABLE(inline(\n" +
             "  data => ARRAY['2022-12-26T12:34:56,extra,10,\"20\",foo'],\n" +
             "  format => 'csv'))\n" +
             "  (a VARCHAR, b VARCHAR, c BIGINT, d VARCHAR, e VARCHAR)\n" +
             "PARTITIONED BY ALL TIME")
        .authentication(CalciteTests.SUPER_USER_AUTH_RESULT)
        .expectTarget("tableWithClustering", signature)
        .expectResources(dataSourceWrite("tableWithClustering"), Externals.externalRead("EXTERNAL"))
        .expectQuery(
            newScanQueryBuilder()
                .dataSource(externalDataSource)
                .intervals(querySegmentSpec(Filtration.eternity()))
                .virtualColumns(
                    expressionVirtualColumn("v0", "timestamp_parse(\"a\",null,'UTC')", ColumnType.LONG),
                    expressionVirtualColumn("v1", "1", ColumnType.LONG)
                )
                .orderBy(
                    ImmutableList.of(
                        new ScanQuery.OrderBy("b", ScanQuery.Order.ASCENDING),
                        new ScanQuery.OrderBy("d", ScanQuery.Order.DESCENDING)
                    )
                )
                // Scan query lists columns in alphabetical order independent of the
                // SQL project list or the defined schema.
                .columns("b", "d", "v0", "v1")
                .context(CalciteIngestionDmlTest.PARTITIONED_BY_ALL_TIME_QUERY_CONTEXT)
                .build()
        )
        .verify();
  }

  /**
   * Insert into a catalog table that has clustering defined on the table definition, but user specifies
   * clustering on the ingest query. Should use the query defined clustering
   */
  @Test
  public void testInsertTableWithClusteringWithClusteringFromQuery()
  {
    ExternalDataSource externalDataSource = new ExternalDataSource(
        new InlineInputSource("2022-12-26T12:34:56,extra,10,\"20\",foo\n"),
        new CsvInputFormat(ImmutableList.of("a", "b", "c", "d", "e"), null, false, false, 0),
        RowSignature.builder()
            .add("a", ColumnType.STRING)
            .add("b", ColumnType.STRING)
            .add("c", ColumnType.LONG)
            .add("d", ColumnType.STRING)
            .add("e", ColumnType.STRING)
            .build()
    );
    final RowSignature signature = RowSignature.builder()
        .add("__time", ColumnType.LONG)
        .add("dim1", ColumnType.STRING)
        .add("dim2", ColumnType.STRING)
        .add("cnt", ColumnType.LONG)
        .build();
    testIngestionQuery()
        .sql(StringUtils.format(dmlPrefixPattern, "tableWithClustering") + "\n" +
             "SELECT\n" +
             "  TIME_PARSE(a) AS __time,\n" +
             "  b AS dim1,\n" +
             "  d AS dim2,\n" +
             "  1 AS cnt\n" +
             "FROM TABLE(inline(\n" +
             "  data => ARRAY['2022-12-26T12:34:56,extra,10,\"20\",foo'],\n" +
             "  format => 'csv'))\n" +
             "  (a VARCHAR, b VARCHAR, c BIGINT, d VARCHAR, e VARCHAR)\n" +
             "PARTITIONED BY ALL TIME\n" +
             "CLUSTERED BY dim1")
        .authentication(CalciteTests.SUPER_USER_AUTH_RESULT)
        .expectTarget("tableWithClustering", signature)
        .expectResources(dataSourceWrite("tableWithClustering"), Externals.externalRead("EXTERNAL"))
        .expectQuery(
            newScanQueryBuilder()
                .dataSource(externalDataSource)
                .intervals(querySegmentSpec(Filtration.eternity()))
                .virtualColumns(
                    expressionVirtualColumn("v0", "timestamp_parse(\"a\",null,'UTC')", ColumnType.LONG),
                    expressionVirtualColumn("v1", "1", ColumnType.LONG)
                )
                .orderBy(
                    ImmutableList.of(
                        new ScanQuery.OrderBy("b", ScanQuery.Order.ASCENDING)
                    )
                )
                // Scan query lists columns in alphabetical order independent of the
                // SQL project list or the defined schema.
                .columns("b", "d", "v0", "v1")
                .context(CalciteIngestionDmlTest.PARTITIONED_BY_ALL_TIME_QUERY_CONTEXT)
                .build()
        )
        .verify();
  }

  /**
   * Insert into a catalog table that has clustering defined on the table definition, but user specifies
   * clustering on the ingest query on column that has not been defined in the table catalog definition.
   * Should use the query defined clustering
   */
  @Test
  public void testInsertTableWithClusteringWithClusteringOnNewColumnFromQuery()
  {
    ExternalDataSource externalDataSource = new ExternalDataSource(
        new InlineInputSource("2022-12-26T12:34:56,extra,10,\"20\",foo\n"),
        new CsvInputFormat(ImmutableList.of("a", "b", "c", "d", "e"), null, false, false, 0),
        RowSignature.builder()
            .add("a", ColumnType.STRING)
            .add("b", ColumnType.STRING)
            .add("c", ColumnType.LONG)
            .add("d", ColumnType.STRING)
            .add("e", ColumnType.STRING)
            .build()
    );
    final RowSignature signature = RowSignature.builder()
        .add("__time", ColumnType.LONG)
        .add("dim1", ColumnType.STRING)
        .add("dim2", ColumnType.STRING)
        .add("dim3", ColumnType.STRING)
        .add("cnt", ColumnType.LONG)
        .build();
    testIngestionQuery()
        .sql(StringUtils.format(dmlPrefixPattern, "tableWithClustering") + "\n" +
             "SELECT\n" +
             "  TIME_PARSE(a) AS __time,\n" +
             "  b AS dim1,\n" +
             "  d AS dim2,\n" +
             "  e AS dim3,\n" +
             "  1 AS cnt\n" +
             "FROM TABLE(inline(\n" +
             "  data => ARRAY['2022-12-26T12:34:56,extra,10,\"20\",foo'],\n" +
             "  format => 'csv'))\n" +
             "  (a VARCHAR, b VARCHAR, c BIGINT, d VARCHAR, e VARCHAR)\n" +
             "PARTITIONED BY ALL TIME\n" +
             "CLUSTERED BY dim3")
        .authentication(CalciteTests.SUPER_USER_AUTH_RESULT)
        .expectTarget("tableWithClustering", signature)
        .expectResources(dataSourceWrite("tableWithClustering"), Externals.externalRead("EXTERNAL"))
        .expectQuery(
            newScanQueryBuilder()
                .dataSource(externalDataSource)
                .intervals(querySegmentSpec(Filtration.eternity()))
                .virtualColumns(
                    expressionVirtualColumn("v0", "timestamp_parse(\"a\",null,'UTC')", ColumnType.LONG),
                    expressionVirtualColumn("v1", "1", ColumnType.LONG)
                )
                .orderBy(
                    ImmutableList.of(
                        new ScanQuery.OrderBy("e", ScanQuery.Order.ASCENDING)
                    )
                )
                // Scan query lists columns in alphabetical order independent of the
                // SQL project list or the defined schema.
                .columns("b", "d", "e", "v0", "v1")
                .context(CalciteIngestionDmlTest.PARTITIONED_BY_ALL_TIME_QUERY_CONTEXT)
                .build()
        )
        .verify();
  }

  /**
   * Insert into a catalog table that has clustering defined on the table definition, but user specifies
   * clustering on the ingest query on column that has not been defined in the table catalog definition.
   * or in the select clause. Should fail with validation error.
   */
  @Test
  public void testInsertTableWithClusteringWithClusteringOnBadColumn()
  {
    ExternalDataSource externalDataSource = new ExternalDataSource(
        new InlineInputSource("2022-12-26T12:34:56,extra,10,\"20\",foo\n"),
        new CsvInputFormat(ImmutableList.of("a", "b", "c", "d", "e"), null, false, false, 0),
        RowSignature.builder()
            .add("a", ColumnType.STRING)
            .add("b", ColumnType.STRING)
            .add("c", ColumnType.LONG)
            .add("d", ColumnType.STRING)
            .add("e", ColumnType.STRING)
            .build()
    );
    final RowSignature signature = RowSignature.builder()
        .add("__time", ColumnType.LONG)
        .add("dim1", ColumnType.STRING)
        .add("dim2", ColumnType.STRING)
        .add("dim3", ColumnType.STRING)
        .add("cnt", ColumnType.LONG)
        .build();
    testIngestionQuery()
        .sql(StringUtils.format(dmlPrefixPattern, "tableWithClustering") + "\n" +
             "SELECT\n" +
             "  TIME_PARSE(a) AS __time,\n" +
             "  b AS dim1,\n" +
             "  d AS dim2,\n" +
             "  e AS dim3,\n" +
             "  1 AS cnt\n" +
             "FROM TABLE(inline(\n" +
             "  data => ARRAY['2022-12-26T12:34:56,extra,10,\"20\",foo'],\n" +
             "  format => 'csv'))\n" +
             "  (a VARCHAR, b VARCHAR, c BIGINT, d VARCHAR, e VARCHAR)\n" +
             "PARTITIONED BY ALL TIME\n" +
             "CLUSTERED BY blah")
        .expectValidationError(
            DruidException.class,
            "Column 'blah' not found in any table (line [13], column [14])")
        .verify();
  }

  /**
=======
>>>>>>> 736a7c8c
   * Adding a new column during group by ingestion that is not defined in a non-sealed table should succeed.
   */
  @Test
  public void testGroupByInsertAddNonDefinedColumnIntoNonSealedCatalogTable()
  {
    ExternalDataSource externalDataSource = new ExternalDataSource(
        new InlineInputSource("2022-12-26T12:34:56,extra,10,\"20\",foo\n"),
        new CsvInputFormat(ImmutableList.of("a", "b", "c", "d", "e"), null, false, false, 0),
        RowSignature.builder()
            .add("a", ColumnType.STRING)
            .add("b", ColumnType.STRING)
            .add("c", ColumnType.LONG)
            .add("d", ColumnType.STRING)
            .add("e", ColumnType.STRING)
            .build()
    );
    final RowSignature signature = RowSignature.builder()
        .add("__time", ColumnType.LONG)
        .add("dim1", ColumnType.STRING)
        .add("cnt", ColumnType.LONG)
        .add("m2", ColumnType.DOUBLE)
        .add("extra2", ColumnType.LONG)
        .add("extra3", ColumnType.STRING)
        .add("extra4_complex", ColumnType.LONG)
        .build();
    testIngestionQuery()
        .sql(StringUtils.format(dmlPrefixPattern, "foo") + "\n" +
             "SELECT\n" +
             "  TIME_PARSE(a) AS __time,\n" +
             "  b AS dim1,\n" +
             "  1 AS cnt,\n" +
             "  c AS m2,\n" +
             "  CAST(d AS BIGINT) AS extra2,\n" +
             "  e AS extra3,\n" +
             "  APPROX_COUNT_DISTINCT_BUILTIN(c) as extra4_complex\n" +
             "FROM TABLE(inline(\n" +
             "  data => ARRAY['2022-12-26T12:34:56,extra,10,\"20\",foo'],\n" +
             "  format => 'csv'))\n" +
             "  (a VARCHAR, b VARCHAR, c BIGINT, d VARCHAR, e VARCHAR)\n" +
             "GROUP BY 1,2,3,4,5,6\n" +
             "PARTITIONED BY ALL TIME"
        )
        .authentication(CalciteTests.SUPER_USER_AUTH_RESULT)
        .expectTarget("foo", signature)
        .expectResources(dataSourceWrite("foo"), Externals.externalRead("EXTERNAL"))
        .expectQuery(
            GroupByQuery.builder()
                .setDataSource(externalDataSource)
                .setGranularity(Granularities.ALL)
                .setInterval(querySegmentSpec(Filtration.eternity()))
                .setVirtualColumns(
                    expressionVirtualColumn("v0", "timestamp_parse(\"a\",null,'UTC')", ColumnType.LONG)
                )
                .setDimensions(
                    dimensions(
                        new DefaultDimensionSpec("v0", "d0", ColumnType.LONG),
                        new DefaultDimensionSpec("b", "d1", ColumnType.STRING),
                        new DefaultDimensionSpec("c", "d3", ColumnType.LONG),
                        new DefaultDimensionSpec("d", "d4", ColumnType.LONG),
                        new DefaultDimensionSpec("e", "d5", ColumnType.STRING)
                    )
                )
                .setAggregatorSpecs(
                    new CardinalityAggregatorFactory(
                        "a0",
                        null,
                        ImmutableList.of(
                            new DefaultDimensionSpec(
                                "c",
                                "c",
                                ColumnType.LONG
                            )
                        ),
                        false,
                        true
                    )
                )
                .setPostAggregatorSpecs(
                    expressionPostAgg("p0", "1", ColumnType.LONG),
                    expressionPostAgg("p1", "CAST(\"d3\", 'DOUBLE')", ColumnType.DOUBLE)
                )
                // Scan query lists columns in alphabetical order independent of the
                // SQL project list or the defined schema.
                .setContext(CalciteIngestionDmlTest.PARTITIONED_BY_ALL_TIME_QUERY_CONTEXT)
                .build()
        )
        .verify();
  }

  /**
   * Adding a new column during ingestion that is not defined in a sealed table should fail with
   * proper validation error.
   */
  @Test
  public void testInsertAddNonDefinedColumnIntoSealedCatalogTable()
  {
    testIngestionQuery()
        .sql(StringUtils.format(dmlPrefixPattern, "fooSealed") + "\n" +
             "SELECT\n" +
             "  TIME_PARSE(a) AS __time,\n" +
             "  b AS dim1,\n" +
             "  1 AS cnt,\n" +
             "  c AS m2,\n" +
             "  CAST(d AS BIGINT) AS extra2\n" +
             "FROM TABLE(inline(\n" +
             "  data => ARRAY['2022-12-26T12:34:56,extra,10,\"20\",foo'],\n" +
             "  format => 'csv'))\n" +
             "  (a VARCHAR, b VARCHAR, c BIGINT, d VARCHAR, e VARCHAR)\n" +
             "PARTITIONED BY ALL TIME")
        .authentication(CalciteTests.SUPER_USER_AUTH_RESULT)
        .expectValidationError(
            DruidException.class,
            "Column [extra2] is not defined in the target table [druid.fooSealed] strict schema"
        )
        .verify();
  }


  /**
   * Inserting into a catalog table with a WITH source succeeds
   */
  @Test
  public void testInsertWithSourceIntoCatalogTable()
  {
    ExternalDataSource externalDataSource = new ExternalDataSource(
        new InlineInputSource("2022-12-26T12:34:56,extra,10,\"20\",foo\n"),
        new CsvInputFormat(ImmutableList.of("a", "b", "c", "d", "e"), null, false, false, 0),
        RowSignature.builder()
            .add("a", ColumnType.STRING)
            .add("b", ColumnType.STRING)
            .add("c", ColumnType.LONG)
            .add("d", ColumnType.STRING)
            .add("e", ColumnType.STRING)
            .build()
    );
    final RowSignature signature = RowSignature.builder()
        .add("__time", ColumnType.LONG)
        .add("dim1", ColumnType.STRING)
        .add("cnt", ColumnType.LONG)
        .add("m2", ColumnType.DOUBLE)
        .add("extra2", ColumnType.LONG)
        .add("extra3", ColumnType.STRING)
        .build();
    testIngestionQuery()
        .sql(StringUtils.format(dmlPrefixPattern, "foo") + "\n" +
             "WITH \"ext\" AS (\n" +
             "  SELECT *\n" +
             "FROM TABLE(inline(\n" +
             "  data => ARRAY['2022-12-26T12:34:56,extra,10,\"20\",foo'],\n" +
             "  format => 'csv'))\n" +
             "  (a VARCHAR, b VARCHAR, c BIGINT, d VARCHAR, e VARCHAR)\n" +
             ")\n" +
             "SELECT\n" +
             "  TIME_PARSE(a) AS __time,\n" +
             "  b AS dim1,\n" +
             "  1 AS cnt,\n" +
             "  c AS m2,\n" +
             "  CAST(d AS BIGINT) AS extra2,\n" +
             "  e AS extra3\n" +
             "FROM \"ext\"\n" +
             "PARTITIONED BY ALL TIME")
        .authentication(CalciteTests.SUPER_USER_AUTH_RESULT)
        .expectTarget("foo", signature)
        .expectResources(dataSourceWrite("foo"), Externals.externalRead("EXTERNAL"))
        .expectQuery(
            newScanQueryBuilder()
                .dataSource(externalDataSource)
                .intervals(querySegmentSpec(Filtration.eternity()))
                .virtualColumns(
                    expressionVirtualColumn("v0", "timestamp_parse(\"a\",null,'UTC')", ColumnType.LONG),
                    expressionVirtualColumn("v1", "1", ColumnType.LONG),
                    expressionVirtualColumn("v2", "CAST(\"c\", 'DOUBLE')", ColumnType.DOUBLE),
                    expressionVirtualColumn("v3", "CAST(\"d\", 'LONG')", ColumnType.LONG)
                )
                // Scan query lists columns in alphabetical order independent of the
                // SQL project list or the defined schema.
                .columns("b", "e", "v0", "v1", "v2", "v3")
                .context(CalciteIngestionDmlTest.PARTITIONED_BY_ALL_TIME_QUERY_CONTEXT)
                .build()
        )
        .verify();
  }

  /**
   * Adding a new column during group by ingestion that is not defined in a non-sealed table should succeed.
   */
  @Test
  public void testGroupByInsertWithSourceIntoCatalogTable()
  {
    ExternalDataSource externalDataSource = new ExternalDataSource(
        new InlineInputSource("2022-12-26T12:34:56,extra,10,\"20\",foo\n"),
        new CsvInputFormat(ImmutableList.of("a", "b", "c", "d", "e"), null, false, false, 0),
        RowSignature.builder()
            .add("a", ColumnType.STRING)
            .add("b", ColumnType.STRING)
            .add("c", ColumnType.LONG)
            .add("d", ColumnType.STRING)
            .add("e", ColumnType.STRING)
            .build()
    );
    final RowSignature signature = RowSignature.builder()
        .add("__time", ColumnType.LONG)
        .add("dim1", ColumnType.STRING)
        .add("cnt", ColumnType.LONG)
        .add("m2", ColumnType.DOUBLE)
        .add("extra2", ColumnType.LONG)
        .add("extra3", ColumnType.STRING)
        .add("extra4_complex", ColumnType.LONG)
        .build();
    testIngestionQuery()
        .sql(StringUtils.format(dmlPrefixPattern, "foo") + "\n" +
             "WITH \"ext\" AS (\n" +
             "  SELECT *\n" +
             "FROM TABLE(inline(\n" +
             "  data => ARRAY['2022-12-26T12:34:56,extra,10,\"20\",foo'],\n" +
             "  format => 'csv'))\n" +
             "  (a VARCHAR, b VARCHAR, c BIGINT, d VARCHAR, e VARCHAR)\n" +
             ")\n" +
             "SELECT\n" +
             "  TIME_PARSE(a) AS __time,\n" +
             "  b AS dim1,\n" +
             "  1 AS cnt,\n" +
             "  c AS m2,\n" +
             "  CAST(d AS BIGINT) AS extra2,\n" +
             "  e AS extra3,\n" +
             "  APPROX_COUNT_DISTINCT_BUILTIN(c) as extra4_complex\n" +
             "FROM \"ext\"\n" +
             "GROUP BY 1,2,3,4,5,6\n" +
             "PARTITIONED BY ALL TIME"
        )
        .authentication(CalciteTests.SUPER_USER_AUTH_RESULT)
        .expectTarget("foo", signature)
        .expectResources(dataSourceWrite("foo"), Externals.externalRead("EXTERNAL"))
        .expectQuery(
            GroupByQuery.builder()
                .setDataSource(externalDataSource)
                .setGranularity(Granularities.ALL)
                .setInterval(querySegmentSpec(Filtration.eternity()))
                .setVirtualColumns(
                    expressionVirtualColumn("v0", "timestamp_parse(\"a\",null,'UTC')", ColumnType.LONG)
                )
                .setDimensions(
                    dimensions(
                        new DefaultDimensionSpec("v0", "d0", ColumnType.LONG),
                        new DefaultDimensionSpec("b", "d1", ColumnType.STRING),
                        new DefaultDimensionSpec("c", "d3", ColumnType.LONG),
                        new DefaultDimensionSpec("d", "d4", ColumnType.LONG),
                        new DefaultDimensionSpec("e", "d5", ColumnType.STRING)
                    )
                )
                .setAggregatorSpecs(
                    new CardinalityAggregatorFactory(
                        "a0",
                        null,
                        ImmutableList.of(
                            new DefaultDimensionSpec(
                                "c",
                                "c",
                                ColumnType.LONG
                            )
                        ),
                        false,
                        true
                    )
                )
                .setPostAggregatorSpecs(
                    expressionPostAgg("p0", "1", ColumnType.LONG),
                    expressionPostAgg("p1", "CAST(\"d3\", 'DOUBLE')", ColumnType.DOUBLE)
                )
                // Scan query lists columns in alphabetical order independent of the
                // SQL project list or the defined schema.
                .setContext(CalciteIngestionDmlTest.PARTITIONED_BY_ALL_TIME_QUERY_CONTEXT)
                .build()
        )
        .verify();
  }

  @Test
  public void testInsertIntoExistingStrictNoDefinedSchema()
  {
    testIngestionQuery()
        .sql(StringUtils.format(dmlPrefixPattern, "strictTableWithNoDefinedSchema") + " SELECT __time AS __time FROM foo PARTITIONED BY ALL TIME")
        .expectValidationError(
            DruidException.class,
            "Column [__time] is not defined in the target table [druid.strictTableWithNoDefinedSchema] strict schema")
        .verify();
  }

  @Test
  public void testInsertIntoExistingWithIncompatibleTypeAssignment()
  {
    testIngestionQuery()
        .sql(StringUtils.format(dmlPrefixPattern, "foo") + "\n"
             + "SELECT\n"
             + "  __time AS __time,\n"
             + "  ARRAY[dim1] AS dim1\n"
             + "FROM foo\n"
             + "PARTITIONED BY ALL TIME")
        .expectValidationError(
            DruidException.class,
            "Cannot assign to target field 'dim1' of type VARCHAR from source field 'dim1' of type VARCHAR ARRAY (line [4], column [3])")
        .verify();
  }

  @Test
  public void testGroupByInsertIntoExistingWithIncompatibleTypeAssignment()
  {
    testIngestionQuery()
        .sql(StringUtils.format(dmlPrefixPattern, "foo") + "\n"
             + "SELECT\n"
             + "  __time AS __time,\n"
             + "  ARRAY[dim1] AS unique_dim1\n"
             + "FROM foo\n"
             + "PARTITIONED BY ALL TIME")
        .expectValidationError(
            DruidException.class,
            "Cannot assign to target field 'unique_dim1' of type COMPLEX<hyperUnique> from source field 'unique_dim1' of type VARCHAR ARRAY (line [4], column [3])")
        .verify();
  }
}<|MERGE_RESOLUTION|>--- conflicted
+++ resolved
@@ -41,10 +41,7 @@
 import org.apache.druid.query.aggregation.hyperloglog.HyperUniquesAggregatorFactory;
 import org.apache.druid.query.dimension.DefaultDimensionSpec;
 import org.apache.druid.query.groupby.GroupByQuery;
-<<<<<<< HEAD
 import org.apache.druid.query.scan.ScanQuery;
-=======
->>>>>>> 736a7c8c
 import org.apache.druid.segment.column.ColumnType;
 import org.apache.druid.segment.column.RowSignature;
 import org.apache.druid.sql.calcite.external.ExternalDataSource;
@@ -71,11 +68,7 @@
   public abstract String getDmlPrefixPattern();
 
   private static final ObjectMapper MAPPER = new DefaultObjectMapper();
-<<<<<<< HEAD
-  public static ImmutableMap<String, DruidTable> RESOLVED_TABLES = ImmutableMap.of(
-=======
   public static ImmutableMap<String, DatasourceTable> RESOLVED_TABLES = ImmutableMap.of(
->>>>>>> 736a7c8c
       "hourDs", new DatasourceTable(
           RowSignature.builder().addTimeColumn().build(),
           new DatasourceTable.PhysicalDatasourceMetadata(
@@ -463,7 +456,6 @@
   }
 
   /**
-<<<<<<< HEAD
    * Insert into a catalog table that has clustering defined on the table definition. Should use
    * the catalog defined clustering
    */
@@ -699,8 +691,6 @@
   }
 
   /**
-=======
->>>>>>> 736a7c8c
    * Adding a new column during group by ingestion that is not defined in a non-sealed table should succeed.
    */
   @Test
