/*
 * Licensed to the Apache Software Foundation (ASF) under one
 * or more contributor license agreements.  See the NOTICE file
 * distributed with this work for additional information
 * regarding copyright ownership.  The ASF licenses this file
 * to you under the Apache License, Version 2.0 (the
 * "License"); you may not use this file except in compliance
 * with the License.  You may obtain a copy of the License at
 *
 *   http://www.apache.org/licenses/LICENSE-2.0
 *
 * Unless required by applicable law or agreed to in writing,
 * software distributed under the License is distributed on an
 * "AS IS" BASIS, WITHOUT WARRANTIES OR CONDITIONS OF ANY
 * KIND, either express or implied.  See the License for the
 * specific language governing permissions and limitations
 * under the License.
 */

package org.apache.druid.sql.calcite.expression;

import com.google.common.collect.ImmutableMap;
import org.apache.calcite.jdbc.JavaTypeFactoryImpl;
import org.apache.calcite.rel.type.RelDataType;
import org.apache.calcite.rel.type.RelDataTypeFactory;
import org.apache.calcite.rex.RexBuilder;
import org.apache.calcite.rex.RexLiteral;
import org.apache.calcite.rex.RexNode;
import org.apache.calcite.schema.SchemaPlus;
import org.apache.calcite.sql.SqlIntervalQualifier;
import org.apache.calcite.sql.SqlOperator;
import org.apache.calcite.sql.type.SqlTypeName;
import org.apache.druid.data.input.MapBasedRow;
import org.apache.druid.math.expr.ExprEval;
import org.apache.druid.math.expr.InputBindings;
import org.apache.druid.math.expr.Parser;
import org.apache.druid.query.expression.TestExprMacroTable;
import org.apache.druid.query.filter.DimFilter;
import org.apache.druid.query.filter.ValueMatcher;
import org.apache.druid.segment.RowAdapters;
import org.apache.druid.segment.RowBasedColumnSelectorFactory;
import org.apache.druid.segment.VirtualColumn;
import org.apache.druid.segment.VirtualColumns;
import org.apache.druid.segment.column.RowSignature;
import org.apache.druid.segment.join.JoinableFactoryWrapper;
import org.apache.druid.segment.virtual.VirtualizedColumnSelectorFactory;
import org.apache.druid.sql.calcite.planner.Calcites;
import org.apache.druid.sql.calcite.planner.DruidTypeSystem;
import org.apache.druid.sql.calcite.planner.PlannerConfig;
import org.apache.druid.sql.calcite.planner.PlannerContext;
import org.apache.druid.sql.calcite.rel.VirtualColumnRegistry;
import org.apache.druid.sql.calcite.schema.DruidSchema;
import org.apache.druid.sql.calcite.schema.DruidSchemaCatalog;
import org.apache.druid.sql.calcite.schema.NamedDruidSchema;
import org.apache.druid.sql.calcite.schema.NamedViewSchema;
import org.apache.druid.sql.calcite.schema.ViewSchema;
import org.apache.druid.sql.calcite.table.RowSignatures;
import org.apache.druid.sql.calcite.util.CalciteTestBase;
import org.apache.druid.sql.calcite.util.CalciteTests;
import org.easymock.EasyMock;
import org.joda.time.DateTime;
import org.joda.time.DateTimeZone;
import org.junit.Assert;

import javax.annotation.Nullable;
import java.math.BigDecimal;
import java.util.Arrays;
import java.util.Collections;
import java.util.Comparator;
import java.util.List;
import java.util.Map;
import java.util.Objects;
import java.util.stream.Collectors;

class ExpressionTestHelper
{
  private static final JoinableFactoryWrapper JOINABLE_FACTORY_WRAPPER = CalciteTests.createJoinableFactoryWrapper();
  private static final PlannerContext PLANNER_CONTEXT = PlannerContext.create(
      "SELECT 1", // The actual query isn't important for this test
      CalciteTests.createOperatorTable(),
      CalciteTests.createExprMacroTable(),
      CalciteTests.getJsonMapper(),
      new PlannerConfig(),
      new DruidSchemaCatalog(
          EasyMock.createMock(SchemaPlus.class),
          ImmutableMap.of(
              "druid", new NamedDruidSchema(EasyMock.createMock(DruidSchema.class), "druid"),
              NamedViewSchema.NAME, new NamedViewSchema(EasyMock.createMock(ViewSchema.class))
          )
      ),
      null /* Don't need engine */,
<<<<<<< HEAD
      Collections.emptyMap()
=======
      Collections.emptyMap(),
      Collections.emptySet(),
      JOINABLE_FACTORY_WRAPPER
>>>>>>> affc522b
  );

  private final RowSignature rowSignature;
  private final Map<String, Object> bindings;
  private final RelDataTypeFactory typeFactory;
  private final RexBuilder rexBuilder;
  private final RelDataType relDataType;

  ExpressionTestHelper(RowSignature rowSignature, Map<String, Object> bindings)
  {
    this.rowSignature = rowSignature;
    this.bindings = bindings;

    this.typeFactory = new JavaTypeFactoryImpl();
    this.rexBuilder = new RexBuilder(typeFactory);
    this.relDataType = RowSignatures.toRelDataType(rowSignature, typeFactory);
  }

  RelDataType createSqlType(SqlTypeName sqlTypeName)
  {
    return typeFactory.createSqlType(sqlTypeName);
  }

  RexNode makeInputRef(String columnName)
  {
    int columnNumber = rowSignature.indexOf(columnName);
    return rexBuilder.makeInputRef(relDataType.getFieldList().get(columnNumber).getType(), columnNumber);
  }

  RexNode getConstantNull()
  {
    return rexBuilder.constantNull();
  }

  RexLiteral makeFlag(Enum flag)
  {
    return rexBuilder.makeFlag(flag);
  }

  RexLiteral makeNullLiteral(SqlTypeName sqlTypeName)
  {
    return rexBuilder.makeNullLiteral(createSqlType(sqlTypeName));
  }

  RexLiteral makeLiteral(String s)
  {
    return rexBuilder.makeLiteral(s);
  }

  RexNode makeLiteral(DateTime timestamp)
  {
    return Calcites.jodaToCalciteTimestampLiteral(
        rexBuilder,
        timestamp,
        DateTimeZone.UTC,
        DruidTypeSystem.DEFAULT_TIMESTAMP_PRECISION
    );
  }

  RexNode makeLiteral(Integer integer)
  {
    return rexBuilder.makeLiteral(new BigDecimal(integer), createSqlType(SqlTypeName.INTEGER), true);
  }

  RexNode makeLiteral(Long bigint)
  {
    return rexBuilder.makeLiteral(new BigDecimal(bigint), createSqlType(SqlTypeName.BIGINT), true);
  }

  RexNode makeLiteral(BigDecimal bigDecimal)
  {
    return rexBuilder.makeExactLiteral(bigDecimal);
  }

  RexNode makeLiteral(BigDecimal v, SqlIntervalQualifier intervalQualifier)
  {
    return rexBuilder.makeIntervalLiteral(v, intervalQualifier);
  }

  RexNode makeLiteral(Double d)
  {
    return rexBuilder.makeLiteral(d, createSqlType(SqlTypeName.DOUBLE), true);
  }

  RexNode makeCall(SqlOperator op, RexNode... exprs)
  {
    return rexBuilder.makeCall(op, exprs);
  }

  RexNode makeAbstractCast(RelDataType type, RexNode exp)
  {
    return rexBuilder.makeAbstractCast(type, exp);
  }

  /**
   * @return Representation of variable that is bound in an expression. Intended use is as one of
   * the args to {@link #buildExpectedExpression(String, Object...)}.
   */
  Variable makeVariable(String name)
  {
    return new Variable(name);
  }

  private static class Variable
  {
    private final String name;

    Variable(String name)
    {
      this.name = name;
    }

    @Override
    public String toString()
    {
      return "\"" + name + "\"";
    }
  }

  DruidExpression buildExpectedExpression(String functionName, Object... args)
  {
    String noDelimiter = "";
    String argsString = Arrays.stream(args)
                              .map(ExpressionTestHelper::quoteIfNeeded)
                              .collect(Collectors.joining(","));
    List<String> elements = Arrays.asList(functionName, "(", argsString, ")");
    return CalciteTestBase.makeExpression(String.join(noDelimiter, elements));
  }

  private static String quoteIfNeeded(@Nullable Object arg)
  {
    if (arg == null) {
      return "null";
    } else if (arg instanceof String) {
      return "'" + arg + "'";
    } else if (arg instanceof Boolean) {
      return (Boolean) arg ? "1" : "0";
    } else {
      return arg.toString();
    }
  }

  void testExpression(
      final SqlTypeName sqlTypeName,
      final SqlOperator op,
      final List<RexNode> exprs,
      final DruidExpression expectedExpression,
      final Object expectedResult
  )
  {
    RelDataType returnType = createSqlType(sqlTypeName);
    testExpression(rexBuilder.makeCall(returnType, op, exprs), expectedExpression, expectedResult);
  }

  void testExpression(
      final SqlOperator op,
      final RexNode expr,
      final DruidExpression expectedExpression,
      final Object expectedResult
  )
  {
    testExpression(op, Collections.singletonList(expr), expectedExpression, expectedResult);
  }

  void testExpression(
      final SqlOperator op,
      final List<? extends RexNode> exprs,
      final DruidExpression expectedExpression,
      final Object expectedResult
  )
  {
    testExpression(rexBuilder.makeCall(op, exprs), expectedExpression, expectedResult);
  }

  /**
   * @deprecated use {@link #testExpression(SqlOperator, RexNode, DruidExpression, Object)} instead which does a
   * deep comparison of {@link DruidExpression} instead of just comparing the output of
   * {@link DruidExpression#getExpression()}
   */
  @Deprecated
  void testExpressionString(
      final SqlOperator op,
      final List<? extends RexNode> exprs,
      final DruidExpression expectedExpression,
      final Object expectedResult
  )
  {
    testExpression(rexBuilder.makeCall(op, exprs), expectedExpression, expectedResult, false);
  }

  void testExpression(
      final RexNode rexNode,
      final DruidExpression expectedExpression,
      final Object expectedResult
  )
  {
    testExpression(rexNode, expectedExpression, expectedResult, true);
  }

  void testExpression(
      final RexNode rexNode,
      final DruidExpression expectedExpression,
      final Object expectedResult,
      final boolean deepCompare
  )
  {
    DruidExpression expression = Expressions.toDruidExpression(PLANNER_CONTEXT, rowSignature, rexNode);
    Assert.assertNotNull(expression);
    if (deepCompare) {
      Assert.assertEquals("Expression for: " + rexNode, expectedExpression, expression);
    } else {
      Assert.assertEquals("Expression for: " + rexNode, expectedExpression.getExpression(), expression.getExpression());
    }

    ExprEval<?> result = Parser.parse(expression.getExpression(), PLANNER_CONTEXT.getExprMacroTable())
                               .eval(InputBindings.withMap(bindings));

    Assert.assertEquals("Result for: " + rexNode, expectedResult, result.value());
  }

  void testFilter(
      final SqlOperator op,
      final List<? extends RexNode> exprs,
      final List<VirtualColumn> expectedVirtualColumns,
      final DimFilter expectedFilter,
      final boolean expectedResult
  )
  {
    final RexNode rexNode = rexBuilder.makeCall(op, exprs);
    final VirtualColumnRegistry virtualColumnRegistry = VirtualColumnRegistry.create(rowSignature, TestExprMacroTable.INSTANCE, false);

    final DimFilter filter = Expressions.toFilter(PLANNER_CONTEXT, rowSignature, virtualColumnRegistry, rexNode);
    Assert.assertEquals("Filter for: " + rexNode, expectedFilter, filter);

    final List<VirtualColumn> virtualColumns =
        filter.getRequiredColumns()
              .stream()
              .map(virtualColumnRegistry::getVirtualColumn)
              .filter(Objects::nonNull)
              .sorted(Comparator.comparing(VirtualColumn::getOutputName))
              .collect(Collectors.toList());

    Assert.assertEquals(
        "Virtual columns for: " + rexNode,
        expectedVirtualColumns.stream()
                              .sorted(Comparator.comparing(VirtualColumn::getOutputName))
                              .collect(Collectors.toList()),
        virtualColumns
    );

    final ValueMatcher matcher = expectedFilter.toFilter().makeMatcher(
        new VirtualizedColumnSelectorFactory(
            RowBasedColumnSelectorFactory.create(
                RowAdapters.standardRow(),
                () -> new MapBasedRow(0L, bindings),
                rowSignature,
                false,
                false
            ),
            VirtualColumns.create(virtualColumns)
        )
    );

    Assert.assertEquals("Result for: " + rexNode, expectedResult, matcher.matches());
  }
}<|MERGE_RESOLUTION|>--- conflicted
+++ resolved
@@ -89,13 +89,8 @@
           )
       ),
       null /* Don't need engine */,
-<<<<<<< HEAD
       Collections.emptyMap()
-=======
-      Collections.emptyMap(),
-      Collections.emptySet(),
       JOINABLE_FACTORY_WRAPPER
->>>>>>> affc522b
   );
 
   private final RowSignature rowSignature;
