/*
 * Licensed to the Apache Software Foundation (ASF) under one
 * or more contributor license agreements.  See the NOTICE file
 * distributed with this work for additional information
 * regarding copyright ownership.  The ASF licenses this file
 * to you under the Apache License, Version 2.0 (the
 * "License"); you may not use this file except in compliance
 * with the License.  You may obtain a copy of the License at
 *
 *   http://www.apache.org/licenses/LICENSE-2.0
 *
 * Unless required by applicable law or agreed to in writing,
 * software distributed under the License is distributed on an
 * "AS IS" BASIS, WITHOUT WARRANTIES OR CONDITIONS OF ANY
 * KIND, either express or implied.  See the License for the
 * specific language governing permissions and limitations
 * under the License.
 */

package org.apache.druid.sql.calcite.parser;

import org.apache.calcite.avatica.util.Casing;
import org.apache.calcite.sql.SqlWriter;
import org.apache.calcite.sql.dialect.CalciteSqlDialect;
import org.apache.calcite.sql.pretty.SqlPrettyWriter;
import org.junit.Test;

import java.io.StringReader;

import static org.junit.Assert.assertEquals;

/**
 * A class containing unit tests for testing implementations of {@link org.apache.calcite.sql.SqlNode#unparse(SqlWriter, int, int)}
 * in custom Druid SqlNode classes, like {@link DruidSqlInsert} and {@link DruidSqlReplace}.
 */
public class DruidSqlUnparseTest
{
  @Test
  public void testUnparseInsert() throws ParseException
  {
    String sqlQuery = "INSERT INTO dst SELECT * FROM foo PARTITIONED BY ALL TIME";
    String prettySqlQuery = "INSERT INTO \"dst\"\n"
                     + "SELECT *\n"
<<<<<<< HEAD
                     + "    FROM \"foo\" PARTITIONED BY ALL";
=======
                     + "    FROM \"foo\"\n"
                     + "PARTITIONED BY ALL TIME";
>>>>>>> 514b3b4d

    DruidSqlParserImpl druidSqlParser = createTestParser(sqlQuery);
    DruidSqlInsert druidSqlReplace = (DruidSqlInsert) druidSqlParser.DruidSqlInsertEof();

    druidSqlReplace.unparse(sqlWriter, 0, 0);
    assertEquals(prettySqlQuery, sqlWriter.toSqlString().getSql());
  }

  @Test
  public void testUnparseReplaceAll() throws ParseException
  {
    String sqlQuery = "REPLACE INTO dst OVERWRITE ALL SELECT * FROM foo PARTITIONED BY ALL TIME CLUSTERED BY dim1";
    String prettySqlQuery = "REPLACE INTO \"dst\"\n"
                            + "OVERWRITE ALL\n"
                            + "SELECT *\n"
                            + "    FROM \"foo\"\n"
                            + "PARTITIONED BY ALL "
                            + "CLUSTERED BY \"dim1\"";

    DruidSqlParserImpl druidSqlParser = createTestParser(sqlQuery);
    DruidSqlReplace druidSqlReplace = (DruidSqlReplace) druidSqlParser.DruidSqlReplaceEof();

    druidSqlReplace.unparse(sqlWriter, 0, 0);
    assertEquals(prettySqlQuery, sqlWriter.toSqlString().getSql());
  }

  @Test
  public void testUnparseReplaceWhere() throws ParseException
  {
    String sqlQuery = "REPLACE INTO dst OVERWRITE WHERE __time >= TIMESTAMP '2000-01-01 00:00:00' AND __time < TIMESTAMP '2000-01-02 00:00:00' SELECT * FROM foo PARTITIONED BY DAY CLUSTERED BY dim1";
    String prettySqlQuery = "REPLACE INTO \"dst\"\n"
                            + "OVERWRITE \"__time\" >= TIMESTAMP '2000-01-01 00:00:00' AND \"__time\" < TIMESTAMP '2000-01-02 00:00:00'\n"
                            + "SELECT *\n"
                            + "    FROM \"foo\"\n"
                            + "PARTITIONED BY DAY "
                            + "CLUSTERED BY \"dim1\"";
    DruidSqlParserImpl druidSqlParser = createTestParser(sqlQuery);
    DruidSqlReplace druidSqlReplace = (DruidSqlReplace) druidSqlParser.DruidSqlReplaceEof();
    druidSqlReplace.unparse(sqlWriter, 0, 0);
    assertEquals(prettySqlQuery, sqlWriter.toSqlString().getSql());
  }

  private final SqlWriter sqlWriter = new SqlPrettyWriter(CalciteSqlDialect.DEFAULT);

  private static DruidSqlParserImpl createTestParser(String parseString)
  {
    DruidSqlParserImplFactory druidSqlParserImplFactory = new DruidSqlParserImplFactory();
    DruidSqlParserImpl druidSqlParser = (DruidSqlParserImpl) druidSqlParserImplFactory.getParser(new StringReader(parseString));
    druidSqlParser.setUnquotedCasing(Casing.TO_LOWER);
    druidSqlParser.setQuotedCasing(Casing.TO_LOWER);
    druidSqlParser.setIdentifierMaxLength(20);
    return druidSqlParser;
  }

  @Test
  public void testUnparseExternalSqlIdentifierReplace() throws ParseException
  {
    String sqlQuery = "REPLACE INTO EXTERN( s3(bucket=>'bucket1',prefix=>'prefix1') ) AS CSV OVERWRITE ALL SELECT dim2 FROM foo";
    String prettySqlQuery = "REPLACE INTO EXTERN(S3(bucket => 'bucket1', prefix => 'prefix1'))\n"
                            + "AS csv\n"
                            + "OVERWRITE ALL\n"
                            + "SELECT \"dim2\"\n"
                            + "    FROM \"foo\"\n";
    DruidSqlParserImpl druidSqlParser = createTestParser(sqlQuery);
    DruidSqlReplace druidSqlReplace = (DruidSqlReplace) druidSqlParser.DruidSqlReplaceEof();
    druidSqlReplace.unparse(sqlWriter, 0, 0);
    assertEquals(prettySqlQuery, sqlWriter.toSqlString().getSql());
  }

  @Test
  public void testUnparseExternalSqlIdentifierInsert() throws ParseException
  {
    String sqlQuery = "INSERT INTO EXTERN( s3(bucket=>'bucket1',prefix=>'prefix1') ) AS CSV SELECT dim2 FROM foo";
    String prettySqlQuery = "INSERT INTO EXTERN(S3(bucket => 'bucket1', prefix => 'prefix1'))\n"
                            + "AS csv\n"
                            + "SELECT \"dim2\"\n"
                            + "    FROM \"foo\"\n";
    DruidSqlParserImpl druidSqlParser = createTestParser(sqlQuery);
    DruidSqlInsert druidSqlInsert = (DruidSqlInsert) druidSqlParser.DruidSqlInsertEof();
    druidSqlInsert.unparse(sqlWriter, 0, 0);
    assertEquals(prettySqlQuery, sqlWriter.toSqlString().getSql());
  }
}<|MERGE_RESOLUTION|>--- conflicted
+++ resolved
@@ -41,12 +41,8 @@
     String sqlQuery = "INSERT INTO dst SELECT * FROM foo PARTITIONED BY ALL TIME";
     String prettySqlQuery = "INSERT INTO \"dst\"\n"
                      + "SELECT *\n"
-<<<<<<< HEAD
-                     + "    FROM \"foo\" PARTITIONED BY ALL";
-=======
                      + "    FROM \"foo\"\n"
-                     + "PARTITIONED BY ALL TIME";
->>>>>>> 514b3b4d
+                     + "PARTITIONED BY ALL";
 
     DruidSqlParserImpl druidSqlParser = createTestParser(sqlQuery);
     DruidSqlInsert druidSqlReplace = (DruidSqlInsert) druidSqlParser.DruidSqlInsertEof();
