/*
 * Licensed to the Apache Software Foundation (ASF) under one
 * or more contributor license agreements.  See the NOTICE file
 * distributed with this work for additional information
 * regarding copyright ownership.  The ASF licenses this file
 * to you under the Apache License, Version 2.0 (the
 * "License"); you may not use this file except in compliance
 * with the License.  You may obtain a copy of the License at
 *
 *   http://www.apache.org/licenses/LICENSE-2.0
 *
 * Unless required by applicable law or agreed to in writing,
 * software distributed under the License is distributed on an
 * "AS IS" BASIS, WITHOUT WARRANTIES OR CONDITIONS OF ANY
 * KIND, either express or implied.  See the License for the
 * specific language governing permissions and limitations
 * under the License.
 */

package org.apache.druid.sql.calcite;

import com.fasterxml.jackson.core.JsonProcessingException;
import com.google.common.base.Preconditions;
import com.google.common.collect.ImmutableList;
import com.google.common.collect.ImmutableMap;
import com.google.common.collect.ImmutableSet;
import org.apache.druid.data.input.impl.CsvInputFormat;
import org.apache.druid.data.input.impl.InlineInputSource;
import org.apache.druid.java.util.common.ISE;
import org.apache.druid.java.util.common.Pair;
import org.apache.druid.java.util.common.StringUtils;
import org.apache.druid.java.util.common.granularity.Granularity;
import org.apache.druid.query.Query;
import org.apache.druid.query.aggregation.hyperloglog.HyperUniquesAggregatorFactory;
import org.apache.druid.segment.column.ColumnType;
import org.apache.druid.segment.column.RowSignature;
import org.apache.druid.server.security.Action;
import org.apache.druid.server.security.AuthConfig;
import org.apache.druid.server.security.AuthenticationResult;
import org.apache.druid.server.security.Resource;
import org.apache.druid.server.security.ResourceAction;
import org.apache.druid.server.security.ResourceType;
import org.apache.druid.sql.DirectStatement;
import org.apache.druid.sql.SqlQueryPlus;
import org.apache.druid.sql.SqlStatementFactory;
import org.apache.druid.sql.calcite.external.ExternalDataSource;
import org.apache.druid.sql.calcite.parser.DruidSqlInsert;
import org.apache.druid.sql.calcite.planner.Calcites;
import org.apache.druid.sql.calcite.planner.PlannerConfig;
import org.apache.druid.sql.calcite.planner.PlannerContext;
import org.apache.druid.sql.calcite.util.CalciteTests;
import org.hamcrest.CoreMatchers;
import org.hamcrest.Matcher;
import org.hamcrest.MatcherAssert;
import org.junit.After;
import org.junit.Assert;
import org.junit.internal.matchers.ThrowableMessageMatcher;

import java.util.Arrays;
import java.util.Collections;
import java.util.List;
import java.util.Map;

public class CalciteIngestionDmlTest extends BaseCalciteQueryTest
{
  protected static final Map<String, Object> DEFAULT_CONTEXT =
      ImmutableMap.<String, Object>builder()
                  .put(PlannerContext.CTX_SQL_QUERY_ID, DUMMY_SQL_ID)
                  .build();

  protected static final RowSignature FOO_TABLE_SIGNATURE =
      RowSignature.builder()
                  .addTimeColumn()
                  .add("dim1", ColumnType.STRING)
                  .add("dim2", ColumnType.STRING)
                  .add("dim3", ColumnType.STRING)
                  .add("cnt", ColumnType.LONG)
                  .add("m1", ColumnType.FLOAT)
                  .add("m2", ColumnType.DOUBLE)
                  .add("unique_dim1", HyperUniquesAggregatorFactory.TYPE)
                  .build();

  protected final ExternalDataSource externalDataSource = new ExternalDataSource(
      new InlineInputSource("a,b,1\nc,d,2\n"),
      new CsvInputFormat(ImmutableList.of("x", "y", "z"), null, false, false, 0),
      RowSignature.builder()
                  .add("x", ColumnType.STRING)
                  .add("y", ColumnType.STRING)
                  .add("z", ColumnType.LONG)
                  .build()
  );

  protected boolean didTest = false;

  public CalciteIngestionDmlTest()
  {
    super(IngestionTestSqlEngine.INSTANCE);
  }

  @After
  @Override
  public void tearDown() throws Exception
  {
    super.tearDown();

    // Catch situations where tests forgot to call "verify" on their tester.
    if (!didTest) {
      throw new ISE("Test was not run; did you call verify() on a tester?");
    }
  }

  protected String externSql(final ExternalDataSource externalDataSource)
  {
    try {
      return StringUtils.format(
          "TABLE(extern(%s, %s, %s))",
          Calcites.escapeStringLiteral(queryJsonMapper.writeValueAsString(externalDataSource.getInputSource())),
          Calcites.escapeStringLiteral(queryJsonMapper.writeValueAsString(externalDataSource.getInputFormat())),
          Calcites.escapeStringLiteral(queryJsonMapper.writeValueAsString(externalDataSource.getSignature()))
      );
    }
    catch (JsonProcessingException e) {
      throw new RuntimeException(e);
    }
  }

  protected Map<String, Object> queryContextWithGranularity(Granularity granularity)
  {
    String granularityString = null;
    try {
      granularityString = queryJsonMapper.writeValueAsString(granularity);
    }
    catch (JsonProcessingException e) {
      Assert.fail(e.getMessage());
    }
    return ImmutableMap.of(DruidSqlInsert.SQL_INSERT_SEGMENT_GRANULARITY, granularityString);
  }

  protected IngestionDmlTester testIngestionQuery()
  {
    return new IngestionDmlTester();
  }

  public class IngestionDmlTester
  {
    private String sql;
    private PlannerConfig plannerConfig = new PlannerConfig();
    private Map<String, Object> queryContext = DEFAULT_CONTEXT;
    private AuthenticationResult authenticationResult = CalciteTests.REGULAR_USER_AUTH_RESULT;
    private String expectedTargetDataSource;
    private RowSignature expectedTargetSignature;
    private List<ResourceAction> expectedResources;
    private Query<?> expectedQuery;
    private Matcher<Throwable> validationErrorMatcher;

    private IngestionDmlTester()
    {
      // Nothing to do.
    }

    public IngestionDmlTester sql(final String sql)
    {
      this.sql = sql;
      return this;
    }

    protected IngestionDmlTester sql(final String sqlPattern, final Object arg, final Object... otherArgs)
    {
      final Object[] args = new Object[otherArgs.length + 1];
      args[0] = arg;
      System.arraycopy(otherArgs, 0, args, 1, otherArgs.length);
      this.sql = StringUtils.format(sqlPattern, args);
      return this;
    }

    public IngestionDmlTester context(final Map<String, Object> context)
    {
      this.queryContext = context;
      return this;
    }

    public IngestionDmlTester authentication(final AuthenticationResult authenticationResult)
    {
      this.authenticationResult = authenticationResult;
      return this;
    }

    public IngestionDmlTester expectTarget(
        final String expectedTargetDataSource,
        final RowSignature expectedTargetSignature
    )
    {
      this.expectedTargetDataSource = Preconditions.checkNotNull(expectedTargetDataSource, "expectedTargetDataSource");
      this.expectedTargetSignature = Preconditions.checkNotNull(expectedTargetSignature, "expectedTargetSignature");
      return this;
    }

    public IngestionDmlTester expectResources(final ResourceAction... expectedResources)
    {
      this.expectedResources = Arrays.asList(expectedResources);
      return this;
    }

    @SuppressWarnings("rawtypes")
    public IngestionDmlTester expectQuery(final Query expectedQuery)
    {
      this.expectedQuery = expectedQuery;
      return this;
    }

    public IngestionDmlTester expectValidationError(Matcher<Throwable> validationErrorMatcher)
    {
      this.validationErrorMatcher = validationErrorMatcher;
      return this;
    }

    public IngestionDmlTester expectValidationError(Class<? extends Throwable> clazz)
    {
      return expectValidationError(CoreMatchers.instanceOf(clazz));
    }

    public IngestionDmlTester expectValidationError(Class<? extends Throwable> clazz, String message)
    {
      return expectValidationError(
          CoreMatchers.allOf(
              CoreMatchers.instanceOf(clazz),
              ThrowableMessageMatcher.hasMessage(CoreMatchers.equalTo(message))
          )
      );
    }

    public void verify()
    {
      if (didTest) {
        // It's good form to only do one test per method.
        // This also helps us ensure that "verify" actually does get called.
        throw new ISE("Use one @Test method per tester");
      }

      didTest = true;

      if (sql == null) {
        throw new ISE("Test must have SQL statement");
      }

      try {
        log.info("SQL: %s", sql);
        queryLogHook.clearRecordedQueries();

        if (validationErrorMatcher != null) {
          verifyValidationError();
        } else {
          verifySuccess();
        }
      }
      catch (Exception e) {
        throw new RuntimeException(e);
      }
    }

    private void verifyValidationError()
    {
      if (expectedTargetDataSource != null) {
        throw new ISE("Test must not have expectedTargetDataSource");
      }

      if (expectedResources != null) {
        throw new ISE("Test must not have expectedResources");
      }

      if (expectedQuery != null) {
        throw new ISE("Test must not have expectedQuery");
      }

      final SqlStatementFactory sqlLifecycleFactory = getSqlLifecycleFactory(
          plannerConfig,
          new AuthConfig(),
          createOperatorTable(),
          createMacroTable(),
          CalciteTests.TEST_AUTHORIZER_MAPPER,
          queryJsonMapper
      );

<<<<<<< HEAD
      final SqlLifecycle sqlLifecycle = sqlLifecycleFactory.factorize(engine);
      sqlLifecycle.initialize(sql, new QueryContext(queryContext));
=======
      DirectStatement stmt = sqlLifecycleFactory.directStatement(
          SqlQueryPlus
              .builder(sql)
              .context(queryContext)
              .auth(authenticationResult)
              .build()
      );
>>>>>>> 41712b7a

      final Throwable e = Assert.assertThrows(
          Throwable.class,
          () -> {
            stmt.execute();
          }
      );

      MatcherAssert.assertThat(e, validationErrorMatcher);
      Assert.assertTrue(queryLogHook.getRecordedQueries().isEmpty());
    }

    private void verifySuccess()
    {
      if (expectedTargetDataSource == null) {
        throw new ISE("Test must have expectedTargetDataSource");
      }

      if (expectedResources == null) {
        throw new ISE("Test must have expectedResources");
      }

      final List<Query<?>> expectedQueries =
          expectedQuery == null
          ? Collections.emptyList()
          : Collections.singletonList(recursivelyOverrideContext(expectedQuery, queryContext));

      Assert.assertEquals(
          ImmutableSet.copyOf(expectedResources),
          analyzeResources(plannerConfig, new AuthConfig(), sql, queryContext, authenticationResult)
      );

      final Pair<RowSignature, List<Object[]>> results =
          getResults(plannerConfig, queryContext, Collections.emptyList(), sql, authenticationResult);

      verifyResults(
          sql,
          expectedQueries,
          Collections.singletonList(new Object[]{expectedTargetDataSource, expectedTargetSignature}),
          results
      );
    }
  }

  protected static ResourceAction viewRead(final String viewName)
  {
    return new ResourceAction(new Resource(viewName, ResourceType.VIEW), Action.READ);
  }

  protected static ResourceAction dataSourceRead(final String dataSource)
  {
    return new ResourceAction(new Resource(dataSource, ResourceType.DATASOURCE), Action.READ);
  }

  protected static ResourceAction dataSourceWrite(final String dataSource)
  {
    return new ResourceAction(new Resource(dataSource, ResourceType.DATASOURCE), Action.WRITE);
  }
}<|MERGE_RESOLUTION|>--- conflicted
+++ resolved
@@ -281,10 +281,6 @@
           queryJsonMapper
       );
 
-<<<<<<< HEAD
-      final SqlLifecycle sqlLifecycle = sqlLifecycleFactory.factorize(engine);
-      sqlLifecycle.initialize(sql, new QueryContext(queryContext));
-=======
       DirectStatement stmt = sqlLifecycleFactory.directStatement(
           SqlQueryPlus
               .builder(sql)
@@ -292,7 +288,6 @@
               .auth(authenticationResult)
               .build()
       );
->>>>>>> 41712b7a
 
       final Throwable e = Assert.assertThrows(
           Throwable.class,
