--- conflicted
+++ resolved
@@ -88,7 +88,6 @@
                   .put(QueryContexts.CTX_SQL_QUERY_ID, DUMMY_SQL_ID)
                   .build();
 
-<<<<<<< HEAD
   protected static final Map<String, Object> REPLACE_ALL_TIME_CHUNKS = ImmutableMap.of(
       DruidSqlInsert.SQL_INSERT_SEGMENT_GRANULARITY,
       "{\"type\":\"all\"}",
@@ -96,14 +95,11 @@
       DruidSqlParserUtils.ALL
   );
 
-=======
   public static final Map<String, Object> PARTITIONED_BY_ALL_TIME_QUERY_CONTEXT = ImmutableMap.of(
       DruidSqlInsert.SQL_INSERT_SEGMENT_GRANULARITY,
       "{\"type\":\"all\"}"
   );
 
-
->>>>>>> 8d60edcf
   protected static final RowSignature FOO_TABLE_SIGNATURE =
       RowSignature.builder()
                   .addTimeColumn()
