--- conflicted
+++ resolved
@@ -163,29 +163,12 @@
         "SELECT * FROM (VALUES (NULL, 'United States'))",
         ImmutableList.of(
             Druids.newScanQueryBuilder()
-<<<<<<< HEAD
-                .dataSource(
-                    InlineDataSource.fromIterable(
-                        ImmutableList.of(new Object[]{null, "United States"}),
-                        RowSignature
-                            .builder()
-                            .add("EXPR$0", ColumnType.STRING)
-                            .add("EXPR$1", ColumnType.STRING)
-                            .build()
-                    )
-                )
-                .intervals(querySegmentSpec(Filtration.eternity()))
-                .columns("EXPR$0", "EXPR$1")
-                .resultFormat(ScanQuery.ResultFormat.RESULT_FORMAT_COMPACTED_LIST)
-                .context(QUERY_CONTEXT_DEFAULT)
-                .build()
-=======
                   .dataSource(
                       InlineDataSource.fromIterable(
                           ImmutableList.of(new Object[]{null, "United States"}),
                           RowSignature
                               .builder()
-                              .add("EXPR$0", null)
+                              .add("EXPR$0", ColumnType.STRING)
                               .add("EXPR$1", ColumnType.STRING)
                               .build()
                       )
@@ -196,7 +179,6 @@
                   .resultFormat(ScanQuery.ResultFormat.RESULT_FORMAT_COMPACTED_LIST)
                   .context(QUERY_CONTEXT_DEFAULT)
                   .build()
->>>>>>> 31ede5cb
         ),
         ImmutableList.of(new Object[]{null, "United States"})
     );
