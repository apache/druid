/*
 * Licensed to the Apache Software Foundation (ASF) under one
 * or more contributor license agreements.  See the NOTICE file
 * distributed with this work for additional information
 * regarding copyright ownership.  The ASF licenses this file
 * to you under the Apache License, Version 2.0 (the
 * "License"); you may not use this file except in compliance
 * with the License.  You may obtain a copy of the License at
 *
 *   http://www.apache.org/licenses/LICENSE-2.0
 *
 * Unless required by applicable law or agreed to in writing,
 * software distributed under the License is distributed on an
 * "AS IS" BASIS, WITHOUT WARRANTIES OR CONDITIONS OF ANY
 * KIND, either express or implied.  See the License for the
 * specific language governing permissions and limitations
 * under the License.
 */

package org.apache.druid.sql.calcite;

import com.google.common.collect.ImmutableList;
import com.google.common.collect.ImmutableMap;

import org.apache.druid.common.config.NullHandling;
import org.apache.druid.error.DruidException;
import org.apache.druid.java.util.common.DateTimes;
import org.apache.druid.java.util.common.Intervals;
import org.apache.druid.java.util.common.granularity.Granularities;
import org.apache.druid.math.expr.ExprMacroTable;
import org.apache.druid.query.Druids;
import org.apache.druid.query.InlineDataSource;
import org.apache.druid.query.LookupDataSource;
import org.apache.druid.query.QueryDataSource;
import org.apache.druid.query.aggregation.CountAggregatorFactory;
import org.apache.druid.query.aggregation.DoubleSumAggregatorFactory;
import org.apache.druid.query.aggregation.FilteredAggregatorFactory;
import org.apache.druid.query.dimension.DefaultDimensionSpec;
import org.apache.druid.query.extraction.SubstringDimExtractionFn;
import org.apache.druid.query.groupby.GroupByQuery;
import org.apache.druid.query.ordering.StringComparators;
import org.apache.druid.query.scan.ScanQuery;
import org.apache.druid.query.spec.MultipleIntervalSegmentSpec;
import org.apache.druid.query.topn.DimensionTopNMetricSpec;
import org.apache.druid.query.topn.InvertedTopNMetricSpec;
import org.apache.druid.query.topn.TopNQueryBuilder;
import org.apache.druid.segment.column.ColumnType;
import org.apache.druid.segment.column.RowSignature;
import org.apache.druid.segment.virtual.ExpressionVirtualColumn;
import org.apache.druid.sql.calcite.filtration.Filtration;
import org.apache.druid.sql.calcite.planner.PlannerConfig;
import org.apache.druid.sql.calcite.planner.PlannerContext;
import org.apache.druid.sql.calcite.util.CalciteTests;
import org.joda.time.DateTime;
import org.joda.time.DateTimeZone;
import org.junit.Test;

import java.util.Arrays;
import java.util.HashMap;
import java.util.List;
import java.util.Map;

public class CalciteSelectQueryTest extends BaseCalciteQueryTest
{
  @Test
  public void testSelectConstantExpression()
  {
    // Test with a Druid-specific function, to make sure they are hooked up correctly even when not selecting
    // from a table.
    testQuery(
        "SELECT REGEXP_EXTRACT('foo', '^(.)')",
        ImmutableList.of(
            Druids.newScanQueryBuilder()
                .dataSource(
                    InlineDataSource.fromIterable(
                        ImmutableList.of(new Object[]{0L}),
                        RowSignature.builder().add("ZERO", ColumnType.LONG).build()
                    )
                )
                .intervals(querySegmentSpec(Filtration.eternity()))
                .virtualColumns(
                    new ExpressionVirtualColumn(
                        "v0",
                        "'f'",
                        ColumnType.STRING,
                        ExprMacroTable.nil()
                    )
                )
                .columns("v0")
                .resultFormat(ScanQuery.ResultFormat.RESULT_FORMAT_COMPACTED_LIST)
                .legacy(false)
                .context(QUERY_CONTEXT_DEFAULT)
                .build()
        ),
        ImmutableList.of(
            new Object[]{"f"}
        )
    );
  }

  @Test
  public void testExpressionContainingNull()
  {
    testQuery(
        "SELECT ARRAY ['Hello', NULL]",
        ImmutableList.of(
            Druids.newScanQueryBuilder()
                .dataSource(
                    InlineDataSource.fromIterable(
                        ImmutableList.of(new Object[]{0L}),
                        RowSignature.builder().add("ZERO", ColumnType.LONG).build()
                    )
                )
                .intervals(querySegmentSpec(Filtration.eternity()))
                .virtualColumns(
                    new ExpressionVirtualColumn(
                        "v0",
                        "array('Hello',null)",
                        ColumnType.STRING_ARRAY,
                        ExprMacroTable.nil()
                    )
                )
                .columns("v0")
                .resultFormat(ScanQuery.ResultFormat.RESULT_FORMAT_COMPACTED_LIST)
                .legacy(false)
                .context(QUERY_CONTEXT_DEFAULT)
                .build()
        ),
        ImmutableList.of(new Object[]{"[\"Hello\",null]"})
    );
  }

  @Test
  public void testValuesContainingNull()
  {
    testQuery(
        "SELECT * FROM (VALUES (NULL, 'United States'))",
        ImmutableList.of(
            Druids.newScanQueryBuilder()
                .dataSource(
                    InlineDataSource.fromIterable(
                        ImmutableList.of(new Object[]{null, "United States"}),
                        RowSignature
                            .builder()
                            .add("EXPR$0", null)
                            .add("EXPR$1", ColumnType.STRING)
                            .build()
                    )
                )
                .intervals(querySegmentSpec(Filtration.eternity()))
                .columns("EXPR$0", "EXPR$1")
                .resultFormat(ScanQuery.ResultFormat.RESULT_FORMAT_COMPACTED_LIST)
                .legacy(false)
                .context(QUERY_CONTEXT_DEFAULT)
                .build()
        ),
        ImmutableList.of(new Object[]{null, "United States"})
    );
  }

  @Test
  public void testMultipleValuesContainingNull()
  {
    testQuery(
        "SELECT * FROM (VALUES (NULL, 'United States'), ('Delhi', 'India'))",
        ImmutableList.of(
            Druids.newScanQueryBuilder()
                .dataSource(
                    InlineDataSource.fromIterable(
                        ImmutableList.of(new Object[]{null, "United States"}, new Object[]{"Delhi", "India"}),
                        RowSignature
                            .builder()
                            .add("EXPR$0", ColumnType.STRING)
                            .add("EXPR$1", ColumnType.STRING)
                            .build()
                    )
                )
                .intervals(querySegmentSpec(Filtration.eternity()))
                .columns("EXPR$0", "EXPR$1")
                .resultFormat(ScanQuery.ResultFormat.RESULT_FORMAT_COMPACTED_LIST)
                .legacy(false)
                .context(QUERY_CONTEXT_DEFAULT)
                .build()
        ),
        ImmutableList.of(new Object[]{NULL_STRING, "United States"}, new Object[]{"Delhi", "India"})
    );
  }

  @Test
  public void testMultipleValuesContainingNullAndIntegerValues()
  {
    testQuery(
        "SELECT * FROM (VALUES (NULL, 'United States'), (50, 'India'))",
        ImmutableList.of(
            Druids.newScanQueryBuilder()
                .dataSource(
                    InlineDataSource.fromIterable(
                        ImmutableList.of(new Object[]{null, "United States"}, new Object[]{50L, "India"}),
                        RowSignature
                            .builder()
                            .add("EXPR$0", ColumnType.LONG)
                            .add("EXPR$1", ColumnType.STRING)
                            .build()
                    )
                )
                .intervals(querySegmentSpec(Filtration.eternity()))
                .columns("EXPR$0", "EXPR$1")
                .resultFormat(ScanQuery.ResultFormat.RESULT_FORMAT_COMPACTED_LIST)
                .legacy(false)
                .context(QUERY_CONTEXT_DEFAULT)
                .build()
        ),
        ImmutableList.of(new Object[]{null, "United States"}, new Object[]{50, "India"})
    );
  }

  @Test
  public void testSelectNonNumericNumberLiterals()
  {
    // Tests to convert NaN, positive infinity and negative infinity as literals.
    testQuery(
        "SELECT"
            + " CAST(1 / 0.0 AS BIGINT),"
            + " CAST(1 / -0.0 AS BIGINT),"
            + " CAST(-1 / 0.0 AS BIGINT),"
            + " CAST(-1 / -0.0 AS BIGINT),"
            + " CAST(0/ 0.0 AS BIGINT)",
        ImmutableList.of(
            Druids.newScanQueryBuilder()
                .dataSource(
                    InlineDataSource.fromIterable(
                        ImmutableList.of(
                            new Object[]{Long.MAX_VALUE, Long.MAX_VALUE, Long.MIN_VALUE, Long.MIN_VALUE, 0L}
                        ),
                        RowSignature.builder()
                            .add("EXPR$0", ColumnType.LONG)
                            .add("EXPR$1", ColumnType.LONG)
                            .add("EXPR$2", ColumnType.LONG)
                            .add("EXPR$3", ColumnType.LONG)
                            .add("EXPR$4", ColumnType.LONG)
                            .build()
                    )
                )
                .intervals(querySegmentSpec(Filtration.eternity()))
                .columns("EXPR$0", "EXPR$1", "EXPR$2", "EXPR$3", "EXPR$4")
                .resultFormat(ScanQuery.ResultFormat.RESULT_FORMAT_COMPACTED_LIST)
                .legacy(false)
                .build()
        ),
        ImmutableList.of(
            new Object[]{
                Long.MAX_VALUE,
                Long.MAX_VALUE,
                Long.MIN_VALUE,
                Long.MIN_VALUE,
                0L
            }
        )
    );
  }

  // Test that the integers are getting correctly casted after being passed through a function when not selecting from
  // a table
  @Test
  public void testDruidLogicalValuesRule()
  {
    testQuery(
        "SELECT FLOOR(123), CEIL(123), CAST(123.0 AS INTEGER)",
        ImmutableList.of(
            newScanQueryBuilder()
                .dataSource(InlineDataSource.fromIterable(
                    ImmutableList.of(new Object[]{123L, 123L, 123L}),
                    RowSignature.builder()
                                .add("EXPR$0", ColumnType.LONG)
                                .add("EXPR$1", ColumnType.LONG)
                                .add("EXPR$2", ColumnType.LONG)
                                .build()
                ))
                .intervals(new MultipleIntervalSegmentSpec(ImmutableList.of(Intervals.ETERNITY)))
                .columns(ImmutableList.of("EXPR$0", "EXPR$1", "EXPR$2"))
                .build()
        ),
        ImmutableList.of(
            new Object[]{
                123,
                123,
                123
            }
        )
    );
  }

  @Test
  public void testSelectConstantExpressionFromTable()
  {
    testQuery(
        "SELECT 1 + 1, dim1 FROM foo LIMIT 1",
        ImmutableList.of(
            newScanQueryBuilder()
                .dataSource(CalciteTests.DATASOURCE1)
                .intervals(querySegmentSpec(Filtration.eternity()))
                .virtualColumns(expressionVirtualColumn("v0", "2", ColumnType.LONG))
                .columns("dim1", "v0")
                .resultFormat(ScanQuery.ResultFormat.RESULT_FORMAT_COMPACTED_LIST)
                .limit(1)
                .context(QUERY_CONTEXT_DEFAULT)
                .build()
        ),
        ImmutableList.of(
            new Object[]{2, ""}
        )
    );
  }

  @Test
  public void testSelectConstantExpressionEquivalentToNaN()
  {
    expectedException.expect(invalidSqlIs(
        "Expression [(log10(0) - log10(0))] evaluates to an unsupported value [NaN], "
        + "expected something that can be a Double.  Consider casting with 'CAST(<col> AS BIGINT)'"
    ));
    testQuery(
        "SELECT log10(0) - log10(0), dim1 FROM foo LIMIT 1",
        ImmutableList.of(),
        ImmutableList.of()
    );
  }

  @Test
  public void testSelectConstantExpressionEquivalentToInfinity()
  {
    expectedException.expect(invalidSqlIs(
        "Expression [log10(0)] evaluates to an unsupported value [-Infinity], "
        + "expected something that can be a Double.  Consider casting with 'CAST(<col> AS BIGINT)'"
    ));
    testQuery(
        "SELECT log10(0), dim1 FROM foo LIMIT 1",
        ImmutableList.of(),
        ImmutableList.of()
    );
  }

  @Test
  public void testSelectTrimFamily()
  {
    // TRIM has some whacky parsing. Make sure the different forms work.

    testQuery(
        "SELECT\n"
            + "TRIM(BOTH 'x' FROM 'xfoox'),\n"
            + "TRIM(TRAILING 'x' FROM 'xfoox'),\n"
            + "TRIM(' ' FROM ' foo '),\n"
            + "TRIM(TRAILING FROM ' foo '),\n"
            + "TRIM(' foo '),\n"
            + "BTRIM(' foo '),\n"
            + "BTRIM('xfoox', 'x'),\n"
            + "LTRIM(' foo '),\n"
            + "LTRIM('xfoox', 'x'),\n"
            + "RTRIM(' foo '),\n"
            + "RTRIM('xfoox', 'x'),\n"
            + "COUNT(*)\n"
            + "FROM foo",
        ImmutableList.of(
            Druids.newTimeseriesQueryBuilder()
                .dataSource(CalciteTests.DATASOURCE1)
                .intervals(querySegmentSpec(Filtration.eternity()))
                .granularity(Granularities.ALL)
                .aggregators(aggregators(new CountAggregatorFactory("a0")))
                .postAggregators(
                    expressionPostAgg("p0", "'foo'"),
                    expressionPostAgg("p1", "'xfoo'"),
                    expressionPostAgg("p2", "'foo'"),
                    expressionPostAgg("p3", "' foo'"),
                    expressionPostAgg("p4", "'foo'"),
                    expressionPostAgg("p5", "'foo'"),
                    expressionPostAgg("p6", "'foo'"),
                    expressionPostAgg("p7", "'foo '"),
                    expressionPostAgg("p8", "'foox'"),
                    expressionPostAgg("p9", "' foo'"),
                    expressionPostAgg("p10", "'xfoo'")
                )
                .context(QUERY_CONTEXT_DEFAULT)
                .build()
        ),
        ImmutableList.of(
            new Object[]{"foo", "xfoo", "foo", " foo", "foo", "foo", "foo", "foo ", "foox", " foo", "xfoo", 6L}
        )
    );
  }

  @Test
  public void testSelectPadFamily()
  {
    testQuery(
        "SELECT\n"
            + "LPAD('foo', 5, 'x'),\n"
            + "LPAD('foo', 2, 'x'),\n"
            + "LPAD('foo', 5),\n"
            + "RPAD('foo', 5, 'x'),\n"
            + "RPAD('foo', 2, 'x'),\n"
            + "RPAD('foo', 5),\n"
            + "COUNT(*)\n"
            + "FROM foo",
        ImmutableList.of(
            Druids.newTimeseriesQueryBuilder()
                .dataSource(CalciteTests.DATASOURCE1)
                .intervals(querySegmentSpec(Filtration.eternity()))
                .granularity(Granularities.ALL)
                .aggregators(aggregators(new CountAggregatorFactory("a0")))
                .postAggregators(
                    expressionPostAgg("p0", "'xxfoo'"),
                    expressionPostAgg("p1", "'fo'"),
                    expressionPostAgg("p2", "'  foo'"),
                    expressionPostAgg("p3", "'fooxx'"),
                    expressionPostAgg("p4", "'fo'"),
                    expressionPostAgg("p5", "'foo  '")
                )
                .context(QUERY_CONTEXT_DEFAULT)
                .build()
        ),
        ImmutableList.of(
            new Object[]{"xxfoo", "fo", "  foo", "fooxx", "fo", "foo  ", 6L}
        )
    );
  }

  @Test
  public void testBitwiseExpressions()
  {
    List<Object[]> expected;
    if (useDefault) {
      expected = ImmutableList.of(
          new Object[]{0L, 7L, 7L, -8L, 28L, 1L, 4607182418800017408L, 3.5E-323},
          new Object[]{325323L, 325323L, 0L, -325324L, 1301292L, 81330L, 4610334938539176755L, 1.60731E-318},
          new Object[]{0L, 0L, 0L, -1L, 0L, 0L, 0L, 0.0},
          new Object[]{0L, 0L, 0L, -1L, 0L, 0L, 0L, 0.0},
          new Object[]{0L, 0L, 0L, -1L, 0L, 0L, 0L, 0.0},
          new Object[]{0L, 0L, 0L, -1L, 0L, 0L, 0L, 0.0}
      );
    } else {
      expected = ImmutableList.of(
          new Object[]{null, null, null, -8L, 28L, 1L, 4607182418800017408L, 3.5E-323},
          new Object[]{325323L, 325323L, 0L, -325324L, 1301292L, 81330L, 4610334938539176755L, 1.60731E-318},
          new Object[]{0L, 0L, 0L, -1L, 0L, 0L, 0L, 0.0},
          new Object[]{null, null, null, null, null, null, null, null},
          new Object[]{null, null, null, null, null, null, null, null},
          new Object[]{null, null, null, null, null, null, null, null}
      );
    }
    testQuery(
        "SELECT\n"
            + "BITWISE_AND(l1, l2),\n"
            + "BITWISE_OR(l1, l2),\n"
            + "BITWISE_XOR(l1, l2),\n"
            + "BITWISE_COMPLEMENT(l1),\n"
            + "BITWISE_SHIFT_LEFT(l1, 2),\n"
            + "BITWISE_SHIFT_RIGHT(l1, 2),\n"
            + "BITWISE_CONVERT_DOUBLE_TO_LONG_BITS(d1),\n"
            + "BITWISE_CONVERT_LONG_BITS_TO_DOUBLE(l1)\n"
            + "FROM numfoo",
        ImmutableList.of(
            Druids.newScanQueryBuilder()
                .dataSource(CalciteTests.DATASOURCE3)
                .intervals(querySegmentSpec(Filtration.eternity()))
                .columns("v0", "v1", "v2", "v3", "v4", "v5", "v6", "v7")
                .virtualColumns(
                    expressionVirtualColumn("v0", "bitwiseAnd(\"l1\",\"l2\")", ColumnType.LONG),
                    expressionVirtualColumn("v1", "bitwiseOr(\"l1\",\"l2\")", ColumnType.LONG),
                    expressionVirtualColumn("v2", "bitwiseXor(\"l1\",\"l2\")", ColumnType.LONG),
                    expressionVirtualColumn("v3", "bitwiseComplement(\"l1\")", ColumnType.LONG),
                    expressionVirtualColumn("v4", "bitwiseShiftLeft(\"l1\",2)", ColumnType.LONG),
                    expressionVirtualColumn("v5", "bitwiseShiftRight(\"l1\",2)", ColumnType.LONG),
                    expressionVirtualColumn("v6", "bitwiseConvertDoubleToLongBits(\"d1\")", ColumnType.LONG),
                    expressionVirtualColumn("v7", "bitwiseConvertLongBitsToDouble(\"l1\")", ColumnType.DOUBLE)
                )
                .context(QUERY_CONTEXT_DEFAULT)
                .resultFormat(ScanQuery.ResultFormat.RESULT_FORMAT_COMPACTED_LIST)
                .legacy(false)
                .build()
        ),
        expected
    );
  }

  @Test
  public void testSafeDivideExpressions()
  {
    List<Object[]> expected;
    if (useDefault) {
      expected = ImmutableList.of(
          new Object[]{0.0F, 0L, 0.0, 7.0F},
          new Object[]{1.0F, 1L, 1.0, 3253230.0F},
          new Object[]{0.0F, 0L, 0.0, 0.0F},
          new Object[]{0.0F, 0L, 0.0, 0.0F},
          new Object[]{0.0F, 0L, 0.0, 0.0F},
          new Object[]{0.0F, 0L, 0.0, 0.0F}
      );
    } else {
      expected = ImmutableList.of(
          new Object[]{null, null, null, 7.0F},
          new Object[]{1.0F, 1L, 1.0, 3253230.0F},
          new Object[]{0.0F, 0L, 0.0, 0.0F},
          new Object[]{null, null, null, null},
          new Object[]{null, null, null, null},
          new Object[]{null, null, null, null}
      );
    }
    testQuery(
        "SELECT\n"
            + "SAFE_DIVIDE(f1, f2),\n"
            + "SAFE_DIVIDE(l1, l2),\n"
            + "SAFE_DIVIDE(d2, d1),\n"
            + "SAFE_DIVIDE(l1, f1)\n"
            + "FROM numfoo",
        ImmutableList.of(
            Druids.newScanQueryBuilder()
                .dataSource(CalciteTests.DATASOURCE3)
                .intervals(querySegmentSpec(Filtration.eternity()))
                .columns("v0", "v1", "v2", "v3")
                .virtualColumns(
                    expressionVirtualColumn("v0", "safe_divide(\"f1\",\"f2\")", ColumnType.FLOAT),
                    expressionVirtualColumn("v1", "safe_divide(\"l1\",\"l2\")", ColumnType.LONG),
                    expressionVirtualColumn("v2", "safe_divide(\"d2\",\"d1\")", ColumnType.DOUBLE),
                    expressionVirtualColumn("v3", "safe_divide(\"l1\",\"f1\")", ColumnType.FLOAT)
                )
                .context(QUERY_CONTEXT_DEFAULT)
                .resultFormat(ScanQuery.ResultFormat.RESULT_FORMAT_COMPACTED_LIST)
                .legacy(false)
                .build()
        ),
        expected
    );
  }

  @Test
  public void testExplainSelectConstantExpression()
  {
    // Skip vectorization since otherwise the "context" will change for each subtest.
    skipVectorize();
    final String query = "EXPLAIN PLAN FOR SELECT 1 + 1";
    final String explanation = "[{"
                               + "\"query\":{\"queryType\":\"scan\","
                               + "\"dataSource\":{\"type\":\"inline\",\"columnNames\":[\"EXPR$0\"],\"columnTypes\":[\"LONG\"],\"rows\":[[2]]},"
                               + "\"intervals\":{\"type\":\"intervals\",\"intervals\":[\"-146136543-09-08T08:23:32.096Z/146140482-04-24T15:36:27.903Z\"]},"
                               + "\"resultFormat\":\"compactedList\","
                               + "\"columns\":[\"EXPR$0\"],"
                               + "\"legacy\":false,"
                               + "\"context\":{\"defaultTimeout\":300000,\"maxScatterGatherBytes\":9223372036854775807,\"sqlCurrentTimestamp\":\"2000-01-01T00:00:00Z\",\"sqlQueryId\":\"dummy\",\"vectorize\":\"false\",\"vectorizeVirtualColumns\":\"false\"},"
                               + "\"granularity\":{\"type\":\"all\"}},"
                               + "\"signature\":[{\"name\":\"EXPR$0\",\"type\":\"LONG\"}],"
                               + "\"columnMappings\":[{\"queryColumn\":\"EXPR$0\",\"outputColumn\":\"EXPR$0\"}]"
                               + "}]";
    final String legacyExplanation = "DruidQueryRel(query=[{\"queryType\":\"scan\",\"dataSource\":{\"type\":\"inline\",\"columnNames\":[\"EXPR$0\"],\"columnTypes\":[\"LONG\"],\"rows\":[[2]]},\"intervals\":{\"type\":\"intervals\",\"intervals\":[\"-146136543-09-08T08:23:32.096Z/146140482-04-24T15:36:27.903Z\"]},\"resultFormat\":\"compactedList\",\"columns\":[\"EXPR$0\"],\"legacy\":false,\"context\":{\"defaultTimeout\":300000,\"maxScatterGatherBytes\":9223372036854775807,\"sqlCurrentTimestamp\":\"2000-01-01T00:00:00Z\",\"sqlQueryId\":\"dummy\",\"vectorize\":\"false\",\"vectorizeVirtualColumns\":\"false\"},\"granularity\":{\"type\":\"all\"}}], signature=[{EXPR$0:LONG}])\n";
    final String resources = "[]";
    final String attributes = "{\"statementType\":\"SELECT\"}";

    testQuery(
        PLANNER_CONFIG_LEGACY_QUERY_EXPLAIN,
        query,
        CalciteTests.REGULAR_USER_AUTH_RESULT,
        ImmutableList.of(),
        ImmutableList.of(
            new Object[]{
                legacyExplanation,
                resources,
                attributes
            }
        )
    );
    testQuery(
        PLANNER_CONFIG_NATIVE_QUERY_EXPLAIN,
        query,
        CalciteTests.REGULAR_USER_AUTH_RESULT,
        ImmutableList.of(),
        ImmutableList.of(
            new Object[]{
                explanation,
                resources,
                attributes
            }
        )
    );
  }

  @Test
  public void testSelectStarWithDimFilter()
  {
    testQuery(
        PLANNER_CONFIG_DEFAULT_NO_COMPLEX_SERDE,
        QUERY_CONTEXT_DEFAULT,
        "SELECT * FROM druid.foo WHERE dim1 > 'd' OR dim2 = 'a'",
        CalciteTests.REGULAR_USER_AUTH_RESULT,
        ImmutableList.of(
            newScanQueryBuilder()
                .dataSource(CalciteTests.DATASOURCE1)
                .intervals(querySegmentSpec(Filtration.eternity()))
                .filters(
                    or(
                        range("dim1", ColumnType.STRING, "d", null, true, false),
                        equality("dim2", "a", ColumnType.STRING)
                    )
                )
                .columns("__time", "cnt", "dim1", "dim2", "dim3", "m1", "m2", "unique_dim1")
                .resultFormat(ScanQuery.ResultFormat.RESULT_FORMAT_COMPACTED_LIST)
                .context(QUERY_CONTEXT_DEFAULT)
                .build()
        ),
        ImmutableList.of(
            new Object[]{timestamp("2000-01-01"), "", "a", "[\"a\",\"b\"]", 1L, 1.0f, 1.0d, HLLC_STRING},
            new Object[]{timestamp("2001-01-01"), "1", "a", "", 1L, 4.0f, 4.0d, HLLC_STRING},
            new Object[]{timestamp("2001-01-02"), "def", "abc", NULL_STRING, 1L, 5.0f, 5.0d, HLLC_STRING}
        )
    );
  }

  @Test
  public void testSelectDistinctWithCascadeExtractionFilter()
  {
    if (NullHandling.sqlCompatible()) {
      // cannot vectorize due to expression filter
      cannotVectorize();
    }
    testQuery(
        "SELECT distinct dim1 FROM druid.foo WHERE substring(substring(dim1, 2), 1, 1) = 'e' OR dim2 = 'a'",
        ImmutableList.of(
            GroupByQuery.builder()
                .setDataSource(CalciteTests.DATASOURCE1)
                .setInterval(querySegmentSpec(Filtration.eternity()))
                .setGranularity(Granularities.ALL)
                .setDimensions(dimensions(new DefaultDimensionSpec("dim1", "d0")))
                .setDimFilter(
                    or(
                        NullHandling.replaceWithDefault()
                        ? selector(
                            "dim1",
                            "e",
                            cascade(
                                new SubstringDimExtractionFn(1, null),
                                new SubstringDimExtractionFn(0, 1)
                            )
                        )
                        : expressionFilter("(substring(substring(\"dim1\", 1, -1), 0, 1) == 'e')"),
                        equality("dim2", "a", ColumnType.STRING)
                    )
                )
                .setContext(QUERY_CONTEXT_DEFAULT)
                .build()
        ),
        ImmutableList.of(
            new Object[]{""},
            new Object[]{"1"},
            new Object[]{"def"}
        )
    );
  }

  @Test
  public void testSelectDistinctWithStrlenFilter()
  {
    // Cannot vectorize due to usage of expressions.
    cannotVectorize();

    testQuery(
        "SELECT distinct dim1 FROM druid.foo "
            + "WHERE CHARACTER_LENGTH(dim1) = 3 OR CAST(CHARACTER_LENGTH(dim1) AS varchar) = 3",
        ImmutableList.of(
            GroupByQuery.builder()
                .setDataSource(CalciteTests.DATASOURCE1)
                .setInterval(querySegmentSpec(Filtration.eternity()))
                .setGranularity(Granularities.ALL)
                .setVirtualColumns(
                    expressionVirtualColumn("v0", "strlen(\"dim1\")", ColumnType.LONG),
                    // The two layers of CASTs here are unusual, they should really be collapsed into one
                    expressionVirtualColumn(
                        "v1",
                        "CAST(CAST(strlen(\"dim1\"), 'STRING'), 'LONG')",
                        ColumnType.LONG
                    )
                )
                .setDimensions(dimensions(new DefaultDimensionSpec("dim1", "d0")))
                .setDimFilter(
                    or(
                        equality("v0", 3L, ColumnType.LONG),
                        equality("v1", 3L, ColumnType.LONG)
                    )
                )
                .setContext(QUERY_CONTEXT_DEFAULT)
                .build()
        ),
        ImmutableList.of(
            new Object[]{"abc"},
            new Object[]{"def"}
        )
    );
  }

  @Test
  public void testSelectDistinctWithLimit()
  {
    // Should use topN even if approximate topNs are off, because this query is exact.

    testQuery(
        "SELECT DISTINCT dim2 FROM druid.foo LIMIT 10",
        ImmutableList.of(
            new TopNQueryBuilder()
                .dataSource(CalciteTests.DATASOURCE1)
                .intervals(querySegmentSpec(Filtration.eternity()))
                .granularity(Granularities.ALL)
                .dimension(new DefaultDimensionSpec("dim2", "d0"))
                .metric(new DimensionTopNMetricSpec(null, StringComparators.LEXICOGRAPHIC))
                .threshold(10)
                .context(QUERY_CONTEXT_DEFAULT)
                .build()
        ),
        NullHandling.replaceWithDefault() ?
            ImmutableList.of(
                new Object[]{""},
                new Object[]{"a"},
                new Object[]{"abc"}
            ) :
            ImmutableList.of(
                new Object[]{null},
                new Object[]{""},
                new Object[]{"a"},
                new Object[]{"abc"}
            )
    );
  }

  @Test
  public void testSelectDistinctWithSortAsOuterQuery()
  {
    testQuery(
        "SELECT * FROM (SELECT DISTINCT dim2 FROM druid.foo ORDER BY dim2) LIMIT 10",
        ImmutableList.of(
            new TopNQueryBuilder()
                .dataSource(CalciteTests.DATASOURCE1)
                .intervals(querySegmentSpec(Filtration.eternity()))
                .granularity(Granularities.ALL)
                .dimension(new DefaultDimensionSpec("dim2", "d0"))
                .metric(new DimensionTopNMetricSpec(null, StringComparators.LEXICOGRAPHIC))
                .threshold(10)
                .context(QUERY_CONTEXT_DEFAULT)
                .build()
        ),
        NullHandling.replaceWithDefault() ?
            ImmutableList.of(
                new Object[]{""},
                new Object[]{"a"},
                new Object[]{"abc"}
            ) :
            ImmutableList.of(
                new Object[]{null},
                new Object[]{""},
                new Object[]{"a"},
                new Object[]{"abc"}
            )
    );
  }

  @Test
  public void testSelectDistinctWithSortAsOuterQuery2()
  {
    testQuery(
        "SELECT * FROM (SELECT DISTINCT dim2 FROM druid.foo ORDER BY dim2 LIMIT 5) LIMIT 10",
        ImmutableList.of(
            new TopNQueryBuilder()
                .dataSource(CalciteTests.DATASOURCE1)
                .intervals(querySegmentSpec(Filtration.eternity()))
                .granularity(Granularities.ALL)
                .dimension(new DefaultDimensionSpec("dim2", "d0"))
                .metric(new DimensionTopNMetricSpec(null, StringComparators.LEXICOGRAPHIC))
                .threshold(5)
                .context(QUERY_CONTEXT_DEFAULT)
                .build()
        ),
        NullHandling.replaceWithDefault() ?
            ImmutableList.of(
                new Object[]{""},
                new Object[]{"a"},
                new Object[]{"abc"}
            ) :
            ImmutableList.of(
                new Object[]{null},
                new Object[]{""},
                new Object[]{"a"},
                new Object[]{"abc"}
            )
    );
  }

  @Test
  public void testSelectDistinctWithSortAsOuterQuery3()
  {
    testQuery(
        "SELECT * FROM (SELECT DISTINCT dim2 FROM druid.foo ORDER BY dim2 DESC LIMIT 5) LIMIT 10",
        ImmutableList.of(
            new TopNQueryBuilder()
                .dataSource(CalciteTests.DATASOURCE1)
                .intervals(querySegmentSpec(Filtration.eternity()))
                .granularity(Granularities.ALL)
                .dimension(new DefaultDimensionSpec("dim2", "d0"))
                .metric(new InvertedTopNMetricSpec(new DimensionTopNMetricSpec(null, StringComparators.LEXICOGRAPHIC)))
                .threshold(5)
                .context(QUERY_CONTEXT_DEFAULT)
                .build()
        ),
        NullHandling.replaceWithDefault() ?
            ImmutableList.of(
                new Object[]{""},
                new Object[]{"abc"},
                new Object[]{"a"}
            ) :
            ImmutableList.of(
                new Object[]{null},
                new Object[]{"abc"},
                new Object[]{"a"},
                new Object[]{""}
            )
    );
  }

  @Test
  public void testSelectNonAggregatingWithLimitLiterallyZero()
  {
    // Query reduces to LIMIT 0.

    testQuery(
        "SELECT dim2 FROM druid.foo ORDER BY dim2 LIMIT 0",
        ImmutableList.of(
            Druids.newScanQueryBuilder()
                .dataSource(
                    InlineDataSource.fromIterable(
                        ImmutableList.of(),
                        RowSignature.builder().add("dim2", ColumnType.STRING).build()
                    )
                )
                .intervals(querySegmentSpec(Filtration.eternity()))
                .columns("dim2")
                .resultFormat(ScanQuery.ResultFormat.RESULT_FORMAT_COMPACTED_LIST)
                .legacy(false)
                .context(QUERY_CONTEXT_DEFAULT)
                .build()
        ),
        ImmutableList.of()
    );
  }

  @Test
  public void testSelectNonAggregatingWithLimitReducedToZero()
  {
    // Query reduces to LIMIT 0.

    testQuery(
        "SELECT * FROM (SELECT dim2 FROM druid.foo ORDER BY dim2 LIMIT 2 OFFSET 5) OFFSET 2",
        ImmutableList.of(
            Druids.newScanQueryBuilder()
                .dataSource(
                    InlineDataSource.fromIterable(
                        ImmutableList.of(),
                        RowSignature.builder().add("dim2", ColumnType.STRING).build()
                    )
                )
                .intervals(querySegmentSpec(Filtration.eternity()))
                .columns("dim2")
                .resultFormat(ScanQuery.ResultFormat.RESULT_FORMAT_COMPACTED_LIST)
                .legacy(false)
                .build()
        ),
        ImmutableList.of()
    );
  }

  @Test
  public void testSelectAggregatingWithLimitReducedToZero()
  {
    // Query reduces to LIMIT 0.

    testQuery(
        "SELECT * FROM (SELECT DISTINCT dim2 FROM druid.foo ORDER BY dim2 LIMIT 2 OFFSET 5) OFFSET 2",
        ImmutableList.of(
            Druids.newScanQueryBuilder()
                .dataSource(
                    InlineDataSource.fromIterable(
                        ImmutableList.of(),
                        RowSignature.builder().add("dim2", ColumnType.STRING).build()
                    )
                )
                .intervals(querySegmentSpec(Filtration.eternity()))
                .columns("dim2")
                .resultFormat(ScanQuery.ResultFormat.RESULT_FORMAT_COMPACTED_LIST)
                .legacy(false)
                .build()
        ),
        ImmutableList.of()
    );
  }

  @Test
  public void testSelectCurrentTimeAndDateLosAngeles()
  {
    final Map<String, Object> context = new HashMap<>(QUERY_CONTEXT_DEFAULT);
    context.put(PlannerContext.CTX_SQL_CURRENT_TIMESTAMP, "2000-01-01T00:00:00.123Z");
    context.put(PlannerContext.CTX_SQL_TIME_ZONE, LOS_ANGELES);

    DateTimeZone timeZone = DateTimes.inferTzFromString(LOS_ANGELES);
    testQuery(
        PLANNER_CONFIG_DEFAULT,
        context,
        "SELECT "
        + "CURRENT_TIMESTAMP, "
        + "CURRENT_TIMESTAMP(0), "
        + "CURRENT_TIMESTAMP(1), "
        + "CURRENT_TIMESTAMP(2), "
        + "CURRENT_TIMESTAMP(3), "
        + "CURRENT_DATE, "
        + "CURRENT_DATE + INTERVAL '1' DAY",
        CalciteTests.REGULAR_USER_AUTH_RESULT,
        ImmutableList.of(
            Druids.newScanQueryBuilder()
                .dataSource(
                    InlineDataSource.fromIterable(
                        ImmutableList.of(
                            new Object[]{
                                // milliseconds of timestamps as if they were in UTC. This looks strange
                                // but intentional because they are what Calcite gives us.
                                // See DruidLogicalValuesRule.getValueFromLiteral()
                                // and Calcites.calciteDateTimeLiteralToJoda.
                                new DateTime("2000-01-01T00:00:00.123Z", timeZone)
                                    .withZone(DateTimeZone.UTC).getMillis(),
                                new DateTime("2000-01-01T00:00:00.000Z", timeZone)
                                    .withZone(DateTimeZone.UTC).getMillis(),
                                new DateTime("2000-01-01T00:00:00.100Z", timeZone)
                                    .withZone(DateTimeZone.UTC).getMillis(),
                                new DateTime("2000-01-01T00:00:00.120Z", timeZone)
                                    .withZone(DateTimeZone.UTC).getMillis(),
                                new DateTime("2000-01-01T00:00:00.123Z", timeZone)
                                    .withZone(DateTimeZone.UTC).getMillis(),
                                new DateTime("1999-12-31", timeZone).withZone(DateTimeZone.UTC).getMillis(),
                                new DateTime("2000-01-01", timeZone).withZone(DateTimeZone.UTC).getMillis()
                            }
                        ),
                        RowSignature.builder()
                            .add("CURRENT_TIMESTAMP", ColumnType.LONG)
                            .add("EXPR$1", ColumnType.LONG)
                            .add("EXPR$2", ColumnType.LONG)
                            .add("EXPR$3", ColumnType.LONG)
                            .add("EXPR$4", ColumnType.LONG)
                            .add("CURRENT_DATE", ColumnType.LONG)
                            .add("EXPR$6", ColumnType.LONG)
                            .build()
                    )
                )
                .intervals(querySegmentSpec(Filtration.eternity()))
                .columns("CURRENT_DATE", "CURRENT_TIMESTAMP", "EXPR$1", "EXPR$2", "EXPR$3", "EXPR$4", "EXPR$6")
                .resultFormat(ScanQuery.ResultFormat.RESULT_FORMAT_COMPACTED_LIST)
                .legacy(false)
                .context(context)
                .build()
        ),
        ImmutableList.of(
            new Object[]{
                timestamp("2000-01-01T00:00:00.123Z", LOS_ANGELES),
                timestamp("2000-01-01T00:00:00.000Z", LOS_ANGELES),
                timestamp("2000-01-01T00:00:00.100Z", LOS_ANGELES),
                timestamp("2000-01-01T00:00:00.120Z", LOS_ANGELES),
                timestamp("2000-01-01T00:00:00.123Z", LOS_ANGELES),
                day("1999-12-31"),
                day("2000-01-01")
            }
        )
    );
  }

  @Test
  public void testSelectCurrentTimePrecisionTooHigh()
  {
    testQueryThrows(
        "SELECT CURRENT_TIMESTAMP(4)",
        expectedException -> {
          expectedException.expect(DruidException.class);
          expectedException.expectMessage(
              "Argument to function 'CURRENT_TIMESTAMP' must be a valid precision between '0' and '3'"
          );
        }
    );
  }

  @Test
  public void testSelectCountStar()
  {
    // timeseries with all granularity have a single group, so should return default results for given aggregators
    // which for count is 0 and sum is null in sql compatible mode or 0.0 in default mode.
    testQuery(
        PLANNER_CONFIG_DEFAULT,
        QUERY_CONTEXT_DEFAULT,
        "SELECT exp(count(*)) + 10, sum(m2)  FROM druid.foo WHERE  dim2 = 0",
        CalciteTests.REGULAR_USER_AUTH_RESULT,
        ImmutableList.of(Druids.newTimeseriesQueryBuilder()
                               .dataSource(CalciteTests.DATASOURCE1)
                               .intervals(querySegmentSpec(Filtration.eternity()))
                               .filters(numericEquality("dim2", 0L, ColumnType.LONG))
                               .granularity(Granularities.ALL)
                               .aggregators(aggregators(
                                   new CountAggregatorFactory("a0"),
                                   new DoubleSumAggregatorFactory("a1", "m2")
                               ))
                               .postAggregators(
                                   expressionPostAgg("p0", "(exp(\"a0\") + 10)")
                               )
                               .context(QUERY_CONTEXT_DEFAULT)
                               .build()),
        ImmutableList.of(
            new Object[]{11.0, NullHandling.defaultDoubleValue()}
        )
    );

    testQuery(
        PLANNER_CONFIG_DEFAULT,
        QUERY_CONTEXT_DEFAULT,
        "SELECT exp(count(*)) + 10, sum(m2)  FROM druid.foo WHERE  __time >= TIMESTAMP '2999-01-01 00:00:00'",
        CalciteTests.REGULAR_USER_AUTH_RESULT,
        ImmutableList.of(Druids.newTimeseriesQueryBuilder()
            .dataSource(CalciteTests.DATASOURCE1)
            .intervals(querySegmentSpec(Intervals.of(
                "2999-01-01T00:00:00.000Z/146140482-04-24T15:36:27.903Z"))
            )
            .granularity(Granularities.ALL)
            .aggregators(aggregators(
                new CountAggregatorFactory("a0"),
                new DoubleSumAggregatorFactory("a1", "m2")
            ))
            .postAggregators(
                expressionPostAgg("p0", "(exp(\"a0\") + 10)")
            )
            .context(QUERY_CONTEXT_DEFAULT)
            .build()),
        ImmutableList.of(
            new Object[]{11.0, NullHandling.defaultDoubleValue()}
        )
    );

    // this behavior was not always correct, so make sure legacy behavior can be retained by skipping empty buckets
    // explicitly in the context which causes these timeseries queries to return no results
    testQuery(
        PLANNER_CONFIG_DEFAULT,
        TIMESERIES_CONTEXT_BY_GRAN,
        "SELECT COUNT(*) FROM foo WHERE dim1 = 'nonexistent'",
        CalciteTests.REGULAR_USER_AUTH_RESULT,
        ImmutableList.of(Druids.newTimeseriesQueryBuilder()
                               .dataSource(CalciteTests.DATASOURCE1)
                               .intervals(querySegmentSpec(Filtration.eternity()))
                               .filters(equality("dim1", "nonexistent", ColumnType.STRING))
                               .granularity(Granularities.ALL)
                               .aggregators(aggregators(
                                   new CountAggregatorFactory("a0")
                               ))
                               .context(TIMESERIES_CONTEXT_BY_GRAN)
                               .build()),
        ImmutableList.of()
    );

    // timeseries with a granularity is grouping by the time expression, so matching nothing returns no results
    testQuery(
        "SELECT COUNT(*) FROM foo WHERE dim1 = 'nonexistent' GROUP BY FLOOR(__time TO DAY)",
        ImmutableList.of(Druids.newTimeseriesQueryBuilder()
                               .dataSource(CalciteTests.DATASOURCE1)
                               .intervals(querySegmentSpec(Filtration.eternity()))
                               .filters(equality("dim1", "nonexistent", ColumnType.STRING))
                               .granularity(Granularities.DAY)
                               .aggregators(aggregators(
                                   new CountAggregatorFactory("a0")
                               ))
                               .context(getTimeseriesContextWithFloorTime(TIMESERIES_CONTEXT_BY_GRAN, "d0"))
                               .build()),
        ImmutableList.of()
    );
  }

  @Test
  public void testSelectStarFromLookup()
  {
    testQuery(
        "SELECT * FROM lookup.lookyloo",
        ImmutableList.of(
            newScanQueryBuilder()
                .dataSource(new LookupDataSource("lookyloo"))
                .intervals(querySegmentSpec(Filtration.eternity()))
                .columns("k", "v")
                .context(QUERY_CONTEXT_DEFAULT)
                .build()
        ),
        ImmutableList.of(
            new Object[]{"a", "xa"},
            new Object[]{"abc", "xabc"},
            new Object[]{"nosuchkey", "mysteryvalue"},
            new Object[]{"6", "x6"}
        )
    );
  }

  @Test
  public void testSelectStar()
  {
    testQuery(
        PLANNER_CONFIG_DEFAULT_NO_COMPLEX_SERDE,
        QUERY_CONTEXT_DEFAULT,
        "SELECT * FROM druid.foo",
        CalciteTests.REGULAR_USER_AUTH_RESULT,
        ImmutableList.of(
            newScanQueryBuilder()
                .dataSource(CalciteTests.DATASOURCE1)
                .intervals(querySegmentSpec(Filtration.eternity()))
                .columns("__time", "cnt", "dim1", "dim2", "dim3", "m1", "m2", "unique_dim1")
                .resultFormat(ScanQuery.ResultFormat.RESULT_FORMAT_COMPACTED_LIST)
                .context(QUERY_CONTEXT_DEFAULT)
                .build()
        ),
        ImmutableList.of(
            new Object[]{timestamp("2000-01-01"), "", "a", "[\"a\",\"b\"]", 1L, 1f, 1.0, HLLC_STRING},
            new Object[]{timestamp("2000-01-02"), "10.1", NULL_STRING, "[\"b\",\"c\"]", 1L, 2f, 2.0, HLLC_STRING},
            new Object[]{timestamp("2000-01-03"), "2", "", "d", 1L, 3f, 3.0, HLLC_STRING},
            new Object[]{timestamp("2001-01-01"), "1", "a", "", 1L, 4f, 4.0, HLLC_STRING},
            new Object[]{timestamp("2001-01-02"), "def", "abc", NULL_STRING, 1L, 5f, 5.0, HLLC_STRING},
            new Object[]{timestamp("2001-01-03"), "abc", NULL_STRING, NULL_STRING, 1L, 6f, 6.0, HLLC_STRING}
        )
    );
  }

  @Test
  public void testSelectStarOnForbiddenTable()
  {
    assertQueryIsForbidden(
        "SELECT * FROM druid.forbiddenDatasource",
        CalciteTests.REGULAR_USER_AUTH_RESULT
    );

    testQuery(
        PLANNER_CONFIG_DEFAULT,
        "SELECT * FROM druid.forbiddenDatasource",
        CalciteTests.SUPER_USER_AUTH_RESULT,
        ImmutableList.of(
            newScanQueryBuilder()
                .dataSource(CalciteTests.FORBIDDEN_DATASOURCE)
                .intervals(querySegmentSpec(Filtration.eternity()))
                .columns("__time", "cnt", "dim1", "dim2", "m1", "m2", "unique_dim1")
                .resultFormat(ScanQuery.ResultFormat.RESULT_FORMAT_COMPACTED_LIST)
                .context(QUERY_CONTEXT_DEFAULT)
                .build()
        ),
        ImmutableList.of(
            new Object[]{
                timestamp("2000-01-01"),
                "forbidden",
                "abcd",
                1L,
                9999.0f,
                NullHandling.defaultDoubleValue(),
                "\"AQAAAQAAAALFBA==\""
            },
            new Object[]{
                timestamp("2000-01-02"),
                "forbidden",
                "a",
                1L,
                1234.0f,
                NullHandling.defaultDoubleValue(),
                "\"AQAAAQAAAALFBA==\""
            }
        )
    );
  }

  @Test
  public void testSelectStarOnForbiddenView()
  {
    assertQueryIsForbidden(
        "SELECT * FROM view.forbiddenView",
        CalciteTests.REGULAR_USER_AUTH_RESULT
    );

    testQuery(
        PLANNER_CONFIG_DEFAULT,
        "SELECT * FROM view.forbiddenView",
        CalciteTests.SUPER_USER_AUTH_RESULT,
        ImmutableList.of(
            newScanQueryBuilder()
                .dataSource(CalciteTests.DATASOURCE1)
                .intervals(querySegmentSpec(Filtration.eternity()))
                .virtualColumns(
                    expressionVirtualColumn("v0", "substring(\"dim1\", 0, 1)", ColumnType.STRING),
                    expressionVirtualColumn("v1", "'a'", ColumnType.STRING)
                )
                .filters(equality("dim2", "a", ColumnType.STRING))
                .columns("__time", "v0", "v1")
                .resultFormat(ScanQuery.ResultFormat.RESULT_FORMAT_COMPACTED_LIST)
                .context(QUERY_CONTEXT_DEFAULT)
                .build()
        ),
        ImmutableList.of(
            new Object[]{
                timestamp("2000-01-01"),
                NullHandling.defaultStringValue(),
                "a"
            },
            new Object[]{
                timestamp("2001-01-01"),
                "1",
                "a"
            }
        )
    );
  }

  @Test
  public void testSelectStarOnRestrictedView()
  {
    testQuery(
        PLANNER_CONFIG_DEFAULT,
        "SELECT * FROM view.restrictedView",
        CalciteTests.REGULAR_USER_AUTH_RESULT,
        ImmutableList.of(
            newScanQueryBuilder()
                .dataSource(CalciteTests.FORBIDDEN_DATASOURCE)
                .filters(equality("dim2", "a", ColumnType.STRING))
                .intervals(querySegmentSpec(Filtration.eternity()))
                .columns("__time", "dim1", "dim2", "m1")
                .resultFormat(ScanQuery.ResultFormat.RESULT_FORMAT_COMPACTED_LIST)
                .context(QUERY_CONTEXT_DEFAULT)
                .build()
        ),
        ImmutableList.of(
            new Object[]{
                timestamp("2000-01-02"),
                "forbidden",
                "a",
                1234.0f
            }
        )
    );

    testQuery(
        PLANNER_CONFIG_DEFAULT,
        "SELECT * FROM view.restrictedView",
        CalciteTests.SUPER_USER_AUTH_RESULT,
        ImmutableList.of(
            newScanQueryBuilder()
                .dataSource(CalciteTests.FORBIDDEN_DATASOURCE)
                .intervals(querySegmentSpec(Filtration.eternity()))
                .filters(equality("dim2", "a", ColumnType.STRING))
                .columns("__time", "dim1", "dim2", "m1")
                .resultFormat(ScanQuery.ResultFormat.RESULT_FORMAT_COMPACTED_LIST)
                .context(QUERY_CONTEXT_DEFAULT)
                .build()
        ),
        ImmutableList.of(
            new Object[]{
                timestamp("2000-01-02"),
                "forbidden",
                "a",
                1234.0f
            }
        )
    );
  }

  @Test
  public void testUnqualifiedTableName()
  {
    testQuery(
        "SELECT COUNT(*) FROM foo",
        ImmutableList.of(
            Druids.newTimeseriesQueryBuilder()
                .dataSource(CalciteTests.DATASOURCE1)
                .intervals(querySegmentSpec(Filtration.eternity()))
                .granularity(Granularities.ALL)
                .aggregators(aggregators(new CountAggregatorFactory("a0")))
                .context(QUERY_CONTEXT_DEFAULT)
                .build()
        ),
        ImmutableList.of(
            new Object[]{6L}
        )
    );
  }

  @Test
  public void testExplainSelectStar()
  {
    // Skip vectorization since otherwise the "context" will change for each subtest.
    skipVectorize();

    final String query = "EXPLAIN PLAN FOR SELECT * FROM druid.foo";
    final String legacyExplanation = "DruidQueryRel(query=[{\"queryType\":\"scan\",\"dataSource\":{\"type\":\"table\",\"name\":\"foo\"},\"intervals\":{\"type\":\"intervals\",\"intervals\":[\"-146136543-09-08T08:23:32.096Z/146140482-04-24T15:36:27.903Z\"]},\"resultFormat\":\"compactedList\",\"columns\":[\"__time\",\"cnt\",\"dim1\",\"dim2\",\"dim3\",\"m1\",\"m2\",\"unique_dim1\"],\"legacy\":false,\"context\":{\"defaultTimeout\":300000,\"maxScatterGatherBytes\":9223372036854775807,\"sqlCurrentTimestamp\":\"2000-01-01T00:00:00Z\",\"sqlQueryId\":\"dummy\",\"vectorize\":\"false\",\"vectorizeVirtualColumns\":\"false\"},\"granularity\":{\"type\":\"all\"}}], signature=[{__time:LONG, dim1:STRING, dim2:STRING, dim3:STRING, cnt:LONG, m1:FLOAT, m2:DOUBLE, unique_dim1:COMPLEX<hyperUnique>}])\n";
    final String explanation = "[{"
                               + "\"query\":{\"queryType\":\"scan\","
                               + "\"dataSource\":{\"type\":\"table\",\"name\":\"foo\"},"
                               + "\"intervals\":{\"type\":\"intervals\",\"intervals\":[\"-146136543-09-08T08:23:32.096Z/146140482-04-24T15:36:27.903Z\"]},"
                               + "\"resultFormat\":\"compactedList\","
                               + "\"columns\":[\"__time\",\"cnt\",\"dim1\",\"dim2\",\"dim3\",\"m1\",\"m2\",\"unique_dim1\"],"
                               + "\"legacy\":false,"
                               + "\"context\":{\"defaultTimeout\":300000,\"maxScatterGatherBytes\":9223372036854775807,\"sqlCurrentTimestamp\":\"2000-01-01T00:00:00Z\",\"sqlQueryId\":\"dummy\",\"vectorize\":\"false\",\"vectorizeVirtualColumns\":\"false\"},"
                               + "\"granularity\":{\"type\":\"all\"}},"
                               + "\"signature\":[{\"name\":\"__time\",\"type\":\"LONG\"},{\"name\":\"dim1\",\"type\":\"STRING\"},{\"name\":\"dim2\",\"type\":\"STRING\"},{\"name\":\"dim3\",\"type\":\"STRING\"},{\"name\":\"cnt\",\"type\":\"LONG\"},{\"name\":\"m1\",\"type\":\"FLOAT\"},{\"name\":\"m2\",\"type\":\"DOUBLE\"},{\"name\":\"unique_dim1\",\"type\":\"COMPLEX<hyperUnique>\"}],"
                               + "\"columnMappings\":[{\"queryColumn\":\"__time\",\"outputColumn\":\"__time\"},{\"queryColumn\":\"dim1\",\"outputColumn\":\"dim1\"},{\"queryColumn\":\"dim2\",\"outputColumn\":\"dim2\"},{\"queryColumn\":\"dim3\",\"outputColumn\":\"dim3\"},{\"queryColumn\":\"cnt\",\"outputColumn\":\"cnt\"},{\"queryColumn\":\"m1\",\"outputColumn\":\"m1\"},{\"queryColumn\":\"m2\",\"outputColumn\":\"m2\"},{\"queryColumn\":\"unique_dim1\",\"outputColumn\":\"unique_dim1\"}]}]";
    final String resources = "[{\"name\":\"foo\",\"type\":\"DATASOURCE\"}]";
    final String attributes = "{\"statementType\":\"SELECT\"}";

    testQuery(
        PLANNER_CONFIG_LEGACY_QUERY_EXPLAIN,
        query,
        CalciteTests.REGULAR_USER_AUTH_RESULT,
        ImmutableList.of(),
        ImmutableList.of(
            new Object[]{
                legacyExplanation,
                resources,
                attributes
            }
        )
    );
    testQuery(
        PLANNER_CONFIG_NATIVE_QUERY_EXPLAIN,
        query,
        CalciteTests.REGULAR_USER_AUTH_RESULT,
        ImmutableList.of(),
        ImmutableList.of(
            new Object[]{
                explanation,
                resources,
                attributes
            }
        )
    );
  }

  @Test
  public void testSelectStarWithLimit()
  {
    testQuery(
        PLANNER_CONFIG_DEFAULT_NO_COMPLEX_SERDE,
        QUERY_CONTEXT_DEFAULT,
        "SELECT * FROM druid.foo LIMIT 2",
        CalciteTests.REGULAR_USER_AUTH_RESULT,
        ImmutableList.of(
            newScanQueryBuilder()
                .dataSource(CalciteTests.DATASOURCE1)
                .intervals(querySegmentSpec(Filtration.eternity()))
                .columns("__time", "cnt", "dim1", "dim2", "dim3", "m1", "m2", "unique_dim1")
                .limit(2)
                .resultFormat(ScanQuery.ResultFormat.RESULT_FORMAT_COMPACTED_LIST)
                .context(QUERY_CONTEXT_DEFAULT)
                .build()
        ),
        ImmutableList.of(
            new Object[]{timestamp("2000-01-01"), "", "a", "[\"a\",\"b\"]", 1L, 1.0f, 1.0, HLLC_STRING},
            new Object[]{timestamp("2000-01-02"), "10.1", NULL_STRING, "[\"b\",\"c\"]", 1L, 2.0f, 2.0, HLLC_STRING}
        )
    );
  }

  @Test
  public void testSelectStarWithLimitAndOffset()
  {
    testQuery(
        PLANNER_CONFIG_DEFAULT_NO_COMPLEX_SERDE,
        QUERY_CONTEXT_DEFAULT,
        "SELECT * FROM druid.foo LIMIT 2 OFFSET 1",
        CalciteTests.REGULAR_USER_AUTH_RESULT,
        ImmutableList.of(
            newScanQueryBuilder()
                .dataSource(CalciteTests.DATASOURCE1)
                .intervals(querySegmentSpec(Filtration.eternity()))
                .columns("__time", "cnt", "dim1", "dim2", "dim3", "m1", "m2", "unique_dim1")
                .offset(1)
                .limit(2)
                .resultFormat(ScanQuery.ResultFormat.RESULT_FORMAT_COMPACTED_LIST)
                .context(QUERY_CONTEXT_DEFAULT)
                .build()
        ),
        ImmutableList.of(
            new Object[]{timestamp("2000-01-02"), "10.1", NULL_STRING, "[\"b\",\"c\"]", 1L, 2.0f, 2.0, HLLC_STRING},
            new Object[]{timestamp("2000-01-03"), "2", "", "d", 1L, 3f, 3.0, HLLC_STRING}
        )
    );
  }

  @Test
  public void testSelectWithProjection()
  {
    testQuery(
        "SELECT SUBSTRING(dim2, 1, 1) FROM druid.foo LIMIT 2",
        ImmutableList.of(
            newScanQueryBuilder()
                .dataSource(CalciteTests.DATASOURCE1)
                .intervals(querySegmentSpec(Filtration.eternity()))
                .virtualColumns(
                    expressionVirtualColumn("v0", "substring(\"dim2\", 0, 1)", ColumnType.STRING)
                )
                .columns("v0")
                .limit(2)
                .resultFormat(ScanQuery.ResultFormat.RESULT_FORMAT_COMPACTED_LIST)
                .context(QUERY_CONTEXT_DEFAULT)
                .build()
        ),
        ImmutableList.of(
            new Object[]{"a"},
            new Object[]{NULL_STRING}
        )
    );
  }

  @Test
  public void testSelectWithExpressionFilter()
  {
    testQuery(
        "SELECT dim1 FROM druid.foo WHERE m1 + 1 = 7",
        ImmutableList.of(
            newScanQueryBuilder()
                .dataSource(CalciteTests.DATASOURCE1)
                .intervals(querySegmentSpec(Filtration.eternity()))
                .virtualColumns(
                    expressionVirtualColumn("v0", "(\"m1\" + 1)", ColumnType.FLOAT)
                )
                .filters(
                    NullHandling.replaceWithDefault()
                    ? selector("v0", "7")
                    : equality("v0", 7.0, ColumnType.FLOAT)
                )
                .columns("dim1")
                .resultFormat(ScanQuery.ResultFormat.RESULT_FORMAT_COMPACTED_LIST)
                .context(QUERY_CONTEXT_DEFAULT)
                .build()
        ),
        ImmutableList.of(
            new Object[]{"abc"}
        )
    );
  }

  @Test
  public void testSelectStarWithLimitTimeDescending()
  {
    testQuery(
        PLANNER_CONFIG_DEFAULT_NO_COMPLEX_SERDE,
        QUERY_CONTEXT_DEFAULT,
        "SELECT * FROM druid.foo ORDER BY __time DESC LIMIT 2",
        CalciteTests.REGULAR_USER_AUTH_RESULT,
        ImmutableList.of(
            newScanQueryBuilder()
                .dataSource(CalciteTests.DATASOURCE1)
                .intervals(querySegmentSpec(Filtration.eternity()))
                .columns(ImmutableList.of("__time", "cnt", "dim1", "dim2", "dim3", "m1", "m2", "unique_dim1"))
                .limit(2)
                .order(ScanQuery.Order.DESCENDING)
                .resultFormat(ScanQuery.ResultFormat.RESULT_FORMAT_COMPACTED_LIST)
                .context(QUERY_CONTEXT_DEFAULT)
                .build()
        ),
        ImmutableList.of(
            new Object[]{timestamp("2001-01-03"), "abc", NULL_STRING, NULL_STRING, 1L, 6f, 6d, HLLC_STRING},
            new Object[]{timestamp("2001-01-02"), "def", "abc", NULL_STRING, 1L, 5f, 5d, HLLC_STRING}
        )
    );
  }

  @Test
  public void testSelectStarWithoutLimitTimeAscending()
  {
    testQuery(
        PLANNER_CONFIG_DEFAULT_NO_COMPLEX_SERDE,
        QUERY_CONTEXT_DEFAULT,
        "SELECT * FROM druid.foo ORDER BY __time",
        CalciteTests.REGULAR_USER_AUTH_RESULT,
        ImmutableList.of(
            newScanQueryBuilder()
                .dataSource(CalciteTests.DATASOURCE1)
                .intervals(querySegmentSpec(Filtration.eternity()))
                .columns(ImmutableList.of("__time", "cnt", "dim1", "dim2", "dim3", "m1", "m2", "unique_dim1"))
                .limit(Long.MAX_VALUE)
                .order(ScanQuery.Order.ASCENDING)
                .resultFormat(ScanQuery.ResultFormat.RESULT_FORMAT_COMPACTED_LIST)
                .context(QUERY_CONTEXT_DEFAULT)
                .build()
        ),
        ImmutableList.of(
            new Object[]{timestamp("2000-01-01"), "", "a", "[\"a\",\"b\"]", 1L, 1f, 1.0, HLLC_STRING},
            new Object[]{timestamp("2000-01-02"), "10.1", NULL_STRING, "[\"b\",\"c\"]", 1L, 2f, 2.0, HLLC_STRING},
            new Object[]{timestamp("2000-01-03"), "2", "", "d", 1L, 3f, 3.0, HLLC_STRING},
            new Object[]{timestamp("2001-01-01"), "1", "a", "", 1L, 4f, 4.0, HLLC_STRING},
            new Object[]{timestamp("2001-01-02"), "def", "abc", NULL_STRING, 1L, 5f, 5.0, HLLC_STRING},
            new Object[]{timestamp("2001-01-03"), "abc", NULL_STRING, NULL_STRING, 1L, 6f, 6.0, HLLC_STRING}
        )
    );
  }


  @Test
  public void testSelectSingleColumnTwice()
  {
    testQuery(
        "SELECT dim2 x, dim2 y FROM druid.foo LIMIT 2",
        ImmutableList.of(
            newScanQueryBuilder()
                .dataSource(CalciteTests.DATASOURCE1)
                .intervals(querySegmentSpec(Filtration.eternity()))
                .columns("dim2")
                .limit(2)
                .resultFormat(ScanQuery.ResultFormat.RESULT_FORMAT_COMPACTED_LIST)
                .context(QUERY_CONTEXT_DEFAULT)
                .build()
        ),
        ImmutableList.of(
            new Object[]{"a", "a"},
            new Object[]{NULL_STRING, NULL_STRING}
        )
    );
  }

  @Test
  public void testSelectSingleColumnWithLimitDescending()
  {
    testQuery(
        "SELECT dim1 FROM druid.foo ORDER BY __time DESC LIMIT 2",
        ImmutableList.of(
            newScanQueryBuilder()
                .dataSource(CalciteTests.DATASOURCE1)
                .intervals(querySegmentSpec(Filtration.eternity()))
                .columns(ImmutableList.of("__time", "dim1"))
                .limit(2)
                .order(ScanQuery.Order.DESCENDING)
                .resultFormat(ScanQuery.ResultFormat.RESULT_FORMAT_COMPACTED_LIST)
                .context(QUERY_CONTEXT_DEFAULT)
                .build()
        ),
        ImmutableList.of(
            new Object[]{"abc"},
            new Object[]{"def"}
        )
    );
  }

  @Test
  public void testSelectStarFromSelectSingleColumnWithLimitDescending()
  {
    // After upgrading to Calcite 1.21, Calcite no longer respects the ORDER BY __time DESC
    // in the inner query. This is valid, as the SQL standard considers the subquery results to be an unordered
    // set of rows.
    testQuery(
        "SELECT * FROM (SELECT dim1 FROM druid.foo ORDER BY __time DESC) LIMIT 2",
        ImmutableList.of(
            newScanQueryBuilder()
                .dataSource(CalciteTests.DATASOURCE1)
                .intervals(querySegmentSpec(Filtration.eternity()))
                .columns(ImmutableList.of("dim1"))
                .limit(2)
                .order(ScanQuery.Order.NONE)
                .resultFormat(ScanQuery.ResultFormat.RESULT_FORMAT_COMPACTED_LIST)
                .context(QUERY_CONTEXT_DEFAULT)
                .build()
        ),
        ImmutableList.of(
            new Object[]{""},
            new Object[]{"10.1"}
        )
    );
  }

  @Test
  public void testSelectLimitWrapping()
  {
    testQuery(
        "SELECT dim1 FROM druid.foo ORDER BY __time DESC",
        OUTER_LIMIT_CONTEXT,
        ImmutableList.of(
            newScanQueryBuilder()
                .dataSource(CalciteTests.DATASOURCE1)
                .intervals(querySegmentSpec(Filtration.eternity()))
                .columns(ImmutableList.of("__time", "dim1"))
                .limit(2)
                .order(ScanQuery.Order.DESCENDING)
                .resultFormat(ScanQuery.ResultFormat.RESULT_FORMAT_COMPACTED_LIST)
                .context(OUTER_LIMIT_CONTEXT)
                .build()
        ),
        ImmutableList.of(
            new Object[]{"abc"},
            new Object[]{"def"}
        )
    );
  }

  @Test
  public void testSelectLimitWrappingOnTopOfOffset()
  {
    testQuery(
        "SELECT dim1 FROM druid.foo ORDER BY __time DESC OFFSET 1",
        OUTER_LIMIT_CONTEXT,
        ImmutableList.of(
            newScanQueryBuilder()
                .dataSource(CalciteTests.DATASOURCE1)
                .intervals(querySegmentSpec(Filtration.eternity()))
                .columns(ImmutableList.of("__time", "dim1"))
                .offset(1)
                .limit(2)
                .order(ScanQuery.Order.DESCENDING)
                .resultFormat(ScanQuery.ResultFormat.RESULT_FORMAT_COMPACTED_LIST)
                .context(OUTER_LIMIT_CONTEXT)
                .build()
        ),
        ImmutableList.of(
            new Object[]{"def"},
            new Object[]{"1"}
        )
    );
  }

  @Test
  public void testSelectLimitWrappingOnTopOfOffsetAndLowLimit()
  {
    testQuery(
        "SELECT dim1 FROM druid.foo ORDER BY __time DESC LIMIT 1 OFFSET 1",
        OUTER_LIMIT_CONTEXT,
        ImmutableList.of(
            newScanQueryBuilder()
                .dataSource(CalciteTests.DATASOURCE1)
                .intervals(querySegmentSpec(Filtration.eternity()))
                .columns(ImmutableList.of("__time", "dim1"))
                .offset(1)
                .limit(1)
                .order(ScanQuery.Order.DESCENDING)
                .resultFormat(ScanQuery.ResultFormat.RESULT_FORMAT_COMPACTED_LIST)
                .context(OUTER_LIMIT_CONTEXT)
                .build()
        ),
        ImmutableList.of(
            new Object[]{"def"}
        )
    );
  }

  @Test
  public void testSelectLimitWrappingOnTopOfOffsetAndHighLimit()
  {
    testQuery(
        "SELECT dim1 FROM druid.foo ORDER BY __time DESC LIMIT 10 OFFSET 1",
        OUTER_LIMIT_CONTEXT,
        ImmutableList.of(
            newScanQueryBuilder()
                .dataSource(CalciteTests.DATASOURCE1)
                .intervals(querySegmentSpec(Filtration.eternity()))
                .columns(ImmutableList.of("__time", "dim1"))
                .offset(1)
                .limit(2)
                .order(ScanQuery.Order.DESCENDING)
                .resultFormat(ScanQuery.ResultFormat.RESULT_FORMAT_COMPACTED_LIST)
                .context(OUTER_LIMIT_CONTEXT)
                .build()
        ),
        ImmutableList.of(
            new Object[]{"def"},
            new Object[]{"1"}
        )
    );
  }

  @Test
  public void testSelectLimitWrappingAgainAkaIDontReallyQuiteUnderstandCalciteQueryPlanning()
  {
    // this test is for a specific bug encountered where the 2nd query would not plan with auto limit wrapping, but if
    // *any* column was removed from the select output, e.g. the first query in this test, then it does plan and
    // function correctly. Running the query supplying an explicit limit worked, and turning off auto limit worked.
    // The only difference between an explicit limit and auto limit was that the LogicalSort of the auto limit had an
    // offset of 0 instead of null, so the resolution was to modify the planner to only set offset on the sort if the
    // offset was non-zero. However, why the first query succeeded before this planner change and the latter did not is
    // still a mystery...
    testQuery(
        "SELECT \"__time\", \"count\", \"dimHyperUnique\", \"dimMultivalEnumerated\", \"dimMultivalEnumerated2\","
            + " \"dimMultivalSequentialWithNulls\", \"dimSequential\", \"dimSequentialHalfNull\", \"dimUniform\","
            + " \"dimZipf\", \"metFloatNormal\", \"metFloatZipf\", \"metLongSequential\""
            + " FROM druid.lotsocolumns"
            + " WHERE __time >= CURRENT_TIMESTAMP - INTERVAL '10' YEAR",
        OUTER_LIMIT_CONTEXT,
        ImmutableList.of(
            newScanQueryBuilder()
                .dataSource(CalciteTests.DATASOURCE5)
                .intervals(querySegmentSpec(Intervals.of("1990-01-01T00:00:00.000Z/146140482-04-24T15:36:27.903Z")))
                .columns(
                    ImmutableList.<String>builder()
                        .add("__time")
                        .add("count")
                        .add("dimHyperUnique")
                        .add("dimMultivalEnumerated")
                        .add("dimMultivalEnumerated2")
                        .add("dimMultivalSequentialWithNulls")
                        .add("dimSequential")
                        .add("dimSequentialHalfNull")
                        .add("dimUniform")
                        .add("dimZipf")
                        .add("metFloatNormal")
                        .add("metFloatZipf")
                        .add("metLongSequential")
                        .build()
                )
                .limit(2)
                .resultFormat(ScanQuery.ResultFormat.RESULT_FORMAT_COMPACTED_LIST)
                .context(OUTER_LIMIT_CONTEXT)
                .build()
        ),
        ImmutableList.of(
            new Object[]{
                1576306800000L,
                1L,
                "0",
                "[\"Baz\",\"Baz\",\"Hello\",\"World\"]",
                useDefault ? "[\"\",\"Apple\",\"Orange\"]" : "[null,\"Apple\",\"Orange\"]",
                "[\"1\",\"2\",\"3\",\"4\",\"5\",\"6\",\"7\",\"8\"]",
                "0",
                "0",
                "74416",
                "27",
                "5000.0",
                "147.0",
                "0"
            },
            new Object[]{
                1576306800000L,
                1L,
                "8",
                "[\"Baz\",\"World\",\"ㅑ ㅓ ㅕ ㅗ ㅛ ㅜ ㅠ ㅡ ㅣ\"]",
                useDefault ? "[\"\",\"Corundum\",\"Xylophone\"]" : "[null,\"Corundum\",\"Xylophone\"]",
                useDefault ? "" : null,
                "8",
                useDefault ? "" : null,
                "50515",
                "9",
                "4999.0",
                "25.0",
                "8"
            }
        )
    );

    testQuery(
        "SELECT \"__time\", \"count\", \"dimHyperUnique\", \"dimMultivalEnumerated\", \"dimMultivalEnumerated2\","
            + " \"dimMultivalSequentialWithNulls\", \"dimSequential\", \"dimSequentialHalfNull\", \"dimUniform\","
            + " \"dimZipf\", \"metFloatNormal\", \"metFloatZipf\", \"metLongSequential\", \"metLongUniform\""
            + " FROM druid.lotsocolumns"
            + " WHERE __time >= CURRENT_TIMESTAMP - INTERVAL '10' YEAR",
        OUTER_LIMIT_CONTEXT,
        ImmutableList.of(
            newScanQueryBuilder()
                .dataSource(CalciteTests.DATASOURCE5)
                .intervals(querySegmentSpec(Intervals.of("1990-01-01T00:00:00.000Z/146140482-04-24T15:36:27.903Z")))
                .columns(
                    ImmutableList.<String>builder()
                        .add("__time")
                        .add("count")
                        .add("dimHyperUnique")
                        .add("dimMultivalEnumerated")
                        .add("dimMultivalEnumerated2")
                        .add("dimMultivalSequentialWithNulls")
                        .add("dimSequential")
                        .add("dimSequentialHalfNull")
                        .add("dimUniform")
                        .add("dimZipf")
                        .add("metFloatNormal")
                        .add("metFloatZipf")
                        .add("metLongSequential")
                        .add("metLongUniform")
                        .build()
                )
                .limit(2)
                .resultFormat(ScanQuery.ResultFormat.RESULT_FORMAT_COMPACTED_LIST)
                .context(OUTER_LIMIT_CONTEXT)
                .build()
        ),
        ImmutableList.of(
            new Object[]{
                1576306800000L,
                1L,
                "0",
                "[\"Baz\",\"Baz\",\"Hello\",\"World\"]",
                useDefault ? "[\"\",\"Apple\",\"Orange\"]" : "[null,\"Apple\",\"Orange\"]",
                "[\"1\",\"2\",\"3\",\"4\",\"5\",\"6\",\"7\",\"8\"]",
                "0",
                "0",
                "74416",
                "27",
                "5000.0",
                "147.0",
                "0",
                "372"
            },
            new Object[]{
                1576306800000L,
                1L,
                "8",
                "[\"Baz\",\"World\",\"ㅑ ㅓ ㅕ ㅗ ㅛ ㅜ ㅠ ㅡ ㅣ\"]",
                useDefault ? "[\"\",\"Corundum\",\"Xylophone\"]" : "[null,\"Corundum\",\"Xylophone\"]",
                useDefault ? "" : null,
                "8",
                useDefault ? "" : null,
                "50515",
                "9",
                "4999.0",
                "25.0",
                "8",
                "252"
            }
        )
    );
  }

  @Test
  public void testSelectProjectionFromSelectSingleColumnWithInnerLimitDescending()
  {
    testQuery(
        "SELECT 'beep ' || dim1 FROM (SELECT dim1 FROM druid.foo ORDER BY __time DESC LIMIT 2)",
        ImmutableList.of(
            newScanQueryBuilder()
                .dataSource(CalciteTests.DATASOURCE1)
                .intervals(querySegmentSpec(Filtration.eternity()))
                .virtualColumns(expressionVirtualColumn("v0", "concat('beep ',\"dim1\")", ColumnType.STRING))
                .columns(ImmutableList.of("__time", "v0"))
                .limit(2)
                .order(ScanQuery.Order.DESCENDING)
                .resultFormat(ScanQuery.ResultFormat.RESULT_FORMAT_COMPACTED_LIST)
                .context(QUERY_CONTEXT_DEFAULT)
                .build()
        ),
        ImmutableList.of(
            new Object[]{"beep abc"},
            new Object[]{"beep def"}
        )
    );
  }

  @Test
  public void testSelectProjectionFromSelectSingleColumnDescending()
  {
    // Regression test for https://github.com/apache/druid/issues/7768.

    // After upgrading to Calcite 1.21, Calcite no longer respects the ORDER BY __time DESC
    // in the inner query. This is valid, as the SQL standard considers the subquery results to be an unordered
    // set of rows. This test now validates that the inner ordering is not applied.
    testQuery(
        "SELECT 'beep ' || dim1 FROM (SELECT dim1 FROM druid.foo ORDER BY __time DESC)",
        ImmutableList.of(
            newScanQueryBuilder()
                .dataSource(CalciteTests.DATASOURCE1)
                .intervals(querySegmentSpec(Filtration.eternity()))
                .virtualColumns(expressionVirtualColumn("v0", "concat('beep ',\"dim1\")", ColumnType.STRING))
                .columns(ImmutableList.of("v0"))
                .order(ScanQuery.Order.NONE)
                .resultFormat(ScanQuery.ResultFormat.RESULT_FORMAT_COMPACTED_LIST)
                .context(QUERY_CONTEXT_DEFAULT)
                .build()
        ),
        ImmutableList.of(
            new Object[]{"beep "},
            new Object[]{"beep 10.1"},
            new Object[]{"beep 2"},
            new Object[]{"beep 1"},
            new Object[]{"beep def"},
            new Object[]{"beep abc"}
        )
    );
  }

  @Test
  public void testSelectProjectionFromSelectSingleColumnWithInnerAndOuterLimitDescending()
  {
    testQuery(
        "SELECT 'beep ' || dim1 FROM (SELECT dim1 FROM druid.foo ORDER BY __time DESC LIMIT 4) LIMIT 2",
        ImmutableList.of(
            newScanQueryBuilder()
                .dataSource(CalciteTests.DATASOURCE1)
                .intervals(querySegmentSpec(Filtration.eternity()))
                .virtualColumns(expressionVirtualColumn("v0", "concat('beep ',\"dim1\")", ColumnType.STRING))
                .columns(ImmutableList.of("__time", "v0"))
                .limit(2)
                .order(ScanQuery.Order.DESCENDING)
                .resultFormat(ScanQuery.ResultFormat.RESULT_FORMAT_COMPACTED_LIST)
                .context(QUERY_CONTEXT_DEFAULT)
                .build()
        ),
        ImmutableList.of(
            new Object[]{"beep abc"},
            new Object[]{"beep def"}
        )
    );
  }

  @Test
  public void testOrderThenLimitThenFilter()
  {
    testQuery(
        "SELECT dim1 FROM "
            + "(SELECT __time, dim1 FROM druid.foo ORDER BY __time DESC LIMIT 4) "
            + "WHERE dim1 IN ('abc', 'def')",
        ImmutableList.of(
            newScanQueryBuilder()
                .dataSource(
                    new QueryDataSource(
                        newScanQueryBuilder()
                            .dataSource(CalciteTests.DATASOURCE1)
                            .intervals(querySegmentSpec(Filtration.eternity()))
                            .columns(ImmutableList.of("__time", "dim1"))
                            .limit(4)
                            .order(ScanQuery.Order.DESCENDING)
                            .resultFormat(ScanQuery.ResultFormat.RESULT_FORMAT_COMPACTED_LIST)
                            .context(QUERY_CONTEXT_DEFAULT)
                            .build()
                    )
                )
                .intervals(querySegmentSpec(Filtration.eternity()))
                .columns(ImmutableList.of("dim1"))
                .filters(in("dim1", Arrays.asList("abc", "def"), null))
                .resultFormat(ScanQuery.ResultFormat.RESULT_FORMAT_COMPACTED_LIST)
                .context(QUERY_CONTEXT_DEFAULT)
                .build()
        ),
        ImmutableList.of(
            new Object[]{"abc"},
            new Object[]{"def"}
        )
    );
  }

  @Test
<<<<<<< HEAD
  public void testSumO1Matches()
  {
    cannotVectorize();
//    requireMergeBuffers(3);
    testBuilder()
        .plannerConfig(PLANNER_CONFIG_DEFAULT.withOverrides(
            ImmutableMap.of(
                PlannerConfig.CTX_KEY_USE_APPROXIMATE_COUNT_DISTINCT, true,
                "druid.processing.buffer.sizeBytes", "2GiB"
                )))
        .sql("SELECT\n"
            + "  channel\n"
            + " ,cityName\n"
//            + " ,LATEST_BY(\"cityName\", __time, 128) as latest_by_time_page\n"
            + " ,LATEST_BY(\"cityName\", TIMESTAMPADD(HOUR, 1, \"__time\"), 128) as latest_by_time_page\n"
            + "FROM druid.wikipedia\n"
            + "where channel < '#b' and cityName < 'B'\n"
            + "GROUP BY 1,2"
            )
//        .expectedQueries(
//            ImmutableList.of(
//                GroupByQuery.builder()
//                    .setDataSource("wikipedia")
//                    .setInterval(querySegmentSpec(Filtration.eternity()))
//                    .setGranularity(Granularities.ALL)
//                    .setVirtualColumns(
//                        expressionVirtualColumn("v0", "(\"__time\" + 3600000)", ColumnType.LONG))
//                    .setDimensions(dimensions(new DefaultDimensionSpec("channel", "d0"),
//                        new DefaultDimensionSpec("cityName", "d1")))
//                    .setDimFilter(
//                        and(
//                            range("channel", ColumnType.STRING, null, "#b", false, true),
//                            range("cityName", ColumnType.STRING, null, "B", false, true)))
//                    .setAggregatorSpecs(new StringLastAggregatorFactory("a0", "cityName", "a0", 128))
//                    .setContext(QUERY_CONTEXT_DEFAULT)
//                    .build()))
        .expectedResults(ImmutableList.of(
            new Object[] {0L}))
        .run();
=======
  public void testAggregateFilterInTheAbsenceOfProjection()
  {
    cannotVectorize();
    testQuery(
        "select count(1) filter (where __time > date '2023-01-01') " +
            " from druid.foo where 'a' = 'b'",
        ImmutableList.of(
            Druids.newTimeseriesQueryBuilder()
                .dataSource(InlineDataSource.fromIterable(
                    ImmutableList.of(),
                    RowSignature.builder().add("$f1", ColumnType.LONG).build()))
                .intervals(querySegmentSpec(Filtration.eternity()))
                .granularity(Granularities.ALL)
                .aggregators(aggregators(
                    new FilteredAggregatorFactory(
                        new CountAggregatorFactory("a0"), expressionFilter("\"$f1\""))))
                .context(QUERY_CONTEXT_DEFAULT)
                .build()),
        ImmutableList.of(new Object[] {0L}));
>>>>>>> f9f734cd
  }
}<|MERGE_RESOLUTION|>--- conflicted
+++ resolved
@@ -1929,7 +1929,27 @@
   }
 
   @Test
-<<<<<<< HEAD
+  public void testAggregateFilterInTheAbsenceOfProjection()
+  {
+    cannotVectorize();
+    testQuery(
+        "select count(1) filter (where __time > date '2023-01-01') " +
+            " from druid.foo where 'a' = 'b'",
+        ImmutableList.of(
+            Druids.newTimeseriesQueryBuilder()
+                .dataSource(InlineDataSource.fromIterable(
+                    ImmutableList.of(),
+                    RowSignature.builder().add("$f1", ColumnType.LONG).build()))
+                .intervals(querySegmentSpec(Filtration.eternity()))
+                .granularity(Granularities.ALL)
+                .aggregators(aggregators(
+                    new FilteredAggregatorFactory(
+                        new CountAggregatorFactory("a0"), expressionFilter("\"$f1\""))))
+                .context(QUERY_CONTEXT_DEFAULT)
+                .build()),
+        ImmutableList.of(new Object[] {0L}));
+  }
+
   public void testSumO1Matches()
   {
     cannotVectorize();
@@ -1969,26 +1989,6 @@
         .expectedResults(ImmutableList.of(
             new Object[] {0L}))
         .run();
-=======
-  public void testAggregateFilterInTheAbsenceOfProjection()
-  {
-    cannotVectorize();
-    testQuery(
-        "select count(1) filter (where __time > date '2023-01-01') " +
-            " from druid.foo where 'a' = 'b'",
-        ImmutableList.of(
-            Druids.newTimeseriesQueryBuilder()
-                .dataSource(InlineDataSource.fromIterable(
-                    ImmutableList.of(),
-                    RowSignature.builder().add("$f1", ColumnType.LONG).build()))
-                .intervals(querySegmentSpec(Filtration.eternity()))
-                .granularity(Granularities.ALL)
-                .aggregators(aggregators(
-                    new FilteredAggregatorFactory(
-                        new CountAggregatorFactory("a0"), expressionFilter("\"$f1\""))))
-                .context(QUERY_CONTEXT_DEFAULT)
-                .build()),
-        ImmutableList.of(new Object[] {0L}));
->>>>>>> f9f734cd
-  }
+  }
+
 }