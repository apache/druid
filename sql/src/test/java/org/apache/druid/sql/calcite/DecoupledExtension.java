/*
 * Licensed to the Apache Software Foundation (ASF) under one
 * or more contributor license agreements.  See the NOTICE file
 * distributed with this work for additional information
 * regarding copyright ownership.  The ASF licenses this file
 * to you under the Apache License, Version 2.0 (the
 * "License"); you may not use this file except in compliance
 * with the License.  You may obtain a copy of the License at
 *
 *   http://www.apache.org/licenses/LICENSE-2.0
 *
 * Unless required by applicable law or agreed to in writing,
 * software distributed under the License is distributed on an
 * "AS IS" BASIS, WITHOUT WARRANTIES OR CONDITIONS OF ANY
 * KIND, either express or implied.  See the License for the
 * specific language governing permissions and limitations
 * under the License.
 */

package org.apache.druid.sql.calcite;

import com.google.common.collect.ImmutableMap;
import org.apache.druid.common.config.NullHandling;
import org.apache.druid.math.expr.ExpressionProcessing;
import org.apache.druid.query.Query;
import org.apache.druid.query.QueryContexts;
import org.apache.druid.quidem.DruidQTestInfo;
import org.apache.druid.quidem.ProjectPathUtils;
import org.apache.druid.server.security.AuthConfig;
import org.apache.druid.sql.calcite.BaseCalciteQueryTest.CalciteTestConfig;
import org.apache.druid.sql.calcite.planner.PlannerConfig;
import org.apache.druid.sql.calcite.util.SqlTestFramework;
import org.junit.jupiter.api.extension.BeforeEachCallback;
import org.junit.jupiter.api.extension.ExtensionContext;

import java.io.File;
import java.util.List;

public class DecoupledExtension implements BeforeEachCallback
{
  private BaseCalciteQueryTest baseTest;

  public DecoupledExtension(BaseCalciteQueryTest baseTest)
  {
    this.baseTest = baseTest;
  }

  private File qCaseDir;

  @Override
  public void beforeEach(ExtensionContext context)
  {
    Class<?> testClass = context.getTestClass().get();
    qCaseDir = ProjectPathUtils.getPathFromProjectRoot("sql/src/test/quidem/" + testClass.getName());
  }

  private static final ImmutableMap<String, Object> CONTEXT_OVERRIDES = ImmutableMap.<String, Object>builder()
      .putAll(BaseCalciteQueryTest.QUERY_CONTEXT_DEFAULT)
<<<<<<< HEAD
      .put(PlannerConfig.CTX_NATIVE_QUERY_SQL_PLANNING_MODE, PlannerConfig.NATIVE_QUERY_SQL_PLANNING_MODE_DECOUPLED)
=======
      .put(QueryContexts.CTX_NATIVE_QUERY_SQL_PLANNING_MODE, QueryContexts.NATIVE_QUERY_SQL_PLANNING_MODE_DECOUPLED)
>>>>>>> 3de46746
      .put(QueryContexts.ENABLE_DEBUG, true)
      .build();

  public QueryTestBuilder testBuilder()
  {
    DecoupledTestConfig decTestConfig = BaseCalciteQueryTest.queryFrameworkRule
        .getAnnotation(DecoupledTestConfig.class);

    boolean runQuidem = (decTestConfig != null && decTestConfig.quidemReason().isPresent());

    boolean ignoreQueries = (decTestConfig != null && decTestConfig.ignoreExpectedQueriesReason().isPresent());

    CalciteTestConfig testConfig = baseTest.new CalciteTestConfig(CONTEXT_OVERRIDES)
    {

      @Override
      public SqlTestFramework.PlannerFixture plannerFixture(PlannerConfig plannerConfig, AuthConfig authConfig)
      {
        plannerConfig = plannerConfig.withOverrides(CONTEXT_OVERRIDES);

        return baseTest.queryFramework().plannerFixture(plannerConfig, authConfig);
      }

      @Override
      public DruidQTestInfo getQTestInfo()
      {
        if (runQuidem) {
          final String testName;
          if (decTestConfig.separateDefaultModeTest()) {
            if (NullHandling.sqlCompatible()) {
              testName = BaseCalciteQueryTest.queryFrameworkRule.testName() + "@NullHandling=sql";
            } else {
              testName = BaseCalciteQueryTest.queryFrameworkRule.testName() + "@NullHandling=default";
            }
          } else {
            testName = BaseCalciteQueryTest.queryFrameworkRule.testName();
          }
          return new DruidQTestInfo(
              qCaseDir,
              testName,
              "quidem testcase reason: " + decTestConfig.quidemReason()
          );
        } else {
          return null;
        }
      }
    };

    QueryTestBuilder builder = new QueryTestBuilder(testConfig)
    {
      @Override
      public QueryTestBuilder expectedQueries(List<Query<?>> expectedQueries)
      {
        if (ignoreQueries) {
          return this;
        } else {
          return super.expectedQueries(expectedQueries);
        }
      }
    };

    boolean cannotVectorize = baseTest.cannotVectorize
        || (!ExpressionProcessing.allowVectorizeFallback() && baseTest.cannotVectorizeUnlessFallback);
<<<<<<< HEAD
    return builder
        .cannotVectorize(cannotVectorize)
=======
    return builder.cannotVectorize(cannotVectorize)
>>>>>>> 3de46746
        .skipVectorize(baseTest.skipVectorize);
  }
}<|MERGE_RESOLUTION|>--- conflicted
+++ resolved
@@ -56,11 +56,7 @@
 
   private static final ImmutableMap<String, Object> CONTEXT_OVERRIDES = ImmutableMap.<String, Object>builder()
       .putAll(BaseCalciteQueryTest.QUERY_CONTEXT_DEFAULT)
-<<<<<<< HEAD
-      .put(PlannerConfig.CTX_NATIVE_QUERY_SQL_PLANNING_MODE, PlannerConfig.NATIVE_QUERY_SQL_PLANNING_MODE_DECOUPLED)
-=======
       .put(QueryContexts.CTX_NATIVE_QUERY_SQL_PLANNING_MODE, QueryContexts.NATIVE_QUERY_SQL_PLANNING_MODE_DECOUPLED)
->>>>>>> 3de46746
       .put(QueryContexts.ENABLE_DEBUG, true)
       .build();
 
@@ -124,12 +120,7 @@
 
     boolean cannotVectorize = baseTest.cannotVectorize
         || (!ExpressionProcessing.allowVectorizeFallback() && baseTest.cannotVectorizeUnlessFallback);
-<<<<<<< HEAD
-    return builder
-        .cannotVectorize(cannotVectorize)
-=======
     return builder.cannotVectorize(cannotVectorize)
->>>>>>> 3de46746
         .skipVectorize(baseTest.skipVectorize);
   }
 }