--- conflicted
+++ resolved
@@ -6875,12 +6875,8 @@
   @Test
   public void testJsonQueryArrayNullArray()
   {
-<<<<<<< HEAD
-=======
     // Array complex JSON isn't supported
     msqIncompatible();
-    cannotVectorize();
->>>>>>> 72432c2e
     testBuilder()
         .sql("SELECT JSON_QUERY_ARRAY(arrayObject, '$.') FROM druid.arrays where arrayObject is null limit 1")
         .queryContext(QUERY_CONTEXT_DEFAULT)
