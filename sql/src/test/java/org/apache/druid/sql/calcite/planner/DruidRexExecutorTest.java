/*
 * Licensed to the Apache Software Foundation (ASF) under one
 * or more contributor license agreements.  See the NOTICE file
 * distributed with this work for additional information
 * regarding copyright ownership.  The ASF licenses this file
 * to you under the Apache License, Version 2.0 (the
 * "License"); you may not use this file except in compliance
 * with the License.  You may obtain a copy of the License at
 *
 *   http://www.apache.org/licenses/LICENSE-2.0
 *
 * Unless required by applicable law or agreed to in writing,
 * software distributed under the License is distributed on an
 * "AS IS" BASIS, WITHOUT WARRANTIES OR CONDITIONS OF ANY
 * KIND, either express or implied.  See the License for the
 * specific language governing permissions and limitations
 * under the License.
 */

package org.apache.druid.sql.calcite.planner;

import com.google.common.collect.ImmutableList;
import com.google.common.collect.ImmutableMap;
import com.google.common.collect.ImmutableSet;
import org.apache.calcite.jdbc.JavaTypeFactoryImpl;
import org.apache.calcite.rel.type.RelDataTypeFactory;
import org.apache.calcite.rex.RexBuilder;
import org.apache.calcite.rex.RexLiteral;
import org.apache.calcite.rex.RexNode;
import org.apache.calcite.schema.SchemaPlus;
import org.apache.calcite.sql.SqlFunctionCategory;
import org.apache.calcite.sql.SqlKind;
import org.apache.calcite.sql.SqlOperator;
import org.apache.calcite.sql.fun.SqlStdOperatorTable;
import org.apache.calcite.sql.type.ArraySqlType;
import org.apache.calcite.sql.type.BasicSqlType;
import org.apache.calcite.sql.type.SqlTypeFactoryImpl;
import org.apache.calcite.sql.type.SqlTypeFamily;
import org.apache.calcite.sql.type.SqlTypeName;
import org.apache.druid.java.util.common.StringUtils;
import org.apache.druid.segment.column.ColumnType;
import org.apache.druid.segment.column.RowSignature;
import org.apache.druid.sql.calcite.expression.DirectOperatorConversion;
import org.apache.druid.sql.calcite.expression.DruidExpression;
import org.apache.druid.sql.calcite.expression.Expressions;
import org.apache.druid.sql.calcite.expression.OperatorConversions;
import org.apache.druid.sql.calcite.expression.builtin.MultiValueStringOperatorConversions;
import org.apache.druid.sql.calcite.schema.DruidSchema;
import org.apache.druid.sql.calcite.schema.DruidSchemaCatalog;
import org.apache.druid.sql.calcite.schema.NamedDruidSchema;
import org.apache.druid.sql.calcite.schema.NamedViewSchema;
import org.apache.druid.sql.calcite.schema.ViewSchema;
import org.apache.druid.sql.calcite.table.RowSignatures;
import org.apache.druid.sql.calcite.util.CalciteTestBase;
import org.apache.druid.sql.calcite.util.CalciteTests;
import org.apache.druid.testing.InitializedNullHandlingTest;
import org.easymock.EasyMock;
import org.junit.Assert;
import org.junit.Test;

import java.math.BigDecimal;
import java.util.ArrayList;
import java.util.Collections;
import java.util.List;

public class DruidRexExecutorTest extends InitializedNullHandlingTest
{
  private static final SqlOperator OPERATOR = OperatorConversions
      .operatorBuilder(StringUtils.toUpperCase("hyper_unique"))
      .operandTypes(SqlTypeFamily.ANY)
      .requiredOperands(0)
      .returnTypeInference(
          opBinding -> RowSignatures.makeComplexType(
              opBinding.getTypeFactory(),
              ColumnType.ofComplex("hyperUnique"),
              true
          )
      )
      .functionCategory(SqlFunctionCategory.USER_DEFINED_FUNCTION)
      .build();

  private static final PlannerContext PLANNER_CONTEXT = PlannerContext.create(
      "SELECT 1", // The actual query isn't important for this test
      new DruidOperatorTable(
          Collections.emptySet(),
          ImmutableSet.of(new DirectOperatorConversion(OPERATOR, "hyper_unique"))
      ),
      CalciteTests.createExprMacroTable(),
      CalciteTests.getJsonMapper(),
      new PlannerConfig(),
      new DruidSchemaCatalog(
          EasyMock.createMock(SchemaPlus.class),
          ImmutableMap.of(
              "druid", new NamedDruidSchema(EasyMock.createMock(DruidSchema.class), "druid"),
              NamedViewSchema.NAME, new NamedViewSchema(EasyMock.createMock(ViewSchema.class))
          )
      ),
      null /* Don't need an engine */,
<<<<<<< HEAD
      new QueryContext(),
      CalciteTests.createJoinableFactoryWrapper()
=======
      Collections.emptyMap(),
      Collections.emptySet()
>>>>>>> cc103508
  );

  private final RexBuilder rexBuilder = new RexBuilder(new JavaTypeFactoryImpl());

  private final RelDataTypeFactory typeFactory = new SqlTypeFactoryImpl(DruidTypeSystem.INSTANCE);

  @Test
  public void testLongsReduced()
  {
    RexNode call = rexBuilder.makeCall(
        SqlStdOperatorTable.MULTIPLY,
        rexBuilder.makeLiteral(
            new BigDecimal(10L),
            typeFactory.createSqlType(SqlTypeName.BIGINT), true
        ),
        rexBuilder.makeLiteral(
            new BigDecimal(3L),
            typeFactory.createSqlType(SqlTypeName.BIGINT), true
        )
    );

    DruidRexExecutor rexy = new DruidRexExecutor(PLANNER_CONTEXT);
    List<RexNode> reduced = new ArrayList<>();
    rexy.reduce(rexBuilder, ImmutableList.of(call), reduced);
    Assert.assertEquals(1, reduced.size());
    Assert.assertEquals(SqlKind.LITERAL, reduced.get(0).getKind());
    Assert.assertEquals(new BigDecimal(30L), ((RexLiteral) reduced.get(0)).getValue());
  }

  @Test
  public void testComplexNotReduced()
  {
    DruidRexExecutor rexy = new DruidRexExecutor(PLANNER_CONTEXT);
    RexNode call = rexBuilder.makeCall(OPERATOR);
    List<RexNode> reduced = new ArrayList<>();
    rexy.reduce(rexBuilder, ImmutableList.of(call), reduced);
    Assert.assertEquals(1, reduced.size());
    Assert.assertEquals(SqlKind.OTHER_FUNCTION, reduced.get(0).getKind());
    Assert.assertEquals(
        CalciteTestBase.makeExpression(ColumnType.ofComplex("hyperUnique"), "hyper_unique()"),
        Expressions.toDruidExpression(
            PLANNER_CONTEXT,
            RowSignature.builder().build(),
            reduced.get(0)
        )
    );
  }

  @Test
  public void testArrayOfDoublesReduction()
  {
    DruidRexExecutor rexy = new DruidRexExecutor(PLANNER_CONTEXT);
    List<RexNode> reduced = new ArrayList<>();
    BasicSqlType basicSqlType = new BasicSqlType(DruidTypeSystem.INSTANCE, SqlTypeName.DECIMAL);
    ArraySqlType arraySqlType = new ArraySqlType(basicSqlType, false);
    List<BigDecimal> elements = ImmutableList.of(BigDecimal.valueOf(50.12), BigDecimal.valueOf(12.1));
    RexNode literal = rexBuilder.makeLiteral(elements, arraySqlType, true);
    rexy.reduce(rexBuilder, ImmutableList.of(literal), reduced);
    Assert.assertEquals(1, reduced.size());
    Assert.assertEquals(
        DruidExpression.ofExpression(
            ColumnType.DOUBLE_ARRAY,
            DruidExpression.functionCall("array"),
            ImmutableList.of(
                DruidExpression.ofLiteral(ColumnType.DOUBLE, "50.12"),
                DruidExpression.ofLiteral(ColumnType.DOUBLE, "12.1")
            )
        ),
        Expressions.toDruidExpression(
            PLANNER_CONTEXT,
            RowSignature.empty(),
            reduced.get(0)
        )
    );
  }

  @Test
  public void testArrayOfLongsReduction()
  {
    DruidRexExecutor rexy = new DruidRexExecutor(PLANNER_CONTEXT);
    List<RexNode> reduced = new ArrayList<>();
    BasicSqlType basicSqlType = new BasicSqlType(DruidTypeSystem.INSTANCE, SqlTypeName.INTEGER);
    ArraySqlType arraySqlType = new ArraySqlType(basicSqlType, false);
    List<BigDecimal> elements = ImmutableList.of(BigDecimal.valueOf(50), BigDecimal.valueOf(12));
    RexNode literal = rexBuilder.makeLiteral(elements, arraySqlType, true);
    rexy.reduce(rexBuilder, ImmutableList.of(literal), reduced);
    Assert.assertEquals(1, reduced.size());
    Assert.assertEquals(
        DruidExpression.ofExpression(
            ColumnType.LONG_ARRAY,
            DruidExpression.functionCall("array"),
            ImmutableList.of(
                DruidExpression.ofLiteral(ColumnType.LONG, "50"),
                DruidExpression.ofLiteral(ColumnType.LONG, "12")
            )
        ),
        Expressions.toDruidExpression(
            PLANNER_CONTEXT,
            RowSignature.empty(),
            reduced.get(0)
        )
    );
  }

  @Test
  public void testMultiValueStringNotReduced()
  {
    DruidRexExecutor rexy = new DruidRexExecutor(PLANNER_CONTEXT);
    RexNode call = rexBuilder.makeCall(
        MultiValueStringOperatorConversions.StringToMultiString.SQL_FUNCTION,
        rexBuilder.makeLiteral("a,b,c"),
        rexBuilder.makeLiteral(",")
    );
    List<RexNode> reduced = new ArrayList<>();
    rexy.reduce(rexBuilder, ImmutableList.of(call), reduced);
    Assert.assertEquals(1, reduced.size());
    Assert.assertEquals(SqlKind.OTHER_FUNCTION, reduced.get(0).getKind());
    Assert.assertEquals(
        DruidExpression.ofExpression(
            ColumnType.STRING,
            DruidExpression.functionCall("string_to_array"),
            ImmutableList.of(
                DruidExpression.ofStringLiteral("a,b,c"),
                DruidExpression.ofStringLiteral(",")
            )
        ),
        Expressions.toDruidExpression(
            PLANNER_CONTEXT,
            RowSignature.builder().build(),
            reduced.get(0)
        )
    );
  }
}<|MERGE_RESOLUTION|>--- conflicted
+++ resolved
@@ -96,13 +96,9 @@
           )
       ),
       null /* Don't need an engine */,
-<<<<<<< HEAD
-      new QueryContext(),
+      Collections.emptyMap(),
+      Collections.emptySet(),
       CalciteTests.createJoinableFactoryWrapper()
-=======
-      Collections.emptyMap(),
-      Collections.emptySet()
->>>>>>> cc103508
   );
 
   private final RexBuilder rexBuilder = new RexBuilder(new JavaTypeFactoryImpl());
