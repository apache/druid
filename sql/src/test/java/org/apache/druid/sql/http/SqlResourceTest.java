/*
 * Licensed to the Apache Software Foundation (ASF) under one
 * or more contributor license agreements.  See the NOTICE file
 * distributed with this work for additional information
 * regarding copyright ownership.  The ASF licenses this file
 * to you under the Apache License, Version 2.0 (the
 * "License"); you may not use this file except in compliance
 * with the License.  You may obtain a copy of the License at
 *
 *   http://www.apache.org/licenses/LICENSE-2.0
 *
 * Unless required by applicable law or agreed to in writing,
 * software distributed under the License is distributed on an
 * "AS IS" BASIS, WITHOUT WARRANTIES OR CONDITIONS OF ANY
 * KIND, either express or implied.  See the License for the
 * specific language governing permissions and limitations
 * under the License.
 */

package org.apache.druid.sql.http;

import com.fasterxml.jackson.core.type.TypeReference;
import com.fasterxml.jackson.databind.ObjectMapper;
import com.google.common.base.Splitter;
import com.google.common.base.Strings;
import com.google.common.base.Suppliers;
import com.google.common.collect.ImmutableList;
import com.google.common.collect.ImmutableMap;
import com.google.common.collect.ImmutableSet;
import com.google.common.collect.Maps;
import com.google.common.util.concurrent.ListeningExecutorService;
import com.google.common.util.concurrent.MoreExecutors;
import org.apache.calcite.avatica.SqlType;
import org.apache.druid.common.config.NullHandling;
import org.apache.druid.common.exception.AllowedRegexErrorResponseTransformStrategy;
import org.apache.druid.common.exception.ErrorResponseTransformStrategy;
import org.apache.druid.common.guava.SettableSupplier;
import org.apache.druid.jackson.DefaultObjectMapper;
import org.apache.druid.java.util.common.ISE;
import org.apache.druid.java.util.common.NonnullPair;
import org.apache.druid.java.util.common.Pair;
import org.apache.druid.java.util.common.StringUtils;
import org.apache.druid.java.util.common.concurrent.Execs;
import org.apache.druid.java.util.common.guava.LazySequence;
import org.apache.druid.java.util.common.guava.Sequence;
import org.apache.druid.java.util.common.io.Closer;
import org.apache.druid.java.util.emitter.service.ServiceEmitter;
import org.apache.druid.math.expr.ExprMacroTable;
import org.apache.druid.query.BadQueryContextException;
import org.apache.druid.query.BaseQuery;
import org.apache.druid.query.DefaultQueryConfig;
import org.apache.druid.query.Query;
import org.apache.druid.query.QueryCapacityExceededException;
import org.apache.druid.query.QueryContexts;
import org.apache.druid.query.QueryException;
import org.apache.druid.query.QueryInterruptedException;
import org.apache.druid.query.QueryRunnerFactoryConglomerate;
import org.apache.druid.query.QueryTimeoutException;
import org.apache.druid.query.QueryUnsupportedException;
import org.apache.druid.query.ResourceLimitExceededException;
import org.apache.druid.query.groupby.GroupByQueryConfig;
import org.apache.druid.server.QueryScheduler;
import org.apache.druid.server.QueryStackTests;
import org.apache.druid.server.initialization.ServerConfig;
import org.apache.druid.server.log.TestRequestLogger;
import org.apache.druid.server.metrics.NoopServiceEmitter;
import org.apache.druid.server.scheduling.HiLoQueryLaningStrategy;
import org.apache.druid.server.scheduling.ManualQueryPrioritizationStrategy;
import org.apache.druid.server.security.Access;
import org.apache.druid.server.security.AuthConfig;
import org.apache.druid.server.security.AuthenticationResult;
import org.apache.druid.server.security.ForbiddenException;
import org.apache.druid.server.security.ResourceAction;
import org.apache.druid.sql.DirectStatement;
import org.apache.druid.sql.HttpStatement;
import org.apache.druid.sql.SqlLifecycleManager;
import org.apache.druid.sql.SqlPlanningException.PlanningError;
<<<<<<< HEAD
import org.apache.druid.sql.calcite.parser.DruidSqlInsert;
=======
import org.apache.druid.sql.SqlStatementFactory;
import org.apache.druid.sql.SqlToolbox;
>>>>>>> 41712b7a
import org.apache.druid.sql.calcite.planner.CalciteRulesManager;
import org.apache.druid.sql.calcite.planner.DruidOperatorTable;
import org.apache.druid.sql.calcite.planner.DruidPlanner;
import org.apache.druid.sql.calcite.planner.PlannerConfig;
import org.apache.druid.sql.calcite.planner.PlannerContext;
import org.apache.druid.sql.calcite.planner.PlannerFactory;
import org.apache.druid.sql.calcite.planner.PlannerResult;
import org.apache.druid.sql.calcite.planner.UnsupportedSQLQueryException;
import org.apache.druid.sql.calcite.run.NativeSqlEngine;
import org.apache.druid.sql.calcite.run.SqlEngine;
import org.apache.druid.sql.calcite.schema.DruidSchemaCatalog;
import org.apache.druid.sql.calcite.util.CalciteTestBase;
import org.apache.druid.sql.calcite.util.CalciteTests;
import org.apache.druid.sql.calcite.util.QueryLogHook;
import org.apache.druid.sql.calcite.util.SpecificSegmentsQuerySegmentWalker;
import org.easymock.EasyMock;
import org.hamcrest.CoreMatchers;
import org.hamcrest.MatcherAssert;
import org.junit.After;
import org.junit.AfterClass;
import org.junit.Assert;
import org.junit.Before;
import org.junit.BeforeClass;
import org.junit.Rule;
import org.junit.Test;
import org.junit.rules.TemporaryFolder;

import javax.servlet.http.HttpServletRequest;
import javax.ws.rs.core.MultivaluedMap;
import javax.ws.rs.core.Response;
import javax.ws.rs.core.Response.Status;
import javax.ws.rs.core.StreamingOutput;

import java.io.ByteArrayOutputStream;
import java.io.IOException;
import java.nio.charset.StandardCharsets;
import java.util.ArrayList;
import java.util.Arrays;
import java.util.Collections;
import java.util.HashMap;
import java.util.List;
import java.util.Map;
import java.util.Optional;
import java.util.Set;
import java.util.concurrent.CountDownLatch;
import java.util.concurrent.Future;
import java.util.concurrent.TimeUnit;
import java.util.concurrent.atomic.AtomicLong;
import java.util.function.Consumer;
import java.util.function.Function;
import java.util.stream.Collectors;

public class SqlResourceTest extends CalciteTestBase
{
  private static final ObjectMapper JSON_MAPPER = new DefaultObjectMapper();
  private static final String DUMMY_SQL_QUERY_ID = "dummy";
  private static final int WAIT_TIMEOUT_SECS = 3;
  private static final Consumer<DirectStatement> NULL_ACTION = s -> {};

  private static final List<String> EXPECTED_COLUMNS_FOR_RESULT_FORMAT_TESTS =
      Arrays.asList("__time", "dim1", "dim2", "dim3", "cnt", "m1", "m2", "unique_dim1", "EXPR$8");

  private static final List<String> EXPECTED_TYPES_FOR_RESULT_FORMAT_TESTS =
      Arrays.asList("LONG", "STRING", "STRING", "STRING", "LONG", "FLOAT", "DOUBLE", "COMPLEX<hyperUnique>", "STRING");

  private static final List<String> EXPECTED_SQL_TYPES_FOR_RESULT_FORMAT_TESTS =
      Arrays.asList("TIMESTAMP", "VARCHAR", "VARCHAR", "VARCHAR", "BIGINT", "FLOAT", "DOUBLE", "OTHER", "VARCHAR");

  private static QueryRunnerFactoryConglomerate conglomerate;
  private static Closer resourceCloser;
  @Rule
  public TemporaryFolder temporaryFolder = new TemporaryFolder();
  @Rule
  public QueryLogHook queryLogHook = QueryLogHook.create();
  private SpecificSegmentsQuerySegmentWalker walker;
  private TestRequestLogger testRequestLogger;
  private SqlResource resource;
  private HttpServletRequest req;
  private ListeningExecutorService executorService;
  private SqlLifecycleManager lifecycleManager;
<<<<<<< HEAD
  private NativeSqlEngine engine;
  private SqlLifecycleFactory sqlLifecycleFactory;
=======
  private SqlStatementFactory sqlLifecycleFactory;
>>>>>>> 41712b7a

  private CountDownLatch lifecycleAddLatch;
  private final SettableSupplier<NonnullPair<CountDownLatch, Boolean>> validateAndAuthorizeLatchSupplier = new SettableSupplier<>();
  private final SettableSupplier<NonnullPair<CountDownLatch, Boolean>> planLatchSupplier = new SettableSupplier<>();
  private final SettableSupplier<NonnullPair<CountDownLatch, Boolean>> executeLatchSupplier = new SettableSupplier<>();
  private final SettableSupplier<Function<Sequence<Object[]>, Sequence<Object[]>>> sequenceMapFnSupplier = new SettableSupplier<>();
  private Consumer<DirectStatement> onExecute = NULL_ACTION;

  private boolean sleep;

  @BeforeClass
  public static void setUpClass()
  {
    resourceCloser = Closer.create();
    conglomerate = QueryStackTests.createQueryRunnerFactoryConglomerate(resourceCloser);
  }

  @AfterClass
  public static void tearDownClass() throws IOException
  {
    resourceCloser.close();
  }

  @Before
  public void setUp() throws Exception
  {
    final QueryScheduler scheduler = new QueryScheduler(
        5,
        ManualQueryPrioritizationStrategy.INSTANCE,
        new HiLoQueryLaningStrategy(40),
        new ServerConfig()
    )
    {
      @Override
      public <T> Sequence<T> run(Query<?> query, Sequence<T> resultSequence)
      {
        return super.run(
            query,
            new LazySequence<T>(() -> {
              if (sleep) {
                try {
                  // pretend to be a query that is waiting on results
                  Thread.sleep(500);
                }
                catch (InterruptedException ignored) {
                }
              }
              return resultSequence;
            })
        );
      }
    };

    executorService = MoreExecutors.listeningDecorator(Execs.multiThreaded(8, "test_sql_resource_%s"));
    walker = CalciteTests.createMockWalker(conglomerate, temporaryFolder.newFolder(), scheduler);

    final PlannerConfig plannerConfig = PlannerConfig.builder().serializeComplexValues(false).build();
    final DruidSchemaCatalog rootSchema = CalciteTests.createMockRootSchema(
        conglomerate,
        walker,
        plannerConfig,
        CalciteTests.TEST_AUTHORIZER_MAPPER
    );
    final DruidOperatorTable operatorTable = CalciteTests.createOperatorTable();
    final ExprMacroTable macroTable = CalciteTests.createExprMacroTable();
    req = request(true);

    testRequestLogger = new TestRequestLogger();

    final PlannerFactory plannerFactory = new PlannerFactory(
        rootSchema,
        operatorTable,
        macroTable,
        plannerConfig,
        CalciteTests.TEST_AUTHORIZER_MAPPER,
        CalciteTests.getJsonMapper(),
        CalciteTests.DRUID_SCHEMA_NAME,
        new CalciteRulesManager(ImmutableSet.of())
    );

    lifecycleManager = new SqlLifecycleManager()
    {
      @Override
      public void add(String sqlQueryId, Cancelable lifecycle)
      {
        super.add(sqlQueryId, lifecycle);
        if (lifecycleAddLatch != null) {
          lifecycleAddLatch.countDown();
        }
      }
    };
    final ServiceEmitter emitter = new NoopServiceEmitter();
    final AuthConfig authConfig = new AuthConfig();
    final DefaultQueryConfig defaultQueryConfig = new DefaultQueryConfig(ImmutableMap.of());
<<<<<<< HEAD
    engine = CalciteTests.createMockSqlEngine(walker, conglomerate);
    sqlLifecycleFactory = new SqlLifecycleFactory(
=======
    sqlLifecycleFactory = new SqlStatementFactory(
>>>>>>> 41712b7a
        plannerFactory,
        emitter,
        testRequestLogger,
        scheduler,
        authConfig,
        Suppliers.ofInstance(defaultQueryConfig),
        lifecycleManager
    )
    {
      @Override
<<<<<<< HEAD
      public SqlLifecycle factorize(final SqlEngine engine)
      {
        return new TestSqlLifecycle(
            engine,
            plannerFactory,
            emitter,
            testRequestLogger,
            scheduler,
            authConfig,
            System.currentTimeMillis(),
            System.nanoTime(),
=======
      public HttpStatement httpStatement(
          final SqlQuery sqlQuery,
          final HttpServletRequest req
      )
      {
        TestHttpStatement stmt = new TestHttpStatement(
            lifecycleToolbox,
            sqlQuery,
            req,
>>>>>>> 41712b7a
            validateAndAuthorizeLatchSupplier,
            planLatchSupplier,
            executeLatchSupplier,
            sequenceMapFnSupplier,
            onExecute
        );
        onExecute = NULL_ACTION;
        return stmt;
      }
    };
    resource = new SqlResource(
        JSON_MAPPER,
        CalciteTests.TEST_AUTHORIZER_MAPPER,
        engine,
        sqlLifecycleFactory,
        lifecycleManager,
        new ServerConfig()
    );
  }

  HttpServletRequest request(boolean ok)
  {
    return makeExpectedReq(CalciteTests.REGULAR_USER_AUTH_RESULT, ok);
  }

  @After
  public void tearDown() throws Exception
  {
    walker.close();
    walker = null;
    executorService.shutdownNow();
    executorService.awaitTermination(2, TimeUnit.SECONDS);
  }

  @Test
  public void testUnauthorized() throws Exception
  {
    HttpServletRequest testRequest = request(false);

    try {
      resource.doPost(
          createSimpleQueryWithId("id", "select count(*) from forbiddenDatasource"),
          testRequest
      );
      Assert.fail("doPost did not throw ForbiddenException for an unauthorized query");
    }
    catch (ForbiddenException e) {
      // expected
    }
    Assert.assertEquals(0, testRequestLogger.getSqlQueryLogs().size());
    Assert.assertTrue(lifecycleManager.getAll("id").isEmpty());
  }

  @Test
  public void testCountStar() throws Exception
  {
    final List<Map<String, Object>> rows = doPost(
        createSimpleQueryWithId("id", "SELECT COUNT(*) AS cnt, 'foo' AS TheFoo FROM druid.foo")
    ).rhs;

    Assert.assertEquals(
        ImmutableList.of(
            ImmutableMap.of("cnt", 6, "TheFoo", "foo")
        ),
        rows
    );
    checkSqlRequestLog(true);
    Assert.assertTrue(lifecycleManager.getAll("id").isEmpty());
  }

  @Test
  public void testCountStarExtendedCharacters() throws Exception
  {
    final List<Map<String, Object>> rows = doPost(
        createSimpleQueryWithId(
            "id",
            "SELECT COUNT(*) AS cnt FROM druid.lotsocolumns WHERE dimMultivalEnumerated = 'ㅑ ㅓ ㅕ ㅗ ㅛ ㅜ ㅠ ㅡ ㅣ'"
        )
    ).rhs;

    Assert.assertEquals(
        ImmutableList.of(
            ImmutableMap.of("cnt", 1)
        ),
        rows
    );
    checkSqlRequestLog(true);
    Assert.assertTrue(lifecycleManager.getAll("id").isEmpty());
  }

  @Test
  public void testTimestampsInResponse() throws Exception
  {
    final List<Map<String, Object>> rows = doPost(
        new SqlQuery(
            "SELECT __time, CAST(__time AS DATE) AS t2 FROM druid.foo LIMIT 1",
            ResultFormat.OBJECT,
            false,
            false,
            false,
            null,
            null
        )
    ).rhs;

    Assert.assertEquals(
        ImmutableList.of(
            ImmutableMap.of("__time", "2000-01-01T00:00:00.000Z", "t2", "2000-01-01T00:00:00.000Z")
        ),
        rows
    );
  }

  @Test
  public void testTimestampsInResponseWithParameterizedLimit() throws Exception
  {
    final List<Map<String, Object>> rows = doPost(
        new SqlQuery(
            "SELECT __time, CAST(__time AS DATE) AS t2 FROM druid.foo LIMIT ?",
            ResultFormat.OBJECT,
            false,
            false,
            false,
            null,
            ImmutableList.of(new SqlParameter(SqlType.INTEGER, 1))
        )
    ).rhs;

    Assert.assertEquals(
        ImmutableList.of(
            ImmutableMap.of("__time", "2000-01-01T00:00:00.000Z", "t2", "2000-01-01T00:00:00.000Z")
        ),
        rows
    );
  }

  @Test
  public void testTimestampsInResponseLosAngelesTimeZone() throws Exception
  {
    final List<Map<String, Object>> rows = doPost(
        new SqlQuery(
            "SELECT __time, CAST(__time AS DATE) AS t2 FROM druid.foo LIMIT 1",
            ResultFormat.OBJECT,
            false,
            false,
            false,
            ImmutableMap.of(PlannerContext.CTX_SQL_TIME_ZONE, "America/Los_Angeles"),
            null
        )
    ).rhs;

    Assert.assertEquals(
        ImmutableList.of(
            ImmutableMap.of("__time", "1999-12-31T16:00:00.000-08:00", "t2", "1999-12-31T00:00:00.000-08:00")
        ),
        rows
    );
  }

  @Test
  public void testTimestampsInResponseWithNulls() throws Exception
  {
    final List<Map<String, Object>> rows = doPost(
        new SqlQuery(
            "SELECT MAX(__time) as t1, MAX(__time) FILTER(WHERE dim1 = 'non_existing') as t2 FROM druid.foo",
            ResultFormat.OBJECT,
            false,
            false,
            false,
            null,
            null
        )
    ).rhs;

    Assert.assertEquals(
        NullHandling.replaceWithDefault() ?
        ImmutableList.of(
            ImmutableMap.of("t1", "2001-01-03T00:00:00.000Z", "t2", "-292275055-05-16T16:47:04.192Z")
            // t2 represents Long.MIN converted to a timestamp
        ) :
        ImmutableList.of(
            Maps.transformValues(
                ImmutableMap.of("t1", "2001-01-03T00:00:00.000Z", "t2", ""),
                (val) -> "".equals(val) ? null : val
            )
        ),
        rows
    );
  }

  @Test
  public void testFieldAliasingSelect() throws Exception
  {
    final List<Map<String, Object>> rows = doPost(
        new SqlQuery(
            "SELECT dim2 \"x\", dim2 \"y\" FROM druid.foo LIMIT 1",
            ResultFormat.OBJECT,
            false,
            false,
            false,
            null,
            null
        )
    ).rhs;

    Assert.assertEquals(
        ImmutableList.of(
            ImmutableMap.of("x", "a", "y", "a")
        ),
        rows
    );
  }

  @Test
  public void testFieldAliasingGroupBy() throws Exception
  {
    final List<Map<String, Object>> rows = doPost(
        new SqlQuery(
            "SELECT dim2 \"x\", dim2 \"y\" FROM druid.foo GROUP BY dim2",
            ResultFormat.OBJECT,
            false,
            false,
            false,
            null,
            null
        )
    ).rhs;

    Assert.assertEquals(
        NullHandling.replaceWithDefault() ?
        ImmutableList.of(
            ImmutableMap.of("x", "", "y", ""),
            ImmutableMap.of("x", "a", "y", "a"),
            ImmutableMap.of("x", "abc", "y", "abc")
        ) :
        ImmutableList.of(
            // x and y both should be null instead of empty string
            Maps.transformValues(ImmutableMap.of("x", "", "y", ""), (val) -> null),
            ImmutableMap.of("x", "", "y", ""),
            ImmutableMap.of("x", "a", "y", "a"),
            ImmutableMap.of("x", "abc", "y", "abc")
        ),
        rows
    );
  }

  @Test
  public void testArrayResultFormat() throws Exception
  {
    final String query = "SELECT *, CASE dim2 WHEN '' THEN dim2 END FROM foo LIMIT 2";
    final String nullStr = NullHandling.replaceWithDefault() ? "" : null;

    Assert.assertEquals(
        ImmutableList.of(
            Arrays.asList(
                "2000-01-01T00:00:00.000Z",
                "",
                "a",
                "[\"a\",\"b\"]",
                1,
                1.0,
                1.0,
                "org.apache.druid.hll.VersionOneHyperLogLogCollector",
                nullStr
            ),
            Arrays.asList(
                "2000-01-02T00:00:00.000Z",
                "10.1",
                nullStr,
                "[\"b\",\"c\"]",
                1,
                2.0,
                2.0,
                "org.apache.druid.hll.VersionOneHyperLogLogCollector",
                nullStr
            )
        ),
        doPost(
            new SqlQuery(query, ResultFormat.ARRAY, false, false, false, null, null),
            new TypeReference<List<List<Object>>>() {}
        ).rhs
    );
  }

  @Test
  public void testArrayResultFormatWithErrorAfterFirstRow() throws Exception
  {
    sequenceMapFnSupplier.set(errorAfterSecondRowMapFn());

    final String query = "SELECT cnt FROM foo";
    final Pair<QueryException, String> response =
        doPostRaw(new SqlQuery(query, ResultFormat.ARRAY, false, false, false, null, null), req);

    // Truncated response: missing final ]
    Assert.assertNull(response.lhs);
    Assert.assertEquals("[[1],[1]", response.rhs);
  }

  @Test
  public void testObjectResultFormatWithErrorAfterFirstRow() throws Exception
  {
    sequenceMapFnSupplier.set(errorAfterSecondRowMapFn());

    final String query = "SELECT cnt FROM foo";
    final Pair<QueryException, String> response =
        doPostRaw(new SqlQuery(query, ResultFormat.OBJECT, false, false, false, null, null), req);

    // Truncated response: missing final ]
    Assert.assertNull(response.lhs);
    Assert.assertEquals("[{\"cnt\":1},{\"cnt\":1}", response.rhs);
  }

  @Test
  public void testArrayLinesResultFormatWithErrorAfterFirstRow() throws Exception
  {
    sequenceMapFnSupplier.set(errorAfterSecondRowMapFn());

    final String query = "SELECT cnt FROM foo";
    final Pair<QueryException, String> response =
        doPostRaw(new SqlQuery(query, ResultFormat.ARRAYLINES, false, false, false, null, null), req);

    // Truncated response: missing final LFLF
    Assert.assertNull(response.lhs);
    Assert.assertEquals("[1]\n[1]", response.rhs);
  }

  @Test
  public void testObjectLinesResultFormatWithErrorAfterFirstRow() throws Exception
  {
    sequenceMapFnSupplier.set(errorAfterSecondRowMapFn());

    final String query = "SELECT cnt FROM foo";
    final Pair<QueryException, String> response =
        doPostRaw(new SqlQuery(query, ResultFormat.OBJECTLINES, false, false, false, null, null), req);

    // Truncated response: missing final LFLF
    Assert.assertNull(response.lhs);
    Assert.assertEquals("{\"cnt\":1}\n{\"cnt\":1}", response.rhs);
  }

  @Test
  public void testCsvResultFormatWithErrorAfterFirstRow() throws Exception
  {
    sequenceMapFnSupplier.set(errorAfterSecondRowMapFn());

    final String query = "SELECT cnt FROM foo";
    final Pair<QueryException, String> response =
        doPostRaw(new SqlQuery(query, ResultFormat.CSV, false, false, false, null, null), req);

    // Truncated response: missing final LFLF
    Assert.assertNull(response.lhs);
    Assert.assertEquals("1\n1\n", response.rhs);
  }

  @Test
  public void testArrayResultFormatWithHeader() throws Exception
  {
    final String query = "SELECT *, CASE dim2 WHEN '' THEN dim2 END FROM foo LIMIT 2";
    final String nullStr = NullHandling.replaceWithDefault() ? "" : null;

    Assert.assertEquals(
        ImmutableList.of(
            EXPECTED_COLUMNS_FOR_RESULT_FORMAT_TESTS,
            EXPECTED_TYPES_FOR_RESULT_FORMAT_TESTS,
            EXPECTED_SQL_TYPES_FOR_RESULT_FORMAT_TESTS,
            Arrays.asList(
                "2000-01-01T00:00:00.000Z",
                "",
                "a",
                "[\"a\",\"b\"]",
                1,
                1.0,
                1.0,
                "org.apache.druid.hll.VersionOneHyperLogLogCollector",
                nullStr
            ),
            Arrays.asList(
                "2000-01-02T00:00:00.000Z",
                "10.1",
                nullStr,
                "[\"b\",\"c\"]",
                1,
                2.0,
                2.0,
                "org.apache.druid.hll.VersionOneHyperLogLogCollector",
                nullStr
            )
        ),
        doPost(
            new SqlQuery(query, ResultFormat.ARRAY, true, true, true, null, null),
            new TypeReference<List<List<Object>>>() {}
        ).rhs
    );
  }

  @Test
  public void testArrayResultFormatWithHeader_nullColumnType() throws Exception
  {
    // Test a query that returns null header for some of the columns
    final String query = "SELECT (1, 2) FROM INFORMATION_SCHEMA.COLUMNS LIMIT 1";
    Assert.assertEquals(
        ImmutableList.of(
            Collections.singletonList("EXPR$0"),
            Collections.singletonList(null),
            Collections.singletonList("ROW"),
            Collections.singletonList(
                Arrays.asList(
                    1,
                    2
                )
            )
        ),
        doPost(
            new SqlQuery(query, ResultFormat.ARRAY, true, true, true, null, null),
            new TypeReference<List<List<Object>>>() {}
        ).rhs
    );
  }

  @Test
  public void testArrayLinesResultFormat() throws Exception
  {
    final String query = "SELECT *, CASE dim2 WHEN '' THEN dim2 END FROM foo LIMIT 2";
    final Pair<QueryException, String> pair = doPostRaw(
        new SqlQuery(query, ResultFormat.ARRAYLINES, false, false, false, null, null)
    );
    Assert.assertNull(pair.lhs);
    final String response = pair.rhs;
    final String nullStr = NullHandling.replaceWithDefault() ? "" : null;
    final List<String> lines = Splitter.on('\n').splitToList(response);

    Assert.assertEquals(4, lines.size());
    Assert.assertEquals(
        Arrays.asList(
            "2000-01-01T00:00:00.000Z",
            "",
            "a",
            "[\"a\",\"b\"]",
            1,
            1.0,
            1.0,
            "org.apache.druid.hll.VersionOneHyperLogLogCollector",
            nullStr
        ),
        JSON_MAPPER.readValue(lines.get(0), List.class)
    );
    Assert.assertEquals(
        Arrays.asList(
            "2000-01-02T00:00:00.000Z",
            "10.1",
            nullStr,
            "[\"b\",\"c\"]",
            1,
            2.0,
            2.0,
            "org.apache.druid.hll.VersionOneHyperLogLogCollector",
            nullStr
        ),
        JSON_MAPPER.readValue(lines.get(1), List.class)
    );
    Assert.assertEquals("", lines.get(2));
    Assert.assertEquals("", lines.get(3));
  }

  @Test
  public void testArrayLinesResultFormatWithHeader() throws Exception
  {
    final String query = "SELECT *, CASE dim2 WHEN '' THEN dim2 END FROM foo LIMIT 2";
    final Pair<QueryException, String> pair = doPostRaw(
        new SqlQuery(query, ResultFormat.ARRAYLINES, true, true, true, null, null)
    );
    Assert.assertNull(pair.lhs);
    final String response = pair.rhs;
    final String nullStr = NullHandling.replaceWithDefault() ? "" : null;
    final List<String> lines = Splitter.on('\n').splitToList(response);

    Assert.assertEquals(7, lines.size());
    Assert.assertEquals(EXPECTED_COLUMNS_FOR_RESULT_FORMAT_TESTS, JSON_MAPPER.readValue(lines.get(0), List.class));
    Assert.assertEquals(EXPECTED_TYPES_FOR_RESULT_FORMAT_TESTS, JSON_MAPPER.readValue(lines.get(1), List.class));
    Assert.assertEquals(EXPECTED_SQL_TYPES_FOR_RESULT_FORMAT_TESTS, JSON_MAPPER.readValue(lines.get(2), List.class));
    Assert.assertEquals(
        Arrays.asList(
            "2000-01-01T00:00:00.000Z",
            "",
            "a",
            "[\"a\",\"b\"]",
            1,
            1.0,
            1.0,
            "org.apache.druid.hll.VersionOneHyperLogLogCollector",
            nullStr
        ),
        JSON_MAPPER.readValue(lines.get(3), List.class)
    );
    Assert.assertEquals(
        Arrays.asList(
            "2000-01-02T00:00:00.000Z",
            "10.1",
            nullStr,
            "[\"b\",\"c\"]",
            1,
            2.0,
            2.0,
            "org.apache.druid.hll.VersionOneHyperLogLogCollector",
            nullStr
        ),
        JSON_MAPPER.readValue(lines.get(4), List.class)
    );
    Assert.assertEquals("", lines.get(5));
    Assert.assertEquals("", lines.get(6));
  }

  @Test
  public void testArrayLinesResultFormatWithHeader_nullColumnType() throws Exception
  {
    final String query = "SELECT (1, 2) FROM INFORMATION_SCHEMA.COLUMNS LIMIT 1";
    final Pair<QueryException, String> pair = doPostRaw(
        new SqlQuery(query, ResultFormat.ARRAYLINES, true, true, true, null, null)
    );
    Assert.assertNull(pair.lhs);
    final String response = pair.rhs;
    final List<String> lines = Splitter.on('\n').splitToList(response);

    Assert.assertEquals(6, lines.size());
    Assert.assertEquals(Collections.singletonList("EXPR$0"), JSON_MAPPER.readValue(lines.get(0), List.class));
    Assert.assertEquals(Collections.singletonList(null), JSON_MAPPER.readValue(lines.get(1), List.class));
    Assert.assertEquals(Collections.singletonList("ROW"), JSON_MAPPER.readValue(lines.get(2), List.class));
    Assert.assertEquals(
        Collections.singletonList(
            Arrays.asList(
                1,
                2
            )
        ),
        JSON_MAPPER.readValue(lines.get(3), List.class)
    );
    Assert.assertEquals("", lines.get(4));
    Assert.assertEquals("", lines.get(5));
  }

  @Test
  public void testObjectResultFormat() throws Exception
  {
    final String query = "SELECT *, CASE dim2 WHEN '' THEN dim2 END FROM foo  LIMIT 2";
    final String nullStr = NullHandling.replaceWithDefault() ? "" : null;
    final Function<Map<String, Object>, Map<String, Object>> transformer = m -> {
      return Maps.transformEntries(
          m,
          (k, v) -> "EXPR$8".equals(k) || ("dim2".equals(k) && v.toString().isEmpty()) ? nullStr : v
      );
    };

    Assert.assertEquals(
        ImmutableList.of(
            ImmutableMap
                .<String, Object>builder()
                .put("__time", "2000-01-01T00:00:00.000Z")
                .put("cnt", 1)
                .put("dim1", "")
                .put("dim2", "a")
                .put("dim3", "[\"a\",\"b\"]")
                .put("m1", 1.0)
                .put("m2", 1.0)
                .put("unique_dim1", "org.apache.druid.hll.VersionOneHyperLogLogCollector")
                .put("EXPR$8", "")
                .build(),
            ImmutableMap
                .<String, Object>builder()
                .put("__time", "2000-01-02T00:00:00.000Z")
                .put("cnt", 1)
                .put("dim1", "10.1")
                .put("dim2", "")
                .put("dim3", "[\"b\",\"c\"]")
                .put("m1", 2.0)
                .put("m2", 2.0)
                .put("unique_dim1", "org.apache.druid.hll.VersionOneHyperLogLogCollector")
                .put("EXPR$8", "")
                .build()
        ).stream().map(transformer).collect(Collectors.toList()),
        doPost(
            new SqlQuery(query, ResultFormat.OBJECT, false, false, false, null, null),
            new TypeReference<List<Map<String, Object>>>() {}
        ).rhs
    );
  }

  @Test
  public void testObjectLinesResultFormat() throws Exception
  {
    final String query = "SELECT *, CASE dim2 WHEN '' THEN dim2 END FROM foo LIMIT 2";
    final Pair<QueryException, String> pair = doPostRaw(
        new SqlQuery(query, ResultFormat.OBJECTLINES, false, false, false, null, null)
    );
    Assert.assertNull(pair.lhs);
    final String response = pair.rhs;
    final String nullStr = NullHandling.replaceWithDefault() ? "" : null;
    final Function<Map<String, Object>, Map<String, Object>> transformer = m -> {
      return Maps.transformEntries(
          m,
          (k, v) -> "EXPR$8".equals(k) || ("dim2".equals(k) && v.toString().isEmpty()) ? nullStr : v
      );
    };
    final List<String> lines = Splitter.on('\n').splitToList(response);

    Assert.assertEquals(4, lines.size());
    Assert.assertEquals(
        transformer.apply(
            ImmutableMap
                .<String, Object>builder()
                .put("__time", "2000-01-01T00:00:00.000Z")
                .put("cnt", 1)
                .put("dim1", "")
                .put("dim2", "a")
                .put("dim3", "[\"a\",\"b\"]")
                .put("m1", 1.0)
                .put("m2", 1.0)
                .put("unique_dim1", "org.apache.druid.hll.VersionOneHyperLogLogCollector")
                .put("EXPR$8", "")
                .build()
        ),
        JSON_MAPPER.readValue(lines.get(0), Object.class)
    );
    Assert.assertEquals(
        transformer.apply(
            ImmutableMap
                .<String, Object>builder()
                .put("__time", "2000-01-02T00:00:00.000Z")
                .put("cnt", 1)
                .put("dim1", "10.1")
                .put("dim2", "")
                .put("dim3", "[\"b\",\"c\"]")
                .put("m1", 2.0)
                .put("m2", 2.0)
                .put("unique_dim1", "org.apache.druid.hll.VersionOneHyperLogLogCollector")
                .put("EXPR$8", "")
                .build()
        ),
        JSON_MAPPER.readValue(lines.get(1), Object.class)
    );
    Assert.assertEquals("", lines.get(2));
    Assert.assertEquals("", lines.get(3));
  }

  @Test
  public void testObjectLinesResultFormatWithMinimalHeader() throws Exception
  {
    final String query = "SELECT *, CASE dim2 WHEN '' THEN dim2 END FROM foo LIMIT 2";
    final Pair<QueryException, String> pair =
        doPostRaw(new SqlQuery(query, ResultFormat.OBJECTLINES, true, false, false, null, null));
    Assert.assertNull(pair.lhs);
    final String response = pair.rhs;
    final String nullStr = NullHandling.replaceWithDefault() ? "" : null;
    final Function<Map<String, Object>, Map<String, Object>> transformer = m -> Maps.transformEntries(
        m,
        (k, v) -> "EXPR$8".equals(k) || ("dim2".equals(k) && v.toString().isEmpty()) ? nullStr : v
    );
    final List<String> lines = Splitter.on('\n').splitToList(response);

    final Map<String, Object> expectedHeader = new HashMap<>();
    for (final String column : EXPECTED_COLUMNS_FOR_RESULT_FORMAT_TESTS) {
      expectedHeader.put(column, null);
    }

    Assert.assertEquals(5, lines.size());
    Assert.assertEquals(expectedHeader, JSON_MAPPER.readValue(lines.get(0), Object.class));
    Assert.assertEquals(
        transformer.apply(
            ImmutableMap
                .<String, Object>builder()
                .put("__time", "2000-01-01T00:00:00.000Z")
                .put("cnt", 1)
                .put("dim1", "")
                .put("dim2", "a")
                .put("dim3", "[\"a\",\"b\"]")
                .put("m1", 1.0)
                .put("m2", 1.0)
                .put("unique_dim1", "org.apache.druid.hll.VersionOneHyperLogLogCollector")
                .put("EXPR$8", "")
                .build()
        ),
        JSON_MAPPER.readValue(lines.get(1), Object.class)
    );
    Assert.assertEquals(
        transformer.apply(
            ImmutableMap
                .<String, Object>builder()
                .put("__time", "2000-01-02T00:00:00.000Z")
                .put("cnt", 1)
                .put("dim1", "10.1")
                .put("dim2", "")
                .put("dim3", "[\"b\",\"c\"]")
                .put("m1", 2.0)
                .put("m2", 2.0)
                .put("unique_dim1", "org.apache.druid.hll.VersionOneHyperLogLogCollector")
                .put("EXPR$8", "")
                .build()
        ),
        JSON_MAPPER.readValue(lines.get(2), Object.class)
    );
    Assert.assertEquals("", lines.get(3));
    Assert.assertEquals("", lines.get(4));
  }

  @Test
  public void testObjectLinesResultFormatWithFullHeader() throws Exception
  {
    final String query = "SELECT *, CASE dim2 WHEN '' THEN dim2 END FROM foo LIMIT 2";
    final Pair<QueryException, String> pair =
        doPostRaw(new SqlQuery(query, ResultFormat.OBJECTLINES, true, true, true, null, null));
    Assert.assertNull(pair.lhs);
    final String response = pair.rhs;
    final String nullStr = NullHandling.replaceWithDefault() ? "" : null;
    final Function<Map<String, Object>, Map<String, Object>> transformer = m -> Maps.transformEntries(
        m,
        (k, v) -> "EXPR$8".equals(k) || ("dim2".equals(k) && v.toString().isEmpty()) ? nullStr : v
    );
    final List<String> lines = Splitter.on('\n').splitToList(response);

    final Map<String, Object> expectedHeader = new HashMap<>();
    for (int i = 0; i < EXPECTED_COLUMNS_FOR_RESULT_FORMAT_TESTS.size(); i++) {
      expectedHeader.put(
          EXPECTED_COLUMNS_FOR_RESULT_FORMAT_TESTS.get(i),
          ImmutableMap.of(
              ObjectWriter.TYPE_HEADER_NAME, EXPECTED_TYPES_FOR_RESULT_FORMAT_TESTS.get(i),
              ObjectWriter.SQL_TYPE_HEADER_NAME, EXPECTED_SQL_TYPES_FOR_RESULT_FORMAT_TESTS.get(i)
          )
      );
    }

    Assert.assertEquals(5, lines.size());
    Assert.assertEquals(expectedHeader, JSON_MAPPER.readValue(lines.get(0), Object.class));
    Assert.assertEquals(
        transformer.apply(
            ImmutableMap
                .<String, Object>builder()
                .put("__time", "2000-01-01T00:00:00.000Z")
                .put("cnt", 1)
                .put("dim1", "")
                .put("dim2", "a")
                .put("dim3", "[\"a\",\"b\"]")
                .put("m1", 1.0)
                .put("m2", 1.0)
                .put("unique_dim1", "org.apache.druid.hll.VersionOneHyperLogLogCollector")
                .put("EXPR$8", "")
                .build()
        ),
        JSON_MAPPER.readValue(lines.get(1), Object.class)
    );
    Assert.assertEquals(
        transformer.apply(
            ImmutableMap
                .<String, Object>builder()
                .put("__time", "2000-01-02T00:00:00.000Z")
                .put("cnt", 1)
                .put("dim1", "10.1")
                .put("dim2", "")
                .put("dim3", "[\"b\",\"c\"]")
                .put("m1", 2.0)
                .put("m2", 2.0)
                .put("unique_dim1", "org.apache.druid.hll.VersionOneHyperLogLogCollector")
                .put("EXPR$8", "")
                .build()
        ),
        JSON_MAPPER.readValue(lines.get(2), Object.class)
    );
    Assert.assertEquals("", lines.get(3));
    Assert.assertEquals("", lines.get(4));
  }

  @Test
  public void testObjectLinesResultFormatWithFullHeader_nullColumnType() throws Exception
  {
    final String query = "SELECT (1, 2) FROM INFORMATION_SCHEMA.COLUMNS LIMIT 1";
    final Pair<QueryException, String> pair =
        doPostRaw(new SqlQuery(query, ResultFormat.OBJECTLINES, true, true, true, null, null));
    Assert.assertNull(pair.lhs);
    final String response = pair.rhs;
    final List<String> lines = Splitter.on('\n').splitToList(response);

    final Map<String, String> typeMap = new HashMap<>();
    typeMap.put(ObjectWriter.TYPE_HEADER_NAME, null);
    typeMap.put(ObjectWriter.SQL_TYPE_HEADER_NAME, "ROW");
    final Map<String, Object> expectedHeader = ImmutableMap.of("EXPR$0", typeMap);

    Assert.assertEquals(4, lines.size());
    Assert.assertEquals(expectedHeader, JSON_MAPPER.readValue(lines.get(0), Object.class));
    Assert.assertEquals(
            ImmutableMap
                .<String, Object>builder()
                .put("EXPR$0", Arrays.asList(1, 2))
                .build(),
        JSON_MAPPER.readValue(lines.get(1), Object.class)
    );

    Assert.assertEquals("", lines.get(2));
    Assert.assertEquals("", lines.get(3));
  }

  @Test
  public void testCsvResultFormat() throws Exception
  {
    final String query = "SELECT *, CASE dim2 WHEN '' THEN dim2 END FROM foo LIMIT 2";
    final Pair<QueryException, String> pair = doPostRaw(
        new SqlQuery(query, ResultFormat.CSV, false, false, false, null, null)
    );
    Assert.assertNull(pair.lhs);
    final String response = pair.rhs;
    final List<String> lines = Splitter.on('\n').splitToList(response);

    Assert.assertEquals(
        ImmutableList.of(
            "2000-01-01T00:00:00.000Z,,a,\"[\"\"a\"\",\"\"b\"\"]\",1,1.0,1.0,org.apache.druid.hll.VersionOneHyperLogLogCollector,",
            "2000-01-02T00:00:00.000Z,10.1,,\"[\"\"b\"\",\"\"c\"\"]\",1,2.0,2.0,org.apache.druid.hll.VersionOneHyperLogLogCollector,",
            "",
            ""
        ),
        lines
    );
  }

  @Test
  public void testCsvResultFormatWithHeaders() throws Exception
  {
    final String query = "SELECT *, CASE dim2 WHEN '' THEN dim2 END FROM foo LIMIT 2";
    final Pair<QueryException, String> pair = doPostRaw(
        new SqlQuery(query, ResultFormat.CSV, true, true, true, null, null)
    );
    Assert.assertNull(pair.lhs);
    final String response = pair.rhs;
    final List<String> lines = Splitter.on('\n').splitToList(response);

    Assert.assertEquals(
        ImmutableList.of(
            String.join(",", EXPECTED_COLUMNS_FOR_RESULT_FORMAT_TESTS),
            String.join(",", EXPECTED_TYPES_FOR_RESULT_FORMAT_TESTS),
            String.join(",", EXPECTED_SQL_TYPES_FOR_RESULT_FORMAT_TESTS),
            "2000-01-01T00:00:00.000Z,,a,\"[\"\"a\"\",\"\"b\"\"]\",1,1.0,1.0,org.apache.druid.hll.VersionOneHyperLogLogCollector,",
            "2000-01-02T00:00:00.000Z,10.1,,\"[\"\"b\"\",\"\"c\"\"]\",1,2.0,2.0,org.apache.druid.hll.VersionOneHyperLogLogCollector,",
            "",
            ""
        ),
        lines
    );
  }

  @Test
  public void testCsvResultFormatWithHeaders_nullColumnType() throws Exception
  {
    final String query = "SELECT (1, 2) FROM INFORMATION_SCHEMA.COLUMNS LIMIT 1";
    final Pair<QueryException, String> pair = doPostRaw(
        new SqlQuery(query, ResultFormat.CSV, true, true, true, null, null)
    );
    Assert.assertNull(pair.lhs);
    final String response = pair.rhs;
    final List<String> lines = Splitter.on('\n').splitToList(response);

    Assert.assertEquals(
        ImmutableList.of(
            "EXPR$0",
            "",
            "ROW"
        ),
        lines.subList(0, 3)
    );
  }

  @Test
  public void testExplainCountStar() throws Exception
  {
    Map<String, Object> queryContext = ImmutableMap.of(PlannerContext.CTX_SQL_QUERY_ID, DUMMY_SQL_QUERY_ID);
    final List<Map<String, Object>> rows = doPost(
        new SqlQuery(
            "EXPLAIN PLAN FOR SELECT COUNT(*) AS cnt FROM druid.foo",
            ResultFormat.OBJECT,
            false,
            false,
            false,
            queryContext,
            null
        )
    ).rhs;

    Assert.assertEquals(
        ImmutableList.of(
            ImmutableMap.<String, Object>of(
                "PLAN",
                StringUtils.format(
                    "DruidQueryRel(query=[{\"queryType\":\"timeseries\",\"dataSource\":{\"type\":\"table\",\"name\":\"foo\"},\"intervals\":{\"type\":\"intervals\",\"intervals\":[\"-146136543-09-08T08:23:32.096Z/146140482-04-24T15:36:27.903Z\"]},\"granularity\":{\"type\":\"all\"},\"aggregations\":[{\"type\":\"count\",\"name\":\"a0\"}],\"context\":{\"sqlQueryId\":\"%s\"}}], signature=[{a0:LONG}])\n",
                    DUMMY_SQL_QUERY_ID
                ),
                "RESOURCES",
                "[{\"name\":\"foo\",\"type\":\"DATASOURCE\"}]"
            )
        ),
        rows
    );
  }

  @Test
  public void testCannotParse() throws Exception
  {
    final QueryException exception = doPost(
        createSimpleQueryWithId("id", "FROM druid.foo")
    ).lhs;

    Assert.assertNotNull(exception);
    Assert.assertEquals(PlanningError.SQL_PARSE_ERROR.getErrorCode(), exception.getErrorCode());
    Assert.assertEquals(PlanningError.SQL_PARSE_ERROR.getErrorClass(), exception.getErrorClass());
    Assert.assertTrue(exception.getMessage().contains("Encountered \"FROM\" at line 1, column 1."));
    checkSqlRequestLog(false);
    Assert.assertTrue(lifecycleManager.getAll("id").isEmpty());
  }

  @Test
  public void testCannotValidate() throws Exception
  {
    final QueryException exception = doPost(
        createSimpleQueryWithId("id", "SELECT dim4 FROM druid.foo")
    ).lhs;

    Assert.assertNotNull(exception);
    Assert.assertEquals(PlanningError.VALIDATION_ERROR.getErrorCode(), exception.getErrorCode());
    Assert.assertEquals(PlanningError.VALIDATION_ERROR.getErrorClass(), exception.getErrorClass());
    Assert.assertTrue(exception.getMessage().contains("Column 'dim4' not found in any table"));
    checkSqlRequestLog(false);
    Assert.assertTrue(lifecycleManager.getAll("id").isEmpty());
  }

  @Test
  public void testCannotConvert() throws Exception
  {
    // SELECT + ORDER unsupported
    final QueryException exception = doPost(
        createSimpleQueryWithId("id", "SELECT dim1 FROM druid.foo ORDER BY dim1")
    ).lhs;

    Assert.assertNotNull(exception);
    Assert.assertEquals(PlanningError.UNSUPPORTED_SQL_ERROR.getErrorCode(), exception.getErrorCode());
    Assert.assertEquals(PlanningError.UNSUPPORTED_SQL_ERROR.getErrorClass(), exception.getErrorClass());
    Assert.assertTrue(
        exception.getMessage()
                 .contains("Cannot build plan for query. " +
                           "Possible error: SQL query requires order by non-time column [dim1 ASC] that is not supported.")
    );
    checkSqlRequestLog(false);
    Assert.assertTrue(lifecycleManager.getAll("id").isEmpty());
  }

  /**
   * This test is for {@link UnsupportedSQLQueryException} exceptions that are thrown by druid rules during query
   * planning. e.g. doing max aggregation on string type. The test checks that the API returns correct error messages
   * for such planning errors.
   */
  @Test
  public void testCannotConvert_UnsupportedSQLQueryException() throws Exception
  {
    // max(string) unsupported
    final QueryException exception = doPost(
        createSimpleQueryWithId("id", "SELECT max(dim1) FROM druid.foo")
    ).lhs;

    Assert.assertNotNull(exception);
    Assert.assertEquals(PlanningError.UNSUPPORTED_SQL_ERROR.getErrorCode(), exception.getErrorCode());
    Assert.assertEquals(PlanningError.UNSUPPORTED_SQL_ERROR.getErrorClass(), exception.getErrorClass());
    Assert.assertTrue(
        exception.getMessage()
                 .contains("Cannot build plan for query. " +
                           "Possible error: Max aggregation is not supported for 'STRING' type")
    );
    checkSqlRequestLog(false);
    Assert.assertTrue(lifecycleManager.getAll("id").isEmpty());
  }

  @Test
  public void testResourceLimitExceeded() throws Exception
  {
    final QueryException exception = doPost(
        new SqlQuery(
            "SELECT DISTINCT dim1 FROM foo",
            ResultFormat.OBJECT,
            false,
            false,
            false,
            ImmutableMap.of(GroupByQueryConfig.CTX_KEY_BUFFER_GROUPER_MAX_SIZE, 1, BaseQuery.SQL_QUERY_ID, "id"),
            null
        )
    ).lhs;

    Assert.assertNotNull(exception);
    Assert.assertEquals(exception.getErrorCode(), ResourceLimitExceededException.ERROR_CODE);
    Assert.assertEquals(exception.getErrorClass(), ResourceLimitExceededException.class.getName());
    checkSqlRequestLog(false);
    Assert.assertTrue(lifecycleManager.getAll("id").isEmpty());
  }

  private void failOnExecute(String errorMessage)
  {
    onExecute = s -> {
      throw new QueryUnsupportedException(errorMessage);
    };
  }

  @Test
  public void testUnsupportedQueryThrowsException() throws Exception
  {
    String errorMessage = "This will be supported in Druid 9999";
    failOnExecute(errorMessage);
    final QueryException exception = doPost(
        new SqlQuery(
            "SELECT ANSWER TO LIFE",
            ResultFormat.OBJECT,
            false,
            false,
            false,
            ImmutableMap.of(BaseQuery.SQL_QUERY_ID, "id"),
            null
            )
        ).lhs;

    Assert.assertNotNull(exception);
    Assert.assertEquals(QueryUnsupportedException.ERROR_CODE, exception.getErrorCode());
    Assert.assertEquals(QueryUnsupportedException.class.getName(), exception.getErrorClass());
    Assert.assertTrue(lifecycleManager.getAll("id").isEmpty());
  }

  @Test
  public void testErrorResponseReturnSameQueryIdWhenSetInContext() throws Exception
  {
    String queryId = "id123";
    String errorMessage = "This will be supported in Druid 9999";
    failOnExecute(errorMessage);
    final Response response = resource.doPost(
        new SqlQuery(
            "SELECT ANSWER TO LIFE",
            ResultFormat.OBJECT,
            false,
            false,
            false,
            ImmutableMap.of("sqlQueryId", queryId),
            null
            ),
        req);
    Assert.assertNotEquals(200, response.getStatus());
    final MultivaluedMap<String, Object> headers = response.getMetadata();
    Assert.assertTrue(headers.containsKey(SqlResource.SQL_QUERY_ID_RESPONSE_HEADER));
    Assert.assertEquals(1, headers.get(SqlResource.SQL_QUERY_ID_RESPONSE_HEADER).size());
    Assert.assertEquals(queryId, headers.get(SqlResource.SQL_QUERY_ID_RESPONSE_HEADER).get(0));
  }

  @Test
  public void testErrorResponseReturnNewQueryIdWhenNotSetInContext() throws Exception
  {
    String errorMessage = "This will be supported in Druid 9999";
    failOnExecute(errorMessage);
    final Response response = resource.doPost(
        new SqlQuery(
            "SELECT ANSWER TO LIFE",
            ResultFormat.OBJECT,
            false,
            false,
            false,
            ImmutableMap.of(),
            null
            ),
        req);
    Assert.assertNotEquals(200, response.getStatus());
    final MultivaluedMap<String, Object> headers = response.getMetadata();
    Assert.assertTrue(headers.containsKey(SqlResource.SQL_QUERY_ID_RESPONSE_HEADER));
    Assert.assertEquals(1, headers.get(SqlResource.SQL_QUERY_ID_RESPONSE_HEADER).size());
    Assert.assertFalse(Strings.isNullOrEmpty(headers.get(SqlResource.SQL_QUERY_ID_RESPONSE_HEADER).get(0).toString()));
  }

  @Test
  public void testUnsupportedQueryThrowsExceptionWithFilterResponse() throws Exception
  {
    resource = new SqlResource(
        JSON_MAPPER,
        CalciteTests.TEST_AUTHORIZER_MAPPER,
        engine,
        sqlLifecycleFactory,
        lifecycleManager,
        new ServerConfig() {
          @Override
          public boolean isShowDetailedJettyErrors()
          {
            return true;
          }

          @Override
          public ErrorResponseTransformStrategy getErrorResponseTransformStrategy()
          {
            return new AllowedRegexErrorResponseTransformStrategy(ImmutableList.of());
          }
        }
    );

    String errorMessage = "This will be supported in Druid 9999";
    failOnExecute(errorMessage);
    final QueryException exception = doPost(
        new SqlQuery(
            "SELECT ANSWER TO LIFE",
            ResultFormat.OBJECT,
            false,
            false,
            false,
            ImmutableMap.of("sqlQueryId", "id"),
            null
          )
        ).lhs;

    Assert.assertNotNull(exception);
    Assert.assertNull(exception.getMessage());
    Assert.assertNull(exception.getHost());
    Assert.assertEquals(exception.getErrorCode(), QueryUnsupportedException.ERROR_CODE);
    Assert.assertNull(exception.getErrorClass());
    Assert.assertTrue(lifecycleManager.getAll("id").isEmpty());
  }

  @Test
  public void testAssertionErrorThrowsErrorWithFilterResponse() throws Exception
  {
    resource = new SqlResource(
        JSON_MAPPER,
        CalciteTests.TEST_AUTHORIZER_MAPPER,
        engine,
        sqlLifecycleFactory,
        lifecycleManager,
        new ServerConfig()
        {
          @Override
          public boolean isShowDetailedJettyErrors()
          {
            return true;
          }

          @Override
          public ErrorResponseTransformStrategy getErrorResponseTransformStrategy()
          {
            return new AllowedRegexErrorResponseTransformStrategy(ImmutableList.of());
          }
        }
    );

    String errorMessage = "could not assert";
    failOnExecute(errorMessage);
    onExecute = s -> {
      throw new Error(errorMessage);
    };
    final QueryException exception = doPost(
        new SqlQuery(
            "SELECT ANSWER TO LIFE",
            ResultFormat.OBJECT,
            false,
            false,
            false,
            ImmutableMap.of("sqlQueryId", "id"),
            null
            )
        ).lhs;

    Assert.assertNotNull(exception);
    Assert.assertNull(exception.getMessage());
    Assert.assertNull(exception.getHost());
    Assert.assertEquals(QueryInterruptedException.UNKNOWN_EXCEPTION, exception.getErrorCode());
    Assert.assertNull(exception.getErrorClass());
    Assert.assertTrue(lifecycleManager.getAll("id").isEmpty());
  }

  @Test
  public void testTooManyRequests() throws Exception
  {
    sleep = true;
    final int numQueries = 3;
    final String sqlQueryId = "tooManyRequestsTest";

    List<Future<Pair<QueryException, List<Map<String, Object>>>>> futures = new ArrayList<>(numQueries);
    for (int i = 0; i < numQueries; i++) {
      futures.add(executorService.submit(() -> {
        try {
          return doPost(
              new SqlQuery(
                  "SELECT COUNT(*) AS cnt, 'foo' AS TheFoo FROM druid.foo",
                  null,
                  false,
                  false,
                  false,
                  ImmutableMap.of("priority", -5, BaseQuery.SQL_QUERY_ID, sqlQueryId),
                  null
              ),
              makeRegularUserReq()
          );
        }
        catch (Exception e) {
          throw new RuntimeException(e);
        }
      }));
    }

    int success = 0;
    int limited = 0;
    for (int i = 0; i < numQueries; i++) {
      Pair<QueryException, List<Map<String, Object>>> result = futures.get(i).get();
      List<Map<String, Object>> rows = result.rhs;
      if (rows != null) {
        Assert.assertEquals(ImmutableList.of(ImmutableMap.of("cnt", 6, "TheFoo", "foo")), rows);
        success++;
      } else {
        QueryException interruped = result.lhs;
        Assert.assertEquals(QueryCapacityExceededException.ERROR_CODE, interruped.getErrorCode());
        Assert.assertEquals(
            QueryCapacityExceededException.makeLaneErrorMessage(HiLoQueryLaningStrategy.LOW, 2),
            interruped.getMessage()
        );
        limited++;
      }
    }
    Assert.assertEquals(2, success);
    Assert.assertEquals(1, limited);
    Assert.assertEquals(3, testRequestLogger.getSqlQueryLogs().size());
    Assert.assertTrue(lifecycleManager.getAll(sqlQueryId).isEmpty());
  }

  @Test
  public void testQueryTimeoutException() throws Exception
  {
    final String sqlQueryId = "timeoutTest";
    Map<String, Object> queryContext = ImmutableMap.of(
        QueryContexts.TIMEOUT_KEY,
        1,
        BaseQuery.SQL_QUERY_ID,
        sqlQueryId
    );
    final QueryException timeoutException = doPost(
        new SqlQuery(
            "SELECT CAST(__time AS DATE), dim1, dim2, dim3 FROM druid.foo GROUP by __time, dim1, dim2, dim3 ORDER BY dim2 DESC",
            ResultFormat.OBJECT,
            false,
            false,
            false,
            queryContext,
            null
        )
    ).lhs;
    Assert.assertNotNull(timeoutException);
    Assert.assertEquals(timeoutException.getErrorCode(), QueryTimeoutException.ERROR_CODE);
    Assert.assertEquals(timeoutException.getErrorClass(), QueryTimeoutException.class.getName());
    Assert.assertTrue(lifecycleManager.getAll(sqlQueryId).isEmpty());
  }

  @Test
  public void testCancelBetweenValidateAndPlan() throws Exception
  {
    final String sqlQueryId = "toCancel";
    lifecycleAddLatch = new CountDownLatch(1);
    CountDownLatch validateAndAuthorizeLatch = new CountDownLatch(1);
    validateAndAuthorizeLatchSupplier.set(new NonnullPair<>(validateAndAuthorizeLatch, true));
    CountDownLatch planLatch = new CountDownLatch(1);
    planLatchSupplier.set(new NonnullPair<>(planLatch, false));
    Future<Response> future = executorService.submit(
        () -> resource.doPost(
            createSimpleQueryWithId(sqlQueryId, "SELECT DISTINCT dim1 FROM foo"),
            makeRegularUserReq()
        )
    );
    Assert.assertTrue(validateAndAuthorizeLatch.await(WAIT_TIMEOUT_SECS, TimeUnit.SECONDS));
    Assert.assertTrue(lifecycleAddLatch.await(WAIT_TIMEOUT_SECS, TimeUnit.SECONDS));
    Response response = resource.cancelQuery(sqlQueryId, mockRequestForCancel());
    planLatch.countDown();
    Assert.assertEquals(Status.ACCEPTED.getStatusCode(), response.getStatus());

    Assert.assertTrue(lifecycleManager.getAll(sqlQueryId).isEmpty());

    response = future.get();
    Assert.assertEquals(Status.INTERNAL_SERVER_ERROR.getStatusCode(), response.getStatus());
    QueryException exception = JSON_MAPPER.readValue((byte[]) response.getEntity(), QueryException.class);
    Assert.assertEquals(
        QueryInterruptedException.QUERY_CANCELED,
        exception.getErrorCode()
    );
  }

  @Test
  public void testCancelBetweenPlanAndExecute() throws Exception
  {
    final String sqlQueryId = "toCancel";
    CountDownLatch planLatch = new CountDownLatch(1);
    planLatchSupplier.set(new NonnullPair<>(planLatch, true));
    CountDownLatch execLatch = new CountDownLatch(1);
    executeLatchSupplier.set(new NonnullPair<>(execLatch, false));
    Future<Response> future = executorService.submit(
        () -> resource.doPost(
            createSimpleQueryWithId(sqlQueryId, "SELECT DISTINCT dim1 FROM foo"),
            makeRegularUserReq()
        )
    );
    Assert.assertTrue(planLatch.await(WAIT_TIMEOUT_SECS, TimeUnit.SECONDS));
    Response response = resource.cancelQuery(sqlQueryId, mockRequestForCancel());
    execLatch.countDown();
    Assert.assertEquals(Status.ACCEPTED.getStatusCode(), response.getStatus());

    Assert.assertTrue(lifecycleManager.getAll(sqlQueryId).isEmpty());

    response = future.get();
    Assert.assertEquals(Status.INTERNAL_SERVER_ERROR.getStatusCode(), response.getStatus());
    QueryException exception = JSON_MAPPER.readValue((byte[]) response.getEntity(), QueryException.class);
    Assert.assertEquals(
        QueryInterruptedException.QUERY_CANCELED,
        exception.getErrorCode()
    );
  }

  @Test
  public void testCancelInvalidQuery() throws Exception
  {
    final String sqlQueryId = "validQuery";
    CountDownLatch planLatch = new CountDownLatch(1);
    planLatchSupplier.set(new NonnullPair<>(planLatch, true));
    CountDownLatch execLatch = new CountDownLatch(1);
    executeLatchSupplier.set(new NonnullPair<>(execLatch, false));
    Future<Response> future = executorService.submit(
        () -> resource.doPost(
            createSimpleQueryWithId(sqlQueryId, "SELECT DISTINCT dim1 FROM foo"),
            makeRegularUserReq()
        )
    );
    Assert.assertTrue(planLatch.await(WAIT_TIMEOUT_SECS, TimeUnit.SECONDS));
    Response response = resource.cancelQuery("invalidQuery", mockRequestForCancel());
    Assert.assertEquals(Status.NOT_FOUND.getStatusCode(), response.getStatus());

    Assert.assertFalse(lifecycleManager.getAll(sqlQueryId).isEmpty());

    execLatch.countDown();
    response = future.get();
    Assert.assertEquals(Status.OK.getStatusCode(), response.getStatus());
  }

  @Test
  public void testCancelForbidden() throws Exception
  {
    final String sqlQueryId = "toCancel";
    CountDownLatch planLatch = new CountDownLatch(1);
    planLatchSupplier.set(new NonnullPair<>(planLatch, true));
    CountDownLatch execLatch = new CountDownLatch(1);
    executeLatchSupplier.set(new NonnullPair<>(execLatch, false));
    Future<Response> future = executorService.submit(
        () -> resource.doPost(
            createSimpleQueryWithId(sqlQueryId, "SELECT DISTINCT dim1 FROM forbiddenDatasource"),
            makeSuperUserReq()
        )
    );
    Assert.assertTrue(planLatch.await(3, TimeUnit.SECONDS));
    Response response = resource.cancelQuery(sqlQueryId, mockRequestForCancel());
    Assert.assertEquals(Status.FORBIDDEN.getStatusCode(), response.getStatus());

    Assert.assertFalse(lifecycleManager.getAll(sqlQueryId).isEmpty());

    execLatch.countDown();
    response = future.get();
    Assert.assertEquals(Status.OK.getStatusCode(), response.getStatus());
  }

  @Test
  public void testQueryContextException() throws Exception
  {
    final String sqlQueryId = "badQueryContextTimeout";
    Map<String, Object> queryContext = ImmutableMap.of(
        QueryContexts.TIMEOUT_KEY,
        "2000'",
        BaseQuery.SQL_QUERY_ID,
        sqlQueryId
    );
    final QueryException queryContextException = doPost(
        new SqlQuery(
            "SELECT 1337",
            ResultFormat.OBJECT,
            false,
            false,
            false,
            queryContext,
            null
        )
    ).lhs;
    Assert.assertNotNull(queryContextException);
    Assert.assertEquals(BadQueryContextException.ERROR_CODE, queryContextException.getErrorCode());
    Assert.assertEquals(BadQueryContextException.ERROR_CLASS, queryContextException.getErrorClass());
    Assert.assertTrue(queryContextException.getMessage().contains("For input string: \"2000'\""));
    checkSqlRequestLog(false);
    Assert.assertTrue(lifecycleManager.getAll(sqlQueryId).isEmpty());
  }

  @Test
  public void testQueryContextKeyNotAllowed() throws Exception
  {
    Map<String, Object> queryContext = ImmutableMap.of(DruidSqlInsert.SQL_INSERT_SEGMENT_GRANULARITY, "all");
    final QueryException queryContextException = doPost(
        new SqlQuery(
            "SELECT 1337",
            ResultFormat.OBJECT,
            false,
            false,
            false,
            queryContext,
            null
        )
    ).lhs;
    Assert.assertNotNull(queryContextException);
    Assert.assertEquals(PlanningError.VALIDATION_ERROR.getErrorCode(), queryContextException.getErrorCode());
    MatcherAssert.assertThat(
        queryContextException.getMessage(),
        CoreMatchers.containsString(
            "Cannot execute query with context parameter [sqlInsertSegmentGranularity]")
    );
    checkSqlRequestLog(false);
  }

  @SuppressWarnings("unchecked")
  private void checkSqlRequestLog(boolean success)
  {
    Assert.assertEquals(1, testRequestLogger.getSqlQueryLogs().size());

    final Map<String, Object> stats = testRequestLogger.getSqlQueryLogs().get(0).getQueryStats().getStats();
    final Map<String, Object> queryContext = (Map<String, Object>) stats.get("context");
    Assert.assertEquals(success, stats.get("success"));
    Assert.assertEquals(CalciteTests.REGULAR_USER_AUTH_RESULT.getIdentity(), stats.get("identity"));
    Assert.assertTrue(stats.containsKey("sqlQuery/time"));
    Assert.assertTrue(queryContext.containsKey(PlannerContext.CTX_SQL_QUERY_ID));
    if (success) {
      Assert.assertTrue(stats.containsKey("sqlQuery/bytes"));
    } else {
      Assert.assertTrue(stats.containsKey("exception"));
    }
  }

  private static SqlQuery createSimpleQueryWithId(String sqlQueryId, String sql)
  {
    return new SqlQuery(sql, null, false, false, false, ImmutableMap.of(BaseQuery.SQL_QUERY_ID, sqlQueryId), null);
  }

  private Pair<QueryException, List<Map<String, Object>>> doPost(final SqlQuery query) throws Exception
  {
    return doPost(query, new TypeReference<List<Map<String, Object>>>()
    {
    });
  }

  // Returns either an error or a result, assuming the result is a JSON object.
  private <T> Pair<QueryException, T> doPost(
      final SqlQuery query,
      final TypeReference<T> typeReference
  ) throws Exception
  {
    return doPost(query, req, typeReference);
  }

  private Pair<QueryException, String> doPostRaw(final SqlQuery query) throws Exception
  {
    return doPostRaw(query, req);
  }

  private Pair<QueryException, List<Map<String, Object>>> doPost(final SqlQuery query, HttpServletRequest req)
      throws Exception
  {
    return doPost(query, req, new TypeReference<List<Map<String, Object>>>()
    {
    });
  }

  // Returns either an error or a result, assuming the result is a JSON object.
  @SuppressWarnings("unchecked")
  private <T> Pair<QueryException, T> doPost(
      final SqlQuery query,
      final HttpServletRequest req,
      final TypeReference<T> typeReference
  ) throws Exception
  {
    final Pair<QueryException, String> pair = doPostRaw(query, req);
    if (pair.rhs == null) {
      //noinspection unchecked
      return (Pair<QueryException, T>) pair;
    } else {
      return Pair.of(pair.lhs, JSON_MAPPER.readValue(pair.rhs, typeReference));
    }
  }

  // Returns either an error or a result.
  private Pair<QueryException, String> doPostRaw(final SqlQuery query, final HttpServletRequest req) throws Exception
  {
    final Response response = resource.doPost(query, req);
    if (response.getStatus() == 200) {
      final StreamingOutput output = (StreamingOutput) response.getEntity();
      final ByteArrayOutputStream baos = new ByteArrayOutputStream();
      try {
        output.write(baos);
      }
      catch (Exception ignored) {
        // Suppress errors and return the response so far. Similar to what the real web server would do, if it
        // started writing a 200 OK and then threw an exception in the middle.
      }

      return Pair.of(
          null,
          new String(baos.toByteArray(), StandardCharsets.UTF_8)
      );
    } else {
      return Pair.of(
          JSON_MAPPER.readValue((byte[]) response.getEntity(), QueryException.class),
          null
      );
    }
  }

  private HttpServletRequest makeSuperUserReq()
  {
    return makeExpectedReq(CalciteTests.SUPER_USER_AUTH_RESULT);
  }

  private HttpServletRequest makeRegularUserReq()
  {
    return makeExpectedReq(CalciteTests.REGULAR_USER_AUTH_RESULT);
  }

  private HttpServletRequest makeExpectedReq(AuthenticationResult authenticationResult)
  {
    return makeExpectedReq(authenticationResult, true);
  }

  private HttpServletRequest makeExpectedReq(AuthenticationResult authenticationResult, boolean ok)
  {
    HttpServletRequest req = EasyMock.createStrictMock(HttpServletRequest.class);
    EasyMock.expect(req.getAttribute(AuthConfig.DRUID_AUTHENTICATION_RESULT))
            .andReturn(authenticationResult)
            .anyTimes();
    EasyMock.expect(req.getRemoteAddr()).andReturn(null).once();
    EasyMock.expect(req.getAttribute(AuthConfig.DRUID_ALLOW_UNSECURED_PATH)).andReturn(null).anyTimes();
    EasyMock.expect(req.getAttribute(AuthConfig.DRUID_AUTHORIZATION_CHECKED))
            .andReturn(null)
            .anyTimes();
    EasyMock.expect(req.getAttribute(AuthConfig.DRUID_AUTHENTICATION_RESULT))
            .andReturn(authenticationResult)
            .anyTimes();
    req.setAttribute(AuthConfig.DRUID_AUTHORIZATION_CHECKED, ok);
    EasyMock.expectLastCall().anyTimes();
    EasyMock.expect(req.getAttribute(AuthConfig.DRUID_AUTHENTICATION_RESULT))
            .andReturn(authenticationResult)
            .anyTimes();
    EasyMock.replay(req);
    return req;
  }

  private HttpServletRequest mockRequestForCancel()
  {
    HttpServletRequest req = EasyMock.createNiceMock(HttpServletRequest.class);
    EasyMock.expect(req.getAttribute(AuthConfig.DRUID_AUTHENTICATION_RESULT))
            .andReturn(CalciteTests.REGULAR_USER_AUTH_RESULT)
            .anyTimes();
    EasyMock.expect(req.getAttribute(AuthConfig.DRUID_ALLOW_UNSECURED_PATH)).andReturn(null).anyTimes();
    EasyMock.expect(req.getAttribute(AuthConfig.DRUID_AUTHORIZATION_CHECKED))
            .andReturn(null)
            .anyTimes();
    req.setAttribute(AuthConfig.DRUID_AUTHORIZATION_CHECKED, true);
    EasyMock.expectLastCall().anyTimes();
    EasyMock.replay(req);
    return req;
  }

  private static Function<Sequence<Object[]>, Sequence<Object[]>> errorAfterSecondRowMapFn()
  {
    return results -> {
      final AtomicLong rows = new AtomicLong();
      return results.map(row -> {
        if (rows.incrementAndGet() == 3) {
          throw new ISE("Oh no!");
        } else {
          return row;
        }
      });
    };
  }

  private static class TestHttpStatement extends HttpStatement
  {
    private final SettableSupplier<NonnullPair<CountDownLatch, Boolean>> validateAndAuthorizeLatchSupplier;
    private final SettableSupplier<NonnullPair<CountDownLatch, Boolean>> planLatchSupplier;
    private final SettableSupplier<NonnullPair<CountDownLatch, Boolean>> executeLatchSupplier;
    private final SettableSupplier<Function<Sequence<Object[]>, Sequence<Object[]>>> sequenceMapFnSupplier;
    private final Consumer<DirectStatement> onExecute;

<<<<<<< HEAD
    private TestSqlLifecycle(
        SqlEngine engine,
        PlannerFactory plannerFactory,
        ServiceEmitter emitter,
        RequestLogger requestLogger,
        QueryScheduler queryScheduler,
        AuthConfig authConfig,
        long startMs,
        long startNs,
=======
    private TestHttpStatement(
        final SqlToolbox lifecycleContext,
        final SqlQuery sqlQuery,
        final HttpServletRequest req,
>>>>>>> 41712b7a
        SettableSupplier<NonnullPair<CountDownLatch, Boolean>> validateAndAuthorizeLatchSupplier,
        SettableSupplier<NonnullPair<CountDownLatch, Boolean>> planLatchSupplier,
        SettableSupplier<NonnullPair<CountDownLatch, Boolean>> executeLatchSupplier,
        SettableSupplier<Function<Sequence<Object[]>, Sequence<Object[]>>> sequenceMapFnSupplier,
        final Consumer<DirectStatement> onAuthorize
    )
    {
<<<<<<< HEAD
      super(
          engine,
          plannerFactory,
          emitter,
          requestLogger,
          queryScheduler,
          authConfig,
          new DefaultQueryConfig(ImmutableMap.of()),
          startMs,
          startNs
      );
=======
      super(lifecycleContext, sqlQuery, req);
>>>>>>> 41712b7a
      this.validateAndAuthorizeLatchSupplier = validateAndAuthorizeLatchSupplier;
      this.planLatchSupplier = planLatchSupplier;
      this.executeLatchSupplier = executeLatchSupplier;
      this.sequenceMapFnSupplier = sequenceMapFnSupplier;
      this.onExecute = onAuthorize;
    }

    @Override
    protected void authorize(
        DruidPlanner planner,
        Function<Set<ResourceAction>, Access> authorizer)
    {
      if (validateAndAuthorizeLatchSupplier.get() != null) {
        if (validateAndAuthorizeLatchSupplier.get().rhs) {
          super.authorize(planner, authorizer);
          validateAndAuthorizeLatchSupplier.get().lhs.countDown();
        } else {
          try {
            if (!validateAndAuthorizeLatchSupplier.get().lhs.await(WAIT_TIMEOUT_SECS, TimeUnit.SECONDS)) {
              throw new RuntimeException("Latch timed out");
            }
          }
          catch (InterruptedException e) {
            throw new RuntimeException(e);
          }
          super.authorize(planner, authorizer);
        }
      } else {
        super.authorize(planner, authorizer);
      }
    }

    @Override
    public PlannerResult plan(DruidPlanner planner)
    {
      if (planLatchSupplier.get() != null) {
        if (planLatchSupplier.get().rhs) {
          PlannerResult result = super.plan(planner);
          planLatchSupplier.get().lhs.countDown();
          return result;
        } else {
          try {
            if (!planLatchSupplier.get().lhs.await(WAIT_TIMEOUT_SECS, TimeUnit.SECONDS)) {
              throw new RuntimeException("Latch timed out");
            }
          }
          catch (InterruptedException e) {
            throw new RuntimeException(e);
          }
          return super.plan(planner);
        }
      } else {
        return super.plan(planner);
      }
    }

    @Override
    public Sequence<Object[]> execute()
    {
      onExecute.accept(this);
      return super.execute();
    }

    @Override
    public Sequence<Object[]> doExecute()
    {
      final Function<Sequence<Object[]>, Sequence<Object[]>> sequenceMapFn =
          Optional.ofNullable(sequenceMapFnSupplier.get()).orElse(Function.identity());

      if (executeLatchSupplier.get() != null) {
        if (executeLatchSupplier.get().rhs) {
          Sequence<Object[]> sequence = sequenceMapFn.apply(super.doExecute());
          executeLatchSupplier.get().lhs.countDown();
          return sequence;
        } else {
          try {
            if (!executeLatchSupplier.get().lhs.await(WAIT_TIMEOUT_SECS, TimeUnit.SECONDS)) {
              throw new RuntimeException("Latch timed out");
            }
          }
          catch (InterruptedException e) {
            throw new RuntimeException(e);
          }
          return sequenceMapFn.apply(super.doExecute());
        }
      } else {
        return sequenceMapFn.apply(super.doExecute());
      }
    }
  }
}<|MERGE_RESOLUTION|>--- conflicted
+++ resolved
@@ -23,7 +23,6 @@
 import com.fasterxml.jackson.databind.ObjectMapper;
 import com.google.common.base.Splitter;
 import com.google.common.base.Strings;
-import com.google.common.base.Suppliers;
 import com.google.common.collect.ImmutableList;
 import com.google.common.collect.ImmutableMap;
 import com.google.common.collect.ImmutableSet;
@@ -73,14 +72,13 @@
 import org.apache.druid.server.security.ResourceAction;
 import org.apache.druid.sql.DirectStatement;
 import org.apache.druid.sql.HttpStatement;
+import org.apache.druid.sql.PreparedStatement;
 import org.apache.druid.sql.SqlLifecycleManager;
 import org.apache.druid.sql.SqlPlanningException.PlanningError;
-<<<<<<< HEAD
-import org.apache.druid.sql.calcite.parser.DruidSqlInsert;
-=======
+import org.apache.druid.sql.SqlQueryPlus;
 import org.apache.druid.sql.SqlStatementFactory;
 import org.apache.druid.sql.SqlToolbox;
->>>>>>> 41712b7a
+import org.apache.druid.sql.calcite.parser.DruidSqlInsert;
 import org.apache.druid.sql.calcite.planner.CalciteRulesManager;
 import org.apache.druid.sql.calcite.planner.DruidOperatorTable;
 import org.apache.druid.sql.calcite.planner.DruidPlanner;
@@ -90,7 +88,6 @@
 import org.apache.druid.sql.calcite.planner.PlannerResult;
 import org.apache.druid.sql.calcite.planner.UnsupportedSQLQueryException;
 import org.apache.druid.sql.calcite.run.NativeSqlEngine;
-import org.apache.druid.sql.calcite.run.SqlEngine;
 import org.apache.druid.sql.calcite.schema.DruidSchemaCatalog;
 import org.apache.druid.sql.calcite.util.CalciteTestBase;
 import org.apache.druid.sql.calcite.util.CalciteTests;
@@ -113,7 +110,6 @@
 import javax.ws.rs.core.Response;
 import javax.ws.rs.core.Response.Status;
 import javax.ws.rs.core.StreamingOutput;
-
 import java.io.ByteArrayOutputStream;
 import java.io.IOException;
 import java.nio.charset.StandardCharsets;
@@ -161,12 +157,8 @@
   private HttpServletRequest req;
   private ListeningExecutorService executorService;
   private SqlLifecycleManager lifecycleManager;
-<<<<<<< HEAD
   private NativeSqlEngine engine;
-  private SqlLifecycleFactory sqlLifecycleFactory;
-=======
   private SqlStatementFactory sqlLifecycleFactory;
->>>>>>> 41712b7a
 
   private CountDownLatch lifecycleAddLatch;
   private final SettableSupplier<NonnullPair<CountDownLatch, Boolean>> validateAndAuthorizeLatchSupplier = new SettableSupplier<>();
@@ -261,45 +253,29 @@
     final ServiceEmitter emitter = new NoopServiceEmitter();
     final AuthConfig authConfig = new AuthConfig();
     final DefaultQueryConfig defaultQueryConfig = new DefaultQueryConfig(ImmutableMap.of());
-<<<<<<< HEAD
     engine = CalciteTests.createMockSqlEngine(walker, conglomerate);
-    sqlLifecycleFactory = new SqlLifecycleFactory(
-=======
-    sqlLifecycleFactory = new SqlStatementFactory(
->>>>>>> 41712b7a
+    final SqlToolbox sqlToolbox = new SqlToolbox(
+        engine,
         plannerFactory,
         emitter,
         testRequestLogger,
         scheduler,
         authConfig,
-        Suppliers.ofInstance(defaultQueryConfig),
+        defaultQueryConfig,
         lifecycleManager
-    )
+    );
+    sqlLifecycleFactory = new SqlStatementFactory()
     {
       @Override
-<<<<<<< HEAD
-      public SqlLifecycle factorize(final SqlEngine engine)
-      {
-        return new TestSqlLifecycle(
-            engine,
-            plannerFactory,
-            emitter,
-            testRequestLogger,
-            scheduler,
-            authConfig,
-            System.currentTimeMillis(),
-            System.nanoTime(),
-=======
       public HttpStatement httpStatement(
           final SqlQuery sqlQuery,
           final HttpServletRequest req
       )
       {
         TestHttpStatement stmt = new TestHttpStatement(
-            lifecycleToolbox,
+            sqlToolbox,
             sqlQuery,
             req,
->>>>>>> 41712b7a
             validateAndAuthorizeLatchSupplier,
             planLatchSupplier,
             executeLatchSupplier,
@@ -309,11 +285,22 @@
         onExecute = NULL_ACTION;
         return stmt;
       }
+
+      @Override
+      public DirectStatement directStatement(SqlQueryPlus sqlRequest)
+      {
+        throw new UnsupportedOperationException();
+      }
+
+      @Override
+      public PreparedStatement preparedStatement(SqlQueryPlus sqlRequest)
+      {
+        throw new UnsupportedOperationException();
+      }
     };
     resource = new SqlResource(
         JSON_MAPPER,
         CalciteTests.TEST_AUTHORIZER_MAPPER,
-        engine,
         sqlLifecycleFactory,
         lifecycleManager,
         new ServerConfig()
@@ -1378,7 +1365,6 @@
     resource = new SqlResource(
         JSON_MAPPER,
         CalciteTests.TEST_AUTHORIZER_MAPPER,
-        engine,
         sqlLifecycleFactory,
         lifecycleManager,
         new ServerConfig() {
@@ -1424,7 +1410,6 @@
     resource = new SqlResource(
         JSON_MAPPER,
         CalciteTests.TEST_AUTHORIZER_MAPPER,
-        engine,
         sqlLifecycleFactory,
         lifecycleManager,
         new ServerConfig()
@@ -1887,22 +1872,10 @@
     private final SettableSupplier<Function<Sequence<Object[]>, Sequence<Object[]>>> sequenceMapFnSupplier;
     private final Consumer<DirectStatement> onExecute;
 
-<<<<<<< HEAD
-    private TestSqlLifecycle(
-        SqlEngine engine,
-        PlannerFactory plannerFactory,
-        ServiceEmitter emitter,
-        RequestLogger requestLogger,
-        QueryScheduler queryScheduler,
-        AuthConfig authConfig,
-        long startMs,
-        long startNs,
-=======
     private TestHttpStatement(
         final SqlToolbox lifecycleContext,
         final SqlQuery sqlQuery,
         final HttpServletRequest req,
->>>>>>> 41712b7a
         SettableSupplier<NonnullPair<CountDownLatch, Boolean>> validateAndAuthorizeLatchSupplier,
         SettableSupplier<NonnullPair<CountDownLatch, Boolean>> planLatchSupplier,
         SettableSupplier<NonnullPair<CountDownLatch, Boolean>> executeLatchSupplier,
@@ -1910,21 +1883,7 @@
         final Consumer<DirectStatement> onAuthorize
     )
     {
-<<<<<<< HEAD
-      super(
-          engine,
-          plannerFactory,
-          emitter,
-          requestLogger,
-          queryScheduler,
-          authConfig,
-          new DefaultQueryConfig(ImmutableMap.of()),
-          startMs,
-          startNs
-      );
-=======
       super(lifecycleContext, sqlQuery, req);
->>>>>>> 41712b7a
       this.validateAndAuthorizeLatchSupplier = validateAndAuthorizeLatchSupplier;
       this.planLatchSupplier = planLatchSupplier;
       this.executeLatchSupplier = executeLatchSupplier;
