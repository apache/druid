/*
 * Licensed to the Apache Software Foundation (ASF) under one
 * or more contributor license agreements.  See the NOTICE file
 * distributed with this work for additional information
 * regarding copyright ownership.  The ASF licenses this file
 * to you under the Apache License, Version 2.0 (the
 * "License"); you may not use this file except in compliance
 * with the License.  You may obtain a copy of the License at
 *
 *   http://www.apache.org/licenses/LICENSE-2.0
 *
 * Unless required by applicable law or agreed to in writing,
 * software distributed under the License is distributed on an
 * "AS IS" BASIS, WITHOUT WARRANTIES OR CONDITIONS OF ANY
 * KIND, either express or implied.  See the License for the
 * specific language governing permissions and limitations
 * under the License.
 */

package org.apache.druid.sql.http;

import com.fasterxml.jackson.core.type.TypeReference;
import com.fasterxml.jackson.databind.ObjectMapper;
import com.google.common.base.Splitter;
import com.google.common.collect.ImmutableList;
import com.google.common.collect.ImmutableMap;
import com.google.common.collect.ImmutableSet;
import com.google.common.collect.Iterables;
import com.google.common.collect.Maps;
import com.google.common.util.concurrent.ListeningExecutorService;
import com.google.common.util.concurrent.MoreExecutors;
import org.apache.calcite.avatica.SqlType;
import org.apache.druid.common.config.NullHandling;
import org.apache.druid.common.exception.AllowedRegexErrorResponseTransformStrategy;
import org.apache.druid.common.exception.ErrorResponseTransformStrategy;
import org.apache.druid.common.guava.SettableSupplier;
import org.apache.druid.error.DruidException;
import org.apache.druid.error.DruidExceptionMatcher;
import org.apache.druid.error.ErrorResponse;
import org.apache.druid.error.QueryExceptionCompat;
import org.apache.druid.jackson.DefaultObjectMapper;
import org.apache.druid.java.util.common.ISE;
import org.apache.druid.java.util.common.NonnullPair;
import org.apache.druid.java.util.common.Pair;
import org.apache.druid.java.util.common.RE;
import org.apache.druid.java.util.common.StringUtils;
import org.apache.druid.java.util.common.concurrent.Execs;
import org.apache.druid.java.util.common.guava.LazySequence;
import org.apache.druid.java.util.common.guava.Sequence;
import org.apache.druid.java.util.common.guava.Sequences;
import org.apache.druid.java.util.common.io.Closer;
import org.apache.druid.java.util.metrics.StubServiceEmitter;
import org.apache.druid.math.expr.ExprMacroTable;
import org.apache.druid.query.BadQueryContextException;
import org.apache.druid.query.BaseQuery;
import org.apache.druid.query.DefaultQueryConfig;
import org.apache.druid.query.Query;
import org.apache.druid.query.QueryCapacityExceededException;
import org.apache.druid.query.QueryContexts;
import org.apache.druid.query.QueryException;
import org.apache.druid.query.QueryRunnerFactoryConglomerate;
import org.apache.druid.query.QueryTimeoutException;
import org.apache.druid.query.QueryUnsupportedException;
import org.apache.druid.query.ResourceLimitExceededException;
import org.apache.druid.query.context.ResponseContext;
import org.apache.druid.query.groupby.GroupByQueryConfig;
import org.apache.druid.server.DruidNode;
import org.apache.druid.server.QueryResource;
import org.apache.druid.server.QueryResponse;
import org.apache.druid.server.QueryScheduler;
import org.apache.druid.server.QueryStackTests;
import org.apache.druid.server.ResponseContextConfig;
import org.apache.druid.server.initialization.ServerConfig;
import org.apache.druid.server.log.TestRequestLogger;
import org.apache.druid.server.mocks.MockHttpServletRequest;
import org.apache.druid.server.mocks.MockHttpServletResponse;
import org.apache.druid.server.scheduling.HiLoQueryLaningStrategy;
import org.apache.druid.server.scheduling.ManualQueryPrioritizationStrategy;
import org.apache.druid.server.security.Access;
import org.apache.druid.server.security.AuthConfig;
import org.apache.druid.server.security.AuthenticationResult;
import org.apache.druid.server.security.ForbiddenException;
import org.apache.druid.server.security.ResourceAction;
import org.apache.druid.sql.DirectStatement;
import org.apache.druid.sql.HttpStatement;
import org.apache.druid.sql.PreparedStatement;
import org.apache.druid.sql.SqlLifecycleManager;
import org.apache.druid.sql.SqlQueryPlus;
import org.apache.druid.sql.SqlStatementFactory;
import org.apache.druid.sql.SqlToolbox;
import org.apache.druid.sql.calcite.parser.DruidSqlInsert;
import org.apache.druid.sql.calcite.planner.CalciteRulesManager;
import org.apache.druid.sql.calcite.planner.CatalogResolver;
import org.apache.druid.sql.calcite.planner.DruidOperatorTable;
import org.apache.druid.sql.calcite.planner.DruidPlanner;
import org.apache.druid.sql.calcite.planner.PlannerConfig;
import org.apache.druid.sql.calcite.planner.PlannerContext;
import org.apache.druid.sql.calcite.planner.PlannerFactory;
import org.apache.druid.sql.calcite.planner.PlannerResult;
import org.apache.druid.sql.calcite.planner.UnsupportedSQLQueryException;
import org.apache.druid.sql.calcite.run.NativeSqlEngine;
import org.apache.druid.sql.calcite.schema.DruidSchemaCatalog;
import org.apache.druid.sql.calcite.util.CalciteTestBase;
import org.apache.druid.sql.calcite.util.CalciteTests;
import org.apache.druid.sql.calcite.util.QueryLogHook;
import org.apache.druid.sql.calcite.util.SpecificSegmentsQuerySegmentWalker;
import org.hamcrest.CoreMatchers;
import org.hamcrest.MatcherAssert;
import org.junit.After;
import org.junit.AfterClass;
import org.junit.Assert;
import org.junit.Before;
import org.junit.BeforeClass;
import org.junit.ClassRule;
import org.junit.Rule;
import org.junit.Test;
import org.junit.rules.TemporaryFolder;

import javax.annotation.Nonnull;
import javax.annotation.Nullable;
import javax.servlet.http.HttpServletRequest;
import javax.ws.rs.core.HttpHeaders;
import javax.ws.rs.core.Response;
import javax.ws.rs.core.Response.Status;
import javax.ws.rs.core.StreamingOutput;
import java.io.ByteArrayOutputStream;
import java.io.IOException;
import java.nio.charset.StandardCharsets;
import java.util.AbstractList;
import java.util.ArrayList;
import java.util.Arrays;
import java.util.Collections;
import java.util.HashMap;
import java.util.List;
import java.util.Map;
import java.util.Optional;
import java.util.Set;
import java.util.concurrent.CountDownLatch;
import java.util.concurrent.Future;
import java.util.concurrent.TimeUnit;
import java.util.concurrent.atomic.AtomicLong;
import java.util.concurrent.atomic.AtomicReference;
import java.util.function.Consumer;
import java.util.function.Function;
import java.util.function.Supplier;
import java.util.stream.Collectors;

@SuppressWarnings("ALL")
public class SqlResourceTest extends CalciteTestBase
{
  public static final DruidNode DUMMY_DRUID_NODE = new DruidNode("dummy", "dummy", false, 1, null, true, false);
  public static final ResponseContextConfig TEST_RESPONSE_CONTEXT_CONFIG = ResponseContextConfig.newConfig(false);

  private static final ObjectMapper JSON_MAPPER = new DefaultObjectMapper();
  private static final String DUMMY_SQL_QUERY_ID = "dummy";
  // Timeout to allow (rapid) debugging, while not blocking tests with errors.
  private static final int WAIT_TIMEOUT_SECS = 60;
  private static final Consumer<DirectStatement> NULL_ACTION = s -> {
  };

  private static final List<String> EXPECTED_COLUMNS_FOR_RESULT_FORMAT_TESTS =
      Arrays.asList("__time", "dim1", "dim2", "dim3", "cnt", "m1", "m2", "unique_dim1", "EXPR$8");

  private static final List<String> EXPECTED_TYPES_FOR_RESULT_FORMAT_TESTS =
      Arrays.asList("LONG", "STRING", "STRING", "STRING", "LONG", "FLOAT", "DOUBLE", "COMPLEX<hyperUnique>", "STRING");

  private static final List<String> EXPECTED_SQL_TYPES_FOR_RESULT_FORMAT_TESTS =
      Arrays.asList("TIMESTAMP", "VARCHAR", "VARCHAR", "VARCHAR", "BIGINT", "FLOAT", "DOUBLE", "OTHER", "VARCHAR");

  private static Closer staticCloser = Closer.create();
  private static QueryRunnerFactoryConglomerate conglomerate;
  @ClassRule
  public static TemporaryFolder temporaryFolder = new TemporaryFolder();
  private static SpecificSegmentsQuerySegmentWalker walker;
  private static QueryScheduler scheduler;

  @Rule
  public QueryLogHook queryLogHook = QueryLogHook.create();

  private Closer resourceCloser;
  private TestRequestLogger testRequestLogger;
  private SqlResource resource;
  private MockHttpServletRequest req;
  private ListeningExecutorService executorService;
  private SqlLifecycleManager lifecycleManager;
  private NativeSqlEngine engine;
  private SqlStatementFactory sqlStatementFactory;
  private StubServiceEmitter stubServiceEmitter;

  private CountDownLatch lifecycleAddLatch;
  private final SettableSupplier<NonnullPair<CountDownLatch, Boolean>> validateAndAuthorizeLatchSupplier = new SettableSupplier<>();
  private final SettableSupplier<NonnullPair<CountDownLatch, Boolean>> planLatchSupplier = new SettableSupplier<>();
  private final SettableSupplier<NonnullPair<CountDownLatch, Boolean>> executeLatchSupplier = new SettableSupplier<>();
  private final SettableSupplier<Function<Sequence<Object[]>, Sequence<Object[]>>> sequenceMapFnSupplier = new SettableSupplier<>();
  private final SettableSupplier<ResponseContext> responseContextSupplier = new SettableSupplier<>();
  private Consumer<DirectStatement> onExecute = NULL_ACTION;

  private static final AtomicReference<Supplier<Void>> SCHEDULER_BAGGAGE = new AtomicReference<>();

  @BeforeClass
  public static void setupClass() throws Exception
  {
    conglomerate = QueryStackTests.createQueryRunnerFactoryConglomerate(staticCloser);
    scheduler = new QueryScheduler(
        5,
        ManualQueryPrioritizationStrategy.INSTANCE,
        new HiLoQueryLaningStrategy(40),
        new ServerConfig()
    )
    {
      @Override
      public <T> Sequence<T> run(Query<?> query, Sequence<T> resultSequence)
      {
        return super.run(
            query,
            new LazySequence<>(() -> {
              SCHEDULER_BAGGAGE.get().get();
              return resultSequence;
            })
        );
      }
    };
    walker = CalciteTests.createMockWalker(conglomerate, temporaryFolder.newFolder(), scheduler);
    staticCloser.register(walker);
  }

  @AfterClass
  public static void teardownClass() throws Exception
  {
    staticCloser.close();
  }

  @Before
  public void setUp() throws Exception
  {
    SCHEDULER_BAGGAGE.set(() -> null);
    resourceCloser = Closer.create();

    executorService = MoreExecutors.listeningDecorator(Execs.multiThreaded(8, "test_sql_resource_%s"));

    final PlannerConfig plannerConfig = PlannerConfig.builder().serializeComplexValues(false).build();
    final DruidSchemaCatalog rootSchema = CalciteTests.createMockRootSchema(
        conglomerate,
        walker,
        plannerConfig,
        CalciteTests.TEST_AUTHORIZER_MAPPER
    );
    final DruidOperatorTable operatorTable = CalciteTests.createOperatorTable();
    final ExprMacroTable macroTable = CalciteTests.createExprMacroTable();

    req = request();

    testRequestLogger = new TestRequestLogger();

    final PlannerFactory plannerFactory = new PlannerFactory(
        rootSchema,
        operatorTable,
        macroTable,
        plannerConfig,
        CalciteTests.TEST_AUTHORIZER_MAPPER,
        CalciteTests.getJsonMapper(),
        CalciteTests.DRUID_SCHEMA_NAME,
        new CalciteRulesManager(ImmutableSet.of()),
        CalciteTests.createJoinableFactoryWrapper(),
        CatalogResolver.NULL_RESOLVER,
        new AuthConfig()
    );

    lifecycleManager = new SqlLifecycleManager()
    {
      @Override
      public void add(String sqlQueryId, Cancelable lifecycle)
      {
        super.add(sqlQueryId, lifecycle);
        if (lifecycleAddLatch != null) {
          lifecycleAddLatch.countDown();
        }
      }
    };
    stubServiceEmitter = new StubServiceEmitter("test", "test");
    final AuthConfig authConfig = new AuthConfig();
    final DefaultQueryConfig defaultQueryConfig = new DefaultQueryConfig(ImmutableMap.of());
    engine = CalciteTests.createMockSqlEngine(walker, conglomerate);
    final SqlToolbox sqlToolbox = new SqlToolbox(
        engine,
        plannerFactory,
        stubServiceEmitter,
        testRequestLogger,
        scheduler,
        defaultQueryConfig,
        lifecycleManager
    );
    sqlStatementFactory = new SqlStatementFactory(null)
    {
      @Override
      public HttpStatement httpStatement(
          final SqlQuery sqlQuery,
          final HttpServletRequest req
      )
      {
        TestHttpStatement stmt = new TestHttpStatement(
            sqlToolbox,
            sqlQuery,
            req,
            validateAndAuthorizeLatchSupplier,
            planLatchSupplier,
            executeLatchSupplier,
            sequenceMapFnSupplier,
            responseContextSupplier,
            onExecute
        );
        onExecute = NULL_ACTION;
        return stmt;
      }

      @Override
      public DirectStatement directStatement(SqlQueryPlus sqlRequest)
      {
        throw new UnsupportedOperationException();
      }

      @Override
      public PreparedStatement preparedStatement(SqlQueryPlus sqlRequest)
      {
        throw new UnsupportedOperationException();
      }
    };
    resource = new SqlResource(
        JSON_MAPPER,
        CalciteTests.TEST_AUTHORIZER_MAPPER,
        sqlStatementFactory,
        lifecycleManager,
        new ServerConfig(),
        TEST_RESPONSE_CONTEXT_CONFIG,
        DUMMY_DRUID_NODE
    );
  }

  MockHttpServletRequest request()
  {
    return makeExpectedReq(CalciteTests.REGULAR_USER_AUTH_RESULT);
  }

  @After
  public void tearDown() throws Exception
  {
    SCHEDULER_BAGGAGE.set(() -> null);

    executorService.shutdownNow();
    executorService.awaitTermination(2, TimeUnit.SECONDS);
    resourceCloser.close();
  }

  @Test
  public void testUnauthorized()
  {
    try {
      postForAsyncResponse(
          createSimpleQueryWithId("id", "select count(*) from forbiddenDatasource"),
          request()
      );
      Assert.fail("doPost did not throw ForbiddenException for an unauthorized query");
    }
    catch (ForbiddenException e) {
      // expected
    }
    Assert.assertEquals(1, testRequestLogger.getSqlQueryLogs().size());
    Assert.assertTrue(lifecycleManager.getAll("id").isEmpty());
  }

  @Test
  public void testCountStar() throws Exception
  {
    final List<Map<String, Object>> rows = doPost(
        createSimpleQueryWithId("id", "SELECT COUNT(*) AS cnt, 'foo' AS TheFoo FROM druid.foo")
    ).rhs;

    Assert.assertEquals(
        ImmutableList.of(
            ImmutableMap.of("cnt", 6, "TheFoo", "foo")
        ),
        rows
    );
    checkSqlRequestLog(true);
    Assert.assertTrue(lifecycleManager.getAll("id").isEmpty());
  }

  @Test
  public void testCountStarWithMissingIntervalsContext() throws Exception
  {
    final SqlQuery sqlQuery = new SqlQuery(
        "SELECT COUNT(*) AS cnt, 'foo' AS TheFoo FROM druid.foo",
        null,
        false,
        false,
        false,
        // We set uncoveredIntervalsLimit more for the funzies than anything.  The underlying setup of the test doesn't
        // actually look at it or operate with it.  Instead, we set the supplier of the ResponseContext to mock what
        // we would expect from the normal query pipeline
        ImmutableMap.of(BaseQuery.SQL_QUERY_ID, "id", "uncoveredIntervalsLimit", 1),
        null
    );

    final ResponseContext mockRespContext = ResponseContext.createEmpty();
    mockRespContext.put(ResponseContext.Keys.instance().keyOf("uncoveredIntervals"), "2030-01-01/78149827981274-01-01");
    mockRespContext.put(ResponseContext.Keys.instance().keyOf("uncoveredIntervalsOverflowed"), "true");
    responseContextSupplier.set(mockRespContext);

    final MockHttpServletResponse response = postForAsyncResponse(sqlQuery, makeRegularUserReq());

    Assert.assertEquals(
        ImmutableMap.of(
            "uncoveredIntervals", "2030-01-01/78149827981274-01-01",
            "uncoveredIntervalsOverflowed", "true"
        ),
        JSON_MAPPER.readValue(
            Iterables.getOnlyElement(response.headers.get("X-Druid-Response-Context")),
            Map.class
        )
    );

    Object results = JSON_MAPPER.readValue(response.baos.toByteArray(), Object.class);

    Assert.assertEquals(
        ImmutableList.of(
            ImmutableMap.of("cnt", 6, "TheFoo", "foo")
        ),
        results
    );
    checkSqlRequestLog(true);
    Assert.assertTrue(lifecycleManager.getAll("id").isEmpty());
  }

  @Test
  public void testSqlLifecycleMetrics() throws Exception
  {
    final List<Map<String, Object>> rows = doPost(
        createSimpleQueryWithId("id", "SELECT COUNT(*) AS cnt, 'foo' AS TheFoo FROM druid.foo")
    ).rhs;

    Assert.assertEquals(
        ImmutableList.of(
            ImmutableMap.of("cnt", 6, "TheFoo", "foo")
        ),
        rows
    );
    checkSqlRequestLog(true);
    Assert.assertTrue(lifecycleManager.getAll("id").isEmpty());
    stubServiceEmitter.verifyEmitted("sqlQuery/time", 1);
    stubServiceEmitter.verifyValue("sqlQuery/bytes", 27L);
    stubServiceEmitter.verifyEmitted("sqlQuery/planningTimeMs", 1);
  }


  @Test
  public void testCountStarExtendedCharacters() throws Exception
  {
    final List<Map<String, Object>> rows = doPost(
        createSimpleQueryWithId(
            "id",
            "SELECT COUNT(*) AS cnt FROM druid.lotsocolumns WHERE dimMultivalEnumerated = 'ㅑ ㅓ ㅕ ㅗ ㅛ ㅜ ㅠ ㅡ ㅣ'"
        )
    ).rhs;

    Assert.assertEquals(
        ImmutableList.of(
            ImmutableMap.of("cnt", 1)
        ),
        rows
    );
    checkSqlRequestLog(true);
    Assert.assertTrue(lifecycleManager.getAll("id").isEmpty());
  }

  @Test
  public void testTimestampsInResponse() throws Exception
  {
    final List<Map<String, Object>> rows = doPost(
        new SqlQuery(
            "SELECT __time, CAST(__time AS DATE) AS t2 FROM druid.foo LIMIT 1",
            ResultFormat.OBJECT,
            false,
            false,
            false,
            null,
            null
        )
    ).rhs;

    Assert.assertEquals(
        ImmutableList.of(
            ImmutableMap.of("__time", "2000-01-01T00:00:00.000Z", "t2", "2000-01-01T00:00:00.000Z")
        ),
        rows
    );
  }

  @Test
  public void testTimestampsInResponseWithParameterizedLimit() throws Exception
  {
    final List<Map<String, Object>> rows = doPost(
        new SqlQuery(
            "SELECT __time, CAST(__time AS DATE) AS t2 FROM druid.foo LIMIT ?",
            ResultFormat.OBJECT,
            false,
            false,
            false,
            null,
            ImmutableList.of(new SqlParameter(SqlType.INTEGER, 1))
        )
    ).rhs;

    Assert.assertEquals(
        ImmutableList.of(
            ImmutableMap.of("__time", "2000-01-01T00:00:00.000Z", "t2", "2000-01-01T00:00:00.000Z")
        ),
        rows
    );
  }

  @Test
  public void testTimestampsInResponseLosAngelesTimeZone() throws Exception
  {
    final List<Map<String, Object>> rows = doPost(
        new SqlQuery(
            "SELECT __time, CAST(__time AS DATE) AS t2 FROM druid.foo LIMIT 1",
            ResultFormat.OBJECT,
            false,
            false,
            false,
            ImmutableMap.of(PlannerContext.CTX_SQL_TIME_ZONE, "America/Los_Angeles"),
            null
        )
    ).rhs;

    Assert.assertEquals(
        ImmutableList.of(
            ImmutableMap.of("__time", "1999-12-31T16:00:00.000-08:00", "t2", "1999-12-31T00:00:00.000-08:00")
        ),
        rows
    );
  }

  @Test
  public void testTimestampsInResponseWithNulls() throws Exception
  {
    final List<Map<String, Object>> rows = doPost(
        new SqlQuery(
            "SELECT MAX(__time) as t1, MAX(__time) FILTER(WHERE dim1 = 'non_existing') as t2 FROM druid.foo",
            ResultFormat.OBJECT,
            false,
            false,
            false,
            null,
            null
        )
    ).rhs;

    Assert.assertEquals(
        NullHandling.replaceWithDefault() ?
        ImmutableList.of(
            ImmutableMap.of("t1", "2001-01-03T00:00:00.000Z", "t2", "-292275055-05-16T16:47:04.192Z")
            // t2 represents Long.MIN converted to a timestamp
        ) :
        ImmutableList.of(
            Maps.transformValues(
                ImmutableMap.of("t1", "2001-01-03T00:00:00.000Z", "t2", ""),
                (val) -> "".equals(val) ? null : val
            )
        ),
        rows
    );
  }

  @Test
  public void testFieldAliasingSelect() throws Exception
  {
    final List<Map<String, Object>> rows = doPost(
        new SqlQuery(
            "SELECT dim2 \"x\", dim2 \"y\" FROM druid.foo LIMIT 1",
            ResultFormat.OBJECT,
            false,
            false,
            false,
            null,
            null
        )
    ).rhs;

    Assert.assertEquals(
        ImmutableList.of(
            ImmutableMap.of("x", "a", "y", "a")
        ),
        rows
    );
  }

  @Test
  public void testFieldAliasingGroupBy() throws Exception
  {
    final List<Map<String, Object>> rows = doPost(
        new SqlQuery(
            "SELECT dim2 \"x\", dim2 \"y\" FROM druid.foo GROUP BY dim2",
            ResultFormat.OBJECT,
            false,
            false,
            false,
            null,
            null
        )
    ).rhs;

    Assert.assertEquals(
        NullHandling.replaceWithDefault() ?
        ImmutableList.of(
            ImmutableMap.of("x", "", "y", ""),
            ImmutableMap.of("x", "a", "y", "a"),
            ImmutableMap.of("x", "abc", "y", "abc")
        ) :
        ImmutableList.of(
            // x and y both should be null instead of empty string
            Maps.transformValues(ImmutableMap.of("x", "", "y", ""), (val) -> null),
            ImmutableMap.of("x", "", "y", ""),
            ImmutableMap.of("x", "a", "y", "a"),
            ImmutableMap.of("x", "abc", "y", "abc")
        ),
        rows
    );
  }

  @Test
  public void testArrayResultFormat() throws Exception
  {
    final String query = "SELECT *, CASE dim2 WHEN '' THEN dim2 END FROM foo LIMIT 2";
    final String nullStr = NullHandling.replaceWithDefault() ? "" : null;

    Assert.assertEquals(
        ImmutableList.of(
            Arrays.asList(
                "2000-01-01T00:00:00.000Z",
                "",
                "a",
                "[\"a\",\"b\"]",
                1,
                1.0,
                1.0,
                "org.apache.druid.hll.VersionOneHyperLogLogCollector",
                nullStr
            ),
            Arrays.asList(
                "2000-01-02T00:00:00.000Z",
                "10.1",
                nullStr,
                "[\"b\",\"c\"]",
                1,
                2.0,
                2.0,
                "org.apache.druid.hll.VersionOneHyperLogLogCollector",
                nullStr
            )
        ),
        doPost(
            new SqlQuery(query, ResultFormat.ARRAY, false, false, false, null, null),
            new TypeReference<List<List<Object>>>()
            {
            }
        ).rhs
    );
  }

  @Test
  public void testArrayResultFormatWithErrorAfterSecondRow() throws Exception
  {
    sequenceMapFnSupplier.set(errorAfterSecondRowMapFn());

    final String query = "SELECT cnt FROM foo";
    final Pair<ErrorResponse, String> response =
        doPostRaw(new SqlQuery(query, ResultFormat.ARRAY, false, false, false, null, null), req);

    // Truncated response: missing final ]
    Assert.assertNull(response.lhs);
    Assert.assertEquals("[[1],[1]", response.rhs);
  }

  @Test
  public void testObjectResultFormatWithErrorAfterFirstRow() throws Exception
  {
    sequenceMapFnSupplier.set(errorAfterSecondRowMapFn());

    final String query = "SELECT cnt FROM foo";
    final Pair<ErrorResponse, String> response =
        doPostRaw(new SqlQuery(query, ResultFormat.OBJECT, false, false, false, null, null), req);

    // Truncated response: missing final ]
    Assert.assertNull(response.lhs);
    Assert.assertEquals("[{\"cnt\":1},{\"cnt\":1}", response.rhs);
  }

  @Test
  public void testArrayLinesResultFormatWithErrorAfterFirstRow() throws Exception
  {
    sequenceMapFnSupplier.set(errorAfterSecondRowMapFn());

    final String query = "SELECT cnt FROM foo";
    final Pair<ErrorResponse, String> response =
        doPostRaw(new SqlQuery(query, ResultFormat.ARRAYLINES, false, false, false, null, null), req);

    // Truncated response: missing final LFLF
    Assert.assertNull(response.lhs);
    Assert.assertEquals("[1]\n[1]", response.rhs);
  }

  @Test
  public void testObjectLinesResultFormatWithErrorAfterFirstRow() throws Exception
  {
    sequenceMapFnSupplier.set(errorAfterSecondRowMapFn());

    final String query = "SELECT cnt FROM foo";
    final Pair<ErrorResponse, String> response =
        doPostRaw(new SqlQuery(query, ResultFormat.OBJECTLINES, false, false, false, null, null), req);

    // Truncated response: missing final LFLF
    Assert.assertNull(response.lhs);
    Assert.assertEquals("{\"cnt\":1}\n{\"cnt\":1}", response.rhs);
  }

  @Test
  public void testCsvResultFormatWithErrorAfterFirstRow() throws Exception
  {
    sequenceMapFnSupplier.set(errorAfterSecondRowMapFn());

    final String query = "SELECT cnt FROM foo";
    final Pair<ErrorResponse, String> response =
        doPostRaw(new SqlQuery(query, ResultFormat.CSV, false, false, false, null, null), req);

    // Truncated response: missing final LFLF
    Assert.assertNull(response.lhs);
    Assert.assertEquals("1\n1\n", response.rhs);
  }

  @Test
  @SuppressWarnings("rawtypes")
  public void testArrayResultFormatWithHeader() throws Exception
  {
    final String query = "SELECT *, CASE dim2 WHEN '' THEN dim2 END FROM foo LIMIT 2";
    final String nullStr = NullHandling.replaceWithDefault() ? "" : null;

    final String hllStr = "org.apache.druid.hll.VersionOneHyperLogLogCollector";
    List[] expectedQueryResults = new List[]{
        Arrays.asList("2000-01-01T00:00:00.000Z", "", "a", "[\"a\",\"b\"]", 1, 1.0, 1.0, hllStr, nullStr),
        Arrays.asList("2000-01-02T00:00:00.000Z", "10.1", nullStr, "[\"b\",\"c\"]", 1, 2.0, 2.0, hllStr, nullStr)
    };

    MockHttpServletResponse response = postForAsyncResponse(
        new SqlQuery(query, ResultFormat.ARRAY, true, true, true, null, null),
        req.mimic()
    );

    Assert.assertEquals(200, response.getStatus());
    Assert.assertEquals("yes", response.getHeader("X-Druid-SQL-Header-Included"));
    Assert.assertEquals(
        new ArrayList<Object>()
        {
          {
            add(EXPECTED_COLUMNS_FOR_RESULT_FORMAT_TESTS);
            add(EXPECTED_TYPES_FOR_RESULT_FORMAT_TESTS);
            add(EXPECTED_SQL_TYPES_FOR_RESULT_FORMAT_TESTS);
            addAll(Arrays.asList(expectedQueryResults));
          }
        },
        JSON_MAPPER.readValue(response.baos.toByteArray(), Object.class)
    );

    MockHttpServletResponse responseNoSqlTypesHeader = postForAsyncResponse(
        new SqlQuery(query, ResultFormat.ARRAY, true, true, false, null, null),
        req.mimic()
    );

    Assert.assertEquals(200, responseNoSqlTypesHeader.getStatus());
    Assert.assertEquals("yes", responseNoSqlTypesHeader.getHeader("X-Druid-SQL-Header-Included"));
    Assert.assertEquals(
        new ArrayList<Object>()
        {
          {
            add(EXPECTED_COLUMNS_FOR_RESULT_FORMAT_TESTS);
            add(EXPECTED_TYPES_FOR_RESULT_FORMAT_TESTS);
            addAll(Arrays.asList(expectedQueryResults));
          }
        },
        JSON_MAPPER.readValue(responseNoSqlTypesHeader.baos.toByteArray(), Object.class)
    );

    MockHttpServletResponse responseNoTypesHeader = postForAsyncResponse(
        new SqlQuery(query, ResultFormat.ARRAY, true, false, true, null, null),
        req.mimic()
    );

    Assert.assertEquals(200, responseNoTypesHeader.getStatus());
    Assert.assertEquals("yes", responseNoTypesHeader.getHeader("X-Druid-SQL-Header-Included"));
    Assert.assertEquals(
        new ArrayList<Object>()
        {
          {
            add(EXPECTED_COLUMNS_FOR_RESULT_FORMAT_TESTS);
            add(EXPECTED_SQL_TYPES_FOR_RESULT_FORMAT_TESTS);
            addAll(Arrays.asList(expectedQueryResults));
          }
        },
        JSON_MAPPER.readValue(responseNoTypesHeader.baos.toByteArray(), Object.class)
    );

    MockHttpServletResponse responseNoTypes = postForAsyncResponse(
        new SqlQuery(query, ResultFormat.ARRAY, true, false, false, null, null),
        req.mimic()
    );

    Assert.assertEquals(200, responseNoTypes.getStatus());
    Assert.assertEquals("yes", responseNoTypes.getHeader("X-Druid-SQL-Header-Included"));
    Assert.assertEquals(
        new ArrayList<Object>()
        {
          {
            add(EXPECTED_COLUMNS_FOR_RESULT_FORMAT_TESTS);
            addAll(Arrays.asList(expectedQueryResults));
          }
        },
        JSON_MAPPER.readValue(responseNoTypes.baos.toByteArray(), Object.class)
    );

    MockHttpServletResponse responseNoHeader = postForAsyncResponse(
        new SqlQuery(query, ResultFormat.ARRAY, false, false, false, null, null),
        req.mimic()
    );

    Assert.assertEquals(200, responseNoHeader.getStatus());
    Assert.assertNull(responseNoHeader.getHeader("X-Druid-SQL-Header-Included"));
    Assert.assertEquals(
        Arrays.asList(expectedQueryResults),
        JSON_MAPPER.readValue(responseNoHeader.baos.toByteArray(), Object.class)
    );

  }

  @Test
  public void testArrayResultFormatWithHeader_nullColumnType() throws Exception
  {
    // Test a query that returns null header for some of the columns
    final String query = "SELECT (1, 2) FROM INFORMATION_SCHEMA.COLUMNS LIMIT 1";

    MockHttpServletResponse response = postForAsyncResponse(
        new SqlQuery(query, ResultFormat.ARRAY, true, true, true, null, null),
        req
    );

    Assert.assertEquals(200, response.getStatus());
    Assert.assertEquals("yes", response.getHeader("X-Druid-SQL-Header-Included"));

    Assert.assertEquals(
        ImmutableList.of(
            Collections.singletonList("EXPR$0"),
            Collections.singletonList(null),
            Collections.singletonList("ROW"),
            Collections.singletonList(
                Arrays.asList(
                    1,
                    2
                )
            )
        ),
        JSON_MAPPER.readValue(response.baos.toByteArray(), Object.class)
    );
  }

  @Test
  public void testArrayLinesResultFormat() throws Exception
  {
    final String query = "SELECT *, CASE dim2 WHEN '' THEN dim2 END FROM foo LIMIT 2";
    final Pair<ErrorResponse, String> pair = doPostRaw(
        new SqlQuery(query, ResultFormat.ARRAYLINES, false, false, false, null, null)
    );
    Assert.assertNull(pair.lhs);
    final String response = pair.rhs;
    final String nullStr = NullHandling.replaceWithDefault() ? "" : null;
    final List<String> lines = Splitter.on('\n').splitToList(response);

    Assert.assertEquals(4, lines.size());
    Assert.assertEquals(
        Arrays.asList(
            "2000-01-01T00:00:00.000Z",
            "",
            "a",
            "[\"a\",\"b\"]",
            1,
            1.0,
            1.0,
            "org.apache.druid.hll.VersionOneHyperLogLogCollector",
            nullStr
        ),
        JSON_MAPPER.readValue(lines.get(0), List.class)
    );
    Assert.assertEquals(
        Arrays.asList(
            "2000-01-02T00:00:00.000Z",
            "10.1",
            nullStr,
            "[\"b\",\"c\"]",
            1,
            2.0,
            2.0,
            "org.apache.druid.hll.VersionOneHyperLogLogCollector",
            nullStr
        ),
        JSON_MAPPER.readValue(lines.get(1), List.class)
    );
    Assert.assertEquals("", lines.get(2));
    Assert.assertEquals("", lines.get(3));
  }

  @Test
  public void testArrayLinesResultFormatWithHeader() throws Exception
  {
    final String query = "SELECT *, CASE dim2 WHEN '' THEN dim2 END FROM foo LIMIT 2";
    final Pair<ErrorResponse, String> pair = doPostRaw(
        new SqlQuery(query, ResultFormat.ARRAYLINES, true, true, true, null, null)
    );
    Assert.assertNull(pair.lhs);
    final String response = pair.rhs;
    final String nullStr = NullHandling.replaceWithDefault() ? "" : null;
    final List<String> lines = Splitter.on('\n').splitToList(response);

    Assert.assertEquals(7, lines.size());
    Assert.assertEquals(EXPECTED_COLUMNS_FOR_RESULT_FORMAT_TESTS, JSON_MAPPER.readValue(lines.get(0), List.class));
    Assert.assertEquals(EXPECTED_TYPES_FOR_RESULT_FORMAT_TESTS, JSON_MAPPER.readValue(lines.get(1), List.class));
    Assert.assertEquals(EXPECTED_SQL_TYPES_FOR_RESULT_FORMAT_TESTS, JSON_MAPPER.readValue(lines.get(2), List.class));
    Assert.assertEquals(
        Arrays.asList(
            "2000-01-01T00:00:00.000Z",
            "",
            "a",
            "[\"a\",\"b\"]",
            1,
            1.0,
            1.0,
            "org.apache.druid.hll.VersionOneHyperLogLogCollector",
            nullStr
        ),
        JSON_MAPPER.readValue(lines.get(3), List.class)
    );
    Assert.assertEquals(
        Arrays.asList(
            "2000-01-02T00:00:00.000Z",
            "10.1",
            nullStr,
            "[\"b\",\"c\"]",
            1,
            2.0,
            2.0,
            "org.apache.druid.hll.VersionOneHyperLogLogCollector",
            nullStr
        ),
        JSON_MAPPER.readValue(lines.get(4), List.class)
    );
    Assert.assertEquals("", lines.get(5));
    Assert.assertEquals("", lines.get(6));
  }

  @Test
  public void testArrayLinesResultFormatWithHeader_nullColumnType() throws Exception
  {
    final String query = "SELECT (1, 2) FROM INFORMATION_SCHEMA.COLUMNS LIMIT 1";
    final Pair<ErrorResponse, String> pair = doPostRaw(
        new SqlQuery(query, ResultFormat.ARRAYLINES, true, true, true, null, null)
    );
    Assert.assertNull(pair.lhs);
    final String response = pair.rhs;
    final List<String> lines = Splitter.on('\n').splitToList(response);

    Assert.assertEquals(6, lines.size());
    Assert.assertEquals(Collections.singletonList("EXPR$0"), JSON_MAPPER.readValue(lines.get(0), List.class));
    Assert.assertEquals(Collections.singletonList(null), JSON_MAPPER.readValue(lines.get(1), List.class));
    Assert.assertEquals(Collections.singletonList("ROW"), JSON_MAPPER.readValue(lines.get(2), List.class));
    Assert.assertEquals(
        Collections.singletonList(
            Arrays.asList(
                1,
                2
            )
        ),
        JSON_MAPPER.readValue(lines.get(3), List.class)
    );
    Assert.assertEquals("", lines.get(4));
    Assert.assertEquals("", lines.get(5));
  }

  @Test
  public void testObjectResultFormat() throws Exception
  {
    final String query = "SELECT *, CASE dim2 WHEN '' THEN dim2 END FROM foo  LIMIT 2";
    final String nullStr = NullHandling.replaceWithDefault() ? "" : null;
    final Function<Map<String, Object>, Map<String, Object>> transformer = m -> Maps.transformEntries(
        m,
        (k, v) -> "EXPR$8".equals(k) || ("dim2".equals(k) && v.toString().isEmpty()) ? nullStr : v
    );

    Assert.assertEquals(
        ImmutableList.of(
            ImmutableMap
                .<String, Object>builder()
                .put("__time", "2000-01-01T00:00:00.000Z")
                .put("cnt", 1)
                .put("dim1", "")
                .put("dim2", "a")
                .put("dim3", "[\"a\",\"b\"]")
                .put("m1", 1.0)
                .put("m2", 1.0)
                .put("unique_dim1", "org.apache.druid.hll.VersionOneHyperLogLogCollector")
                .put("EXPR$8", "")
                .build(),
            ImmutableMap
                .<String, Object>builder()
                .put("__time", "2000-01-02T00:00:00.000Z")
                .put("cnt", 1)
                .put("dim1", "10.1")
                .put("dim2", "")
                .put("dim3", "[\"b\",\"c\"]")
                .put("m1", 2.0)
                .put("m2", 2.0)
                .put("unique_dim1", "org.apache.druid.hll.VersionOneHyperLogLogCollector")
                .put("EXPR$8", "")
                .build()
        ).stream().map(transformer).collect(Collectors.toList()),
        doPost(
            new SqlQuery(query, ResultFormat.OBJECT, false, false, false, null, null),
            new TypeReference<List<Map<String, Object>>>()
            {
            }
        ).rhs
    );
  }

  @Test
  public void testObjectLinesResultFormat() throws Exception
  {
    final String query = "SELECT *, CASE dim2 WHEN '' THEN dim2 END FROM foo LIMIT 2";
    final Pair<ErrorResponse, String> pair = doPostRaw(
        new SqlQuery(query, ResultFormat.OBJECTLINES, false, false, false, null, null)
    );
    Assert.assertNull(pair.lhs);
    final String response = pair.rhs;
    final String nullStr = NullHandling.replaceWithDefault() ? "" : null;
    final Function<Map<String, Object>, Map<String, Object>> transformer = m -> {
      return Maps.transformEntries(
          m,
          (k, v) -> "EXPR$8".equals(k) || ("dim2".equals(k) && v.toString().isEmpty()) ? nullStr : v
      );
    };
    final List<String> lines = Splitter.on('\n').splitToList(response);

    Assert.assertEquals(4, lines.size());
    Assert.assertEquals(
        transformer.apply(
            ImmutableMap
                .<String, Object>builder()
                .put("__time", "2000-01-01T00:00:00.000Z")
                .put("cnt", 1)
                .put("dim1", "")
                .put("dim2", "a")
                .put("dim3", "[\"a\",\"b\"]")
                .put("m1", 1.0)
                .put("m2", 1.0)
                .put("unique_dim1", "org.apache.druid.hll.VersionOneHyperLogLogCollector")
                .put("EXPR$8", "")
                .build()
        ),
        JSON_MAPPER.readValue(lines.get(0), Object.class)
    );
    Assert.assertEquals(
        transformer.apply(
            ImmutableMap
                .<String, Object>builder()
                .put("__time", "2000-01-02T00:00:00.000Z")
                .put("cnt", 1)
                .put("dim1", "10.1")
                .put("dim2", "")
                .put("dim3", "[\"b\",\"c\"]")
                .put("m1", 2.0)
                .put("m2", 2.0)
                .put("unique_dim1", "org.apache.druid.hll.VersionOneHyperLogLogCollector")
                .put("EXPR$8", "")
                .build()
        ),
        JSON_MAPPER.readValue(lines.get(1), Object.class)
    );
    Assert.assertEquals("", lines.get(2));
    Assert.assertEquals("", lines.get(3));
  }

  @Test
  public void testObjectLinesResultFormatWithMinimalHeader() throws Exception
  {
    final String query = "SELECT *, CASE dim2 WHEN '' THEN dim2 END FROM foo LIMIT 2";
    final Pair<ErrorResponse, String> pair =
        doPostRaw(new SqlQuery(query, ResultFormat.OBJECTLINES, true, false, false, null, null));
    Assert.assertNull(pair.lhs);
    final String response = pair.rhs;
    final String nullStr = NullHandling.replaceWithDefault() ? "" : null;
    final Function<Map<String, Object>, Map<String, Object>> transformer = m -> Maps.transformEntries(
        m,
        (k, v) -> "EXPR$8".equals(k) || ("dim2".equals(k) && v.toString().isEmpty()) ? nullStr : v
    );
    final List<String> lines = Splitter.on('\n').splitToList(response);

    final Map<String, Object> expectedHeader = new HashMap<>();
    for (final String column : EXPECTED_COLUMNS_FOR_RESULT_FORMAT_TESTS) {
      expectedHeader.put(column, null);
    }

    Assert.assertEquals(5, lines.size());
    Assert.assertEquals(expectedHeader, JSON_MAPPER.readValue(lines.get(0), Object.class));
    Assert.assertEquals(
        transformer.apply(
            ImmutableMap
                .<String, Object>builder()
                .put("__time", "2000-01-01T00:00:00.000Z")
                .put("cnt", 1)
                .put("dim1", "")
                .put("dim2", "a")
                .put("dim3", "[\"a\",\"b\"]")
                .put("m1", 1.0)
                .put("m2", 1.0)
                .put("unique_dim1", "org.apache.druid.hll.VersionOneHyperLogLogCollector")
                .put("EXPR$8", "")
                .build()
        ),
        JSON_MAPPER.readValue(lines.get(1), Object.class)
    );
    Assert.assertEquals(
        transformer.apply(
            ImmutableMap
                .<String, Object>builder()
                .put("__time", "2000-01-02T00:00:00.000Z")
                .put("cnt", 1)
                .put("dim1", "10.1")
                .put("dim2", "")
                .put("dim3", "[\"b\",\"c\"]")
                .put("m1", 2.0)
                .put("m2", 2.0)
                .put("unique_dim1", "org.apache.druid.hll.VersionOneHyperLogLogCollector")
                .put("EXPR$8", "")
                .build()
        ),
        JSON_MAPPER.readValue(lines.get(2), Object.class)
    );
    Assert.assertEquals("", lines.get(3));
    Assert.assertEquals("", lines.get(4));
  }

  @Test
  public void testObjectLinesResultFormatWithFullHeader() throws Exception
  {
    final String query = "SELECT *, CASE dim2 WHEN '' THEN dim2 END FROM foo LIMIT 2";
    final Pair<ErrorResponse, String> pair =
        doPostRaw(new SqlQuery(query, ResultFormat.OBJECTLINES, true, true, true, null, null));
    Assert.assertNull(pair.lhs);
    final String response = pair.rhs;
    final String nullStr = NullHandling.replaceWithDefault() ? "" : null;
    final Function<Map<String, Object>, Map<String, Object>> transformer = m -> Maps.transformEntries(
        m,
        (k, v) -> "EXPR$8".equals(k) || ("dim2".equals(k) && v.toString().isEmpty()) ? nullStr : v
    );
    final List<String> lines = Splitter.on('\n').splitToList(response);

    final Map<String, Object> expectedHeader = new HashMap<>();
    for (int i = 0; i < EXPECTED_COLUMNS_FOR_RESULT_FORMAT_TESTS.size(); i++) {
      expectedHeader.put(
          EXPECTED_COLUMNS_FOR_RESULT_FORMAT_TESTS.get(i),
          ImmutableMap.of(
              ObjectWriter.TYPE_HEADER_NAME, EXPECTED_TYPES_FOR_RESULT_FORMAT_TESTS.get(i),
              ObjectWriter.SQL_TYPE_HEADER_NAME, EXPECTED_SQL_TYPES_FOR_RESULT_FORMAT_TESTS.get(i)
          )
      );
    }

    Assert.assertEquals(5, lines.size());
    Assert.assertEquals(expectedHeader, JSON_MAPPER.readValue(lines.get(0), Object.class));
    Assert.assertEquals(
        transformer.apply(
            ImmutableMap
                .<String, Object>builder()
                .put("__time", "2000-01-01T00:00:00.000Z")
                .put("cnt", 1)
                .put("dim1", "")
                .put("dim2", "a")
                .put("dim3", "[\"a\",\"b\"]")
                .put("m1", 1.0)
                .put("m2", 1.0)
                .put("unique_dim1", "org.apache.druid.hll.VersionOneHyperLogLogCollector")
                .put("EXPR$8", "")
                .build()
        ),
        JSON_MAPPER.readValue(lines.get(1), Object.class)
    );
    Assert.assertEquals(
        transformer.apply(
            ImmutableMap
                .<String, Object>builder()
                .put("__time", "2000-01-02T00:00:00.000Z")
                .put("cnt", 1)
                .put("dim1", "10.1")
                .put("dim2", "")
                .put("dim3", "[\"b\",\"c\"]")
                .put("m1", 2.0)
                .put("m2", 2.0)
                .put("unique_dim1", "org.apache.druid.hll.VersionOneHyperLogLogCollector")
                .put("EXPR$8", "")
                .build()
        ),
        JSON_MAPPER.readValue(lines.get(2), Object.class)
    );
    Assert.assertEquals("", lines.get(3));
    Assert.assertEquals("", lines.get(4));
  }

  @Test
  public void testObjectLinesResultFormatWithFullHeader_nullColumnType() throws Exception
  {
    final String query = "SELECT (1, 2) FROM INFORMATION_SCHEMA.COLUMNS LIMIT 1";
    final Pair<ErrorResponse, String> pair =
        doPostRaw(new SqlQuery(query, ResultFormat.OBJECTLINES, true, true, true, null, null));
    Assert.assertNull(pair.lhs);
    final String response = pair.rhs;
    final List<String> lines = Splitter.on('\n').splitToList(response);

    final Map<String, String> typeMap = new HashMap<>();
    typeMap.put(ObjectWriter.TYPE_HEADER_NAME, null);
    typeMap.put(ObjectWriter.SQL_TYPE_HEADER_NAME, "ROW");
    final Map<String, Object> expectedHeader = ImmutableMap.of("EXPR$0", typeMap);

    Assert.assertEquals(4, lines.size());
    Assert.assertEquals(expectedHeader, JSON_MAPPER.readValue(lines.get(0), Object.class));
    Assert.assertEquals(
        ImmutableMap
            .<String, Object>builder()
            .put("EXPR$0", Arrays.asList(1, 2))
            .build(),
        JSON_MAPPER.readValue(lines.get(1), Object.class)
    );

    Assert.assertEquals("", lines.get(2));
    Assert.assertEquals("", lines.get(3));
  }

  @Test
  public void testCsvResultFormat() throws Exception
  {
    final String query = "SELECT *, CASE dim2 WHEN '' THEN dim2 END FROM foo LIMIT 2";
    final Pair<ErrorResponse, String> pair = doPostRaw(
        new SqlQuery(query, ResultFormat.CSV, false, false, false, null, null)
    );
    Assert.assertNull(pair.lhs);
    final String response = pair.rhs;
    final List<String> lines = Splitter.on('\n').splitToList(response);

    Assert.assertEquals(
        ImmutableList.of(
            "2000-01-01T00:00:00.000Z,,a,\"[\"\"a\"\",\"\"b\"\"]\",1,1.0,1.0,org.apache.druid.hll.VersionOneHyperLogLogCollector,",
            "2000-01-02T00:00:00.000Z,10.1,,\"[\"\"b\"\",\"\"c\"\"]\",1,2.0,2.0,org.apache.druid.hll.VersionOneHyperLogLogCollector,",
            "",
            ""
        ),
        lines
    );
  }

  @Test
  public void testCsvResultFormatWithHeaders() throws Exception
  {
    final String query = "SELECT *, CASE dim2 WHEN '' THEN dim2 END FROM foo LIMIT 2";
    final Pair<ErrorResponse, String> pair = doPostRaw(
        new SqlQuery(query, ResultFormat.CSV, true, true, true, null, null)
    );
    Assert.assertNull(pair.lhs);
    final String response = pair.rhs;
    final List<String> lines = Splitter.on('\n').splitToList(response);

    Assert.assertEquals(
        ImmutableList.of(
            String.join(",", EXPECTED_COLUMNS_FOR_RESULT_FORMAT_TESTS),
            String.join(",", EXPECTED_TYPES_FOR_RESULT_FORMAT_TESTS),
            String.join(",", EXPECTED_SQL_TYPES_FOR_RESULT_FORMAT_TESTS),
            "2000-01-01T00:00:00.000Z,,a,\"[\"\"a\"\",\"\"b\"\"]\",1,1.0,1.0,org.apache.druid.hll.VersionOneHyperLogLogCollector,",
            "2000-01-02T00:00:00.000Z,10.1,,\"[\"\"b\"\",\"\"c\"\"]\",1,2.0,2.0,org.apache.druid.hll.VersionOneHyperLogLogCollector,",
            "",
            ""
        ),
        lines
    );
  }

  @Test
  public void testCsvResultFormatWithHeaders_nullColumnType() throws Exception
  {
    final String query = "SELECT (1, 2) FROM INFORMATION_SCHEMA.COLUMNS LIMIT 1";
    final Pair<ErrorResponse, String> pair = doPostRaw(
        new SqlQuery(query, ResultFormat.CSV, true, true, true, null, null)
    );
    Assert.assertNull(pair.lhs);
    final String response = pair.rhs;
    final List<String> lines = Splitter.on('\n').splitToList(response);

    Assert.assertEquals(
        ImmutableList.of(
            "EXPR$0",
            "",
            "ROW"
        ),
        lines.subList(0, 3)
    );
  }

  @Test
  public void testExplainCountStar() throws Exception
  {
    Map<String, Object> queryContext = ImmutableMap.of(
        QueryContexts.CTX_SQL_QUERY_ID,
        DUMMY_SQL_QUERY_ID,
        PlannerConfig.CTX_KEY_USE_NATIVE_QUERY_EXPLAIN,
        "false"
    );
    final List<Map<String, Object>> rows = doPost(
        new SqlQuery(
            "EXPLAIN PLAN FOR SELECT COUNT(*) AS cnt FROM druid.foo",
            ResultFormat.OBJECT,
            false,
            false,
            false,
            queryContext,
            null
        )
    ).rhs;

    Assert.assertEquals(
        ImmutableList.of(
            ImmutableMap.<String, Object>of(
                "PLAN",
                StringUtils.format(
                    "DruidQueryRel(query=[{\"queryType\":\"timeseries\",\"dataSource\":{\"type\":\"table\",\"name\":\"foo\"},\"intervals\":{\"type\":\"intervals\",\"intervals\":[\"-146136543-09-08T08:23:32.096Z/146140482-04-24T15:36:27.903Z\"]},\"granularity\":{\"type\":\"all\"},\"aggregations\":[{\"type\":\"count\",\"name\":\"a0\"}],\"context\":{\"sqlQueryId\":\"%s\",\"%s\":\"%s\"}}], signature=[{a0:LONG}])\n",
                    DUMMY_SQL_QUERY_ID,
                    PlannerConfig.CTX_KEY_USE_NATIVE_QUERY_EXPLAIN,
                    "false"
                ),
                "RESOURCES",
                "[{\"name\":\"foo\",\"type\":\"DATASOURCE\"}]",
                "ATTRIBUTES",
                "{\"statementType\":\"SELECT\"}"
            )
        ),
        rows
    );
  }

  @Test
  public void testCannotParse() throws Exception
  {
    ErrorResponse errorResponse = postSyncForException("FROM druid.foo", Status.BAD_REQUEST.getStatusCode());

    validateInvalidSqlError(
        errorResponse,
        "Received an unexpected token [FROM] (line [1], column [1]), acceptable options: [\"INSERT\", \"UPSERT\", "
    );
    checkSqlRequestLog(false);
    Assert.assertTrue(lifecycleManager.getAll("id").isEmpty());
  }

  @Test
  public void testCannotValidate() throws Exception
  {
    ErrorResponse errorResponse = postSyncForException(
        "SELECT dim4 FROM druid.foo",
        Status.BAD_REQUEST.getStatusCode()
    );

    validateInvalidSqlError(
        errorResponse,
        "Column 'dim4' not found in any table"
    );
    checkSqlRequestLog(false);
    Assert.assertTrue(lifecycleManager.getAll("id").isEmpty());
  }

  @Test
  public void testCannotConvert() throws Exception
  {
    // SELECT + ORDER unsupported
    final SqlQuery unsupportedQuery = createSimpleQueryWithId("id", "SELECT dim1 FROM druid.foo ORDER BY dim1");
    ErrorResponse exception = postSyncForException(unsupportedQuery, Status.BAD_REQUEST.getStatusCode());

    Assert.assertTrue((Boolean) req.getAttribute(AuthConfig.DRUID_AUTHORIZATION_CHECKED));

    validateErrorResponse(
        exception,
        "general",
        DruidException.Persona.ADMIN,
        DruidException.Category.INVALID_INPUT,
        "Query planning failed for unknown reason, our best guess is this "
        + "[SQL query requires order by non-time column [[dim1 ASC]], which is not supported.]"
    );
    checkSqlRequestLog(false);
    Assert.assertTrue(lifecycleManager.getAll("id").isEmpty());
  }

  /**
   * This test is for {@link UnsupportedSQLQueryException} exceptions that are thrown by druid rules during query
   * planning. e.g. doing max aggregation on string type. The test checks that the API returns correct error messages
   * for such planning errors.
   */
  @Test
  public void testCannotConvert_UnsupportedSQLQueryException() throws Exception
  {
    // max(string) unsupported
    ErrorResponse errorResponse = postSyncForException(
        "SELECT max(dim1) FROM druid.foo",
        Status.BAD_REQUEST.getStatusCode()
    );

    validateInvalidSqlError(
        errorResponse,
        "Aggregation [MAX] does not support type [STRING], column [v0]"
    );
    checkSqlRequestLog(false);
    Assert.assertTrue(lifecycleManager.getAll("id").isEmpty());
  }

  @Test
  public void testResourceLimitExceeded() throws Exception
  {
    final ErrorResponse errorResponse = doPost(
        new SqlQuery(
            "SELECT DISTINCT dim1 FROM foo",
            ResultFormat.OBJECT,
            false,
            false,
            false,
            ImmutableMap.of(GroupByQueryConfig.CTX_KEY_BUFFER_GROUPER_MAX_SIZE, 1, BaseQuery.SQL_QUERY_ID, "id"),
            null
        )
    ).lhs;

    validateLegacyQueryExceptionErrorResponse(
        errorResponse,
        QueryException.RESOURCE_LIMIT_EXCEEDED_ERROR_CODE,
        ResourceLimitExceededException.class.getName(),
        ""
    );
    Assert.assertTrue(lifecycleManager.getAll("id").isEmpty());
  }

  private void failOnExecute(String errorMessage)
  {
    onExecute = s -> {
      throw new QueryUnsupportedException(errorMessage);
    };
  }

  @Test
  public void testUnsupportedQueryThrowsException() throws Exception
  {
    String errorMessage = "This will be supported in Druid 9999";
    failOnExecute(errorMessage);
    ErrorResponse exception = postSyncForException(
        new SqlQuery(
            "SELECT ANSWER TO LIFE",
            ResultFormat.OBJECT,
            false,
            false,
            false,
            ImmutableMap.of(BaseQuery.SQL_QUERY_ID, "id"),
            null
        ),
        501
    );

    validateLegacyQueryExceptionErrorResponse(
        exception,
        QueryException.QUERY_UNSUPPORTED_ERROR_CODE,
        QueryUnsupportedException.class.getName(),
        ""
    );
    Assert.assertTrue(lifecycleManager.getAll("id").isEmpty());
  }

  @Test
  public void testErrorResponseReturnSameQueryIdWhenSetInContext()
  {
    String queryId = "id123";
    String errorMessage = "This will be supported in Druid 9999";
    failOnExecute(errorMessage);
    final Response response = postForSyncResponse(
        new SqlQuery(
            "SELECT ANSWER TO LIFE",
            ResultFormat.OBJECT,
            false,
            false,
            false,
            ImmutableMap.of("sqlQueryId", queryId),
            null
        ),
        req
    );

    // This is checked in the common method that returns the response, but checking it again just protects
    // from changes there breaking the checks, so doesn't hurt.
    assertStatusAndCommonHeaders(response, 501);
    Assert.assertEquals(queryId, getHeader(response, QueryResource.QUERY_ID_RESPONSE_HEADER));
    Assert.assertEquals(queryId, getHeader(response, SqlResource.SQL_QUERY_ID_RESPONSE_HEADER));
  }

  @Test
  public void testErrorResponseReturnNewQueryIdWhenNotSetInContext()
  {
    String errorMessage = "This will be supported in Druid 9999";
    failOnExecute(errorMessage);
    final Response response = postForSyncResponse(
        new SqlQuery(
            "SELECT ANSWER TO LIFE",
            ResultFormat.OBJECT,
            false,
            false,
            false,
            ImmutableMap.of(),
            null
        ),
        req
    );

    // This is checked in the common method that returns the response, but checking it again just protects
    // from changes there breaking the checks, so doesn't hurt.
    assertStatusAndCommonHeaders(response, 501);
  }

  @Test
  public void testUnsupportedQueryThrowsExceptionWithFilterResponse() throws Exception
  {
    resource = new SqlResource(
        JSON_MAPPER,
        CalciteTests.TEST_AUTHORIZER_MAPPER,
        sqlStatementFactory,
        lifecycleManager,
        new ServerConfig()
        {
          @Override
          public boolean isShowDetailedJettyErrors()
          {
            return true;
          }

          @Override
          public ErrorResponseTransformStrategy getErrorResponseTransformStrategy()
          {
            return new AllowedRegexErrorResponseTransformStrategy(ImmutableList.of());
          }
        },
        TEST_RESPONSE_CONTEXT_CONFIG,
        DUMMY_DRUID_NODE
    );

    String errorMessage = "This will be supported in Druid 9999";
    failOnExecute(errorMessage);
    ErrorResponse exception = postSyncForException(
        new SqlQuery(
            "SELECT ANSWER TO LIFE",
            ResultFormat.OBJECT,
            false,
            false,
            false,
            ImmutableMap.of("sqlQueryId", "id"),
            null
        ),
        501
    );

    validateLegacyQueryExceptionErrorResponse(
        exception,
        QueryException.QUERY_UNSUPPORTED_ERROR_CODE,
        "org.apache.druid.query.QueryUnsupportedException",
        "This will be supported in Druid 9999"
    );
    Assert.assertTrue(lifecycleManager.getAll("id").isEmpty());
  }

  /**
   * There are various points where Calcite feels it is acceptable to throw an AssertionError when it receives bad
   * input.  This is unfortunate as a java.lang.Error is very clearly documented to be something that nobody should
   * try to catch.  But, we can editorialize all we want, we still have to deal with it.  So, this test reproduces
   * the AssertionError behavior by using the substr() command.  At the time that this test was written, the
   * SQL substr assumes a literal for the second argument.  The code ends up calling `RexLiteral.intValue` on the
   * argument, which ends up calling a method that fails with an AssertionError, so this should generate the
   * bad behavior for us.  This test is validating that our exception handling deals with this meaningfully.
   * If this test starts failing, it could be indicative of us not handling the AssertionErrors well anymore,
   * OR it could be indicative of this specific code path not throwing an AssertionError anymore.  If we run
   * into the latter case, we should seek out a new code path that generates the error from Calcite.  In the best
   * world, this test starts failing because Calcite has moved all of its execptions away from AssertionErrors
   * and we can no longer reproduce the behavior through Calcite, in that world, we should remove our own handling
   * and this test at the same time.
   *
   * @throws Exception
   */
  @Test
  public void testAssertionErrorThrowsErrorWithFilterResponse() throws Exception
  {
    ErrorResponse exception = postSyncForException(
        new SqlQuery(
            "SELECT *, substr(dim2, strpos(dim2, 'hi')+2, 2) FROM foo LIMIT 2",
            ResultFormat.OBJECT,
            false,
            false,
            false,
            ImmutableMap.of("sqlQueryId", "id"),
            null
        ),
        Status.BAD_REQUEST.getStatusCode()
    );

    MatcherAssert.assertThat(
        exception.getUnderlyingException(),
        DruidExceptionMatcher
            .invalidSqlInput()
            .expectMessageIs("Calcite assertion violated: [not a literal: +(STRPOS($2, 'hi'), 2)]")
    );
    Assert.assertTrue(lifecycleManager.getAll("id").isEmpty());
  }

  @Test
  public void testTooManyRequests() throws Exception
  {
    final int numQueries = 3;
    CountDownLatch queriesScheduledLatch = new CountDownLatch(numQueries - 1);
    CountDownLatch runQueryLatch = new CountDownLatch(1);

    SCHEDULER_BAGGAGE.set(() -> {
      queriesScheduledLatch.countDown();
      try {
        runQueryLatch.await();
      }
      catch (InterruptedException e) {
        throw new RE(e);
      }
      return null;
    });

    final String sqlQueryId = "tooManyRequestsTest";

    List<Future<Object>> futures = new ArrayList<>(numQueries);
    for (int i = 0; i < numQueries - 1; i++) {
      futures.add(executorService.submit(() -> {
        try {
          return postForAsyncResponse(
              new SqlQuery(
                  "SELECT COUNT(*) AS cnt, 'foo' AS TheFoo FROM druid.foo",
                  null,
                  false,
                  false,
                  false,
                  ImmutableMap.of("priority", -5, BaseQuery.SQL_QUERY_ID, sqlQueryId),
                  null
              ),
              makeRegularUserReq()
          );
        }
        catch (Exception e) {
          throw new RuntimeException(e);
        }
      }));
    }

    queriesScheduledLatch.await();
    SCHEDULER_BAGGAGE.set(() -> null);
    futures.add(executorService.submit(() -> {
      try {
        final Response retVal = postForSyncResponse(
            new SqlQuery(
                "SELECT COUNT(*) AS cnt, 'foo' AS TheFoo FROM druid.foo",
                null,
                false,
                false,
                false,
                ImmutableMap.of("priority", -5, BaseQuery.SQL_QUERY_ID, sqlQueryId),
                null
            ),
            makeRegularUserReq()
        );
        runQueryLatch.countDown();
        return retVal;
      }
      catch (Exception e) {
        throw new RuntimeException(e);
      }
    }));

    int success = 0;
    int limited = 0;
    for (int i = 0; i < numQueries; i++) {
      if (i == 2) {
        Response response = (Response) futures.get(i).get();
        assertStatusAndCommonHeaders(response, 429);
        QueryException interruped = deserializeResponse(response, QueryException.class);
        Assert.assertEquals(QueryException.QUERY_CAPACITY_EXCEEDED_ERROR_CODE, interruped.getErrorCode());
        Assert.assertEquals(
            QueryCapacityExceededException.makeLaneErrorMessage(HiLoQueryLaningStrategy.LOW, 2),
            interruped.getMessage()
        );
        limited++;
      } else {
        MockHttpServletResponse response = (MockHttpServletResponse) futures.get(i).get();
        assertStatusAndCommonHeaders(response, 200);
        Assert.assertEquals(
            ImmutableList.of(ImmutableMap.of("cnt", 6, "TheFoo", "foo")),
            deserializeResponse(response, Object.class)
        );
        success++;
      }
    }
    Assert.assertEquals(2, success);
    Assert.assertEquals(1, limited);
    Assert.assertEquals(3, testRequestLogger.getSqlQueryLogs().size());
    Assert.assertTrue(lifecycleManager.getAll(sqlQueryId).isEmpty());
  }

  @Test
  public void testQueryTimeoutException() throws Exception
  {
    final String sqlQueryId = "timeoutTest";
    Map<String, Object> queryContext = ImmutableMap.of(
        QueryContexts.TIMEOUT_KEY,
        1,
        BaseQuery.SQL_QUERY_ID,
        sqlQueryId
    );

    ErrorResponse exception = postSyncForException(
        new SqlQuery(
            "SELECT CAST(__time AS DATE), dim1, dim2, dim3 FROM druid.foo GROUP by __time, dim1, dim2, dim3 ORDER BY dim2 DESC",
            ResultFormat.OBJECT,
            false,
            false,
            false,
            queryContext,
            null
        ),
        504
    );

    validateLegacyQueryExceptionErrorResponse(
        exception,
        QueryException.QUERY_TIMEOUT_ERROR_CODE,
        QueryTimeoutException.class.getName(),
        ""
    );
    Assert.assertTrue(lifecycleManager.getAll(sqlQueryId).isEmpty());
  }

  @Test
  public void testCancelBetweenValidateAndPlan() throws Exception
  {
    final String sqlQueryId = "toCancel";
    lifecycleAddLatch = new CountDownLatch(1);
    CountDownLatch validateAndAuthorizeLatch = new CountDownLatch(1);
    validateAndAuthorizeLatchSupplier.set(new NonnullPair<>(validateAndAuthorizeLatch, true));
    CountDownLatch planLatch = new CountDownLatch(1);
    planLatchSupplier.set(new NonnullPair<>(planLatch, false));
    Future<Response> future = executorService.submit(
        () -> postForSyncResponse(
            createSimpleQueryWithId(sqlQueryId, "SELECT DISTINCT dim1 FROM foo"),
            makeRegularUserReq()
        )
    );
    Assert.assertTrue(validateAndAuthorizeLatch.await(WAIT_TIMEOUT_SECS, TimeUnit.SECONDS));
    Assert.assertTrue(lifecycleAddLatch.await(WAIT_TIMEOUT_SECS, TimeUnit.SECONDS));
    Response cancelResponse = resource.cancelQuery(sqlQueryId, makeRequestForCancel());
    planLatch.countDown();
    Assert.assertEquals(Status.ACCEPTED.getStatusCode(), cancelResponse.getStatus());

    Assert.assertTrue(lifecycleManager.getAll(sqlQueryId).isEmpty());

    Response queryResponse = future.get();
    assertStatusAndCommonHeaders(queryResponse, Status.INTERNAL_SERVER_ERROR.getStatusCode());

    ErrorResponse exception = deserializeResponse(queryResponse, ErrorResponse.class);
    validateLegacyQueryExceptionErrorResponse(
        exception,
        "Query cancelled",
        null,
        ""
    );
  }

  @Test
  public void testCancelBetweenPlanAndExecute() throws Exception
  {
    final String sqlQueryId = "toCancel";
    CountDownLatch planLatch = new CountDownLatch(1);
    planLatchSupplier.set(new NonnullPair<>(planLatch, true));
    CountDownLatch execLatch = new CountDownLatch(1);
    executeLatchSupplier.set(new NonnullPair<>(execLatch, false));
    Future<Response> future = executorService.submit(
        () -> postForSyncResponse(
            createSimpleQueryWithId(sqlQueryId, "SELECT DISTINCT dim1 FROM foo"),
            makeRegularUserReq()
        )
    );
    Assert.assertTrue(planLatch.await(WAIT_TIMEOUT_SECS, TimeUnit.SECONDS));
    Response cancelResponse = resource.cancelQuery(sqlQueryId, makeRequestForCancel());
    execLatch.countDown();
    Assert.assertEquals(Status.ACCEPTED.getStatusCode(), cancelResponse.getStatus());

    Assert.assertTrue(lifecycleManager.getAll(sqlQueryId).isEmpty());

    Response queryResponse = future.get();
    assertStatusAndCommonHeaders(queryResponse, Status.INTERNAL_SERVER_ERROR.getStatusCode());

    ErrorResponse exception = deserializeResponse(queryResponse, ErrorResponse.class);
    validateLegacyQueryExceptionErrorResponse(exception, "Query cancelled", null, "");
  }

  @Test
  public void testCancelInvalidQuery() throws Exception
  {
    final String sqlQueryId = "validQuery";
    CountDownLatch planLatch = new CountDownLatch(1);
    planLatchSupplier.set(new NonnullPair<>(planLatch, true));
    CountDownLatch execLatch = new CountDownLatch(1);
    executeLatchSupplier.set(new NonnullPair<>(execLatch, false));
    Future<MockHttpServletResponse> future = executorService.submit(
        () -> postForAsyncResponse(
            createSimpleQueryWithId(sqlQueryId, "SELECT DISTINCT dim1 FROM foo"),
            makeRegularUserReq()
        )
    );
    Assert.assertTrue(planLatch.await(WAIT_TIMEOUT_SECS, TimeUnit.SECONDS));
    Response cancelResponse = resource.cancelQuery("invalidQuery", makeRequestForCancel());
    Assert.assertEquals(Status.NOT_FOUND.getStatusCode(), cancelResponse.getStatus());

    Assert.assertFalse(lifecycleManager.getAll(sqlQueryId).isEmpty());

    execLatch.countDown();
    MockHttpServletResponse queryResponse = future.get();
    Assert.assertEquals(Status.OK.getStatusCode(), queryResponse.getStatus());
  }

  @Test
  public void testCancelForbidden() throws Exception
  {
    final String sqlQueryId = "toCancel";
    CountDownLatch planLatch = new CountDownLatch(1);
    planLatchSupplier.set(new NonnullPair<>(planLatch, true));
    CountDownLatch execLatch = new CountDownLatch(1);
    executeLatchSupplier.set(new NonnullPair<>(execLatch, false));
    Future<MockHttpServletResponse> future = executorService.submit(
        () -> postForAsyncResponse(
            createSimpleQueryWithId(sqlQueryId, "SELECT DISTINCT dim1 FROM forbiddenDatasource"),
            makeSuperUserReq()
        )
    );
    Assert.assertTrue(planLatch.await(3, TimeUnit.SECONDS));
    Response cancelResponse = resource.cancelQuery(sqlQueryId, makeRequestForCancel());
    Assert.assertEquals(Status.FORBIDDEN.getStatusCode(), cancelResponse.getStatus());

    Assert.assertFalse(lifecycleManager.getAll(sqlQueryId).isEmpty());

    execLatch.countDown();
    MockHttpServletResponse queryResponse = future.get();
    Assert.assertEquals(Status.OK.getStatusCode(), queryResponse.getStatus());
  }

  @Test
  public void testQueryContextException() throws Exception
  {
    final String sqlQueryId = "badQueryContextTimeout";
    Map<String, Object> queryContext = ImmutableMap.of(
        QueryContexts.TIMEOUT_KEY,
        "2000'",
        BaseQuery.SQL_QUERY_ID,
        sqlQueryId
    );
    final ErrorResponse errorResponse = doPost(
        new SqlQuery(
            "SELECT 1337",
            ResultFormat.OBJECT,
            false,
            false,
            false,
            queryContext,
            null
        )
    ).lhs;

    validateLegacyQueryExceptionErrorResponse(
        errorResponse,
        QueryException.BAD_QUERY_CONTEXT_ERROR_CODE,
        BadQueryContextException.ERROR_CLASS,
        "2000'"
    );
    checkSqlRequestLog(false);
    Assert.assertTrue(lifecycleManager.getAll(sqlQueryId).isEmpty());
  }

  @Test
  public void testQueryContextKeyNotAllowed() throws Exception
  {
    Map<String, Object> queryContext = ImmutableMap.of(DruidSqlInsert.SQL_INSERT_SEGMENT_GRANULARITY, "all");
    ErrorResponse exception = postSyncForException(
        new SqlQuery("SELECT 1337", ResultFormat.OBJECT, false, false, false, queryContext, null),
        Status.BAD_REQUEST.getStatusCode()
    );

    validateInvalidInputError(
        exception,
        "Query context parameter [sqlInsertSegmentGranularity] is not allowed"
    );
    checkSqlRequestLog(false);
  }

  @SuppressWarnings("unchecked")
  private void checkSqlRequestLog(boolean success)
  {
    Assert.assertEquals(1, testRequestLogger.getSqlQueryLogs().size());

    final Map<String, Object> stats = testRequestLogger.getSqlQueryLogs().get(0).getQueryStats().getStats();
    final Map<String, Object> queryContext = (Map<String, Object>) stats.get("context");
    Assert.assertEquals(success, stats.get("success"));
    Assert.assertEquals(CalciteTests.REGULAR_USER_AUTH_RESULT.getIdentity(), stats.get("identity"));
    Assert.assertTrue(stats.containsKey("sqlQuery/time"));
    Assert.assertTrue(stats.containsKey("sqlQuery/planningTimeMs"));
    Assert.assertTrue(queryContext.containsKey(QueryContexts.CTX_SQL_QUERY_ID));
    if (success) {
      Assert.assertTrue(stats.containsKey("sqlQuery/bytes"));
    } else {
      Assert.assertTrue(stats.containsKey("exception"));
    }
  }

  private static SqlQuery createSimpleQueryWithId(String sqlQueryId, String sql)
  {
    return new SqlQuery(sql, null, false, false, false, ImmutableMap.of(BaseQuery.SQL_QUERY_ID, sqlQueryId), null);
  }

  private Pair<ErrorResponse, List<Map<String, Object>>> doPost(final SqlQuery query) throws Exception
  {
    return doPost(query, new TypeReference<List<Map<String, Object>>>()
    {
    });
  }

  // Returns either an error or a result, assuming the result is a JSON object.
  private <T> Pair<ErrorResponse, T> doPost(
      final SqlQuery query,
      final TypeReference<T> typeReference
  ) throws Exception
  {
    return doPost(query, req, typeReference);
  }

  private Pair<ErrorResponse, String> doPostRaw(final SqlQuery query) throws Exception
  {
    return doPostRaw(query, req);
  }

  // Returns either an error or a result, assuming the result is a JSON object.
  @SuppressWarnings("unchecked")
  private <T> Pair<ErrorResponse, T> doPost(
      final SqlQuery query,
      final MockHttpServletRequest req,
      final TypeReference<T> typeReference
  ) throws Exception
  {
    final Pair<ErrorResponse, String> pair = doPostRaw(query, req);
    if (pair.rhs == null) {
      //noinspection unchecked
      return (Pair<ErrorResponse, T>) pair;
    } else {
      return Pair.of(pair.lhs, JSON_MAPPER.readValue(pair.rhs, typeReference));
    }
  }

  // Returns either an error or a result.
  private Pair<ErrorResponse, String> doPostRaw(final SqlQuery query, final MockHttpServletRequest req)
      throws Exception
  {
    MockHttpServletResponse response = postForAsyncResponse(query, req);

    if (response.getStatus() == 200) {
      return Pair.of(null, new String(response.baos.toByteArray(), StandardCharsets.UTF_8));
    } else {
      return Pair.of(JSON_MAPPER.readValue(response.baos.toByteArray(), ErrorResponse.class), null);
    }
  }

  @Nonnull
  private MockHttpServletResponse postForAsyncResponse(SqlQuery query, MockHttpServletRequest req)
  {
    MockHttpServletResponse response = MockHttpServletResponse.forRequest(req);

    final Object explicitQueryId = query.getContext().get("queryId");
    final Object explicitSqlQueryId = query.getContext().get("sqlQueryId");
    Assert.assertNull(resource.doPost(query, req));

    final Object actualQueryId = response.getHeader(QueryResource.QUERY_ID_RESPONSE_HEADER);
    final Object actualSqlQueryId = response.getHeader(SqlResource.SQL_QUERY_ID_RESPONSE_HEADER);
    validateQueryIds(explicitQueryId, explicitSqlQueryId, actualQueryId, actualSqlQueryId);

    return response;
  }

  private void assertStatusAndCommonHeaders(MockHttpServletResponse queryResponse, int statusCode)
  {
    Assert.assertEquals(statusCode, queryResponse.getStatus());
    Assert.assertEquals("application/json", queryResponse.getContentType());
    Assert.assertNotNull(queryResponse.getHeader(QueryResource.QUERY_ID_RESPONSE_HEADER));
    Assert.assertNotNull(queryResponse.getHeader(SqlResource.SQL_QUERY_ID_RESPONSE_HEADER));
  }

  private <T> T deserializeResponse(MockHttpServletResponse resp, Class<T> clazz) throws IOException
  {
    return JSON_MAPPER.readValue(resp.baos.toByteArray(), clazz);
  }

  private Response postForSyncResponse(SqlQuery query, MockHttpServletRequest req)
  {
    final Object explicitQueryId = query.getContext().get("queryId");
    final Object explicitSqlQueryId = query.getContext().get("sqlQueryId");

    final Response response = resource.doPost(query, req);

    final Object actualQueryId = getHeader(response, QueryResource.QUERY_ID_RESPONSE_HEADER);
    final Object actualSqlQueryId = getHeader(response, SqlResource.SQL_QUERY_ID_RESPONSE_HEADER);

    validateQueryIds(explicitQueryId, explicitSqlQueryId, actualQueryId, actualSqlQueryId);

    return response;
  }

  private ErrorResponse postSyncForException(String s, int expectedStatus) throws IOException
  {
    return postSyncForException(createSimpleQueryWithId("id", s), expectedStatus);
  }

  private ErrorResponse postSyncForException(SqlQuery query, int expectedStatus) throws IOException
  {
    final Response response = postForSyncResponse(query, req);
    assertStatusAndCommonHeaders(response, expectedStatus);
    return deserializeResponse(response, ErrorResponse.class);
  }

  private <T> T deserializeResponse(Response resp, Class<T> clazz) throws IOException
  {
    return JSON_MAPPER.readValue(responseToByteArray(resp), clazz);
  }

  public static byte[] responseToByteArray(Response resp) throws IOException
  {
<<<<<<< HEAD
    ByteArrayOutputStream baos = new ByteArrayOutputStream();

    if (resp.getEntity() == null) {
      return null;
    }
    ((StreamingOutput) resp.getEntity()).write(baos);
    return baos.toByteArray();
=======
    if (resp.getEntity() instanceof StreamingOutput) {
      ByteArrayOutputStream baos = new ByteArrayOutputStream();
      ((StreamingOutput) resp.getEntity()).write(baos);
      return baos.toByteArray();
    } else {
      return JSON_MAPPER.writeValueAsBytes(resp.getEntity());
    }
>>>>>>> 1a9aefbb
  }

  private String getContentType(Response resp)
  {
    return getHeader(resp, HttpHeaders.CONTENT_TYPE).toString();
  }

  @Nullable
  private Object getHeader(Response resp, String header)
  {
    final List<Object> objects = resp.getMetadata().get(header);
    if (objects == null) {
      return null;
    }
    return Iterables.getOnlyElement(objects);
  }

  private void assertStatusAndCommonHeaders(Response queryResponse, int statusCode)
  {
    Assert.assertEquals(statusCode, queryResponse.getStatus());
    Assert.assertEquals("application/json", getContentType(queryResponse));
    Assert.assertNotNull(getHeader(queryResponse, QueryResource.QUERY_ID_RESPONSE_HEADER));
    Assert.assertNotNull(getHeader(queryResponse, SqlResource.SQL_QUERY_ID_RESPONSE_HEADER));
  }

  private void validateQueryIds(
      Object explicitQueryId,
      Object explicitSqlQueryId,
      Object actualQueryId,
      Object actualSqlQueryId
  )
  {
    if (explicitQueryId == null) {
      if (null != explicitSqlQueryId) {
        Assert.assertEquals(explicitSqlQueryId, actualQueryId);
        Assert.assertEquals(explicitSqlQueryId, actualSqlQueryId);
      } else {
        Assert.assertNotNull(actualQueryId);
        Assert.assertNotNull(actualSqlQueryId);
      }
    } else {
      if (explicitSqlQueryId == null) {
        Assert.assertEquals(explicitQueryId, actualQueryId);
        Assert.assertEquals(explicitQueryId, actualSqlQueryId);
      } else {
        Assert.assertEquals(explicitQueryId, actualQueryId);
        Assert.assertEquals(explicitSqlQueryId, actualSqlQueryId);
      }
    }
  }

  private MockHttpServletRequest makeSuperUserReq()
  {
    return makeExpectedReq(CalciteTests.SUPER_USER_AUTH_RESULT);
  }

  private MockHttpServletRequest makeRegularUserReq()
  {
    return makeExpectedReq(CalciteTests.REGULAR_USER_AUTH_RESULT);
  }

  private MockHttpServletRequest makeExpectedReq(AuthenticationResult authenticationResult)
  {
    MockHttpServletRequest req = new MockHttpServletRequest();
    req.attributes.put(AuthConfig.DRUID_AUTHENTICATION_RESULT, authenticationResult);
    req.remoteAddr = "1.2.3.4";
    return req;
  }

  private MockHttpServletRequest makeRequestForCancel()
  {
    MockHttpServletRequest req = new MockHttpServletRequest();
    req.attributes.put(AuthConfig.DRUID_AUTHENTICATION_RESULT, CalciteTests.REGULAR_USER_AUTH_RESULT);
    return req;
  }

  private static Function<Sequence<Object[]>, Sequence<Object[]>> errorAfterSecondRowMapFn()
  {
    return results -> {
      final AtomicLong rows = new AtomicLong();
      return results
          .flatMap(
              row -> Sequences.simple(new AbstractList<Object[]>()
              {
                @Override
                public Object[] get(int index)
                {
                  return row;
                }

                @Override
                public int size()
                {
                  return 1000;
                }
              })
          )
          .map(row -> {
            if (rows.incrementAndGet() == 3) {
              throw new ISE("Oh no!");
            } else {
              return row;
            }
          });
    };
  }

  private static class TestHttpStatement extends HttpStatement
  {
    private final SettableSupplier<NonnullPair<CountDownLatch, Boolean>> validateAndAuthorizeLatchSupplier;
    private final SettableSupplier<NonnullPair<CountDownLatch, Boolean>> planLatchSupplier;
    private final SettableSupplier<NonnullPair<CountDownLatch, Boolean>> executeLatchSupplier;
    private final SettableSupplier<Function<Sequence<Object[]>, Sequence<Object[]>>> sequenceMapFnSupplier;
    private final SettableSupplier<ResponseContext> responseContextSupplier;
    private final Consumer<DirectStatement> onExecute;

    private TestHttpStatement(
        final SqlToolbox lifecycleContext,
        final SqlQuery sqlQuery,
        final HttpServletRequest req,
        SettableSupplier<NonnullPair<CountDownLatch, Boolean>> validateAndAuthorizeLatchSupplier,
        SettableSupplier<NonnullPair<CountDownLatch, Boolean>> planLatchSupplier,
        SettableSupplier<NonnullPair<CountDownLatch, Boolean>> executeLatchSupplier,
        SettableSupplier<Function<Sequence<Object[]>, Sequence<Object[]>>> sequenceMapFnSupplier,
        SettableSupplier<ResponseContext> responseContextSupplier,
        final Consumer<DirectStatement> onAuthorize
    )
    {
      super(lifecycleContext, sqlQuery, req);
      this.validateAndAuthorizeLatchSupplier = validateAndAuthorizeLatchSupplier;
      this.planLatchSupplier = planLatchSupplier;
      this.executeLatchSupplier = executeLatchSupplier;
      this.sequenceMapFnSupplier = sequenceMapFnSupplier;
      this.responseContextSupplier = responseContextSupplier;
      this.onExecute = onAuthorize;
    }

    @Override
    protected void authorize(
        DruidPlanner planner,
        Function<Set<ResourceAction>, Access> authorizer
    )
    {
      if (validateAndAuthorizeLatchSupplier.get() != null) {
        if (validateAndAuthorizeLatchSupplier.get().rhs) {
          super.authorize(planner, authorizer);
          validateAndAuthorizeLatchSupplier.get().lhs.countDown();
        } else {
          try {
            if (!validateAndAuthorizeLatchSupplier.get().lhs.await(WAIT_TIMEOUT_SECS, TimeUnit.SECONDS)) {
              throw new RuntimeException("Latch timed out");
            }
          }
          catch (InterruptedException e) {
            throw new RuntimeException(e);
          }
          super.authorize(planner, authorizer);
        }
      } else {
        super.authorize(planner, authorizer);
      }
    }

    @Override
    public PlannerResult createPlan(DruidPlanner planner)
    {
      final NonnullPair<CountDownLatch, Boolean> planLatch = planLatchSupplier.get();
      if (planLatch != null) {
        if (planLatch.rhs) {
          PlannerResult result = super.createPlan(planner);
          planLatch.lhs.countDown();
          return result;
        } else {
          try {
            if (!planLatch.lhs.await(WAIT_TIMEOUT_SECS, TimeUnit.SECONDS)) {
              throw new RuntimeException("Latch timed out");
            }
          }
          catch (InterruptedException e) {
            throw new RuntimeException(e);
          }
          return super.createPlan(planner);
        }
      } else {
        return super.createPlan(planner);
      }
    }

    @Override
    public ResultSet plan()
    {
      onExecute.accept(this);
      return super.plan();
    }

    @Override
    public ResultSet createResultSet(PlannerResult plannerResult)
    {
      return new ResultSet(plannerResult)
      {
        @Override
        public QueryResponse<Object[]> run()
        {
          final Function<Sequence<Object[]>, Sequence<Object[]>> sequenceMapFn =
              Optional.ofNullable(sequenceMapFnSupplier.get()).orElse(Function.identity());

          final NonnullPair<CountDownLatch, Boolean> executeLatch = executeLatchSupplier.get();
          if (executeLatch != null) {
            if (executeLatch.rhs) {
              final QueryResponse<Object[]> resp = super.run();
              Sequence<Object[]> sequence = sequenceMapFn.apply(resp.getResults());
              executeLatch.lhs.countDown();
              final ResponseContext respContext = resp.getResponseContext();
              respContext.merge(responseContextSupplier.get());
              return new QueryResponse<>(sequence, respContext);
            } else {
              try {
                if (!executeLatch.lhs.await(WAIT_TIMEOUT_SECS, TimeUnit.SECONDS)) {
                  throw new RuntimeException("Latch timed out");
                }
              }
              catch (InterruptedException e) {
                throw new RuntimeException(e);
              }
            }
          }

          final QueryResponse<Object[]> resp = super.run();
          Sequence<Object[]> sequence = sequenceMapFn.apply(resp.getResults());
          final ResponseContext respContext = resp.getResponseContext();
          respContext.merge(responseContextSupplier.get());
          return new QueryResponse<>(sequence, respContext);
        }
      };
    }
  }

  private DruidException validateErrorResponse(
      ErrorResponse errorResponse,
      String errorCode,
      DruidException.Persona targetPersona,
      DruidException.Category category,
      String messageContainsString
  )
  {
    Assert.assertNotNull(errorResponse);

    DruidException exception = errorResponse.getUnderlyingException();

    Assert.assertEquals(errorCode, exception.getErrorCode());
    Assert.assertEquals(targetPersona, exception.getTargetPersona());
    Assert.assertEquals(category, exception.getCategory());
    if (messageContainsString == null) {
      Assert.assertNull(exception.getMessage());
    } else {
      MatcherAssert.assertThat(exception.getMessage(), CoreMatchers.containsString(messageContainsString));
    }

    return exception;
  }

  private DruidException validateInvalidSqlError(
      ErrorResponse response,
      String containsString
  )
  {
    final DruidException exception = validateInvalidInputError(response, containsString);
    Assert.assertEquals("sql", exception.getContextValue("sourceType"));

    return exception;
  }

  @Nonnull
  private DruidException validateInvalidInputError(ErrorResponse response, String containsString)
  {
    return validateErrorResponse(
        response,
        "invalidInput",
        DruidException.Persona.USER,
        DruidException.Category.INVALID_INPUT,
        containsString
    );
  }

  private DruidException validateLegacyQueryExceptionErrorResponse(
      ErrorResponse errorResponse,
      String legacyCode,
      String errorClass,
      String messageContainsString
  )
  {
    DruidException exception = validateErrorResponse(
        errorResponse,
        QueryExceptionCompat.ERROR_CODE,
        DruidException.Persona.OPERATOR,
        convertToCategory(legacyCode),
        messageContainsString
    );

    Assert.assertEquals(legacyCode, exception.getContextValue("legacyErrorCode"));
    Assert.assertEquals(errorClass, exception.getContextValue("errorClass"));

    return exception;
  }

  private static DruidException.Category convertToCategory(String legacyErrorCode)
  {
    // This code is copied from QueryExceptionCompat at the time of writing.  This is because these mappings
    // are fundamentally part of the API, so reusing the code from there runs the risk that changes in the mapping
    // would change the API but not break the unit tests.  So, the unit test uses its own mapping to ensure
    // that we are validating and aware of API-affecting changes.
    switch (QueryException.fromErrorCode(legacyErrorCode)) {
      case USER_ERROR:
        return DruidException.Category.INVALID_INPUT;
      case UNAUTHORIZED:
        return DruidException.Category.UNAUTHORIZED;
      case CAPACITY_EXCEEDED:
        return DruidException.Category.CAPACITY_EXCEEDED;
      case QUERY_RUNTIME_FAILURE:
        return DruidException.Category.RUNTIME_FAILURE;
      case CANCELED:
        return DruidException.Category.CANCELED;
      case UNKNOWN:
        return DruidException.Category.UNCATEGORIZED;
      case UNSUPPORTED:
        return DruidException.Category.UNSUPPORTED;
      case TIMEOUT:
        return DruidException.Category.TIMEOUT;
      default:
        return DruidException.Category.UNCATEGORIZED;
    }
  }
}<|MERGE_RESOLUTION|>--- conflicted
+++ resolved
@@ -2058,15 +2058,6 @@
 
   public static byte[] responseToByteArray(Response resp) throws IOException
   {
-<<<<<<< HEAD
-    ByteArrayOutputStream baos = new ByteArrayOutputStream();
-
-    if (resp.getEntity() == null) {
-      return null;
-    }
-    ((StreamingOutput) resp.getEntity()).write(baos);
-    return baos.toByteArray();
-=======
     if (resp.getEntity() instanceof StreamingOutput) {
       ByteArrayOutputStream baos = new ByteArrayOutputStream();
       ((StreamingOutput) resp.getEntity()).write(baos);
@@ -2074,7 +2065,6 @@
     } else {
       return JSON_MAPPER.writeValueAsBytes(resp.getEntity());
     }
->>>>>>> 1a9aefbb
   }
 
   private String getContentType(Response resp)
