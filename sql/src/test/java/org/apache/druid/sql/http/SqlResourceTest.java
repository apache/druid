/*
 * Licensed to the Apache Software Foundation (ASF) under one
 * or more contributor license agreements.  See the NOTICE file
 * distributed with this work for additional information
 * regarding copyright ownership.  The ASF licenses this file
 * to you under the Apache License, Version 2.0 (the
 * "License"); you may not use this file except in compliance
 * with the License.  You may obtain a copy of the License at
 *
 *   http://www.apache.org/licenses/LICENSE-2.0
 *
 * Unless required by applicable law or agreed to in writing,
 * software distributed under the License is distributed on an
 * "AS IS" BASIS, WITHOUT WARRANTIES OR CONDITIONS OF ANY
 * KIND, either express or implied.  See the License for the
 * specific language governing permissions and limitations
 * under the License.
 */

package org.apache.druid.sql.http;

import com.fasterxml.jackson.core.type.TypeReference;
import com.fasterxml.jackson.databind.ObjectMapper;
import com.google.common.base.Splitter;
import com.google.common.collect.ImmutableList;
import com.google.common.collect.ImmutableMap;
import com.google.common.collect.ImmutableSet;
import com.google.common.collect.Iterables;
import com.google.common.collect.Maps;
import com.google.common.util.concurrent.ListeningExecutorService;
import com.google.common.util.concurrent.MoreExecutors;
import org.apache.calcite.avatica.SqlType;
import org.apache.druid.common.exception.AllowedRegexErrorResponseTransformStrategy;
import org.apache.druid.common.exception.ErrorResponseTransformStrategy;
import org.apache.druid.common.guava.SettableSupplier;
import org.apache.druid.error.DruidException;
import org.apache.druid.error.DruidExceptionMatcher;
import org.apache.druid.error.ErrorResponse;
import org.apache.druid.error.QueryExceptionCompat;
import org.apache.druid.jackson.DefaultObjectMapper;
import org.apache.druid.java.util.common.ISE;
import org.apache.druid.java.util.common.NonnullPair;
import org.apache.druid.java.util.common.Pair;
import org.apache.druid.java.util.common.RE;
import org.apache.druid.java.util.common.StringUtils;
import org.apache.druid.java.util.common.concurrent.Execs;
import org.apache.druid.java.util.common.guava.LazySequence;
import org.apache.druid.java.util.common.guava.Sequence;
import org.apache.druid.java.util.common.guava.Sequences;
import org.apache.druid.java.util.common.io.Closer;
import org.apache.druid.java.util.metrics.StubServiceEmitter;
import org.apache.druid.math.expr.ExprMacroTable;
import org.apache.druid.query.BadQueryContextException;
import org.apache.druid.query.BaseQuery;
import org.apache.druid.query.DefaultQueryConfig;
import org.apache.druid.query.Query;
import org.apache.druid.query.QueryCapacityExceededException;
import org.apache.druid.query.QueryContexts;
import org.apache.druid.query.QueryException;
import org.apache.druid.query.QueryRunnerFactoryConglomerate;
import org.apache.druid.query.QueryTimeoutException;
import org.apache.druid.query.QueryUnsupportedException;
import org.apache.druid.query.ResourceLimitExceededException;
import org.apache.druid.query.context.ResponseContext;
import org.apache.druid.query.groupby.GroupByQueryConfig;
import org.apache.druid.server.DruidNode;
import org.apache.druid.server.QueryResource;
import org.apache.druid.server.QueryResponse;
import org.apache.druid.server.QueryScheduler;
import org.apache.druid.server.QueryStackTests;
import org.apache.druid.server.ResponseContextConfig;
import org.apache.druid.server.SpecificSegmentsQuerySegmentWalker;
import org.apache.druid.server.initialization.ServerConfig;
import org.apache.druid.server.log.TestRequestLogger;
import org.apache.druid.server.mocks.MockHttpServletRequest;
import org.apache.druid.server.mocks.MockHttpServletResponse;
import org.apache.druid.server.scheduling.HiLoQueryLaningStrategy;
import org.apache.druid.server.scheduling.ManualQueryPrioritizationStrategy;
import org.apache.druid.server.security.AuthConfig;
import org.apache.druid.server.security.AuthenticationResult;
import org.apache.druid.server.security.AuthorizationResult;
import org.apache.druid.server.security.ForbiddenException;
import org.apache.druid.server.security.ResourceAction;
import org.apache.druid.sql.DirectStatement;
import org.apache.druid.sql.HttpStatement;
import org.apache.druid.sql.PreparedStatement;
import org.apache.druid.sql.SqlLifecycleManager;
import org.apache.druid.sql.SqlQueryPlus;
import org.apache.druid.sql.SqlStatementFactory;
import org.apache.druid.sql.SqlToolbox;
import org.apache.druid.sql.calcite.parser.DruidSqlInsert;
import org.apache.druid.sql.calcite.planner.CalciteRulesManager;
import org.apache.druid.sql.calcite.planner.CatalogResolver;
import org.apache.druid.sql.calcite.planner.DruidOperatorTable;
import org.apache.druid.sql.calcite.planner.DruidPlanner;
import org.apache.druid.sql.calcite.planner.PlannerConfig;
import org.apache.druid.sql.calcite.planner.PlannerContext;
import org.apache.druid.sql.calcite.planner.PlannerFactory;
import org.apache.druid.sql.calcite.planner.PlannerResult;
import org.apache.druid.sql.calcite.run.NativeSqlEngine;
import org.apache.druid.sql.calcite.schema.DruidSchemaCatalog;
import org.apache.druid.sql.calcite.util.CalciteTestBase;
import org.apache.druid.sql.calcite.util.CalciteTests;
import org.apache.druid.sql.hook.DruidHookDispatcher;
import org.hamcrest.CoreMatchers;
import org.junit.Assert;
import org.junit.jupiter.api.AfterAll;
import org.junit.jupiter.api.AfterEach;
import org.junit.jupiter.api.BeforeAll;
import org.junit.jupiter.api.BeforeEach;
import org.junit.jupiter.api.Test;
import org.junit.jupiter.api.io.TempDir;

import javax.annotation.Nonnull;
import javax.annotation.Nullable;
import javax.servlet.http.HttpServletRequest;
import javax.ws.rs.core.HttpHeaders;
import javax.ws.rs.core.Response;
import javax.ws.rs.core.Response.Status;
import javax.ws.rs.core.StreamingOutput;
import java.io.ByteArrayOutputStream;
import java.io.File;
import java.io.IOException;
import java.nio.charset.StandardCharsets;
import java.util.AbstractList;
import java.util.ArrayList;
import java.util.Arrays;
import java.util.Collections;
import java.util.HashMap;
import java.util.List;
import java.util.Map;
import java.util.Optional;
import java.util.Set;
import java.util.concurrent.CountDownLatch;
import java.util.concurrent.Future;
import java.util.concurrent.TimeUnit;
import java.util.concurrent.atomic.AtomicLong;
import java.util.concurrent.atomic.AtomicReference;
import java.util.function.Consumer;
import java.util.function.Function;
import java.util.function.Supplier;
import java.util.stream.Collectors;

import static org.hamcrest.MatcherAssert.assertThat;

@SuppressWarnings("ALL")
public class SqlResourceTest extends CalciteTestBase
{
  public static final DruidNode DUMMY_DRUID_NODE = new DruidNode("dummy", "dummy", false, 1, null, true, false);
  public static final ResponseContextConfig TEST_RESPONSE_CONTEXT_CONFIG = ResponseContextConfig.newConfig(false);

  private static final ObjectMapper JSON_MAPPER = new DefaultObjectMapper();
  private static final String DUMMY_SQL_QUERY_ID = "dummy";
  // Timeout to allow (rapid) debugging, while not blocking tests with errors.
  private static final int WAIT_TIMEOUT_SECS = 60;
  private static final Consumer<DirectStatement> NULL_ACTION = s -> {
  };

  private static final List<String> EXPECTED_COLUMNS_FOR_RESULT_FORMAT_TESTS =
      Arrays.asList("__time", "dim1", "dim2", "dim3", "cnt", "m1", "m2", "unique_dim1", "EXPR$8");

  private static final List<String> EXPECTED_TYPES_FOR_RESULT_FORMAT_TESTS =
      Arrays.asList("LONG", "STRING", "STRING", "STRING", "LONG", "FLOAT", "DOUBLE", "COMPLEX<hyperUnique>", "STRING");

  private static final List<String> EXPECTED_SQL_TYPES_FOR_RESULT_FORMAT_TESTS =
      Arrays.asList("TIMESTAMP", "VARCHAR", "VARCHAR", "VARCHAR", "BIGINT", "FLOAT", "DOUBLE", "OTHER", "VARCHAR");

  private static Closer staticCloser = Closer.create();
  private static QueryRunnerFactoryConglomerate conglomerate;

  private static SpecificSegmentsQuerySegmentWalker walker;
  private static QueryScheduler scheduler;

  private Closer resourceCloser;
  private TestRequestLogger testRequestLogger;
  private SqlResource resource;
  private MockHttpServletRequest req;
  private ListeningExecutorService executorService;
  private SqlLifecycleManager lifecycleManager;
  private NativeSqlEngine engine;
  private SqlStatementFactory sqlStatementFactory;
  private StubServiceEmitter stubServiceEmitter;

  private CountDownLatch lifecycleAddLatch;
  private final SettableSupplier<NonnullPair<CountDownLatch, Boolean>> validateAndAuthorizeLatchSupplier = new SettableSupplier<>();
  private final SettableSupplier<NonnullPair<CountDownLatch, Boolean>> planLatchSupplier = new SettableSupplier<>();
  private final SettableSupplier<NonnullPair<CountDownLatch, Boolean>> executeLatchSupplier = new SettableSupplier<>();
  private final SettableSupplier<Function<Sequence<Object[]>, Sequence<Object[]>>> sequenceMapFnSupplier = new SettableSupplier<>();
  private final SettableSupplier<ResponseContext> responseContextSupplier = new SettableSupplier<>();
  private Consumer<DirectStatement> onExecute = NULL_ACTION;

  private static final AtomicReference<Supplier<Void>> SCHEDULER_BAGGAGE = new AtomicReference<>();

  @BeforeAll
  public static void setupClass(@TempDir File tempDir)
  {
    conglomerate = QueryStackTests.createQueryRunnerFactoryConglomerate(staticCloser);
    scheduler = new QueryScheduler(
        5,
        ManualQueryPrioritizationStrategy.INSTANCE,
        new HiLoQueryLaningStrategy(40),
        // Enable total laning
        new ServerConfig(false)
    )
    {
      @Override
      public <T> Sequence<T> run(Query<?> query, Sequence<T> resultSequence)
      {
        return super.run(
            query,
            new LazySequence<>(() -> {
              SCHEDULER_BAGGAGE.get().get();
              return resultSequence;
            })
        );
      }
    };
    walker = CalciteTests.createMockWalker(conglomerate, tempDir, scheduler);
    staticCloser.register(walker);
  }

  @AfterAll
  public static void teardownClass() throws Exception
  {
    staticCloser.close();
  }

  @BeforeEach
  public void setUp() throws Exception
  {
    SCHEDULER_BAGGAGE.set(() -> null);
    resourceCloser = Closer.create();

    executorService = MoreExecutors.listeningDecorator(Execs.multiThreaded(8, "test_sql_resource_%s"));

    final PlannerConfig plannerConfig = PlannerConfig.builder().build();
    final DruidSchemaCatalog rootSchema = CalciteTests.createMockRootSchema(
        conglomerate,
        walker,
        plannerConfig,
        CalciteTests.TEST_AUTHORIZER_MAPPER
    );
    final DruidOperatorTable operatorTable = CalciteTests.createOperatorTable();
    final ExprMacroTable macroTable = CalciteTests.createExprMacroTable();

    req = request();

    testRequestLogger = new TestRequestLogger();

    final PlannerFactory plannerFactory = new PlannerFactory(
        rootSchema,
        operatorTable,
        macroTable,
        plannerConfig,
        CalciteTests.TEST_AUTHORIZER_MAPPER,
        CalciteTests.getJsonMapper(),
        CalciteTests.DRUID_SCHEMA_NAME,
        new CalciteRulesManager(ImmutableSet.of()),
        CalciteTests.createJoinableFactoryWrapper(),
        CatalogResolver.NULL_RESOLVER,
        new AuthConfig(),
        new DruidHookDispatcher()
    );

    lifecycleManager = new SqlLifecycleManager()
    {
      @Override
      public void add(String sqlQueryId, Cancelable lifecycle)
      {
        super.add(sqlQueryId, lifecycle);
        if (lifecycleAddLatch != null) {
          lifecycleAddLatch.countDown();
        }
      }
    };
    stubServiceEmitter = new StubServiceEmitter("test", "test");
    final AuthConfig authConfig = new AuthConfig();
    final DefaultQueryConfig defaultQueryConfig = new DefaultQueryConfig(ImmutableMap.of());
    engine = CalciteTests.createMockSqlEngine(walker, conglomerate);
    final SqlToolbox sqlToolbox = new SqlToolbox(
        engine,
        plannerFactory,
        stubServiceEmitter,
        testRequestLogger,
        scheduler,
        defaultQueryConfig,
        lifecycleManager
    );
    sqlStatementFactory = new SqlStatementFactory(null)
    {
      @Override
      public HttpStatement httpStatement(
          final SqlQuery sqlQuery,
          final HttpServletRequest req
      )
      {
        TestHttpStatement stmt = new TestHttpStatement(
            sqlToolbox,
            sqlQuery,
            req,
            validateAndAuthorizeLatchSupplier,
            planLatchSupplier,
            executeLatchSupplier,
            sequenceMapFnSupplier,
            responseContextSupplier,
            onExecute
        );
        onExecute = NULL_ACTION;
        return stmt;
      }

      @Override
      public DirectStatement directStatement(SqlQueryPlus sqlRequest)
      {
        throw new UnsupportedOperationException();
      }

      @Override
      public PreparedStatement preparedStatement(SqlQueryPlus sqlRequest)
      {
        throw new UnsupportedOperationException();
      }
    };
    resource = new SqlResource(
        JSON_MAPPER,
        CalciteTests.TEST_AUTHORIZER_MAPPER,
        sqlStatementFactory,
        lifecycleManager,
        new ServerConfig(),
        TEST_RESPONSE_CONTEXT_CONFIG,
        DUMMY_DRUID_NODE
    );
  }

  MockHttpServletRequest request()
  {
    return makeExpectedReq(CalciteTests.REGULAR_USER_AUTH_RESULT);
  }

  @AfterEach
  public void tearDown() throws Exception
  {
    SCHEDULER_BAGGAGE.set(() -> null);

    executorService.shutdownNow();
    executorService.awaitTermination(2, TimeUnit.SECONDS);
    resourceCloser.close();
  }

  @Test
  public void testUnauthorized()
  {
    ForbiddenException e = Assert.assertThrows(ForbiddenException.class, () -> {
      postForAsyncResponse(createSimpleQueryWithId("id", "select count(*) from forbiddenDatasource"), request());
    });
    Assert.assertEquals("Unauthorized", e.getMessage());
    Assert.assertEquals(1, testRequestLogger.getSqlQueryLogs().size());
    Assert.assertTrue(lifecycleManager.getAll("id").isEmpty());
  }

  @Test
  public void testRestricted() throws Exception
  {
    req = makeSuperUserReq();
    final List<Map<String, Object>> resultAsSuperUser = doPost(createSimpleQueryWithId(
        "id",
        "select count(*) as cnt from restrictedDatasource_m1_is_6"
    )).rhs;
    Assert.assertEquals(ImmutableList.of(ImmutableMap.of("cnt", 6)), resultAsSuperUser);

    checkSqlRequestLog(true, CalciteTests.TEST_SUPERUSER_NAME);
    testRequestLogger.clear();
    Assert.assertTrue(lifecycleManager.getAll("id").isEmpty());

    req = makeRegularUserReq();
    final List<Map<String, Object>> resultAsRegularUser = doPost(createSimpleQueryWithId(
        "id",
        "select count(*) as cnt from restrictedDatasource_m1_is_6"
    )).rhs;
    Assert.assertEquals(ImmutableList.of(ImmutableMap.of("cnt", 1)), resultAsRegularUser);
    checkSqlRequestLog(true);
    testRequestLogger.clear();
    Assert.assertTrue(lifecycleManager.getAll("id").isEmpty());
  }

  @Test
  public void testCountStar() throws Exception
  {
    final List<Map<String, Object>> rows = doPost(
        createSimpleQueryWithId("id", "SELECT COUNT(*) AS cnt, 'foo' AS TheFoo FROM druid.foo")
    ).rhs;

    Assert.assertEquals(
        ImmutableList.of(
            ImmutableMap.of("cnt", 6, "TheFoo", "foo")
        ),
        rows
    );
    checkSqlRequestLog(true);
    Assert.assertTrue(lifecycleManager.getAll("id").isEmpty());
  }

  @Test
  public void testCountStarWithMissingIntervalsContext() throws Exception
  {
    final SqlQuery sqlQuery = new SqlQuery(
        "SELECT COUNT(*) AS cnt, 'foo' AS TheFoo FROM druid.foo",
        null,
        false,
        false,
        false,
        // We set uncoveredIntervalsLimit more for the funzies than anything.  The underlying setup of the test doesn't
        // actually look at it or operate with it.  Instead, we set the supplier of the ResponseContext to mock what
        // we would expect from the normal query pipeline
        ImmutableMap.of(BaseQuery.SQL_QUERY_ID, "id", "uncoveredIntervalsLimit", 1),
        null
    );

    final ResponseContext mockRespContext = ResponseContext.createEmpty();
    mockRespContext.put(ResponseContext.Keys.instance().keyOf("uncoveredIntervals"), "2030-01-01/78149827981274-01-01");
    mockRespContext.put(ResponseContext.Keys.instance().keyOf("uncoveredIntervalsOverflowed"), "true");
    responseContextSupplier.set(mockRespContext);

    final MockHttpServletResponse response = postForAsyncResponse(sqlQuery, makeRegularUserReq());

    Assert.assertEquals(
        ImmutableMap.of(
            "uncoveredIntervals", "2030-01-01/78149827981274-01-01",
            "uncoveredIntervalsOverflowed", "true"
        ),
        JSON_MAPPER.readValue(
            Iterables.getOnlyElement(response.headers.get("X-Druid-Response-Context")),
            Map.class
        )
    );

    Object results = JSON_MAPPER.readValue(response.baos.toByteArray(), Object.class);

    Assert.assertEquals(
        ImmutableList.of(
            ImmutableMap.of("cnt", 6, "TheFoo", "foo")
        ),
        results
    );
    checkSqlRequestLog(true);
    Assert.assertTrue(lifecycleManager.getAll("id").isEmpty());
  }

  @Test
  public void testSqlLifecycleMetrics() throws Exception
  {
    final List<Map<String, Object>> rows = doPost(
        createSimpleQueryWithId("id", "SELECT COUNT(*) AS cnt, 'foo' AS TheFoo FROM druid.foo")
    ).rhs;

    Assert.assertEquals(
        ImmutableList.of(
            ImmutableMap.of("cnt", 6, "TheFoo", "foo")
        ),
        rows
    );
    checkSqlRequestLog(true);
    Assert.assertTrue(lifecycleManager.getAll("id").isEmpty());
    stubServiceEmitter.verifyEmitted("sqlQuery/time", 1);
    stubServiceEmitter.verifyValue("sqlQuery/bytes", 27L);
    stubServiceEmitter.verifyEmitted("sqlQuery/planningTimeMs", 1);
  }


  @Test
  public void testCountStarExtendedCharacters() throws Exception
  {
    final List<Map<String, Object>> rows = doPost(
        createSimpleQueryWithId(
            "id",
            "SELECT COUNT(*) AS cnt FROM druid.lotsocolumns WHERE dimMultivalEnumerated = 'ㅑ ㅓ ㅕ ㅗ ㅛ ㅜ ㅠ ㅡ ㅣ'"
        )
    ).rhs;

    Assert.assertEquals(
        ImmutableList.of(
            ImmutableMap.of("cnt", 1)
        ),
        rows
    );
    checkSqlRequestLog(true);
    Assert.assertTrue(lifecycleManager.getAll("id").isEmpty());
  }

  @Test
  public void testTimestampsInResponse() throws Exception
  {
    final List<Map<String, Object>> rows = doPost(
        new SqlQuery(
            "SELECT __time, CAST(__time AS DATE) AS t2 FROM druid.foo LIMIT 1",
            ResultFormat.OBJECT,
            false,
            false,
            false,
            null,
            null
        )
    ).rhs;

    Assert.assertEquals(
        ImmutableList.of(
            ImmutableMap.of("__time", "2000-01-01T00:00:00.000Z", "t2", "2000-01-01T00:00:00.000Z")
        ),
        rows
    );
  }

  @Test
  public void testTimestampsInResponseWithParameterizedLimit() throws Exception
  {
    final List<Map<String, Object>> rows = doPost(
        new SqlQuery(
            "SELECT __time, CAST(__time AS DATE) AS t2 FROM druid.foo LIMIT ?",
            ResultFormat.OBJECT,
            false,
            false,
            false,
            null,
            ImmutableList.of(new SqlParameter(SqlType.INTEGER, 1))
        )
    ).rhs;

    Assert.assertEquals(
        ImmutableList.of(
            ImmutableMap.of("__time", "2000-01-01T00:00:00.000Z", "t2", "2000-01-01T00:00:00.000Z")
        ),
        rows
    );
  }

  @Test
  public void testTimestampsInResponseLosAngelesTimeZone() throws Exception
  {
    final List<Map<String, Object>> rows = doPost(
        new SqlQuery(
            "SELECT __time, CAST(__time AS DATE) AS t2 FROM druid.foo LIMIT 1",
            ResultFormat.OBJECT,
            false,
            false,
            false,
            ImmutableMap.of(PlannerContext.CTX_SQL_TIME_ZONE, "America/Los_Angeles"),
            null
        )
    ).rhs;

    Assert.assertEquals(
        ImmutableList.of(
            ImmutableMap.of("__time", "1999-12-31T16:00:00.000-08:00", "t2", "1999-12-31T00:00:00.000-08:00")
        ),
        rows
    );
  }

  @Test
  public void testTimestampsInResponseWithNulls() throws Exception
  {
    final List<Map<String, Object>> rows = doPost(
        new SqlQuery(
            "SELECT MAX(__time) as t1, MAX(__time) FILTER(WHERE dim1 = 'non_existing') as t2 FROM druid.foo",
            ResultFormat.OBJECT,
            false,
            false,
            false,
            null,
            null
        )
    ).rhs;

    Assert.assertEquals(
        ImmutableList.of(
            Maps.transformValues(
                ImmutableMap.of("t1", "2001-01-03T00:00:00.000Z", "t2", ""),
                (val) -> "".equals(val) ? null : val
            )
        ),
        rows
    );
  }

  @Test
  public void testFieldAliasingSelect() throws Exception
  {
    final List<Map<String, Object>> rows = doPost(
        new SqlQuery(
            "SELECT dim2 \"x\", dim2 \"y\" FROM druid.foo LIMIT 1",
            ResultFormat.OBJECT,
            false,
            false,
            false,
            null,
            null
        )
    ).rhs;

    Assert.assertEquals(
        ImmutableList.of(
            ImmutableMap.of("x", "a", "y", "a")
        ),
        rows
    );
  }

  @Test
  public void testFieldAliasingGroupBy() throws Exception
  {
    final List<Map<String, Object>> rows = doPost(
        new SqlQuery(
            "SELECT dim2 \"x\", dim2 \"y\" FROM druid.foo GROUP BY dim2",
            ResultFormat.OBJECT,
            false,
            false,
            false,
            null,
            null
        )
    ).rhs;

    Assert.assertEquals(
        ImmutableList.of(
            // x and y both should be null instead of empty string
            Maps.transformValues(ImmutableMap.of("x", "", "y", ""), (val) -> null),
            ImmutableMap.of("x", "", "y", ""),
            ImmutableMap.of("x", "a", "y", "a"),
            ImmutableMap.of("x", "abc", "y", "abc")
        ),
        rows
    );
  }

  @Test
  public void testArrayResultFormat() throws Exception
  {
    final String query = "SELECT *, CASE dim2 WHEN '' THEN dim2 END FROM foo LIMIT 2";

    Assert.assertEquals(
        ImmutableList.of(
            Arrays.asList(
                "2000-01-01T00:00:00.000Z",
                "",
                "a",
                "[\"a\",\"b\"]",
                1,
                1.0,
                1.0,
                "\"AQAAAEAAAA==\"",
                null
            ),
            Arrays.asList(
                "2000-01-02T00:00:00.000Z",
                "10.1",
                null,
                "[\"b\",\"c\"]",
                1,
                2.0,
                2.0,
                "\"AQAAAQAAAAHNBA==\"",
                null
            )
        ),
        doPost(
            new SqlQuery(query, ResultFormat.ARRAY, false, false, false, null, null),
            new TypeReference<List<List<Object>>>()
            {
            }
        ).rhs
    );
  }

  @Test
  public void testArrayResultFormatWithErrorAfterSecondRow() throws Exception
  {
    sequenceMapFnSupplier.set(errorAfterSecondRowMapFn());

    final String query = "SELECT cnt FROM foo";
    final Pair<ErrorResponse, String> response =
        doPostRaw(new SqlQuery(query, ResultFormat.ARRAY, false, false, false, null, null), req);

    // Truncated response: missing final ]
    Assert.assertNull(response.lhs);
    Assert.assertEquals("[[1],[1]", response.rhs);
  }

  @Test
  public void testObjectResultFormatWithErrorAfterFirstRow() throws Exception
  {
    sequenceMapFnSupplier.set(errorAfterSecondRowMapFn());

    final String query = "SELECT cnt FROM foo";
    final Pair<ErrorResponse, String> response =
        doPostRaw(new SqlQuery(query, ResultFormat.OBJECT, false, false, false, null, null), req);

    // Truncated response: missing final ]
    Assert.assertNull(response.lhs);
    Assert.assertEquals("[{\"cnt\":1},{\"cnt\":1}", response.rhs);
  }

  @Test
  public void testArrayLinesResultFormatWithErrorAfterFirstRow() throws Exception
  {
    sequenceMapFnSupplier.set(errorAfterSecondRowMapFn());

    final String query = "SELECT cnt FROM foo";
    final Pair<ErrorResponse, String> response =
        doPostRaw(new SqlQuery(query, ResultFormat.ARRAYLINES, false, false, false, null, null), req);

    // Truncated response: missing final LFLF
    Assert.assertNull(response.lhs);
    Assert.assertEquals("[1]\n[1]", response.rhs);
  }

  @Test
  public void testObjectLinesResultFormatWithErrorAfterFirstRow() throws Exception
  {
    sequenceMapFnSupplier.set(errorAfterSecondRowMapFn());

    final String query = "SELECT cnt FROM foo";
    final Pair<ErrorResponse, String> response =
        doPostRaw(new SqlQuery(query, ResultFormat.OBJECTLINES, false, false, false, null, null), req);

    // Truncated response: missing final LFLF
    Assert.assertNull(response.lhs);
    Assert.assertEquals("{\"cnt\":1}\n{\"cnt\":1}", response.rhs);
  }

  @Test
  public void testCsvResultFormatWithErrorAfterFirstRow() throws Exception
  {
    sequenceMapFnSupplier.set(errorAfterSecondRowMapFn());

    final String query = "SELECT cnt FROM foo";
    final Pair<ErrorResponse, String> response =
        doPostRaw(new SqlQuery(query, ResultFormat.CSV, false, false, false, null, null), req);

    // Truncated response: missing final LFLF
    Assert.assertNull(response.lhs);
    Assert.assertEquals("1\n1\n", response.rhs);
  }

  @Test
  @SuppressWarnings("rawtypes")
  public void testArrayResultFormatWithHeader() throws Exception
  {
    final String query = "SELECT *, CASE dim2 WHEN '' THEN dim2 END FROM foo LIMIT 2";

    List[] expectedQueryResults = new List[]{
<<<<<<< HEAD
        Arrays.asList("2000-01-01T00:00:00.000Z", "", "a", "[\"a\",\"b\"]", 1, 1.0, 1.0, "\"AQAAAEAAAA==\"", nullStr),
        Arrays.asList(
            "2000-01-02T00:00:00.000Z",
            "10.1",
            nullStr,
            "[\"b\",\"c\"]",
            1,
            2.0,
            2.0,
            "\"AQAAAQAAAAHNBA==\"",
            nullStr
        )
=======
        Arrays.asList("2000-01-01T00:00:00.000Z", "", "a", "[\"a\",\"b\"]", 1, 1.0, 1.0, "\"AQAAAEAAAA==\"", null),
        Arrays.asList("2000-01-02T00:00:00.000Z", "10.1", null, "[\"b\",\"c\"]", 1, 2.0, 2.0, "\"AQAAAQAAAAHNBA==\"", null)
>>>>>>> 12e88b74
    };

    MockHttpServletResponse response = postForAsyncResponse(
        new SqlQuery(query, ResultFormat.ARRAY, true, true, true, null, null),
        req.mimic()
    );

    Assert.assertEquals(200, response.getStatus());
    Assert.assertEquals("yes", response.getHeader("X-Druid-SQL-Header-Included"));
    Assert.assertEquals(
        ImmutableList.builder()
                     .add(EXPECTED_COLUMNS_FOR_RESULT_FORMAT_TESTS)
                     .add(EXPECTED_TYPES_FOR_RESULT_FORMAT_TESTS)
                     .add(EXPECTED_SQL_TYPES_FOR_RESULT_FORMAT_TESTS)
                     .addAll(Arrays.asList(expectedQueryResults))
                     .build(),
        JSON_MAPPER.readValue(response.baos.toByteArray(), Object.class)
    );

    MockHttpServletResponse responseNoSqlTypesHeader = postForAsyncResponse(
        new SqlQuery(query, ResultFormat.ARRAY, true, true, false, null, null),
        req.mimic()
    );

    Assert.assertEquals(200, responseNoSqlTypesHeader.getStatus());
    Assert.assertEquals("yes", responseNoSqlTypesHeader.getHeader("X-Druid-SQL-Header-Included"));
    Assert.assertEquals(
        ImmutableList.builder()
                     .add(EXPECTED_COLUMNS_FOR_RESULT_FORMAT_TESTS)
                     .add(EXPECTED_TYPES_FOR_RESULT_FORMAT_TESTS)
                     .addAll(Arrays.asList(expectedQueryResults))
                     .build(),
        JSON_MAPPER.readValue(responseNoSqlTypesHeader.baos.toByteArray(), Object.class)
    );

    MockHttpServletResponse responseNoTypesHeader = postForAsyncResponse(
        new SqlQuery(query, ResultFormat.ARRAY, true, false, true, null, null),
        req.mimic()
    );

    Assert.assertEquals(200, responseNoTypesHeader.getStatus());
    Assert.assertEquals("yes", responseNoTypesHeader.getHeader("X-Druid-SQL-Header-Included"));
    Assert.assertEquals(
        ImmutableList.builder()
                     .add(EXPECTED_COLUMNS_FOR_RESULT_FORMAT_TESTS)
                     .add(EXPECTED_SQL_TYPES_FOR_RESULT_FORMAT_TESTS)
                     .addAll(Arrays.asList(expectedQueryResults))
                     .build(),
        JSON_MAPPER.readValue(responseNoTypesHeader.baos.toByteArray(), Object.class)
    );

    MockHttpServletResponse responseNoTypes = postForAsyncResponse(
        new SqlQuery(query, ResultFormat.ARRAY, true, false, false, null, null),
        req.mimic()
    );

    Assert.assertEquals(200, responseNoTypes.getStatus());
    Assert.assertEquals("yes", responseNoTypes.getHeader("X-Druid-SQL-Header-Included"));
    Assert.assertEquals(
        ImmutableList.builder()
                     .add(EXPECTED_COLUMNS_FOR_RESULT_FORMAT_TESTS)
                     .addAll(Arrays.asList(expectedQueryResults))
                     .build(),
        JSON_MAPPER.readValue(responseNoTypes.baos.toByteArray(), Object.class)
    );

    MockHttpServletResponse responseNoHeader = postForAsyncResponse(
        new SqlQuery(query, ResultFormat.ARRAY, false, false, false, null, null),
        req.mimic()
    );

    Assert.assertEquals(200, responseNoHeader.getStatus());
    Assert.assertNull(responseNoHeader.getHeader("X-Druid-SQL-Header-Included"));
    Assert.assertEquals(
        Arrays.asList(expectedQueryResults),
        JSON_MAPPER.readValue(responseNoHeader.baos.toByteArray(), Object.class)
    );

  }

  @Test
  public void testArrayResultFormatWithHeader_nullColumnType() throws Exception
  {
    // Test a query that returns null header for some of the columns
    final String query = "SELECT (1, 2) FROM INFORMATION_SCHEMA.COLUMNS LIMIT 1";

    MockHttpServletResponse response = postForAsyncResponse(
        new SqlQuery(query, ResultFormat.ARRAY, true, true, true, null, null),
        req
    );

    Assert.assertEquals(200, response.getStatus());
    Assert.assertEquals("yes", response.getHeader("X-Druid-SQL-Header-Included"));

    Assert.assertEquals(
        ImmutableList.of(
            Collections.singletonList("EXPR$0"),
            Collections.singletonList(null),
            Collections.singletonList("ROW"),
            Collections.singletonList(
                Arrays.asList(
                    1,
                    2
                )
            )
        ),
        JSON_MAPPER.readValue(response.baos.toByteArray(), Object.class)
    );
  }

  @Test
  public void testArrayLinesResultFormat() throws Exception
  {
    final String query = "SELECT *, CASE dim2 WHEN '' THEN dim2 END FROM foo LIMIT 2";
    final Pair<ErrorResponse, String> pair = doPostRaw(
        new SqlQuery(query, ResultFormat.ARRAYLINES, false, false, false, null, null)
    );
    Assert.assertNull(pair.lhs);
    final String response = pair.rhs;
    final List<String> lines = Splitter.on('\n').splitToList(response);

    Assert.assertEquals(4, lines.size());
    Assert.assertEquals(
        Arrays.asList(
            "2000-01-01T00:00:00.000Z",
            "",
            "a",
            "[\"a\",\"b\"]",
            1,
            1.0,
            1.0,
            "\"AQAAAEAAAA==\"",
            null
        ),
        JSON_MAPPER.readValue(lines.get(0), List.class)
    );
    Assert.assertEquals(
        Arrays.asList(
            "2000-01-02T00:00:00.000Z",
            "10.1",
            null,
            "[\"b\",\"c\"]",
            1,
            2.0,
            2.0,
            "\"AQAAAQAAAAHNBA==\"",
            null
        ),
        JSON_MAPPER.readValue(lines.get(1), List.class)
    );
    Assert.assertEquals("", lines.get(2));
    Assert.assertEquals("", lines.get(3));
  }

  @Test
  public void testArrayLinesResultFormatWithHeader() throws Exception
  {
    final String query = "SELECT *, CASE dim2 WHEN '' THEN dim2 END FROM foo LIMIT 2";
    final Pair<ErrorResponse, String> pair = doPostRaw(
        new SqlQuery(query, ResultFormat.ARRAYLINES, true, true, true, null, null)
    );
    Assert.assertNull(pair.lhs);
    final String response = pair.rhs;
    final List<String> lines = Splitter.on('\n').splitToList(response);

    Assert.assertEquals(7, lines.size());
    Assert.assertEquals(EXPECTED_COLUMNS_FOR_RESULT_FORMAT_TESTS, JSON_MAPPER.readValue(lines.get(0), List.class));
    Assert.assertEquals(EXPECTED_TYPES_FOR_RESULT_FORMAT_TESTS, JSON_MAPPER.readValue(lines.get(1), List.class));
    Assert.assertEquals(EXPECTED_SQL_TYPES_FOR_RESULT_FORMAT_TESTS, JSON_MAPPER.readValue(lines.get(2), List.class));
    Assert.assertEquals(
        Arrays.asList(
            "2000-01-01T00:00:00.000Z",
            "",
            "a",
            "[\"a\",\"b\"]",
            1,
            1.0,
            1.0,
            "\"AQAAAEAAAA==\"",
            null
        ),
        JSON_MAPPER.readValue(lines.get(3), List.class)
    );
    Assert.assertEquals(
        Arrays.asList(
            "2000-01-02T00:00:00.000Z",
            "10.1",
            null,
            "[\"b\",\"c\"]",
            1,
            2.0,
            2.0,
            "\"AQAAAQAAAAHNBA==\"",
            null
        ),
        JSON_MAPPER.readValue(lines.get(4), List.class)
    );
    Assert.assertEquals("", lines.get(5));
    Assert.assertEquals("", lines.get(6));
  }

  @Test
  public void testArrayLinesResultFormatWithHeader_nullColumnType() throws Exception
  {
    final String query = "SELECT (1, 2) FROM INFORMATION_SCHEMA.COLUMNS LIMIT 1";
    final Pair<ErrorResponse, String> pair = doPostRaw(
        new SqlQuery(query, ResultFormat.ARRAYLINES, true, true, true, null, null)
    );
    Assert.assertNull(pair.lhs);
    final String response = pair.rhs;
    final List<String> lines = Splitter.on('\n').splitToList(response);

    Assert.assertEquals(6, lines.size());
    Assert.assertEquals(Collections.singletonList("EXPR$0"), JSON_MAPPER.readValue(lines.get(0), List.class));
    Assert.assertEquals(Collections.singletonList(null), JSON_MAPPER.readValue(lines.get(1), List.class));
    Assert.assertEquals(Collections.singletonList("ROW"), JSON_MAPPER.readValue(lines.get(2), List.class));
    Assert.assertEquals(
        Collections.singletonList(
            Arrays.asList(
                1,
                2
            )
        ),
        JSON_MAPPER.readValue(lines.get(3), List.class)
    );
    Assert.assertEquals("", lines.get(4));
    Assert.assertEquals("", lines.get(5));
  }

  @Test
  public void testObjectResultFormat() throws Exception
  {
    final String query = "SELECT *, CASE dim2 WHEN '' THEN dim2 END FROM foo  LIMIT 2";
    final Function<Map<String, Object>, Map<String, Object>> transformer = m -> Maps.transformEntries(
        m,
        (k, v) -> "EXPR$8".equals(k) || ("dim2".equals(k) && v.toString().isEmpty()) ? null : v
    );

    Assert.assertEquals(
        ImmutableList.of(
            ImmutableMap
                .<String, Object>builder()
                .put("__time", "2000-01-01T00:00:00.000Z")
                .put("cnt", 1)
                .put("dim1", "")
                .put("dim2", "a")
                .put("dim3", "[\"a\",\"b\"]")
                .put("m1", 1.0)
                .put("m2", 1.0)
                .put("unique_dim1", "\"AQAAAEAAAA==\"")
                .put("EXPR$8", "")
                .build(),
            ImmutableMap
                .<String, Object>builder()
                .put("__time", "2000-01-02T00:00:00.000Z")
                .put("cnt", 1)
                .put("dim1", "10.1")
                .put("dim2", "")
                .put("dim3", "[\"b\",\"c\"]")
                .put("m1", 2.0)
                .put("m2", 2.0)
                .put("unique_dim1", "\"AQAAAQAAAAHNBA==\"")
                .put("EXPR$8", "")
                .build()
        ).stream().map(transformer).collect(Collectors.toList()),
        doPost(
            new SqlQuery(query, ResultFormat.OBJECT, false, false, false, null, null),
            new TypeReference<List<Map<String, Object>>>()
            {
            }
        ).rhs
    );
  }

  @Test
  public void testObjectLinesResultFormat() throws Exception
  {
    final String query = "SELECT *, CASE dim2 WHEN '' THEN dim2 END FROM foo LIMIT 2";
    final Pair<ErrorResponse, String> pair = doPostRaw(
        new SqlQuery(query, ResultFormat.OBJECTLINES, false, false, false, null, null)
    );
    Assert.assertNull(pair.lhs);
    final String response = pair.rhs;
    final Function<Map<String, Object>, Map<String, Object>> transformer = m -> {
      return Maps.transformEntries(
          m,
          (k, v) -> "EXPR$8".equals(k) || ("dim2".equals(k) && v.toString().isEmpty()) ? null : v
      );
    };
    final List<String> lines = Splitter.on('\n').splitToList(response);

    Assert.assertEquals(4, lines.size());
    Assert.assertEquals(
        transformer.apply(
            ImmutableMap
                .<String, Object>builder()
                .put("__time", "2000-01-01T00:00:00.000Z")
                .put("cnt", 1)
                .put("dim1", "")
                .put("dim2", "a")
                .put("dim3", "[\"a\",\"b\"]")
                .put("m1", 1.0)
                .put("m2", 1.0)
                .put("unique_dim1", "\"AQAAAEAAAA==\"")
                .put("EXPR$8", "")
                .build()
        ),
        JSON_MAPPER.readValue(lines.get(0), Object.class)
    );
    Assert.assertEquals(
        transformer.apply(
            ImmutableMap
                .<String, Object>builder()
                .put("__time", "2000-01-02T00:00:00.000Z")
                .put("cnt", 1)
                .put("dim1", "10.1")
                .put("dim2", "")
                .put("dim3", "[\"b\",\"c\"]")
                .put("m1", 2.0)
                .put("m2", 2.0)
                .put("unique_dim1", "\"AQAAAQAAAAHNBA==\"")
                .put("EXPR$8", "")
                .build()
        ),
        JSON_MAPPER.readValue(lines.get(1), Object.class)
    );
    Assert.assertEquals("", lines.get(2));
    Assert.assertEquals("", lines.get(3));
  }

  @Test
  public void testObjectLinesResultFormatWithMinimalHeader() throws Exception
  {
    final String query = "SELECT *, CASE dim2 WHEN '' THEN dim2 END FROM foo LIMIT 2";
    final Pair<ErrorResponse, String> pair =
        doPostRaw(new SqlQuery(query, ResultFormat.OBJECTLINES, true, false, false, null, null));
    Assert.assertNull(pair.lhs);
    final String response = pair.rhs;
    final Function<Map<String, Object>, Map<String, Object>> transformer = m -> Maps.transformEntries(
        m,
        (k, v) -> "EXPR$8".equals(k) || ("dim2".equals(k) && v.toString().isEmpty()) ? null : v
    );
    final List<String> lines = Splitter.on('\n').splitToList(response);

    final Map<String, Object> expectedHeader = new HashMap<>();
    for (final String column : EXPECTED_COLUMNS_FOR_RESULT_FORMAT_TESTS) {
      expectedHeader.put(column, null);
    }

    Assert.assertEquals(5, lines.size());
    Assert.assertEquals(expectedHeader, JSON_MAPPER.readValue(lines.get(0), Object.class));
    Assert.assertEquals(
        transformer.apply(
            ImmutableMap
                .<String, Object>builder()
                .put("__time", "2000-01-01T00:00:00.000Z")
                .put("cnt", 1)
                .put("dim1", "")
                .put("dim2", "a")
                .put("dim3", "[\"a\",\"b\"]")
                .put("m1", 1.0)
                .put("m2", 1.0)
                .put("unique_dim1", "\"AQAAAEAAAA==\"")
                .put("EXPR$8", "")
                .build()
        ),
        JSON_MAPPER.readValue(lines.get(1), Object.class)
    );
    Assert.assertEquals(
        transformer.apply(
            ImmutableMap
                .<String, Object>builder()
                .put("__time", "2000-01-02T00:00:00.000Z")
                .put("cnt", 1)
                .put("dim1", "10.1")
                .put("dim2", "")
                .put("dim3", "[\"b\",\"c\"]")
                .put("m1", 2.0)
                .put("m2", 2.0)
                .put("unique_dim1", "\"AQAAAQAAAAHNBA==\"")
                .put("EXPR$8", "")
                .build()
        ),
        JSON_MAPPER.readValue(lines.get(2), Object.class)
    );
    Assert.assertEquals("", lines.get(3));
    Assert.assertEquals("", lines.get(4));
  }

  @Test
  public void testObjectLinesResultFormatWithFullHeader() throws Exception
  {
    final String query = "SELECT *, CASE dim2 WHEN '' THEN dim2 END FROM foo LIMIT 2";
    final Pair<ErrorResponse, String> pair =
        doPostRaw(new SqlQuery(query, ResultFormat.OBJECTLINES, true, true, true, null, null));
    Assert.assertNull(pair.lhs);
    final String response = pair.rhs;
    final Function<Map<String, Object>, Map<String, Object>> transformer = m -> Maps.transformEntries(
        m,
        (k, v) -> "EXPR$8".equals(k) || ("dim2".equals(k) && v.toString().isEmpty()) ? null : v
    );
    final List<String> lines = Splitter.on('\n').splitToList(response);

    final Map<String, Object> expectedHeader = new HashMap<>();
    for (int i = 0; i < EXPECTED_COLUMNS_FOR_RESULT_FORMAT_TESTS.size(); i++) {
      expectedHeader.put(
          EXPECTED_COLUMNS_FOR_RESULT_FORMAT_TESTS.get(i),
          ImmutableMap.of(
              ObjectWriter.TYPE_HEADER_NAME, EXPECTED_TYPES_FOR_RESULT_FORMAT_TESTS.get(i),
              ObjectWriter.SQL_TYPE_HEADER_NAME, EXPECTED_SQL_TYPES_FOR_RESULT_FORMAT_TESTS.get(i)
          )
      );
    }

    Assert.assertEquals(5, lines.size());
    Assert.assertEquals(expectedHeader, JSON_MAPPER.readValue(lines.get(0), Object.class));
    Assert.assertEquals(
        transformer.apply(
            ImmutableMap
                .<String, Object>builder()
                .put("__time", "2000-01-01T00:00:00.000Z")
                .put("cnt", 1)
                .put("dim1", "")
                .put("dim2", "a")
                .put("dim3", "[\"a\",\"b\"]")
                .put("m1", 1.0)
                .put("m2", 1.0)
                .put("unique_dim1", "\"AQAAAEAAAA==\"")
                .put("EXPR$8", "")
                .build()
        ),
        JSON_MAPPER.readValue(lines.get(1), Object.class)
    );
    Assert.assertEquals(
        transformer.apply(
            ImmutableMap
                .<String, Object>builder()
                .put("__time", "2000-01-02T00:00:00.000Z")
                .put("cnt", 1)
                .put("dim1", "10.1")
                .put("dim2", "")
                .put("dim3", "[\"b\",\"c\"]")
                .put("m1", 2.0)
                .put("m2", 2.0)
                .put("unique_dim1", "\"AQAAAQAAAAHNBA==\"")
                .put("EXPR$8", "")
                .build()
        ),
        JSON_MAPPER.readValue(lines.get(2), Object.class)
    );
    Assert.assertEquals("", lines.get(3));
    Assert.assertEquals("", lines.get(4));
  }

  @Test
  public void testObjectLinesResultFormatWithFullHeader_nullColumnType() throws Exception
  {
    final String query = "SELECT (1, 2) FROM INFORMATION_SCHEMA.COLUMNS LIMIT 1";
    final Pair<ErrorResponse, String> pair =
        doPostRaw(new SqlQuery(query, ResultFormat.OBJECTLINES, true, true, true, null, null));
    Assert.assertNull(pair.lhs);
    final String response = pair.rhs;
    final List<String> lines = Splitter.on('\n').splitToList(response);

    final Map<String, String> typeMap = new HashMap<>();
    typeMap.put(ObjectWriter.TYPE_HEADER_NAME, null);
    typeMap.put(ObjectWriter.SQL_TYPE_HEADER_NAME, "ROW");
    final Map<String, Object> expectedHeader = ImmutableMap.of("EXPR$0", typeMap);

    Assert.assertEquals(4, lines.size());
    Assert.assertEquals(expectedHeader, JSON_MAPPER.readValue(lines.get(0), Object.class));
    Assert.assertEquals(
        ImmutableMap
            .<String, Object>builder()
            .put("EXPR$0", Arrays.asList(1, 2))
            .build(),
        JSON_MAPPER.readValue(lines.get(1), Object.class)
    );

    Assert.assertEquals("", lines.get(2));
    Assert.assertEquals("", lines.get(3));
  }

  @Test
  public void testCsvResultFormat() throws Exception
  {
    final String query = "SELECT *, CASE dim2 WHEN '' THEN dim2 END FROM foo LIMIT 2";
    final Pair<ErrorResponse, String> pair = doPostRaw(
        new SqlQuery(query, ResultFormat.CSV, false, false, false, null, null)
    );
    Assert.assertNull(pair.lhs);
    final String response = pair.rhs;
    final List<String> lines = Splitter.on('\n').splitToList(response);

    Assert.assertEquals(
        ImmutableList.of(
            "2000-01-01T00:00:00.000Z,,a,\"[\"\"a\"\",\"\"b\"\"]\",1,1.0,1.0,\"\"\"AQAAAEAAAA==\"\"\",",
            "2000-01-02T00:00:00.000Z,10.1,,\"[\"\"b\"\",\"\"c\"\"]\",1,2.0,2.0,\"\"\"AQAAAQAAAAHNBA==\"\"\",",
            "",
            ""
        ),
        lines
    );
  }

  @Test
  public void testCsvResultFormatWithHeaders() throws Exception
  {
    final String query = "SELECT *, CASE dim2 WHEN '' THEN dim2 END FROM foo LIMIT 2";
    final Pair<ErrorResponse, String> pair = doPostRaw(
        new SqlQuery(query, ResultFormat.CSV, true, true, true, null, null)
    );
    Assert.assertNull(pair.lhs);
    final String response = pair.rhs;
    final List<String> lines = Splitter.on('\n').splitToList(response);

    Assert.assertEquals(
        ImmutableList.of(
            String.join(",", EXPECTED_COLUMNS_FOR_RESULT_FORMAT_TESTS),
            String.join(",", EXPECTED_TYPES_FOR_RESULT_FORMAT_TESTS),
            String.join(",", EXPECTED_SQL_TYPES_FOR_RESULT_FORMAT_TESTS),
            "2000-01-01T00:00:00.000Z,,a,\"[\"\"a\"\",\"\"b\"\"]\",1,1.0,1.0,\"\"\"AQAAAEAAAA==\"\"\",",
            "2000-01-02T00:00:00.000Z,10.1,,\"[\"\"b\"\",\"\"c\"\"]\",1,2.0,2.0,\"\"\"AQAAAQAAAAHNBA==\"\"\",",
            "",
            ""
        ),
        lines
    );
  }

  @Test
  public void testCsvResultFormatWithHeaders_nullColumnType() throws Exception
  {
    final String query = "SELECT (1, 2) FROM INFORMATION_SCHEMA.COLUMNS LIMIT 1";
    final Pair<ErrorResponse, String> pair = doPostRaw(
        new SqlQuery(query, ResultFormat.CSV, true, true, true, null, null)
    );
    Assert.assertNull(pair.lhs);
    final String response = pair.rhs;
    final List<String> lines = Splitter.on('\n').splitToList(response);

    Assert.assertEquals(
        ImmutableList.of(
            "EXPR$0",
            "",
            "ROW"
        ),
        lines.subList(0, 3)
    );
  }

  @Test
  public void testExplainCountStar() throws Exception
  {
    Map<String, Object> queryContext = ImmutableMap.of(
        QueryContexts.CTX_SQL_QUERY_ID,
        DUMMY_SQL_QUERY_ID,
        PlannerConfig.CTX_KEY_USE_NATIVE_QUERY_EXPLAIN,
        "false"
    );
    final List<Map<String, Object>> rows = doPost(
        new SqlQuery(
            "EXPLAIN PLAN FOR SELECT COUNT(*) AS cnt FROM druid.foo",
            ResultFormat.OBJECT,
            false,
            false,
            false,
            queryContext,
            null
        )
    ).rhs;

    Assert.assertEquals(
        ImmutableList.of(
            ImmutableMap.<String, Object>of(
                "PLAN",
                StringUtils.format(
                    "DruidQueryRel(query=[{\"queryType\":\"timeseries\",\"dataSource\":{\"type\":\"table\",\"name\":\"foo\"},\"intervals\":{\"type\":\"intervals\",\"intervals\":[\"-146136543-09-08T08:23:32.096Z/146140482-04-24T15:36:27.903Z\"]},\"granularity\":{\"type\":\"all\"},\"aggregations\":[{\"type\":\"count\",\"name\":\"a0\"}],\"context\":{\"sqlQueryId\":\"%s\",\"%s\":\"%s\"}}], signature=[{a0:LONG}])\n",
                    DUMMY_SQL_QUERY_ID,
                    PlannerConfig.CTX_KEY_USE_NATIVE_QUERY_EXPLAIN,
                    "false"
                ),
                "RESOURCES",
                "[{\"name\":\"foo\",\"type\":\"DATASOURCE\"}]",
                "ATTRIBUTES",
                "{\"statementType\":\"SELECT\"}"
            )
        ),
        rows
    );
  }

  @Test
  public void testCannotParse() throws Exception
  {
    ErrorResponse errorResponse = postSyncForException("FROM druid.foo", Status.BAD_REQUEST.getStatusCode());

    validateInvalidSqlError(
        errorResponse,
        "Incorrect syntax near the keyword 'FROM' at line 1, column 1"
    );
    checkSqlRequestLog(false);
    Assert.assertTrue(lifecycleManager.getAll("id").isEmpty());
  }

  @Test
  public void testCannotValidate() throws Exception
  {
    ErrorResponse errorResponse = postSyncForException(
        "SELECT dim4 FROM druid.foo",
        Status.BAD_REQUEST.getStatusCode()
    );

    validateInvalidSqlError(
        errorResponse,
        "Column 'dim4' not found in any table"
    );
    checkSqlRequestLog(false);
    Assert.assertTrue(lifecycleManager.getAll("id").isEmpty());
  }

  @Test
  public void testCannotConvert() throws Exception
  {
    // SELECT + ORDER unsupported
    final SqlQuery unsupportedQuery = createSimpleQueryWithId("id", "SELECT dim1 FROM druid.foo ORDER BY dim1");
    ErrorResponse exception = postSyncForException(unsupportedQuery, Status.BAD_REQUEST.getStatusCode());

    Assert.assertTrue((Boolean) req.getAttribute(AuthConfig.DRUID_AUTHORIZATION_CHECKED));

    validateErrorResponse(
        exception,
        "general",
        DruidException.Persona.USER,
        DruidException.Category.INVALID_INPUT,
        "Query could not be planned. A possible reason is "
        + "[SQL query requires ordering a table by non-time column [[dim1]], which is not supported.]"
    );
    checkSqlRequestLog(false);
    Assert.assertTrue(lifecycleManager.getAll("id").isEmpty());
  }

  /**
   * This test is for {@link org.apache.druid.error.InvalidSqlInput} exceptions that are thrown by druid rules during query
   * planning. e.g. doing max aggregation on string type. The test checks that the API returns correct error messages
   * for such planning errors.
   */
  @Test
  public void testCannotConvert_InvalidSQL() throws Exception
  {
    // max(string) unsupported
    ErrorResponse errorResponse = postSyncForException(
        "SELECT max(dim1) FROM druid.foo",
        Status.BAD_REQUEST.getStatusCode()
    );

    validateInvalidSqlError(
        errorResponse,
        "Aggregation [MAX] does not support type [STRING], column [v0]"
    );
    checkSqlRequestLog(false);
    Assert.assertTrue(lifecycleManager.getAll("id").isEmpty());
  }

  @Test
  public void testResourceLimitExceeded() throws Exception
  {
    final ErrorResponse errorResponse = doPost(
        new SqlQuery(
            "SELECT DISTINCT dim1 FROM foo",
            ResultFormat.OBJECT,
            false,
            false,
            false,
            ImmutableMap.of(GroupByQueryConfig.CTX_KEY_BUFFER_GROUPER_MAX_SIZE, 1, BaseQuery.SQL_QUERY_ID, "id"),
            null
        )
    ).lhs;

    validateLegacyQueryExceptionErrorResponse(
        errorResponse,
        QueryException.RESOURCE_LIMIT_EXCEEDED_ERROR_CODE,
        ResourceLimitExceededException.class.getName(),
        ""
    );
    Assert.assertTrue(lifecycleManager.getAll("id").isEmpty());
  }

  private void failOnExecute(String errorMessage)
  {
    onExecute = s -> {
      throw new QueryUnsupportedException(errorMessage);
    };
  }

  @Test
  public void testUnsupportedQueryThrowsException() throws Exception
  {
    String errorMessage = "This will be supported in Druid 9999";
    failOnExecute(errorMessage);
    ErrorResponse exception = postSyncForException(
        new SqlQuery(
            "SELECT ANSWER TO LIFE",
            ResultFormat.OBJECT,
            false,
            false,
            false,
            ImmutableMap.of(BaseQuery.SQL_QUERY_ID, "id"),
            null
        ),
        501
    );

    validateLegacyQueryExceptionErrorResponse(
        exception,
        QueryException.QUERY_UNSUPPORTED_ERROR_CODE,
        QueryUnsupportedException.class.getName(),
        ""
    );
    Assert.assertTrue(lifecycleManager.getAll("id").isEmpty());
  }

  @Test
  public void testErrorResponseReturnSameQueryIdWhenSetInContext()
  {
    String queryId = "id123";
    String errorMessage = "This will be supported in Druid 9999";
    failOnExecute(errorMessage);
    final Response response = postForSyncResponse(
        new SqlQuery(
            "SELECT ANSWER TO LIFE",
            ResultFormat.OBJECT,
            false,
            false,
            false,
            ImmutableMap.of("sqlQueryId", queryId),
            null
        ),
        req
    );

    // This is checked in the common method that returns the response, but checking it again just protects
    // from changes there breaking the checks, so doesn't hurt.
    assertStatusAndCommonHeaders(response, 501);
    Assert.assertEquals(queryId, getHeader(response, QueryResource.QUERY_ID_RESPONSE_HEADER));
    Assert.assertEquals(queryId, getHeader(response, SqlResource.SQL_QUERY_ID_RESPONSE_HEADER));
  }

  @Test
  public void testErrorResponseReturnNewQueryIdWhenNotSetInContext()
  {
    String errorMessage = "This will be supported in Druid 9999";
    failOnExecute(errorMessage);
    final Response response = postForSyncResponse(
        new SqlQuery(
            "SELECT ANSWER TO LIFE",
            ResultFormat.OBJECT,
            false,
            false,
            false,
            ImmutableMap.of(),
            null
        ),
        req
    );

    // This is checked in the common method that returns the response, but checking it again just protects
    // from changes there breaking the checks, so doesn't hurt.
    assertStatusAndCommonHeaders(response, 501);
  }

  @Test
  public void testUnsupportedQueryThrowsExceptionWithFilterResponse() throws Exception
  {
    resource = new SqlResource(
        JSON_MAPPER,
        CalciteTests.TEST_AUTHORIZER_MAPPER,
        sqlStatementFactory,
        lifecycleManager,
        new ServerConfig()
        {
          @Override
          public boolean isShowDetailedJettyErrors()
          {
            return true;
          }

          @Override
          public ErrorResponseTransformStrategy getErrorResponseTransformStrategy()
          {
            return new AllowedRegexErrorResponseTransformStrategy(ImmutableList.of());
          }
        },
        TEST_RESPONSE_CONTEXT_CONFIG,
        DUMMY_DRUID_NODE
    );

    String errorMessage = "This will be supported in Druid 9999";
    failOnExecute(errorMessage);
    ErrorResponse exception = postSyncForException(
        new SqlQuery(
            "SELECT ANSWER TO LIFE",
            ResultFormat.OBJECT,
            false,
            false,
            false,
            ImmutableMap.of("sqlQueryId", "id"),
            null
        ),
        501
    );

    validateLegacyQueryExceptionErrorResponse(
        exception,
        QueryException.QUERY_UNSUPPORTED_ERROR_CODE,
        "org.apache.druid.query.QueryUnsupportedException",
        "This will be supported in Druid 9999"
    );
    Assert.assertTrue(lifecycleManager.getAll("id").isEmpty());
  }

  /**
   * See class-level javadoc for {@link org.apache.druid.sql.calcite.util.testoperator.AssertionErrorOperatorConversion}
   * for rationale as to why this test exists.
   * <p>
   * If this test starts failing, it could be indicative of us not handling the AssertionErrors well anymore,
   * OR it could be indicative of this specific code path not throwing an AssertionError anymore.  If we run
   * into the latter case, we should seek out a new code path that generates the error from Calcite.  In the best
   * world, this test starts failing because Calcite has moved all of its execptions away from AssertionErrors
   * and we can no longer reproduce the behavior through Calcite, in that world, we should remove our own handling
   * and this test at the same time.
   */
  @Test
  public void testAssertionErrorThrowsErrorWithFilterResponse() throws Exception
  {
    ErrorResponse exception = postSyncForException(
        new SqlQuery(
            "SELECT assertion_error() FROM foo LIMIT 2",
            ResultFormat.OBJECT,
            false,
            false,
            false,
            ImmutableMap.of("sqlQueryId", "id"),
            null
        ),
        Status.BAD_REQUEST.getStatusCode()
    );

    assertThat(
        exception.getUnderlyingException(),
        DruidExceptionMatcher
            .invalidSqlInput()
            .expectMessageIs("Calcite assertion violated: [not a literal: assertion_error()]")
    );
    Assert.assertTrue(lifecycleManager.getAll("id").isEmpty());
  }

  @Test
  public void testTooManyRequestsAfterTotalLaning() throws Exception
  {
    final int numQueries = 3;
    CountDownLatch queriesScheduledLatch = new CountDownLatch(numQueries - 1);
    CountDownLatch runQueryLatch = new CountDownLatch(1);

    SCHEDULER_BAGGAGE.set(() -> {
      queriesScheduledLatch.countDown();
      try {
        runQueryLatch.await();
      }
      catch (InterruptedException e) {
        throw new RE(e);
      }
      return null;
    });

    final String sqlQueryId = "tooManyRequestsTest";

    List<Future<Object>> futures = new ArrayList<>(numQueries);
    for (int i = 0; i < numQueries - 1; i++) {
      futures.add(executorService.submit(() -> {
        try {
          return postForAsyncResponse(
              new SqlQuery(
                  "SELECT COUNT(*) AS cnt, 'foo' AS TheFoo FROM druid.foo",
                  null,
                  false,
                  false,
                  false,
                  ImmutableMap.of("priority", -5, BaseQuery.SQL_QUERY_ID, sqlQueryId),
                  null
              ),
              makeRegularUserReq()
          );
        }
        catch (Exception e) {
          throw new RuntimeException(e);
        }
      }));
    }

    queriesScheduledLatch.await();
    SCHEDULER_BAGGAGE.set(() -> null);
    futures.add(executorService.submit(() -> {
      try {
        final Response retVal = postForSyncResponse(
            new SqlQuery(
                "SELECT COUNT(*) AS cnt, 'foo' AS TheFoo FROM druid.foo",
                null,
                false,
                false,
                false,
                ImmutableMap.of("priority", -5, BaseQuery.SQL_QUERY_ID, sqlQueryId),
                null
            ),
            makeRegularUserReq()
        );
        runQueryLatch.countDown();
        return retVal;
      }
      catch (Exception e) {
        throw new RuntimeException(e);
      }
    }));

    int success = 0;
    int limited = 0;
    for (int i = 0; i < numQueries; i++) {
      if (i == 2) {
        Response response = (Response) futures.get(i).get();
        assertStatusAndCommonHeaders(response, 429);
        QueryException interruped = deserializeResponse(response, QueryException.class);
        Assert.assertEquals(QueryException.QUERY_CAPACITY_EXCEEDED_ERROR_CODE, interruped.getErrorCode());
        Assert.assertEquals(
            QueryCapacityExceededException.makeLaneErrorMessage(HiLoQueryLaningStrategy.LOW, 2),
            interruped.getMessage()
        );
        limited++;
      } else {
        MockHttpServletResponse response = (MockHttpServletResponse) futures.get(i).get();
        assertStatusAndCommonHeaders(response, 200);
        Assert.assertEquals(
            ImmutableList.of(ImmutableMap.of("cnt", 6, "TheFoo", "foo")),
            deserializeResponse(response, Object.class)
        );
        success++;
      }
    }
    Assert.assertEquals(2, success);
    Assert.assertEquals(1, limited);
    Assert.assertEquals(3, testRequestLogger.getSqlQueryLogs().size());
    Assert.assertTrue(lifecycleManager.getAll(sqlQueryId).isEmpty());
  }

  @Test
  public void testQueryTimeoutException() throws Exception
  {
    final String sqlQueryId = "timeoutTest";
    Map<String, Object> queryContext = ImmutableMap.of(
        QueryContexts.TIMEOUT_KEY,
        1,
        BaseQuery.SQL_QUERY_ID,
        sqlQueryId
    );

    ErrorResponse exception = postSyncForException(
        new SqlQuery(
            "SELECT CAST(__time AS DATE), dim1, dim2, dim3 FROM druid.foo GROUP by __time, dim1, dim2, dim3 ORDER BY dim2 DESC",
            ResultFormat.OBJECT,
            false,
            false,
            false,
            queryContext,
            null
        ),
        504
    );

    validateLegacyQueryExceptionErrorResponse(
        exception,
        QueryException.QUERY_TIMEOUT_ERROR_CODE,
        QueryTimeoutException.class.getName(),
        ""
    );
    Assert.assertTrue(lifecycleManager.getAll(sqlQueryId).isEmpty());
  }

  @Test
  public void testCancelBetweenValidateAndPlan() throws Exception
  {
    final String sqlQueryId = "toCancel";
    lifecycleAddLatch = new CountDownLatch(1);
    CountDownLatch validateAndAuthorizeLatch = new CountDownLatch(1);
    validateAndAuthorizeLatchSupplier.set(new NonnullPair<>(validateAndAuthorizeLatch, true));
    CountDownLatch planLatch = new CountDownLatch(1);
    planLatchSupplier.set(new NonnullPair<>(planLatch, false));
    Future<Response> future = executorService.submit(
        () -> postForSyncResponse(
            createSimpleQueryWithId(sqlQueryId, "SELECT DISTINCT dim1 FROM foo"),
            makeRegularUserReq()
        )
    );
    Assert.assertTrue(validateAndAuthorizeLatch.await(WAIT_TIMEOUT_SECS, TimeUnit.SECONDS));
    Assert.assertTrue(lifecycleAddLatch.await(WAIT_TIMEOUT_SECS, TimeUnit.SECONDS));
    Response cancelResponse = resource.cancelQuery(sqlQueryId, makeRequestForCancel());
    planLatch.countDown();
    Assert.assertEquals(Status.ACCEPTED.getStatusCode(), cancelResponse.getStatus());

    Assert.assertTrue(lifecycleManager.getAll(sqlQueryId).isEmpty());

    Response queryResponse = future.get();
    assertStatusAndCommonHeaders(queryResponse, Status.INTERNAL_SERVER_ERROR.getStatusCode());

    ErrorResponse exception = deserializeResponse(queryResponse, ErrorResponse.class);
    validateLegacyQueryExceptionErrorResponse(
        exception,
        "Query cancelled",
        null,
        ""
    );
  }

  @Test
  public void testCancelBetweenPlanAndExecute() throws Exception
  {
    final String sqlQueryId = "toCancel";
    CountDownLatch planLatch = new CountDownLatch(1);
    planLatchSupplier.set(new NonnullPair<>(planLatch, true));
    CountDownLatch execLatch = new CountDownLatch(1);
    executeLatchSupplier.set(new NonnullPair<>(execLatch, false));
    Future<Response> future = executorService.submit(
        () -> postForSyncResponse(
            createSimpleQueryWithId(sqlQueryId, "SELECT DISTINCT dim1 FROM foo"),
            makeRegularUserReq()
        )
    );
    Assert.assertTrue(planLatch.await(WAIT_TIMEOUT_SECS, TimeUnit.SECONDS));
    Response cancelResponse = resource.cancelQuery(sqlQueryId, makeRequestForCancel());
    execLatch.countDown();
    Assert.assertEquals(Status.ACCEPTED.getStatusCode(), cancelResponse.getStatus());

    Assert.assertTrue(lifecycleManager.getAll(sqlQueryId).isEmpty());

    Response queryResponse = future.get();
    assertStatusAndCommonHeaders(queryResponse, Status.INTERNAL_SERVER_ERROR.getStatusCode());

    ErrorResponse exception = deserializeResponse(queryResponse, ErrorResponse.class);
    validateLegacyQueryExceptionErrorResponse(exception, "Query cancelled", null, "");
  }

  @Test
  public void testCancelInvalidQuery() throws Exception
  {
    final String sqlQueryId = "validQuery";
    CountDownLatch planLatch = new CountDownLatch(1);
    planLatchSupplier.set(new NonnullPair<>(planLatch, true));
    CountDownLatch execLatch = new CountDownLatch(1);
    executeLatchSupplier.set(new NonnullPair<>(execLatch, false));
    Future<MockHttpServletResponse> future = executorService.submit(
        () -> postForAsyncResponse(
            createSimpleQueryWithId(sqlQueryId, "SELECT DISTINCT dim1 FROM foo"),
            makeRegularUserReq()
        )
    );
    Assert.assertTrue(planLatch.await(WAIT_TIMEOUT_SECS, TimeUnit.SECONDS));
    Response cancelResponse = resource.cancelQuery("invalidQuery", makeRequestForCancel());
    Assert.assertEquals(Status.NOT_FOUND.getStatusCode(), cancelResponse.getStatus());

    Assert.assertFalse(lifecycleManager.getAll(sqlQueryId).isEmpty());

    execLatch.countDown();
    MockHttpServletResponse queryResponse = future.get();
    Assert.assertEquals(Status.OK.getStatusCode(), queryResponse.getStatus());
  }

  @Test
  public void testCancelForbidden() throws Exception
  {
    final String sqlQueryId = "toCancel";
    CountDownLatch planLatch = new CountDownLatch(1);
    planLatchSupplier.set(new NonnullPair<>(planLatch, true));
    CountDownLatch execLatch = new CountDownLatch(1);
    executeLatchSupplier.set(new NonnullPair<>(execLatch, false));
    Future<MockHttpServletResponse> future = executorService.submit(
        () -> postForAsyncResponse(
            createSimpleQueryWithId(sqlQueryId, "SELECT DISTINCT dim1 FROM forbiddenDatasource"),
            makeSuperUserReq()
        )
    );
    Assert.assertTrue(planLatch.await(3, TimeUnit.SECONDS));
    Response cancelResponse = resource.cancelQuery(sqlQueryId, makeRequestForCancel());
    Assert.assertEquals(Status.FORBIDDEN.getStatusCode(), cancelResponse.getStatus());

    Assert.assertFalse(lifecycleManager.getAll(sqlQueryId).isEmpty());

    execLatch.countDown();
    MockHttpServletResponse queryResponse = future.get();
    Assert.assertEquals(Status.OK.getStatusCode(), queryResponse.getStatus());
  }

  @Test
  public void testQueryContextException() throws Exception
  {
    final String sqlQueryId = "badQueryContextTimeout";
    Map<String, Object> queryContext = ImmutableMap.of(
        QueryContexts.TIMEOUT_KEY,
        "2000'",
        BaseQuery.SQL_QUERY_ID,
        sqlQueryId
    );
    final ErrorResponse errorResponse = doPost(
        new SqlQuery(
            "SELECT 1337",
            ResultFormat.OBJECT,
            false,
            false,
            false,
            queryContext,
            null
        )
    ).lhs;

    validateLegacyQueryExceptionErrorResponse(
        errorResponse,
        QueryException.BAD_QUERY_CONTEXT_ERROR_CODE,
        BadQueryContextException.ERROR_CLASS,
        "2000'"
    );
    checkSqlRequestLog(false);
    Assert.assertTrue(lifecycleManager.getAll(sqlQueryId).isEmpty());
  }

  @Test
  public void testQueryContextKeyNotAllowed() throws Exception
  {
    Map<String, Object> queryContext = ImmutableMap.of(DruidSqlInsert.SQL_INSERT_SEGMENT_GRANULARITY, "all");
    ErrorResponse exception = postSyncForException(
        new SqlQuery("SELECT 1337", ResultFormat.OBJECT, false, false, false, queryContext, null),
        Status.BAD_REQUEST.getStatusCode()
    );

    validateInvalidInputError(
        exception,
        "Query context parameter [sqlInsertSegmentGranularity] is not allowed"
    );
    checkSqlRequestLog(false);
  }

  private void checkSqlRequestLog(boolean success)
  {
    checkSqlRequestLog(success, CalciteTests.REGULAR_USER_AUTH_RESULT.getIdentity());
  }

  @SuppressWarnings("unchecked")
  private void checkSqlRequestLog(boolean success, String user)
  {
    Assert.assertEquals(1, testRequestLogger.getSqlQueryLogs().size());

    final Map<String, Object> stats = testRequestLogger.getSqlQueryLogs().get(0).getQueryStats().getStats();
    final Map<String, Object> queryContext = (Map<String, Object>) testRequestLogger.getSqlQueryLogs()
                                                                                    .get(0)
                                                                                    .getSqlQueryContext();
    Assert.assertEquals(success, stats.get("success"));
    Assert.assertEquals(user, stats.get("identity"));
    Assert.assertTrue(stats.containsKey("sqlQuery/time"));
    Assert.assertTrue(stats.containsKey("sqlQuery/planningTimeMs"));
    Assert.assertTrue(queryContext.containsKey(QueryContexts.CTX_SQL_QUERY_ID));
    if (success) {
      Assert.assertTrue(stats.containsKey("sqlQuery/bytes"));
    } else {
      Assert.assertTrue(stats.containsKey("exception"));
    }
  }

  private static SqlQuery createSimpleQueryWithId(String sqlQueryId, String sql)
  {
    return new SqlQuery(sql, null, false, false, false, ImmutableMap.of(BaseQuery.SQL_QUERY_ID, sqlQueryId), null);
  }

  private Pair<ErrorResponse, List<Map<String, Object>>> doPost(final SqlQuery query) throws Exception
  {
    return doPost(query, new TypeReference<List<Map<String, Object>>>()
    {
    });
  }

  // Returns either an error or a result, assuming the result is a JSON object.
  private <T> Pair<ErrorResponse, T> doPost(
      final SqlQuery query,
      final TypeReference<T> typeReference
  ) throws Exception
  {
    return doPost(query, req, typeReference);
  }

  private Pair<ErrorResponse, String> doPostRaw(final SqlQuery query) throws Exception
  {
    return doPostRaw(query, req);
  }

  // Returns either an error or a result, assuming the result is a JSON object.
  @SuppressWarnings("unchecked")
  private <T> Pair<ErrorResponse, T> doPost(
      final SqlQuery query,
      final MockHttpServletRequest req,
      final TypeReference<T> typeReference
  ) throws Exception
  {
    final Pair<ErrorResponse, String> pair = doPostRaw(query, req);
    if (pair.rhs == null) {
      //noinspection unchecked
      return (Pair<ErrorResponse, T>) pair;
    } else {
      return Pair.of(pair.lhs, JSON_MAPPER.readValue(pair.rhs, typeReference));
    }
  }

  // Returns either an error or a result.
  private Pair<ErrorResponse, String> doPostRaw(final SqlQuery query, final MockHttpServletRequest req)
      throws Exception
  {
    MockHttpServletResponse response = postForAsyncResponse(query, req);

    if (response.getStatus() == 200) {
      return Pair.of(null, new String(response.baos.toByteArray(), StandardCharsets.UTF_8));
    } else {
      return Pair.of(JSON_MAPPER.readValue(response.baos.toByteArray(), ErrorResponse.class), null);
    }
  }

  @Nonnull
  private MockHttpServletResponse postForAsyncResponse(SqlQuery query, MockHttpServletRequest req)
  {
    MockHttpServletResponse response = MockHttpServletResponse.forRequest(req);

    final Object explicitQueryId = query.getContext().get("queryId");
    final Object explicitSqlQueryId = query.getContext().get("sqlQueryId");
    Assert.assertNull(resource.doPost(query, req));

    final Object actualQueryId = response.getHeader(QueryResource.QUERY_ID_RESPONSE_HEADER);
    final Object actualSqlQueryId = response.getHeader(SqlResource.SQL_QUERY_ID_RESPONSE_HEADER);
    validateQueryIds(explicitQueryId, explicitSqlQueryId, actualQueryId, actualSqlQueryId);

    return response;
  }

  private void assertStatusAndCommonHeaders(MockHttpServletResponse queryResponse, int statusCode)
  {
    Assert.assertEquals(statusCode, queryResponse.getStatus());
    Assert.assertEquals("application/json", queryResponse.getContentType());
    Assert.assertNotNull(queryResponse.getHeader(QueryResource.QUERY_ID_RESPONSE_HEADER));
    Assert.assertNotNull(queryResponse.getHeader(SqlResource.SQL_QUERY_ID_RESPONSE_HEADER));
  }

  private <T> T deserializeResponse(MockHttpServletResponse resp, Class<T> clazz) throws IOException
  {
    return JSON_MAPPER.readValue(resp.baos.toByteArray(), clazz);
  }

  private Response postForSyncResponse(SqlQuery query, MockHttpServletRequest req)
  {
    final Object explicitQueryId = query.getContext().get("queryId");
    final Object explicitSqlQueryId = query.getContext().get("sqlQueryId");

    final Response response = resource.doPost(query, req);

    final Object actualQueryId = getHeader(response, QueryResource.QUERY_ID_RESPONSE_HEADER);
    final Object actualSqlQueryId = getHeader(response, SqlResource.SQL_QUERY_ID_RESPONSE_HEADER);

    validateQueryIds(explicitQueryId, explicitSqlQueryId, actualQueryId, actualSqlQueryId);

    return response;
  }

  private ErrorResponse postSyncForException(String s, int expectedStatus) throws IOException
  {
    return postSyncForException(createSimpleQueryWithId("id", s), expectedStatus);
  }

  private ErrorResponse postSyncForException(SqlQuery query, int expectedStatus) throws IOException
  {
    final Response response = postForSyncResponse(query, req);
    assertStatusAndCommonHeaders(response, expectedStatus);
    return deserializeResponse(response, ErrorResponse.class);
  }

  private <T> T deserializeResponse(Response resp, Class<T> clazz) throws IOException
  {
    return JSON_MAPPER.readValue(responseToByteArray(resp), clazz);
  }

  public static byte[] responseToByteArray(Response resp) throws IOException
  {
    if (resp.getEntity() instanceof StreamingOutput) {
      ByteArrayOutputStream baos = new ByteArrayOutputStream();
      ((StreamingOutput) resp.getEntity()).write(baos);
      return baos.toByteArray();
    } else {
      return JSON_MAPPER.writeValueAsBytes(resp.getEntity());
    }
  }

  private String getContentType(Response resp)
  {
    return getHeader(resp, HttpHeaders.CONTENT_TYPE).toString();
  }

  @Nullable
  private Object getHeader(Response resp, String header)
  {
    final List<Object> objects = resp.getMetadata().get(header);
    if (objects == null) {
      return null;
    }
    return Iterables.getOnlyElement(objects);
  }

  private void assertStatusAndCommonHeaders(Response queryResponse, int statusCode)
  {
    Assert.assertEquals(statusCode, queryResponse.getStatus());
    Assert.assertEquals("application/json", getContentType(queryResponse));
    Assert.assertNotNull(getHeader(queryResponse, QueryResource.QUERY_ID_RESPONSE_HEADER));
    Assert.assertNotNull(getHeader(queryResponse, SqlResource.SQL_QUERY_ID_RESPONSE_HEADER));
  }

  private void validateQueryIds(
      Object explicitQueryId,
      Object explicitSqlQueryId,
      Object actualQueryId,
      Object actualSqlQueryId
  )
  {
    if (explicitQueryId == null) {
      if (null != explicitSqlQueryId) {
        Assert.assertEquals(explicitSqlQueryId, actualQueryId);
        Assert.assertEquals(explicitSqlQueryId, actualSqlQueryId);
      } else {
        Assert.assertNotNull(actualQueryId);
        Assert.assertNotNull(actualSqlQueryId);
      }
    } else {
      if (explicitSqlQueryId == null) {
        Assert.assertEquals(explicitQueryId, actualQueryId);
        Assert.assertEquals(explicitQueryId, actualSqlQueryId);
      } else {
        Assert.assertEquals(explicitQueryId, actualQueryId);
        Assert.assertEquals(explicitSqlQueryId, actualSqlQueryId);
      }
    }
  }

  private MockHttpServletRequest makeSuperUserReq()
  {
    return makeExpectedReq(CalciteTests.SUPER_USER_AUTH_RESULT);
  }

  private MockHttpServletRequest makeRegularUserReq()
  {
    return makeExpectedReq(CalciteTests.REGULAR_USER_AUTH_RESULT);
  }

  private MockHttpServletRequest makeExpectedReq(AuthenticationResult authenticationResult)
  {
    MockHttpServletRequest req = new MockHttpServletRequest();
    req.attributes.put(AuthConfig.DRUID_AUTHENTICATION_RESULT, authenticationResult);
    req.remoteAddr = "1.2.3.4";
    return req;
  }

  private MockHttpServletRequest makeRequestForCancel()
  {
    MockHttpServletRequest req = new MockHttpServletRequest();
    req.attributes.put(AuthConfig.DRUID_AUTHENTICATION_RESULT, CalciteTests.REGULAR_USER_AUTH_RESULT);
    return req;
  }

  private static Function<Sequence<Object[]>, Sequence<Object[]>> errorAfterSecondRowMapFn()
  {
    return results -> {
      final AtomicLong rows = new AtomicLong();
      return results
          .flatMap(
              row -> Sequences.simple(new AbstractList<Object[]>()
              {
                @Override
                public Object[] get(int index)
                {
                  return row;
                }

                @Override
                public int size()
                {
                  return 1000;
                }
              })
          )
          .map(row -> {
            if (rows.incrementAndGet() == 3) {
              throw new ISE("Oh no!");
            } else {
              return row;
            }
          });
    };
  }

  private static class TestHttpStatement extends HttpStatement
  {
    private final SettableSupplier<NonnullPair<CountDownLatch, Boolean>> validateAndAuthorizeLatchSupplier;
    private final SettableSupplier<NonnullPair<CountDownLatch, Boolean>> planLatchSupplier;
    private final SettableSupplier<NonnullPair<CountDownLatch, Boolean>> executeLatchSupplier;
    private final SettableSupplier<Function<Sequence<Object[]>, Sequence<Object[]>>> sequenceMapFnSupplier;
    private final SettableSupplier<ResponseContext> responseContextSupplier;
    private final Consumer<DirectStatement> onExecute;

    private TestHttpStatement(
        final SqlToolbox lifecycleContext,
        final SqlQuery sqlQuery,
        final HttpServletRequest req,
        SettableSupplier<NonnullPair<CountDownLatch, Boolean>> validateAndAuthorizeLatchSupplier,
        SettableSupplier<NonnullPair<CountDownLatch, Boolean>> planLatchSupplier,
        SettableSupplier<NonnullPair<CountDownLatch, Boolean>> executeLatchSupplier,
        SettableSupplier<Function<Sequence<Object[]>, Sequence<Object[]>>> sequenceMapFnSupplier,
        SettableSupplier<ResponseContext> responseContextSupplier,
        final Consumer<DirectStatement> onAuthorize
    )
    {
      super(lifecycleContext, sqlQuery, req);
      this.validateAndAuthorizeLatchSupplier = validateAndAuthorizeLatchSupplier;
      this.planLatchSupplier = planLatchSupplier;
      this.executeLatchSupplier = executeLatchSupplier;
      this.sequenceMapFnSupplier = sequenceMapFnSupplier;
      this.responseContextSupplier = responseContextSupplier;
      this.onExecute = onAuthorize;
    }

    @Override
    protected void authorize(
        DruidPlanner planner,
        Function<Set<ResourceAction>, AuthorizationResult> authorizer
    )
    {
      if (validateAndAuthorizeLatchSupplier.get() != null) {
        if (validateAndAuthorizeLatchSupplier.get().rhs) {
          super.authorize(planner, authorizer);
          validateAndAuthorizeLatchSupplier.get().lhs.countDown();
        } else {
          try {
            if (!validateAndAuthorizeLatchSupplier.get().lhs.await(WAIT_TIMEOUT_SECS, TimeUnit.SECONDS)) {
              throw new RuntimeException("Latch timed out");
            }
          }
          catch (InterruptedException e) {
            throw new RuntimeException(e);
          }
          super.authorize(planner, authorizer);
        }
      } else {
        super.authorize(planner, authorizer);
      }
    }

    @Override
    public PlannerResult createPlan(DruidPlanner planner)
    {
      final NonnullPair<CountDownLatch, Boolean> planLatch = planLatchSupplier.get();
      if (planLatch != null) {
        if (planLatch.rhs) {
          PlannerResult result = super.createPlan(planner);
          planLatch.lhs.countDown();
          return result;
        } else {
          try {
            if (!planLatch.lhs.await(WAIT_TIMEOUT_SECS, TimeUnit.SECONDS)) {
              throw new RuntimeException("Latch timed out");
            }
          }
          catch (InterruptedException e) {
            throw new RuntimeException(e);
          }
          return super.createPlan(planner);
        }
      } else {
        return super.createPlan(planner);
      }
    }

    @Override
    public ResultSet plan()
    {
      onExecute.accept(this);
      return super.plan();
    }

    @Override
    public ResultSet createResultSet(PlannerResult plannerResult)
    {
      return new ResultSet(plannerResult)
      {
        @Override
        public QueryResponse<Object[]> run()
        {
          final Function<Sequence<Object[]>, Sequence<Object[]>> sequenceMapFn =
              Optional.ofNullable(sequenceMapFnSupplier.get()).orElse(Function.identity());

          final NonnullPair<CountDownLatch, Boolean> executeLatch = executeLatchSupplier.get();
          if (executeLatch != null) {
            if (executeLatch.rhs) {
              final QueryResponse<Object[]> resp = super.run();
              Sequence<Object[]> sequence = sequenceMapFn.apply(resp.getResults());
              executeLatch.lhs.countDown();
              final ResponseContext respContext = resp.getResponseContext();
              respContext.merge(responseContextSupplier.get());
              return new QueryResponse<>(sequence, respContext);
            } else {
              try {
                if (!executeLatch.lhs.await(WAIT_TIMEOUT_SECS, TimeUnit.SECONDS)) {
                  throw new RuntimeException("Latch timed out");
                }
              }
              catch (InterruptedException e) {
                throw new RuntimeException(e);
              }
            }
          }

          final QueryResponse<Object[]> resp = super.run();
          Sequence<Object[]> sequence = sequenceMapFn.apply(resp.getResults());
          final ResponseContext respContext = resp.getResponseContext();
          respContext.merge(responseContextSupplier.get());
          return new QueryResponse<>(sequence, respContext);
        }
      };
    }
  }

  private DruidException validateErrorResponse(
      ErrorResponse errorResponse,
      String errorCode,
      DruidException.Persona targetPersona,
      DruidException.Category category,
      String messageContainsString
  )
  {
    Assert.assertNotNull(errorResponse);

    DruidException exception = errorResponse.getUnderlyingException();

    Assert.assertEquals(errorCode, exception.getErrorCode());
    Assert.assertEquals(targetPersona, exception.getTargetPersona());
    Assert.assertEquals(category, exception.getCategory());
    if (messageContainsString == null) {
      Assert.assertNull(exception.getMessage());
    } else {
      assertThat(exception.getMessage(), CoreMatchers.containsString(messageContainsString));
    }

    return exception;
  }

  private DruidException validateInvalidSqlError(
      ErrorResponse response,
      String containsString
  )
  {
    final DruidException exception = validateInvalidInputError(response, containsString);
    Assert.assertEquals("sql", exception.getContextValue("sourceType"));

    return exception;
  }

  @Nonnull
  private DruidException validateInvalidInputError(ErrorResponse response, String containsString)
  {
    return validateErrorResponse(
        response,
        "invalidInput",
        DruidException.Persona.USER,
        DruidException.Category.INVALID_INPUT,
        containsString
    );
  }

  private DruidException validateLegacyQueryExceptionErrorResponse(
      ErrorResponse errorResponse,
      String legacyCode,
      String errorClass,
      String messageContainsString
  )
  {
    DruidException exception = validateErrorResponse(
        errorResponse,
        QueryExceptionCompat.ERROR_CODE,
        DruidException.Persona.OPERATOR,
        convertToCategory(legacyCode),
        messageContainsString
    );

    Assert.assertEquals(legacyCode, exception.getContextValue("legacyErrorCode"));
    Assert.assertEquals(errorClass, exception.getContextValue("errorClass"));

    return exception;
  }

  private static DruidException.Category convertToCategory(String legacyErrorCode)
  {
    // This code is copied from QueryExceptionCompat at the time of writing.  This is because these mappings
    // are fundamentally part of the API, so reusing the code from there runs the risk that changes in the mapping
    // would change the API but not break the unit tests.  So, the unit test uses its own mapping to ensure
    // that we are validating and aware of API-affecting changes.
    switch (QueryException.fromErrorCode(legacyErrorCode)) {
      case USER_ERROR:
        return DruidException.Category.INVALID_INPUT;
      case UNAUTHORIZED:
        return DruidException.Category.UNAUTHORIZED;
      case CAPACITY_EXCEEDED:
        return DruidException.Category.CAPACITY_EXCEEDED;
      case QUERY_RUNTIME_FAILURE:
        return DruidException.Category.RUNTIME_FAILURE;
      case CANCELED:
        return DruidException.Category.CANCELED;
      case UNKNOWN:
        return DruidException.Category.UNCATEGORIZED;
      case UNSUPPORTED:
        return DruidException.Category.UNSUPPORTED;
      case TIMEOUT:
        return DruidException.Category.TIMEOUT;
      default:
        return DruidException.Category.UNCATEGORIZED;
    }
  }
}<|MERGE_RESOLUTION|>--- conflicted
+++ resolved
@@ -748,23 +748,8 @@
     final String query = "SELECT *, CASE dim2 WHEN '' THEN dim2 END FROM foo LIMIT 2";
 
     List[] expectedQueryResults = new List[]{
-<<<<<<< HEAD
-        Arrays.asList("2000-01-01T00:00:00.000Z", "", "a", "[\"a\",\"b\"]", 1, 1.0, 1.0, "\"AQAAAEAAAA==\"", nullStr),
-        Arrays.asList(
-            "2000-01-02T00:00:00.000Z",
-            "10.1",
-            nullStr,
-            "[\"b\",\"c\"]",
-            1,
-            2.0,
-            2.0,
-            "\"AQAAAQAAAAHNBA==\"",
-            nullStr
-        )
-=======
         Arrays.asList("2000-01-01T00:00:00.000Z", "", "a", "[\"a\",\"b\"]", 1, 1.0, 1.0, "\"AQAAAEAAAA==\"", null),
         Arrays.asList("2000-01-02T00:00:00.000Z", "10.1", null, "[\"b\",\"c\"]", 1, 2.0, 2.0, "\"AQAAAQAAAAHNBA==\"", null)
->>>>>>> 12e88b74
     };
 
     MockHttpServletResponse response = postForAsyncResponse(
