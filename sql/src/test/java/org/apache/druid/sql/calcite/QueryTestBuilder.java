/*
 * Licensed to the Apache Software Foundation (ASF) under one
 * or more contributor license agreements.  See the NOTICE file
 * distributed with this work for additional information
 * regarding copyright ownership.  The ASF licenses this file
 * to you under the Apache License, Version 2.0 (the
 * "License"); you may not use this file except in compliance
 * with the License.  You may obtain a copy of the License at
 *
 *   http://www.apache.org/licenses/LICENSE-2.0
 *
 * Unless required by applicable law or agreed to in writing,
 * software distributed under the License is distributed on an
 * "AS IS" BASIS, WITHOUT WARRANTIES OR CONDITIONS OF ANY
 * KIND, either express or implied.  See the License for the
 * specific language governing permissions and limitations
 * under the License.
 */

package org.apache.druid.sql.calcite;

import com.fasterxml.jackson.databind.ObjectMapper;
import org.apache.druid.query.Query;
import org.apache.druid.segment.column.RowSignature;
import org.apache.druid.server.security.AuthConfig;
import org.apache.druid.server.security.AuthenticationResult;
import org.apache.druid.server.security.ResourceAction;
import org.apache.druid.sql.SqlStatementFactory;
import org.apache.druid.sql.calcite.BaseCalciteQueryTest.ResultsVerifier;
import org.apache.druid.sql.calcite.QueryTestRunner.QueryResults;
import org.apache.druid.sql.calcite.planner.PlannerConfig;
import org.apache.druid.sql.calcite.util.CalciteTestBase;
import org.apache.druid.sql.calcite.util.CalciteTests;
import org.apache.druid.sql.calcite.util.QueryLogHook;
import org.apache.druid.sql.calcite.util.SqlTestFramework.PlannerFixture;
import org.apache.druid.sql.http.SqlParameter;
import org.junit.rules.ExpectedException;

import javax.annotation.Nullable;
import java.util.ArrayList;
import java.util.Collections;
import java.util.List;
import java.util.Map;
import java.util.function.Consumer;

/**
 * Gathers per-test information for a SQL query test. Information is of
 * three kinds:
 * <ul>
 * <li>Configuration: provided by the {@link QueryTestConfig}
 * implementation for the particular way that tests will run.</li>
 * <li>Inputs: the information passed to the query planner to prepare or execute
 * the query.</li>
 * <li>Expected results: the output, resources, exceptions other outputs from the
 * query.</li>
 * </ul>
 * <p>
 * Fields of this class are accessed by the code which executes the class. There
 * is little harm in skipping the usual suite of "getter" methods in test code.
 */
public class QueryTestBuilder
{
  /**
   * Implement to provide the execution framework that the tests require.
   * The constructor builds up the classes that
   * will run the test, since some verification depends on context, such as that
   * provided by {@link BaseCalciteQueryTest}.
   */
  public interface QueryTestConfig
  {
<<<<<<< HEAD
    QueryTestRunner analyze(QueryTestBuilder builder);

=======
>>>>>>> 91774196
    QueryLogHook queryLogHook();

    ExpectedException expectedException();

    ObjectMapper jsonMapper();

    PlannerFixture plannerFixture(PlannerConfig plannerConfig, AuthConfig authConfig);
    ResultsVerifier defaultResultsVerifier(List<Object[]> expectedResults, RowSignature expectedResultSignature);
  }

  protected final QueryTestConfig config;
  protected PlannerConfig plannerConfig = BaseCalciteQueryTest.PLANNER_CONFIG_DEFAULT;
  protected Map<String, Object> queryContext = BaseCalciteQueryTest.QUERY_CONTEXT_DEFAULT;
  protected List<SqlParameter> parameters = CalciteTestBase.DEFAULT_PARAMETERS;
  protected String sql;
  protected AuthenticationResult authenticationResult = CalciteTests.REGULAR_USER_AUTH_RESULT;
  protected List<Query<?>> expectedQueries;
  protected List<Object[]> expectedResults;
  protected List<QueryTestRunner.QueryVerifyStepFactory> customVerifications = new ArrayList<>();
  protected RowSignature expectedResultSignature;
  protected List<ResourceAction> expectedResources;
  protected ResultsVerifier expectedResultsVerifier;
  @Nullable
  protected Consumer<ExpectedException> expectedExceptionInitializer;
  protected boolean skipVectorize;
  protected boolean queryCannotVectorize;
  protected AuthConfig authConfig = new AuthConfig();
  protected PlannerFixture plannerFixture;
  protected String expectedLogicalPlan;
  protected SqlSchema expectedSqlSchema;

  public QueryTestBuilder(final QueryTestConfig config)
  {
    this.config = config;
  }

  public QueryTestBuilder plannerConfig(PlannerConfig plannerConfig)
  {
    this.plannerConfig = plannerConfig;
    return this;
  }

  public QueryTestBuilder queryContext(Map<String, Object> queryContext)
  {
    this.queryContext = queryContext;
    return this;
  }

  public QueryTestBuilder parameters(List<SqlParameter> parameters)
  {
    this.parameters = parameters;
    return this;
  }

  public QueryTestBuilder sql(String sql)
  {
    this.sql = sql;
    return this;
  }

  public QueryTestBuilder authResult(AuthenticationResult authenticationResult)
  {
    this.authenticationResult = authenticationResult;
    return this;
  }

  public QueryTestBuilder expectedQuery(Query<?> expectedQuery)
  {
    if (expectedQuery == null) {
      return this;
    }
    return expectedQueries(Collections.singletonList(expectedQuery));
  }

  public QueryTestBuilder expectedQueries(List<Query<?>> expectedQueries)
  {
    this.expectedQueries = expectedQueries;
    return this;
  }

  public QueryTestBuilder expectedResults(
      final List<Object[]> expectedResults
  )
  {
    this.expectedResults = expectedResults;
    return this;
  }

  public QueryTestBuilder addCustomVerification(
      QueryTestRunner.QueryVerifyStepFactory factory
  )
  {
    this.customVerifications.add(factory);
    return this;
  }

  public QueryTestBuilder setCustomVerifications(
      List<QueryTestRunner.QueryVerifyStepFactory> factories
  )
  {
    this.customVerifications = new ArrayList<>();
    this.customVerifications.addAll(factories);
    return this;
  }

  public QueryTestBuilder expectedSignature(
      final RowSignature expectedResultSignature
  )
  {
    this.expectedResultSignature = expectedResultSignature;
    return this;
  }

  public QueryTestBuilder expectedResults(ResultsVerifier expectedResultsVerifier)
  {
    this.expectedResultsVerifier = expectedResultsVerifier;
    return this;
  }

  public QueryTestBuilder expectedResources(List<ResourceAction> expectedResources)
  {
    this.expectedResources = expectedResources;
    return this;
  }

  public QueryTestBuilder expectedException(Consumer<ExpectedException> expectedExceptionInitializer)
  {
    this.expectedExceptionInitializer = expectedExceptionInitializer;
    return this;
  }

  public QueryTestBuilder skipVectorize()
  {
    return skipVectorize(true);
  }

  public QueryTestBuilder skipVectorize(boolean skipVectorize)
  {
    this.skipVectorize = skipVectorize;
    return this;
  }

  public QueryTestBuilder cannotVectorize()
  {
    return cannotVectorize(true);
  }

  public QueryTestBuilder cannotVectorize(boolean cannotVectorize)
  {
    this.queryCannotVectorize = cannotVectorize;
    return this;
  }

  public QueryTestBuilder authConfig(AuthConfig authConfig)
  {
    this.authConfig = authConfig;
    return this;
  }

  /**
   * By default, every test case creates its own planner based on the planner
   * and auth config provided. If, however, a test wants to control setup, and
   * run multiple test queries against the same setup, use this method to pass
   * in the pre-built planner to use. If not set, the standard one is created
   * per test.
   */
  public QueryTestBuilder plannerFixture(PlannerFixture plannerFixture)
  {
    this.plannerFixture = plannerFixture;
    return this;
  }

  public QueryTestBuilder expectedLogicalPlan(String expectedLogicalPlan)
  {
    this.expectedLogicalPlan = expectedLogicalPlan;
    return this;
  }

  public QueryTestBuilder expectedSqlSchema(SqlSchema querySchema)
  {
    this.expectedSqlSchema = querySchema;
    return this;
  }

  public QueryTestRunner build()
  {
    return new QueryTestRunner(this);
  }

  /**
   * Internal method to return the cached statement factory, or create a new one
   * based on the configs provided. Note: does not cache the newly created
   * config: doing so would confuse the "please use mine" vs. "create a new
   * one each time" semantics.
   */
  protected SqlStatementFactory statementFactory()
  {
    if (plannerFixture != null) {
      return plannerFixture.statementFactory();
    } else {
      return config.plannerFixture(plannerConfig, authConfig).statementFactory();
    }
  }

  public void run()
  {
    build().run();
  }

  public QueryResults results()
  {
    return build().resultsOnly();
  }

}<|MERGE_RESOLUTION|>--- conflicted
+++ resolved
@@ -68,11 +68,6 @@
    */
   public interface QueryTestConfig
   {
-<<<<<<< HEAD
-    QueryTestRunner analyze(QueryTestBuilder builder);
-
-=======
->>>>>>> 91774196
     QueryLogHook queryLogHook();
 
     ExpectedException expectedException();
