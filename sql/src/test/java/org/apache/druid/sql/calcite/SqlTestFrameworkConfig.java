/*
 * Licensed to the Apache Software Foundation (ASF) under one
 * or more contributor license agreements.  See the NOTICE file
 * distributed with this work for additional information
 * regarding copyright ownership.  The ASF licenses this file
 * to you under the Apache License, Version 2.0 (the
 * "License"); you may not use this file except in compliance
 * with the License.  You may obtain a copy of the License at
 *
 *   http://www.apache.org/licenses/LICENSE-2.0
 *
 * Unless required by applicable law or agreed to in writing,
 * software distributed under the License is distributed on an
 * "AS IS" BASIS, WITHOUT WARRANTIES OR CONDITIONS OF ANY
 * KIND, either express or implied.  See the License for the
 * specific language governing permissions and limitations
 * under the License.
 */

package org.apache.druid.sql.calcite;

import org.apache.druid.java.util.common.FileUtils;
import org.apache.druid.java.util.common.RE;
import org.apache.druid.query.topn.TopNQueryConfig;
import org.apache.druid.sql.calcite.util.CacheTestHelperModule.ResultCacheMode;
import org.apache.druid.sql.calcite.util.SqlTestFramework;
import org.apache.druid.sql.calcite.util.SqlTestFramework.QueryComponentSupplier;
import org.junit.jupiter.api.extension.AfterAllCallback;
import org.junit.jupiter.api.extension.BeforeAllCallback;
import org.junit.jupiter.api.extension.BeforeEachCallback;
import org.junit.jupiter.api.extension.ExtensionContext;

<<<<<<< HEAD
=======
import java.io.File;
import java.io.IOException;
>>>>>>> 3b7d7a84
import java.lang.annotation.Annotation;
import java.lang.annotation.ElementType;
import java.lang.annotation.Retention;
import java.lang.annotation.RetentionPolicy;
import java.lang.annotation.Target;
import java.lang.reflect.Constructor;
import java.lang.reflect.Method;
import java.util.HashMap;
import java.util.Map;
<<<<<<< HEAD
import java.util.Objects;
=======
import java.util.function.Function;
>>>>>>> 3b7d7a84

/**
 * Annotation to specify desired framework settings.
 *
 * This class provides junit rule facilities to build the framework accordingly
 * to the annotation. These rules also cache the previously created frameworks.
 */
@Retention(RetentionPolicy.RUNTIME)
@Target({ElementType.METHOD})
public @interface SqlTestFrameworkConfig
{
  int numMergeBuffers() default 0;

  int minTopNThreshold() default TopNQueryConfig.DEFAULT_MIN_TOPN_THRESHOLD;

  ResultCacheMode resultCache() default ResultCacheMode.DISABLED;

  /**
   * Non-annotation version of {@link SqlTestFrameworkConfig}.
   *
   * Makes it less convoluted to work with configurations created at runtime.
   */
  class SqlTestFrameworkConfigInstance
  {
    public final int numMergeBuffers;
    public final int minTopNThreshold;
    public final ResultCacheMode resultCache;

    public SqlTestFrameworkConfigInstance(SqlTestFrameworkConfig annotation)
    {
      numMergeBuffers = annotation.numMergeBuffers();
      minTopNThreshold = annotation.minTopNThreshold();
      resultCache = annotation.resultCache();
    }

    @Override
    public int hashCode()
    {
      return Objects.hash(minTopNThreshold, numMergeBuffers, resultCache);
    }

    @Override
    public boolean equals(Object obj)
    {
      if (obj == null || getClass() != obj.getClass()) {
        return false;
      }
      SqlTestFrameworkConfigInstance other = (SqlTestFrameworkConfigInstance) obj;
      return minTopNThreshold == other.minTopNThreshold
          && numMergeBuffers == other.numMergeBuffers
          && resultCache == other.resultCache;
    }

  }

  class SqlTestFrameworkConfigStore
  {
    Map<SqlTestFrameworkConfigInstance, ConfigurationInstance> configMap = new HashMap<>();

    public ConfigurationInstance getConfigurationInstance(
        SqlTestFrameworkConfigInstance config,
        QueryComponentSupplier testHost)
    {
      ConfigurationInstance ret = configMap.get(config);
      if (!configMap.containsKey(config)) {
        ret = new ConfigurationInstance(config, testHost);
        configMap.put(config, ret);
      }
      return ret;
    }

    public void close()
    {
      for (ConfigurationInstance f : configMap.values()) {
        f.close();
      }
      configMap.clear();
    }
  }

  /**
   * @see {@link SqlTestFrameworkConfig}
   */
  class Rule implements AfterAllCallback, BeforeEachCallback, BeforeAllCallback
  {
<<<<<<< HEAD
    SqlTestFrameworkConfigStore configStore = new SqlTestFrameworkConfigStore();
    private SqlTestFrameworkConfigInstance config;
    private QueryComponentSupplier testHost;
=======
    Map<SqlTestFrameworkConfig, ConfigurationInstance> configMap = new HashMap<>();
    private SqlTestFrameworkConfig config;
    private Function<File, QueryComponentSupplier> testHostSupplier;
>>>>>>> 3b7d7a84
    private Method method;

    @Override
    public void beforeAll(ExtensionContext context) throws Exception
    {
      Class<?> testClass = context.getTestClass().get();
      SqlTestFramework.SqlTestFrameWorkModule moduleAnnotation = getModuleAnnotationFor(testClass);
      Constructor<? extends QueryComponentSupplier> constructor = moduleAnnotation.value().getConstructor(File.class);
      testHostSupplier = f -> {
        try {
          return constructor.newInstance(f);
        }
        catch (Exception e) {
          throw new RE(e, "Unable to create QueryComponentSupplier");
        }
      };
    }

    private SqlTestFramework.SqlTestFrameWorkModule getModuleAnnotationFor(Class<?> testClass)
    {
      SqlTestFramework.SqlTestFrameWorkModule annotation = testClass.getAnnotation(SqlTestFramework.SqlTestFrameWorkModule.class);
      if (annotation == null) {
        if (testClass.getSuperclass() == null) {
          throw new RE("Can't get QueryComponentSupplier for testclass!");
        }
        return getModuleAnnotationFor(testClass.getSuperclass());
      }
      return annotation;
    }

    @Override
    public void afterAll(ExtensionContext context)
    {
      configStore.close();
    }

    @Override
    public void beforeEach(ExtensionContext context)
    {
      method = context.getTestMethod().get();
      setConfig(method.getAnnotation(SqlTestFrameworkConfig.class));
    }

    @SqlTestFrameworkConfig
    public SqlTestFrameworkConfig defaultConfig()
    {
      try {
        SqlTestFrameworkConfig annotation = getClass()
            .getMethod("defaultConfig")
            .getAnnotation(SqlTestFrameworkConfig.class);
        return annotation;
      }
      catch (NoSuchMethodException | SecurityException e) {
        throw new RuntimeException(e);
      }
    }

    private void setConfig(SqlTestFrameworkConfig annotation)
    {
      if (annotation == null) {
        annotation = defaultConfig();
      }
      config = new SqlTestFrameworkConfigInstance(annotation);
    }

    public SqlTestFrameworkConfigInstance getConfig()
    {
      return config;
    }

    public SqlTestFramework get()
    {
      return configStore.getConfigurationInstance(config, testHost).framework;
    }

    public <T extends Annotation> T getAnnotation(Class<T> annotationType)
    {
      return method.getAnnotation(annotationType);
    }

    public String testName()
    {
<<<<<<< HEAD
      return method.getName();
=======
      return new ConfigurationInstance(config, testHostSupplier.apply(createTempFolder("druid-test")));
    }

    protected File createTempFolder(String prefix)
    {
      File tempDir = FileUtils.createTempDir(prefix);
      Runtime.getRuntime().addShutdownHook(new Thread()
      {
        @Override
        public void run()
        {
          try {
            FileUtils.deleteDirectory(tempDir);
          }
          catch (IOException ex) {
            ex.printStackTrace();
          }
        }
      });
      return tempDir;
>>>>>>> 3b7d7a84
    }
  }

  class ConfigurationInstance
  {
    public SqlTestFramework framework;

    ConfigurationInstance(SqlTestFrameworkConfigInstance config, QueryComponentSupplier testHost)
    {
      SqlTestFramework.Builder builder = new SqlTestFramework.Builder(testHost)
          .catalogResolver(testHost.createCatalogResolver())
          .minTopNThreshold(config.minTopNThreshold)
          .mergeBufferCount(config.numMergeBuffers)
          .withOverrideModule(config.resultCache.makeModule());
      framework = builder.build();
    }

    public void close()
    {
      framework.close();
    }
  }
}<|MERGE_RESOLUTION|>--- conflicted
+++ resolved
@@ -30,11 +30,8 @@
 import org.junit.jupiter.api.extension.BeforeEachCallback;
 import org.junit.jupiter.api.extension.ExtensionContext;
 
-<<<<<<< HEAD
-=======
 import java.io.File;
 import java.io.IOException;
->>>>>>> 3b7d7a84
 import java.lang.annotation.Annotation;
 import java.lang.annotation.ElementType;
 import java.lang.annotation.Retention;
@@ -44,11 +41,8 @@
 import java.lang.reflect.Method;
 import java.util.HashMap;
 import java.util.Map;
-<<<<<<< HEAD
 import java.util.Objects;
-=======
 import java.util.function.Function;
->>>>>>> 3b7d7a84
 
 /**
  * Annotation to specify desired framework settings.
@@ -134,15 +128,9 @@
    */
   class Rule implements AfterAllCallback, BeforeEachCallback, BeforeAllCallback
   {
-<<<<<<< HEAD
     SqlTestFrameworkConfigStore configStore = new SqlTestFrameworkConfigStore();
     private SqlTestFrameworkConfigInstance config;
-    private QueryComponentSupplier testHost;
-=======
-    Map<SqlTestFrameworkConfig, ConfigurationInstance> configMap = new HashMap<>();
-    private SqlTestFrameworkConfig config;
     private Function<File, QueryComponentSupplier> testHostSupplier;
->>>>>>> 3b7d7a84
     private Method method;
 
     @Override
@@ -215,7 +203,7 @@
 
     public SqlTestFramework get()
     {
-      return configStore.getConfigurationInstance(config, testHost).framework;
+      return configStore.getConfigurationInstance(config, testHostSupplier.apply(createTempFolder("druid-test"))).framework;
     }
 
     public <T extends Annotation> T getAnnotation(Class<T> annotationType)
@@ -225,10 +213,7 @@
 
     public String testName()
     {
-<<<<<<< HEAD
       return method.getName();
-=======
-      return new ConfigurationInstance(config, testHostSupplier.apply(createTempFolder("druid-test")));
     }
 
     protected File createTempFolder(String prefix)
@@ -248,7 +233,6 @@
         }
       });
       return tempDir;
->>>>>>> 3b7d7a84
     }
   }
 
