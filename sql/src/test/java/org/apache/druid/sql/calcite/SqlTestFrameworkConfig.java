/*
 * Licensed to the Apache Software Foundation (ASF) under one
 * or more contributor license agreements.  See the NOTICE file
 * distributed with this work for additional information
 * regarding copyright ownership.  The ASF licenses this file
 * to you under the Apache License, Version 2.0 (the
 * "License"); you may not use this file except in compliance
 * with the License.  You may obtain a copy of the License at
 *
 *   http://www.apache.org/licenses/LICENSE-2.0
 *
 * Unless required by applicable law or agreed to in writing,
 * software distributed under the License is distributed on an
 * "AS IS" BASIS, WITHOUT WARRANTIES OR CONDITIONS OF ANY
 * KIND, either express or implied.  See the License for the
 * specific language governing permissions and limitations
 * under the License.
 */

package org.apache.druid.sql.calcite;

import org.apache.druid.java.util.common.RE;
import org.apache.druid.query.topn.TopNQueryConfig;
import org.apache.druid.sql.calcite.util.CacheTestHelperModule.ResultCacheMode;
import org.apache.druid.sql.calcite.util.SqlTestFramework;
import org.apache.druid.sql.calcite.util.SqlTestFramework.QueryComponentSupplier;
import org.junit.jupiter.api.extension.AfterAllCallback;
import org.junit.jupiter.api.extension.BeforeAllCallback;
import org.junit.jupiter.api.extension.BeforeEachCallback;
import org.junit.jupiter.api.extension.ExtensionContext;

<<<<<<< HEAD
import java.io.Closeable;
=======
>>>>>>> bf524c73
import java.lang.annotation.Annotation;
import java.lang.annotation.ElementType;
import java.lang.annotation.Retention;
import java.lang.annotation.RetentionPolicy;
import java.lang.annotation.Target;
import java.lang.reflect.Constructor;
import java.lang.reflect.Method;
import java.util.HashMap;
import java.util.Map;
<<<<<<< HEAD
import java.util.Objects;
=======
import java.util.function.Function;
>>>>>>> bf524c73

/**
 * Annotation to specify desired framework settings.
 *
 * This class provides junit rule facilities to build the framework accordingly
 * to the annotation. These rules also cache the previously created frameworks.
 */
@Retention(RetentionPolicy.RUNTIME)
@Target({ElementType.METHOD})
public @interface SqlTestFrameworkConfig
{
  int numMergeBuffers() default 0;

  int minTopNThreshold() default TopNQueryConfig.DEFAULT_MIN_TOPN_THRESHOLD;

  ResultCacheMode resultCache() default ResultCacheMode.DISABLED;

  /**
   * Non-annotation version of {@link SqlTestFrameworkConfig}.
   *
   * Makes it less convoluted to work with configurations created at runtime.
   */
  class SqlTestFrameworkConfigInstance
  {
    public final int numMergeBuffers;
    public final int minTopNThreshold;
    public final ResultCacheMode resultCache;

    public SqlTestFrameworkConfigInstance(SqlTestFrameworkConfig annotation)
    {
      numMergeBuffers = annotation.numMergeBuffers();
      minTopNThreshold = annotation.minTopNThreshold();
      resultCache = annotation.resultCache();
    }

    @Override
    public int hashCode()
    {
      return Objects.hash(minTopNThreshold, numMergeBuffers, resultCache);
    }

    @Override
    public boolean equals(Object obj)
    {
      if (obj == null || getClass() != obj.getClass()) {
        return false;
      }
      SqlTestFrameworkConfigInstance other = (SqlTestFrameworkConfigInstance) obj;
      return minTopNThreshold == other.minTopNThreshold
          && numMergeBuffers == other.numMergeBuffers
          && resultCache == other.resultCache;
    }

  }

  class SqlTestFrameworkConfigStore implements Closeable
  {
    Map<SqlTestFrameworkConfigInstance, ConfigurationInstance> configMap = new HashMap<>();

    public ConfigurationInstance getConfigurationInstance(
        SqlTestFrameworkConfigInstance config,
        QueryComponentSupplier testHost)
    {
      ConfigurationInstance ret = configMap.get(config);
      if (!configMap.containsKey(config)) {
        ret = new ConfigurationInstance(config, testHost);
        configMap.put(config, ret);
      }
      return ret;
    }

    @Override
    public void close()
    {
      for (ConfigurationInstance f : configMap.values()) {
        f.close();
      }
      configMap.clear();
    }
  }

  /**
   * @see {@link SqlTestFrameworkConfig}
   */
  class Rule implements AfterAllCallback, BeforeEachCallback, BeforeAllCallback
  {
<<<<<<< HEAD
    SqlTestFrameworkConfigStore configStore = new SqlTestFrameworkConfigStore();
    private SqlTestFrameworkConfigInstance config;
    private QueryComponentSupplier testHost;
=======
    Map<SqlTestFrameworkConfig, ConfigurationInstance> configMap = new HashMap<>();
    private SqlTestFrameworkConfig config;
    private Function<TempDirProducer, QueryComponentSupplier> testHostSupplier;
>>>>>>> bf524c73
    private Method method;

    @Override
    public void beforeAll(ExtensionContext context) throws Exception
    {
      Class<?> testClass = context.getTestClass().get();
      SqlTestFramework.SqlTestFrameWorkModule moduleAnnotation = getModuleAnnotationFor(testClass);
      Constructor<? extends QueryComponentSupplier> constructor = moduleAnnotation.value().getConstructor(TempDirProducer.class);
      testHostSupplier = f -> {
        try {
          return constructor.newInstance(f);
        }
        catch (Exception e) {
          throw new RE(e, "Unable to create QueryComponentSupplier");
        }
      };
    }

    private SqlTestFramework.SqlTestFrameWorkModule getModuleAnnotationFor(Class<?> testClass)
    {
      SqlTestFramework.SqlTestFrameWorkModule annotation = testClass.getAnnotation(SqlTestFramework.SqlTestFrameWorkModule.class);
      if (annotation == null) {
        if (testClass.getSuperclass() == null) {
          throw new RE("Can't get QueryComponentSupplier for testclass!");
        }
        return getModuleAnnotationFor(testClass.getSuperclass());
      }
      return annotation;
    }

    @Override
    public void afterAll(ExtensionContext context)
    {
      configStore.close();
    }

    @Override
    public void beforeEach(ExtensionContext context)
    {
      method = context.getTestMethod().get();
      setConfig(method.getAnnotation(SqlTestFrameworkConfig.class));
    }

    @SqlTestFrameworkConfig
    public SqlTestFrameworkConfig defaultConfig()
    {
      try {
        SqlTestFrameworkConfig annotation = getClass()
            .getMethod("defaultConfig")
            .getAnnotation(SqlTestFrameworkConfig.class);
        return annotation;
      }
      catch (NoSuchMethodException | SecurityException e) {
        throw new RuntimeException(e);
      }
    }

    private void setConfig(SqlTestFrameworkConfig annotation)
    {
      if (annotation == null) {
        annotation = defaultConfig();
      }
      config = new SqlTestFrameworkConfigInstance(annotation);
    }

    public SqlTestFrameworkConfigInstance getConfig()
    {
      return config;
    }

    public SqlTestFramework get()
    {
      return configStore.getConfigurationInstance(config, testHost).framework;
    }

    public <T extends Annotation> T getAnnotation(Class<T> annotationType)
    {
      return method.getAnnotation(annotationType);
    }

    public String testName()
    {
<<<<<<< HEAD
      return method.getName();
=======
      return new ConfigurationInstance(config, testHostSupplier.apply(new TempDirProducer("druid-test")));
>>>>>>> bf524c73
    }
  }

  class ConfigurationInstance
  {
    public SqlTestFramework framework;

    ConfigurationInstance(SqlTestFrameworkConfigInstance config, QueryComponentSupplier testHost)
    {
      SqlTestFramework.Builder builder = new SqlTestFramework.Builder(testHost)
          .catalogResolver(testHost.createCatalogResolver())
          .minTopNThreshold(config.minTopNThreshold)
          .mergeBufferCount(config.numMergeBuffers)
          .withOverrideModule(config.resultCache.makeModule());
      framework = builder.build();
    }

    public void close()
    {
      framework.close();
    }
  }
}<|MERGE_RESOLUTION|>--- conflicted
+++ resolved
@@ -29,10 +29,7 @@
 import org.junit.jupiter.api.extension.BeforeEachCallback;
 import org.junit.jupiter.api.extension.ExtensionContext;
 
-<<<<<<< HEAD
 import java.io.Closeable;
-=======
->>>>>>> bf524c73
 import java.lang.annotation.Annotation;
 import java.lang.annotation.ElementType;
 import java.lang.annotation.Retention;
@@ -42,11 +39,8 @@
 import java.lang.reflect.Method;
 import java.util.HashMap;
 import java.util.Map;
-<<<<<<< HEAD
 import java.util.Objects;
-=======
 import java.util.function.Function;
->>>>>>> bf524c73
 
 /**
  * Annotation to specify desired framework settings.
@@ -133,15 +127,9 @@
    */
   class Rule implements AfterAllCallback, BeforeEachCallback, BeforeAllCallback
   {
-<<<<<<< HEAD
     SqlTestFrameworkConfigStore configStore = new SqlTestFrameworkConfigStore();
     private SqlTestFrameworkConfigInstance config;
-    private QueryComponentSupplier testHost;
-=======
-    Map<SqlTestFrameworkConfig, ConfigurationInstance> configMap = new HashMap<>();
-    private SqlTestFrameworkConfig config;
     private Function<TempDirProducer, QueryComponentSupplier> testHostSupplier;
->>>>>>> bf524c73
     private Method method;
 
     @Override
@@ -224,11 +212,7 @@
 
     public String testName()
     {
-<<<<<<< HEAD
       return method.getName();
-=======
-      return new ConfigurationInstance(config, testHostSupplier.apply(new TempDirProducer("druid-test")));
->>>>>>> bf524c73
     }
   }
 
