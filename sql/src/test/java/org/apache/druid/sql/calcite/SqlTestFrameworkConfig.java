/*
 * Licensed to the Apache Software Foundation (ASF) under one
 * or more contributor license agreements.  See the NOTICE file
 * distributed with this work for additional information
 * regarding copyright ownership.  The ASF licenses this file
 * to you under the Apache License, Version 2.0 (the
 * "License"); you may not use this file except in compliance
 * with the License.  You may obtain a copy of the License at
 *
 *   http://www.apache.org/licenses/LICENSE-2.0
 *
 * Unless required by applicable law or agreed to in writing,
 * software distributed under the License is distributed on an
 * "AS IS" BASIS, WITHOUT WARRANTIES OR CONDITIONS OF ANY
 * KIND, either express or implied.  See the License for the
 * specific language governing permissions and limitations
 * under the License.
 */

package org.apache.druid.sql.calcite;

import org.apache.druid.query.topn.TopNQueryConfig;
import org.apache.druid.sql.calcite.util.CacheTestHelperModule.ResultCacheMode;
import org.apache.druid.sql.calcite.util.SqlTestFramework;
import org.apache.druid.sql.calcite.util.SqlTestFramework.QueryComponentSupplier;
import org.junit.rules.ExternalResource;
import org.junit.runner.Description;
import org.junit.runners.model.Statement;

import java.lang.annotation.ElementType;
import java.lang.annotation.Retention;
import java.lang.annotation.RetentionPolicy;
import java.lang.annotation.Target;
import java.util.HashMap;
import java.util.Map;

/**
 * Annotation to specify desired framework settings.
 *
 * This class provides junit rule facilities to build the framework accordingly
 * to the annotation. These rules also cache the previously created frameworks.
 */
@Retention(RetentionPolicy.RUNTIME)
@Target({ElementType.METHOD, ElementType.TYPE})
public @interface SqlTestFrameworkConfig
{
  int numMergeBuffers() default 0;

  int minTopNThreshold() default TopNQueryConfig.DEFAULT_MIN_TOPN_THRESHOLD;

  ResultCacheMode resultCache() default ResultCacheMode.DISABLED;

  /**
   * @see {@link SqlTestFrameworkConfig}
   */
  class ClassRule extends ExternalResource
  {

    Map<SqlTestFrameworkConfig, ConfigurationInstance> configMap = new HashMap<>();

    public MethodRule methodRule(BaseCalciteQueryTest testHost)
    {
      return new MethodRule(this, testHost);
    }

    @Override
    protected void after()
    {
      for (ConfigurationInstance f : configMap.values()) {
        f.close();
      }
      configMap.clear();
    }
  }

  /**
   * @see {@link SqlTestFrameworkConfig}
   */
  class MethodRule extends ExternalResource
  {
    private SqlTestFrameworkConfig config;
    private ClassRule classRule;
    private QueryComponentSupplier testHost;

    public MethodRule(ClassRule classRule, QueryComponentSupplier testHost)
    {
      this.classRule = classRule;
      this.testHost = testHost;
    }

    @SqlTestFrameworkConfig
    public SqlTestFrameworkConfig defaultConfig()
    {
      try {
        SqlTestFrameworkConfig annotation = MethodRule.class
            .getMethod("defaultConfig")
            .getAnnotation(SqlTestFrameworkConfig.class);
        return annotation;
      }
      catch (NoSuchMethodException | SecurityException e) {
        throw new RuntimeException(e);
      }
    }

    @Override
    public Statement apply(Statement base, Description description)
    {
      config = description.getAnnotation(SqlTestFrameworkConfig.class);
      if (config == null) {
        config = description.getTestClass().getAnnotation(SqlTestFrameworkConfig.class);
      }
      if (config == null) {
        config = defaultConfig();
      }
      return new Statement()
      {
        @Override
        public void evaluate() throws Throwable
        {
          base.evaluate();
        }
      };
    }

    public SqlTestFramework get()
    {
      return getConfigurationInstance().framework;
    }

    private ConfigurationInstance getConfigurationInstance()
    {
      return classRule.configMap.computeIfAbsent(config, this::buildConfiguration);
    }

    ConfigurationInstance buildConfiguration(SqlTestFrameworkConfig config)
    {
      return new ConfigurationInstance(config, testHost);
    }

  }

  class ConfigurationInstance
  {

    public SqlTestFramework framework;

    ConfigurationInstance(SqlTestFrameworkConfig config, QueryComponentSupplier testHost)
    {
      try {
        SqlTestFramework.Builder builder = new SqlTestFramework.Builder(testHost)
            .minTopNThreshold(config.minTopNThreshold())
            .mergeBufferCount(config.numMergeBuffers())
            .withOverrideModule(config.resultCache().makeModule());
        framework = builder.build();
      }
      catch (Exception e) {
        throw new RuntimeException(e);
      }
    }

    public void close()
    {
<<<<<<< HEAD
      framework.close();
=======
      SqlTestFramework.Builder builder = new SqlTestFramework.Builder(testHost)
          .catalogResolver(testHost.createCatalogResolver())
          .minTopNThreshold(config.minTopNThreshold())
          .mergeBufferCount(config.numMergeBuffers());
      return builder.build();
>>>>>>> cafc748f
    }
  }

}<|MERGE_RESOLUTION|>--- conflicted
+++ resolved
@@ -148,6 +148,7 @@
     {
       try {
         SqlTestFramework.Builder builder = new SqlTestFramework.Builder(testHost)
+            .catalogResolver(testHost.createCatalogResolver())
             .minTopNThreshold(config.minTopNThreshold())
             .mergeBufferCount(config.numMergeBuffers())
             .withOverrideModule(config.resultCache().makeModule());
@@ -160,15 +161,7 @@
 
     public void close()
     {
-<<<<<<< HEAD
       framework.close();
-=======
-      SqlTestFramework.Builder builder = new SqlTestFramework.Builder(testHost)
-          .catalogResolver(testHost.createCatalogResolver())
-          .minTopNThreshold(config.minTopNThreshold())
-          .mergeBufferCount(config.numMergeBuffers());
-      return builder.build();
->>>>>>> cafc748f
     }
   }
 
