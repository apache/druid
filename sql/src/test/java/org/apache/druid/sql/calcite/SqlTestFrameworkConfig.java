--- conflicted
+++ resolved
@@ -29,11 +29,8 @@
 import org.junit.jupiter.api.extension.BeforeEachCallback;
 import org.junit.jupiter.api.extension.ExtensionContext;
 
-<<<<<<< HEAD
 import javax.ws.rs.DefaultValue;
 
-=======
->>>>>>> 8b80bf12
 import java.io.Closeable;
 import java.lang.annotation.Annotation;
 import java.lang.annotation.ElementType;
@@ -65,7 +62,7 @@
 
   int minTopNThreshold() default TopNQueryConfig.DEFAULT_MIN_TOPN_THRESHOLD;
 
-  ResultCacheMode resultCache() default null;
+  ResultCacheMode resultCache() default ResultCacheMode.DISABLED;
 
   Class<? extends QueryComponentSupplier> supplier() default StandardComponentSupplier.class;
 
@@ -79,7 +76,6 @@
     public final int numMergeBuffers;
     public final int minTopNThreshold;
     public final ResultCacheMode resultCache;
-<<<<<<< HEAD
     public final Class<? extends QueryComponentSupplier> supplier;
 
     public SqlTestFrameworkConfigInstance(SqlTestFrameworkConfig ...annotations)
@@ -106,24 +102,12 @@
       }
       return value;
 
-=======
-
-    public SqlTestFrameworkConfigInstance(SqlTestFrameworkConfig annotation)
-    {
-      numMergeBuffers = annotation.numMergeBuffers();
-      minTopNThreshold = annotation.minTopNThreshold();
-      resultCache = annotation.resultCache();
->>>>>>> 8b80bf12
     }
 
     @Override
     public int hashCode()
     {
-<<<<<<< HEAD
       return Objects.hash(minTopNThreshold, numMergeBuffers, resultCache, supplier);
-=======
-      return Objects.hash(minTopNThreshold, numMergeBuffers, resultCache);
->>>>>>> 8b80bf12
     }
 
     @Override
@@ -135,7 +119,6 @@
       SqlTestFrameworkConfigInstance other = (SqlTestFrameworkConfigInstance) obj;
       return minTopNThreshold == other.minTopNThreshold
           && numMergeBuffers == other.numMergeBuffers
-<<<<<<< HEAD
           && resultCache == other.resultCache
           && supplier == other.supplier;
     }
@@ -158,29 +141,6 @@
       return ret;
     }
 
-=======
-          && resultCache == other.resultCache;
-    }
-
-  }
-
-  class SqlTestFrameworkConfigStore implements Closeable
-  {
-    Map<SqlTestFrameworkConfigInstance, ConfigurationInstance> configMap = new HashMap<>();
-
-    public ConfigurationInstance getConfigurationInstance(
-        SqlTestFrameworkConfigInstance config,
-        Function<TempDirProducer, QueryComponentSupplier> testHostSupplier)
-    {
-      ConfigurationInstance ret = configMap.get(config);
-      if (!configMap.containsKey(config)) {
-        ret = new ConfigurationInstance(config, testHostSupplier.apply(new TempDirProducer("druid-test")));
-        configMap.put(config, ret);
-      }
-      return ret;
-    }
-
->>>>>>> 8b80bf12
     @Override
     public void close()
     {
@@ -272,7 +232,6 @@
       }
     }
 
-<<<<<<< HEAD
     public SqlTestFrameworkConfigInstance getConfig()
     {
       return config;
@@ -281,34 +240,13 @@
     public SqlTestFramework get() throws Exception
     {
       return configStore.getConfigurationInstance(config, x -> x).framework;
-=======
-    private void setConfig(SqlTestFrameworkConfig annotation)
-    {
-      if (annotation == null) {
-        annotation = defaultConfig();
-      }
-      config = new SqlTestFrameworkConfigInstance(annotation);
-    }
-
-    public SqlTestFrameworkConfigInstance getConfig()
-    {
-      return config;
->>>>>>> 8b80bf12
-    }
-
-    public SqlTestFramework get()
-    {
-      return configStore.getConfigurationInstance(config, testHostSupplier).framework;
-    }
-
-<<<<<<< HEAD
-=======
+    }
+
     public <T extends Annotation> T getAnnotation(Class<T> annotationType)
     {
       return method.getAnnotation(annotationType);
     }
 
->>>>>>> 8b80bf12
     public String testName()
     {
       return method.getName();
