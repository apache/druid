--- conflicted
+++ resolved
@@ -113,23 +113,17 @@
 import org.apache.druid.server.security.NoopEscalator;
 import org.apache.druid.server.security.ResourceType;
 import org.apache.druid.sql.SqlLifecycleFactory;
-<<<<<<< HEAD
+import org.apache.druid.sql.calcite.aggregation.SqlAggregationModule;
 import org.apache.druid.sql.calcite.BaseCalciteQueryTest;
 import org.apache.druid.sql.calcite.expression.SqlOperatorConversion;
-=======
-import org.apache.druid.sql.calcite.aggregation.SqlAggregationModule;
->>>>>>> f47afd7b
 import org.apache.druid.sql.calcite.expression.builtin.QueryLookupOperatorConversion;
 import org.apache.druid.sql.calcite.external.ExternalOperatorConversion;
 import org.apache.druid.sql.calcite.planner.DruidOperatorTable;
 import org.apache.druid.sql.calcite.planner.PlannerConfig;
 import org.apache.druid.sql.calcite.planner.PlannerFactory;
-<<<<<<< HEAD
-import org.apache.druid.sql.calcite.planner.SegmentsTableConfig;
-=======
 import org.apache.druid.sql.calcite.run.NativeQueryMakerFactory;
 import org.apache.druid.sql.calcite.run.QueryMakerFactory;
->>>>>>> f47afd7b
+import org.apache.druid.sql.calcite.planner.SegmentsTableConfig;
 import org.apache.druid.sql.calcite.schema.DruidSchema;
 import org.apache.druid.sql.calcite.schema.DruidSchemaCatalog;
 import org.apache.druid.sql.calcite.schema.InformationSchema;
@@ -1176,7 +1170,6 @@
       final AuthorizerMapper authorizerMapper
   )
   {
-<<<<<<< HEAD
     SchemaPlus rootSchema = CalciteSchema.createRootSchema(false, false).plus();
     LookupSchema lookupSchema = CalciteTests.createMockLookupSchema();
     Set<NamedSchema> namedSchemas = ImmutableSet.of(
@@ -1198,16 +1191,12 @@
     rootSchema.add(NamedSystemSchema.NAME, systemSchema);
     rootSchema.add(NamedLookupSchema.NAME, lookupSchema);
     return catalog;
-=======
-    return createMockRootSchema(conglomerate, walker, plannerConfig, null, authorizerMapper);
->>>>>>> f47afd7b
   }
 
   public static DruidSchemaCatalog createMockRootSchema(
       final QueryRunnerFactoryConglomerate conglomerate,
       final SpecificSegmentsQuerySegmentWalker walker,
       final PlannerConfig plannerConfig,
-<<<<<<< HEAD
       final AuthorizerMapper authorizerMapper
   )
   {
@@ -1240,7 +1229,7 @@
       final QueryRunnerFactoryConglomerate conglomerate,
       final SpecificSegmentsQuerySegmentWalker walker,
       final PlannerConfig plannerConfig,
-      final ViewManager viewManager,
+      @Nullable final ViewManager viewManager,
       final AuthorizerMapper authorizerMapper
   )
   {
@@ -1260,9 +1249,6 @@
       final PlannerConfig plannerConfig,
       final SegmentsTableConfig segmentsTableConfig,
       final ViewManager viewManager,
-=======
-      @Nullable final ViewManager viewManager,
->>>>>>> f47afd7b
       final AuthorizerMapper authorizerMapper
   )
   {
