/*
 * Licensed to the Apache Software Foundation (ASF) under one
 * or more contributor license agreements.  See the NOTICE file
 * distributed with this work for additional information
 * regarding copyright ownership.  The ASF licenses this file
 * to you under the Apache License, Version 2.0 (the
 * "License"); you may not use this file except in compliance
 * with the License.  You may obtain a copy of the License at
 *
 *   http://www.apache.org/licenses/LICENSE-2.0
 *
 * Unless required by applicable law or agreed to in writing,
 * software distributed under the License is distributed on an
 * "AS IS" BASIS, WITHOUT WARRANTIES OR CONDITIONS OF ANY
 * KIND, either express or implied.  See the License for the
 * specific language governing permissions and limitations
 * under the License.
 */

package org.apache.druid.sql.calcite.util;

import com.fasterxml.jackson.databind.ObjectMapper;
import com.google.common.base.Predicate;
import com.google.common.collect.ImmutableMap;
import com.google.common.collect.Sets;
import com.google.common.util.concurrent.Futures;
import com.google.common.util.concurrent.ListenableFuture;
import com.google.inject.Injector;
import com.google.inject.Key;
import org.apache.druid.client.BrokerSegmentWatcherConfig;
import org.apache.druid.client.DruidServer;
import org.apache.druid.client.FilteredServerInventoryView;
import org.apache.druid.client.ServerInventoryView;
import org.apache.druid.client.ServerView;
import org.apache.druid.client.TimelineServerView;
import org.apache.druid.discovery.DiscoveryDruidNode;
import org.apache.druid.discovery.DruidLeaderClient;
import org.apache.druid.discovery.DruidNodeDiscovery;
import org.apache.druid.discovery.DruidNodeDiscoveryProvider;
import org.apache.druid.discovery.NodeRole;
import org.apache.druid.guice.annotations.Json;
import org.apache.druid.indexer.RunnerTaskState;
import org.apache.druid.indexer.TaskLocation;
import org.apache.druid.indexer.TaskState;
import org.apache.druid.indexer.TaskStatusPlus;
import org.apache.druid.java.util.common.CloseableIterators;
import org.apache.druid.java.util.common.DateTimes;
import org.apache.druid.java.util.common.Pair;
import org.apache.druid.java.util.common.parsers.CloseableIterator;
import org.apache.druid.java.util.http.client.HttpClient;
import org.apache.druid.java.util.http.client.Request;
import org.apache.druid.java.util.http.client.response.HttpResponseHandler;
import org.apache.druid.math.expr.ExprMacroTable;
import org.apache.druid.query.QueryRunnerFactoryConglomerate;
import org.apache.druid.query.QuerySegmentWalker;
import org.apache.druid.query.policy.NoRestrictionPolicy;
import org.apache.druid.query.policy.Policy;
import org.apache.druid.query.policy.RowFilterPolicy;
import org.apache.druid.rpc.indexing.NoopOverlordClient;
import org.apache.druid.rpc.indexing.OverlordClient;
import org.apache.druid.segment.column.ColumnType;
import org.apache.druid.segment.join.JoinableFactory;
import org.apache.druid.segment.join.JoinableFactoryWrapper;
import org.apache.druid.server.DruidNode;
import org.apache.druid.server.QueryLifecycleFactory;
import org.apache.druid.server.QueryScheduler;
import org.apache.druid.server.QueryStackTests;
import org.apache.druid.server.SpecificSegmentsQuerySegmentWalker;
import org.apache.druid.server.coordination.DruidServerMetadata;
import org.apache.druid.server.security.Access;
import org.apache.druid.server.security.Action;
import org.apache.druid.server.security.AllowAllAuthenticator;
import org.apache.druid.server.security.AuthConfig;
import org.apache.druid.server.security.AuthenticationResult;
import org.apache.druid.server.security.Authenticator;
import org.apache.druid.server.security.AuthenticatorMapper;
import org.apache.druid.server.security.Authorizer;
import org.apache.druid.server.security.AuthorizerMapper;
import org.apache.druid.server.security.Escalator;
import org.apache.druid.server.security.NoopEscalator;
import org.apache.druid.server.security.ResourceType;
import org.apache.druid.sql.SqlStatementFactory;
import org.apache.druid.sql.calcite.BaseCalciteQueryTest;
import org.apache.druid.sql.calcite.aggregation.SqlAggregationModule;
import org.apache.druid.sql.calcite.planner.DruidOperatorTable;
import org.apache.druid.sql.calcite.planner.PlannerConfig;
import org.apache.druid.sql.calcite.planner.PlannerFactory;
import org.apache.druid.sql.calcite.run.NativeSqlEngine;
import org.apache.druid.sql.calcite.run.SqlEngine;
import org.apache.druid.sql.calcite.schema.BrokerSegmentMetadataCacheConfig;
import org.apache.druid.sql.calcite.schema.DruidSchema;
import org.apache.druid.sql.calcite.schema.DruidSchemaCatalog;
import org.apache.druid.sql.calcite.schema.MetadataSegmentView;
import org.apache.druid.sql.calcite.schema.SystemSchema;
import org.apache.druid.sql.calcite.util.testoperator.CalciteTestOperatorModule;
import org.apache.druid.timeline.DataSegment;
import org.joda.time.Duration;

import javax.annotation.Nullable;
import java.io.File;
import java.net.URI;
import java.net.URISyntaxException;
import java.util.ArrayList;
import java.util.Collection;
import java.util.HashMap;
import java.util.HashSet;
import java.util.List;
import java.util.Map;
import java.util.Set;
import java.util.concurrent.Executor;
import java.util.function.BooleanSupplier;

/**
 * Utility functions for Calcite tests.
 */
public class CalciteTests
{
  public static final String DATASOURCE1 = "foo";
  public static final String DATASOURCE2 = "foo2";
  public static final String DATASOURCE3 = "numfoo";
  public static final String DATASOURCE4 = "foo4";
  public static final String DATASOURCE5 = "lotsocolumns";
  public static final String ARRAYS_DATASOURCE = "arrays";
  public static final String BROADCAST_DATASOURCE = "broadcast";
  public static final String FORBIDDEN_DATASOURCE = "forbiddenDatasource";
  public static final String RESTRICTED_DATASOURCE = "restrictedDatasource_m1_is_6";
  public static final String FORBIDDEN_DESTINATION = "forbiddenDestination";
  public static final String SOME_DATASOURCE = "some_datasource";
  public static final String SOME_DATSOURCE_ESCAPED = "some\\_datasource";
  public static final String SOMEXDATASOURCE = "somexdatasource";
  public static final String USERVISITDATASOURCE = "visits";
  public static final String DRUID_SCHEMA_NAME = "druid";
  public static final String WIKIPEDIA = "wikipedia";
  public static final String WIKIPEDIA_FIRST_LAST = "wikipedia_first_last";
  public static final String TBL_WITH_NULLS_PARQUET = "tblWnulls.parquet";
  public static final String SML_TBL_PARQUET = "smlTbl.parquet";
  public static final String ALL_TYPES_UNIQ_PARQUET = "allTypsUniq.parquet";
  public static final String FEW_ROWS_ALL_DATA_PARQUET = "fewRowsAllData.parquet";
  public static final String T_ALL_TYPE_PARQUET = "t_alltype.parquet";
  public static final String BENCHMARK_DATASOURCE = "benchmark_ds";

  public static final String TEST_SUPERUSER_NAME = "testSuperuser";
  public static final Policy POLICY_NO_RESTRICTION_SUPERUSER = NoRestrictionPolicy.instance();
  public static final Policy POLICY_RESTRICTION = RowFilterPolicy.from(BaseCalciteQueryTest.equality("m1", 6, ColumnType.LONG));
  public static final AuthorizerMapper TEST_AUTHORIZER_MAPPER = new AuthorizerMapper(null)
  {
    @Override
    public Authorizer getAuthorizer(String name)
    {
      return (authenticationResult, resource, action) -> {
        boolean readRestrictedTable = resource.getName().equals(RESTRICTED_DATASOURCE) && action.equals(Action.READ);

        if (TEST_SUPERUSER_NAME.equals(authenticationResult.getIdentity())) {
          return readRestrictedTable ? Access.allowWithRestriction(POLICY_NO_RESTRICTION_SUPERUSER) : Access.OK;
        }

        switch (resource.getType()) {
          case ResourceType.DATASOURCE:
            switch (resource.getName()) {
              case FORBIDDEN_DATASOURCE:
                return Access.DENIED;
              default:
                return readRestrictedTable ? Access.allowWithRestriction(POLICY_RESTRICTION) : Access.OK;
            }
          case ResourceType.VIEW:
            if ("forbiddenView".equals(resource.getName())) {
              return Access.DENIED;
            } else {
              return Access.OK;
            }
          case ResourceType.QUERY_CONTEXT:
            return Access.OK;
          case ResourceType.EXTERNAL:
            if (Action.WRITE.equals(action)) {
              if (FORBIDDEN_DESTINATION.equals(resource.getName())) {
                return Access.DENIED;
              } else {
                return Access.OK;
              }
            }
            return Access.DENIED;
          default:
            return Access.DENIED;
        }
      };
    }
  };

  public static final AuthorizerMapper TEST_EXTERNAL_AUTHORIZER_MAPPER = new AuthorizerMapper(null)
  {
    @Override
    public Authorizer getAuthorizer(String name)
    {
      return (authenticationResult, resource, action) -> {
        boolean readRestrictedTable = resource.getName().equals(RESTRICTED_DATASOURCE) && action.equals(Action.READ);

        if (TEST_SUPERUSER_NAME.equals(authenticationResult.getIdentity())) {
          return readRestrictedTable ? Access.allowWithRestriction(POLICY_NO_RESTRICTION_SUPERUSER) : Access.OK;
        }

        switch (resource.getType()) {
          case ResourceType.DATASOURCE:
            if (FORBIDDEN_DATASOURCE.equals(resource.getName())) {
              return Access.DENIED;
            } else {
              return readRestrictedTable ? Access.allowWithRestriction(POLICY_RESTRICTION) : Access.OK;
            }
          case ResourceType.VIEW:
            if ("forbiddenView".equals(resource.getName())) {
              return Access.DENIED;
            } else {
              return Access.OK;
            }
          case ResourceType.QUERY_CONTEXT:
          case ResourceType.EXTERNAL:
            return Access.OK;
          default:
            return Access.DENIED;
        }
      };
    }
  };

  public static final AuthenticatorMapper TEST_AUTHENTICATOR_MAPPER;

  static {
    final Map<String, Authenticator> defaultMap = new HashMap<>();
    defaultMap.put(
        AuthConfig.ALLOW_ALL_NAME,
        new AllowAllAuthenticator()
        {
          @Override
          public AuthenticationResult authenticateJDBCContext(Map<String, Object> context)
          {
            return new AuthenticationResult((String) context.get("user"), AuthConfig.ALLOW_ALL_NAME, null, null);
          }
        }
    );
    TEST_AUTHENTICATOR_MAPPER = new AuthenticatorMapper(defaultMap);
  }

  public static final Escalator TEST_AUTHENTICATOR_ESCALATOR;

  static {
    TEST_AUTHENTICATOR_ESCALATOR = new NoopEscalator()
    {

      @Override
      public AuthenticationResult createEscalatedAuthenticationResult()
      {
        return SUPER_USER_AUTH_RESULT;
      }
    };
  }

  public static final AuthenticationResult REGULAR_USER_AUTH_RESULT = new AuthenticationResult(
      AuthConfig.ALLOW_ALL_NAME,
      AuthConfig.ALLOW_ALL_NAME,
      null,
      null
  );

  public static final AuthenticationResult SUPER_USER_AUTH_RESULT = new AuthenticationResult(
      TEST_SUPERUSER_NAME,
      AuthConfig.ALLOW_ALL_NAME,
      null,
      null
  );

  public static final Injector INJECTOR = QueryStackTests.defaultInjectorBuilder()
                                                         .addModule(new LookylooModule())
                                                         .addModule(new SqlAggregationModule())
                                                         .addModule(new CalciteTestOperatorModule())
                                                         .build();

  private CalciteTests()
  {
    // No instantiation.
  }

  public static NativeSqlEngine createMockSqlEngine(
      final QuerySegmentWalker walker,
      final QueryRunnerFactoryConglomerate conglomerate
  )
  {
    return new NativeSqlEngine(createMockQueryLifecycleFactory(walker, conglomerate), getJsonMapper());
  }

  public static QueryLifecycleFactory createMockQueryLifecycleFactory(
      final QuerySegmentWalker walker,
      final QueryRunnerFactoryConglomerate conglomerate
  )
  {
    return QueryFrameworkUtils.createMockQueryLifecycleFactory(walker, conglomerate);
  }

  public static SqlStatementFactory createSqlStatementFactory(
      final SqlEngine engine,
      final PlannerFactory plannerFactory
  )
  {
    return createSqlStatementFactory(engine, plannerFactory, new AuthConfig());
  }

  public static SqlStatementFactory createSqlStatementFactory(
      final SqlEngine engine,
      final PlannerFactory plannerFactory,
      final AuthConfig authConfig
  )
  {
    return QueryFrameworkUtils.createSqlStatementFactory(engine, plannerFactory, authConfig);
  }

  public static ObjectMapper getJsonMapper()
  {
    return INJECTOR.getInstance(Key.get(ObjectMapper.class, Json.class));
  }

  public static SpecificSegmentsQuerySegmentWalker createMockWalker(
      final QueryRunnerFactoryConglomerate conglomerate,
      final File tmpDir
  )
  {
    return TestDataBuilder.createMockWalker(INJECTOR, conglomerate, tmpDir);
  }

  public static SpecificSegmentsQuerySegmentWalker createMockWalker(
      final QueryRunnerFactoryConglomerate conglomerate,
      final File tmpDir,
      final QueryScheduler scheduler
  )
  {
    return TestDataBuilder.createMockWalker(INJECTOR, conglomerate, tmpDir, scheduler);
  }

  public static SpecificSegmentsQuerySegmentWalker createMockWalker(
      final QueryRunnerFactoryConglomerate conglomerate,
      final File tmpDir,
      final QueryScheduler scheduler,
      final JoinableFactory joinableFactory
  )
  {
    return TestDataBuilder.createMockWalker(
        INJECTOR,
        conglomerate,
        tmpDir,
        scheduler,
        joinableFactory
    );
  }

  public static SpecificSegmentsQuerySegmentWalker createMockWalker(
      final QueryRunnerFactoryConglomerate conglomerate,
      final File tmpDir,
      final QueryScheduler scheduler,
      final JoinableFactoryWrapper joinableFactoryWrapper
  )
  {
    return TestDataBuilder.createMockWalker(
        INJECTOR,
        conglomerate,
        tmpDir,
        scheduler,
        joinableFactoryWrapper
    );
  }

  public static ExprMacroTable createExprMacroTable()
  {
    return INJECTOR.getInstance(ExprMacroTable.class);
  }

  public static JoinableFactoryWrapper createJoinableFactoryWrapper()
  {
    return new JoinableFactoryWrapper(QueryFrameworkUtils.createDefaultJoinableFactory(INJECTOR));
  }

  public static DruidOperatorTable createOperatorTable()
  {
    return QueryFrameworkUtils.createOperatorTable(INJECTOR);
  }


  public static DruidNode mockCoordinatorNode()
  {
    return new DruidNode("test-coordinator", "dummy", false, 8081, null, true, false);
  }

  public static FakeDruidNodeDiscoveryProvider mockDruidNodeDiscoveryProvider(final DruidNode coordinatorNode)
  {
    FakeDruidNodeDiscoveryProvider provider = new FakeDruidNodeDiscoveryProvider(
        ImmutableMap.of(
            NodeRole.COORDINATOR, new FakeDruidNodeDiscovery(ImmutableMap.of(NodeRole.COORDINATOR, coordinatorNode))
        )
    );
    return provider;
  }

  public static SystemSchema createMockSystemSchema(
      final DruidSchema druidSchema,
      final TimelineServerView timelineServerView,
      final AuthorizerMapper authorizerMapper
  )
  {
    final DruidNode coordinatorNode = mockCoordinatorNode();
    FakeDruidNodeDiscoveryProvider provider = mockDruidNodeDiscoveryProvider(coordinatorNode);

    final DruidNode overlordNode = new DruidNode("test-overlord", "dummy", false, 8090, null, true, false);

    final DruidLeaderClient druidLeaderClient = new DruidLeaderClient(
        new FakeHttpClient(),
        provider,
        NodeRole.COORDINATOR,
        "/simple/leader"
    )
    {
      @Override
      public String findCurrentLeader()
      {
        return coordinatorNode.getHostAndPortToUse();
      }
    };

    final OverlordClient overlordClient = new NoopOverlordClient()
    {
      @Override
      public ListenableFuture<URI> findCurrentLeader()
      {
        try {
          return Futures.immediateFuture(new URI(overlordNode.getHostAndPortToUse()));
        }
        catch (URISyntaxException e) {
          throw new RuntimeException(e);
        }
      }

      @Override
      public ListenableFuture<CloseableIterator<TaskStatusPlus>> taskStatuses(
          @Nullable String state,
          @Nullable String dataSource,
          @Nullable Integer maxCompletedTasks
      )
      {
        List<TaskStatusPlus> tasks = new ArrayList<>();
        tasks.add(createTaskStatus("id1", DATASOURCE1, 10L));
        tasks.add(createTaskStatus("id1", DATASOURCE1, 1L));
        tasks.add(createTaskStatus("id2", DATASOURCE2, 20L));
        tasks.add(createTaskStatus("id2", DATASOURCE2, 2L));
        return Futures.immediateFuture(CloseableIterators.withEmptyBaggage(tasks.iterator()));
      }

      private TaskStatusPlus createTaskStatus(String id, String datasource, Long duration)
      {
        return new TaskStatusPlus(
            id,
            "testGroupId",
            "testType",
            DateTimes.nowUtc(),
            DateTimes.nowUtc(),
            TaskState.RUNNING,
            RunnerTaskState.RUNNING,
            duration,
            TaskLocation.create("testHost", 1010, -1),
            datasource,
            null
        );
      }
    };

    return new SystemSchema(
        druidSchema,
        new MetadataSegmentView(
            druidLeaderClient,
            getJsonMapper(),
            new BrokerSegmentWatcherConfig(),
            BrokerSegmentMetadataCacheConfig.create()
        ),
<<<<<<< HEAD
        //FIXME use the same
        new TestTimelineServerView(walker.getSegments()),
=======
        timelineServerView,
>>>>>>> fe641fdd
        new FakeServerInventoryView(),
        authorizerMapper,
        druidLeaderClient,
        overlordClient,
        provider,
        getJsonMapper()
    );
  }

  public static DruidSchemaCatalog createMockRootSchema(
      final QueryRunnerFactoryConglomerate conglomerate,
      final SpecificSegmentsQuerySegmentWalker walker,
      final PlannerConfig plannerConfig,
      final AuthorizerMapper authorizerMapper
  )
  {
    return QueryFrameworkUtils.createMockRootSchema(
        INJECTOR,
        conglomerate,
        walker,
        plannerConfig,
        authorizerMapper
    );
  }

  /**
   * A fake {@link HttpClient} for {@link #createMockSystemSchema}.
   */
  private static class FakeHttpClient implements HttpClient
  {
    @Override
    public <Intermediate, Final> ListenableFuture<Final> go(
        Request request,
        HttpResponseHandler<Intermediate, Final> handler
    )
    {
      throw new UnsupportedOperationException();
    }

    @Override
    public <Intermediate, Final> ListenableFuture<Final> go(
        Request request,
        HttpResponseHandler<Intermediate, Final> handler,
        Duration readTimeout
    )
    {
      throw new UnsupportedOperationException();
    }
  }

  /**
   * A fake {@link DruidNodeDiscoveryProvider} for {@link #createMockSystemSchema}.
   */
  private static class FakeDruidNodeDiscoveryProvider extends DruidNodeDiscoveryProvider
  {
    private final Map<NodeRole, FakeDruidNodeDiscovery> nodeDiscoveries;

    public FakeDruidNodeDiscoveryProvider(Map<NodeRole, FakeDruidNodeDiscovery> nodeDiscoveries)
    {
      this.nodeDiscoveries = nodeDiscoveries;
    }

    @Override
    public BooleanSupplier getForNode(DruidNode node, NodeRole nodeRole)
    {
      boolean get = nodeDiscoveries.getOrDefault(nodeRole, new FakeDruidNodeDiscovery())
                                   .getAllNodes()
                                   .stream()
                                   .anyMatch(x -> x.getDruidNode().equals(node));
      return () -> get;
    }

    @Override
    public DruidNodeDiscovery getForNodeRole(NodeRole nodeRole)
    {
      return nodeDiscoveries.getOrDefault(nodeRole, new FakeDruidNodeDiscovery());
    }
  }

  private static class FakeDruidNodeDiscovery implements DruidNodeDiscovery
  {
    private final Set<DiscoveryDruidNode> nodes;

    FakeDruidNodeDiscovery()
    {
      this.nodes = new HashSet<>();
    }

    FakeDruidNodeDiscovery(Map<NodeRole, DruidNode> nodes)
    {
      this.nodes = Sets.newHashSetWithExpectedSize(nodes.size());
      nodes.forEach((k, v) -> {
        addNode(v, k);
      });
    }

    @Override
    public Collection<DiscoveryDruidNode> getAllNodes()
    {
      return nodes;
    }

    void addNode(DruidNode node, NodeRole role)
    {
      final DiscoveryDruidNode discoveryNode = new DiscoveryDruidNode(node, role, ImmutableMap.of());
      this.nodes.add(discoveryNode);
    }

    @Override
    public void registerListener(Listener listener)
    {

    }
  }

  /**
   * A fake {@link ServerInventoryView} for {@link #createMockSystemSchema}.
   */
  private static class FakeServerInventoryView implements FilteredServerInventoryView
  {
    @Nullable
    @Override
    public DruidServer getInventoryValue(String serverKey)
    {
      throw new UnsupportedOperationException();
    }

    @Override
    public Collection<DruidServer> getInventory()
    {
      throw new UnsupportedOperationException();
    }

    @Override
    public boolean isStarted()
    {
      throw new UnsupportedOperationException();
    }

    @Override
    public boolean isSegmentLoadedByServer(String serverKey, DataSegment segment)
    {
      throw new UnsupportedOperationException();
    }

    @Override
    public void registerSegmentCallback(
        Executor exec,
        ServerView.SegmentCallback callback,
        Predicate<Pair<DruidServerMetadata, DataSegment>> filter
    )
    {
      throw new UnsupportedOperationException();
    }

    @Override
    public void registerServerRemovedCallback(
        Executor exec,
        ServerView.ServerRemovedCallback callback
    )
    {
      throw new UnsupportedOperationException();
    }
  }
}<|MERGE_RESOLUTION|>--- conflicted
+++ resolved
@@ -475,12 +475,7 @@
             new BrokerSegmentWatcherConfig(),
             BrokerSegmentMetadataCacheConfig.create()
         ),
-<<<<<<< HEAD
-        //FIXME use the same
-        new TestTimelineServerView(walker.getSegments()),
-=======
         timelineServerView,
->>>>>>> fe641fdd
         new FakeServerInventoryView(),
         authorizerMapper,
         druidLeaderClient,
