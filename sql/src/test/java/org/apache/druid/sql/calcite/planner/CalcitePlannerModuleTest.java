/*
 * Licensed to the Apache Software Foundation (ASF) under one
 * or more contributor license agreements.  See the NOTICE file
 * distributed with this work for additional information
 * regarding copyright ownership.  The ASF licenses this file
 * to you under the Apache License, Version 2.0 (the
 * "License"); you may not use this file except in compliance
 * with the License.  You may obtain a copy of the License at
 *
 *   http://www.apache.org/licenses/LICENSE-2.0
 *
 * Unless required by applicable law or agreed to in writing,
 * software distributed under the License is distributed on an
 * "AS IS" BASIS, WITHOUT WARRANTIES OR CONDITIONS OF ANY
 * KIND, either express or implied.  See the License for the
 * specific language governing permissions and limitations
 * under the License.
 */

package org.apache.druid.sql.calcite.planner;

import com.google.common.collect.ImmutableSet;
import com.google.inject.Guice;
import com.google.inject.Injector;
import com.google.inject.Key;
import com.google.inject.Scopes;
import com.google.inject.TypeLiteral;
import com.google.inject.multibindings.Multibinder;
import org.apache.calcite.plan.RelOptRule;
import org.apache.calcite.plan.RelOptRuleCall;
import org.apache.calcite.rel.logical.LogicalTableScan;
import org.apache.calcite.schema.Schema;
import org.apache.druid.guice.LazySingleton;
import org.apache.druid.jackson.DefaultObjectMapper;
import org.apache.druid.jackson.JacksonModule;
import org.apache.druid.math.expr.ExprMacroTable;
<<<<<<< HEAD
import org.apache.druid.query.QueryContext;
import org.apache.druid.segment.join.JoinableFactoryWrapper;
=======
>>>>>>> cc103508
import org.apache.druid.server.QueryLifecycleFactory;
import org.apache.druid.server.security.AuthorizerMapper;
import org.apache.druid.server.security.ResourceType;
import org.apache.druid.sql.calcite.aggregation.SqlAggregator;
import org.apache.druid.sql.calcite.expression.SqlOperatorConversion;
import org.apache.druid.sql.calcite.rule.ExtensionCalciteRuleProvider;
import org.apache.druid.sql.calcite.schema.DruidSchemaCatalog;
import org.apache.druid.sql.calcite.schema.DruidSchemaName;
import org.apache.druid.sql.calcite.schema.NamedSchema;
import org.apache.druid.sql.calcite.util.CalciteTestBase;
import org.easymock.EasyMock;
import org.easymock.EasyMockRunner;
import org.easymock.Mock;
import org.junit.Assert;
import org.junit.Before;
import org.junit.Test;
import org.junit.runner.RunWith;

import javax.validation.Validation;
import javax.validation.Validator;

import java.util.Collections;
import java.util.Set;

import static org.apache.calcite.plan.RelOptRule.any;
import static org.apache.calcite.plan.RelOptRule.operand;

@RunWith(EasyMockRunner.class)
public class CalcitePlannerModuleTest extends CalciteTestBase
{
  private static final String SCHEMA_1 = "SCHEMA_1";
  private static final String SCHEMA_2 = "SCHEMA_2";
  private static final String DRUID_SCHEMA_NAME = "DRUID_SCHEMA_NAME";

  @Mock
  private NamedSchema druidSchema1;
  @Mock
  private NamedSchema druidSchema2;
  @Mock
  private Schema schema1;
  @Mock
  private Schema schema2;
  @Mock
  private QueryLifecycleFactory queryLifecycleFactory;
  @Mock
  private ExprMacroTable macroTable;
  @Mock
  private JoinableFactoryWrapper joinableFactoryWrapper;
  @Mock
  private AuthorizerMapper authorizerMapper;
  @Mock
  private DruidSchemaCatalog rootSchema;

  private Set<SqlAggregator> aggregators;
  private Set<SqlOperatorConversion> operatorConversions;

  private CalcitePlannerModule target;
  private Injector injector;
  private RelOptRule customRule;

  @Before
  public void setUp()
  {
    EasyMock.expect(druidSchema1.getSchema()).andStubReturn(schema1);
    EasyMock.expect(druidSchema2.getSchema()).andStubReturn(schema2);
    EasyMock.expect(druidSchema1.getSchemaName()).andStubReturn(SCHEMA_1);
    EasyMock.expect(druidSchema2.getSchemaName()).andStubReturn(SCHEMA_2);
    EasyMock.expect(druidSchema1.getSchemaResourceType(EasyMock.anyString())).andStubReturn(ResourceType.DATASOURCE);
    EasyMock.expect(druidSchema2.getSchemaResourceType(EasyMock.anyString())).andStubReturn("test");
    EasyMock.replay(druidSchema1, druidSchema2);
    aggregators = ImmutableSet.of();
    operatorConversions = ImmutableSet.of();
    target = new CalcitePlannerModule();
    customRule = new RelOptRule(operand(LogicalTableScan.class, any()), "customRule")
    {
      @Override
      public void onMatch(RelOptRuleCall call)
      {

      }
    };
    injector = Guice.createInjector(
        new JacksonModule(),
        binder -> {
          binder.bind(Validator.class).toInstance(Validation.buildDefaultValidatorFactory().getValidator());
          binder.bindScope(LazySingleton.class, Scopes.SINGLETON);
          binder.bind(QueryLifecycleFactory.class).toInstance(queryLifecycleFactory);
          binder.bind(ExprMacroTable.class).toInstance(macroTable);
          binder.bind(AuthorizerMapper.class).toInstance(authorizerMapper);
          binder.bind(String.class).annotatedWith(DruidSchemaName.class).toInstance(DRUID_SCHEMA_NAME);
          binder.bind(Key.get(new TypeLiteral<Set<SqlAggregator>>() {})).toInstance(aggregators);
          binder.bind(Key.get(new TypeLiteral<Set<SqlOperatorConversion>>() {})).toInstance(operatorConversions);
          binder.bind(DruidSchemaCatalog.class).toInstance(rootSchema);
          binder.bind(JoinableFactoryWrapper.class).toInstance(joinableFactoryWrapper);
        },
        target,
        binder -> {
          Multibinder.newSetBinder(binder, ExtensionCalciteRuleProvider.class)
                     .addBinding()
                     .toInstance(plannerContext -> customRule);
        }
    );
  }

  @Test
  public void testDruidOperatorTableIsInjectable()
  {
    DruidOperatorTable operatorTable = injector.getInstance(DruidOperatorTable.class);
    Assert.assertNotNull(operatorTable);

    // Should be a singleton.
    DruidOperatorTable other = injector.getInstance(DruidOperatorTable.class);
    Assert.assertSame(other, operatorTable);
  }

  @Test
  public void testPlannerFactoryIsInjectable()
  {
    PlannerFactory plannerFactory = injector.getInstance(PlannerFactory.class);
    Assert.assertNotNull(PlannerFactory.class);

    // Should be a singleton.
    PlannerFactory other = injector.getInstance(PlannerFactory.class);
    Assert.assertSame(other, plannerFactory);
  }

  @Test
  public void testPlannerConfigIsInjected()
  {
    PlannerConfig plannerConfig = injector.getInstance(PlannerConfig.class);
    Assert.assertNotNull(plannerConfig);
  }

  @Test
  public void testExtensionCalciteRule()
  {
    PlannerContext context = PlannerContext.create(
        "SELECT 1",
        injector.getInstance(DruidOperatorTable.class),
        macroTable,
        new DefaultObjectMapper(),
        injector.getInstance(PlannerConfig.class),
        rootSchema,
        null,
<<<<<<< HEAD
        new QueryContext(),
        joinableFactoryWrapper
=======
        Collections.emptyMap(),
        Collections.emptySet()
>>>>>>> cc103508
    );
    boolean containsCustomRule = injector.getInstance(CalciteRulesManager.class)
                                         .druidConventionRuleSet(context)
                                         .contains(customRule);
    Assert.assertTrue(containsCustomRule);
  }
}<|MERGE_RESOLUTION|>--- conflicted
+++ resolved
@@ -34,11 +34,7 @@
 import org.apache.druid.jackson.DefaultObjectMapper;
 import org.apache.druid.jackson.JacksonModule;
 import org.apache.druid.math.expr.ExprMacroTable;
-<<<<<<< HEAD
-import org.apache.druid.query.QueryContext;
 import org.apache.druid.segment.join.JoinableFactoryWrapper;
-=======
->>>>>>> cc103508
 import org.apache.druid.server.QueryLifecycleFactory;
 import org.apache.druid.server.security.AuthorizerMapper;
 import org.apache.druid.server.security.ResourceType;
@@ -59,7 +55,6 @@
 
 import javax.validation.Validation;
 import javax.validation.Validator;
-
 import java.util.Collections;
 import java.util.Set;
 
@@ -183,13 +178,9 @@
         injector.getInstance(PlannerConfig.class),
         rootSchema,
         null,
-<<<<<<< HEAD
-        new QueryContext(),
+        Collections.emptyMap(),
+        Collections.emptySet(),
         joinableFactoryWrapper
-=======
-        Collections.emptyMap(),
-        Collections.emptySet()
->>>>>>> cc103508
     );
     boolean containsCustomRule = injector.getInstance(CalciteRulesManager.class)
                                          .druidConventionRuleSet(context)
