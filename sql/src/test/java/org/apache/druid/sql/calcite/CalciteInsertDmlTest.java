/*
 * Licensed to the Apache Software Foundation (ASF) under one
 * or more contributor license agreements.  See the NOTICE file
 * distributed with this work for additional information
 * regarding copyright ownership.  The ASF licenses this file
 * to you under the Apache License, Version 2.0 (the
 * "License"); you may not use this file except in compliance
 * with the License.  You may obtain a copy of the License at
 *
 *   http://www.apache.org/licenses/LICENSE-2.0
 *
 * Unless required by applicable law or agreed to in writing,
 * software distributed under the License is distributed on an
 * "AS IS" BASIS, WITHOUT WARRANTIES OR CONDITIONS OF ANY
 * KIND, either express or implied.  See the License for the
 * specific language governing permissions and limitations
 * under the License.
 */

package org.apache.druid.sql.calcite;

import com.fasterxml.jackson.core.JsonProcessingException;
import com.google.common.collect.ImmutableList;
import com.google.common.collect.ImmutableMap;
import org.apache.druid.data.input.impl.CsvInputFormat;
import org.apache.druid.data.input.impl.InlineInputSource;
import org.apache.druid.java.util.common.StringUtils;
import org.apache.druid.java.util.common.granularity.Granularities;
import org.apache.druid.java.util.common.granularity.Granularity;
import org.apache.druid.java.util.common.jackson.JacksonUtils;
import org.apache.druid.query.aggregation.CountAggregatorFactory;
import org.apache.druid.query.aggregation.LongSumAggregatorFactory;
import org.apache.druid.query.dimension.DefaultDimensionSpec;
import org.apache.druid.query.groupby.GroupByQuery;
import org.apache.druid.query.scan.ScanQuery;
import org.apache.druid.segment.column.ColumnType;
import org.apache.druid.segment.column.RowSignature;
import org.apache.druid.server.security.ForbiddenException;
import org.apache.druid.sql.SqlPlanningException;
import org.apache.druid.sql.calcite.external.ExternalDataSource;
import org.apache.druid.sql.calcite.external.ExternalOperatorConversion;
import org.apache.druid.sql.calcite.filtration.Filtration;
import org.apache.druid.sql.calcite.parser.DruidSqlInsert;
import org.apache.druid.sql.calcite.planner.PlannerConfig;
import org.apache.druid.sql.calcite.planner.PlannerContext;
import org.apache.druid.sql.calcite.util.CalciteTests;
import org.hamcrest.CoreMatchers;
import org.junit.Assert;
import org.junit.Test;
import org.junit.internal.matchers.ThrowableMessageMatcher;

import java.util.HashMap;
import java.util.Map;

public class CalciteInsertDmlTest extends CalciteIngestionDmlTest
{
  private static final Map<String, Object> PARTITIONED_BY_ALL_TIME_QUERY_CONTEXT = ImmutableMap.of(
      DruidSqlInsert.SQL_INSERT_SEGMENT_GRANULARITY,
      "{\"type\":\"all\"}"
  );

  @Test
  public void testInsertFromTable()
  {
    testIngestionQuery()
        .sql("INSERT INTO dst SELECT * FROM foo PARTITIONED BY ALL TIME")
        .expectTarget("dst", FOO_TABLE_SIGNATURE)
        .expectResources(dataSourceRead("foo"), dataSourceWrite("dst"))
        .expectQuery(
            newScanQueryBuilder()
                .dataSource("foo")
                .intervals(querySegmentSpec(Filtration.eternity()))
                .columns("__time", "cnt", "dim1", "dim2", "dim3", "m1", "m2", "unique_dim1")
                .context(PARTITIONED_BY_ALL_TIME_QUERY_CONTEXT)
                .build()
        )
        .verify();
  }

  @Test
  public void testInsertFromView()
  {
    testIngestionQuery()
        .sql("INSERT INTO dst SELECT * FROM view.aview PARTITIONED BY ALL TIME")
        .expectTarget("dst", RowSignature.builder().add("dim1_firstchar", ColumnType.STRING).build())
        .expectResources(viewRead("aview"), dataSourceWrite("dst"))
        .expectQuery(
            newScanQueryBuilder()
                .dataSource("foo")
                .intervals(querySegmentSpec(Filtration.eternity()))
                .virtualColumns(expressionVirtualColumn("v0", "substring(\"dim1\", 0, 1)", ColumnType.STRING))
                .filters(selector("dim2", "a", null))
                .columns("v0")
                .context(PARTITIONED_BY_ALL_TIME_QUERY_CONTEXT)
                .build()
        )
        .verify();
  }

  @Test
  public void testInsertIntoExistingTable()
  {
    testIngestionQuery()
        .sql("INSERT INTO foo SELECT * FROM foo PARTITIONED BY ALL TIME")
        .expectTarget("foo", FOO_TABLE_SIGNATURE)
        .expectResources(dataSourceRead("foo"), dataSourceWrite("foo"))
        .expectQuery(
            newScanQueryBuilder()
                .dataSource("foo")
                .intervals(querySegmentSpec(Filtration.eternity()))
                .columns("__time", "cnt", "dim1", "dim2", "dim3", "m1", "m2", "unique_dim1")
                .context(PARTITIONED_BY_ALL_TIME_QUERY_CONTEXT)
                .build()
        )
        .verify();
  }

  @Test
  public void testInsertIntoQualifiedTable()
  {
    testIngestionQuery()
        .sql("INSERT INTO druid.dst SELECT * FROM foo PARTITIONED BY ALL TIME")
        .expectTarget("dst", FOO_TABLE_SIGNATURE)
        .expectResources(dataSourceRead("foo"), dataSourceWrite("dst"))
        .expectQuery(
            newScanQueryBuilder()
                .dataSource("foo")
                .intervals(querySegmentSpec(Filtration.eternity()))
                .columns("__time", "cnt", "dim1", "dim2", "dim3", "m1", "m2", "unique_dim1")
                .context(PARTITIONED_BY_ALL_TIME_QUERY_CONTEXT)
                .build()
        )
        .verify();
  }

  @Test
  public void testInsertIntoInvalidDataSourceName()
  {
    testIngestionQuery()
        .sql("INSERT INTO \"in/valid\" SELECT dim1, dim2 FROM foo PARTITIONED BY ALL TIME")
        .expectValidationError(SqlPlanningException.class, "INSERT dataSource cannot contain the '/' character.")
        .verify();
  }

  @Test
  public void testInsertUsingColumnList()
  {
    testIngestionQuery()
        .sql("INSERT INTO dst (foo, bar) SELECT dim1, dim2 FROM foo PARTITIONED BY ALL TIME")
        .expectValidationError(SqlPlanningException.class, "INSERT with target column list is not supported.")
        .verify();
  }

  @Test
  public void testUpsert()
  {
    testIngestionQuery()
        .sql("UPSERT INTO dst SELECT * FROM foo PARTITIONED BY ALL TIME")
        .expectValidationError(SqlPlanningException.class, "UPSERT is not supported.")
        .verify();
  }

  @Test
  public void testInsertIntoSystemTable()
  {
    testIngestionQuery()
        .sql("INSERT INTO INFORMATION_SCHEMA.COLUMNS SELECT * FROM foo PARTITIONED BY ALL TIME")
        .expectValidationError(
            SqlPlanningException.class,
            "Cannot INSERT into [INFORMATION_SCHEMA.COLUMNS] because it is not a Druid datasource."
        )
        .verify();
  }

  @Test
  public void testInsertIntoView()
  {
    testIngestionQuery()
        .sql("INSERT INTO view.aview SELECT * FROM foo PARTITIONED BY ALL TIME")
        .expectValidationError(
            SqlPlanningException.class,
            "Cannot INSERT into [view.aview] because it is not a Druid datasource."
        )
        .verify();
  }

  @Test
  public void testInsertFromUnauthorizedDataSource()
  {
    testIngestionQuery()
        .sql("INSERT INTO dst SELECT * FROM \"%s\" PARTITIONED BY ALL TIME", CalciteTests.FORBIDDEN_DATASOURCE)
        .expectValidationError(ForbiddenException.class)
        .verify();
  }

  @Test
  public void testInsertIntoUnauthorizedDataSource()
  {
    testIngestionQuery()
        .sql("INSERT INTO \"%s\" SELECT * FROM foo PARTITIONED BY ALL TIME", CalciteTests.FORBIDDEN_DATASOURCE)
        .expectValidationError(ForbiddenException.class)
        .verify();
  }

  @Test
  public void testInsertIntoNonexistentSchema()
  {
    testIngestionQuery()
        .sql("INSERT INTO nonexistent.dst SELECT * FROM foo PARTITIONED BY ALL TIME")
        .expectValidationError(
            SqlPlanningException.class,
            "Cannot INSERT into [nonexistent.dst] because it is not a Druid datasource."
        )
        .verify();
  }

  @Test
  public void testInsertFromExternal()
  {
    testIngestionQuery()
        .sql("INSERT INTO dst SELECT * FROM %s PARTITIONED BY ALL TIME", externSql(externalDataSource))
        .authentication(CalciteTests.SUPER_USER_AUTH_RESULT)
        .expectTarget("dst", externalDataSource.getSignature())
        .expectResources(dataSourceWrite("dst"), ExternalOperatorConversion.EXTERNAL_RESOURCE_ACTION)
        .expectQuery(
            newScanQueryBuilder()
                .dataSource(externalDataSource)
                .intervals(querySegmentSpec(Filtration.eternity()))
                .columns("x", "y", "z")
                .context(PARTITIONED_BY_ALL_TIME_QUERY_CONTEXT)
                .build()
        )
        .verify();
  }

  @Test
  public void testInsertWithPartitionedBy()
  {
    // Test correctness of the query when only PARTITIONED BY clause is present
    RowSignature targetRowSignature = RowSignature.builder()
                                                  .add("__time", ColumnType.LONG)
                                                  .add("floor_m1", ColumnType.FLOAT)
                                                  .add("dim1", ColumnType.STRING)
                                                  .build();

    testIngestionQuery()
        .sql(
            "INSERT INTO druid.dst SELECT __time, FLOOR(m1) as floor_m1, dim1 FROM foo PARTITIONED BY TIME_FLOOR(__time, 'PT1H')")
        .expectTarget("dst", targetRowSignature)
        .expectResources(dataSourceRead("foo"), dataSourceWrite("dst"))
        .expectQuery(
            newScanQueryBuilder()
                .dataSource("foo")
                .intervals(querySegmentSpec(Filtration.eternity()))
                .columns("__time", "dim1", "v0")
                .virtualColumns(expressionVirtualColumn("v0", "floor(\"m1\")", ColumnType.FLOAT))
                .context(queryContextWithGranularity(Granularities.HOUR))
                .build()
        )
        .verify();
  }

  @Test
  public void testPartitionedBySupportedClauses()
  {
    RowSignature targetRowSignature = RowSignature.builder()
                                                  .add("__time", ColumnType.LONG)
                                                  .add("dim1", ColumnType.STRING)
                                                  .build();

    Map<String, Granularity> partitionedByArgumentToGranularityMap =
        ImmutableMap.<String, Granularity>builder()
                    .put("HOUR", Granularities.HOUR)
                    .put("DAY", Granularities.DAY)
                    .put("MONTH", Granularities.MONTH)
                    .put("YEAR", Granularities.YEAR)
                    .put("ALL", Granularities.ALL)
                    .put("ALL TIME", Granularities.ALL)
                    .put("FLOOR(__time TO QUARTER)", Granularities.QUARTER)
                    .put("TIME_FLOOR(__time, 'PT1H')", Granularities.HOUR)
                    .build();

    partitionedByArgumentToGranularityMap.forEach((partitionedByArgument, expectedGranularity) -> {
      Map<String, Object> queryContext = null;
      try {
        queryContext = ImmutableMap.of(
            DruidSqlInsert.SQL_INSERT_SEGMENT_GRANULARITY, queryJsonMapper.writeValueAsString(expectedGranularity)
        );
      }
      catch (JsonProcessingException e) {
        // Won't reach here
        Assert.fail(e.getMessage());
      }

      testIngestionQuery()
          .sql(StringUtils.format(
              "INSERT INTO druid.dst SELECT __time, dim1 FROM foo PARTITIONED BY %s",
              partitionedByArgument
          ))
          .expectTarget("dst", targetRowSignature)
          .expectResources(dataSourceRead("foo"), dataSourceWrite("dst"))
          .expectQuery(
              newScanQueryBuilder()
                  .dataSource("foo")
                  .intervals(querySegmentSpec(Filtration.eternity()))
                  .columns("__time", "dim1")
                  .context(queryContext)
                  .build()
          )
          .verify();
      didTest = false;
    });
    didTest = true;
  }

  @Test
  public void testInsertWithClusteredBy()
  {
    // Test correctness of the query when only CLUSTERED BY clause is present
    RowSignature targetRowSignature = RowSignature.builder()
                                                  .add("__time", ColumnType.LONG)
                                                  .add("floor_m1", ColumnType.FLOAT)
                                                  .add("dim1", ColumnType.STRING)
                                                  .add("ceil_m2", ColumnType.DOUBLE)
                                                  .build();
    testIngestionQuery()
        .sql(
            "INSERT INTO druid.dst "
            + "SELECT __time, FLOOR(m1) as floor_m1, dim1, CEIL(m2) as ceil_m2 FROM foo "
            + "PARTITIONED BY FLOOR(__time TO DAY) CLUSTERED BY 2, dim1 DESC, CEIL(m2)"
        )
        .expectTarget("dst", targetRowSignature)
        .expectResources(dataSourceRead("foo"), dataSourceWrite("dst"))
        .expectQuery(
            newScanQueryBuilder()
                .dataSource("foo")
                .intervals(querySegmentSpec(Filtration.eternity()))
                .columns("__time", "dim1", "v0", "v1")
                .virtualColumns(
                    expressionVirtualColumn("v0", "floor(\"m1\")", ColumnType.FLOAT),
                    expressionVirtualColumn("v1", "ceil(\"m2\")", ColumnType.DOUBLE)
                )
                .orderBy(
                    ImmutableList.of(
                        new ScanQuery.OrderBy("v0", ScanQuery.Order.ASCENDING),
                        new ScanQuery.OrderBy("dim1", ScanQuery.Order.DESCENDING),
                        new ScanQuery.OrderBy("v1", ScanQuery.Order.ASCENDING)
                    )
                )
                .context(queryContextWithGranularity(Granularities.DAY))
                .build()
        )
        .verify();
  }

  @Test
  public void testInsertWithoutPartitionedByWithClusteredBy()
  {
    testIngestionQuery()
        .sql(
            "INSERT INTO druid.dst "
            + "SELECT __time, FLOOR(m1) as floor_m1, dim1, CEIL(m2) as ceil_m2 FROM foo "
            + "CLUSTERED BY 2, dim1 DESC, CEIL(m2)"
        )
        .expectValidationError(SqlPlanningException.class, "CLUSTERED BY found before PARTITIONED BY. In druid, the CLUSTERED BY clause has to be specified after the PARTITIONED BY clause")
        .verify();
  }

  @Test
  public void testInsertWithPartitionedByAndClusteredBy()
  {
    // Test correctness of the query when both PARTITIONED BY and CLUSTERED BY clause is present
    RowSignature targetRowSignature = RowSignature.builder()
                                                  .add("__time", ColumnType.LONG)
                                                  .add("floor_m1", ColumnType.FLOAT)
                                                  .add("dim1", ColumnType.STRING)
                                                  .build();

    testIngestionQuery()
        .sql(
            "INSERT INTO druid.dst SELECT __time, FLOOR(m1) as floor_m1, dim1 FROM foo PARTITIONED BY DAY CLUSTERED BY 2, dim1")
        .expectTarget("dst", targetRowSignature)
        .expectResources(dataSourceRead("foo"), dataSourceWrite("dst"))
        .expectQuery(
            newScanQueryBuilder()
                .dataSource("foo")
                .intervals(querySegmentSpec(Filtration.eternity()))
                .columns("__time", "dim1", "v0")
                .virtualColumns(expressionVirtualColumn("v0", "floor(\"m1\")", ColumnType.FLOAT))
                .orderBy(
                    ImmutableList.of(
                        new ScanQuery.OrderBy("v0", ScanQuery.Order.ASCENDING),
                        new ScanQuery.OrderBy("dim1", ScanQuery.Order.ASCENDING)
                    )
                )
                .context(queryContextWithGranularity(Granularities.DAY))
                .build()
        )
        .verify();
  }

  @Test
  public void testInsertWithPartitionedByAndLimitOffset()
  {
    RowSignature targetRowSignature = RowSignature.builder()
                                                  .add("__time", ColumnType.LONG)
                                                  .add("floor_m1", ColumnType.FLOAT)
                                                  .add("dim1", ColumnType.STRING)
                                                  .build();

    testIngestionQuery()
        .sql(
            "INSERT INTO druid.dst SELECT __time, FLOOR(m1) as floor_m1, dim1 FROM foo LIMIT 10 OFFSET 20 PARTITIONED BY DAY")
        .expectTarget("dst", targetRowSignature)
        .expectResources(dataSourceRead("foo"), dataSourceWrite("dst"))
        .expectQuery(
            newScanQueryBuilder()
                .dataSource("foo")
                .intervals(querySegmentSpec(Filtration.eternity()))
                .columns("__time", "dim1", "v0")
                .virtualColumns(expressionVirtualColumn("v0", "floor(\"m1\")", ColumnType.FLOAT))
                .limit(10)
                .offset(20)
                .context(queryContextWithGranularity(Granularities.DAY))
                .build()
        )
        .verify();
  }

  @Test
  public void testInsertWithClusteredByAndOrderBy() throws Exception
  {
    try {
      testQuery(
          StringUtils.format(
              "INSERT INTO dst SELECT * FROM %s ORDER BY 2 PARTITIONED BY ALL TIME",
              externSql(externalDataSource)
          ),
          ImmutableList.of(),
          ImmutableList.of()
      );
      Assert.fail("Exception should be thrown");
    }
    catch (SqlPlanningException e) {
      Assert.assertEquals(
          "Cannot have ORDER BY on an INSERT query, use CLUSTERED BY instead.",
          e.getMessage()
      );
    }
    didTest = true;
  }

  @Test
  public void testInsertWithPartitionedByContainingInvalidGranularity() throws Exception
  {
    // Throws a ValidationException, which gets converted to a SqlPlanningException before throwing to end user
    try {
      testQuery(
          "INSERT INTO dst SELECT * FROM foo PARTITIONED BY 'invalid_granularity'",
          ImmutableList.of(),
          ImmutableList.of()
      );
      Assert.fail("Exception should be thrown");
    }
    catch (SqlPlanningException e) {
      Assert.assertEquals(
          "Encountered 'invalid_granularity' after PARTITIONED BY. Expected HOUR, DAY, MONTH, YEAR, ALL TIME, FLOOR function or TIME_FLOOR function",
          e.getMessage()
      );
    }
    didTest = true;
  }

  @Test
  public void testInsertWithOrderBy() throws Exception
  {
    try {
      testQuery(
          StringUtils.format(
              "INSERT INTO dst SELECT * FROM %s ORDER BY 2 PARTITIONED BY ALL TIME",
              externSql(externalDataSource)
          ),
          ImmutableList.of(),
          ImmutableList.of()
      );
      Assert.fail("Exception should be thrown");
    }
    catch (SqlPlanningException e) {
      Assert.assertEquals(
          "Cannot have ORDER BY on an INSERT query, use CLUSTERED BY instead.",
          e.getMessage()
      );
    }
    finally {
      didTest = true;
    }
  }

  @Test
  public void testInsertWithoutPartitionedBy()
  {
    SqlPlanningException e = Assert.assertThrows(
        SqlPlanningException.class,
        () ->
            testQuery(
                StringUtils.format("INSERT INTO dst SELECT * FROM %s", externSql(externalDataSource)),
                ImmutableList.of(),
                ImmutableList.of()
            )
    );
    Assert.assertEquals("INSERT statements must specify PARTITIONED BY clause explicitly", e.getMessage());
    didTest = true;
  }

  @Test
  public void testExplainInsertFromExternal() throws Exception
  {
    // Skip vectorization since otherwise the "context" will change for each subtest.
    skipVectorize();

    final ScanQuery expectedQuery = newScanQueryBuilder()
        .dataSource(externalDataSource)
        .intervals(querySegmentSpec(Filtration.eternity()))
        .columns("x", "y", "z")
        .context(
            queryJsonMapper.readValue(
                "{\"defaultTimeout\":300000,\"maxScatterGatherBytes\":9223372036854775807,\"sqlCurrentTimestamp\":\"2000-01-01T00:00:00Z\",\"sqlInsertSegmentGranularity\":\"{\\\"type\\\":\\\"all\\\"}\",\"sqlQueryId\":\"dummy\",\"vectorize\":\"false\",\"vectorizeVirtualColumns\":\"false\"}",
                JacksonUtils.TYPE_REFERENCE_MAP_STRING_OBJECT
            )
        )
        .build();

    final String expectedExplanation =
        "DruidQueryRel(query=["
        + queryJsonMapper.writeValueAsString(expectedQuery)
        + "], signature=[{x:STRING, y:STRING, z:LONG}])\n";

    // Use testQuery for EXPLAIN (not testIngestionQuery).
    testQuery(
        new PlannerConfig(),
        StringUtils.format(
            "EXPLAIN PLAN FOR INSERT INTO dst SELECT * FROM %s PARTITIONED BY ALL TIME",
            externSql(externalDataSource)
        ),
        CalciteTests.SUPER_USER_AUTH_RESULT,
        ImmutableList.of(),
        ImmutableList.of(
            new Object[]{
                expectedExplanation,
                "[{\"name\":\"EXTERNAL\",\"type\":\"EXTERNAL\"},{\"name\":\"dst\",\"type\":\"DATASOURCE\"}]"
            }
        )
    );

    // Not using testIngestionQuery, so must set didTest manually to satisfy the check in tearDown.
    didTest = true;
  }

  @Test
  public void testExplainInsertFromExternalUnauthorized()
  {
    // Use testQuery for EXPLAIN (not testIngestionQuery).
    Assert.assertThrows(
        ForbiddenException.class,
        () ->
            testQuery(
                StringUtils.format(
                    "EXPLAIN PLAN FOR INSERT INTO dst SELECT * FROM %s PARTITIONED BY ALL TIME",
                    externSql(externalDataSource)
                ),
                ImmutableList.of(),
                ImmutableList.of()
            )
    );

    // Not using testIngestionQuery, so must set didTest manually to satisfy the check in tearDown.
    didTest = true;
  }

  @Test
  public void testInsertFromExternalUnauthorized()
  {
    testIngestionQuery()
        .sql("INSERT INTO dst SELECT * FROM %s PARTITIONED BY ALL TIME", externSql(externalDataSource))
        .expectValidationError(ForbiddenException.class)
        .verify();
  }

  @Test
  public void testInsertFromExternalProjectSort()
  {
    // INSERT with a particular column ordering.

    testIngestionQuery()
        .sql(
            "INSERT INTO dst SELECT x || y AS xy, z FROM %s PARTITIONED BY ALL TIME CLUSTERED BY 1, 2",
            externSql(externalDataSource)
        )
        .authentication(CalciteTests.SUPER_USER_AUTH_RESULT)
        .expectTarget("dst", RowSignature.builder().add("xy", ColumnType.STRING).add("z", ColumnType.LONG).build())
        .expectResources(dataSourceWrite("dst"), ExternalOperatorConversion.EXTERNAL_RESOURCE_ACTION)
        .expectQuery(
            newScanQueryBuilder()
                .dataSource(externalDataSource)
                .intervals(querySegmentSpec(Filtration.eternity()))
                .virtualColumns(expressionVirtualColumn("v0", "concat(\"x\",\"y\")", ColumnType.STRING))
                .columns("v0", "z")
                .orderBy(
                    ImmutableList.of(
                        new ScanQuery.OrderBy("v0", ScanQuery.Order.ASCENDING),
                        new ScanQuery.OrderBy("z", ScanQuery.Order.ASCENDING)
                    )
                )
                .context(PARTITIONED_BY_ALL_TIME_QUERY_CONTEXT)
                .build()
        )
        .verify();
  }

  @Test
  public void testInsertFromExternalAggregate()
  {
    // INSERT with rollup.

    testIngestionQuery()
        .sql(
            "INSERT INTO dst SELECT x, SUM(z) AS sum_z, COUNT(*) AS cnt FROM %s GROUP BY 1 PARTITIONED BY ALL TIME",
            externSql(externalDataSource)
        )
        .authentication(CalciteTests.SUPER_USER_AUTH_RESULT)
        .expectTarget(
            "dst",
            RowSignature.builder()
                        .add("x", ColumnType.STRING)
                        .add("sum_z", ColumnType.LONG)
                        .add("cnt", ColumnType.LONG)
                        .build()
        )
        .expectResources(dataSourceWrite("dst"), ExternalOperatorConversion.EXTERNAL_RESOURCE_ACTION)
        .expectQuery(
            GroupByQuery.builder()
                        .setDataSource(externalDataSource)
                        .setInterval(querySegmentSpec(Filtration.eternity()))
                        .setGranularity(Granularities.ALL)
                        .setDimensions(dimensions(new DefaultDimensionSpec("x", "d0")))
                        .setAggregatorSpecs(
                            new LongSumAggregatorFactory("a0", "z"),
                            new CountAggregatorFactory("a1")
                        )
                        .setContext(PARTITIONED_BY_ALL_TIME_QUERY_CONTEXT)
                        .build()
        )
        .verify();
  }

  @Test
  public void testInsertFromExternalAggregateAll()
  {
    // INSERT with rollup into a single row (no GROUP BY exprs).

    testIngestionQuery()
        .sql(
            "INSERT INTO dst SELECT COUNT(*) AS cnt FROM %s PARTITIONED BY ALL TIME",
            externSql(externalDataSource)
        )
        .authentication(CalciteTests.SUPER_USER_AUTH_RESULT)
        .expectTarget(
            "dst",
            RowSignature.builder()
                        .add("cnt", ColumnType.LONG)
                        .build()
        )
        .expectResources(dataSourceWrite("dst"), ExternalOperatorConversion.EXTERNAL_RESOURCE_ACTION)
        .expectQuery(
            GroupByQuery.builder()
                        .setDataSource(externalDataSource)
                        .setInterval(querySegmentSpec(Filtration.eternity()))
                        .setGranularity(Granularities.ALL)
                        .setAggregatorSpecs(new CountAggregatorFactory("a0"))
                        .setContext(PARTITIONED_BY_ALL_TIME_QUERY_CONTEXT)
                        .build()
        )
        .verify();
  }

  @Test
  public void testInsertWithInvalidSelectStatement()
  {
    testIngestionQuery()
        .sql("INSERT INTO t SELECT channel, added as count FROM foo PARTITIONED BY ALL") // count is a keyword
        .expectValidationError(
            CoreMatchers.allOf(
                CoreMatchers.instanceOf(SqlPlanningException.class),
                ThrowableMessageMatcher.hasMessage(CoreMatchers.startsWith("Encountered \"as count\""))
            )
        )
        .verify();
  }

  @Test
  public void testInsertWithUnnamedColumnInSelectStatement()
  {
    testIngestionQuery()
        .sql("INSERT INTO t SELECT dim1, dim2 || '-lol' FROM foo PARTITIONED BY ALL")
        .expectValidationError(
            SqlPlanningException.class,
            "Cannot ingest expressions that do not have an alias "
            + "or columns with names like EXPR$[digit]."
            + "E.g. if you are ingesting \"func(X)\", then you can rewrite it as "
            + "\"func(X) as myColumn\""
        )
        .verify();
  }

  @Test
  public void testInsertWithInvalidColumnNameInIngest()
  {
    testIngestionQuery()
        .sql("INSERT INTO t SELECT __time, dim1 AS EXPR$0 FROM foo PARTITIONED BY ALL")
        .expectValidationError(
            SqlPlanningException.class,
            "Cannot ingest expressions that do not have an alias "
            + "or columns with names like EXPR$[digit]."
            + "E.g. if you are ingesting \"func(X)\", then you can rewrite it as "
            + "\"func(X) as myColumn\""
        )
        .verify();
  }

  @Test
  public void testInsertWithUnnamedColumnInNestedSelectStatement()
  {
    testIngestionQuery()
        .sql("INSERT INTO test "
             + "SELECT __time, * FROM "
             + "(SELECT __time, LOWER(dim1) FROM foo) PARTITIONED BY ALL TIME")
        .expectValidationError(
            SqlPlanningException.class,
            "Cannot ingest expressions that do not have an alias "
            + "or columns with names like EXPR$[digit]."
            + "E.g. if you are ingesting \"func(X)\", then you can rewrite it as "
            + "\"func(X) as myColumn\""
        )
        .verify();
  }

  @Test
  public void testInsertQueryWithInvalidGranularity()
  {
    testIngestionQuery()
        .sql("insert into foo1 select __time, dim1 FROM foo partitioned by time_floor(__time, 'PT2H')")
        .expectValidationError(
            CoreMatchers.allOf(
                CoreMatchers.instanceOf(SqlPlanningException.class),
                ThrowableMessageMatcher.hasMessage(CoreMatchers.containsString(
                    "The granularity specified in PARTITIONED BY is not supported. "
                    + "Please use an equivalent of these granularities: second, minute, five_minute, ten_minute, "
                    + "fifteen_minute, thirty_minute, hour, six_hour, eight_hour, day, week, month, quarter, year, all."))
            )
        )
        .verify();
  }

  @Test
<<<<<<< HEAD
  public void testInsertOnExternalDataSourceWithIncompatibleTimeColumnSignature()
  {
    ExternalDataSource restrictedSignature = new ExternalDataSource(
        new InlineInputSource("100\nc200\n"),
        new CsvInputFormat(ImmutableList.of("__time"), null, false, false, 0),
        RowSignature.builder()
                    .add("__time", ColumnType.STRING)
                    .build()
    );
    testIngestionQuery()
        .sql(
            "INSERT INTO dst SELECT __time FROM %s PARTITIONED BY ALL TIME",
            externSql(restrictedSignature)
        )
        .expectValidationError(
            CoreMatchers.allOf(
                CoreMatchers.instanceOf(SqlPlanningException.class),
                ThrowableMessageMatcher.hasMessage(CoreMatchers.containsString(
                    "Unable to use EXTERN function with data containing a __time column of any type other than long"))
            )
        )
=======
  public void testInsertWithSqlOuterLimit()
  {
    HashMap<String, Object> context = new HashMap<>(DEFAULT_CONTEXT);
    context.put(PlannerContext.CTX_SQL_OUTER_LIMIT, 100);

    testIngestionQuery()
        .context(context)
        .sql("INSERT INTO dst SELECT * FROM foo PARTITIONED BY ALL TIME")
        .expectValidationError(SqlPlanningException.class, "sqlOuterLimit cannot be provided on INSERT or REPLACE queries.")
>>>>>>> 9e5f0109
        .verify();
  }
}<|MERGE_RESOLUTION|>--- conflicted
+++ resolved
@@ -762,7 +762,6 @@
   }
 
   @Test
-<<<<<<< HEAD
   public void testInsertOnExternalDataSourceWithIncompatibleTimeColumnSignature()
   {
     ExternalDataSource restrictedSignature = new ExternalDataSource(
@@ -784,7 +783,10 @@
                     "Unable to use EXTERN function with data containing a __time column of any type other than long"))
             )
         )
-=======
+        .verify();
+  }
+
+  @Test
   public void testInsertWithSqlOuterLimit()
   {
     HashMap<String, Object> context = new HashMap<>(DEFAULT_CONTEXT);
@@ -794,7 +796,6 @@
         .context(context)
         .sql("INSERT INTO dst SELECT * FROM foo PARTITIONED BY ALL TIME")
         .expectValidationError(SqlPlanningException.class, "sqlOuterLimit cannot be provided on INSERT or REPLACE queries.")
->>>>>>> 9e5f0109
         .verify();
   }
 }