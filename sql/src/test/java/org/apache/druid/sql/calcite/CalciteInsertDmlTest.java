/*
 * Licensed to the Apache Software Foundation (ASF) under one
 * or more contributor license agreements.  See the NOTICE file
 * distributed with this work for additional information
 * regarding copyright ownership.  The ASF licenses this file
 * to you under the Apache License, Version 2.0 (the
 * "License"); you may not use this file except in compliance
 * with the License.  You may obtain a copy of the License at
 *
 *   http://www.apache.org/licenses/LICENSE-2.0
 *
 * Unless required by applicable law or agreed to in writing,
 * software distributed under the License is distributed on an
 * "AS IS" BASIS, WITHOUT WARRANTIES OR CONDITIONS OF ANY
 * KIND, either express or implied.  See the License for the
 * specific language governing permissions and limitations
 * under the License.
 */

package org.apache.druid.sql.calcite;

import com.fasterxml.jackson.core.JsonProcessingException;
import com.google.common.collect.ImmutableList;
import com.google.common.collect.ImmutableMap;
import org.apache.druid.java.util.common.StringUtils;
import org.apache.druid.java.util.common.granularity.Granularities;
import org.apache.druid.java.util.common.granularity.Granularity;
import org.apache.druid.java.util.common.jackson.JacksonUtils;
<<<<<<< HEAD
=======
import org.apache.druid.query.Query;
import org.apache.druid.query.QueryContext;
>>>>>>> 73ce5df2
import org.apache.druid.query.aggregation.CountAggregatorFactory;
import org.apache.druid.query.aggregation.LongSumAggregatorFactory;
import org.apache.druid.query.dimension.DefaultDimensionSpec;
import org.apache.druid.query.groupby.GroupByQuery;
import org.apache.druid.query.scan.ScanQuery;
import org.apache.druid.segment.column.ColumnType;
import org.apache.druid.segment.column.RowSignature;
<<<<<<< HEAD
=======
import org.apache.druid.server.security.Action;
import org.apache.druid.server.security.AuthConfig;
import org.apache.druid.server.security.AuthenticationResult;
>>>>>>> 73ce5df2
import org.apache.druid.server.security.ForbiddenException;
import org.apache.druid.sql.SqlPlanningException;
import org.apache.druid.sql.calcite.external.ExternalOperatorConversion;
import org.apache.druid.sql.calcite.filtration.Filtration;
import org.apache.druid.sql.calcite.parser.DruidSqlInsert;
import org.apache.druid.sql.calcite.planner.PlannerConfig;
import org.apache.druid.sql.calcite.util.CalciteTests;
import org.junit.Assert;
import org.junit.Test;

import java.util.Map;

public class CalciteInsertDmlTest extends CalciteIngestionDmlTest
{
  private static final Map<String, Object> PARTITIONED_BY_ALL_TIME_QUERY_CONTEXT = ImmutableMap.of(
      DruidSqlInsert.SQL_INSERT_SEGMENT_GRANULARITY,
      "{\"type\":\"all\"}"
  );

  @Test
  public void testInsertFromTable()
  {
    testIngestionQuery()
        .sql("INSERT INTO dst SELECT * FROM foo PARTITIONED BY ALL TIME")
        .expectTarget("dst", FOO_TABLE_SIGNATURE)
        .expectResources(dataSourceRead("foo"), dataSourceWrite("dst"))
        .expectQuery(
            newScanQueryBuilder()
                .dataSource("foo")
                .intervals(querySegmentSpec(Filtration.eternity()))
                .columns("__time", "cnt", "dim1", "dim2", "dim3", "m1", "m2", "unique_dim1")
                .context(PARTITIONED_BY_ALL_TIME_QUERY_CONTEXT)
                .build()
        )
        .verify();
  }

  @Test
  public void testInsertFromView()
  {
    testIngestionQuery()
        .sql("INSERT INTO dst SELECT * FROM view.aview PARTITIONED BY ALL TIME")
        .expectTarget("dst", RowSignature.builder().add("dim1_firstchar", ColumnType.STRING).build())
        .expectResources(viewRead("aview"), dataSourceWrite("dst"))
        .expectQuery(
            newScanQueryBuilder()
                .dataSource("foo")
                .intervals(querySegmentSpec(Filtration.eternity()))
                .virtualColumns(expressionVirtualColumn("v0", "substring(\"dim1\", 0, 1)", ColumnType.STRING))
                .filters(selector("dim2", "a", null))
                .columns("v0")
                .context(PARTITIONED_BY_ALL_TIME_QUERY_CONTEXT)
                .build()
        )
        .verify();
  }

  @Test
  public void testInsertIntoExistingTable()
  {
    testIngestionQuery()
        .sql("INSERT INTO foo SELECT * FROM foo PARTITIONED BY ALL TIME")
        .expectTarget("foo", FOO_TABLE_SIGNATURE)
        .expectResources(dataSourceRead("foo"), dataSourceWrite("foo"))
        .expectQuery(
            newScanQueryBuilder()
                .dataSource("foo")
                .intervals(querySegmentSpec(Filtration.eternity()))
                .columns("__time", "cnt", "dim1", "dim2", "dim3", "m1", "m2", "unique_dim1")
                .context(PARTITIONED_BY_ALL_TIME_QUERY_CONTEXT)
                .build()
        )
        .verify();
  }

  @Test
  public void testInsertIntoQualifiedTable()
  {
    testIngestionQuery()
        .sql("INSERT INTO druid.dst SELECT * FROM foo PARTITIONED BY ALL TIME")
        .expectTarget("dst", FOO_TABLE_SIGNATURE)
        .expectResources(dataSourceRead("foo"), dataSourceWrite("dst"))
        .expectQuery(
            newScanQueryBuilder()
                .dataSource("foo")
                .intervals(querySegmentSpec(Filtration.eternity()))
                .columns("__time", "cnt", "dim1", "dim2", "dim3", "m1", "m2", "unique_dim1")
                .context(PARTITIONED_BY_ALL_TIME_QUERY_CONTEXT)
                .build()
        )
        .verify();
  }

  @Test
  public void testInsertIntoInvalidDataSourceName()
  {
    testIngestionQuery()
        .sql("INSERT INTO \"in/valid\" SELECT dim1, dim2 FROM foo PARTITIONED BY ALL TIME")
        .expectValidationError(SqlPlanningException.class, "Ingestion dataSource cannot contain the '/' character.")
        .verify();
  }

  @Test
  public void testInsertUsingColumnList()
  {
    testIngestionQuery()
        .sql("INSERT INTO dst (foo, bar) SELECT dim1, dim2 FROM foo PARTITIONED BY ALL TIME")
        .expectValidationError(SqlPlanningException.class, "Ingestion with target column list is not supported.")
        .verify();
  }

  @Test
  public void testUpsert()
  {
    testIngestionQuery()
        .sql("UPSERT INTO dst SELECT * FROM foo PARTITIONED BY ALL TIME")
        .expectValidationError(SqlPlanningException.class, "UPSERT is not supported.")
        .verify();
  }

  @Test
  public void testInsertIntoSystemTable()
  {
    testIngestionQuery()
        .sql("INSERT INTO INFORMATION_SCHEMA.COLUMNS SELECT * FROM foo PARTITIONED BY ALL TIME")
        .expectValidationError(
            SqlPlanningException.class,
            "Cannot ingest into [INFORMATION_SCHEMA.COLUMNS] because it is not a Druid datasource."
        )
        .verify();
  }

  @Test
  public void testInsertIntoView()
  {
    testIngestionQuery()
        .sql("INSERT INTO view.aview SELECT * FROM foo PARTITIONED BY ALL TIME")
        .expectValidationError(
            SqlPlanningException.class,
            "Cannot ingest into [view.aview] because it is not a Druid datasource."
        )
        .verify();
  }

  @Test
  public void testInsertFromUnauthorizedDataSource()
  {
    testIngestionQuery()
        .sql("INSERT INTO dst SELECT * FROM \"%s\" PARTITIONED BY ALL TIME", CalciteTests.FORBIDDEN_DATASOURCE)
        .expectValidationError(ForbiddenException.class)
        .verify();
  }

  @Test
  public void testInsertIntoUnauthorizedDataSource()
  {
    testIngestionQuery()
        .sql("INSERT INTO \"%s\" SELECT * FROM foo PARTITIONED BY ALL TIME", CalciteTests.FORBIDDEN_DATASOURCE)
        .expectValidationError(ForbiddenException.class)
        .verify();
  }

  @Test
  public void testInsertIntoNonexistentSchema()
  {
    testIngestionQuery()
        .sql("INSERT INTO nonexistent.dst SELECT * FROM foo PARTITIONED BY ALL TIME")
        .expectValidationError(
            SqlPlanningException.class,
            "Cannot ingest into [nonexistent.dst] because it is not a Druid datasource."
        )
        .verify();
  }

  @Test
  public void testInsertFromExternal()
  {
    testIngestionQuery()
        .sql("INSERT INTO dst SELECT * FROM %s PARTITIONED BY ALL TIME", externSql(externalDataSource))
        .authentication(CalciteTests.SUPER_USER_AUTH_RESULT)
        .expectTarget("dst", externalDataSource.getSignature())
        .expectResources(dataSourceWrite("dst"), ExternalOperatorConversion.EXTERNAL_RESOURCE_ACTION)
        .expectQuery(
            newScanQueryBuilder()
                .dataSource(externalDataSource)
                .intervals(querySegmentSpec(Filtration.eternity()))
                .columns("x", "y", "z")
                .context(PARTITIONED_BY_ALL_TIME_QUERY_CONTEXT)
                .build()
        )
        .verify();
  }

  @Test
  public void testInsertWithPartitionedBy()
  {
    // Test correctness of the query when only PARTITIONED BY clause is present
    RowSignature targetRowSignature = RowSignature.builder()
                                                  .add("__time", ColumnType.LONG)
                                                  .add("floor_m1", ColumnType.FLOAT)
                                                  .add("dim1", ColumnType.STRING)
                                                  .build();

    testIngestionQuery()
        .sql(
            "INSERT INTO druid.dst SELECT __time, FLOOR(m1) as floor_m1, dim1 FROM foo PARTITIONED BY TIME_FLOOR(__time, 'PT1H')")
        .expectTarget("dst", targetRowSignature)
        .expectResources(dataSourceRead("foo"), dataSourceWrite("dst"))
        .expectQuery(
            newScanQueryBuilder()
                .dataSource("foo")
                .intervals(querySegmentSpec(Filtration.eternity()))
                .columns("__time", "dim1", "v0")
                .virtualColumns(expressionVirtualColumn("v0", "floor(\"m1\")", ColumnType.FLOAT))
                .context(queryContextWithGranularity(Granularities.HOUR))
                .build()
        )
        .verify();
  }

  @Test
  public void testPartitionedBySupportedClauses()
  {
    RowSignature targetRowSignature = RowSignature.builder()
                                                  .add("__time", ColumnType.LONG)
                                                  .add("dim1", ColumnType.STRING)
                                                  .build();

    Map<String, Granularity> partitionedByArgumentToGranularityMap =
        ImmutableMap.<String, Granularity>builder()
                    .put("HOUR", Granularities.HOUR)
                    .put("DAY", Granularities.DAY)
                    .put("MONTH", Granularities.MONTH)
                    .put("YEAR", Granularities.YEAR)
                    .put("ALL", Granularities.ALL)
                    .put("ALL TIME", Granularities.ALL)
                    .put("FLOOR(__time TO QUARTER)", Granularities.QUARTER)
                    .put("TIME_FLOOR(__time, 'PT1H')", Granularities.HOUR)
                    .build();

    partitionedByArgumentToGranularityMap.forEach((partitionedByArgument, expectedGranularity) -> {
      Map<String, Object> queryContext = null;
      try {
        queryContext = ImmutableMap.of(
            DruidSqlInsert.SQL_INSERT_SEGMENT_GRANULARITY, queryJsonMapper.writeValueAsString(expectedGranularity)
        );
      }
      catch (JsonProcessingException e) {
        // Won't reach here
        Assert.fail(e.getMessage());
      }

      testIngestionQuery()
          .sql(StringUtils.format(
              "INSERT INTO druid.dst SELECT __time, dim1 FROM foo PARTITIONED BY %s",
              partitionedByArgument
          ))
          .expectTarget("dst", targetRowSignature)
          .expectResources(dataSourceRead("foo"), dataSourceWrite("dst"))
          .expectQuery(
              newScanQueryBuilder()
                  .dataSource("foo")
                  .intervals(querySegmentSpec(Filtration.eternity()))
                  .columns("__time", "dim1")
                  .context(queryContext)
                  .build()
          )
          .verify();
      didTest = false;
    });
    didTest = true;
  }

  @Test
  public void testInsertWithClusteredBy()
  {
    // Test correctness of the query when only CLUSTERED BY clause is present
    RowSignature targetRowSignature = RowSignature.builder()
                                                  .add("__time", ColumnType.LONG)
                                                  .add("floor_m1", ColumnType.FLOAT)
                                                  .add("dim1", ColumnType.STRING)
                                                  .add("EXPR$3", ColumnType.DOUBLE)
                                                  .build();
    testIngestionQuery()
        .sql(
            "INSERT INTO druid.dst "
            + "SELECT __time, FLOOR(m1) as floor_m1, dim1, CEIL(m2) FROM foo "
            + "PARTITIONED BY FLOOR(__time TO DAY) CLUSTERED BY 2, dim1 DESC, CEIL(m2)"
        )
        .expectTarget("dst", targetRowSignature)
        .expectResources(dataSourceRead("foo"), dataSourceWrite("dst"))
        .expectQuery(
            newScanQueryBuilder()
                .dataSource("foo")
                .intervals(querySegmentSpec(Filtration.eternity()))
                .columns("__time", "dim1", "v0", "v1")
                .virtualColumns(
                    expressionVirtualColumn("v0", "floor(\"m1\")", ColumnType.FLOAT),
                    expressionVirtualColumn("v1", "ceil(\"m2\")", ColumnType.DOUBLE)
                )
                .orderBy(
                    ImmutableList.of(
                        new ScanQuery.OrderBy("v0", ScanQuery.Order.ASCENDING),
                        new ScanQuery.OrderBy("dim1", ScanQuery.Order.DESCENDING),
                        new ScanQuery.OrderBy("v1", ScanQuery.Order.ASCENDING)
                    )
                )
                .context(queryContextWithGranularity(Granularities.DAY))
                .build()
        )
        .verify();
  }

  @Test
  public void testInsertWithPartitionedByAndClusteredBy()
  {
    // Test correctness of the query when both PARTITIONED BY and CLUSTERED BY clause is present
    RowSignature targetRowSignature = RowSignature.builder()
                                                  .add("__time", ColumnType.LONG)
                                                  .add("floor_m1", ColumnType.FLOAT)
                                                  .add("dim1", ColumnType.STRING)
                                                  .build();

    testIngestionQuery()
        .sql(
            "INSERT INTO druid.dst SELECT __time, FLOOR(m1) as floor_m1, dim1 FROM foo PARTITIONED BY DAY CLUSTERED BY 2, dim1")
        .expectTarget("dst", targetRowSignature)
        .expectResources(dataSourceRead("foo"), dataSourceWrite("dst"))
        .expectQuery(
            newScanQueryBuilder()
                .dataSource("foo")
                .intervals(querySegmentSpec(Filtration.eternity()))
                .columns("__time", "dim1", "v0")
                .virtualColumns(expressionVirtualColumn("v0", "floor(\"m1\")", ColumnType.FLOAT))
                .orderBy(
                    ImmutableList.of(
                        new ScanQuery.OrderBy("v0", ScanQuery.Order.ASCENDING),
                        new ScanQuery.OrderBy("dim1", ScanQuery.Order.ASCENDING)
                    )
                )
                .context(queryContextWithGranularity(Granularities.DAY))
                .build()
        )
        .verify();
  }

  @Test
  public void testInsertWithPartitionedByAndLimitOffset()
  {
    RowSignature targetRowSignature = RowSignature.builder()
                                                  .add("__time", ColumnType.LONG)
                                                  .add("floor_m1", ColumnType.FLOAT)
                                                  .add("dim1", ColumnType.STRING)
                                                  .build();

    testIngestionQuery()
        .sql(
            "INSERT INTO druid.dst SELECT __time, FLOOR(m1) as floor_m1, dim1 FROM foo LIMIT 10 OFFSET 20 PARTITIONED BY DAY")
        .expectTarget("dst", targetRowSignature)
        .expectResources(dataSourceRead("foo"), dataSourceWrite("dst"))
        .expectQuery(
            newScanQueryBuilder()
                .dataSource("foo")
                .intervals(querySegmentSpec(Filtration.eternity()))
                .columns("__time", "dim1", "v0")
                .virtualColumns(expressionVirtualColumn("v0", "floor(\"m1\")", ColumnType.FLOAT))
                .limit(10)
                .offset(20)
                .context(queryContextWithGranularity(Granularities.DAY))
                .build()
        )
        .verify();
  }

  @Test
  public void testInsertWithClusteredByAndOrderBy() throws Exception
  {
    try {
      testQuery(
          StringUtils.format(
              "INSERT INTO dst SELECT * FROM %s ORDER BY 2 PARTITIONED BY ALL TIME",
              externSql(externalDataSource)
          ),
          ImmutableList.of(),
          ImmutableList.of()
      );
      Assert.fail("Exception should be thrown");
    }
    catch (SqlPlanningException e) {
      Assert.assertEquals(
          "Cannot have ORDER BY on an INSERT query, use CLUSTERED BY instead.",
          e.getMessage()
      );
    }
    didTest = true;
  }

  @Test
  public void testInsertWithPartitionedByContainingInvalidGranularity() throws Exception
  {
    // Throws a ValidationException, which gets converted to a SqlPlanningException before throwing to end user
    try {
      testQuery(
          "INSERT INTO dst SELECT * FROM foo PARTITIONED BY 'invalid_granularity'",
          ImmutableList.of(),
          ImmutableList.of()
      );
      Assert.fail("Exception should be thrown");
    }
    catch (SqlPlanningException e) {
      Assert.assertEquals(
          "Encountered 'invalid_granularity' after PARTITIONED BY. Expected HOUR, DAY, MONTH, YEAR, ALL TIME, FLOOR function or TIME_FLOOR function",
          e.getMessage()
      );
    }
    didTest = true;
  }

  @Test
  public void testInsertWithOrderBy() throws Exception
  {
    try {
      testQuery(
          StringUtils.format(
              "INSERT INTO dst SELECT * FROM %s ORDER BY 2 PARTITIONED BY ALL TIME",
              externSql(externalDataSource)
          ),
          ImmutableList.of(),
          ImmutableList.of()
      );
      Assert.fail("Exception should be thrown");
    }
    catch (SqlPlanningException e) {
      Assert.assertEquals(
          "Cannot have ORDER BY on an INSERT query, use CLUSTERED BY instead.",
          e.getMessage()
      );
    }
    finally {
      didTest = true;
    }
  }

  @Test
  public void testInsertWithoutPartitionedBy()
  {
    SqlPlanningException e = Assert.assertThrows(
        SqlPlanningException.class,
        () ->
            testQuery(
                StringUtils.format("INSERT INTO dst SELECT * FROM %s", externSql(externalDataSource)),
                ImmutableList.of(),
                ImmutableList.of()
            )
    );
    Assert.assertEquals("INSERT statements must specify PARTITIONED BY clause explicitly", e.getMessage());
    didTest = true;
  }

  @Test
  public void testExplainInsertFromExternal() throws Exception
  {
    // Skip vectorization since otherwise the "context" will change for each subtest.
    skipVectorize();

    final ScanQuery expectedQuery = newScanQueryBuilder()
        .dataSource(externalDataSource)
        .intervals(querySegmentSpec(Filtration.eternity()))
        .columns("x", "y", "z")
        .context(
            queryJsonMapper.readValue(
                "{\"defaultTimeout\":300000,\"maxScatterGatherBytes\":9223372036854775807,\"sqlCurrentTimestamp\":\"2000-01-01T00:00:00Z\",\"sqlInsertSegmentGranularity\":\"{\\\"type\\\":\\\"all\\\"}\",\"sqlQueryId\":\"dummy\",\"vectorize\":\"false\",\"vectorizeVirtualColumns\":\"false\"}",
                JacksonUtils.TYPE_REFERENCE_MAP_STRING_OBJECT
            )
        )
        .build();

    final String expectedExplanation =
        "DruidQueryRel(query=["
        + queryJsonMapper.writeValueAsString(expectedQuery)
        + "], signature=[{x:STRING, y:STRING, z:LONG}])\n";

    // Use testQuery for EXPLAIN (not testIngestionQuery).
    testQuery(
        new PlannerConfig(),
        StringUtils.format(
            "EXPLAIN PLAN FOR INSERT INTO dst SELECT * FROM %s PARTITIONED BY ALL TIME",
            externSql(externalDataSource)
        ),
        CalciteTests.SUPER_USER_AUTH_RESULT,
        ImmutableList.of(),
        ImmutableList.of(
            new Object[]{
                expectedExplanation,
                "[{\"name\":\"EXTERNAL\",\"type\":\"EXTERNAL\"},{\"name\":\"dst\",\"type\":\"DATASOURCE\"}]"
            }
        )
    );

    // Not using testIngestionQuery, so must set didTest manually to satisfy the check in tearDown.
    didTest = true;
  }

  @Test
  public void testExplainInsertFromExternalUnauthorized()
  {
    // Use testQuery for EXPLAIN (not testIngestionQuery).
    Assert.assertThrows(
        ForbiddenException.class,
        () ->
            testQuery(
                StringUtils.format(
                    "EXPLAIN PLAN FOR INSERT INTO dst SELECT * FROM %s PARTITIONED BY ALL TIME",
                    externSql(externalDataSource)
                ),
                ImmutableList.of(),
                ImmutableList.of()
            )
    );

    // Not using testIngestionQuery, so must set didTest manually to satisfy the check in tearDown.
    didTest = true;
  }

  @Test
  public void testInsertFromExternalUnauthorized()
  {
    testIngestionQuery()
        .sql("INSERT INTO dst SELECT * FROM %s PARTITIONED BY ALL TIME", externSql(externalDataSource))
        .expectValidationError(ForbiddenException.class)
        .verify();
  }

  @Test
  public void testInsertFromExternalProjectSort()
  {
    // INSERT with a particular column ordering.

    testIngestionQuery()
        .sql(
            "INSERT INTO dst SELECT x || y AS xy, z FROM %s PARTITIONED BY ALL TIME CLUSTERED BY 1, 2",
            externSql(externalDataSource)
        )
        .authentication(CalciteTests.SUPER_USER_AUTH_RESULT)
        .expectTarget("dst", RowSignature.builder().add("xy", ColumnType.STRING).add("z", ColumnType.LONG).build())
        .expectResources(dataSourceWrite("dst"), ExternalOperatorConversion.EXTERNAL_RESOURCE_ACTION)
        .expectQuery(
            newScanQueryBuilder()
                .dataSource(externalDataSource)
                .intervals(querySegmentSpec(Filtration.eternity()))
                .virtualColumns(expressionVirtualColumn("v0", "concat(\"x\",\"y\")", ColumnType.STRING))
                .columns("v0", "z")
                .orderBy(
                    ImmutableList.of(
                        new ScanQuery.OrderBy("v0", ScanQuery.Order.ASCENDING),
                        new ScanQuery.OrderBy("z", ScanQuery.Order.ASCENDING)
                    )
                )
                .context(PARTITIONED_BY_ALL_TIME_QUERY_CONTEXT)
                .build()
        )
        .verify();
  }

  @Test
  public void testInsertFromExternalAggregate()
  {
    // INSERT with rollup.

    testIngestionQuery()
        .sql(
            "INSERT INTO dst SELECT x, SUM(z) AS sum_z, COUNT(*) AS cnt FROM %s GROUP BY 1 PARTITIONED BY ALL TIME",
            externSql(externalDataSource)
        )
        .authentication(CalciteTests.SUPER_USER_AUTH_RESULT)
        .expectTarget(
            "dst",
            RowSignature.builder()
                        .add("x", ColumnType.STRING)
                        .add("sum_z", ColumnType.LONG)
                        .add("cnt", ColumnType.LONG)
                        .build()
        )
        .expectResources(dataSourceWrite("dst"), ExternalOperatorConversion.EXTERNAL_RESOURCE_ACTION)
        .expectQuery(
            GroupByQuery.builder()
                        .setDataSource(externalDataSource)
                        .setInterval(querySegmentSpec(Filtration.eternity()))
                        .setGranularity(Granularities.ALL)
                        .setDimensions(dimensions(new DefaultDimensionSpec("x", "d0")))
                        .setAggregatorSpecs(
                            new LongSumAggregatorFactory("a0", "z"),
                            new CountAggregatorFactory("a1")
                        )
                        .setContext(PARTITIONED_BY_ALL_TIME_QUERY_CONTEXT)
                        .build()
        )
        .verify();
  }

  @Test
  public void testInsertFromExternalAggregateAll()
  {
    // INSERT with rollup into a single row (no GROUP BY exprs).

    testIngestionQuery()
        .sql(
            "INSERT INTO dst SELECT COUNT(*) AS cnt FROM %s PARTITIONED BY ALL TIME",
            externSql(externalDataSource)
        )
        .authentication(CalciteTests.SUPER_USER_AUTH_RESULT)
        .expectTarget(
            "dst",
            RowSignature.builder()
                        .add("cnt", ColumnType.LONG)
                        .build()
        )
        .expectResources(dataSourceWrite("dst"), ExternalOperatorConversion.EXTERNAL_RESOURCE_ACTION)
        .expectQuery(
            GroupByQuery.builder()
                        .setDataSource(externalDataSource)
                        .setInterval(querySegmentSpec(Filtration.eternity()))
                        .setGranularity(Granularities.ALL)
                        .setAggregatorSpecs(new CountAggregatorFactory("a0"))
                        .setContext(PARTITIONED_BY_ALL_TIME_QUERY_CONTEXT)
                        .build()
        )
        .verify();
  }
<<<<<<< HEAD
=======

  @Test
  public void testInsertWithInvalidSelectStatement()
  {
    testInsertQuery()
        .sql("INSERT INTO t SELECT channel, added as count FROM foo PARTITIONED BY ALL") // count is a keyword
        .expectValidationError(
            CoreMatchers.allOf(
                CoreMatchers.instanceOf(SqlPlanningException.class),
                ThrowableMessageMatcher.hasMessage(CoreMatchers.startsWith("Encountered \"as count\""))
            )
        )
        .verify();
  }

  private String externSql(final ExternalDataSource externalDataSource)
  {
    try {
      return StringUtils.format(
          "TABLE(extern(%s, %s, %s))",
          Calcites.escapeStringLiteral(queryJsonMapper.writeValueAsString(externalDataSource.getInputSource())),
          Calcites.escapeStringLiteral(queryJsonMapper.writeValueAsString(externalDataSource.getInputFormat())),
          Calcites.escapeStringLiteral(queryJsonMapper.writeValueAsString(externalDataSource.getSignature()))
      );
    }
    catch (JsonProcessingException e) {
      throw new RuntimeException(e);
    }
  }

  private Map<String, Object> queryContextWithGranularity(Granularity granularity)
  {
    String granularityString = null;
    try {
      granularityString = queryJsonMapper.writeValueAsString(granularity);
    }
    catch (JsonProcessingException e) {
      Assert.fail(e.getMessage());
    }
    return ImmutableMap.of(DruidSqlInsert.SQL_INSERT_SEGMENT_GRANULARITY, granularityString);
  }

  private InsertDmlTester testInsertQuery()
  {
    return new InsertDmlTester();
  }

  public class InsertDmlTester
  {
    private String sql;
    private PlannerConfig plannerConfig = new PlannerConfig();
    private Map<String, Object> queryContext = DEFAULT_CONTEXT;
    private AuthenticationResult authenticationResult = CalciteTests.REGULAR_USER_AUTH_RESULT;
    private String expectedTargetDataSource;
    private RowSignature expectedTargetSignature;
    private List<ResourceAction> expectedResources;
    private Query expectedQuery;
    private Matcher<Throwable> validationErrorMatcher;

    private InsertDmlTester()
    {
      // Nothing to do.
    }

    public InsertDmlTester sql(final String sql)
    {
      this.sql = sql;
      return this;
    }

    private InsertDmlTester sql(final String sqlPattern, final Object arg, final Object... otherArgs)
    {
      final Object[] args = new Object[otherArgs.length + 1];
      args[0] = arg;
      System.arraycopy(otherArgs, 0, args, 1, otherArgs.length);
      this.sql = StringUtils.format(sqlPattern, args);
      return this;
    }

    public InsertDmlTester context(final Map<String, Object> context)
    {
      this.queryContext = context;
      return this;
    }

    public InsertDmlTester authentication(final AuthenticationResult authenticationResult)
    {
      this.authenticationResult = authenticationResult;
      return this;
    }

    public InsertDmlTester expectTarget(
        final String expectedTargetDataSource,
        final RowSignature expectedTargetSignature
    )
    {
      this.expectedTargetDataSource = Preconditions.checkNotNull(expectedTargetDataSource, "expectedTargetDataSource");
      this.expectedTargetSignature = Preconditions.checkNotNull(expectedTargetSignature, "expectedTargetSignature");
      return this;
    }

    public InsertDmlTester expectResources(final ResourceAction... expectedResources)
    {
      this.expectedResources = Arrays.asList(expectedResources);
      return this;
    }

    @SuppressWarnings("rawtypes")
    public InsertDmlTester expectQuery(final Query expectedQuery)
    {
      this.expectedQuery = expectedQuery;
      return this;
    }

    public InsertDmlTester expectValidationError(Matcher<Throwable> validationErrorMatcher)
    {
      this.validationErrorMatcher = validationErrorMatcher;
      return this;
    }

    public InsertDmlTester expectValidationError(Class<? extends Throwable> clazz)
    {
      return expectValidationError(CoreMatchers.instanceOf(clazz));
    }

    public InsertDmlTester expectValidationError(Class<? extends Throwable> clazz, String message)
    {
      return expectValidationError(
          CoreMatchers.allOf(
              CoreMatchers.instanceOf(clazz),
              ThrowableMessageMatcher.hasMessage(CoreMatchers.equalTo(message))
          )
      );
    }

    public void verify()
    {
      if (didTest) {
        // It's good form to only do one test per method.
        // This also helps us ensure that "verify" actually does get called.
        throw new ISE("Use one @Test method per tester");
      }

      didTest = true;

      if (sql == null) {
        throw new ISE("Test must have SQL statement");
      }

      try {
        log.info("SQL: %s", sql);
        queryLogHook.clearRecordedQueries();

        if (validationErrorMatcher != null) {
          verifyValidationError();
        } else {
          verifySuccess();
        }
      }
      catch (Exception e) {
        throw new RuntimeException(e);
      }
    }

    private void verifyValidationError()
    {
      if (expectedTargetDataSource != null) {
        throw new ISE("Test must not have expectedTargetDataSource");
      }

      if (expectedResources != null) {
        throw new ISE("Test must not have expectedResources");
      }

      if (expectedQuery != null) {
        throw new ISE("Test must not have expectedQuery");
      }

      final SqlLifecycleFactory sqlLifecycleFactory = getSqlLifecycleFactory(
          plannerConfig,
          new AuthConfig(),
          createOperatorTable(),
          createMacroTable(),
          CalciteTests.TEST_AUTHORIZER_MAPPER,
          queryJsonMapper
      );

      final SqlLifecycle sqlLifecycle = sqlLifecycleFactory.factorize();
      sqlLifecycle.initialize(sql, new QueryContext(queryContext));

      final Throwable e = Assert.assertThrows(
          Throwable.class,
          () -> sqlLifecycle.validateAndAuthorize(authenticationResult)
      );

      MatcherAssert.assertThat(e, validationErrorMatcher);
      Assert.assertTrue(queryLogHook.getRecordedQueries().isEmpty());
    }

    private void verifySuccess() throws Exception
    {
      if (expectedTargetDataSource == null) {
        throw new ISE("Test must have expectedTargetDataSource");
      }

      if (expectedResources == null) {
        throw new ISE("Test must have expectedResources");
      }

      final List<Query> expectedQueries =
          expectedQuery == null
          ? Collections.emptyList()
          : Collections.singletonList(recursivelyOverrideContext(expectedQuery, queryContext));

      Assert.assertEquals(
          ImmutableSet.copyOf(expectedResources),
          analyzeResources(plannerConfig, sql, authenticationResult)
      );

      final List<Object[]> results =
          getResults(plannerConfig, queryContext, Collections.emptyList(), sql, authenticationResult);

      verifyResults(
          sql,
          expectedQueries,
          Collections.singletonList(new Object[]{expectedTargetDataSource, expectedTargetSignature}),
          results
      );
    }
  }

  private static ResourceAction viewRead(final String viewName)
  {
    return new ResourceAction(new Resource(viewName, ResourceType.VIEW), Action.READ);
  }

  private static ResourceAction dataSourceRead(final String dataSource)
  {
    return new ResourceAction(new Resource(dataSource, ResourceType.DATASOURCE), Action.READ);
  }

  private static ResourceAction dataSourceWrite(final String dataSource)
  {
    return new ResourceAction(new Resource(dataSource, ResourceType.DATASOURCE), Action.WRITE);
  }
>>>>>>> 73ce5df2
}<|MERGE_RESOLUTION|>--- conflicted
+++ resolved
@@ -26,11 +26,6 @@
 import org.apache.druid.java.util.common.granularity.Granularities;
 import org.apache.druid.java.util.common.granularity.Granularity;
 import org.apache.druid.java.util.common.jackson.JacksonUtils;
-<<<<<<< HEAD
-=======
-import org.apache.druid.query.Query;
-import org.apache.druid.query.QueryContext;
->>>>>>> 73ce5df2
 import org.apache.druid.query.aggregation.CountAggregatorFactory;
 import org.apache.druid.query.aggregation.LongSumAggregatorFactory;
 import org.apache.druid.query.dimension.DefaultDimensionSpec;
@@ -38,12 +33,6 @@
 import org.apache.druid.query.scan.ScanQuery;
 import org.apache.druid.segment.column.ColumnType;
 import org.apache.druid.segment.column.RowSignature;
-<<<<<<< HEAD
-=======
-import org.apache.druid.server.security.Action;
-import org.apache.druid.server.security.AuthConfig;
-import org.apache.druid.server.security.AuthenticationResult;
->>>>>>> 73ce5df2
 import org.apache.druid.server.security.ForbiddenException;
 import org.apache.druid.sql.SqlPlanningException;
 import org.apache.druid.sql.calcite.external.ExternalOperatorConversion;
@@ -51,8 +40,10 @@
 import org.apache.druid.sql.calcite.parser.DruidSqlInsert;
 import org.apache.druid.sql.calcite.planner.PlannerConfig;
 import org.apache.druid.sql.calcite.util.CalciteTests;
+import org.hamcrest.CoreMatchers;
 import org.junit.Assert;
 import org.junit.Test;
+import org.junit.internal.matchers.ThrowableMessageMatcher;
 
 import java.util.Map;
 
@@ -673,13 +664,11 @@
         )
         .verify();
   }
-<<<<<<< HEAD
-=======
 
   @Test
   public void testInsertWithInvalidSelectStatement()
   {
-    testInsertQuery()
+    testIngestionQuery()
         .sql("INSERT INTO t SELECT channel, added as count FROM foo PARTITIONED BY ALL") // count is a keyword
         .expectValidationError(
             CoreMatchers.allOf(
@@ -689,236 +678,4 @@
         )
         .verify();
   }
-
-  private String externSql(final ExternalDataSource externalDataSource)
-  {
-    try {
-      return StringUtils.format(
-          "TABLE(extern(%s, %s, %s))",
-          Calcites.escapeStringLiteral(queryJsonMapper.writeValueAsString(externalDataSource.getInputSource())),
-          Calcites.escapeStringLiteral(queryJsonMapper.writeValueAsString(externalDataSource.getInputFormat())),
-          Calcites.escapeStringLiteral(queryJsonMapper.writeValueAsString(externalDataSource.getSignature()))
-      );
-    }
-    catch (JsonProcessingException e) {
-      throw new RuntimeException(e);
-    }
-  }
-
-  private Map<String, Object> queryContextWithGranularity(Granularity granularity)
-  {
-    String granularityString = null;
-    try {
-      granularityString = queryJsonMapper.writeValueAsString(granularity);
-    }
-    catch (JsonProcessingException e) {
-      Assert.fail(e.getMessage());
-    }
-    return ImmutableMap.of(DruidSqlInsert.SQL_INSERT_SEGMENT_GRANULARITY, granularityString);
-  }
-
-  private InsertDmlTester testInsertQuery()
-  {
-    return new InsertDmlTester();
-  }
-
-  public class InsertDmlTester
-  {
-    private String sql;
-    private PlannerConfig plannerConfig = new PlannerConfig();
-    private Map<String, Object> queryContext = DEFAULT_CONTEXT;
-    private AuthenticationResult authenticationResult = CalciteTests.REGULAR_USER_AUTH_RESULT;
-    private String expectedTargetDataSource;
-    private RowSignature expectedTargetSignature;
-    private List<ResourceAction> expectedResources;
-    private Query expectedQuery;
-    private Matcher<Throwable> validationErrorMatcher;
-
-    private InsertDmlTester()
-    {
-      // Nothing to do.
-    }
-
-    public InsertDmlTester sql(final String sql)
-    {
-      this.sql = sql;
-      return this;
-    }
-
-    private InsertDmlTester sql(final String sqlPattern, final Object arg, final Object... otherArgs)
-    {
-      final Object[] args = new Object[otherArgs.length + 1];
-      args[0] = arg;
-      System.arraycopy(otherArgs, 0, args, 1, otherArgs.length);
-      this.sql = StringUtils.format(sqlPattern, args);
-      return this;
-    }
-
-    public InsertDmlTester context(final Map<String, Object> context)
-    {
-      this.queryContext = context;
-      return this;
-    }
-
-    public InsertDmlTester authentication(final AuthenticationResult authenticationResult)
-    {
-      this.authenticationResult = authenticationResult;
-      return this;
-    }
-
-    public InsertDmlTester expectTarget(
-        final String expectedTargetDataSource,
-        final RowSignature expectedTargetSignature
-    )
-    {
-      this.expectedTargetDataSource = Preconditions.checkNotNull(expectedTargetDataSource, "expectedTargetDataSource");
-      this.expectedTargetSignature = Preconditions.checkNotNull(expectedTargetSignature, "expectedTargetSignature");
-      return this;
-    }
-
-    public InsertDmlTester expectResources(final ResourceAction... expectedResources)
-    {
-      this.expectedResources = Arrays.asList(expectedResources);
-      return this;
-    }
-
-    @SuppressWarnings("rawtypes")
-    public InsertDmlTester expectQuery(final Query expectedQuery)
-    {
-      this.expectedQuery = expectedQuery;
-      return this;
-    }
-
-    public InsertDmlTester expectValidationError(Matcher<Throwable> validationErrorMatcher)
-    {
-      this.validationErrorMatcher = validationErrorMatcher;
-      return this;
-    }
-
-    public InsertDmlTester expectValidationError(Class<? extends Throwable> clazz)
-    {
-      return expectValidationError(CoreMatchers.instanceOf(clazz));
-    }
-
-    public InsertDmlTester expectValidationError(Class<? extends Throwable> clazz, String message)
-    {
-      return expectValidationError(
-          CoreMatchers.allOf(
-              CoreMatchers.instanceOf(clazz),
-              ThrowableMessageMatcher.hasMessage(CoreMatchers.equalTo(message))
-          )
-      );
-    }
-
-    public void verify()
-    {
-      if (didTest) {
-        // It's good form to only do one test per method.
-        // This also helps us ensure that "verify" actually does get called.
-        throw new ISE("Use one @Test method per tester");
-      }
-
-      didTest = true;
-
-      if (sql == null) {
-        throw new ISE("Test must have SQL statement");
-      }
-
-      try {
-        log.info("SQL: %s", sql);
-        queryLogHook.clearRecordedQueries();
-
-        if (validationErrorMatcher != null) {
-          verifyValidationError();
-        } else {
-          verifySuccess();
-        }
-      }
-      catch (Exception e) {
-        throw new RuntimeException(e);
-      }
-    }
-
-    private void verifyValidationError()
-    {
-      if (expectedTargetDataSource != null) {
-        throw new ISE("Test must not have expectedTargetDataSource");
-      }
-
-      if (expectedResources != null) {
-        throw new ISE("Test must not have expectedResources");
-      }
-
-      if (expectedQuery != null) {
-        throw new ISE("Test must not have expectedQuery");
-      }
-
-      final SqlLifecycleFactory sqlLifecycleFactory = getSqlLifecycleFactory(
-          plannerConfig,
-          new AuthConfig(),
-          createOperatorTable(),
-          createMacroTable(),
-          CalciteTests.TEST_AUTHORIZER_MAPPER,
-          queryJsonMapper
-      );
-
-      final SqlLifecycle sqlLifecycle = sqlLifecycleFactory.factorize();
-      sqlLifecycle.initialize(sql, new QueryContext(queryContext));
-
-      final Throwable e = Assert.assertThrows(
-          Throwable.class,
-          () -> sqlLifecycle.validateAndAuthorize(authenticationResult)
-      );
-
-      MatcherAssert.assertThat(e, validationErrorMatcher);
-      Assert.assertTrue(queryLogHook.getRecordedQueries().isEmpty());
-    }
-
-    private void verifySuccess() throws Exception
-    {
-      if (expectedTargetDataSource == null) {
-        throw new ISE("Test must have expectedTargetDataSource");
-      }
-
-      if (expectedResources == null) {
-        throw new ISE("Test must have expectedResources");
-      }
-
-      final List<Query> expectedQueries =
-          expectedQuery == null
-          ? Collections.emptyList()
-          : Collections.singletonList(recursivelyOverrideContext(expectedQuery, queryContext));
-
-      Assert.assertEquals(
-          ImmutableSet.copyOf(expectedResources),
-          analyzeResources(plannerConfig, sql, authenticationResult)
-      );
-
-      final List<Object[]> results =
-          getResults(plannerConfig, queryContext, Collections.emptyList(), sql, authenticationResult);
-
-      verifyResults(
-          sql,
-          expectedQueries,
-          Collections.singletonList(new Object[]{expectedTargetDataSource, expectedTargetSignature}),
-          results
-      );
-    }
-  }
-
-  private static ResourceAction viewRead(final String viewName)
-  {
-    return new ResourceAction(new Resource(viewName, ResourceType.VIEW), Action.READ);
-  }
-
-  private static ResourceAction dataSourceRead(final String dataSource)
-  {
-    return new ResourceAction(new Resource(dataSource, ResourceType.DATASOURCE), Action.READ);
-  }
-
-  private static ResourceAction dataSourceWrite(final String dataSource)
-  {
-    return new ResourceAction(new Resource(dataSource, ResourceType.DATASOURCE), Action.WRITE);
-  }
->>>>>>> 73ce5df2
 }