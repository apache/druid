--- conflicted
+++ resolved
@@ -678,13 +678,11 @@
         )
         .verify();
   }
-<<<<<<< HEAD
-=======
 
   @Test
   public void testInsertWithUnnamedColumnInSelectStatement()
   {
-    testInsertQuery()
+    testIngestionQuery()
         .sql("INSERT INTO t SELECT dim1, dim2 || '-lol' FROM foo PARTITIONED BY ALL")
         .expectValidationError(
             SqlPlanningException.class,
@@ -699,7 +697,7 @@
   @Test
   public void testInsertWithInvalidColumnNameInIngest()
   {
-    testInsertQuery()
+    testIngestionQuery()
         .sql("INSERT INTO t SELECT __time, dim1 AS EXPR$0 FROM foo PARTITIONED BY ALL")
         .expectValidationError(
             SqlPlanningException.class,
@@ -714,7 +712,7 @@
   @Test
   public void testInsertWithUnnamedColumnInNestedSelectStatement()
   {
-    testInsertQuery()
+    testIngestionQuery()
         .sql("INSERT INTO test "
              + "SELECT __time, * FROM "
              + "(SELECT __time, LOWER(dim1) FROM foo) PARTITIONED BY ALL TIME")
@@ -727,239 +725,4 @@
         )
         .verify();
   }
-
-  private String externSql(final ExternalDataSource externalDataSource)
-  {
-    try {
-      return StringUtils.format(
-          "TABLE(extern(%s, %s, %s))",
-          Calcites.escapeStringLiteral(queryJsonMapper.writeValueAsString(externalDataSource.getInputSource())),
-          Calcites.escapeStringLiteral(queryJsonMapper.writeValueAsString(externalDataSource.getInputFormat())),
-          Calcites.escapeStringLiteral(queryJsonMapper.writeValueAsString(externalDataSource.getSignature()))
-      );
-    }
-    catch (JsonProcessingException e) {
-      throw new RuntimeException(e);
-    }
-  }
-
-  private Map<String, Object> queryContextWithGranularity(Granularity granularity)
-  {
-    String granularityString = null;
-    try {
-      granularityString = queryJsonMapper.writeValueAsString(granularity);
-    }
-    catch (JsonProcessingException e) {
-      Assert.fail(e.getMessage());
-    }
-    return ImmutableMap.of(DruidSqlInsert.SQL_INSERT_SEGMENT_GRANULARITY, granularityString);
-  }
-
-  private InsertDmlTester testInsertQuery()
-  {
-    return new InsertDmlTester();
-  }
-
-  public class InsertDmlTester
-  {
-    private String sql;
-    private PlannerConfig plannerConfig = new PlannerConfig();
-    private Map<String, Object> queryContext = DEFAULT_CONTEXT;
-    private AuthenticationResult authenticationResult = CalciteTests.REGULAR_USER_AUTH_RESULT;
-    private String expectedTargetDataSource;
-    private RowSignature expectedTargetSignature;
-    private List<ResourceAction> expectedResources;
-    private Query expectedQuery;
-    private Matcher<Throwable> validationErrorMatcher;
-
-    private InsertDmlTester()
-    {
-      // Nothing to do.
-    }
-
-    public InsertDmlTester sql(final String sql)
-    {
-      this.sql = sql;
-      return this;
-    }
-
-    private InsertDmlTester sql(final String sqlPattern, final Object arg, final Object... otherArgs)
-    {
-      final Object[] args = new Object[otherArgs.length + 1];
-      args[0] = arg;
-      System.arraycopy(otherArgs, 0, args, 1, otherArgs.length);
-      this.sql = StringUtils.format(sqlPattern, args);
-      return this;
-    }
-
-    public InsertDmlTester context(final Map<String, Object> context)
-    {
-      this.queryContext = context;
-      return this;
-    }
-
-    public InsertDmlTester authentication(final AuthenticationResult authenticationResult)
-    {
-      this.authenticationResult = authenticationResult;
-      return this;
-    }
-
-    public InsertDmlTester expectTarget(
-        final String expectedTargetDataSource,
-        final RowSignature expectedTargetSignature
-    )
-    {
-      this.expectedTargetDataSource = Preconditions.checkNotNull(expectedTargetDataSource, "expectedTargetDataSource");
-      this.expectedTargetSignature = Preconditions.checkNotNull(expectedTargetSignature, "expectedTargetSignature");
-      return this;
-    }
-
-    public InsertDmlTester expectResources(final ResourceAction... expectedResources)
-    {
-      this.expectedResources = Arrays.asList(expectedResources);
-      return this;
-    }
-
-    @SuppressWarnings("rawtypes")
-    public InsertDmlTester expectQuery(final Query expectedQuery)
-    {
-      this.expectedQuery = expectedQuery;
-      return this;
-    }
-
-    public InsertDmlTester expectValidationError(Matcher<Throwable> validationErrorMatcher)
-    {
-      this.validationErrorMatcher = validationErrorMatcher;
-      return this;
-    }
-
-    public InsertDmlTester expectValidationError(Class<? extends Throwable> clazz)
-    {
-      return expectValidationError(CoreMatchers.instanceOf(clazz));
-    }
-
-    public InsertDmlTester expectValidationError(Class<? extends Throwable> clazz, String message)
-    {
-      return expectValidationError(
-          CoreMatchers.allOf(
-              CoreMatchers.instanceOf(clazz),
-              ThrowableMessageMatcher.hasMessage(CoreMatchers.equalTo(message))
-          )
-      );
-    }
-
-    public void verify()
-    {
-      if (didTest) {
-        // It's good form to only do one test per method.
-        // This also helps us ensure that "verify" actually does get called.
-        throw new ISE("Use one @Test method per tester");
-      }
-
-      didTest = true;
-
-      if (sql == null) {
-        throw new ISE("Test must have SQL statement");
-      }
-
-      try {
-        log.info("SQL: %s", sql);
-        queryLogHook.clearRecordedQueries();
-
-        if (validationErrorMatcher != null) {
-          verifyValidationError();
-        } else {
-          verifySuccess();
-        }
-      }
-      catch (Exception e) {
-        throw new RuntimeException(e);
-      }
-    }
-
-    private void verifyValidationError()
-    {
-      if (expectedTargetDataSource != null) {
-        throw new ISE("Test must not have expectedTargetDataSource");
-      }
-
-      if (expectedResources != null) {
-        throw new ISE("Test must not have expectedResources");
-      }
-
-      if (expectedQuery != null) {
-        throw new ISE("Test must not have expectedQuery");
-      }
-
-      final SqlLifecycleFactory sqlLifecycleFactory = getSqlLifecycleFactory(
-          plannerConfig,
-          new AuthConfig(),
-          createOperatorTable(),
-          createMacroTable(),
-          CalciteTests.TEST_AUTHORIZER_MAPPER,
-          queryJsonMapper
-      );
-
-      final SqlLifecycle sqlLifecycle = sqlLifecycleFactory.factorize();
-      sqlLifecycle.initialize(sql, new QueryContext(queryContext));
-
-      final Throwable e = Assert.assertThrows(
-          Throwable.class,
-          () -> {
-            sqlLifecycle.validateAndAuthorize(authenticationResult);
-            sqlLifecycle.plan();
-          }
-      );
-
-      MatcherAssert.assertThat(e, validationErrorMatcher);
-      Assert.assertTrue(queryLogHook.getRecordedQueries().isEmpty());
-    }
-
-    private void verifySuccess() throws Exception
-    {
-      if (expectedTargetDataSource == null) {
-        throw new ISE("Test must have expectedTargetDataSource");
-      }
-
-      if (expectedResources == null) {
-        throw new ISE("Test must have expectedResources");
-      }
-
-      final List<Query> expectedQueries =
-          expectedQuery == null
-          ? Collections.emptyList()
-          : Collections.singletonList(recursivelyOverrideContext(expectedQuery, queryContext));
-
-      Assert.assertEquals(
-          ImmutableSet.copyOf(expectedResources),
-          analyzeResources(plannerConfig, sql, authenticationResult)
-      );
-
-      final List<Object[]> results =
-          getResults(plannerConfig, queryContext, Collections.emptyList(), sql, authenticationResult);
-
-      verifyResults(
-          sql,
-          expectedQueries,
-          Collections.singletonList(new Object[]{expectedTargetDataSource, expectedTargetSignature}),
-          results
-      );
-    }
-  }
-
-  private static ResourceAction viewRead(final String viewName)
-  {
-    return new ResourceAction(new Resource(viewName, ResourceType.VIEW), Action.READ);
-  }
-
-  private static ResourceAction dataSourceRead(final String dataSource)
-  {
-    return new ResourceAction(new Resource(dataSource, ResourceType.DATASOURCE), Action.READ);
-  }
-
-  private static ResourceAction dataSourceWrite(final String dataSource)
-  {
-    return new ResourceAction(new Resource(dataSource, ResourceType.DATASOURCE), Action.WRITE);
-  }
->>>>>>> 2fe053c5
 }