--- conflicted
+++ resolved
@@ -60,11 +60,7 @@
 
 public class CalciteInsertDmlTest extends CalciteIngestionDmlTest
 {
-<<<<<<< HEAD
-  public static final Map<String, Object> PARTITIONED_BY_ALL_TIME_QUERY_CONTEXT = ImmutableMap.of(
-=======
   protected static final Map<String, Object> PARTITIONED_BY_ALL_TIME_QUERY_CONTEXT = ImmutableMap.of(
->>>>>>> 298a46ad
       DruidSqlInsert.SQL_INSERT_SEGMENT_GRANULARITY,
       "{\"type\":\"all\"}"
   );
