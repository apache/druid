--- conflicted
+++ resolved
@@ -1322,7 +1322,6 @@
   }
 
   @Test
-<<<<<<< HEAD
   public void testArrayContainsFilterWithDynamicParameter()
   {
     Druids.ScanQueryBuilder builder = newScanQueryBuilder()
@@ -1365,8 +1364,6 @@
   }
 
   @Test
-=======
->>>>>>> dd9bc374
   public void testArrayContainsConstantNull()
   {
     testQuery(
