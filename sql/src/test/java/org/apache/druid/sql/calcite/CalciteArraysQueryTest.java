/*
 * Licensed to the Apache Software Foundation (ASF) under one
 * or more contributor license agreements.  See the NOTICE file
 * distributed with this work for additional information
 * regarding copyright ownership.  The ASF licenses this file
 * to you under the Apache License, Version 2.0 (the
 * "License"); you may not use this file except in compliance
 * with the License.  You may obtain a copy of the License at
 *
 *   http://www.apache.org/licenses/LICENSE-2.0
 *
 * Unless required by applicable law or agreed to in writing,
 * software distributed under the License is distributed on an
 * "AS IS" BASIS, WITHOUT WARRANTIES OR CONDITIONS OF ANY
 * KIND, either express or implied.  See the License for the
 * specific language governing permissions and limitations
 * under the License.
 */

package org.apache.druid.sql.calcite;

import com.google.common.collect.ImmutableList;
import com.google.common.collect.ImmutableMap;
import com.google.common.collect.ImmutableSet;
import org.apache.calcite.avatica.SqlType;
import org.apache.druid.common.config.NullHandling;
import org.apache.druid.java.util.common.HumanReadableBytes;
import org.apache.druid.java.util.common.Intervals;
import org.apache.druid.java.util.common.StringUtils;
import org.apache.druid.java.util.common.granularity.Granularities;
import org.apache.druid.math.expr.ExprEval;
import org.apache.druid.math.expr.ExprMacroTable;
import org.apache.druid.math.expr.ExpressionType;
import org.apache.druid.query.Druids;
import org.apache.druid.query.FilteredDataSource;
import org.apache.druid.query.InlineDataSource;
import org.apache.druid.query.LookupDataSource;
import org.apache.druid.query.Query;
import org.apache.druid.query.QueryContexts;
import org.apache.druid.query.QueryDataSource;
import org.apache.druid.query.TableDataSource;
import org.apache.druid.query.UnnestDataSource;
import org.apache.druid.query.aggregation.CountAggregatorFactory;
import org.apache.druid.query.aggregation.DoubleSumAggregatorFactory;
import org.apache.druid.query.aggregation.ExpressionLambdaAggregatorFactory;
import org.apache.druid.query.aggregation.FilteredAggregatorFactory;
import org.apache.druid.query.aggregation.LongSumAggregatorFactory;
import org.apache.druid.query.aggregation.post.ExpressionPostAggregator;
import org.apache.druid.query.dimension.DefaultDimensionSpec;
import org.apache.druid.query.expression.TestExprMacroTable;
import org.apache.druid.query.extraction.SubstringDimExtractionFn;
import org.apache.druid.query.filter.ArrayContainsElementFilter;
import org.apache.druid.query.filter.ExpressionDimFilter;
import org.apache.druid.query.filter.InDimFilter;
import org.apache.druid.query.filter.LikeDimFilter;
import org.apache.druid.query.groupby.GroupByQuery;
import org.apache.druid.query.groupby.having.DimFilterHavingSpec;
import org.apache.druid.query.groupby.orderby.DefaultLimitSpec;
import org.apache.druid.query.groupby.orderby.NoopLimitSpec;
import org.apache.druid.query.groupby.orderby.OrderByColumnSpec;
import org.apache.druid.query.ordering.StringComparators;
import org.apache.druid.query.scan.ScanQuery;
import org.apache.druid.query.spec.MultipleIntervalSegmentSpec;
import org.apache.druid.query.topn.DimensionTopNMetricSpec;
import org.apache.druid.query.topn.TopNQueryBuilder;
import org.apache.druid.segment.VirtualColumns;
import org.apache.druid.segment.column.ColumnType;
import org.apache.druid.segment.column.RowSignature;
import org.apache.druid.segment.join.JoinType;
import org.apache.druid.segment.virtual.ExpressionVirtualColumn;
import org.apache.druid.sql.calcite.DecoupledTestConfig.IgnoreQueriesReason;
import org.apache.druid.sql.calcite.DecoupledTestConfig.QuidemTestCaseReason;
import org.apache.druid.sql.calcite.NotYetSupported.Modes;
import org.apache.druid.sql.calcite.filtration.Filtration;
import org.apache.druid.sql.calcite.util.CalciteTests;
import org.apache.druid.sql.calcite.util.SqlTestFramework.StandardComponentSupplier;
import org.apache.druid.sql.http.SqlParameter;
import org.junit.Assert;
import org.junit.jupiter.api.Test;

import java.util.Arrays;
import java.util.Collections;
import java.util.List;
import java.util.Map;

/**
 * Tests for array functions and array types
 */
@SqlTestFrameworkConfig.ComponentSupplier(StandardComponentSupplier.class)
public class CalciteArraysQueryTest extends BaseCalciteQueryTest
{
  private static final Map<String, Object> QUERY_CONTEXT_UNNEST =
      ImmutableMap.<String, Object>builder()
                  .putAll(QUERY_CONTEXT_DEFAULT)
                  .put(QueryContexts.CTX_SQL_STRINGIFY_ARRAYS, false)
                  .build();

  public static void assertResultsDeepEquals(String sql, List<Object[]> expected, List<Object[]> results)
  {
    for (int row = 0; row < results.size(); row++) {
      for (int col = 0; col < results.get(row).length; col++) {
        final String rowString = StringUtils.format("result #%d: %s", row + 1, sql);
        assertDeepEquals(rowString + " - column: " + col + ":", expected.get(row)[col], results.get(row)[col]);
      }
    }
  }

  public static void assertDeepEquals(String path, Object expected, Object actual)
  {
    if (expected instanceof List && actual instanceof List) {
      List expectedList = (List) expected;
      List actualList = (List) actual;
      Assert.assertEquals(path + " arrays length mismatch", expectedList.size(), actualList.size());
      for (int i = 0; i < expectedList.size(); i++) {
        assertDeepEquals(path + "[" + i + "]", expectedList.get(i), actualList.get(i));
      }
    } else {
      Assert.assertEquals(path, expected, actual);
    }
  }

  @Test
  public void testSelectConstantArrayExpressionFromTable()
  {
    testQuery(
        "SELECT ARRAY[1,2] as arr, dim1 FROM foo LIMIT 1",
        ImmutableList.of(
            newScanQueryBuilder()
                .dataSource(CalciteTests.DATASOURCE1)
                .intervals(querySegmentSpec(Filtration.eternity()))
                .virtualColumns(expressionVirtualColumn("v0", "array(1,2)", ColumnType.LONG_ARRAY))
                .columns("v0", "dim1")
                .columnTypes(ColumnType.LONG_ARRAY, ColumnType.STRING)
                .resultFormat(ScanQuery.ResultFormat.RESULT_FORMAT_COMPACTED_LIST)
                .limit(1)
                .context(QUERY_CONTEXT_DEFAULT)
                .build()
        ),
        ImmutableList.of(
            new Object[]{"[1,2]", ""}
        )
    );
  }

  @Test
  public void testGroupByArrayFromCase()
  {
    cannotVectorize();
    testQuery(
        "SELECT CASE WHEN dim4 = 'a' THEN ARRAY['foo','bar','baz'] END as mv_value, count(1) from numfoo GROUP BY 1",
        QUERY_CONTEXT_NO_STRINGIFY_ARRAY,
        ImmutableList.of(
            GroupByQuery.builder()
                        .setDataSource(CalciteTests.DATASOURCE3)
                        .setInterval(querySegmentSpec(Filtration.eternity()))
                        .setVirtualColumns(expressionVirtualColumn(
                            "v0",
                            "case_searched((\"dim4\" == 'a'),array('foo','bar','baz'),null)",
                            ColumnType.STRING_ARRAY
                        ))
                        .setDimensions(new DefaultDimensionSpec("v0", "d0", ColumnType.STRING_ARRAY))
                        .setGranularity(Granularities.ALL)
                        .setAggregatorSpecs(new CountAggregatorFactory("a0"))
                        .setContext(QUERY_CONTEXT_DEFAULT)
                        .build()
        ),
        ImmutableList.of(
            new Object[]{null, 3L},
            new Object[]{ImmutableList.of("foo", "bar", "baz"), 3L}
        )
    );
  }

  @Test
  public void testGroupByArrayColumnFromCase()
  {
    cannotVectorize();
    testQuery(
        "SELECT CASE WHEN arrayStringNulls = ARRAY['a', 'b'] THEN arrayLongNulls END as arr, count(1) from arrays GROUP BY 1",
        QUERY_CONTEXT_NO_STRINGIFY_ARRAY,
        ImmutableList.of(
            GroupByQuery.builder()
                        .setDataSource(CalciteTests.ARRAYS_DATASOURCE)
                        .setInterval(querySegmentSpec(Filtration.eternity()))
                        .setVirtualColumns(expressionVirtualColumn(
                            "v0",
                            "case_searched((\"arrayStringNulls\" == array('a','b')),\"arrayLongNulls\",null)",
                            ColumnType.LONG_ARRAY
                        ))
                        .setDimensions(new DefaultDimensionSpec("v0", "d0", ColumnType.LONG_ARRAY))
                        .setGranularity(Granularities.ALL)
                        .setAggregatorSpecs(new CountAggregatorFactory("a0"))
                        .setContext(QUERY_CONTEXT_DEFAULT)
                        .build()
        ),
        ImmutableList.of(
            new Object[]{null, 11L},
            new Object[]{Arrays.asList(1L, null, 3L), 1L},
            new Object[]{Arrays.asList(2L, 3L), 2L}
        )
    );
  }

  @Test
  public void testSelectNonConstantArrayExpressionFromTable()
  {
    testQuery(
        "SELECT ARRAY[CONCAT(dim1, 'word'),'up'] as arr, dim1 FROM foo LIMIT 5",
        ImmutableList.of(
            newScanQueryBuilder()
                .dataSource(CalciteTests.DATASOURCE1)
                .intervals(querySegmentSpec(Filtration.eternity()))
                .virtualColumns(expressionVirtualColumn(
                    "v0",
                    "array(concat(\"dim1\",'word'),'up')",
                    ColumnType.STRING_ARRAY
                ))
                .columns("v0", "dim1")
                .columnTypes(ColumnType.STRING_ARRAY, ColumnType.STRING)
                .resultFormat(ScanQuery.ResultFormat.RESULT_FORMAT_COMPACTED_LIST)
                .limit(5)
                .context(QUERY_CONTEXT_DEFAULT)
                .build()
        ),
        ImmutableList.of(
            new Object[]{"[\"word\",\"up\"]", ""},
            new Object[]{"[\"10.1word\",\"up\"]", "10.1"},
            new Object[]{"[\"2word\",\"up\"]", "2"},
            new Object[]{"[\"1word\",\"up\"]", "1"},
            new Object[]{"[\"defword\",\"up\"]", "def"}
        )
    );
  }

  @Test
  public void testSelectNonConstantArrayExpressionFromTableForMultival()
  {
    // Produces nested string array, that MSQ can't infer from the selector
    msqIncompatible();
    final String sql = "SELECT ARRAY[CONCAT(dim3, 'word'),'up'] as arr, dim1 FROM foo LIMIT 5";
    final Query<?> scanQuery = newScanQueryBuilder()
        .dataSource(CalciteTests.DATASOURCE1)
        .intervals(querySegmentSpec(Filtration.eternity()))
        .virtualColumns(expressionVirtualColumn("v0", "array(concat(\"dim3\",'word'),'up')", ColumnType.STRING_ARRAY))
        .columns("v0", "dim1")
        .columnTypes(ColumnType.STRING_ARRAY, ColumnType.STRING)
        .resultFormat(ScanQuery.ResultFormat.RESULT_FORMAT_COMPACTED_LIST)
        .limit(5)
        .context(QUERY_CONTEXT_DEFAULT)
        .build();

    // dim3 is a multi-valued string column, so the automatic translation will turn this
    // expression into
    //
    //    `map((dim3) -> array(concat(dim3,'word'),'up'), dim3)`
    //
    // this works, but we still translate the output into a string since that is the current output type
    // in some future this might not auto-convert to a string type (when we support grouping on arrays maybe?)

    testQuery(
        sql,
        ImmutableList.of(scanQuery),
        ImmutableList.of(
            new Object[]{"[[\"aword\",\"up\"],[\"bword\",\"up\"]]", ""},
            new Object[]{"[[\"bword\",\"up\"],[\"cword\",\"up\"]]", "10.1"},
            new Object[]{"[[\"dword\",\"up\"]]", "2"},
            new Object[]{"[[\"word\",\"up\"]]", "1"},
            useDefault ? new Object[]{"[[\"word\",\"up\"]]", "def"} : new Object[]{"[[null,\"up\"]]", "def"}
        )
    );

  }

  @Test
  public void testSomeArrayFunctionsWithScanQuery()
  {
    List<Object[]> expectedResults;
    if (useDefault) {
      expectedResults = ImmutableList.of(
          new Object[]{
              "",
              "a",
              "[\"a\",\"b\"]",
              7L,
              0L,
              1.0,
              0.0,
              "[\"a\",\"b\",\"c\"]",
              "[1,2,3]",
              "[1.9,2.2,4.3]",
              "[\"a\",\"b\",\"foo\"]",
              "[\"foo\",\"a\"]",
              "[1,2,7]",
              "[0,1,2]",
              "[1.2,2.2,1.0]",
              "[0.0,1.1,2.2]",
              "[\"a\",\"a\",\"b\"]",
              "[7,0]",
              "[1.0,0.0]",
              7L,
              1.0,
              7L,
              1.0
          }
      );
    } else {
      expectedResults = ImmutableList.of(
          new Object[]{
              "",
              "a",
              "[\"a\",\"b\"]",
              7L,
              null,
              1.0,
              null,
              "[\"a\",\"b\",\"c\"]",
              "[1,2,3]",
              "[1.9,2.2,4.3]",
              "[\"a\",\"b\",\"foo\"]",
              "[\"foo\",\"a\"]",
              "[1,2,7]",
              "[null,1,2]",
              "[1.2,2.2,1.0]",
              "[null,1.1,2.2]",
              "[\"a\",\"a\",\"b\"]",
              "[7,null]",
              "[1.0,null]",
              7L,
              1.0,
              7L,
              1.0
          }
      );
    }
    RowSignature resultSignature = RowSignature.builder()
                .add("dim1", ColumnType.STRING)
                .add("dim2", ColumnType.STRING)
                .add("dim3", ColumnType.STRING)
                .add("l1", ColumnType.LONG)
                .add("l2", ColumnType.LONG)
                .add("d1", ColumnType.DOUBLE)
                .add("d2", ColumnType.DOUBLE)
                .add("EXPR$7", ColumnType.STRING_ARRAY)
                .add("EXPR$8", ColumnType.LONG_ARRAY)
                .add("EXPR$9", ColumnType.DOUBLE_ARRAY)
                .add("EXPR$10", ColumnType.STRING_ARRAY)
                .add("EXPR$11", ColumnType.STRING_ARRAY)
                .add("EXPR$12", ColumnType.LONG_ARRAY)
                .add("EXPR$13", ColumnType.LONG_ARRAY)
                .add("EXPR$14", ColumnType.DOUBLE_ARRAY)
                .add("EXPR$15", ColumnType.DOUBLE_ARRAY)
                .add("EXPR$16", ColumnType.STRING_ARRAY)
                .add("EXPR$17", ColumnType.LONG_ARRAY)
                .add("EXPR$18", ColumnType.DOUBLE_ARRAY)
                .add("EXPR$19", ColumnType.LONG)
                .add("EXPR$20", ColumnType.DOUBLE)
                .add("EXPR$21", ColumnType.LONG)
                .add("EXPR$22", ColumnType.DOUBLE)
                .build();
    testQuery(
        "SELECT"
        + " dim1,"
        + " dim2,"
        + " dim3,"
        + " l1,"
        + " l2,"
        + " dbl1,"
        + " dbl2,"
        + " ARRAY['a', 'b', 'c'],"
        + " ARRAY[1,2,3],"
        + " ARRAY[1.9, 2.2, 4.3],"
        + " ARRAY_APPEND(dim3, 'foo'),"
        + " ARRAY_PREPEND('foo', ARRAY[dim2]),"
        + " ARRAY_APPEND(ARRAY[1,2], l1),"
        + " ARRAY_PREPEND(l2, ARRAY[1,2]),"
        + " ARRAY_APPEND(ARRAY[1.2,2.2], dbl1),"
        + " ARRAY_PREPEND(dbl2, ARRAY[1.1,2.2]),"
        + " ARRAY_CONCAT(dim2,dim3),"
        + " ARRAY_CONCAT(ARRAY[l1],ARRAY[l2]),"
        + " ARRAY_CONCAT(ARRAY[dbl1],ARRAY[dbl2]),"
        + " ARRAY_OFFSET(ARRAY[l1],0),"
        + " ARRAY_OFFSET(ARRAY[dbl1],0),"
        + " ARRAY_ORDINAL(ARRAY[l1],1),"
        + " ARRAY_ORDINAL(ARRAY[dbl1],1)"
        + " FROM druid.numfoo"
        + " LIMIT 1",
        ImmutableList.of(
            newScanQueryBuilder()
                .dataSource(CalciteTests.DATASOURCE3)
                .intervals(querySegmentSpec(Filtration.eternity()))
                .virtualColumns(
                    // these report as strings even though they are not, someday this will not be so
                    expressionVirtualColumn("v0", "array('a','b','c')", ColumnType.STRING_ARRAY),
                    expressionVirtualColumn("v1", "array(1,2,3)", ColumnType.LONG_ARRAY),
                    expressionVirtualColumn("v10", "array_concat(array(\"l1\"),array(\"l2\"))", ColumnType.LONG_ARRAY),
                    expressionVirtualColumn(
                        "v11",
                        "array_concat(array(\"dbl1\"),array(\"dbl2\"))",
                        ColumnType.DOUBLE_ARRAY
                    ),
                    expressionVirtualColumn("v12", "array_offset(array(\"l1\"),0)", ColumnType.LONG),
                    expressionVirtualColumn("v13", "array_offset(array(\"dbl1\"),0)", ColumnType.DOUBLE),
                    expressionVirtualColumn("v14", "array_ordinal(array(\"l1\"),1)", ColumnType.LONG),
                    expressionVirtualColumn("v15", "array_ordinal(array(\"dbl1\"),1)", ColumnType.DOUBLE),
                    expressionVirtualColumn("v2", "array(1.9,2.2,4.3)", ColumnType.DOUBLE_ARRAY),
                    expressionVirtualColumn("v3", "array_append(\"dim3\",'foo')", ColumnType.STRING_ARRAY),
                    expressionVirtualColumn("v4", "array_prepend('foo',array(\"dim2\"))", ColumnType.STRING_ARRAY),
                    expressionVirtualColumn("v5", "array_append(array(1,2),\"l1\")", ColumnType.LONG_ARRAY),
                    expressionVirtualColumn("v6", "array_prepend(\"l2\",array(1,2))", ColumnType.LONG_ARRAY),
                    expressionVirtualColumn("v7", "array_append(array(1.2,2.2),\"dbl1\")", ColumnType.DOUBLE_ARRAY),
                    expressionVirtualColumn("v8", "array_prepend(\"dbl2\",array(1.1,2.2))", ColumnType.DOUBLE_ARRAY),
                    expressionVirtualColumn("v9", "array_concat(\"dim2\",\"dim3\")", ColumnType.STRING_ARRAY)
                )
                .columns(
<<<<<<< HEAD
                    "dbl1",
                    "dbl2",
=======
>>>>>>> 390c2d68
                    "dim1",
                    "dim2",
                    "dim3",
                    "l1",
                    "l2",
                    "d1",
                    "d2",
                    "v0",
                    "v1",
                    "v2",
                    "v3",
                    "v4",
                    "v5",
                    "v6",
                    "v7",
                    "v8",
                    "v9",
                    "v10",
                    "v11",
                    "v12",
                    "v13",
                    "v14",
                    "v15"
                )
                .columnTypes(resultSignature.getColumnTypes())
                .resultFormat(ScanQuery.ResultFormat.RESULT_FORMAT_COMPACTED_LIST)
                .limit(1)
                .context(QUERY_CONTEXT_DEFAULT)
                .build()
        ),
        expectedResults,
<<<<<<< HEAD
        RowSignature.builder()
                    .add("dim1", ColumnType.STRING)
                    .add("dim2", ColumnType.STRING)
                    .add("dim3", ColumnType.STRING)
                    .add("l1", ColumnType.LONG)
                    .add("l2", ColumnType.LONG)
                    .add("dbl1", ColumnType.DOUBLE)
                    .add("dbl2", ColumnType.DOUBLE)
                    .add("EXPR$7", ColumnType.STRING_ARRAY)
                    .add("EXPR$8", ColumnType.LONG_ARRAY)
                    .add("EXPR$9", ColumnType.DOUBLE_ARRAY)
                    .add("EXPR$10", ColumnType.STRING_ARRAY)
                    .add("EXPR$11", ColumnType.STRING_ARRAY)
                    .add("EXPR$12", ColumnType.LONG_ARRAY)
                    .add("EXPR$13", ColumnType.LONG_ARRAY)
                    .add("EXPR$14", ColumnType.DOUBLE_ARRAY)
                    .add("EXPR$15", ColumnType.DOUBLE_ARRAY)
                    .add("EXPR$16", ColumnType.STRING_ARRAY)
                    .add("EXPR$17", ColumnType.LONG_ARRAY)
                    .add("EXPR$18", ColumnType.DOUBLE_ARRAY)
                    .add("EXPR$19", ColumnType.LONG)
                    .add("EXPR$20", ColumnType.DOUBLE)
                    .add("EXPR$21", ColumnType.LONG)
                    .add("EXPR$22", ColumnType.DOUBLE)
                    .build()
=======
        resultSignature
>>>>>>> 390c2d68
    );
  }

  @Test
  public void testSomeArrayFunctionsWithScanQueryArrayColumns()
  {
    List<Object[]> expectedResults;
    if (useDefault) {
      expectedResults = ImmutableList.of(
          new Object[]{null, "[]", null, null, null, "[1]", "[2]", null, null, null, "[1,2,3]", null, "", null, null, "", null, null},
          new Object[]{"[\"a\",\"b\"]", "[2,3]", "[null]", "[\"a\",\"b\",\"foo\"]", "[\"foo\",\"a\",\"b\"]", "[2,3,1]", "[2,2,3]", "[null,1.1]", "[2.2,null]", null, null, null, "a", 2L, 0.0D, "a", 2L, 0.0D},
          new Object[]{"[\"b\",\"b\"]", "[1]", null, "[\"b\",\"b\",\"foo\"]", "[\"foo\",\"b\",\"b\"]", "[1,1]", "[2,1]", null, null, "[\"d\",\"e\",\"b\",\"b\"]", "[1,4,1]", null, "b", 1L, null, "b", 1L, null},
          new Object[]{null, "[null,2,9]", "[999.0,5.5,null]", null, null, "[null,2,9,1]", "[2,null,2,9]", "[999.0,5.5,null,1.1]", "[2.2,999.0,5.5,null]", null, null, null, "", 0L, 999.0D, "", 0L, 999.0D},
          new Object[]{"[\"a\",\"b\"]", "[1,null,3]", "[1.1,2.2,null]", "[\"a\",\"b\",\"foo\"]", "[\"foo\",\"a\",\"b\"]", "[1,null,3,1]", "[2,1,null,3]", "[1.1,2.2,null,1.1]", "[2.2,1.1,2.2,null]", "[\"a\",\"b\",\"a\",\"b\"]", "[1,2,3,1,null,3]", "[1.1,2.2,3.3,1.1,2.2,null]", "a", 1L, 1.1D, "a", 1L, 1.1D},
          new Object[]{"[\"d\",null,\"b\"]", "[1,2,3]", "[null,2.2,null]", "[\"d\",null,\"b\",\"foo\"]", "[\"foo\",\"d\",null,\"b\"]", "[1,2,3,1]", "[2,1,2,3]", "[null,2.2,null,1.1]", "[2.2,null,2.2,null]", "[\"b\",\"c\",\"d\",null,\"b\"]", "[1,2,3,4,1,2,3]", "[1.1,3.3,null,2.2,null]", "d", 1L, 0.0D, "d", 1L, 0.0D},
          new Object[]{"[null,\"b\"]", null, "[999.0,null,5.5]", "[null,\"b\",\"foo\"]", "[\"foo\",null,\"b\"]", null, null, "[999.0,null,5.5,1.1]", "[2.2,999.0,null,5.5]", "[\"a\",\"b\",\"c\",null,\"b\"]", null, "[3.3,4.4,5.5,999.0,null,5.5]", "", null, 999.0D, "", null, 999.0D},
          new Object[]{null, null, "[]", null, null, null, null, "[1.1]", "[2.2]", null, null, "[1.1,2.2,3.3]", "", null, null, "", null, null},
          new Object[]{"[\"a\",\"b\"]", "[2,3]", "[null,1.1]", "[\"a\",\"b\",\"foo\"]", "[\"foo\",\"a\",\"b\"]", "[2,3,1]", "[2,2,3]", "[null,1.1,1.1]", "[2.2,null,1.1]", null, null, null, "a", 2L, 0.0D, "a", 2L, 0.0D},
          new Object[]{"[\"b\",\"b\"]", "[null]", null, "[\"b\",\"b\",\"foo\"]", "[\"foo\",\"b\",\"b\"]", "[null,1]", "[2,null]", null, null, "[\"d\",\"e\",\"b\",\"b\"]", "[1,4,null]", null, "b", 0L, null, "b", 0L, null},
          new Object[]{"[null]", "[null,2,9]", "[999.0,5.5,null]", "[null,\"foo\"]", "[\"foo\",null]", "[null,2,9,1]", "[2,null,2,9]", "[999.0,5.5,null,1.1]", "[2.2,999.0,5.5,null]", "[\"a\",\"b\",null]", null, null, "", 0L, 999.0D, "", 0L, 999.0D},
          new Object[]{"[]", "[1,null,3]", "[1.1,2.2,null]", "[\"foo\"]", "[\"foo\"]", "[1,null,3,1]", "[2,1,null,3]", "[1.1,2.2,null,1.1]", "[2.2,1.1,2.2,null]", "[\"a\",\"b\"]", "[1,2,3,1,null,3]", "[1.1,2.2,3.3,1.1,2.2,null]", "", 1L, 1.1D, "", 1L, 1.1D},
          new Object[]{"[\"d\",null,\"b\"]", "[1,2,3]", "[null,2.2,null]", "[\"d\",null,\"b\",\"foo\"]", "[\"foo\",\"d\",null,\"b\"]", "[1,2,3,1]", "[2,1,2,3]", "[null,2.2,null,1.1]", "[2.2,null,2.2,null]", "[\"b\",\"c\",\"d\",null,\"b\"]", "[1,2,3,4,1,2,3]", "[1.1,3.3,null,2.2,null]", "d", 1L, 0.0D, "d", 1L, 0.0D},
          new Object[]{"[null,\"b\"]", null, "[999.0,null,5.5]", "[null,\"b\",\"foo\"]", "[\"foo\",null,\"b\"]", null, null, "[999.0,null,5.5,1.1]", "[2.2,999.0,null,5.5]", "[\"a\",\"b\",\"c\",null,\"b\"]", null, "[3.3,4.4,5.5,999.0,null,5.5]", "", null, 999.0D, "", null, 999.0D}
      );
    } else {
      expectedResults = ImmutableList.of(
          new Object[]{null, "[]", null, null, null, "[1]", "[2]", null, null, null, "[1,2,3]", null, null, null, null, null, null, null},
          new Object[]{"[\"a\",\"b\"]", "[2,3]", "[null]", "[\"a\",\"b\",\"foo\"]", "[\"foo\",\"a\",\"b\"]", "[2,3,1]", "[2,2,3]", "[null,1.1]", "[2.2,null]", null, null, null, "a", 2L, null, "a", 2L, null},
          new Object[]{"[\"b\",\"b\"]", "[1]", null, "[\"b\",\"b\",\"foo\"]", "[\"foo\",\"b\",\"b\"]", "[1,1]", "[2,1]", null, null, "[\"d\",\"e\",\"b\",\"b\"]", "[1,4,1]", null, "b", 1L, null, "b", 1L, null},
          new Object[]{null, "[null,2,9]", "[999.0,5.5,null]", null, null, "[null,2,9,1]", "[2,null,2,9]", "[999.0,5.5,null,1.1]", "[2.2,999.0,5.5,null]", null, null, null, null, null, 999.0D, null, null, 999.0D},
          new Object[]{"[\"a\",\"b\"]", "[1,null,3]", "[1.1,2.2,null]", "[\"a\",\"b\",\"foo\"]", "[\"foo\",\"a\",\"b\"]", "[1,null,3,1]", "[2,1,null,3]", "[1.1,2.2,null,1.1]", "[2.2,1.1,2.2,null]", "[\"a\",\"b\",\"a\",\"b\"]", "[1,2,3,1,null,3]", "[1.1,2.2,3.3,1.1,2.2,null]", "a", 1L, 1.1D, "a", 1L, 1.1D},
          new Object[]{"[\"d\",null,\"b\"]", "[1,2,3]", "[null,2.2,null]", "[\"d\",null,\"b\",\"foo\"]", "[\"foo\",\"d\",null,\"b\"]", "[1,2,3,1]", "[2,1,2,3]", "[null,2.2,null,1.1]", "[2.2,null,2.2,null]", "[\"b\",\"c\",\"d\",null,\"b\"]", "[1,2,3,4,1,2,3]", "[1.1,3.3,null,2.2,null]", "d", 1L, null, "d", 1L, null},
          new Object[]{"[null,\"b\"]", null, "[999.0,null,5.5]", "[null,\"b\",\"foo\"]", "[\"foo\",null,\"b\"]", null, null, "[999.0,null,5.5,1.1]", "[2.2,999.0,null,5.5]", "[\"a\",\"b\",\"c\",null,\"b\"]", null, "[3.3,4.4,5.5,999.0,null,5.5]", null, null, 999.0D, null, null, 999.0D},
          new Object[]{null, null, "[]", null, null, null, null, "[1.1]", "[2.2]", null, null, "[1.1,2.2,3.3]", null, null, null, null, null, null},
          new Object[]{"[\"a\",\"b\"]", "[2,3]", "[null,1.1]", "[\"a\",\"b\",\"foo\"]", "[\"foo\",\"a\",\"b\"]", "[2,3,1]", "[2,2,3]", "[null,1.1,1.1]", "[2.2,null,1.1]", null, null, null, "a", 2L, null, "a", 2L, null},
          new Object[]{"[\"b\",\"b\"]", "[null]", null, "[\"b\",\"b\",\"foo\"]", "[\"foo\",\"b\",\"b\"]", "[null,1]", "[2,null]", null, null, "[\"d\",\"e\",\"b\",\"b\"]", "[1,4,null]", null, "b", null, null, "b", null, null},
          new Object[]{"[null]", "[null,2,9]", "[999.0,5.5,null]", "[null,\"foo\"]", "[\"foo\",null]", "[null,2,9,1]", "[2,null,2,9]", "[999.0,5.5,null,1.1]", "[2.2,999.0,5.5,null]", "[\"a\",\"b\",null]", null, null, null, null, 999.0D, null, null, 999.0D},
          new Object[]{"[]", "[1,null,3]", "[1.1,2.2,null]", "[\"foo\"]", "[\"foo\"]", "[1,null,3,1]", "[2,1,null,3]", "[1.1,2.2,null,1.1]", "[2.2,1.1,2.2,null]", "[\"a\",\"b\"]", "[1,2,3,1,null,3]", "[1.1,2.2,3.3,1.1,2.2,null]", null, 1L, 1.1D, null, 1L, 1.1D},
          new Object[]{"[\"d\",null,\"b\"]", "[1,2,3]", "[null,2.2,null]", "[\"d\",null,\"b\",\"foo\"]", "[\"foo\",\"d\",null,\"b\"]", "[1,2,3,1]", "[2,1,2,3]", "[null,2.2,null,1.1]", "[2.2,null,2.2,null]", "[\"b\",\"c\",\"d\",null,\"b\"]", "[1,2,3,4,1,2,3]", "[1.1,3.3,null,2.2,null]", "d", 1L, null, "d", 1L, null},
          new Object[]{"[null,\"b\"]", null, "[999.0,null,5.5]", "[null,\"b\",\"foo\"]", "[\"foo\",null,\"b\"]", null, null, "[999.0,null,5.5,1.1]", "[2.2,999.0,null,5.5]", "[\"a\",\"b\",\"c\",null,\"b\"]", null, "[3.3,4.4,5.5,999.0,null,5.5]", null, null, 999.0D, null, null, 999.0D}
      );
    }
    RowSignature resultSignature = RowSignature.builder()
                .add("arrayStringNulls", ColumnType.STRING_ARRAY)
                .add("arrayLongNulls", ColumnType.LONG_ARRAY)
                .add("arrayDoubleNulls", ColumnType.DOUBLE_ARRAY)
                .add("EXPR$3", ColumnType.STRING_ARRAY)
                .add("EXPR$4", ColumnType.STRING_ARRAY)
                .add("EXPR$5", ColumnType.LONG_ARRAY)
                .add("EXPR$6", ColumnType.LONG_ARRAY)
                .add("EXPR$7", ColumnType.DOUBLE_ARRAY)
                .add("EXPR$8", ColumnType.DOUBLE_ARRAY)
                .add("EXPR$9", ColumnType.STRING_ARRAY)
                .add("EXPR$10", ColumnType.LONG_ARRAY)
                .add("EXPR$11", ColumnType.DOUBLE_ARRAY)
                .add("EXPR$12", ColumnType.STRING)
                .add("EXPR$13", ColumnType.LONG)
                .add("EXPR$14", ColumnType.DOUBLE)
                .add("EXPR$15", ColumnType.STRING)
                .add("EXPR$16", ColumnType.LONG)
                .add("EXPR$17", ColumnType.DOUBLE)
                .build();
    testQuery(
        "SELECT"
        + " arrayStringNulls,"
        + " arrayLongNulls,"
        + " arrayDoubleNulls,"
        + " ARRAY_APPEND(arrayStringNulls, 'foo'),"
        + " ARRAY_PREPEND('foo', arrayStringNulls),"
        + " ARRAY_APPEND(arrayLongNulls, 1),"
        + " ARRAY_PREPEND(2, arrayLongNulls),"
        + " ARRAY_APPEND(arrayDoubleNulls, 1.1),"
        + " ARRAY_PREPEND(2.2, arrayDoubleNulls),"
        + " ARRAY_CONCAT(arrayString,arrayStringNulls),"
        + " ARRAY_CONCAT(arrayLong,arrayLongNulls),"
        + " ARRAY_CONCAT(arrayDouble,arrayDoubleNulls),"
        + " ARRAY_OFFSET(arrayStringNulls,0),"
        + " ARRAY_OFFSET(arrayLongNulls,0),"
        + " ARRAY_OFFSET(arrayDoubleNulls,0),"
        + " ARRAY_ORDINAL(arrayStringNulls,1),"
        + " ARRAY_ORDINAL(arrayLongNulls,1),"
        + " ARRAY_ORDINAL(arrayDoubleNulls,1)"
        + " FROM druid.arrays",
        ImmutableList.of(
            newScanQueryBuilder()
                .dataSource(CalciteTests.ARRAYS_DATASOURCE)
                .intervals(querySegmentSpec(Filtration.eternity()))
                .virtualColumns(
                    // these report as strings even though they are not, someday this will not be so
                    expressionVirtualColumn("v0", "array_append(\"arrayStringNulls\",'foo')", ColumnType.STRING_ARRAY),
                    expressionVirtualColumn("v1", "array_prepend('foo',\"arrayStringNulls\")", ColumnType.STRING_ARRAY),
                    expressionVirtualColumn("v10", "array_offset(\"arrayLongNulls\",0)", ColumnType.LONG),
                    expressionVirtualColumn("v11", "array_offset(\"arrayDoubleNulls\",0)", ColumnType.DOUBLE),
                    expressionVirtualColumn("v12", "array_ordinal(\"arrayStringNulls\",1)", ColumnType.STRING),
                    expressionVirtualColumn("v13", "array_ordinal(\"arrayLongNulls\",1)", ColumnType.LONG),
                    expressionVirtualColumn("v14", "array_ordinal(\"arrayDoubleNulls\",1)", ColumnType.DOUBLE),
                    expressionVirtualColumn("v2", "array_append(\"arrayLongNulls\",1)", ColumnType.LONG_ARRAY),
                    expressionVirtualColumn("v3", "array_prepend(2,\"arrayLongNulls\")", ColumnType.LONG_ARRAY),
                    expressionVirtualColumn("v4", "array_append(\"arrayDoubleNulls\",1.1)", ColumnType.DOUBLE_ARRAY),
                    expressionVirtualColumn("v5", "array_prepend(2.2,\"arrayDoubleNulls\")", ColumnType.DOUBLE_ARRAY),
                    expressionVirtualColumn("v6", "array_concat(\"arrayString\",\"arrayStringNulls\")", ColumnType.STRING_ARRAY),
                    expressionVirtualColumn("v7", "array_concat(\"arrayLong\",\"arrayLongNulls\")", ColumnType.LONG_ARRAY),
                    expressionVirtualColumn("v8", "array_concat(\"arrayDouble\",\"arrayDoubleNulls\")", ColumnType.DOUBLE_ARRAY),
                    expressionVirtualColumn("v9", "array_offset(\"arrayStringNulls\",0)", ColumnType.STRING)
                )
                .columns(
                    "arrayStringNulls",
                    "arrayLongNulls",
                    "arrayDoubleNulls",
                    "v0",
                    "v1",
                    "v2",
                    "v3",
                    "v4",
                    "v5",
                    "v6",
                    "v7",
                    "v8",
                    "v9",
                    "v10",
                    "v11",
                    "v12",
                    "v13",
                    "v14"
                )
                .columnTypes(resultSignature.getColumnTypes())
                .resultFormat(ScanQuery.ResultFormat.RESULT_FORMAT_COMPACTED_LIST)
                .context(QUERY_CONTEXT_DEFAULT)
                .build()
        ),
        expectedResults,
        resultSignature
    );
  }

  @Test
  public void testSomeArrayFunctionsWithScanQueryNoStringify()
  {
    // when not stringifying arrays, some things are still stringified, because they are inferred to be typed as strings
    // the planner context which controls stringification of arrays does not apply to multi-valued string columns,
    // which will still always be stringified to ultimately adhere to the varchar type
    // as array support increases in the engine this will likely change since using explict array functions should
    // probably kick it into an array
    List<Object[]> expectedResults;
    if (useDefault) {
      expectedResults = ImmutableList.of(
          new Object[]{
              "",
              "a",
              "[\"a\",\"b\"]",
              Arrays.asList("a", "b", "c"),
              Arrays.asList(1L, 2L, 3L),
              Arrays.asList(1.9, 2.2, 4.3),
              Arrays.asList("a", "b", "foo"),
              Arrays.asList("foo", "a"),
              Arrays.asList(1L, 2L, 7L),
              Arrays.asList(0L, 1L, 2L),
              Arrays.asList(1.2, 2.2, 1.0),
              Arrays.asList(0.0, 1.1, 2.2),
              Arrays.asList("a", "a", "b"),
              Arrays.asList(7L, 0L),
              Arrays.asList(1.0, 0.0)
          }
      );
    } else {
      expectedResults = ImmutableList.of(
          new Object[]{
              "",
              "a",
              "[\"a\",\"b\"]",
              Arrays.asList("a", "b", "c"),
              Arrays.asList(1L, 2L, 3L),
              Arrays.asList(1.9, 2.2, 4.3),
              Arrays.asList("a", "b", "foo"),
              Arrays.asList("foo", "a"),
              Arrays.asList(1L, 2L, 7L),
              Arrays.asList(null, 1L, 2L),
              Arrays.asList(1.2, 2.2, 1.0),
              Arrays.asList(null, 1.1, 2.2),
              Arrays.asList("a", "a", "b"),
              Arrays.asList(7L, null),
              Arrays.asList(1.0, null)
          }
      );
    }
    testQuery(
        "SELECT"
        + " dim1,"
        + " dim2,"
        + " dim3,"
        + " ARRAY['a', 'b', 'c'],"
        + " ARRAY[1,2,3],"
        + " ARRAY[1.9, 2.2, 4.3],"
        + " ARRAY_APPEND(dim3, 'foo'),"
        + " ARRAY_PREPEND('foo', ARRAY[dim2]),"
        + " ARRAY_APPEND(ARRAY[1,2], l1),"
        + " ARRAY_PREPEND(l2, ARRAY[1,2]),"
        + " ARRAY_APPEND(ARRAY[1.2,2.2], dbl1),"
        + " ARRAY_PREPEND(dbl2, ARRAY[1.1,2.2]),"
        + " ARRAY_CONCAT(dim2,dim3),"
        + " ARRAY_CONCAT(ARRAY[l1],ARRAY[l2]),"
        + " ARRAY_CONCAT(ARRAY[dbl1],ARRAY[dbl2])"
        + " FROM druid.numfoo"
        + " LIMIT 1",
        QUERY_CONTEXT_NO_STRINGIFY_ARRAY,
        ImmutableList.of(
            newScanQueryBuilder()
                .dataSource(CalciteTests.DATASOURCE3)
                .intervals(querySegmentSpec(Filtration.eternity()))
                .virtualColumns(
                    expressionVirtualColumn("v0", "array('a','b','c')", ColumnType.STRING_ARRAY),
                    expressionVirtualColumn("v1", "array(1,2,3)", ColumnType.LONG_ARRAY),
                    expressionVirtualColumn("v10", "array_concat(array(\"l1\"),array(\"l2\"))", ColumnType.LONG_ARRAY),
                    expressionVirtualColumn(
                        "v11",
                        "array_concat(array(\"dbl1\"),array(\"dbl2\"))",
                        ColumnType.DOUBLE_ARRAY
                    ),
                    expressionVirtualColumn("v2", "array(1.9,2.2,4.3)", ColumnType.DOUBLE_ARRAY),
                    expressionVirtualColumn("v3", "array_append(\"dim3\",'foo')", ColumnType.STRING_ARRAY),
                    expressionVirtualColumn("v4", "array_prepend('foo',array(\"dim2\"))", ColumnType.STRING_ARRAY),
                    expressionVirtualColumn("v5", "array_append(array(1,2),\"l1\")", ColumnType.LONG_ARRAY),
                    expressionVirtualColumn("v6", "array_prepend(\"l2\",array(1,2))", ColumnType.LONG_ARRAY),
                    expressionVirtualColumn("v7", "array_append(array(1.2,2.2),\"dbl1\")", ColumnType.DOUBLE_ARRAY),
                    expressionVirtualColumn("v8", "array_prepend(\"dbl2\",array(1.1,2.2))", ColumnType.DOUBLE_ARRAY),
                    expressionVirtualColumn("v9", "array_concat(\"dim2\",\"dim3\")", ColumnType.STRING_ARRAY)
                )
                .columns(
                    "dim1",
                    "dim2",
                    "dim3",
                    "v0",
                    "v1",
                    "v2",
                    "v3",
                    "v4",
                    "v5",
                    "v6",
                    "v7",
                    "v8",
                    "v9",
                    "v10",
                    "v11"
                )
                .columnTypes(ColumnType.STRING, ColumnType.STRING, ColumnType.STRING, ColumnType.ofArray(ColumnType.STRING), ColumnType.ofArray(ColumnType.LONG), ColumnType.ofArray(ColumnType.DOUBLE), ColumnType.ofArray(ColumnType.STRING), ColumnType.ofArray(ColumnType.STRING), ColumnType.ofArray(ColumnType.LONG), ColumnType.ofArray(ColumnType.LONG), ColumnType.ofArray(ColumnType.DOUBLE), ColumnType.ofArray(ColumnType.DOUBLE), ColumnType.ofArray(ColumnType.STRING), ColumnType.ofArray(ColumnType.LONG), ColumnType.ofArray(ColumnType.DOUBLE))
                .resultFormat(ScanQuery.ResultFormat.RESULT_FORMAT_COMPACTED_LIST)
                .limit(1)
                .context(QUERY_CONTEXT_NO_STRINGIFY_ARRAY)
                .build()
        ),
        expectedResults
    );
  }

  @Test
  public void testArrayOverlapFilter()
  {
    testQuery(
        "SELECT dim3 FROM druid.numfoo WHERE ARRAY_OVERLAP(dim3, ARRAY['a','b']) LIMIT 5",
        ImmutableList.of(
            newScanQueryBuilder()
                .dataSource(CalciteTests.DATASOURCE3)
                .intervals(querySegmentSpec(Filtration.eternity()))
                .filters(in("dim3", ImmutableList.of("a", "b")))
                .columns("dim3")
                .columnTypes(ColumnType.STRING)
                .resultFormat(ScanQuery.ResultFormat.RESULT_FORMAT_COMPACTED_LIST)
                .limit(5)
                .context(QUERY_CONTEXT_DEFAULT)
                .build()
        ),
        ImmutableList.of(
            new Object[]{"[\"a\",\"b\"]"},
            new Object[]{"[\"b\",\"c\"]"}
        )
    );
  }

  @Test
  public void testArrayOverlapFilterStringArrayColumn()
  {
    testQuery(
        "SELECT arrayStringNulls FROM druid.arrays WHERE ARRAY_OVERLAP(arrayStringNulls, ARRAY['a','b']) LIMIT 5",
        ImmutableList.of(
            newScanQueryBuilder()
                .dataSource(CalciteTests.ARRAYS_DATASOURCE)
                .intervals(querySegmentSpec(Filtration.eternity()))
                .filters(
                    or(
                        new ArrayContainsElementFilter("arrayStringNulls", ColumnType.STRING, "a", null),
                        new ArrayContainsElementFilter("arrayStringNulls", ColumnType.STRING, "b", null)
                    )
                )
                .columns("arrayStringNulls")
                .columnTypes(ColumnType.STRING_ARRAY)
                .resultFormat(ScanQuery.ResultFormat.RESULT_FORMAT_COMPACTED_LIST)
                .limit(5)
                .context(QUERY_CONTEXT_DEFAULT)
                .build()
        ),
        ImmutableList.of(
            new Object[]{"[\"a\",\"b\"]"},
            new Object[]{"[\"b\",\"b\"]"},
            new Object[]{"[\"a\",\"b\"]"},
            new Object[]{"[\"d\",null,\"b\"]"},
            new Object[]{"[null,\"b\"]"}
        )
    );
  }

  @Test
  public void testArrayOverlapFilterLongArrayColumn()
  {
    testQuery(
        "SELECT arrayLongNulls FROM druid.arrays WHERE ARRAY_OVERLAP(arrayLongNulls, ARRAY[1, 2]) LIMIT 5",
        ImmutableList.of(
            newScanQueryBuilder()
                .dataSource(CalciteTests.ARRAYS_DATASOURCE)
                .intervals(querySegmentSpec(Filtration.eternity()))
                .filters(
                    or(
                        new ArrayContainsElementFilter("arrayLongNulls", ColumnType.LONG, 1L, null),
                        new ArrayContainsElementFilter("arrayLongNulls", ColumnType.LONG, 2L, null)
                    )
                )
                .columns("arrayLongNulls")
                .columnTypes(ColumnType.LONG_ARRAY)
                .resultFormat(ScanQuery.ResultFormat.RESULT_FORMAT_COMPACTED_LIST)
                .limit(5)
                .context(QUERY_CONTEXT_DEFAULT)
                .build()
        ),
        ImmutableList.of(
            new Object[]{"[2,3]"},
            new Object[]{"[1]"},
            new Object[]{"[null,2,9]"},
            new Object[]{"[1,null,3]"},
            new Object[]{"[1,2,3]"}
        )
    );
  }

  @Test
  public void testArrayOverlapFilterDoubleArrayColumn()
  {
    testQuery(
        "SELECT arrayDoubleNulls FROM druid.arrays WHERE ARRAY_OVERLAP(arrayDoubleNulls, ARRAY[1.1, 2.2]) LIMIT 5",
        ImmutableList.of(
            newScanQueryBuilder()
                .dataSource(CalciteTests.ARRAYS_DATASOURCE)
                .intervals(querySegmentSpec(Filtration.eternity()))
                .filters(
                    or(
                        new ArrayContainsElementFilter("arrayDoubleNulls", ColumnType.DOUBLE, 1.1, null),
                        new ArrayContainsElementFilter("arrayDoubleNulls", ColumnType.DOUBLE, 2.2, null)
                    )
                )
                .columns("arrayDoubleNulls")
                .columnTypes(ColumnType.DOUBLE_ARRAY)
                .resultFormat(ScanQuery.ResultFormat.RESULT_FORMAT_COMPACTED_LIST)
                .limit(5)
                .context(QUERY_CONTEXT_DEFAULT)
                .build()
        ),
        ImmutableList.of(
            new Object[]{"[1.1,2.2,null]"},
            new Object[]{"[null,2.2,null]"},
            new Object[]{"[null,1.1]"},
            new Object[]{"[1.1,2.2,null]"},
            new Object[]{"[null,2.2,null]"}
        )
    );
  }

  @Test
  public void testArrayOverlapFilterWithExtractionFn()
  {
    testQuery(
        "SELECT dim3 FROM druid.numfoo WHERE ARRAY_OVERLAP(SUBSTRING(dim3, 1, 1), ARRAY['a','b']) LIMIT 5",
        ImmutableList.of(
            newScanQueryBuilder()
                .dataSource(CalciteTests.DATASOURCE3)
                .intervals(querySegmentSpec(Filtration.eternity()))
                .filters(
                    new InDimFilter("dim3", ImmutableList.of("a", "b"), new SubstringDimExtractionFn(0, 1))
                )
                .columns("dim3")
                .columnTypes(ColumnType.STRING)
                .resultFormat(ScanQuery.ResultFormat.RESULT_FORMAT_COMPACTED_LIST)
                .limit(5)
                .context(QUERY_CONTEXT_DEFAULT)
                .build()
        ),
        ImmutableList.of(
            new Object[]{"[\"a\",\"b\"]"},
            new Object[]{"[\"b\",\"c\"]"}
        )
    );
  }

  @Test
  public void testArrayOverlapFilterNonLiteral()
  {
    testQuery(
        "SELECT dim3 FROM druid.numfoo WHERE ARRAY_OVERLAP(dim3, ARRAY[dim2]) LIMIT 5",
        ImmutableList.of(
            newScanQueryBuilder()
                .dataSource(CalciteTests.DATASOURCE3)
                .intervals(querySegmentSpec(Filtration.eternity()))
                .filters(expressionFilter("array_overlap(\"dim3\",array(\"dim2\"))"))
                .columns("dim3")
                .columnTypes(ColumnType.STRING)
                .resultFormat(ScanQuery.ResultFormat.RESULT_FORMAT_COMPACTED_LIST)
                .limit(5)
                .context(QUERY_CONTEXT_DEFAULT)
                .build()
        ),
        ImmutableList.of(
            new Object[]{"[\"a\",\"b\"]"}
        )
    );
  }

  @Test
  public void testArrayOverlapFilterArrayStringColumns()
  {
    testQuery(
        "SELECT arrayStringNulls, arrayString FROM druid.arrays WHERE ARRAY_OVERLAP(arrayStringNulls, arrayString) LIMIT 5",
        ImmutableList.of(
            newScanQueryBuilder()
                .dataSource(CalciteTests.ARRAYS_DATASOURCE)
                .intervals(querySegmentSpec(Filtration.eternity()))
                .filters(expressionFilter("array_overlap(\"arrayStringNulls\",\"arrayString\")"))
                .columns("arrayStringNulls", "arrayString")
                .columnTypes(ColumnType.STRING_ARRAY, ColumnType.STRING_ARRAY)
                .resultFormat(ScanQuery.ResultFormat.RESULT_FORMAT_COMPACTED_LIST)
                .limit(5)
                .context(QUERY_CONTEXT_DEFAULT)
                .build()
        ),
        ImmutableList.of(
            new Object[]{"[\"a\",\"b\"]", "[\"a\",\"b\"]"},
            new Object[]{"[\"d\",null,\"b\"]", "[\"b\",\"c\"]"},
            new Object[]{"[null,\"b\"]", "[\"a\",\"b\",\"c\"]"},
            new Object[]{"[\"d\",null,\"b\"]", "[\"b\",\"c\"]"},
            new Object[]{"[null,\"b\"]", "[\"a\",\"b\",\"c\"]"}
        )
    );
  }

  @Test
  public void testArrayOverlapFilterArrayLongColumns()
  {
    testQuery(
        "SELECT arrayLongNulls, arrayLong FROM druid.arrays WHERE ARRAY_OVERLAP(arrayLongNulls, arrayLong) LIMIT 5",
        ImmutableList.of(
            newScanQueryBuilder()
                .dataSource(CalciteTests.ARRAYS_DATASOURCE)
                .intervals(querySegmentSpec(Filtration.eternity()))
                .filters(expressionFilter("array_overlap(\"arrayLongNulls\",\"arrayLong\")"))
                .columns("arrayLongNulls", "arrayLong")
                .columnTypes(ColumnType.LONG_ARRAY, ColumnType.LONG_ARRAY)
                .resultFormat(ScanQuery.ResultFormat.RESULT_FORMAT_COMPACTED_LIST)
                .limit(5)
                .context(QUERY_CONTEXT_DEFAULT)
                .build()
        ),
        ImmutableList.of(
            new Object[]{"[1]", "[1,4]"},
            new Object[]{"[1,null,3]", "[1,2,3]"},
            new Object[]{"[1,2,3]", "[1,2,3,4]"},
            new Object[]{"[1,null,3]", "[1,2,3]"},
            new Object[]{"[1,2,3]", "[1,2,3,4]"}
        )
    );
  }

  @Test
  public void testArrayOverlapFilterArrayDoubleColumns()
  {
    testQuery(
        "SELECT arrayDoubleNulls, arrayDouble FROM druid.arrays WHERE ARRAY_OVERLAP(arrayDoubleNulls, arrayDouble) LIMIT 5",
        ImmutableList.of(
            newScanQueryBuilder()
                .dataSource(CalciteTests.ARRAYS_DATASOURCE)
                .intervals(querySegmentSpec(Filtration.eternity()))
                .filters(expressionFilter("array_overlap(\"arrayDoubleNulls\",\"arrayDouble\")"))
                .columns("arrayDoubleNulls", "arrayDouble")
                .columnTypes(ColumnType.DOUBLE_ARRAY, ColumnType.DOUBLE_ARRAY)
                .resultFormat(ScanQuery.ResultFormat.RESULT_FORMAT_COMPACTED_LIST)
                .limit(5)
                .context(QUERY_CONTEXT_DEFAULT)
                .build()
        ),
        ImmutableList.of(
            new Object[]{"[1.1,2.2,null]", "[1.1,2.2,3.3]"},
            new Object[]{"[999.0,null,5.5]", "[3.3,4.4,5.5]"},
            new Object[]{"[1.1,2.2,null]", "[1.1,2.2,3.3]"},
            new Object[]{"[999.0,null,5.5]", "[3.3,4.4,5.5]"}
        )
    );
  }

  @Test
  public void testArrayOverlapFilterWithDynamicParameter()
  {
    Druids.ScanQueryBuilder builder = newScanQueryBuilder()
            .dataSource(CalciteTests.DATASOURCE3)
            .intervals(querySegmentSpec(Filtration.eternity()))
            .filters(expressionFilter("array_overlap(array(1.0,1.7,null),array(\"dbl1\"))"))
            .columns("dim3")
            .columnTypes(ColumnType.STRING)
            .resultFormat(ScanQuery.ResultFormat.RESULT_FORMAT_COMPACTED_LIST)
            .limit(5)
            .context(QUERY_CONTEXT_DEFAULT);

    testQuery(
            PLANNER_CONFIG_DEFAULT,
            QUERY_CONTEXT_DEFAULT,
            ImmutableList.of(
                    new SqlParameter(SqlType.ARRAY, Arrays.asList(1.0, 1.7, null))
            ),
            "SELECT dim3 FROM druid.numfoo WHERE ARRAY_OVERLAP(?, ARRAY[dbl1]) LIMIT 5",
            CalciteTests.REGULAR_USER_AUTH_RESULT,
            ImmutableList.of(builder.build()),
            NullHandling.sqlCompatible() ? ImmutableList.of(
                    new Object[]{"[\"a\",\"b\"]"},
                    new Object[]{"[\"b\",\"c\"]"},
                    new Object[]{""},
                    new Object[]{null},
                    new Object[]{null}
            ) : ImmutableList.of(
                    new Object[]{"[\"a\",\"b\"]"},
                    new Object[]{"[\"b\",\"c\"]"}
            )
    );
  }

  @Test
  public void testArrayContainsFilter()
  {
    testQuery(
        "SELECT dim3 FROM druid.numfoo WHERE ARRAY_CONTAINS(dim3, ARRAY['a','b']) LIMIT 5",
        ImmutableList.of(
            newScanQueryBuilder()
                .dataSource(CalciteTests.DATASOURCE3)
                .intervals(querySegmentSpec(Filtration.eternity()))
                .filters(
                    and(
                        equality("dim3", "a", ColumnType.STRING),
                        equality("dim3", "b", ColumnType.STRING)
                    )
                )
                .columns("dim3")
                .columnTypes(ColumnType.STRING)
                .resultFormat(ScanQuery.ResultFormat.RESULT_FORMAT_COMPACTED_LIST)
                .limit(5)
                .context(QUERY_CONTEXT_DEFAULT)
                .build()
        ),
        ImmutableList.of(
            new Object[]{"[\"a\",\"b\"]"}
        )
    );
  }

  @Test
  public void testArrayContainsFilterArrayStringColumn()
  {
    testQuery(
        "SELECT arrayStringNulls FROM druid.arrays WHERE ARRAY_CONTAINS(arrayStringNulls, ARRAY['a','b']) LIMIT 5",
        ImmutableList.of(
            newScanQueryBuilder()
                .dataSource(CalciteTests.ARRAYS_DATASOURCE)
                .intervals(querySegmentSpec(Filtration.eternity()))
                .filters(
                    and(
                        new ArrayContainsElementFilter("arrayStringNulls", ColumnType.STRING, "a", null),
                        new ArrayContainsElementFilter("arrayStringNulls", ColumnType.STRING, "b", null)
                    )

                )
                .columns("arrayStringNulls")
                .columnTypes(ColumnType.STRING_ARRAY)
                .resultFormat(ScanQuery.ResultFormat.RESULT_FORMAT_COMPACTED_LIST)
                .limit(5)
                .context(QUERY_CONTEXT_DEFAULT)
                .build()
        ),
        ImmutableList.of(
            new Object[]{"[\"a\",\"b\"]"},
            new Object[]{"[\"a\",\"b\"]"},
            new Object[]{"[\"a\",\"b\"]"}
        )
    );
  }

  @Test
  public void testArrayContainsFilterArrayLongColumn()
  {
    testQuery(
        "SELECT arrayLongNulls FROM druid.arrays WHERE ARRAY_CONTAINS(arrayLongNulls, ARRAY[1, null]) LIMIT 5",
        ImmutableList.of(
            newScanQueryBuilder()
                .dataSource(CalciteTests.ARRAYS_DATASOURCE)
                .intervals(querySegmentSpec(Filtration.eternity()))
                .filters(
                    and(
                        new ArrayContainsElementFilter("arrayLongNulls", ColumnType.LONG, 1L, null),
                        new ArrayContainsElementFilter("arrayLongNulls", ColumnType.LONG, null, null)
                    )
                )
                .columns("arrayLongNulls")
                .columnTypes(ColumnType.LONG_ARRAY)
                .resultFormat(ScanQuery.ResultFormat.RESULT_FORMAT_COMPACTED_LIST)
                .limit(5)
                .context(QUERY_CONTEXT_DEFAULT)
                .build()
        ),
        ImmutableList.of(
            new Object[]{"[1,null,3]"},
            new Object[]{"[1,null,3]"}
        )
    );
  }

  @Test
  public void testArrayContainsFilterArrayDoubleColumn()
  {
    testQuery(
        "SELECT arrayDoubleNulls FROM druid.arrays WHERE ARRAY_CONTAINS(arrayDoubleNulls, ARRAY[1.1, null]) LIMIT 5",
        ImmutableList.of(
            newScanQueryBuilder()
                .dataSource(CalciteTests.ARRAYS_DATASOURCE)
                .intervals(querySegmentSpec(Filtration.eternity()))
                .filters(
                    and(
                        new ArrayContainsElementFilter("arrayDoubleNulls", ColumnType.DOUBLE, 1.1, null),
                        new ArrayContainsElementFilter("arrayDoubleNulls", ColumnType.DOUBLE, null, null)
                    )
                )
                .columns("arrayDoubleNulls")
                .columnTypes(ColumnType.DOUBLE_ARRAY)
                .resultFormat(ScanQuery.ResultFormat.RESULT_FORMAT_COMPACTED_LIST)
                .limit(5)
                .context(QUERY_CONTEXT_DEFAULT)
                .build()
        ),
        ImmutableList.of(
            new Object[]{"[1.1,2.2,null]"},
            new Object[]{"[null,1.1]"},
            new Object[]{"[1.1,2.2,null]"}
        )
    );
  }

  @Test
  public void testArrayContainsFilterWithExtractionFn()
  {
    Druids.ScanQueryBuilder builder = newScanQueryBuilder()
        .dataSource(CalciteTests.DATASOURCE3)
        .intervals(querySegmentSpec(Filtration.eternity()))
        .columns("dim3")
        .columnTypes(ColumnType.STRING)
        .resultFormat(ScanQuery.ResultFormat.RESULT_FORMAT_COMPACTED_LIST)
        .limit(5)
        .context(QUERY_CONTEXT_DEFAULT);

    if (NullHandling.sqlCompatible()) {
      builder = builder.virtualColumns(expressionVirtualColumn("v0", "substring(\"dim3\", 0, 1)", ColumnType.STRING))
                       .filters(
                           and(
                               equality("v0", "a", ColumnType.STRING),
                               equality("v0", "b", ColumnType.STRING)
                           )
                       );
    } else {
      builder = builder.filters(
          and(
              selector("dim3", "a", new SubstringDimExtractionFn(0, 1)),
              selector("dim3", "b", new SubstringDimExtractionFn(0, 1))
          )
      );
    }
    testQuery(
        "SELECT dim3 FROM druid.numfoo WHERE ARRAY_CONTAINS(SUBSTRING(dim3, 1, 1), ARRAY['a','b']) LIMIT 5",
        ImmutableList.of(builder.build()),
        ImmutableList.of(
            new Object[]{"[\"a\",\"b\"]"}
        )
    );
  }

  @Test
  public void testArrayContainsArrayOfOneElement()
  {
    testQuery(
        "SELECT dim3 FROM druid.numfoo WHERE ARRAY_CONTAINS(dim3, ARRAY['a']) LIMIT 5",
        ImmutableList.of(
            newScanQueryBuilder()
                .dataSource(CalciteTests.DATASOURCE3)
                .intervals(querySegmentSpec(Filtration.eternity()))
                .filters(equality("dim3", "a", ColumnType.STRING))
                .columns("dim3")
                .columnTypes(ColumnType.STRING)
                .resultFormat(ScanQuery.ResultFormat.RESULT_FORMAT_COMPACTED_LIST)
                .limit(5)
                .context(QUERY_CONTEXT_DEFAULT)
                .build()
        ),
        ImmutableList.of(
            new Object[]{"[\"a\",\"b\"]"}
        )
    );
  }

  @Test
  public void testArrayContainsArrayOfNonLiteral()
  {
    testQuery(
        "SELECT dim3 FROM druid.numfoo WHERE ARRAY_CONTAINS(dim3, ARRAY[dim2]) LIMIT 5",
        QUERY_CONTEXT_NO_STRINGIFY_ARRAY,
        ImmutableList.of(
            newScanQueryBuilder()
                .dataSource(CalciteTests.DATASOURCE3)
                .intervals(querySegmentSpec(Filtration.eternity()))
                .filters(expressionFilter("array_contains(\"dim3\",array(\"dim2\"))"))
                .columns("dim3")
                .columnTypes(ColumnType.STRING)
                .resultFormat(ScanQuery.ResultFormat.RESULT_FORMAT_COMPACTED_LIST)
                .limit(5)
                .context(QUERY_CONTEXT_NO_STRINGIFY_ARRAY)
                .build()
        ),
        ImmutableList.of(
            new Object[]{"[\"a\",\"b\"]"}
        )
    );
  }

  @Test
  public void testArrayContainsFilterArrayStringColumns()
  {
    testQuery(
        "SELECT arrayStringNulls, arrayString FROM druid.arrays WHERE ARRAY_CONTAINS(arrayStringNulls, arrayString) LIMIT 5",
        ImmutableList.of(
            newScanQueryBuilder()
                .dataSource(CalciteTests.ARRAYS_DATASOURCE)
                .intervals(querySegmentSpec(Filtration.eternity()))
                .filters(
                    expressionFilter("array_contains(\"arrayStringNulls\",\"arrayString\")")
                )
                .columns("arrayStringNulls", "arrayString")
                .columnTypes(ColumnType.STRING_ARRAY, ColumnType.STRING_ARRAY)
                .resultFormat(ScanQuery.ResultFormat.RESULT_FORMAT_COMPACTED_LIST)
                .limit(5)
                .context(QUERY_CONTEXT_DEFAULT)
                .build()
        ),
        ImmutableList.of(
            new Object[]{"[\"a\",\"b\"]", "[\"a\",\"b\"]"}
        )
    );
  }

  @Test
  public void testArrayContainsArrayStringColumns()
  {
    testQuery(
        "SELECT ARRAY_CONTAINS(arrayStringNulls, ARRAY['a', 'b']), ARRAY_CONTAINS(arrayStringNulls, arrayString) FROM druid.arrays LIMIT 5",
        ImmutableList.of(
            newScanQueryBuilder()
                .dataSource(CalciteTests.ARRAYS_DATASOURCE)
                .intervals(querySegmentSpec(Filtration.eternity()))
                .columns("v0", "v1")
                .columnTypes(ColumnType.LONG, ColumnType.LONG)
                .virtualColumns(
                    expressionVirtualColumn("v0", "array_contains(\"arrayStringNulls\",array('a','b'))", ColumnType.LONG),
                    expressionVirtualColumn("v1", "array_contains(\"arrayStringNulls\",\"arrayString\")", ColumnType.LONG)
                )
                .resultFormat(ScanQuery.ResultFormat.RESULT_FORMAT_COMPACTED_LIST)
                .limit(5)
                .context(QUERY_CONTEXT_DEFAULT)
                .build()
        ),
        ImmutableList.of(
            new Object[]{NullHandling.sqlCompatible() ? null : false, NullHandling.sqlCompatible() ? null : false},
            new Object[]{true, false},
            new Object[]{false, false},
            new Object[]{NullHandling.sqlCompatible() ? null : false, NullHandling.sqlCompatible() ? null : false},
            new Object[]{true, true}
        )
    );
  }

  @Test
  public void testArrayContainsFilterArrayLongColumns()
  {
    testQuery(
        "SELECT arrayLong, arrayLongNulls FROM druid.arrays WHERE ARRAY_CONTAINS(arrayLong, arrayLongNulls) LIMIT 5",
        ImmutableList.of(
            newScanQueryBuilder()
                .dataSource(CalciteTests.ARRAYS_DATASOURCE)
                .intervals(querySegmentSpec(Filtration.eternity()))
                .filters(
                    expressionFilter("array_contains(\"arrayLong\",\"arrayLongNulls\")")
                )
                .columns("arrayLong", "arrayLongNulls")
                .columnTypes(ColumnType.LONG_ARRAY, ColumnType.LONG_ARRAY)
                .resultFormat(ScanQuery.ResultFormat.RESULT_FORMAT_COMPACTED_LIST)
                .limit(5)
                .context(QUERY_CONTEXT_DEFAULT)
                .build()
        ),
        ImmutableList.of(
            new Object[]{"[1,2,3]", "[]"},
            new Object[]{"[1,4]", "[1]"},
            new Object[]{"[1,2,3,4]", "[1,2,3]"},
            new Object[]{"[1,2,3,4]", "[1,2,3]"}
        )
    );
  }

  @Test
  public void testArrayContainsFilterArrayDoubleColumns()
  {
    testQuery(
        "SELECT arrayDoubleNulls, arrayDouble FROM druid.arrays WHERE ARRAY_CONTAINS(arrayDoubleNulls, arrayDouble) LIMIT 5",
        ImmutableList.of(
            newScanQueryBuilder()
                .dataSource(CalciteTests.ARRAYS_DATASOURCE)
                .intervals(querySegmentSpec(Filtration.eternity()))
                .filters(
                    expressionFilter("array_contains(\"arrayDoubleNulls\",\"arrayDouble\")")
                )
                .columns("arrayDoubleNulls", "arrayDouble")
                .columnTypes(ColumnType.DOUBLE_ARRAY, ColumnType.DOUBLE_ARRAY)
                .resultFormat(ScanQuery.ResultFormat.RESULT_FORMAT_COMPACTED_LIST)
                .limit(5)
                .context(QUERY_CONTEXT_DEFAULT)
                .build()
        ),
        ImmutableList.of()
    );
  }

  @Test
  public void testArrayContainsConstantNull()
  {
    testQuery(
        "SELECT ARRAY_CONTAINS(null, ARRAY['a','b'])",
        ImmutableList.of(
            NullHandling.sqlCompatible()
            ? newScanQueryBuilder()
                .dataSource(
                    InlineDataSource.fromIterable(
                        ImmutableList.of(new Object[]{NullHandling.defaultLongValue()}),
                        RowSignature.builder().add("EXPR$0", ColumnType.LONG).build()
                    )
                )
                .intervals(querySegmentSpec(Filtration.eternity()))
                .columns("EXPR$0")
                .columnTypes(ColumnType.LONG)
                .resultFormat(ScanQuery.ResultFormat.RESULT_FORMAT_COMPACTED_LIST)
                .context(QUERY_CONTEXT_DEFAULT)
                .build()
            : newScanQueryBuilder()
                .dataSource(
                    InlineDataSource.fromIterable(
                        ImmutableList.of(new Object[]{0L}),
                        RowSignature.builder().add("ZERO", ColumnType.LONG).build()
                    )
                )
                .virtualColumns(expressionVirtualColumn("v0", "0", ColumnType.LONG))
                .intervals(querySegmentSpec(Filtration.eternity()))
                .columns("v0")
                .columnTypes(ColumnType.LONG)
                .resultFormat(ScanQuery.ResultFormat.RESULT_FORMAT_COMPACTED_LIST)
                .context(QUERY_CONTEXT_DEFAULT)
                .build()
        ),
        ImmutableList.of(
            new Object[]{NullHandling.sqlCompatible() ? null : false}
        )
    );
  }

  @Test
  public void testArrayContainsFilterWithDynamicParameter()
  {
    Druids.ScanQueryBuilder builder = newScanQueryBuilder()
            .dataSource(CalciteTests.DATASOURCE3)
            .intervals(querySegmentSpec(Filtration.eternity()))
            .filters(expressionFilter("array_contains(array(1,null),array((\"dbl1\" > 1)))"))
            .columns("dim3")
            .columnTypes(ColumnType.STRING)
            .resultFormat(ScanQuery.ResultFormat.RESULT_FORMAT_COMPACTED_LIST)
            .limit(5)
            .context(QUERY_CONTEXT_DEFAULT);

    testQuery(
            PLANNER_CONFIG_DEFAULT,
            QUERY_CONTEXT_DEFAULT,
            ImmutableList.of(
                    new SqlParameter(SqlType.ARRAY, Arrays.asList(true, null))
            ),
            "SELECT dim3 FROM druid.numfoo WHERE ARRAY_CONTAINS(?, ARRAY[dbl1>1]) LIMIT 5",
            CalciteTests.REGULAR_USER_AUTH_RESULT,
            ImmutableList.of(builder.build()),
            NullHandling.sqlCompatible() ? ImmutableList.of(
                    new Object[]{"[\"b\",\"c\"]"},
                    new Object[]{""},
                    new Object[]{null},
                    new Object[]{null}
            ) : ImmutableList.of(
                    new Object[]{"[\"b\",\"c\"]"}
            )
    );
  }

  @Test
  public void testScalarInArrayFilter()
  {
    testQuery(
        "SELECT dim2 FROM druid.numfoo\n"
        + "WHERE\n"
        + "  SCALAR_IN_ARRAY(dim2, ARRAY['a', 'd'])\n"
        + "  OR SCALAR_IN_ARRAY(SUBSTRING(dim1, 1, 1), ARRAY[NULL, 'foo', 'bar'])\n"
        + "  OR SCALAR_IN_ARRAY(cnt * 2, ARRAY[3])\n",
        ImmutableList.of(
            newScanQueryBuilder()
                .dataSource(CalciteTests.DATASOURCE3)
                .intervals(querySegmentSpec(Filtration.eternity()))
                .virtualColumns(
                    VirtualColumns.create(
                        NullHandling.sqlCompatible()
                        ? ImmutableList.of(
                            expressionVirtualColumn("v0", "substring(\"dim1\", 0, 1)", ColumnType.STRING),
                            expressionVirtualColumn("v1", "(\"cnt\" * 2)", ColumnType.LONG)
                        )
                        : ImmutableList.of(
                            expressionVirtualColumn("v0", "(\"cnt\" * 2)", ColumnType.LONG)
                        )
                    )
                )
                .filters(
                    NullHandling.sqlCompatible()
                    ? or(
                        in("dim2", Arrays.asList("a", "d")),
                        in("v0", Arrays.asList(null, "foo", "bar")),
                        in("v1", ColumnType.LONG, Collections.singletonList(3L))
                    )
                    : or(
                        in("dim2", Arrays.asList("a", "d")),
                        in("dim1", Arrays.asList(null, "foo", "bar"), new SubstringDimExtractionFn(0, 1)),
                        in("v0", ColumnType.LONG, Collections.singletonList(3L))
                    )
                )
                .columns("dim2")
                .columnTypes(ColumnType.STRING)
                .resultFormat(ScanQuery.ResultFormat.RESULT_FORMAT_COMPACTED_LIST)
                .context(QUERY_CONTEXT_DEFAULT)
                .build()
        ),
        ImmutableList.of(
            new Object[]{"a"},
            new Object[]{"a"}
        )
    );
  }

  @Test
  public void testNotScalarInArrayFilter()
  {
    testQuery(
        "SELECT dim2 FROM druid.numfoo\n"
        + "WHERE NOT SCALAR_IN_ARRAY(dim2, ARRAY['a', 'd'])\n",
        ImmutableList.of(
            newScanQueryBuilder()
                .dataSource(CalciteTests.DATASOURCE3)
                .intervals(querySegmentSpec(Filtration.eternity()))
                .filters(not(in("dim2", Arrays.asList("a", "d"))))
                .columns("dim2")
                .columnTypes(ColumnType.STRING)
                .resultFormat(ScanQuery.ResultFormat.RESULT_FORMAT_COMPACTED_LIST)
                .context(QUERY_CONTEXT_DEFAULT)
                .build()
        ),
        NullHandling.sqlCompatible()
        ? ImmutableList.of(
            new Object[]{""},
            new Object[]{"abc"}
        )
        : ImmutableList.of(
            new Object[]{""},
            new Object[]{""},
            new Object[]{"abc"},
            new Object[]{""}
        )
    );
  }

  @Test
  public void testArrayScalarInFilter_MVD()
  {
    // In the fifth row, dim3 is an empty list. The Scan query in MSQ reads this with makeDimensionSelector, whereas
    // the Scan query in native reads this makeColumnValueSelector. Behavior of those selectors is inconsistent.
    // The DimensionSelector returns an empty list; the ColumnValueSelector returns a list containing a single null.
    final String expectedValueForEmptyMvd =
        queryFramework().engine().name().equals("msq-task")
        ? NullHandling.defaultStringValue()
        : "not abd";

    testBuilder()
        .sql(
            "SELECT dim3, (CASE WHEN scalar_in_array(dim3, Array['a', 'b', 'd']) THEN 'abd' ELSE 'not abd' END) " +
            "FROM druid.numfoo"
        )
        .expectedQueries(
            ImmutableList.of(
                newScanQueryBuilder()
                    .dataSource(CalciteTests.DATASOURCE3)
                    .intervals(querySegmentSpec(Filtration.eternity()))
                    .virtualColumns(
                        expressionVirtualColumn(
                            "v0",
                            "case_searched(scalar_in_array(\"dim3\",array('a','b','d')),'abd','not abd')",
                            ColumnType.STRING
                        )
                    )
                    .columns("dim3", "v0")
                    .columnTypes(ColumnType.STRING, ColumnType.STRING)
                    .resultFormat(ScanQuery.ResultFormat.RESULT_FORMAT_COMPACTED_LIST)
                    .context(QUERY_CONTEXT_DEFAULT)
                    .build()
            )
        )
        .expectedResults(
            ImmutableList.of(
                new Object[]{"[\"a\",\"b\"]", "[\"abd\",\"abd\"]"},
                new Object[]{"[\"b\",\"c\"]", "[\"abd\",\"not abd\"]"},
                new Object[]{"d", "abd"},
                new Object[]{"", "not abd"},
                new Object[]{NullHandling.defaultStringValue(), expectedValueForEmptyMvd},
                new Object[]{NullHandling.defaultStringValue(), "not abd"}
            )
        )
        .run();
  }

  @Test
  public void testArraySlice()
  {
    testQuery(
        "SELECT ARRAY_SLICE(dim3, 1) FROM druid.numfoo",
        QUERY_CONTEXT_NO_STRINGIFY_ARRAY,
        ImmutableList.of(
            new Druids.ScanQueryBuilder()
                .dataSource(CalciteTests.DATASOURCE3)
                .intervals(querySegmentSpec(Filtration.eternity()))
                .virtualColumns(expressionVirtualColumn("v0", "array_slice(\"dim3\",1)", ColumnType.STRING_ARRAY))
                .columns("v0")
                .columnTypes(ColumnType.STRING_ARRAY)
                .context(QUERY_CONTEXT_NO_STRINGIFY_ARRAY)
                .resultFormat(ScanQuery.ResultFormat.RESULT_FORMAT_COMPACTED_LIST)
                .build()
        ),
        ImmutableList.of(
            new Object[]{Collections.singletonList("b")},
            new Object[]{Collections.singletonList("c")},
            new Object[]{Collections.emptyList()},
            new Object[]{useDefault ? null : Collections.emptyList()},
            new Object[]{null},
            new Object[]{null}
        )
    );
  }

  @Test
  public void testArraySliceArrayColumns()
  {
    testQuery(
        "SELECT ARRAY_SLICE(arrayString, 1), ARRAY_SLICE(arrayLong, 2), ARRAY_SLICE(arrayDoubleNulls, 1) FROM druid.arrays",
        QUERY_CONTEXT_NO_STRINGIFY_ARRAY,
        ImmutableList.of(
            new Druids.ScanQueryBuilder()
                .dataSource(CalciteTests.ARRAYS_DATASOURCE)
                .intervals(querySegmentSpec(Filtration.eternity()))
                .virtualColumns(
                    expressionVirtualColumn("v0", "array_slice(\"arrayString\",1)", ColumnType.STRING_ARRAY),
                    expressionVirtualColumn("v1", "array_slice(\"arrayLong\",2)", ColumnType.LONG_ARRAY),
                    expressionVirtualColumn("v2", "array_slice(\"arrayDoubleNulls\",1)", ColumnType.DOUBLE_ARRAY)
                )
                .columns("v0", "v1", "v2")
                .columnTypes(ColumnType.STRING_ARRAY, ColumnType.LONG_ARRAY, ColumnType.DOUBLE_ARRAY)
                .context(QUERY_CONTEXT_NO_STRINGIFY_ARRAY)
                .resultFormat(ScanQuery.ResultFormat.RESULT_FORMAT_COMPACTED_LIST)
                .build()
        ),
        ImmutableList.of(
            new Object[]{null, Collections.singletonList(3L), null},
            new Object[]{null, null, Collections.emptyList()},
            new Object[]{ImmutableList.of("e"), Collections.emptyList(), null},
            new Object[]{ImmutableList.of("b"), null, Arrays.asList(5.5D, null)},
            new Object[]{ImmutableList.of("b"), Collections.singletonList(3L), Arrays.asList(2.2D, null)},
            new Object[]{ImmutableList.of("c"), Arrays.asList(3L, 4L), Arrays.asList(2.2D, null)},
            new Object[]{ImmutableList.of("b", "c"), Collections.emptyList(), Arrays.asList(null, 5.5D)},
            new Object[]{null, Collections.singletonList(3L), null},
            new Object[]{null, null, Collections.singletonList(1.1D)},
            new Object[]{ImmutableList.of("e"), Collections.emptyList(), null},
            new Object[]{ImmutableList.of("b"), null, Arrays.asList(5.5D, null)},
            new Object[]{ImmutableList.of("b"), Collections.singletonList(3L), Arrays.asList(2.2D, null)},
            new Object[]{ImmutableList.of("c"), Arrays.asList(3L, 4L), Arrays.asList(2.2D, null)},
            new Object[]{ImmutableList.of("b", "c"), Collections.emptyList(), Arrays.asList(null, 5.5D)}
        )
    );
  }

  @Test
  public void testArrayLength()
  {
    cannotVectorizeUnlessFallback();
    testQuery(
        "SELECT dim1, ARRAY_LENGTH(dim3), SUM(cnt) FROM druid.numfoo GROUP BY 1, 2 ORDER BY 2 DESC",
        ImmutableList.of(
            GroupByQuery.builder()
                        .setDataSource(CalciteTests.DATASOURCE3)
                        .setInterval(querySegmentSpec(Filtration.eternity()))
                        .setGranularity(Granularities.ALL)
                        .setVirtualColumns(expressionVirtualColumn("v0", "array_length(\"dim3\")", ColumnType.LONG))
                        .setDimensions(
                            dimensions(
                                new DefaultDimensionSpec("dim1", "d0", ColumnType.STRING),
                                new DefaultDimensionSpec("v0", "d1", ColumnType.LONG)
                            )
                        )
                        .setAggregatorSpecs(aggregators(new LongSumAggregatorFactory("a0", "cnt")))
                        .setLimitSpec(new DefaultLimitSpec(
                            ImmutableList.of(new OrderByColumnSpec(
                                "d1",
                                OrderByColumnSpec.Direction.DESCENDING,
                                StringComparators.NUMERIC
                            )),
                            Integer.MAX_VALUE
                        ))
                        .setContext(QUERY_CONTEXT_DEFAULT)
                        .build()
        ),
        ImmutableList.of(
            new Object[]{"", 2, 1L},
            new Object[]{"10.1", 2, 1L},
            useDefault ? new Object[]{"2", 1, 1L} : new Object[]{"1", 1, 1L},
            useDefault ? new Object[]{"1", 0, 1L} : new Object[]{"2", 1, 1L},
            new Object[]{"abc", useDefault ? 0 : null, 1L},
            new Object[]{"def", useDefault ? 0 : null, 1L}
        )
    );
  }

  @Test
  public void testArrayLengthArrayColumn()
  {
    // Cannot vectorize due to array expressions.
    cannotVectorize();

    testQuery(
        "SELECT arrayStringNulls, ARRAY_LENGTH(arrayStringNulls), SUM(cnt) FROM druid.arrays GROUP BY 1, 2 ORDER BY 2 DESC",
        ImmutableList.of(
            GroupByQuery.builder()
                        .setDataSource(CalciteTests.ARRAYS_DATASOURCE)
                        .setInterval(querySegmentSpec(Filtration.eternity()))
                        .setGranularity(Granularities.ALL)
                        .setVirtualColumns(expressionVirtualColumn("v0", "array_length(\"arrayStringNulls\")", ColumnType.LONG))
                        .setDimensions(
                            dimensions(
                                new DefaultDimensionSpec("arrayStringNulls", "d0", ColumnType.STRING_ARRAY),
                                new DefaultDimensionSpec("v0", "d1", ColumnType.LONG)
                            )
                        )
                        .setAggregatorSpecs(aggregators(new LongSumAggregatorFactory("a0", "cnt")))
                        .setLimitSpec(
                            new DefaultLimitSpec(
                                ImmutableList.of(
                                    new OrderByColumnSpec(
                                        "d1",
                                        OrderByColumnSpec.Direction.DESCENDING,
                                        StringComparators.NUMERIC
                                    )
                                ),
                                Integer.MAX_VALUE
                            )
                        )
                        .setContext(QUERY_CONTEXT_DEFAULT)
                        .build()
        ),
        NullHandling.sqlCompatible()
        ? ImmutableList.of(
            new Object[]{"[\"d\",null,\"b\"]", 3, 2L},
            new Object[]{"[null,\"b\"]", 2, 2L},
            new Object[]{"[\"a\",\"b\"]", 2, 3L},
            new Object[]{"[\"b\",\"b\"]", 2, 2L},
            new Object[]{"[null]", 1, 1L},
            new Object[]{"[]", 0, 1L},
            new Object[]{null, null, 3L}
        )
        : ImmutableList.of(
            new Object[]{"[\"d\",null,\"b\"]", 3, 2L},
            new Object[]{"[null,\"b\"]", 2, 2L},
            new Object[]{"[\"a\",\"b\"]", 2, 3L},
            new Object[]{"[\"b\",\"b\"]", 2, 2L},
            new Object[]{"[null]", 1, 1L},
            new Object[]{null, 0, 3L},
            new Object[]{"[]", 0, 1L}
        )
    );
  }

  @Test
  public void testArrayAppend()
  {
    // Cannot vectorize due to array expressions.
    cannotVectorize();

    ImmutableList<Object[]> results;
    if (useDefault) {
      results = ImmutableList.of(
          new Object[]{null, 3L},
          new Object[]{ImmutableList.of("a", "b", "foo"), 1L},
          new Object[]{ImmutableList.of("b", "c", "foo"), 1L},
          new Object[]{ImmutableList.of("d", "foo"), 1L}
      );
    } else {
      results = ImmutableList.of(
          new Object[]{null, 2L},
          new Object[]{ImmutableList.of("", "foo"), 1L},
          new Object[]{ImmutableList.of("a", "b", "foo"), 1L},
          new Object[]{ImmutableList.of("b", "c", "foo"), 1L},
          new Object[]{ImmutableList.of("d", "foo"), 1L}
      );
    }
    testQuery(
        "SELECT ARRAY_APPEND(dim3, 'foo'), SUM(cnt) FROM druid.numfoo GROUP BY 1 ORDER BY 2 DESC",
        QUERY_CONTEXT_NO_STRINGIFY_ARRAY,
        ImmutableList.of(
            GroupByQuery.builder()
                        .setDataSource(CalciteTests.DATASOURCE3)
                        .setInterval(querySegmentSpec(Filtration.eternity()))
                        .setGranularity(Granularities.ALL)
                        .setVirtualColumns(expressionVirtualColumn(
                            "v0",
                            "array_append(\"dim3\",'foo')",
                            ColumnType.STRING_ARRAY
                        ))
                        .setDimensions(
                            dimensions(
                                new DefaultDimensionSpec("v0", "d0", ColumnType.STRING_ARRAY)
                            )
                        )
                        .setAggregatorSpecs(aggregators(new LongSumAggregatorFactory("a0", "cnt")))
                        .setLimitSpec(new DefaultLimitSpec(
                            ImmutableList.of(new OrderByColumnSpec(
                                "a0",
                                OrderByColumnSpec.Direction.DESCENDING,
                                StringComparators.NUMERIC
                            )),
                            Integer.MAX_VALUE
                        ))
                        .setContext(QUERY_CONTEXT_NO_STRINGIFY_ARRAY)
                        .build()
        ),
        results
    );
  }

  @Test
  public void testArrayPrepend()
  {
    // Cannot vectorize due to array expressions.
    cannotVectorize();

    ImmutableList<Object[]> results;
    if (useDefault) {
      results = ImmutableList.of(
          new Object[]{null, 3L},
          new Object[]{ImmutableList.of("foo", "a", "b"), 1L},
          new Object[]{ImmutableList.of("foo", "b", "c"), 1L},
          new Object[]{ImmutableList.of("foo", "d"), 1L}
      );
    } else {
      results = ImmutableList.of(
          new Object[]{null, 2L},
          new Object[]{ImmutableList.of("foo", ""), 1L},
          new Object[]{ImmutableList.of("foo", "a", "b"), 1L},
          new Object[]{ImmutableList.of("foo", "b", "c"), 1L},
          new Object[]{ImmutableList.of("foo", "d"), 1L}
      );
    }
    testQuery(
        "SELECT ARRAY_PREPEND('foo', dim3), SUM(cnt) FROM druid.numfoo GROUP BY 1 ORDER BY 2 DESC",
        QUERY_CONTEXT_NO_STRINGIFY_ARRAY,
        ImmutableList.of(
            GroupByQuery.builder()
                        .setDataSource(CalciteTests.DATASOURCE3)
                        .setInterval(querySegmentSpec(Filtration.eternity()))
                        .setGranularity(Granularities.ALL)
                        .setVirtualColumns(expressionVirtualColumn(
                            "v0",
                            "array_prepend('foo',\"dim3\")",
                            ColumnType.STRING_ARRAY
                        ))
                        .setDimensions(
                            dimensions(
                                new DefaultDimensionSpec("v0", "d0", ColumnType.STRING_ARRAY)
                            )
                        )
                        .setAggregatorSpecs(aggregators(new LongSumAggregatorFactory("a0", "cnt")))
                        .setLimitSpec(new DefaultLimitSpec(
                            ImmutableList.of(new OrderByColumnSpec(
                                "a0",
                                OrderByColumnSpec.Direction.DESCENDING,
                                StringComparators.NUMERIC
                            )),
                            Integer.MAX_VALUE
                        ))
                        .setContext(QUERY_CONTEXT_NO_STRINGIFY_ARRAY)
                        .build()
        ),
        results
    );
  }

  @Test
  public void testArrayPrependAppend()
  {
    cannotVectorizeUnlessFallback();
    ImmutableList<Object[]> results;
    if (useDefault) {
      results = ImmutableList.of(
          new Object[]{"", "", 3L},
          new Object[]{"foo,a,b", "a,b,foo", 1L},
          new Object[]{"foo,b,c", "b,c,foo", 1L},
          new Object[]{"foo,d", "d,foo", 1L}
      );
    } else {
      results = ImmutableList.of(
          new Object[]{null, null, 2L},
          new Object[]{"foo,", ",foo", 1L},
          new Object[]{"foo,a,b", "a,b,foo", 1L},
          new Object[]{"foo,b,c", "b,c,foo", 1L},
          new Object[]{"foo,d", "d,foo", 1L}
      );
    }
    testQuery(
        "SELECT ARRAY_TO_STRING(ARRAY_PREPEND('foo', dim3), ','), ARRAY_TO_STRING(ARRAY_APPEND(dim3, 'foo'), ','), SUM(cnt) FROM druid.numfoo GROUP BY 1,2 ORDER BY 3 DESC",
        ImmutableList.of(
            GroupByQuery.builder()
                        .setDataSource(CalciteTests.DATASOURCE3)
                        .setInterval(querySegmentSpec(Filtration.eternity()))
                        .setGranularity(Granularities.ALL)
                        .setVirtualColumns(
                            expressionVirtualColumn(
                                "v0",
                                "array_to_string(array_prepend('foo',\"dim3\"),',')",
                                ColumnType.STRING
                            ),
                            expressionVirtualColumn(
                                "v1",
                                "array_to_string(array_append(\"dim3\",'foo'),',')",
                                ColumnType.STRING
                            )
                        )
                        .setDimensions(
                            dimensions(
                                new DefaultDimensionSpec("v0", "d0", ColumnType.STRING),
                                new DefaultDimensionSpec("v1", "d1", ColumnType.STRING)
                            )
                        )
                        .setAggregatorSpecs(aggregators(new LongSumAggregatorFactory("a0", "cnt")))
                        .setLimitSpec(new DefaultLimitSpec(
                            ImmutableList.of(new OrderByColumnSpec(
                                "a0",
                                OrderByColumnSpec.Direction.DESCENDING,
                                StringComparators.NUMERIC
                            )),
                            Integer.MAX_VALUE
                        ))
                        .setContext(QUERY_CONTEXT_DEFAULT)
                        .build()
        ),
        results
    );
  }

  @Test
  public void testArrayConcat()
  {
    // Cannot vectorize due to array expressions.
    cannotVectorize();

    ImmutableList<Object[]> results;
    if (useDefault) {
      results = ImmutableList.of(
          new Object[]{null, 3L},
          new Object[]{ImmutableList.of("a", "b", "a", "b"), 1L},
          new Object[]{ImmutableList.of("b", "c", "b", "c"), 1L},
          new Object[]{ImmutableList.of("d", "d"), 1L}
      );
    } else {
      results = ImmutableList.of(
          new Object[]{null, 2L},
          new Object[]{ImmutableList.of("", ""), 1L},
          new Object[]{ImmutableList.of("a", "b", "a", "b"), 1L},
          new Object[]{ImmutableList.of("b", "c", "b", "c"), 1L},
          new Object[]{ImmutableList.of("d", "d"), 1L}
      );
    }
    testQuery(
        "SELECT ARRAY_CONCAT(dim3, dim3), SUM(cnt) FROM druid.numfoo GROUP BY 1 ORDER BY 2 DESC",
        QUERY_CONTEXT_NO_STRINGIFY_ARRAY,
        ImmutableList.of(
            GroupByQuery.builder()
                        .setDataSource(CalciteTests.DATASOURCE3)
                        .setInterval(querySegmentSpec(Filtration.eternity()))
                        .setGranularity(Granularities.ALL)
                        .setVirtualColumns(expressionVirtualColumn(
                            "v0",
                            "array_concat(\"dim3\",\"dim3\")",
                            ColumnType.STRING_ARRAY
                        ))
                        .setDimensions(
                            dimensions(
                                new DefaultDimensionSpec("v0", "d0", ColumnType.STRING_ARRAY)
                            )
                        )
                        .setAggregatorSpecs(aggregators(new LongSumAggregatorFactory("a0", "cnt")))
                        .setLimitSpec(new DefaultLimitSpec(
                            ImmutableList.of(new OrderByColumnSpec(
                                "a0",
                                OrderByColumnSpec.Direction.DESCENDING,
                                StringComparators.NUMERIC
                            )),
                            Integer.MAX_VALUE
                        ))
                        .setContext(QUERY_CONTEXT_NO_STRINGIFY_ARRAY)
                        .build()
        ),
        results
    );
  }

  @Test
  public void testArrayOffset()
  {
    cannotVectorizeUnlessFallback();
    testQuery(
        "SELECT ARRAY_OFFSET(dim3, 1), SUM(cnt) FROM druid.numfoo GROUP BY 1 ORDER BY 2 DESC",
        ImmutableList.of(
            GroupByQuery.builder()
                        .setDataSource(CalciteTests.DATASOURCE3)
                        .setInterval(querySegmentSpec(Filtration.eternity()))
                        .setGranularity(Granularities.ALL)
                        .setVirtualColumns(expressionVirtualColumn("v0", "array_offset(\"dim3\",1)", ColumnType.STRING))
                        .setDimensions(
                            dimensions(
                                new DefaultDimensionSpec("v0", "d0", ColumnType.STRING)
                            )
                        )
                        .setAggregatorSpecs(aggregators(new LongSumAggregatorFactory("a0", "cnt")))
                        .setLimitSpec(new DefaultLimitSpec(
                            ImmutableList.of(new OrderByColumnSpec(
                                "a0",
                                OrderByColumnSpec.Direction.DESCENDING,
                                StringComparators.NUMERIC
                            )),
                            Integer.MAX_VALUE
                        ))
                        .setContext(QUERY_CONTEXT_DEFAULT)
                        .build()
        ),
        ImmutableList.of(
            new Object[]{NullHandling.defaultStringValue(), 4L},
            new Object[]{"b", 1L},
            new Object[]{"c", 1L}
        )
    );
  }

  @Test
  public void testArrayGroupAsLongArray()
  {
    // Cannot vectorize as we donot have support in native query subsytem for grouping on arrays
    cannotVectorize();
    testQuery(
        "SELECT ARRAY[l1], SUM(cnt) FROM druid.numfoo GROUP BY 1 ORDER BY 2 DESC",
        QUERY_CONTEXT_NO_STRINGIFY_ARRAY,
        ImmutableList.of(
            GroupByQuery.builder()
                        .setDataSource(CalciteTests.DATASOURCE3)
                        .setInterval(querySegmentSpec(Filtration.eternity()))
                        .setGranularity(Granularities.ALL)
                        .setVirtualColumns(expressionVirtualColumn(
                            "v0",
                            "array(\"l1\")",
                            ColumnType.LONG_ARRAY
                        ))
                        .setDimensions(
                            dimensions(
                                new DefaultDimensionSpec("v0", "d0", ColumnType.LONG_ARRAY)
                            )
                        )
                        .setAggregatorSpecs(aggregators(new LongSumAggregatorFactory("a0", "cnt")))
                        .setLimitSpec(new DefaultLimitSpec(
                            ImmutableList.of(new OrderByColumnSpec(
                                "a0",
                                OrderByColumnSpec.Direction.DESCENDING,
                                StringComparators.NUMERIC
                            )),
                            Integer.MAX_VALUE
                        ))
                        .setContext(QUERY_CONTEXT_NO_STRINGIFY_ARRAY)
                        .build()
        ),
        useDefault ? ImmutableList.of(
            new Object[]{ImmutableList.of(0L), 4L},
            new Object[]{ImmutableList.of(7L), 1L},
            new Object[]{ImmutableList.of(325323L), 1L}
        ) : ImmutableList.of(
            new Object[]{Collections.singletonList(null), 3L},
            new Object[]{ImmutableList.of(0L), 1L},
            new Object[]{ImmutableList.of(7L), 1L},
            new Object[]{ImmutableList.of(325323L), 1L}
        )
    );
  }

  @Test
  public void testArrayGroupAsLongArrayColumn()
  {
    // Cannot vectorize as we donot have support in native query subsytem for grouping on arrays
    cannotVectorize();
    testQuery(
        "SELECT arrayLongNulls, SUM(cnt) FROM druid.arrays GROUP BY 1 ORDER BY 2 DESC",
        QUERY_CONTEXT_NO_STRINGIFY_ARRAY,
        ImmutableList.of(
            GroupByQuery.builder()
                        .setDataSource(CalciteTests.ARRAYS_DATASOURCE)
                        .setInterval(querySegmentSpec(Filtration.eternity()))
                        .setGranularity(Granularities.ALL)
                        .setDimensions(
                            dimensions(
                                new DefaultDimensionSpec("arrayLongNulls", "d0", ColumnType.LONG_ARRAY)
                            )
                        )
                        .setAggregatorSpecs(aggregators(new LongSumAggregatorFactory("a0", "cnt")))
                        .setLimitSpec(
                            new DefaultLimitSpec(
                                ImmutableList.of(
                                    new OrderByColumnSpec(
                                        "a0",
                                        OrderByColumnSpec.Direction.DESCENDING,
                                        StringComparators.NUMERIC
                                    )
                                ),
                                Integer.MAX_VALUE
                            )
                        )
                        .setContext(QUERY_CONTEXT_NO_STRINGIFY_ARRAY)
                        .build()
        ),
        ImmutableList.of(
            new Object[]{null, 3L},
            new Object[]{Arrays.asList(null, 2L, 9L), 2L},
            new Object[]{Arrays.asList(1L, null, 3L), 2L},
            new Object[]{Arrays.asList(1L, 2L, 3L), 2L},
            new Object[]{Arrays.asList(2L, 3L), 2L},
            new Object[]{Collections.emptyList(), 1L},
            new Object[]{Collections.singletonList(null), 1L},
            new Object[]{Collections.singletonList(1L), 1L}
        )
    );
  }


  @Test
  public void testArrayGroupAsDoubleArray()
  {
    // Cannot vectorize as we donot have support in native query subsytem for grouping on arrays as keys
    cannotVectorize();
    testQuery(
        "SELECT ARRAY[dbl1], SUM(cnt) FROM druid.numfoo GROUP BY 1 ORDER BY 2 DESC",
        QUERY_CONTEXT_NO_STRINGIFY_ARRAY,
        ImmutableList.of(
            GroupByQuery.builder()
                        .setDataSource(CalciteTests.DATASOURCE3)
                        .setInterval(querySegmentSpec(Filtration.eternity()))
                        .setGranularity(Granularities.ALL)
                        .setVirtualColumns(expressionVirtualColumn(
                            "v0",
                            "array(\"dbl1\")",
                            ColumnType.DOUBLE_ARRAY
                        ))
                        .setDimensions(
                            dimensions(
                                new DefaultDimensionSpec("v0", "d0", ColumnType.DOUBLE_ARRAY)
                            )
                        )
                        .setAggregatorSpecs(aggregators(new LongSumAggregatorFactory("a0", "cnt")))
                        .setLimitSpec(new DefaultLimitSpec(
                            ImmutableList.of(new OrderByColumnSpec(
                                "a0",
                                OrderByColumnSpec.Direction.DESCENDING,
                                StringComparators.NUMERIC
                            )),
                            Integer.MAX_VALUE
                        ))
                        .setContext(QUERY_CONTEXT_NO_STRINGIFY_ARRAY)
                        .build()
        ),
        useDefault ? ImmutableList.of(
            new Object[]{ImmutableList.of(0.0), 4L},
            new Object[]{ImmutableList.of(1.0), 1L},
            new Object[]{ImmutableList.of(1.7), 1L}
        ) :
        ImmutableList.of(
            new Object[]{Collections.singletonList(null), 3L},
            new Object[]{ImmutableList.of(0.0), 1L},
            new Object[]{ImmutableList.of(1.0), 1L},
            new Object[]{ImmutableList.of(1.7), 1L}
        )
    );
  }

  @Test
  public void testArrayGroupAsDoubleArrayColumn()
  {
    // Cannot vectorize as we donot have support in native query subsytem for grouping on arrays
    cannotVectorize();
    testQuery(
        "SELECT arrayDoubleNulls, SUM(cnt) FROM druid.arrays GROUP BY 1 ORDER BY 2 DESC",
        QUERY_CONTEXT_NO_STRINGIFY_ARRAY,
        ImmutableList.of(
            GroupByQuery.builder()
                        .setDataSource(CalciteTests.ARRAYS_DATASOURCE)
                        .setInterval(querySegmentSpec(Filtration.eternity()))
                        .setGranularity(Granularities.ALL)
                        .setDimensions(
                            dimensions(
                                new DefaultDimensionSpec("arrayDoubleNulls", "d0", ColumnType.DOUBLE_ARRAY)
                            )
                        )
                        .setAggregatorSpecs(aggregators(new LongSumAggregatorFactory("a0", "cnt")))
                        .setLimitSpec(
                            new DefaultLimitSpec(
                                ImmutableList.of(
                                    new OrderByColumnSpec(
                                        "a0",
                                        OrderByColumnSpec.Direction.DESCENDING,
                                        StringComparators.NUMERIC
                                    )
                                ),
                                Integer.MAX_VALUE
                            )
                        )
                        .setContext(QUERY_CONTEXT_NO_STRINGIFY_ARRAY)
                        .build()
        ),
        ImmutableList.of(
            new Object[]{null, 3L},
            new Object[]{Arrays.asList(null, 2.2D, null), 2L},
            new Object[]{Arrays.asList(1.1D, 2.2D, null), 2L},
            new Object[]{Arrays.asList(999.0D, null, 5.5D), 2L},
            new Object[]{Arrays.asList(999.0D, 5.5D, null), 2L},
            new Object[]{Collections.emptyList(), 1L},
            new Object[]{Collections.singletonList(null), 1L},
            new Object[]{Arrays.asList(null, 1.1D), 1L}
        )
    );
  }

  @Test
  public void testArrayGroupAsFloatArray()
  {
    // Cannot vectorize as we donot have support in native query subsytem for grouping on arrays as keys
    cannotVectorize();
    testQuery(
        "SELECT ARRAY[f1], SUM(cnt) FROM druid.numfoo GROUP BY 1 ORDER BY 2 DESC",
        QUERY_CONTEXT_NO_STRINGIFY_ARRAY,
        ImmutableList.of(
            GroupByQuery.builder()
                        .setDataSource(CalciteTests.DATASOURCE3)
                        .setInterval(querySegmentSpec(Filtration.eternity()))
                        .setGranularity(Granularities.ALL)
                        .setVirtualColumns(expressionVirtualColumn(
                            "v0",
                            "array(\"f1\")",
                            ColumnType.ofArray(ColumnType.FLOAT)
                        ))
                        .setDimensions(
                            dimensions(
                                new DefaultDimensionSpec("v0", "d0", ColumnType.ofArray(ColumnType.FLOAT))
                            )
                        )
                        .setAggregatorSpecs(aggregators(new LongSumAggregatorFactory("a0", "cnt")))
                        .setLimitSpec(new DefaultLimitSpec(
                            ImmutableList.of(new OrderByColumnSpec(
                                "a0",
                                OrderByColumnSpec.Direction.DESCENDING,
                                StringComparators.NUMERIC
                            )),
                            Integer.MAX_VALUE
                        ))
                        .setContext(QUERY_CONTEXT_NO_STRINGIFY_ARRAY)
                        .build()
        ),
        useDefault ? ImmutableList.of(
            new Object[]{ImmutableList.of(0.0F), 4L},
            new Object[]{ImmutableList.of(0.10000000149011612F), 1L},
            new Object[]{ImmutableList.of(1.0F), 1L}
        ) :
        ImmutableList.of(
            new Object[]{Collections.singletonList(null), 3L},
            new Object[]{ImmutableList.of(0.0F), 1L},
            new Object[]{ImmutableList.of(0.10000000149011612F), 1L},
            new Object[]{ImmutableList.of(1.0F), 1L}
        )
    );
  }

  @Test
  public void testArrayGroupAsArrayWithFunction()
  {
    // Cannot vectorize due to array expressions.
    cannotVectorize();
    testQuery(
        "SELECT ARRAY[ARRAY_ORDINAL(dim3, 2)], SUM(cnt) FROM druid.numfoo GROUP BY 1 ORDER BY 2 DESC",
        QUERY_CONTEXT_NO_STRINGIFY_ARRAY,
        ImmutableList.of(
            GroupByQuery.builder()
                        .setDataSource(CalciteTests.DATASOURCE3)
                        .setInterval(querySegmentSpec(Filtration.eternity()))
                        .setGranularity(Granularities.ALL)
                        .setVirtualColumns(expressionVirtualColumn(
                            "v0",
                            "array(array_ordinal(\"dim3\",2))",
                            ColumnType.STRING_ARRAY
                        ))
                        .setDimensions(
                            dimensions(
                                new DefaultDimensionSpec("v0", "d0", ColumnType.STRING_ARRAY)
                            )
                        )
                        .setAggregatorSpecs(aggregators(new LongSumAggregatorFactory("a0", "cnt")))
                        .setLimitSpec(new DefaultLimitSpec(
                                          ImmutableList.of(new OrderByColumnSpec(
                                              "a0",
                                              OrderByColumnSpec.Direction.DESCENDING,
                                              StringComparators.NUMERIC
                                          )),
                                          Integer.MAX_VALUE
                                      )
                        )
                        .setContext(QUERY_CONTEXT_NO_STRINGIFY_ARRAY)
                        .build()
        ),
        ImmutableList.of(
            new Object[]{Collections.singletonList(null), 4L},
            new Object[]{ImmutableList.of("b"), 1L},
            new Object[]{ImmutableList.of("c"), 1L}
        )
    );
  }

  @Test
  public void testArrayOrdinal()
  {
    cannotVectorizeUnlessFallback();
    testQuery(
        "SELECT ARRAY_ORDINAL(dim3, 2), SUM(cnt) FROM druid.numfoo GROUP BY 1 ORDER BY 2 DESC",
        ImmutableList.of(
            GroupByQuery.builder()
                        .setDataSource(CalciteTests.DATASOURCE3)
                        .setInterval(querySegmentSpec(Filtration.eternity()))
                        .setGranularity(Granularities.ALL)
                        .setVirtualColumns(expressionVirtualColumn(
                            "v0",
                            "array_ordinal(\"dim3\",2)",
                            ColumnType.STRING
                        ))
                        .setDimensions(
                            dimensions(
                                new DefaultDimensionSpec("v0", "d0", ColumnType.STRING)
                            )
                        )
                        .setAggregatorSpecs(aggregators(new LongSumAggregatorFactory("a0", "cnt")))
                        .setLimitSpec(new DefaultLimitSpec(
                            ImmutableList.of(new OrderByColumnSpec(
                                "a0",
                                OrderByColumnSpec.Direction.DESCENDING,
                                StringComparators.NUMERIC
                            )),
                            Integer.MAX_VALUE
                        ))
                        .setContext(QUERY_CONTEXT_DEFAULT)
                        .build()
        ),
        ImmutableList.of(
            new Object[]{NullHandling.defaultStringValue(), 4L},
            new Object[]{"b", 1L},
            new Object[]{"c", 1L}
        )
    );
  }

  @Test
  public void testArrayOffsetOf()
  {
    cannotVectorizeUnlessFallback();
    testQuery(
        "SELECT ARRAY_OFFSET_OF(dim3, 'b'), SUM(cnt) FROM druid.numfoo GROUP BY 1 ORDER BY 2 DESC",
        ImmutableList.of(
            GroupByQuery.builder()
                        .setDataSource(CalciteTests.DATASOURCE3)
                        .setInterval(querySegmentSpec(Filtration.eternity()))
                        .setGranularity(Granularities.ALL)
                        .setVirtualColumns(expressionVirtualColumn(
                            "v0",
                            "array_offset_of(\"dim3\",'b')",
                            ColumnType.LONG
                        ))
                        .setDimensions(
                            dimensions(
                                new DefaultDimensionSpec("v0", "d0", ColumnType.LONG)
                            )
                        )
                        .setAggregatorSpecs(aggregators(new LongSumAggregatorFactory("a0", "cnt")))
                        .setLimitSpec(new DefaultLimitSpec(
                            ImmutableList.of(new OrderByColumnSpec(
                                "a0",
                                OrderByColumnSpec.Direction.DESCENDING,
                                StringComparators.NUMERIC
                            )),
                            Integer.MAX_VALUE
                        ))
                        .setContext(QUERY_CONTEXT_DEFAULT)
                        .build()
        ),
        useDefault
        ? ImmutableList.of(
            new Object[]{0, 4L},
            new Object[]{-1, 1L},
            new Object[]{1, 1L}
        )
        : ImmutableList.of(
            new Object[]{null, 4L},
            new Object[]{0, 1L},
            new Object[]{1, 1L}
        )
    );
  }

  @Test
  public void testArrayOrdinalOf()
  {
    cannotVectorizeUnlessFallback();
    testQuery(
        "SELECT ARRAY_ORDINAL_OF(dim3, 'b'), SUM(cnt) FROM druid.numfoo GROUP BY 1 ORDER BY 2 DESC",
        ImmutableList.of(
            GroupByQuery.builder()
                        .setDataSource(CalciteTests.DATASOURCE3)
                        .setInterval(querySegmentSpec(Filtration.eternity()))
                        .setGranularity(Granularities.ALL)
                        .setVirtualColumns(expressionVirtualColumn(
                            "v0",
                            "array_ordinal_of(\"dim3\",'b')",
                            ColumnType.LONG
                        ))
                        .setDimensions(
                            dimensions(
                                new DefaultDimensionSpec("v0", "d0", ColumnType.LONG)
                            )
                        )
                        .setAggregatorSpecs(aggregators(new LongSumAggregatorFactory("a0", "cnt")))
                        .setLimitSpec(new DefaultLimitSpec(
                            ImmutableList.of(new OrderByColumnSpec(
                                "a0",
                                OrderByColumnSpec.Direction.DESCENDING,
                                StringComparators.NUMERIC
                            )),
                            Integer.MAX_VALUE
                        ))
                        .setContext(QUERY_CONTEXT_DEFAULT)
                        .build()
        ),
        useDefault
        ? ImmutableList.of(
            new Object[]{0, 3L},
            new Object[]{-1, 1L},
            new Object[]{1, 1L},
            new Object[]{2, 1L}
        )
        : ImmutableList.of(
            new Object[]{null, 4L},
            new Object[]{1, 1L},
            new Object[]{2, 1L}
        )
    );
  }

  @Test
  public void testArrayToString()
  {
    cannotVectorizeUnlessFallback();
    ImmutableList<Object[]> results;
    if (useDefault) {
      results = ImmutableList.of(
          new Object[]{"", 3L},
          new Object[]{"a,b", 1L},
          new Object[]{"b,c", 1L},
          new Object[]{"d", 1L}
      );
    } else {
      results = ImmutableList.of(
          new Object[]{null, 2L},
          new Object[]{"", 1L},
          new Object[]{"a,b", 1L},
          new Object[]{"b,c", 1L},
          new Object[]{"d", 1L}
      );
    }
    testQuery(
        "SELECT ARRAY_TO_STRING(dim3, ','), SUM(cnt) FROM druid.numfoo GROUP BY 1 ORDER BY 2 DESC",
        ImmutableList.of(
            GroupByQuery.builder()
                        .setDataSource(CalciteTests.DATASOURCE3)
                        .setInterval(querySegmentSpec(Filtration.eternity()))
                        .setGranularity(Granularities.ALL)
                        .setVirtualColumns(expressionVirtualColumn(
                            "v0",
                            "array_to_string(\"dim3\",',')",
                            ColumnType.STRING
                        ))
                        .setDimensions(
                            dimensions(
                                new DefaultDimensionSpec("v0", "d0", ColumnType.STRING)
                            )
                        )
                        .setAggregatorSpecs(aggregators(new LongSumAggregatorFactory("a0", "cnt")))
                        .setLimitSpec(new DefaultLimitSpec(
                            ImmutableList.of(new OrderByColumnSpec(
                                "a0",
                                OrderByColumnSpec.Direction.DESCENDING,
                                StringComparators.NUMERIC
                            )),
                            Integer.MAX_VALUE
                        ))
                        .setContext(QUERY_CONTEXT_DEFAULT)
                        .build()
        ),
        results
    );
  }

  @Test
  public void testArrayToStringToMultiValueString()
  {
    // Cannot vectorize due to array expressions.
    cannotVectorize();

    ImmutableList<Object[]> results;
    if (useDefault) {
      results = ImmutableList.of(
          new Object[]{ImmutableList.of("a", "b", "d"), 1L},
          new Object[]{ImmutableList.of("b", "c", "d"), 1L},
          new Object[]{ImmutableList.of("d", "d"), 1L}
      );
    } else {
      results = ImmutableList.of(
          new Object[]{ImmutableList.of("", "d"), 1L},
          new Object[]{ImmutableList.of("a", "b", "d"), 1L},
          new Object[]{ImmutableList.of("b", "c", "d"), 1L},
          new Object[]{ImmutableList.of("d", "d"), 1L}
      );
    }
    testQuery(
        "SELECT STRING_TO_ARRAY(CONCAT(ARRAY_TO_STRING(dim3, ','), ',d'), ','), SUM(cnt) FROM druid.numfoo WHERE ARRAY_LENGTH(dim3) > 0 GROUP BY 1 ORDER BY 2 DESC",
        QUERY_CONTEXT_NO_STRINGIFY_ARRAY,
        ImmutableList.of(
            GroupByQuery.builder()
                        .setDataSource(CalciteTests.DATASOURCE3)
                        .setInterval(querySegmentSpec(Filtration.eternity()))
                        .setGranularity(Granularities.ALL)
                        .setVirtualColumns(
                            expressionVirtualColumn("v0", "array_length(\"dim3\")", ColumnType.LONG),
                            expressionVirtualColumn(
                                "v1",
                                "string_to_array(concat(array_to_string(\"dim3\",','),',d'),',')",
                                ColumnType.STRING_ARRAY
                            )
                        )
                        .setDimFilter(range("v0", ColumnType.LONG, 0L, null, true, false))
                        .setDimensions(
                            dimensions(
                                new DefaultDimensionSpec("v1", "d0", ColumnType.STRING_ARRAY)
                            )
                        )
                        .setAggregatorSpecs(aggregators(new LongSumAggregatorFactory("a0", "cnt")))
                        .setLimitSpec(new DefaultLimitSpec(
                            ImmutableList.of(new OrderByColumnSpec(
                                "a0",
                                OrderByColumnSpec.Direction.DESCENDING,
                                StringComparators.NUMERIC
                            )),
                            Integer.MAX_VALUE
                        ))
                        .setContext(QUERY_CONTEXT_DEFAULT)
                        .build()
        ),
        results
    );
  }

  @Test
  public void testArrayAgg()
  {
    cannotVectorize();
    testQuery(
        "SELECT ARRAY_AGG(dim1), ARRAY_AGG(DISTINCT dim1), ARRAY_AGG(DISTINCT dim1) FILTER(WHERE dim1 = 'shazbot') FROM foo WHERE dim1 is not null",
        ImmutableList.of(
            Druids.newTimeseriesQueryBuilder()
                  .dataSource(CalciteTests.DATASOURCE1)
                  .intervals(querySegmentSpec(Filtration.eternity()))
                  .granularity(Granularities.ALL)
                  .filters(notNull("dim1"))
                  .aggregators(
                      aggregators(
                          new ExpressionLambdaAggregatorFactory(
                              "a0",
                              ImmutableSet.of("dim1"),
                              "__acc",
                              "ARRAY<STRING>[]",
                              "ARRAY<STRING>[]",
                              true,
                              true,
                              false,
                              "array_append(\"__acc\", \"dim1\")",
                              "array_concat(\"__acc\", \"a0\")",
                              null,
                              null,
                              ExpressionLambdaAggregatorFactory.DEFAULT_MAX_SIZE_BYTES,
                              TestExprMacroTable.INSTANCE
                          ),
                          new ExpressionLambdaAggregatorFactory(
                              "a1",
                              ImmutableSet.of("dim1"),
                              "__acc",
                              "ARRAY<STRING>[]",
                              "ARRAY<STRING>[]",
                              true,
                              true,
                              false,
                              "array_set_add(\"__acc\", \"dim1\")",
                              "array_set_add_all(\"__acc\", \"a1\")",
                              null,
                              null,
                              ExpressionLambdaAggregatorFactory.DEFAULT_MAX_SIZE_BYTES,
                              TestExprMacroTable.INSTANCE
                          ),
                          new FilteredAggregatorFactory(
                              new ExpressionLambdaAggregatorFactory(
                                  "a2",
                                  ImmutableSet.of("dim1"),
                                  "__acc",
                                  "ARRAY<STRING>[]",
                                  "ARRAY<STRING>[]",
                                  true,
                                  true,
                                  false,
                                  "array_set_add(\"__acc\", \"dim1\")",
                                  "array_set_add_all(\"__acc\", \"a2\")",
                                  null,
                                  null,
                                  ExpressionLambdaAggregatorFactory.DEFAULT_MAX_SIZE_BYTES,
                                  TestExprMacroTable.INSTANCE
                              ),
                              equality("dim1", "shazbot", ColumnType.STRING)
                          )
                      )
                  )
                  .context(QUERY_CONTEXT_DEFAULT)
                  .build()
        ),
        ImmutableList.of(
            useDefault
            ? new Object[]{"[\"10.1\",\"2\",\"1\",\"def\",\"abc\"]", "[\"1\",\"10.1\",\"2\",\"abc\",\"def\"]", null}
            : new Object[]{
                "[\"\",\"10.1\",\"2\",\"1\",\"def\",\"abc\"]",
                "[\"\",\"1\",\"10.1\",\"2\",\"abc\",\"def\"]",
                null
            }
        )
    );
  }

  @Test
  public void testArrayAggMultiValue()
  {
    cannotVectorize();
    testQuery(
        "SELECT ARRAY_AGG(dim3), ARRAY_AGG(DISTINCT dim3) FROM foo",
        ImmutableList.of(
            Druids.newTimeseriesQueryBuilder()
                  .dataSource(CalciteTests.DATASOURCE1)
                  .intervals(querySegmentSpec(Filtration.eternity()))
                  .granularity(Granularities.ALL)
                  .aggregators(
                      aggregators(
                          new ExpressionLambdaAggregatorFactory(
                              "a0",
                              ImmutableSet.of("dim3"),
                              "__acc",
                              "ARRAY<STRING>[]",
                              "ARRAY<STRING>[]",
                              true,
                              true,
                              false,
                              "array_append(\"__acc\", \"dim3\")",
                              "array_concat(\"__acc\", \"a0\")",
                              null,
                              null,
                              ExpressionLambdaAggregatorFactory.DEFAULT_MAX_SIZE_BYTES,
                              TestExprMacroTable.INSTANCE
                          ),
                          new ExpressionLambdaAggregatorFactory(
                              "a1",
                              ImmutableSet.of("dim3"),
                              "__acc",
                              "ARRAY<STRING>[]",
                              "ARRAY<STRING>[]",
                              true,
                              true,
                              false,
                              "array_set_add(\"__acc\", \"dim3\")",
                              "array_set_add_all(\"__acc\", \"a1\")",
                              null,
                              null,
                              ExpressionLambdaAggregatorFactory.DEFAULT_MAX_SIZE_BYTES,
                              TestExprMacroTable.INSTANCE
                          )
                      )
                  )
                  .context(QUERY_CONTEXT_DEFAULT)
                  .build()
        ),
        ImmutableList.of(
            useDefault
            ? new Object[]{"[\"a\",\"b\",\"b\",\"c\",\"d\",null,null,null]", "[null,\"a\",\"b\",\"c\",\"d\"]"}
            : new Object[]{"[\"a\",\"b\",\"b\",\"c\",\"d\",\"\",null,null]", "[null,\"\",\"a\",\"b\",\"c\",\"d\"]"}
        )
    );
  }

  @Test
  public void testArrayAggNumeric()
  {
    cannotVectorize();
    testQuery(
        "SELECT ARRAY_AGG(l1), ARRAY_AGG(DISTINCT l1), ARRAY_AGG(dbl1), ARRAY_AGG(DISTINCT dbl1), ARRAY_AGG(f1), ARRAY_AGG(DISTINCT f1) FROM numfoo",
        ImmutableList.of(
            Druids.newTimeseriesQueryBuilder()
                  .dataSource(CalciteTests.DATASOURCE3)
                  .intervals(querySegmentSpec(Filtration.eternity()))
                  .granularity(Granularities.ALL)
                  .aggregators(
                      aggregators(
                          new ExpressionLambdaAggregatorFactory(
                              "a0",
                              ImmutableSet.of("l1"),
                              "__acc",
                              "ARRAY<LONG>[]",
                              "ARRAY<LONG>[]",
                              true,
                              true,
                              false,
                              "array_append(\"__acc\", \"l1\")",
                              "array_concat(\"__acc\", \"a0\")",
                              null,
                              null,
                              ExpressionLambdaAggregatorFactory.DEFAULT_MAX_SIZE_BYTES,
                              TestExprMacroTable.INSTANCE
                          ),
                          new ExpressionLambdaAggregatorFactory(
                              "a1",
                              ImmutableSet.of("l1"),
                              "__acc",
                              "ARRAY<LONG>[]",
                              "ARRAY<LONG>[]",
                              true,
                              true,
                              false,
                              "array_set_add(\"__acc\", \"l1\")",
                              "array_set_add_all(\"__acc\", \"a1\")",
                              null,
                              null,
                              ExpressionLambdaAggregatorFactory.DEFAULT_MAX_SIZE_BYTES,
                              TestExprMacroTable.INSTANCE
                          ),
                          new ExpressionLambdaAggregatorFactory(
                              "a2",
                              ImmutableSet.of("dbl1"),
                              "__acc",
                              "ARRAY<DOUBLE>[]",
                              "ARRAY<DOUBLE>[]",
                              true,
                              true,
                              false,
                              "array_append(\"__acc\", \"dbl1\")",
                              "array_concat(\"__acc\", \"a2\")",
                              null,
                              null,
                              ExpressionLambdaAggregatorFactory.DEFAULT_MAX_SIZE_BYTES,
                              TestExprMacroTable.INSTANCE
                          ),
                          new ExpressionLambdaAggregatorFactory(
                              "a3",
                              ImmutableSet.of("dbl1"),
                              "__acc",
                              "ARRAY<DOUBLE>[]",
                              "ARRAY<DOUBLE>[]",
                              true,
                              true,
                              false,
                              "array_set_add(\"__acc\", \"dbl1\")",
                              "array_set_add_all(\"__acc\", \"a3\")",
                              null,
                              null,
                              ExpressionLambdaAggregatorFactory.DEFAULT_MAX_SIZE_BYTES,
                              TestExprMacroTable.INSTANCE
                          ),
                          new ExpressionLambdaAggregatorFactory(
                              "a4",
                              ImmutableSet.of("f1"),
                              "__acc",
                              "ARRAY<DOUBLE>[]",
                              "ARRAY<DOUBLE>[]",
                              true,
                              true,
                              false,
                              "array_append(\"__acc\", \"f1\")",
                              "array_concat(\"__acc\", \"a4\")",
                              null,
                              null,
                              ExpressionLambdaAggregatorFactory.DEFAULT_MAX_SIZE_BYTES,
                              TestExprMacroTable.INSTANCE
                          ),
                          new ExpressionLambdaAggregatorFactory(
                              "a5",
                              ImmutableSet.of("f1"),
                              "__acc",
                              "ARRAY<DOUBLE>[]",
                              "ARRAY<DOUBLE>[]",
                              true,
                              true,
                              false,
                              "array_set_add(\"__acc\", \"f1\")",
                              "array_set_add_all(\"__acc\", \"a5\")",
                              null,
                              null,
                              ExpressionLambdaAggregatorFactory.DEFAULT_MAX_SIZE_BYTES,
                              TestExprMacroTable.INSTANCE
                          )
                      )
                  )
                  .context(QUERY_CONTEXT_DEFAULT)
                  .build()
        ),
        ImmutableList.of(
            useDefault
            ? new Object[]{
                "[7,325323,0,0,0,0]",
                "[0,7,325323]",
                "[1.0,1.7,0.0,0.0,0.0,0.0]",
                "[0.0,1.0,1.7]",
                "[1.0,0.10000000149011612,0.0,0.0,0.0,0.0]",
                "[0.0,0.10000000149011612,1.0]"
            }
            : new Object[]{
                "[7,325323,0,null,null,null]",
                "[null,0,7,325323]",
                "[1.0,1.7,0.0,null,null,null]",
                "[null,0.0,1.0,1.7]",
                "[1.0,0.10000000149011612,0.0,null,null,null]",
                "[null,0.0,0.10000000149011612,1.0]"
            }
        )
    );
  }

  @Test
  public void testArrayAggQuantile()
  {
    cannotVectorize();
    testQuery(
        "SELECT ARRAY_QUANTILE(ARRAY_AGG(l1), 0.9) FROM numfoo",
        ImmutableList.of(
            Druids.newTimeseriesQueryBuilder()
                  .dataSource(CalciteTests.DATASOURCE3)
                  .intervals(querySegmentSpec(Filtration.eternity()))
                  .granularity(Granularities.ALL)
                  .aggregators(
                      aggregators(
                          new ExpressionLambdaAggregatorFactory(
                              "a0",
                              ImmutableSet.of("l1"),
                              "__acc",
                              "ARRAY<LONG>[]",
                              "ARRAY<LONG>[]",
                              true,
                              true,
                              false,
                              "array_append(\"__acc\", \"l1\")",
                              "array_concat(\"__acc\", \"a0\")",
                              null,
                              null,
                              ExpressionLambdaAggregatorFactory.DEFAULT_MAX_SIZE_BYTES,
                              TestExprMacroTable.INSTANCE
                          )
                      )
                  )
                  .postAggregators(
                      expressionPostAgg("p0", "array_quantile(\"a0\",0.9)", ColumnType.DOUBLE)
                  )
                  .context(QUERY_CONTEXT_DEFAULT)
                  .build()
        ),
        // Different results because there are some nulls in the column. In SQL-compatible mode we ignore them;
        // in replace-with-default mode we treat them as zeroes.
        ImmutableList.of(new Object[]{NullHandling.sqlCompatible() ? 260259.80000000002 : 162665.0})
    );
  }

  @Test
  public void testArrayAggArrays()
  {
    // Produces nested array - ARRAY<ARRAY<LONG>>, which frame writers don't support. A way to get this query
    // to run would be to use nested columns.
    msqIncompatible();
    cannotVectorize();
    testQuery(
        "SELECT ARRAY_AGG(ARRAY[l1, l2]), ARRAY_AGG(DISTINCT ARRAY[l1, l2]) FROM numfoo",
        QUERY_CONTEXT_NO_STRINGIFY_ARRAY,
        ImmutableList.of(
            Druids.newTimeseriesQueryBuilder()
                  .dataSource(CalciteTests.DATASOURCE3)
                  .intervals(querySegmentSpec(Filtration.eternity()))
                  .granularity(Granularities.ALL)
                  .virtualColumns(
                      expressionVirtualColumn("v0", "array(\"l1\",\"l2\")", ColumnType.LONG_ARRAY)
                  )
                  .aggregators(
                      aggregators(
                          new ExpressionLambdaAggregatorFactory(
                              "a0",
                              ImmutableSet.of("v0"),
                              "__acc",
                              "ARRAY<ARRAY<LONG>>[]",
                              "ARRAY<ARRAY<LONG>>[]",
                              true,
                              true,
                              false,
                              "array_append(\"__acc\", \"v0\")",
                              "array_concat(\"__acc\", \"a0\")",
                              null,
                              null,
                              ExpressionLambdaAggregatorFactory.DEFAULT_MAX_SIZE_BYTES,
                              TestExprMacroTable.INSTANCE
                          ),
                          new ExpressionLambdaAggregatorFactory(
                              "a1",
                              ImmutableSet.of("v0"),
                              "__acc",
                              "ARRAY<ARRAY<LONG>>[]",
                              "ARRAY<ARRAY<LONG>>[]",
                              true,
                              true,
                              false,
                              "array_set_add(\"__acc\", \"v0\")",
                              "array_set_add_all(\"__acc\", \"a1\")",
                              null,
                              null,
                              ExpressionLambdaAggregatorFactory.DEFAULT_MAX_SIZE_BYTES,
                              TestExprMacroTable.INSTANCE
                          )
                      )
                  )
                  .context(QUERY_CONTEXT_NO_STRINGIFY_ARRAY)
                  .build()
        ),
        (sql, queryResults) -> {
          // ordering is not stable in array_agg and array_concat_agg
          List<Object[]> expected = ImmutableList.of(
              useDefault ?
              new Object[]{
                  Arrays.asList(
                      Arrays.asList(7L, 0L),
                      Arrays.asList(325323L, 325323L),
                      Arrays.asList(0L, 0L),
                      Arrays.asList(0L, 0L),
                      Arrays.asList(0L, 0L),
                      Arrays.asList(0L, 0L)
                  ),
                  Arrays.asList(
                      Arrays.asList(0L, 0L),
                      Arrays.asList(7L, 0L),
                      Arrays.asList(325323L, 325323L)
                  )
              }
                         :
              new Object[]{
                  Arrays.asList(
                      Arrays.asList(7L, null),
                      Arrays.asList(325323L, 325323L),
                      Arrays.asList(0L, 0L),
                      Arrays.asList(null, null),
                      Arrays.asList(null, null),
                      Arrays.asList(null, null)
                  ),
                  Arrays.asList(
                      Arrays.asList(null, null),
                      Arrays.asList(0L, 0L),
                      Arrays.asList(7L, null),
                      Arrays.asList(325323L, 325323L)
                  )
              }
          );
          assertResultsDeepEquals(sql, expected, queryResults.results);
        }
    );
  }

  @Test
  public void testArrayAggArraysWithMaxSizeBytes()
  {
    // Produces nested array - ARRAY<ARRAY<LONG>>, which frame writers don't support. A way to get this query
    // to run would be to use nested columns.
    msqIncompatible();
    cannotVectorize();
    testQuery(
        "SELECT ARRAY_AGG(ARRAY[l1, l2], 10000), ARRAY_AGG(DISTINCT ARRAY[l1, l2], CAST(10000 AS INTEGER)) FROM numfoo",
        QUERY_CONTEXT_NO_STRINGIFY_ARRAY,
        ImmutableList.of(
            Druids.newTimeseriesQueryBuilder()
                  .dataSource(CalciteTests.DATASOURCE3)
                  .intervals(querySegmentSpec(Filtration.eternity()))
                  .granularity(Granularities.ALL)
                  .virtualColumns(
                      expressionVirtualColumn("v0", "array(\"l1\",\"l2\")", ColumnType.LONG_ARRAY)
                  )
                  .aggregators(
                      aggregators(
                          new ExpressionLambdaAggregatorFactory(
                              "a0",
                              ImmutableSet.of("v0"),
                              "__acc",
                              "ARRAY<ARRAY<LONG>>[]",
                              "ARRAY<ARRAY<LONG>>[]",
                              true,
                              true,
                              false,
                              "array_append(\"__acc\", \"v0\")",
                              "array_concat(\"__acc\", \"a0\")",
                              null,
                              null,
                              new HumanReadableBytes(10000),
                              TestExprMacroTable.INSTANCE
                          ),
                          new ExpressionLambdaAggregatorFactory(
                              "a1",
                              ImmutableSet.of("v0"),
                              "__acc",
                              "ARRAY<ARRAY<LONG>>[]",
                              "ARRAY<ARRAY<LONG>>[]",
                              true,
                              true,
                              false,
                              "array_set_add(\"__acc\", \"v0\")",
                              "array_set_add_all(\"__acc\", \"a1\")",
                              null,
                              null,
                              new HumanReadableBytes(10000),
                              TestExprMacroTable.INSTANCE
                          )
                      )
                  )
                  .context(QUERY_CONTEXT_NO_STRINGIFY_ARRAY)
                  .build()
        ),
        (sql, queryResults) -> {
          // ordering is not stable in array_agg and array_concat_agg
          List<Object[]> expected = ImmutableList.of(
              useDefault ?
              new Object[]{
                  Arrays.asList(
                      Arrays.asList(7L, 0L),
                      Arrays.asList(325323L, 325323L),
                      Arrays.asList(0L, 0L),
                      Arrays.asList(0L, 0L),
                      Arrays.asList(0L, 0L),
                      Arrays.asList(0L, 0L)
                  ),
                  Arrays.asList(
                      Arrays.asList(0L, 0L),
                      Arrays.asList(7L, 0L),
                      Arrays.asList(325323L, 325323L)
                  )
              }
                         :
              new Object[]{
                  Arrays.asList(
                      Arrays.asList(7L, null),
                      Arrays.asList(325323L, 325323L),
                      Arrays.asList(0L, 0L),
                      Arrays.asList(null, null),
                      Arrays.asList(null, null),
                      Arrays.asList(null, null)
                  ),
                  Arrays.asList(
                      Arrays.asList(null, null),
                      Arrays.asList(0L, 0L),
                      Arrays.asList(7L, null),
                      Arrays.asList(325323L, 325323L)
                  )
              }
          );
          assertResultsDeepEquals(sql, expected, queryResults.results);
        }
    );
  }


  @Test
  public void testArrayConcatAggArrays()
  {
    cannotVectorize();
    testQuery(
        "SELECT ARRAY_CONCAT_AGG(ARRAY[l1, l2]), ARRAY_CONCAT_AGG(DISTINCT ARRAY[l1, l2]) FROM numfoo",
        ImmutableList.of(
            Druids.newTimeseriesQueryBuilder()
                  .dataSource(CalciteTests.DATASOURCE3)
                  .intervals(querySegmentSpec(Filtration.eternity()))
                  .granularity(Granularities.ALL)
                  .virtualColumns(
                      expressionVirtualColumn("v0", "array(\"l1\",\"l2\")", ColumnType.LONG_ARRAY)
                  )
                  .aggregators(
                      aggregators(
                          new ExpressionLambdaAggregatorFactory(
                              "a0",
                              ImmutableSet.of("v0"),
                              "__acc",
                              "ARRAY<LONG>[]",
                              "ARRAY<LONG>[]",
                              true,
                              false,
                              false,
                              "array_concat(\"__acc\", \"v0\")",
                              "array_concat(\"__acc\", \"a0\")",
                              null,
                              null,
                              ExpressionLambdaAggregatorFactory.DEFAULT_MAX_SIZE_BYTES,
                              TestExprMacroTable.INSTANCE
                          ),
                          new ExpressionLambdaAggregatorFactory(
                              "a1",
                              ImmutableSet.of("v0"),
                              "__acc",
                              "ARRAY<LONG>[]",
                              "ARRAY<LONG>[]",
                              true,
                              false,
                              false,
                              "array_set_add_all(\"__acc\", \"v0\")",
                              "array_set_add_all(\"__acc\", \"a1\")",
                              null,
                              null,
                              ExpressionLambdaAggregatorFactory.DEFAULT_MAX_SIZE_BYTES,
                              TestExprMacroTable.INSTANCE
                          )
                      )
                  )
                  .context(QUERY_CONTEXT_DEFAULT)
                  .build()
        ),
        ImmutableList.of(
            useDefault
            ? new Object[]{"[7,0,325323,325323,0,0,0,0,0,0,0,0]", "[0,7,325323]"}
            : new Object[]{"[7,null,325323,325323,0,0,null,null,null,null,null,null]", "[null,0,7,325323]"}
        )
    );
  }

  @Test
  public void testArrayConcatAggArraysWithMaxSizeBytes()
  {
    cannotVectorize();
    testQuery(
        "SELECT ARRAY_CONCAT_AGG(ARRAY[l1, l2], 10000), ARRAY_CONCAT_AGG(DISTINCT ARRAY[l1, l2], CAST(10000 AS INTEGER)) "
        + "FROM numfoo",
        ImmutableList.of(
            Druids.newTimeseriesQueryBuilder()
                  .dataSource(CalciteTests.DATASOURCE3)
                  .intervals(querySegmentSpec(Filtration.eternity()))
                  .granularity(Granularities.ALL)
                  .virtualColumns(
                      expressionVirtualColumn("v0", "array(\"l1\",\"l2\")", ColumnType.LONG_ARRAY)
                  )
                  .aggregators(
                      aggregators(
                          new ExpressionLambdaAggregatorFactory(
                              "a0",
                              ImmutableSet.of("v0"),
                              "__acc",
                              "ARRAY<LONG>[]",
                              "ARRAY<LONG>[]",
                              true,
                              false,
                              false,
                              "array_concat(\"__acc\", \"v0\")",
                              "array_concat(\"__acc\", \"a0\")",
                              null,
                              null,
                              new HumanReadableBytes(10000),
                              TestExprMacroTable.INSTANCE
                          ),
                          new ExpressionLambdaAggregatorFactory(
                              "a1",
                              ImmutableSet.of("v0"),
                              "__acc",
                              "ARRAY<LONG>[]",
                              "ARRAY<LONG>[]",
                              true,
                              false,
                              false,
                              "array_set_add_all(\"__acc\", \"v0\")",
                              "array_set_add_all(\"__acc\", \"a1\")",
                              null,
                              null,
                              new HumanReadableBytes(10000),
                              TestExprMacroTable.INSTANCE
                          )
                      )
                  )
                  .context(QUERY_CONTEXT_DEFAULT)
                  .build()
        ),
        ImmutableList.of(
            useDefault
            ? new Object[]{"[7,0,325323,325323,0,0,0,0,0,0,0,0]", "[0,7,325323]"}
            : new Object[]{"[7,null,325323,325323,0,0,null,null,null,null,null,null]", "[null,0,7,325323]"}
        )
    );
  }



  @Test
  public void testArrayAggArrayColumns()
  {
    msqIncompatible();
    // nested array party
    cannotVectorize();
    if (NullHandling.replaceWithDefault()) {
      // default value mode plans to selector filters for equality, which do not support array filtering
      return;
    }
    testQuery(
        "SELECT ARRAY_AGG(arrayLongNulls), ARRAY_AGG(DISTINCT arrayDouble), ARRAY_AGG(DISTINCT arrayStringNulls) FILTER(WHERE arrayLong = ARRAY[2,3]) FROM arrays WHERE arrayDoubleNulls is not null",
        ImmutableList.of(
            Druids.newTimeseriesQueryBuilder()
                  .dataSource(CalciteTests.ARRAYS_DATASOURCE)
                  .intervals(querySegmentSpec(Filtration.eternity()))
                  .granularity(Granularities.ALL)
                  .filters(notNull("arrayDoubleNulls"))
                  .aggregators(
                      aggregators(
                          new ExpressionLambdaAggregatorFactory(
                              "a0",
                              ImmutableSet.of("arrayLongNulls"),
                              "__acc",
                              "ARRAY<ARRAY<LONG>>[]",
                              "ARRAY<ARRAY<LONG>>[]",
                              true,
                              true,
                              false,
                              "array_append(\"__acc\", \"arrayLongNulls\")",
                              "array_concat(\"__acc\", \"a0\")",
                              null,
                              null,
                              ExpressionLambdaAggregatorFactory.DEFAULT_MAX_SIZE_BYTES,
                              TestExprMacroTable.INSTANCE
                          ),
                          new ExpressionLambdaAggregatorFactory(
                              "a1",
                              ImmutableSet.of("arrayDouble"),
                              "__acc",
                              "ARRAY<ARRAY<DOUBLE>>[]",
                              "ARRAY<ARRAY<DOUBLE>>[]",
                              true,
                              true,
                              false,
                              "array_set_add(\"__acc\", \"arrayDouble\")",
                              "array_set_add_all(\"__acc\", \"a1\")",
                              null,
                              null,
                              ExpressionLambdaAggregatorFactory.DEFAULT_MAX_SIZE_BYTES,
                              TestExprMacroTable.INSTANCE
                          ),
                          new FilteredAggregatorFactory(
                              new ExpressionLambdaAggregatorFactory(
                                  "a2",
                                  ImmutableSet.of("arrayStringNulls"),
                                  "__acc",
                                  "ARRAY<ARRAY<STRING>>[]",
                                  "ARRAY<ARRAY<STRING>>[]",
                                  true,
                                  true,
                                  false,
                                  "array_set_add(\"__acc\", \"arrayStringNulls\")",
                                  "array_set_add_all(\"__acc\", \"a2\")",
                                  null,
                                  null,
                                  ExpressionLambdaAggregatorFactory.DEFAULT_MAX_SIZE_BYTES,
                                  TestExprMacroTable.INSTANCE
                              ),
                              equality("arrayLong", ImmutableList.of(2, 3), ColumnType.LONG_ARRAY)
                          )
                      )
                  )
                  .context(QUERY_CONTEXT_DEFAULT)
                  .build()
        ),
        ImmutableList.of(
            new Object[]{
                "[[2,3],[null,2,9],[1,null,3],[1,2,3],null,null,[2,3],[null,2,9],[1,null,3],[1,2,3],null]",
                "[null,[1.1,2.2,3.3],[1.1,3.3],[3.3,4.4,5.5]]",
                "[[null,\"b\"]]"
            }
        )
    );
  }

  @Test
  public void testArrayConcatAggArrayColumns()
  {
    cannotVectorize();
    if (NullHandling.replaceWithDefault()) {
      // default value mode plans to selector filters for equality, which do not support array filtering
      return;
    }
    testQuery(
        "SELECT ARRAY_CONCAT_AGG(arrayLongNulls), ARRAY_CONCAT_AGG(DISTINCT arrayDouble), ARRAY_CONCAT_AGG(DISTINCT arrayStringNulls) FILTER(WHERE arrayLong = ARRAY[2,3]) FROM arrays WHERE arrayDoubleNulls is not null",
        ImmutableList.of(
            Druids.newTimeseriesQueryBuilder()
                  .dataSource(CalciteTests.ARRAYS_DATASOURCE)
                  .intervals(querySegmentSpec(Filtration.eternity()))
                  .granularity(Granularities.ALL)
                  .filters(notNull("arrayDoubleNulls"))
                  .aggregators(
                      aggregators(
                          new ExpressionLambdaAggregatorFactory(
                              "a0",
                              ImmutableSet.of("arrayLongNulls"),
                              "__acc",
                              "ARRAY<LONG>[]",
                              "ARRAY<LONG>[]",
                              true,
                              false,
                              false,
                              "array_concat(\"__acc\", \"arrayLongNulls\")",
                              "array_concat(\"__acc\", \"a0\")",
                              null,
                              null,
                              ExpressionLambdaAggregatorFactory.DEFAULT_MAX_SIZE_BYTES,
                              TestExprMacroTable.INSTANCE
                          ),
                          new ExpressionLambdaAggregatorFactory(
                              "a1",
                              ImmutableSet.of("arrayDouble"),
                              "__acc",
                              "ARRAY<DOUBLE>[]",
                              "ARRAY<DOUBLE>[]",
                              true,
                              false,
                              false,
                              "array_set_add_all(\"__acc\", \"arrayDouble\")",
                              "array_set_add_all(\"__acc\", \"a1\")",
                              null,
                              null,
                              ExpressionLambdaAggregatorFactory.DEFAULT_MAX_SIZE_BYTES,
                              TestExprMacroTable.INSTANCE
                          ),
                          new FilteredAggregatorFactory(
                              new ExpressionLambdaAggregatorFactory(
                                  "a2",
                                  ImmutableSet.of("arrayStringNulls"),
                                  "__acc",
                                  "ARRAY<STRING>[]",
                                  "ARRAY<STRING>[]",
                                  true,
                                  false,
                                  false,
                                  "array_set_add_all(\"__acc\", \"arrayStringNulls\")",
                                  "array_set_add_all(\"__acc\", \"a2\")",
                                  null,
                                  null,
                                  ExpressionLambdaAggregatorFactory.DEFAULT_MAX_SIZE_BYTES,
                                  TestExprMacroTable.INSTANCE
                              ),
                              equality("arrayLong", ImmutableList.of(2, 3), ColumnType.LONG_ARRAY)
                          )
                      )
                  )
                  .context(QUERY_CONTEXT_DEFAULT)
                  .build()
        ),
        ImmutableList.of(
            new Object[]{
                "[2,3,null,2,9,1,null,3,1,2,3,2,3,null,2,9,1,null,3,1,2,3]",
                "[1.1,2.2,3.3,4.4,5.5]",
                "[null,\"b\"]"
            }
        )
    );
  }

  @Test
  public void testArrayAggToString()
  {
    cannotVectorize();
    testQuery(
        "SELECT ARRAY_TO_STRING(ARRAY_AGG(DISTINCT dim1), ',') FROM foo WHERE dim1 is not null",
        ImmutableList.of(
            Druids.newTimeseriesQueryBuilder()
                  .dataSource(CalciteTests.DATASOURCE1)
                  .intervals(querySegmentSpec(Filtration.eternity()))
                  .granularity(Granularities.ALL)
                  .filters(notNull("dim1"))
                  .aggregators(
                      aggregators(
                          new ExpressionLambdaAggregatorFactory(
                              "a0",
                              ImmutableSet.of("dim1"),
                              "__acc",
                              "ARRAY<STRING>[]",
                              "ARRAY<STRING>[]",
                              true,
                              true,
                              false,
                              "array_set_add(\"__acc\", \"dim1\")",
                              "array_set_add_all(\"__acc\", \"a0\")",
                              null,
                              null,
                              ExpressionLambdaAggregatorFactory.DEFAULT_MAX_SIZE_BYTES,
                              TestExprMacroTable.INSTANCE
                          )
                      )
                  )
                  .postAggregators(expressionPostAgg("p0", "array_to_string(\"a0\",',')", ColumnType.STRING))
                  .context(QUERY_CONTEXT_DEFAULT)
                  .build()
        ),
        ImmutableList.of(
            useDefault ? new Object[]{"1,10.1,2,abc,def"} : new Object[]{",1,10.1,2,abc,def"}
        )
    );
  }

  @Test
  public void testArrayAggExpression()
  {
    cannotVectorize();
    testQuery(
        "SELECT ARRAY_TO_STRING(ARRAY_AGG(DISTINCT CONCAT(dim1, dim2)), ',') FROM foo",
        ImmutableList.of(
            Druids.newTimeseriesQueryBuilder()
                  .dataSource(CalciteTests.DATASOURCE1)
                  .intervals(querySegmentSpec(Filtration.eternity()))
                  .granularity(Granularities.ALL)
                  .virtualColumns(
                      expressionVirtualColumn("v0", "concat(\"dim1\",\"dim2\")", ColumnType.STRING)
                  )
                  .aggregators(
                      aggregators(
                          new ExpressionLambdaAggregatorFactory(
                              "a0",
                              ImmutableSet.of("v0"),
                              "__acc",
                              "ARRAY<STRING>[]",
                              "ARRAY<STRING>[]",
                              true,
                              true,
                              false,
                              "array_set_add(\"__acc\", \"v0\")",
                              "array_set_add_all(\"__acc\", \"a0\")",
                              null,
                              null,
                              ExpressionLambdaAggregatorFactory.DEFAULT_MAX_SIZE_BYTES,
                              TestExprMacroTable.INSTANCE
                          )
                      )
                  )
                  .postAggregators(expressionPostAgg("p0", "array_to_string(\"a0\",',')", ColumnType.STRING))
                  .context(QUERY_CONTEXT_DEFAULT)
                  .build()
        ),
        ImmutableList.of(
            useDefault ? new Object[]{"10.1,1a,2,a,abc,defabc"} : new Object[]{"null,1a,2,a,defabc"}
        )
    );
  }

  @Test
  public void testArrayAggMaxBytes()
  {
    cannotVectorize();
    testQuery(
        "SELECT ARRAY_AGG(l1, 128), ARRAY_AGG(DISTINCT l1, CAST(128 AS INTEGER)) FROM numfoo",
        ImmutableList.of(
            Druids.newTimeseriesQueryBuilder()
                  .dataSource(CalciteTests.DATASOURCE3)
                  .intervals(querySegmentSpec(Filtration.eternity()))
                  .granularity(Granularities.ALL)
                  .aggregators(
                      aggregators(
                          new ExpressionLambdaAggregatorFactory(
                              "a0",
                              ImmutableSet.of("l1"),
                              "__acc",
                              "ARRAY<LONG>[]",
                              "ARRAY<LONG>[]",
                              true,
                              true,
                              false,
                              "array_append(\"__acc\", \"l1\")",
                              "array_concat(\"__acc\", \"a0\")",
                              null,
                              null,
                              new HumanReadableBytes(128),
                              TestExprMacroTable.INSTANCE
                          ),
                          new ExpressionLambdaAggregatorFactory(
                              "a1",
                              ImmutableSet.of("l1"),
                              "__acc",
                              "ARRAY<LONG>[]",
                              "ARRAY<LONG>[]",
                              true,
                              true,
                              false,
                              "array_set_add(\"__acc\", \"l1\")",
                              "array_set_add_all(\"__acc\", \"a1\")",
                              null,
                              null,
                              new HumanReadableBytes(128),
                              TestExprMacroTable.INSTANCE
                          )
                      )
                  )
                  .context(QUERY_CONTEXT_DEFAULT)
                  .build()
        ),
        ImmutableList.of(
            useDefault
            ? new Object[]{"[7,325323,0,0,0,0]", "[0,7,325323]"}
            : new Object[]{"[7,325323,0,null,null,null]", "[null,0,7,325323]"}
        )
    );
  }

  @Test
  public void testArrayAggAsArrayFromJoin()
  {
    cannotVectorize();
    List<Object[]> expectedResults;
    if (useDefault) {
      expectedResults = ImmutableList.of(
          new Object[]{"a", "[\"10.1\",\"2\"]", "10.1,2"},
          new Object[]{"a", "[\"10.1\",\"2\"]", "10.1,2"},
          new Object[]{"a", "[\"10.1\",\"2\"]", "10.1,2"},
          new Object[]{"b", "[\"1\",\"abc\",\"def\"]", "1,abc,def"},
          new Object[]{"b", "[\"1\",\"abc\",\"def\"]", "1,abc,def"},
          new Object[]{"b", "[\"1\",\"abc\",\"def\"]", "1,abc,def"}
      );
    } else {
      expectedResults = ImmutableList.of(
          new Object[]{"a", "[\"\",\"10.1\",\"2\"]", ",10.1,2"},
          new Object[]{"a", "[\"\",\"10.1\",\"2\"]", ",10.1,2"},
          new Object[]{"a", "[\"\",\"10.1\",\"2\"]", ",10.1,2"},
          new Object[]{"b", "[\"1\",\"abc\",\"def\"]", "1,abc,def"},
          new Object[]{"b", "[\"1\",\"abc\",\"def\"]", "1,abc,def"},
          new Object[]{"b", "[\"1\",\"abc\",\"def\"]", "1,abc,def"}
      );
    }
    testQuery(
        "SELECT numfoo.dim4, j.arr, ARRAY_TO_STRING(j.arr, ',') FROM numfoo INNER JOIN (SELECT dim4, ARRAY_AGG(DISTINCT dim1) as arr FROM numfoo WHERE dim1 is not null GROUP BY 1) as j ON numfoo.dim4 = j.dim4",
        QUERY_CONTEXT_DEFAULT,
        ImmutableList.of(
            Druids.newScanQueryBuilder()
                  .dataSource(
                      join(
                          new TableDataSource(CalciteTests.DATASOURCE3),
                          new QueryDataSource(
                              GroupByQuery.builder()
                                          .setDataSource(CalciteTests.DATASOURCE3)
                                          .setInterval(querySegmentSpec(Filtration.eternity()))
                                          .setGranularity(Granularities.ALL)
                                          .setDimFilter(notNull("dim1"))
                                          .setDimensions(new DefaultDimensionSpec("dim4", "d0"))
                                          .setAggregatorSpecs(
                                              aggregators(
                                                  new ExpressionLambdaAggregatorFactory(
                                                      "a0",
                                                      ImmutableSet.of("dim1"),
                                                      "__acc",
                                                      "ARRAY<STRING>[]",
                                                      "ARRAY<STRING>[]",
                                                      true,
                                                      true,
                                                      false,
                                                      "array_set_add(\"__acc\", \"dim1\")",
                                                      "array_set_add_all(\"__acc\", \"a0\")",
                                                      null,
                                                      null,
                                                      ExpressionLambdaAggregatorFactory.DEFAULT_MAX_SIZE_BYTES,
                                                      TestExprMacroTable.INSTANCE
                                                  )
                                              )
                                          )
                                          .setContext(QUERY_CONTEXT_DEFAULT)
                                          .build()
                          ),
                          "j0.",
                          "(\"dim4\" == \"j0.d0\")",
                          JoinType.INNER,
                          null
                      )
                  )
                  .virtualColumns(
                      expressionVirtualColumn("v0", "array_to_string(\"j0.a0\",',')", ColumnType.STRING)
                  )
                  .intervals(querySegmentSpec(Filtration.eternity()))
                  .columns("dim4", "j0.a0", "v0")
                  .columnTypes(ColumnType.STRING, ColumnType.STRING_ARRAY, ColumnType.STRING)
                  .context(QUERY_CONTEXT_DEFAULT)
                  .resultFormat(ScanQuery.ResultFormat.RESULT_FORMAT_COMPACTED_LIST)
                  .build()

        ),
        expectedResults
    );
  }

  @Test
  public void testArrayAggGroupByArrayAggFromSubquery()
  {
    testQuery(
        "SELECT dim2, arr, COUNT(*) FROM (SELECT dim2, ARRAY_AGG(DISTINCT dim1) as arr FROM foo WHERE dim1 is not null GROUP BY 1 LIMIT 5) GROUP BY 1,2",
        QUERY_CONTEXT_NO_STRINGIFY_ARRAY,
        ImmutableList.of(
            new TopNQueryBuilder()
                .dataSource(CalciteTests.DATASOURCE1)
                .dimension(new DefaultDimensionSpec(
                    "dim2",
                    "d0",
                    ColumnType.STRING
                ))
                .metric(new DimensionTopNMetricSpec(
                    null,
                    StringComparators.LEXICOGRAPHIC
                ))
                .filters(notNull("dim1"))
                .threshold(5)
                .aggregators(new ExpressionLambdaAggregatorFactory(
                    "a0",
                    ImmutableSet.of("dim1"),
                    "__acc",
                    "ARRAY<STRING>[]",
                    "ARRAY<STRING>[]",
                    true,
                    true,
                    false,
                    "array_set_add(\"__acc\", \"dim1\")",
                    "array_set_add_all(\"__acc\", \"a0\")",
                    null,
                    null,
                    new HumanReadableBytes(1024),
                    ExprMacroTable.nil()
                ))
                .intervals(querySegmentSpec(Filtration.eternity()))
                .granularity(Granularities.ALL)
                .context(QUERY_CONTEXT_NO_STRINGIFY_ARRAY)
                .postAggregators(expressionPostAgg("s0", "1", ColumnType.LONG))
                .build()
        ),
        useDefault ?
        ImmutableList.of(
            new Object[]{"", ImmutableList.of("10.1", "2", "abc"), 1L},
            new Object[]{"a", ImmutableList.of("1"), 1L},
            new Object[]{"abc", ImmutableList.of("def"), 1L}
        ) :
        ImmutableList.of(
            new Object[]{null, ImmutableList.of("10.1", "abc"), 1L},
            new Object[]{"", ImmutableList.of("2"), 1L},
            new Object[]{"a", ImmutableList.of("", "1"), 1L},
            new Object[]{"abc", ImmutableList.of("def"), 1L}
        )
    );
  }

  @SqlTestFrameworkConfig.NumMergeBuffers(3)
  @Test
  public void testArrayAggGroupByArrayAggOfLongsFromSubquery()
  {
    cannotVectorize();
    testQuery(
        "select cntarray, count(*) from ( select dim1, dim2, ARRAY_AGG(cnt) as cntarray from ( select dim1, dim2, dim3, count(*) as cnt from foo group by 1, 2, 3 ) group by 1, 2 ) group by 1",
        QUERY_CONTEXT_NO_STRINGIFY_ARRAY,
        ImmutableList.of(
            GroupByQuery.builder()
                        .setDataSource(new QueryDataSource(
                            GroupByQuery.builder()
                                        .setDataSource(new QueryDataSource(
                                            GroupByQuery.builder()
                                                        .setDataSource(new TableDataSource(CalciteTests.DATASOURCE1))
                                                        .setQuerySegmentSpec(querySegmentSpec(Filtration.eternity()))
                                                        .setGranularity(Granularities.ALL)
                                                        .setInterval(querySegmentSpec(Filtration.eternity()))
                                                        .setContext(QUERY_CONTEXT_NO_STRINGIFY_ARRAY)
                                                        .setDimensions(
                                                            new DefaultDimensionSpec("dim1", "d0"),
                                                            new DefaultDimensionSpec("dim2", "d1"),
                                                            new DefaultDimensionSpec("dim3", "d2"
                                                            )
                                                        )
                                                        .setAggregatorSpecs(
                                                            new CountAggregatorFactory("a0"))
                                                        .build()))
                                        .setQuerySegmentSpec(
                                            querySegmentSpec(Filtration.eternity()))
                                        .setGranularity(Granularities.ALL)
                                        .setDimensions(
                                            new DefaultDimensionSpec("d0", "_d0"),
                                            new DefaultDimensionSpec("d1", "_d1")
                                        )
                                        .setAggregatorSpecs(new ExpressionLambdaAggregatorFactory(
                                            "_a0",
                                            ImmutableSet.of("a0"),
                                            "__acc",
                                            "ARRAY<LONG>[]",
                                            "ARRAY<LONG>[]",
                                            true,
                                            true,
                                            false,
                                            "array_append(\"__acc\", \"a0\")",
                                            "array_concat(\"__acc\", \"_a0\")",
                                            null,
                                            null,
                                            new HumanReadableBytes(1024),
                                            ExprMacroTable.nil()
                                        ))
                                        .build()))
                        .setQuerySegmentSpec(querySegmentSpec(Filtration.eternity()))
                        .setGranularity(Granularities.ALL)
                        .setInterval(querySegmentSpec(Filtration.eternity()))
                        .setContext(QUERY_CONTEXT_NO_STRINGIFY_ARRAY)
                        .setDimensions(new DefaultDimensionSpec("_a0", "d0", ColumnType.LONG_ARRAY))
                        .setAggregatorSpecs(new CountAggregatorFactory("a0"))
                        .build()
        ),
        ImmutableList.of(
            new Object[]{ImmutableList.of(1L), 4L},
            new Object[]{ImmutableList.of(1L, 1L), 2L}
        )
    );
  }

  @SqlTestFrameworkConfig.NumMergeBuffers(3)
  @Test
  public void testArrayAggGroupByArrayAggOfStringsFromSubquery()
  {
    cannotVectorize();
    testQuery(
        "select cntarray, count(*) from ( select dim1, dim2, ARRAY_AGG(cnt) as cntarray from ( select dim1, dim2, dim3, cast( count(*) as VARCHAR ) as cnt from foo group by 1, 2, 3 ) group by 1, 2 ) group by 1",
        QUERY_CONTEXT_NO_STRINGIFY_ARRAY,
        ImmutableList.of(
            GroupByQuery.builder()
                        .setDataSource(new QueryDataSource(
                            GroupByQuery.builder()
                                        .setDataSource(new QueryDataSource(
                                            GroupByQuery.builder()
                                                        .setDataSource(new TableDataSource(CalciteTests.DATASOURCE1))
                                                        .setQuerySegmentSpec(querySegmentSpec(Filtration.eternity()))
                                                        .setGranularity(Granularities.ALL)
                                                        .setInterval(querySegmentSpec(Filtration.eternity()))
                                                        .setContext(QUERY_CONTEXT_NO_STRINGIFY_ARRAY)
                                                        .setDimensions(
                                                            new DefaultDimensionSpec("dim1", "d0"),
                                                            new DefaultDimensionSpec("dim2", "d1"),
                                                            new DefaultDimensionSpec("dim3", "d2")
                                                        )
                                                        .setAggregatorSpecs(new CountAggregatorFactory("a0"))
                                                        .build()))
                                        .setQuerySegmentSpec(querySegmentSpec(Filtration.eternity()))
                                        .setGranularity(Granularities.ALL)
                                        .setDimensions(
                                            new DefaultDimensionSpec("d0", "_d0"),
                                            new DefaultDimensionSpec("d1", "_d1")
                                        )
                                        .setAggregatorSpecs(new ExpressionLambdaAggregatorFactory(
                                            "_a0",
                                            ImmutableSet.of("a0"),
                                            "__acc",
                                            "ARRAY<STRING>[]",
                                            "ARRAY<STRING>[]",
                                            true,
                                            true,
                                            false,
                                            "array_append(\"__acc\", \"a0\")",
                                            "array_concat(\"__acc\", \"_a0\")",
                                            null,
                                            null,
                                            new HumanReadableBytes(1024),
                                            ExprMacroTable.nil()
                                        ))
                                        .build()))
                        .setQuerySegmentSpec(querySegmentSpec(Filtration.eternity()))
                        .setGranularity(Granularities.ALL)
                        .setInterval(querySegmentSpec(Filtration.eternity()))
                        .setContext(QUERY_CONTEXT_NO_STRINGIFY_ARRAY)
                        .setDimensions(new DefaultDimensionSpec("_a0", "d0", ColumnType.STRING_ARRAY))
                        .setAggregatorSpecs(new CountAggregatorFactory("a0"))
                        .build()
        ),
        ImmutableList.of(
            new Object[]{ImmutableList.of("1"), 4L},
            new Object[]{ImmutableList.of("1", "1"), 2L}
        )
    );
  }

  @SqlTestFrameworkConfig.NumMergeBuffers(3)
  @Test
  public void testArrayAggGroupByArrayAggOfDoubleFromSubquery()
  {
    cannotVectorize();
    testQuery(
        "select cntarray, count(*) from ( select dim1, dim2, ARRAY_AGG(cnt) as cntarray from ( select dim1, dim2, dim3, cast( count(*) as DOUBLE ) as cnt from foo group by 1, 2, 3 ) group by 1, 2 ) group by 1",
        QUERY_CONTEXT_NO_STRINGIFY_ARRAY,
        ImmutableList.of(
            GroupByQuery
                .builder()
                .setDataSource(new QueryDataSource(
                    GroupByQuery.builder()
                                .setDataSource(new QueryDataSource(
                                    GroupByQuery.builder()
                                                .setDataSource(new TableDataSource(CalciteTests.DATASOURCE1))
                                                .setQuerySegmentSpec(querySegmentSpec(Filtration.eternity()))
                                                .setGranularity(Granularities.ALL)
                                                .setInterval(querySegmentSpec(Filtration.eternity()))
                                                .setContext(QUERY_CONTEXT_NO_STRINGIFY_ARRAY)
                                                .setDimensions(
                                                    new DefaultDimensionSpec("dim1", "d0"),
                                                    new DefaultDimensionSpec("dim2", "d1"),
                                                    new DefaultDimensionSpec("dim3", "d2")
                                                )
                                                .setAggregatorSpecs(new CountAggregatorFactory("a0"))
                                                .build()))
                                .setQuerySegmentSpec(querySegmentSpec(Filtration.eternity()))
                                .setGranularity(Granularities.ALL)
                                .setDimensions(
                                    new DefaultDimensionSpec("d0", "_d0"),
                                    new DefaultDimensionSpec("d1", "_d1")
                                )
                                .setAggregatorSpecs(new ExpressionLambdaAggregatorFactory(
                                    "_a0",
                                    ImmutableSet.of("a0"),
                                    "__acc",
                                    "ARRAY<DOUBLE>[]",
                                    "ARRAY<DOUBLE>[]",
                                    true,
                                    true,
                                    false,
                                    "array_append(\"__acc\", \"a0\")",
                                    "array_concat(\"__acc\", \"_a0\")",
                                    null,
                                    null,
                                    new HumanReadableBytes(1024),
                                    ExprMacroTable.nil()
                                ))
                                .build()))
                .setQuerySegmentSpec(querySegmentSpec(Filtration.eternity()))
                .setGranularity(Granularities.ALL)
                .setInterval(querySegmentSpec(Filtration.eternity()))
                .setContext(QUERY_CONTEXT_NO_STRINGIFY_ARRAY)
                .setDimensions(new DefaultDimensionSpec("_a0", "d0", ColumnType.DOUBLE_ARRAY))
                .setAggregatorSpecs(new CountAggregatorFactory("a0"))
                .build()
        ),
        ImmutableList.of(
            new Object[]{ImmutableList.of(1.0), 4L},
            new Object[]{ImmutableList.of(1.0, 1.0), 2L}
        )
    );
  }

  @Test
  public void testArrayAggArrayContainsSubquery()
  {
    cannotVectorize();
    List<Object[]> expectedResults;
    if (useDefault) {
      expectedResults = ImmutableList.of(
          new Object[]{"10.1", ""},
          new Object[]{"2", ""},
          new Object[]{"1", "a"},
          new Object[]{"def", "abc"},
          new Object[]{"abc", ""}
      );
    } else {
      expectedResults = ImmutableList.of(
          new Object[]{"", "a"},
          new Object[]{"10.1", null},
          new Object[]{"2", ""},
          new Object[]{"1", "a"},
          new Object[]{"def", "abc"},
          new Object[]{"abc", null}
      );
    }
    testQuery(
        "SELECT dim1,dim2 FROM foo WHERE ARRAY_CONTAINS((SELECT ARRAY_AGG(DISTINCT dim1) FROM foo WHERE dim1 is not null), dim1)",
        QUERY_CONTEXT_DEFAULT,
        ImmutableList.of(
            Druids.newScanQueryBuilder()
                  .dataSource(
                      join(
                          new TableDataSource(CalciteTests.DATASOURCE1),
                          new QueryDataSource(
                              Druids.newTimeseriesQueryBuilder()
                                    .dataSource(CalciteTests.DATASOURCE1)
                                    .intervals(querySegmentSpec(Filtration.eternity()))
                                    .granularity(Granularities.ALL)
                                    .filters(notNull("dim1"))
                                    .aggregators(
                                        aggregators(
                                            new ExpressionLambdaAggregatorFactory(
                                                "a0",
                                                ImmutableSet.of("dim1"),
                                                "__acc",
                                                "ARRAY<STRING>[]",
                                                "ARRAY<STRING>[]",
                                                true,
                                                true,
                                                false,
                                                "array_set_add(\"__acc\", \"dim1\")",
                                                "array_set_add_all(\"__acc\", \"a0\")",
                                                null,
                                                null,
                                                ExpressionLambdaAggregatorFactory.DEFAULT_MAX_SIZE_BYTES,
                                                TestExprMacroTable.INSTANCE
                                            )
                                        )
                                    )
                                    .context(QUERY_CONTEXT_DEFAULT)
                                    .build()
                          ),
                          "j0.",
                          "1",
                          JoinType.LEFT,
                          null
                      )
                  )
                  .intervals(querySegmentSpec(Filtration.eternity()))
                  .filters(
                      new ExpressionDimFilter(
                          "array_contains(\"j0.a0\",\"dim1\")",
                          TestExprMacroTable.INSTANCE
                      )
                  )
                  .columns("dim1", "dim2")
                  .columnTypes(ColumnType.STRING, ColumnType.STRING)
                  .context(QUERY_CONTEXT_DEFAULT)
                  .resultFormat(ScanQuery.ResultFormat.RESULT_FORMAT_COMPACTED_LIST)
                  .build()

        ),
        expectedResults
    );
  }

  @Test
  public void testArrayAggGroupByArrayContainsSubquery()
  {
    cannotVectorize();
    List<Object[]> expectedResults;
    if (useDefault) {
      expectedResults = ImmutableList.of(
          new Object[]{"", 3L},
          new Object[]{"a", 1L},
          new Object[]{"abc", 1L}
      );
    } else {
      expectedResults = ImmutableList.of(
          new Object[]{null, 2L},
          new Object[]{"", 1L},
          new Object[]{"a", 2L},
          new Object[]{"abc", 1L}
      );
    }
    testQuery(
        "SELECT dim2, COUNT(*) FROM foo WHERE ARRAY_CONTAINS((SELECT ARRAY_AGG(DISTINCT dim1) FROM foo WHERE dim1 is not null), dim1) GROUP BY 1",
        QUERY_CONTEXT_DEFAULT,
        ImmutableList.of(
            GroupByQuery.builder()
                        .setDataSource(
                            join(
                                new TableDataSource(CalciteTests.DATASOURCE1),
                                new QueryDataSource(
                                    Druids.newTimeseriesQueryBuilder()
                                          .dataSource(CalciteTests.DATASOURCE1)
                                          .intervals(querySegmentSpec(Filtration.eternity()))
                                          .granularity(Granularities.ALL)
                                          .filters(notNull("dim1"))
                                          .aggregators(
                                              aggregators(
                                                  new ExpressionLambdaAggregatorFactory(
                                                      "a0",
                                                      ImmutableSet.of("dim1"),
                                                      "__acc",
                                                      "ARRAY<STRING>[]",
                                                      "ARRAY<STRING>[]",
                                                      true,
                                                      true,
                                                      false,
                                                      "array_set_add(\"__acc\", \"dim1\")",
                                                      "array_set_add_all(\"__acc\", \"a0\")",
                                                      null,
                                                      null,
                                                      ExpressionLambdaAggregatorFactory.DEFAULT_MAX_SIZE_BYTES,
                                                      TestExprMacroTable.INSTANCE
                                                  )
                                              )
                                          )
                                          .context(QUERY_CONTEXT_DEFAULT)
                                          .build()
                                ),
                                "j0.",
                                "1",
                                JoinType.LEFT,
                                null
                            )
                        )
                        .setInterval(querySegmentSpec(Filtration.eternity()))
                        .setDimFilter(
                            new ExpressionDimFilter(
                                "array_contains(\"j0.a0\",\"dim1\")",
                                TestExprMacroTable.INSTANCE
                            )
                        )
                        .setDimensions(dimensions(new DefaultDimensionSpec("dim2", "d0")))
                        .setAggregatorSpecs(aggregators(new CountAggregatorFactory("a0")))
                        .setGranularity(Granularities.ALL)
                        .setLimitSpec(NoopLimitSpec.instance())
                        .setContext(QUERY_CONTEXT_DEFAULT)
                        .build()

        ),
        expectedResults
    );

  }

  @NotYetSupported(Modes.UNNEST_INLINED)
  @Test
  public void testUnnestInline()
  {
    testQuery(
        "SELECT * FROM UNNEST(ARRAY[1,2,3])",
        QUERY_CONTEXT_UNNEST,
        ImmutableList.of(
            Druids.newScanQueryBuilder()
                  .dataSource(
                      InlineDataSource.fromIterable(
                          ImmutableList.of(
                              new Object[]{1L},
                              new Object[]{2L},
                              new Object[]{3L}
                          ),
                          RowSignature.builder().add("EXPR$0", ColumnType.LONG).build()
                      )
                  )
                  .intervals(querySegmentSpec(Filtration.eternity()))
                  .resultFormat(ScanQuery.ResultFormat.RESULT_FORMAT_COMPACTED_LIST)
                  .context(QUERY_CONTEXT_UNNEST)
                  .columns("EXPR$0")
                  .columnTypes(ColumnType.LONG)
                  .build()
        ),
        ImmutableList.of(
            new Object[]{1},
            new Object[]{2},
            new Object[]{3}
        )
    );
  }

  @NotYetSupported(Modes.UNNEST_INLINED)
  @Test
  public void testUnnestInlineWithCount()
  {
    cannotVectorize();
    testQuery(
        "SELECT COUNT(*) FROM (select c from UNNEST(ARRAY[1,2,3]) as unnested(c))",
        QUERY_CONTEXT_UNNEST,
        ImmutableList.of(
            Druids.newTimeseriesQueryBuilder()
                  .dataSource(
                      InlineDataSource.fromIterable(
                          ImmutableList.of(
                              new Object[]{1L},
                              new Object[]{2L},
                              new Object[]{3L}
                          ),
                          RowSignature.builder().add("EXPR$0", ColumnType.LONG).build()
                      )
                  )
                  .intervals(querySegmentSpec(Filtration.eternity()))
                  .context(QUERY_CONTEXT_UNNEST)
                  .aggregators(aggregators(new CountAggregatorFactory("a0")))
                  .build()
        ),
        ImmutableList.of(
            new Object[]{3L}
        )
    );
  }

  @NotYetSupported(Modes.UNNEST_RESULT_MISMATCH)
  @Test
  public void testUnnest()
  {
    testQuery(
        "SELECT d3 FROM druid.numfoo, UNNEST(MV_TO_ARRAY(dim3)) as unnested (d3)",
        QUERY_CONTEXT_UNNEST,
        ImmutableList.of(
            Druids.newScanQueryBuilder()
                  .dataSource(UnnestDataSource.create(
                      new TableDataSource(CalciteTests.DATASOURCE3),
                      nestedExpressionVirtualColumn("j0.unnest", "\"dim3\"", ColumnType.STRING),
                      null
                  ))
                  .intervals(querySegmentSpec(Filtration.eternity()))
                  .resultFormat(ScanQuery.ResultFormat.RESULT_FORMAT_COMPACTED_LIST)
                  .context(QUERY_CONTEXT_UNNEST)
                  .columns("j0.unnest")
                  .columnTypes(ColumnType.STRING)
                  .build()
        ),
        useDefault ?
        ImmutableList.of(
            new Object[]{"a"},
            new Object[]{"b"},
            new Object[]{"b"},
            new Object[]{"c"},
            new Object[]{"d"},
            new Object[]{""},
            new Object[]{""},
            new Object[]{""}
        ) :
        ImmutableList.of(
            new Object[]{"a"},
            new Object[]{"b"},
            new Object[]{"b"},
            new Object[]{"c"},
            new Object[]{"d"},
            new Object[]{""},
            new Object[]{null},
            new Object[]{null}
        )
    );
  }

  @Test
  public void testUnnestArrayColumnsString()
  {
    testQuery(
        "SELECT a FROM druid.arrays, UNNEST(arrayString) as unnested (a)",
        QUERY_CONTEXT_UNNEST,
        ImmutableList.of(
            Druids.newScanQueryBuilder()
                  .dataSource(UnnestDataSource.create(
                      new TableDataSource(CalciteTests.ARRAYS_DATASOURCE),
                      expressionVirtualColumn("j0.unnest", "\"arrayString\"", ColumnType.STRING_ARRAY),
                      null
                  ))
                  .intervals(querySegmentSpec(Filtration.eternity()))
                  .resultFormat(ScanQuery.ResultFormat.RESULT_FORMAT_COMPACTED_LIST)
                  .context(QUERY_CONTEXT_UNNEST)
                  .columns("j0.unnest")
                  .columnTypes(ColumnType.STRING)
                  .build()
        ),
        ImmutableList.of(
            new Object[]{"d"},
            new Object[]{"e"},
            new Object[]{"a"},
            new Object[]{"b"},
            new Object[]{"a"},
            new Object[]{"b"},
            new Object[]{"b"},
            new Object[]{"c"},
            new Object[]{"a"},
            new Object[]{"b"},
            new Object[]{"c"},
            new Object[]{"d"},
            new Object[]{"e"},
            new Object[]{"a"},
            new Object[]{"b"},
            new Object[]{"a"},
            new Object[]{"b"},
            new Object[]{"b"},
            new Object[]{"c"},
            new Object[]{"a"},
            new Object[]{"b"},
            new Object[]{"c"}
        )
    );
  }

  @Test
  public void testUnnestArrayColumnsStringThenFunction()
  {
    // Regresson test for https://github.com/apache/druid/issues/16543.
    testQuery(
        "SELECT a || '.txt' FROM druid.arrays, UNNEST(arrayString) as unnested (a)",
        QUERY_CONTEXT_UNNEST,
        ImmutableList.of(
            newScanQueryBuilder()
                  .dataSource(UnnestDataSource.create(
                      new TableDataSource(CalciteTests.ARRAYS_DATASOURCE),
                      expressionVirtualColumn("j0.unnest", "\"arrayString\"", ColumnType.STRING_ARRAY),
                      null
                  ))
                  .intervals(querySegmentSpec(Filtration.eternity()))
                  .virtualColumns(expressionVirtualColumn("v0", "concat(\"j0.unnest\",'.txt')", ColumnType.STRING))
                  .context(QUERY_CONTEXT_UNNEST)
                  .columns("v0")
                  .columnTypes(ColumnType.STRING)
                  .build()
        ),
        ImmutableList.of(
            new Object[]{"d.txt"},
            new Object[]{"e.txt"},
            new Object[]{"a.txt"},
            new Object[]{"b.txt"},
            new Object[]{"a.txt"},
            new Object[]{"b.txt"},
            new Object[]{"b.txt"},
            new Object[]{"c.txt"},
            new Object[]{"a.txt"},
            new Object[]{"b.txt"},
            new Object[]{"c.txt"},
            new Object[]{"d.txt"},
            new Object[]{"e.txt"},
            new Object[]{"a.txt"},
            new Object[]{"b.txt"},
            new Object[]{"a.txt"},
            new Object[]{"b.txt"},
            new Object[]{"b.txt"},
            new Object[]{"c.txt"},
            new Object[]{"a.txt"},
            new Object[]{"b.txt"},
            new Object[]{"c.txt"}
        )
    );
  }

  @Test
  public void testUnnestArrayColumnsStringNulls()
  {
    testQuery(
        "SELECT a FROM druid.arrays, UNNEST(arrayStringNulls) as unnested (a)",
        QUERY_CONTEXT_UNNEST,
        ImmutableList.of(
            Druids.newScanQueryBuilder()
                  .dataSource(UnnestDataSource.create(
                      new TableDataSource(CalciteTests.ARRAYS_DATASOURCE),
                      expressionVirtualColumn("j0.unnest", "\"arrayStringNulls\"", ColumnType.STRING_ARRAY),
                      null
                  ))
                  .intervals(querySegmentSpec(Filtration.eternity()))
                  .resultFormat(ScanQuery.ResultFormat.RESULT_FORMAT_COMPACTED_LIST)
                  .context(QUERY_CONTEXT_UNNEST)
                  .columns("j0.unnest")
                  .columnTypes(ColumnType.STRING)
                  .build()
        ),
        ImmutableList.of(
            new Object[]{"a"},
            new Object[]{"b"},
            new Object[]{"b"},
            new Object[]{"b"},
            new Object[]{"a"},
            new Object[]{"b"},
            new Object[]{"d"},
            new Object[]{NullHandling.defaultStringValue()},
            new Object[]{"b"},
            new Object[]{NullHandling.defaultStringValue()},
            new Object[]{"b"},
            new Object[]{"a"},
            new Object[]{"b"},
            new Object[]{"b"},
            new Object[]{"b"},
            new Object[]{NullHandling.defaultStringValue()},
            new Object[]{"d"},
            new Object[]{NullHandling.defaultStringValue()},
            new Object[]{"b"},
            new Object[]{NullHandling.defaultStringValue()},
            new Object[]{"b"}
        )
    );
  }

  @Test
  public void testUnnestArrayColumnsLong()
  {
    testQuery(
        "SELECT a FROM druid.arrays, UNNEST(arrayLong) as unnested (a)",
        QUERY_CONTEXT_UNNEST,
        ImmutableList.of(
            Druids.newScanQueryBuilder()
                  .dataSource(UnnestDataSource.create(
                      new TableDataSource(CalciteTests.ARRAYS_DATASOURCE),
                      expressionVirtualColumn("j0.unnest", "\"arrayLong\"", ColumnType.LONG_ARRAY),
                      null
                  ))
                  .intervals(querySegmentSpec(Filtration.eternity()))
                  .resultFormat(ScanQuery.ResultFormat.RESULT_FORMAT_COMPACTED_LIST)
                  .context(QUERY_CONTEXT_UNNEST)
                  .columns("j0.unnest")
                  .columnTypes(ColumnType.LONG)
                  .build()
        ),
        ImmutableList.of(
            new Object[]{1L},
            new Object[]{2L},
            new Object[]{3L},
            new Object[]{1L},
            new Object[]{4L},
            new Object[]{1L},
            new Object[]{2L},
            new Object[]{3L},
            new Object[]{1L},
            new Object[]{2L},
            new Object[]{3L},
            new Object[]{4L},
            new Object[]{2L},
            new Object[]{3L},
            new Object[]{1L},
            new Object[]{2L},
            new Object[]{3L},
            new Object[]{1L},
            new Object[]{4L},
            new Object[]{1L},
            new Object[]{2L},
            new Object[]{3L},
            new Object[]{1L},
            new Object[]{2L},
            new Object[]{3L},
            new Object[]{4L},
            new Object[]{2L},
            new Object[]{3L}
        )
    );
  }

  @Test
  public void testUnnestArrayColumnsLongNulls()
  {
    testQuery(
        "SELECT a FROM druid.arrays, UNNEST(arrayLongNulls) as unnested (a)",
        QUERY_CONTEXT_UNNEST,
        ImmutableList.of(
            Druids.newScanQueryBuilder()
                  .dataSource(UnnestDataSource.create(
                      new TableDataSource(CalciteTests.ARRAYS_DATASOURCE),
                      expressionVirtualColumn("j0.unnest", "\"arrayLongNulls\"", ColumnType.LONG_ARRAY),
                      null
                  ))
                  .intervals(querySegmentSpec(Filtration.eternity()))
                  .resultFormat(ScanQuery.ResultFormat.RESULT_FORMAT_COMPACTED_LIST)
                  .context(QUERY_CONTEXT_UNNEST)
                  .columns("j0.unnest")
                  .columnTypes(ColumnType.LONG)
                  .build()
        ),
        ImmutableList.of(
            new Object[]{2L},
            new Object[]{3L},
            new Object[]{1L},
            new Object[]{null},
            new Object[]{2L},
            new Object[]{9L},
            new Object[]{1L},
            new Object[]{null},
            new Object[]{3L},
            new Object[]{1L},
            new Object[]{2L},
            new Object[]{3L},
            new Object[]{2L},
            new Object[]{3L},
            new Object[]{null},
            new Object[]{null},
            new Object[]{2L},
            new Object[]{9L},
            new Object[]{1L},
            new Object[]{null},
            new Object[]{3L},
            new Object[]{1L},
            new Object[]{2L},
            new Object[]{3L}
        )
    );
  }

  @Test
  public void testUnnestArrayColumnsDouble()
  {
    testQuery(
        "SELECT a FROM druid.arrays, UNNEST(arrayDouble) as unnested (a)",
        QUERY_CONTEXT_UNNEST,
        ImmutableList.of(
            Druids.newScanQueryBuilder()
                  .dataSource(UnnestDataSource.create(
                      new TableDataSource(CalciteTests.ARRAYS_DATASOURCE),
                      expressionVirtualColumn("j0.unnest", "\"arrayDouble\"", ColumnType.DOUBLE_ARRAY),
                      null
                  ))
                  .intervals(querySegmentSpec(Filtration.eternity()))
                  .resultFormat(ScanQuery.ResultFormat.RESULT_FORMAT_COMPACTED_LIST)
                  .context(QUERY_CONTEXT_UNNEST)
                  .columns("j0.unnest")
                  .columnTypes(ColumnType.DOUBLE)
                  .build()
        ),
        ImmutableList.of(
            new Object[]{1.1D},
            new Object[]{2.2D},
            new Object[]{3.3D},
            new Object[]{2.2D},
            new Object[]{3.3D},
            new Object[]{4.0D},
            new Object[]{1.1D},
            new Object[]{2.2D},
            new Object[]{3.3D},
            new Object[]{1.1D},
            new Object[]{3.3D},
            new Object[]{3.3D},
            new Object[]{4.4D},
            new Object[]{5.5D},
            new Object[]{1.1D},
            new Object[]{2.2D},
            new Object[]{3.3D},
            new Object[]{2.2D},
            new Object[]{3.3D},
            new Object[]{4.0D},
            new Object[]{1.1D},
            new Object[]{2.2D},
            new Object[]{3.3D},
            new Object[]{1.1D},
            new Object[]{3.3D},
            new Object[]{3.3D},
            new Object[]{4.4D},
            new Object[]{5.5D}
        )
    );
  }

  @Test
  public void testUnnestArrayColumnsDoubleNulls()
  {
    testQuery(
        "SELECT a FROM druid.arrays, UNNEST(arrayDoubleNulls) as unnested (a)",
        QUERY_CONTEXT_UNNEST,
        ImmutableList.of(
            Druids.newScanQueryBuilder()
                  .dataSource(UnnestDataSource.create(
                      new TableDataSource(CalciteTests.ARRAYS_DATASOURCE),
                      expressionVirtualColumn("j0.unnest", "\"arrayDoubleNulls\"", ColumnType.DOUBLE_ARRAY),
                      null
                  ))
                  .intervals(querySegmentSpec(Filtration.eternity()))
                  .resultFormat(ScanQuery.ResultFormat.RESULT_FORMAT_COMPACTED_LIST)
                  .context(QUERY_CONTEXT_UNNEST)
                  .columns("j0.unnest")
                  .columnTypes(ColumnType.DOUBLE)
                  .build()
        ),
        ImmutableList.of(
            new Object[]{null},
            new Object[]{999.0D},
            new Object[]{5.5D},
            new Object[]{null},
            new Object[]{1.1D},
            new Object[]{2.2D},
            new Object[]{null},
            new Object[]{null},
            new Object[]{2.2D},
            new Object[]{null},
            new Object[]{999.0D},
            new Object[]{null},
            new Object[]{5.5D},
            new Object[]{null},
            new Object[]{1.1D},
            new Object[]{999.0D},
            new Object[]{5.5D},
            new Object[]{null},
            new Object[]{1.1D},
            new Object[]{2.2D},
            new Object[]{null},
            new Object[]{null},
            new Object[]{2.2D},
            new Object[]{null},
            new Object[]{999.0D},
            new Object[]{null},
            new Object[]{5.5D}
        )
    );
  }

  @NotYetSupported(Modes.UNNEST_RESULT_MISMATCH)
  @Test
  public void testUnnestTwice()
  {
    testQuery(
        "SELECT dim1, MV_TO_ARRAY(dim3), STRING_TO_ARRAY(dim1, U&'\\005C.') AS dim1_split, dim1_split_unnest, dim3_unnest\n"
        + "FROM\n"
        + "  druid.numfoo,\n"
        + "  UNNEST(STRING_TO_ARRAY(dim1, U&'\\005C.')) as t2 (dim1_split_unnest),\n"
        + "  UNNEST(MV_TO_ARRAY(dim3)) as t3 (dim3_unnest)",
        QUERY_CONTEXT_UNNEST,
        ImmutableList.of(
            Druids.newScanQueryBuilder()
                  .dataSource(
                      UnnestDataSource.create(
                          UnnestDataSource.create(
                              new TableDataSource(CalciteTests.DATASOURCE3),
                              expressionVirtualColumn(
                                  "j0.unnest",
                                  "string_to_array(\"dim1\",'\\u005C.')",
                                  ColumnType.STRING_ARRAY
                              ),
                              null
                          ),
                          nestedExpressionVirtualColumn("_j0.unnest", "\"dim3\"", ColumnType.STRING),
                          null
                      )
                  )
                  .intervals(querySegmentSpec(Filtration.eternity()))
                  .virtualColumns(
                      expressionVirtualColumn(
                          "v0",
                          "mv_to_array(\"dim3\")",
                          ColumnType.STRING_ARRAY
                      ),
                      expressionVirtualColumn(
                          "v1",
                          "string_to_array(\"dim1\",'\\u005C.')",
                          ColumnType.STRING_ARRAY
                      )
                  )
                  .resultFormat(ScanQuery.ResultFormat.RESULT_FORMAT_COMPACTED_LIST)
                  .context(QUERY_CONTEXT_UNNEST)
                  .columns("dim1", "v0", "v1", "j0.unnest", "_j0.unnest")
                  .columnTypes(ColumnType.STRING, ColumnType.STRING_ARRAY, ColumnType.STRING_ARRAY, ColumnType.STRING, ColumnType.STRING)
                  .build()
        ),
        NullHandling.replaceWithDefault() ?
        ImmutableList.of(
            new Object[]{"10.1", ImmutableList.of("b", "c"), ImmutableList.of("10", "1"), "10", "b"},
            new Object[]{"10.1", ImmutableList.of("b", "c"), ImmutableList.of("10", "1"), "10", "c"},
            new Object[]{"10.1", ImmutableList.of("b", "c"), ImmutableList.of("10", "1"), "1", "b"},
            new Object[]{"10.1", ImmutableList.of("b", "c"), ImmutableList.of("10", "1"), "1", "c"},
            new Object[]{"2", ImmutableList.of("d"), ImmutableList.of("2"), "2", "d"},
            new Object[]{"1", useDefault ? null : ImmutableList.of(""), ImmutableList.of("1"), "1", ""},
            new Object[]{"def", null, ImmutableList.of("def"), "def", NullHandling.defaultStringValue()},
            new Object[]{"abc", null, ImmutableList.of("abc"), "abc", NullHandling.defaultStringValue()}
        ) :
        ImmutableList.of(
            new Object[]{"", ImmutableList.of("a", "b"), ImmutableList.of(""), "", "a"},
            new Object[]{"", ImmutableList.of("a", "b"), ImmutableList.of(""), "", "b"},
            new Object[]{"10.1", ImmutableList.of("b", "c"), ImmutableList.of("10", "1"), "10", "b"},
            new Object[]{"10.1", ImmutableList.of("b", "c"), ImmutableList.of("10", "1"), "10", "c"},
            new Object[]{"10.1", ImmutableList.of("b", "c"), ImmutableList.of("10", "1"), "1", "b"},
            new Object[]{"10.1", ImmutableList.of("b", "c"), ImmutableList.of("10", "1"), "1", "c"},
            new Object[]{"2", ImmutableList.of("d"), ImmutableList.of("2"), "2", "d"},
            new Object[]{"1", ImmutableList.of(""), ImmutableList.of("1"), "1", ""},
            new Object[]{"def", null, ImmutableList.of("def"), "def", null},
            new Object[]{"abc", null, ImmutableList.of("abc"), "abc", null}
        )
    );
  }

  @Test
  public void testUnnestTwiceArrayColumns()
  {
    testQuery(
        "SELECT arrayStringNulls, arrayLongNulls, usn, uln"
        + "  FROM\n"
        + "  druid.arrays,\n"
        + "  UNNEST(arrayStringNulls) as t2 (usn),\n"
        + "  UNNEST(arrayLongNulls) as t3 (uln)",
        QUERY_CONTEXT_UNNEST,
        ImmutableList.of(
            Druids.newScanQueryBuilder()
                  .dataSource(
                      UnnestDataSource.create(
                          UnnestDataSource.create(
                              new TableDataSource(CalciteTests.ARRAYS_DATASOURCE),
                              expressionVirtualColumn(
                                  "j0.unnest",
                                  "\"arrayStringNulls\"",
                                  ColumnType.STRING_ARRAY
                              ),
                              null
                          ),
                          expressionVirtualColumn(
                              "_j0.unnest",
                              "\"arrayLongNulls\"",
                              ColumnType.LONG_ARRAY
                          ),
                          null
                      )
                  )
                  .intervals(querySegmentSpec(Filtration.eternity()))
                  .resultFormat(ScanQuery.ResultFormat.RESULT_FORMAT_COMPACTED_LIST)
                  .context(QUERY_CONTEXT_UNNEST)
                  .columns("arrayStringNulls", "arrayLongNulls", "j0.unnest", "_j0.unnest")
                  .columnTypes(ColumnType.STRING_ARRAY, ColumnType.LONG_ARRAY, ColumnType.STRING, ColumnType.LONG)
                  .build()
        ),
        ImmutableList.of(
            new Object[]{Arrays.asList("a", "b"), Arrays.asList(2L, 3L), "a", 2L},
            new Object[]{Arrays.asList("a", "b"), Arrays.asList(2L, 3L), "a", 3L},
            new Object[]{Arrays.asList("a", "b"), Arrays.asList(2L, 3L), "b", 2L},
            new Object[]{Arrays.asList("a", "b"), Arrays.asList(2L, 3L), "b", 3L},
            new Object[]{Arrays.asList("b", "b"), Collections.singletonList(1L), "b", 1L},
            new Object[]{Arrays.asList("b", "b"), Collections.singletonList(1L), "b", 1L},
            new Object[]{Arrays.asList("a", "b"), Arrays.asList(1L, null, 3L), "a", 1L},
            new Object[]{Arrays.asList("a", "b"), Arrays.asList(1L, null, 3L), "a", null},
            new Object[]{Arrays.asList("a", "b"), Arrays.asList(1L, null, 3L), "a", 3L},
            new Object[]{Arrays.asList("a", "b"), Arrays.asList(1L, null, 3L), "b", 1L},
            new Object[]{Arrays.asList("a", "b"), Arrays.asList(1L, null, 3L), "b", null},
            new Object[]{Arrays.asList("a", "b"), Arrays.asList(1L, null, 3L), "b", 3L},
            new Object[]{Arrays.asList("d", null, "b"), Arrays.asList(1L, 2L, 3L), "d", 1L},
            new Object[]{Arrays.asList("d", null, "b"), Arrays.asList(1L, 2L, 3L), "d", 2L},
            new Object[]{Arrays.asList("d", null, "b"), Arrays.asList(1L, 2L, 3L), "d", 3L},
            new Object[]{Arrays.asList("d", null, "b"), Arrays.asList(1L, 2L, 3L), NullHandling.defaultStringValue(), 1L},
            new Object[]{Arrays.asList("d", null, "b"), Arrays.asList(1L, 2L, 3L), NullHandling.defaultStringValue(), 2L},
            new Object[]{Arrays.asList("d", null, "b"), Arrays.asList(1L, 2L, 3L), NullHandling.defaultStringValue(), 3L},
            new Object[]{Arrays.asList("d", null, "b"), Arrays.asList(1L, 2L, 3L), "b", 1L},
            new Object[]{Arrays.asList("d", null, "b"), Arrays.asList(1L, 2L, 3L), "b", 2L},
            new Object[]{Arrays.asList("d", null, "b"), Arrays.asList(1L, 2L, 3L), "b", 3L},
            new Object[]{Arrays.asList("a", "b"), Arrays.asList(2L, 3L), "a", 2L},
            new Object[]{Arrays.asList("a", "b"), Arrays.asList(2L, 3L), "a", 3L},
            new Object[]{Arrays.asList("a", "b"), Arrays.asList(2L, 3L), "b", 2L},
            new Object[]{Arrays.asList("a", "b"), Arrays.asList(2L, 3L), "b", 3L},
            new Object[]{Arrays.asList("b", "b"), Collections.singletonList(null), "b", null},
            new Object[]{Arrays.asList("b", "b"), Collections.singletonList(null), "b", null},
            new Object[]{Collections.singletonList(null), Arrays.asList(null, 2L, 9L), NullHandling.defaultStringValue(), null},
            new Object[]{Collections.singletonList(null), Arrays.asList(null, 2L, 9L), NullHandling.defaultStringValue(), 2L},
            new Object[]{Collections.singletonList(null), Arrays.asList(null, 2L, 9L), NullHandling.defaultStringValue(), 9L},
            new Object[]{Arrays.asList("d", null, "b"), Arrays.asList(1L, 2L, 3L), "d", 1L},
            new Object[]{Arrays.asList("d", null, "b"), Arrays.asList(1L, 2L, 3L), "d", 2L},
            new Object[]{Arrays.asList("d", null, "b"), Arrays.asList(1L, 2L, 3L), "d", 3L},
            new Object[]{Arrays.asList("d", null, "b"), Arrays.asList(1L, 2L, 3L), NullHandling.defaultStringValue(), 1L},
            new Object[]{Arrays.asList("d", null, "b"), Arrays.asList(1L, 2L, 3L), NullHandling.defaultStringValue(), 2L},
            new Object[]{Arrays.asList("d", null, "b"), Arrays.asList(1L, 2L, 3L), NullHandling.defaultStringValue(), 3L},
            new Object[]{Arrays.asList("d", null, "b"), Arrays.asList(1L, 2L, 3L), "b", 1L},
            new Object[]{Arrays.asList("d", null, "b"), Arrays.asList(1L, 2L, 3L), "b", 2L},
            new Object[]{Arrays.asList("d", null, "b"), Arrays.asList(1L, 2L, 3L), "b", 3L}
        )
    );
  }

  @Test
  public void testUnnestTwiceWithFiltersAndExpressions()
  {
    testQuery(
        "SELECT dim1, MV_TO_ARRAY(dim3), STRING_TO_ARRAY(dim1, U&'\\005C.') AS dim1_split, dim1_split_unnest, dim3_unnest || 'xx'\n"
        + "FROM\n"
        + "  druid.numfoo,\n"
        + "  UNNEST(STRING_TO_ARRAY(dim1, U&'\\005C.')) as t2 (dim1_split_unnest),\n"
        + "  UNNEST(MV_TO_ARRAY(dim3)) as t3 (dim3_unnest)"
        + "WHERE dim1_split_unnest IN ('1', '2') AND dim3_unnest LIKE '_'",
        QUERY_CONTEXT_UNNEST,
        ImmutableList.of(
            Druids.newScanQueryBuilder()
                  .dataSource(
                      UnnestDataSource.create(
                          UnnestDataSource.create(
                              new TableDataSource(CalciteTests.DATASOURCE3),
                              expressionVirtualColumn(
                                  "j0.unnest",
                                  "string_to_array(\"dim1\",'\\u005C.')",
                                  ColumnType.STRING_ARRAY
                              ),
                              in("j0.unnest", ImmutableList.of("1", "2"))
                          ),
                          nestedExpressionVirtualColumn("_j0.unnest", "\"dim3\"", ColumnType.STRING),
                          new LikeDimFilter("_j0.unnest", "_", null, null)
                      )
                  )
                  .intervals(querySegmentSpec(Filtration.eternity()))
                  .virtualColumns(
                      expressionVirtualColumn(
                          "v0",
                          "mv_to_array(\"dim3\")",
                          ColumnType.STRING_ARRAY
                      ),
                      expressionVirtualColumn(
                          "v1",
                          "string_to_array(\"dim1\",'\\u005C.')",
                          ColumnType.STRING_ARRAY
                      ),
                      expressionVirtualColumn(
                          "v2",
                          "concat(\"_j0.unnest\",'xx')",
                          ColumnType.STRING
                      )
                  )
                  .resultFormat(ScanQuery.ResultFormat.RESULT_FORMAT_COMPACTED_LIST)
                  .context(QUERY_CONTEXT_UNNEST)
                  .columns("dim1", "v0", "v1", "j0.unnest", "v2")
                  .columnTypes(ColumnType.STRING, ColumnType.STRING_ARRAY, ColumnType.STRING_ARRAY, ColumnType.STRING, ColumnType.STRING)
                  .build()
        ),
        ImmutableList.of(
            new Object[]{"10.1", ImmutableList.of("b", "c"), ImmutableList.of("10", "1"), "1", "bxx"},
            new Object[]{"10.1", ImmutableList.of("b", "c"), ImmutableList.of("10", "1"), "1", "cxx"},
            new Object[]{"2", ImmutableList.of("d"), ImmutableList.of("2"), "2", "dxx"}
        )
    );
  }


  @DecoupledTestConfig(ignoreExpectedQueriesReason = IgnoreQueriesReason.UNNEST_EXTRA_SCANQUERY)
  @Test
  public void testUnnestThriceWithFiltersOnDimAndUnnestCol()
  {
    String sql = "    SELECT dimZipf, dim3_unnest1, dim3_unnest2, dim3_unnest3 FROM \n"
                 + "      ( SELECT * FROM \n"
                 + "           ( SELECT * FROM lotsocolumns, UNNEST(MV_TO_ARRAY(dimMultivalEnumerated)) as ut(dim3_unnest1) )"
                 + "           ,UNNEST(MV_TO_ARRAY(dimMultivalEnumerated)) as ut(dim3_unnest2) \n"
                 + "      ), UNNEST(MV_TO_ARRAY(dimMultivalEnumerated)) as ut(dim3_unnest3) "
                 + " WHERE dimZipf=27 AND dim3_unnest1='Baz'";
    List<Query<?>> expectedQuerySc = ImmutableList.of(
        Druids.newScanQueryBuilder()
              .dataSource(
                  UnnestDataSource.create(
                      UnnestDataSource.create(
                          FilteredDataSource.create(
                              UnnestDataSource.create(
                                  new TableDataSource(CalciteTests.DATASOURCE5),
                                  nestedExpressionVirtualColumn("j0.unnest", "\"dimMultivalEnumerated\"", ColumnType.STRING),
                                  null
                              ),
                              and(
                                  NullHandling.sqlCompatible()
                                  ? equality("dimZipf", "27", ColumnType.LONG)
                                  : bound("dimZipf", "27", "27", false, false, null, StringComparators.NUMERIC),
                                  equality("j0.unnest", "Baz", ColumnType.STRING)
                              )
                          ),
                          nestedExpressionVirtualColumn("_j0.unnest", "\"dimMultivalEnumerated\"", ColumnType.STRING), null
                      ),
                      nestedExpressionVirtualColumn("__j0.unnest", "\"dimMultivalEnumerated\"", ColumnType.STRING),
                      null
                  )
              )
              .intervals(querySegmentSpec(Filtration.eternity()))
              .resultFormat(ScanQuery.ResultFormat.RESULT_FORMAT_COMPACTED_LIST)
              .context(QUERY_CONTEXT_UNNEST)
              .virtualColumns(expressionVirtualColumn(
                  "v0",
                  "'Baz'",
                  ColumnType.STRING
              ))
              .columns("dimZipf", "v0", "_j0.unnest", "__j0.unnest")
              .columnTypes(ColumnType.STRING, ColumnType.STRING, ColumnType.STRING, ColumnType.STRING)
              .build()
    );
    testQuery(
        sql,
        QUERY_CONTEXT_UNNEST,
        expectedQuerySc,
        ImmutableList.of(
            new Object[]{"27", "Baz", "Baz", "Baz"},
            new Object[]{"27", "Baz", "Baz", "Baz"},
            new Object[]{"27", "Baz", "Baz", "Hello"},
            new Object[]{"27", "Baz", "Baz", "World"},
            new Object[]{"27", "Baz", "Baz", "Baz"},
            new Object[]{"27", "Baz", "Baz", "Baz"},
            new Object[]{"27", "Baz", "Baz", "Hello"},
            new Object[]{"27", "Baz", "Baz", "World"},
            new Object[]{"27", "Baz", "Hello", "Baz"},
            new Object[]{"27", "Baz", "Hello", "Baz"},
            new Object[]{"27", "Baz", "Hello", "Hello"},
            new Object[]{"27", "Baz", "Hello", "World"},
            new Object[]{"27", "Baz", "World", "Baz"},
            new Object[]{"27", "Baz", "World", "Baz"},
            new Object[]{"27", "Baz", "World", "Hello"},
            new Object[]{"27", "Baz", "World", "World"},
            new Object[]{"27", "Baz", "Baz", "Baz"},
            new Object[]{"27", "Baz", "Baz", "Baz"},
            new Object[]{"27", "Baz", "Baz", "Hello"},
            new Object[]{"27", "Baz", "Baz", "World"},
            new Object[]{"27", "Baz", "Baz", "Baz"},
            new Object[]{"27", "Baz", "Baz", "Baz"},
            new Object[]{"27", "Baz", "Baz", "Hello"},
            new Object[]{"27", "Baz", "Baz", "World"},
            new Object[]{"27", "Baz", "Hello", "Baz"},
            new Object[]{"27", "Baz", "Hello", "Baz"},
            new Object[]{"27", "Baz", "Hello", "Hello"},
            new Object[]{"27", "Baz", "Hello", "World"},
            new Object[]{"27", "Baz", "World", "Baz"},
            new Object[]{"27", "Baz", "World", "Baz"},
            new Object[]{"27", "Baz", "World", "Hello"},
            new Object[]{"27", "Baz", "World", "World"}
        )
    );
  }

  @DecoupledTestConfig(ignoreExpectedQueriesReason = IgnoreQueriesReason.UNNEST_EXTRA_SCANQUERY)
  @Test
  public void testUnnestThriceWithFiltersOnDimAndAllUnnestColumns()
  {
    String sql = "    SELECT dimZipf, dim3_unnest1, dim3_unnest2, dim3_unnest3 FROM \n"
                 + "      ( SELECT * FROM \n"
                 + "           ( SELECT * FROM lotsocolumns, UNNEST(MV_TO_ARRAY(dimMultivalEnumerated)) as ut(dim3_unnest1) )"
                 + "           ,UNNEST(MV_TO_ARRAY(dimMultivalEnumerated)) as ut(dim3_unnest2) \n"
                 + "      ), UNNEST(MV_TO_ARRAY(dimMultivalEnumerated)) as ut(dim3_unnest3) "
                 + " WHERE dimZipf=27 AND dim3_unnest1='Baz' AND dim3_unnest2='Hello' AND dim3_unnest3='World'";
    List<Query<?>> expectedQuerySc = ImmutableList.of(
        Druids.newScanQueryBuilder()
              .dataSource(
                  UnnestDataSource.create(
                      UnnestDataSource.create(
                          FilteredDataSource.create(
                              UnnestDataSource.create(
                                  new TableDataSource(CalciteTests.DATASOURCE5),
                                  expressionVirtualColumn(
                                      "j0.unnest",
                                      "\"dimMultivalEnumerated\"",
                                      ColumnType.STRING
                                  ),
                                  null
                              ),
                              and(
                                  NullHandling.sqlCompatible()
                                  ? equality("dimZipf", "27", ColumnType.LONG)
                                  : bound("dimZipf", "27", "27", false, false, null, StringComparators.NUMERIC),
                                  equality("j0.unnest", "Baz", ColumnType.STRING)
                              )
                          ),
                          expressionVirtualColumn(
                              "_j0.unnest",
                              "\"dimMultivalEnumerated\"",
                              ColumnType.STRING
                          ), equality("_j0.unnest", "Hello", ColumnType.STRING)
                      ),
                      expressionVirtualColumn(
                          "__j0.unnest",
                          "\"dimMultivalEnumerated\"",
                          ColumnType.STRING
                      ),
                      equality("__j0.unnest", "World", ColumnType.STRING)
                  )
              )
              .intervals(querySegmentSpec(Filtration.eternity()))
              .resultFormat(ScanQuery.ResultFormat.RESULT_FORMAT_COMPACTED_LIST)
              .virtualColumns(expressionVirtualColumn(
                  "v0",
                  "'Baz'",
                  ColumnType.STRING
              ))
              .context(QUERY_CONTEXT_UNNEST)
              .columns("dimZipf", "v0", "_j0.unnest", "__j0.unnest")
              .columnTypes(ColumnType.STRING, ColumnType.STRING, ColumnType.STRING, ColumnType.STRING)
              .build()
    );
    testQuery(
        sql,
        QUERY_CONTEXT_UNNEST,
        expectedQuerySc,
        ImmutableList.of(
            new Object[]{"27", "Baz", "Hello", "World"},
            new Object[]{"27", "Baz", "Hello", "World"}
        )
    );
  }

  @Test
  public void testUnnestThriceWithFiltersOnDimAndAllUnnestColumnsArrayColumns()
  {
    String sql = "    SELECT arrayString, uln, udn, usn FROM \n"
                 + "      ( SELECT * FROM \n"
                 + "           ( SELECT * FROM arrays, UNNEST(arrayLongNulls) as ut(uln))"
                 + "           ,UNNEST(arrayDoubleNulls) as ut(udn) \n"
                 + "      ), UNNEST(arrayStringNulls) as ut(usn) "
                 + " WHERE arrayString = ARRAY['a','b'] AND uln = 1 AND udn = 2.2 AND usn = 'a'";
    List<Query<?>> expectedQuerySc = ImmutableList.of(
        Druids.newScanQueryBuilder()
              .dataSource(
                  UnnestDataSource.create(
                      UnnestDataSource.create(
                          FilteredDataSource.create(
                              UnnestDataSource.create(
                                  new TableDataSource(CalciteTests.ARRAYS_DATASOURCE),
                                  expressionVirtualColumn(
                                      "j0.unnest",
                                      "\"arrayLongNulls\"",
                                      ColumnType.LONG_ARRAY
                                  ),
                                  null
                              ),
                              and(
                                  NullHandling.sqlCompatible()
                                  ? equality("arrayString", ImmutableList.of("a", "b"), ColumnType.STRING_ARRAY)
                                  : expressionFilter("(\"arrayString\" == array('a','b'))"),
                                  equality("j0.unnest", 1, ColumnType.LONG)
                              )
                          ),
                          expressionVirtualColumn(
                              "_j0.unnest",
                              "\"arrayDoubleNulls\"",
                              ColumnType.DOUBLE_ARRAY
                          ),
                          equality("_j0.unnest", 2.2, ColumnType.DOUBLE)
                      ),
                      expressionVirtualColumn(
                          "__j0.unnest",
                          "\"arrayStringNulls\"",
                          ColumnType.STRING_ARRAY
                      ),
                      equality("__j0.unnest", "a", ColumnType.STRING)
                  )
              )
              .intervals(querySegmentSpec(Filtration.eternity()))
              .resultFormat(ScanQuery.ResultFormat.RESULT_FORMAT_COMPACTED_LIST)
              .virtualColumns(
                  expressionVirtualColumn("v0", "array('a','b')", ColumnType.STRING_ARRAY),
                  expressionVirtualColumn("v1", "1", ColumnType.LONG)
              )
              .context(QUERY_CONTEXT_UNNEST)
              .columns("v0", "v1", "_j0.unnest", "__j0.unnest")
              .columnTypes(ColumnType.STRING_ARRAY, ColumnType.LONG, ColumnType.DOUBLE, ColumnType.STRING)
              .build()
    );
    testQuery(
        sql,
        QUERY_CONTEXT_UNNEST,
        expectedQuerySc,
        ImmutableList.of(
            new Object[]{ImmutableList.of("a", "b"), 1L, 2.2D, "a"}
        )
    );
  }

  @Test
  public void testUnnestThriceWithFiltersOnDimAndUnnestColumnsORCombinations()
  {
    String sql = "    SELECT dimZipf, dim3_unnest1, dim3_unnest2, dim3_unnest3 FROM \n"
                 + "      ( SELECT * FROM \n"
                 + "           ( SELECT * FROM lotsocolumns, UNNEST(MV_TO_ARRAY(dimMultivalEnumerated)) as ut(dim3_unnest1) )"
                 + "           ,UNNEST(MV_TO_ARRAY(dimMultivalEnumerated)) as ut(dim3_unnest2) \n"
                 + "      ), UNNEST(MV_TO_ARRAY(dimMultivalEnumerated)) as ut(dim3_unnest3) "
                 + " WHERE dimZipf=27 AND (dim3_unnest1='Baz' OR dim3_unnest2='Hello') AND dim3_unnest3='World'";
    List<Query<?>> expectedQuerySqlCom = ImmutableList.of(
        Druids.newScanQueryBuilder()
              .dataSource(
                  UnnestDataSource.create(
                      FilteredDataSource.create(
                          UnnestDataSource.create(
                              FilteredDataSource.create(
                                  UnnestDataSource.create(
                                      new TableDataSource(CalciteTests.DATASOURCE5),
                                      nestedExpressionVirtualColumn("j0.unnest", "\"dimMultivalEnumerated\"", ColumnType.STRING),
                                      null
                                  ),
                                  NullHandling.sqlCompatible() ? equality("dimZipf", "27", ColumnType.LONG) : range(
                                      "dimZipf",
                                      ColumnType.LONG,
                                      "27",
                                      "27",
                                      false,
                                      false
                                  )
                              ),
                              nestedExpressionVirtualColumn("_j0.unnest", "\"dimMultivalEnumerated\"", ColumnType.STRING),
                              null
                          ),
                          or(
                              equality("j0.unnest", "Baz", ColumnType.STRING),
                              equality("_j0.unnest", "Hello", ColumnType.STRING)
                          ) // (j0.unnest = Baz || _j0.unnest = Hello)
                      ),
                      nestedExpressionVirtualColumn("__j0.unnest", "\"dimMultivalEnumerated\"", ColumnType.STRING),
                      equality("__j0.unnest", "World", ColumnType.STRING)
                  )
              )
              .intervals(querySegmentSpec(Filtration.eternity()))
              .resultFormat(ScanQuery.ResultFormat.RESULT_FORMAT_COMPACTED_LIST)
              .context(QUERY_CONTEXT_UNNEST)
              .columns("dimZipf", "j0.unnest", "_j0.unnest", "__j0.unnest")
              .columnTypes(ColumnType.STRING, ColumnType.STRING, ColumnType.STRING, ColumnType.STRING)
              .build()
    );
    testQuery(
        sql,
        QUERY_CONTEXT_UNNEST,
        expectedQuerySqlCom,
        ImmutableList.of(
            new Object[]{"27", "Baz", "Baz", "World"},
            new Object[]{"27", "Baz", "Baz", "World"},
            new Object[]{"27", "Baz", "Hello", "World"},
            new Object[]{"27", "Baz", "World", "World"},
            new Object[]{"27", "Baz", "Baz", "World"},
            new Object[]{"27", "Baz", "Baz", "World"},
            new Object[]{"27", "Baz", "Hello", "World"},
            new Object[]{"27", "Baz", "World", "World"},
            new Object[]{"27", "Hello", "Hello", "World"},
            new Object[]{"27", "World", "Hello", "World"}
        )
    );
  }

  @Test
  public void testUnnestThriceWithFiltersOnDimAndAllUnnestColumnsArrayColumnsOrFilters()
  {
    String sql = "    SELECT arrayString, uln, udn, usn FROM \n"
                 + "      ( SELECT * FROM \n"
                 + "           ( SELECT * FROM arrays, UNNEST(arrayLongNulls) as ut(uln))"
                 + "           ,UNNEST(arrayDoubleNulls) as ut(udn) \n"
                 + "      ), UNNEST(arrayStringNulls) as ut(usn) "
                 + " WHERE arrayString = ARRAY['a','b'] AND (uln = 1 OR udn = 2.2) AND usn = 'a'";
    List<Query<?>> expectedQuerySc = ImmutableList.of(
        Druids.newScanQueryBuilder()
              .dataSource(
                  UnnestDataSource.create(
                      FilteredDataSource.create(
                        UnnestDataSource.create(
                            FilteredDataSource.create(
                                UnnestDataSource.create(
                                    new TableDataSource(CalciteTests.ARRAYS_DATASOURCE),
                                    expressionVirtualColumn(
                                        "j0.unnest",
                                        "\"arrayLongNulls\"",
                                        ColumnType.LONG_ARRAY
                                    ),
                                    null
                                ),
                                NullHandling.sqlCompatible()
                                ? equality("arrayString", ImmutableList.of("a", "b"), ColumnType.STRING_ARRAY)
                                : expressionFilter("(\"arrayString\" == array('a','b'))")
                            ),
                            expressionVirtualColumn(
                                "_j0.unnest",
                                "\"arrayDoubleNulls\"",
                                ColumnType.DOUBLE_ARRAY
                            ),
                            null
                        ),
                        or(
                            equality("j0.unnest", 1, ColumnType.LONG),
                            equality("_j0.unnest", 2.2, ColumnType.DOUBLE)
                        )
                      ),
                      expressionVirtualColumn(
                          "__j0.unnest",
                          "\"arrayStringNulls\"",
                          ColumnType.STRING_ARRAY
                      ),
                      equality("__j0.unnest", "a", ColumnType.STRING)
                  )
              )
              .intervals(querySegmentSpec(Filtration.eternity()))
              .resultFormat(ScanQuery.ResultFormat.RESULT_FORMAT_COMPACTED_LIST)
              .virtualColumns(
                  expressionVirtualColumn("v0", "array('a','b')", ColumnType.STRING_ARRAY)
              )
              .context(QUERY_CONTEXT_UNNEST)
              .columns("v0", "j0.unnest", "_j0.unnest", "__j0.unnest")
              .columnTypes(ColumnType.STRING_ARRAY, ColumnType.LONG, ColumnType.DOUBLE, ColumnType.STRING)
              .build()
    );
    testQuery(
        sql,
        QUERY_CONTEXT_UNNEST,
        expectedQuerySc,
        ImmutableList.of(
            new Object[]{ImmutableList.of("a", "b"), 1L, 1.1D, "a"},
            new Object[]{ImmutableList.of("a", "b"), 1L, 2.2D, "a"},
            new Object[]{ImmutableList.of("a", "b"), 1L, null, "a"},
            new Object[]{ImmutableList.of("a", "b"), null, 2.2D, "a"},
            new Object[]{ImmutableList.of("a", "b"), 3L, 2.2D, "a"}
        )
    );
  }

  @NotYetSupported(Modes.UNNEST_RESULT_MISMATCH)
  @Test
  public void testUnnestWithGroupBy()
  {
    cannotVectorize();
    testQuery(
        "SELECT d3 FROM druid.numfoo, UNNEST(MV_TO_ARRAY(dim3)) as unnested (d3) GROUP BY d3 ",
        QUERY_CONTEXT_UNNEST,
        ImmutableList.of(
            GroupByQuery.builder()
                        .setDataSource(UnnestDataSource.create(
                            new TableDataSource(CalciteTests.DATASOURCE3),
                            nestedExpressionVirtualColumn("j0.unnest", "\"dim3\"", ColumnType.STRING),
                            null
                        ))
                        .setInterval(querySegmentSpec(Filtration.eternity()))
                        .setContext(QUERY_CONTEXT_UNNEST)
                        .setDimensions(new DefaultDimensionSpec("j0.unnest", "d0", ColumnType.STRING))
                        .setGranularity(Granularities.ALL)
                        .setContext(QUERY_CONTEXT_UNNEST)
                        .build()
        ),
        useDefault ?
        ImmutableList.of(
            new Object[]{""},
            new Object[]{"a"},
            new Object[]{"b"},
            new Object[]{"c"},
            new Object[]{"d"}
        ) :
        ImmutableList.of(
            new Object[]{null},
            new Object[]{""},
            new Object[]{"a"},
            new Object[]{"b"},
            new Object[]{"c"},
            new Object[]{"d"}
        )
    );
  }

  @Test
  public void testUnnestWithGroupByArrayColumn()
  {
    cannotVectorize();
    testQuery(
        "SELECT usn FROM druid.arrays, UNNEST(arrayStringNulls) as u (usn) GROUP BY usn ",
        QUERY_CONTEXT_UNNEST,
        ImmutableList.of(
            GroupByQuery.builder()
                        .setDataSource(UnnestDataSource.create(
                            new TableDataSource(CalciteTests.ARRAYS_DATASOURCE),
                            expressionVirtualColumn("j0.unnest", "\"arrayStringNulls\"", ColumnType.STRING_ARRAY),
                            null
                        ))
                        .setInterval(querySegmentSpec(Filtration.eternity()))
                        .setContext(QUERY_CONTEXT_UNNEST)
                        .setDimensions(new DefaultDimensionSpec("j0.unnest", "d0", ColumnType.STRING))
                        .setGranularity(Granularities.ALL)
                        .setContext(QUERY_CONTEXT_UNNEST)
                        .build()
        ),
        ImmutableList.of(
            new Object[]{NullHandling.defaultStringValue()},
            new Object[]{"a"},
            new Object[]{"b"},
            new Object[]{"d"}
        )
    );
  }

  @NotYetSupported(Modes.UNNEST_RESULT_MISMATCH)
  @Test
  public void testUnnestWithGroupByOrderBy()
  {
    cannotVectorize();
    testQuery(
        "SELECT d3, COUNT(*) FROM druid.numfoo, UNNEST(MV_TO_ARRAY(dim3)) AS unnested(d3) GROUP BY d3 ORDER BY d3 DESC ",
        QUERY_CONTEXT_UNNEST,
        ImmutableList.of(
            GroupByQuery.builder()
                        .setDataSource(UnnestDataSource.create(
                            new TableDataSource(CalciteTests.DATASOURCE3),
                            nestedExpressionVirtualColumn("j0.unnest", "\"dim3\"", ColumnType.STRING),
                            null
                        ))
                        .setInterval(querySegmentSpec(Filtration.eternity()))
                        .setContext(QUERY_CONTEXT_UNNEST)
                        .setDimensions(new DefaultDimensionSpec("j0.unnest", "d0", ColumnType.STRING))
                        .setGranularity(Granularities.ALL)
                        .setLimitSpec(
                            DefaultLimitSpec
                                .builder()
                                .orderBy(new OrderByColumnSpec(
                                    "d0",
                                    OrderByColumnSpec.Direction.DESCENDING,
                                    StringComparators.LEXICOGRAPHIC
                                ))
                                .build()
                        )
                        .setAggregatorSpecs(new CountAggregatorFactory("a0"))
                        .setContext(QUERY_CONTEXT_UNNEST)
                        .build()
        ),
        useDefault ?
        ImmutableList.of(
            new Object[]{"d", 1L},
            new Object[]{"c", 1L},
            new Object[]{"b", 2L},
            new Object[]{"a", 1L},
            new Object[]{"", 3L}
        ) :
        ImmutableList.of(
            new Object[]{"d", 1L},
            new Object[]{"c", 1L},
            new Object[]{"b", 2L},
            new Object[]{"a", 1L},
            new Object[]{"", 1L},
            new Object[]{null, 2L}
        )
    );
  }

  @NotYetSupported(Modes.UNNEST_RESULT_MISMATCH)
  @Test
  public void testUnnestWithGroupByOrderByWithLimit()
  {
    testQuery(
        "SELECT d3, COUNT(*) FROM druid.numfoo, UNNEST(MV_TO_ARRAY(dim3)) AS unnested(d3) GROUP BY d3 ORDER BY d3 ASC LIMIT 4 ",
        QUERY_CONTEXT_UNNEST,
        ImmutableList.of(
            new TopNQueryBuilder()
                .dataSource(UnnestDataSource.create(
                    new TableDataSource(CalciteTests.DATASOURCE3),
                    nestedExpressionVirtualColumn("j0.unnest", "\"dim3\"", ColumnType.STRING),
                    null
                ))
                .intervals(querySegmentSpec(Filtration.eternity()))
                .dimension(new DefaultDimensionSpec("j0.unnest", "d0", ColumnType.STRING))
                .metric(new DimensionTopNMetricSpec(null, StringComparators.LEXICOGRAPHIC))
                .threshold(4)
                .aggregators(aggregators(new CountAggregatorFactory("a0")))
                .context(QUERY_CONTEXT_UNNEST)
                .build()
        ),
        useDefault ?
        ImmutableList.of(
            new Object[]{"", 3L},
            new Object[]{"a", 1L},
            new Object[]{"b", 2L},
            new Object[]{"c", 1L}
        ) :
        ImmutableList.of(
            new Object[]{null, 2L},
            new Object[]{"", 1L},
            new Object[]{"a", 1L},
            new Object[]{"b", 2L}
        )
    );
  }

  @Test
  public void testUnnestWithGroupByHaving()
  {
    cannotVectorize();
    testQuery(
        "SELECT d3, COUNT(*) FROM druid.numfoo, UNNEST(MV_TO_ARRAY(dim3)) AS unnested(d3) GROUP BY d3 HAVING COUNT(*) = 1",
        QUERY_CONTEXT_UNNEST,
        ImmutableList.of(
            GroupByQuery.builder()
                        .setDataSource(UnnestDataSource.create(
                            new TableDataSource(CalciteTests.DATASOURCE3),
                            nestedExpressionVirtualColumn("j0.unnest", "\"dim3\"", ColumnType.STRING),
                            null
                        ))
                        .setInterval(querySegmentSpec(Filtration.eternity()))
                        .setContext(QUERY_CONTEXT_UNNEST)
                        .setDimensions(new DefaultDimensionSpec("j0.unnest", "d0", ColumnType.STRING))
                        .setGranularity(Granularities.ALL)
                        .setAggregatorSpecs(new CountAggregatorFactory("a0"))
                        .setHavingSpec(new DimFilterHavingSpec(equality("a0", 1L, ColumnType.LONG), true))
                        .setContext(QUERY_CONTEXT_UNNEST)
                        .build()
        ),
        useDefault ?
        ImmutableList.of(
            new Object[]{"a", 1L},
            new Object[]{"c", 1L},
            new Object[]{"d", 1L}
        ) :
        ImmutableList.of(
            new Object[]{"", 1L},
            new Object[]{"a", 1L},
            new Object[]{"c", 1L},
            new Object[]{"d", 1L}
        )
    );
  }

  @Test
  public void testUnnestWithLimit()
  {
    testQuery(
        "SELECT d3 FROM druid.numfoo, UNNEST(MV_TO_ARRAY(dim3)) as unnested (d3) LIMIT 3",
        QUERY_CONTEXT_UNNEST,
        ImmutableList.of(
            Druids.newScanQueryBuilder()
                  .dataSource(UnnestDataSource.create(
                      new TableDataSource(CalciteTests.DATASOURCE3),
                      nestedExpressionVirtualColumn("j0.unnest", "\"dim3\"", ColumnType.STRING),
                      null
                  ))
                  .intervals(querySegmentSpec(Filtration.eternity()))
                  .resultFormat(ScanQuery.ResultFormat.RESULT_FORMAT_COMPACTED_LIST)
                  .context(QUERY_CONTEXT_UNNEST)
                  .columns("j0.unnest")
                  .columnTypes(ColumnType.STRING)
                  .limit(3)
                  .build()
        ),
        ImmutableList.of(
            new Object[]{"a"},
            new Object[]{"b"},
            new Object[]{"b"}
        )
    );
  }

  @NotYetSupported(Modes.UNNEST_RESULT_MISMATCH)
  @Test
  public void testUnnestFirstQueryOnSelect()
  {
    testQuery(
        "SELECT d3 FROM (select dim1, dim2, dim3 from druid.numfoo), UNNEST(MV_TO_ARRAY(dim3)) as unnested (d3)",
        QUERY_CONTEXT_UNNEST,
        ImmutableList.of(
            Druids.newScanQueryBuilder()
                  .dataSource(UnnestDataSource.create(
                      new TableDataSource(CalciteTests.DATASOURCE3),
                      nestedExpressionVirtualColumn("j0.unnest", "\"dim3\"", ColumnType.STRING),
                      null
                  ))
                  .intervals(querySegmentSpec(Filtration.eternity()))
                  .resultFormat(ScanQuery.ResultFormat.RESULT_FORMAT_COMPACTED_LIST)
                  .context(QUERY_CONTEXT_UNNEST)
                  .columns("j0.unnest")
                  .columnTypes(ColumnType.STRING)
                  .build()
        ),
        useDefault ?
        ImmutableList.of(
            new Object[]{"a"},
            new Object[]{"b"},
            new Object[]{"b"},
            new Object[]{"c"},
            new Object[]{"d"},
            new Object[]{""},
            new Object[]{""},
            new Object[]{""}
        ) :
        ImmutableList.of(
            new Object[]{"a"},
            new Object[]{"b"},
            new Object[]{"b"},
            new Object[]{"c"},
            new Object[]{"d"},
            new Object[]{""},
            new Object[]{null},
            new Object[]{null}
        )
    );
  }

  @Test
  public void testUnnestVirtualWithColumns1()
  {
    testQuery(
        "SELECT strings, m1 FROM druid.numfoo, UNNEST(MV_TO_ARRAY(dim3)) as unnested (strings) where (strings='a' and (m1<=10 or strings='b'))",
        QUERY_CONTEXT_UNNEST,
        ImmutableList.of(Druids.newScanQueryBuilder()
                               .dataSource(UnnestDataSource.create(
                                   new TableDataSource(CalciteTests.DATASOURCE3),
                                   nestedExpressionVirtualColumn("j0.unnest", "\"dim3\"", ColumnType.STRING),
                                   equality("j0.unnest", "a", ColumnType.STRING)
                               ))
                               .intervals(querySegmentSpec(Filtration.eternity()))
                               .resultFormat(ScanQuery.ResultFormat.RESULT_FORMAT_COMPACTED_LIST)
                               .filters(or(
                                   NullHandling.sqlCompatible()
                                   ? range("m1", ColumnType.LONG, null, "10", false, false)
                                   : bound(
                                       "m1",
                                       null,
                                       "10",
                                       false,
                                       false,
                                       null,
                                       StringComparators.NUMERIC
                                   ),
                                   equality("j0.unnest", "b", ColumnType.STRING)
                               ))
                               .context(QUERY_CONTEXT_UNNEST)
                               .columns("j0.unnest", "m1")
                               .columnTypes(ColumnType.STRING, ColumnType.FLOAT)
                               .build()),
        ImmutableList.of(new Object[]{"a", 1.0f})
    );
  }

  @Test
  public void testUnnestVirtualWithColumns2()
  {
    testQuery(
        "SELECT strings, m1 FROM druid.numfoo, UNNEST(MV_TO_ARRAY(dim3)) as unnested (strings) where (strings='a' or (m1=2 and strings='b'))",
        QUERY_CONTEXT_UNNEST,
        ImmutableList.of(Druids.newScanQueryBuilder()
                               .dataSource(UnnestDataSource.create(
                                   new TableDataSource(CalciteTests.DATASOURCE3),
                                   nestedExpressionVirtualColumn("j0.unnest", "\"dim3\"", ColumnType.STRING),
                                   null
                               ))
                               .intervals(querySegmentSpec(Filtration.eternity()))
                               .resultFormat(ScanQuery.ResultFormat.RESULT_FORMAT_COMPACTED_LIST)
                               // (j0.unnest = a || (m1 = 2 && j0.unnest = b))
                               .filters(or(
                                   equality("j0.unnest", "a", ColumnType.STRING),
                                   and(
                                       NullHandling.sqlCompatible()
                                       ? equality("m1", "2", ColumnType.FLOAT)
                                       : equality("m1", "2", ColumnType.STRING),
                                       equality("j0.unnest", "b", ColumnType.STRING)
                                   )
                               ))
                               .context(QUERY_CONTEXT_UNNEST)
                               .columns("j0.unnest", "m1")
                               .columnTypes(ColumnType.STRING, ColumnType.FLOAT)
                               .build()),
        ImmutableList.of(
            new Object[]{"a", 1.0f},
            new Object[]{"b", 2.0f}
        )
    );
  }

  @DecoupledTestConfig(quidemReason = QuidemTestCaseReason.UNNEST_EXTRA_SCAN, separateDefaultModeTest = true)
  @Test
  public void testUnnestWithFilters()
  {
    testQuery(
        "SELECT d3 FROM (select * from druid.numfoo where dim2='a'), UNNEST(MV_TO_ARRAY(dim3)) as unnested (d3)",
        QUERY_CONTEXT_UNNEST,
        ImmutableList.of(
            Druids.newScanQueryBuilder()
                  .dataSource(UnnestDataSource.create(
                      FilteredDataSource.create(
                          new TableDataSource(CalciteTests.DATASOURCE3),
                          equality("dim2", "a", ColumnType.STRING)
                      ),
                      nestedExpressionVirtualColumn("j0.unnest", "\"dim3\"", ColumnType.STRING),
                      null
                  ))
                  .intervals(querySegmentSpec(Filtration.eternity()))
                  .resultFormat(ScanQuery.ResultFormat.RESULT_FORMAT_COMPACTED_LIST)
                  .context(QUERY_CONTEXT_UNNEST)
                  .columns("j0.unnest")
                  .columnTypes(ColumnType.STRING)
                  .build()
        ),
        ImmutableList.of(
            new Object[]{"a"},
            new Object[]{"b"},
            new Object[]{""}
        )
    );
  }

  @DecoupledTestConfig(quidemReason = QuidemTestCaseReason.UNNEST_EXTRA_SCAN, separateDefaultModeTest = true)
  @Test
  public void testUnnestWithFiltersWithExpressionInInnerQuery()
  {
    testQuery(
        "SELECT t,d3 FROM (select FLOOR(__time to hour) t, dim3 from druid.numfoo where dim2='a'), UNNEST(MV_TO_ARRAY(dim3)) as unnested (d3)",
        QUERY_CONTEXT_UNNEST,
        ImmutableList.of(
            Druids.newScanQueryBuilder()
                  .dataSource(UnnestDataSource.create(
                      FilteredDataSource.create(
                          new TableDataSource(CalciteTests.DATASOURCE3),
                          equality("dim2", "a", ColumnType.STRING)
                      ),
                      nestedExpressionVirtualColumn("j0.unnest", "\"dim3\"", ColumnType.STRING),
                      null
                  ))
                  .intervals(querySegmentSpec(Filtration.eternity()))
                  .virtualColumns(expressionVirtualColumn(
                      "v0",
                      "timestamp_floor(\"__time\",'PT1H',null,'UTC')",
                      ColumnType.LONG
                  ))
                  .resultFormat(ScanQuery.ResultFormat.RESULT_FORMAT_COMPACTED_LIST)
                  .context(QUERY_CONTEXT_UNNEST)
                  .columns("v0", "j0.unnest")
                  .columnTypes(ColumnType.LONG, ColumnType.STRING)
                  .build()
        ),
        ImmutableList.of(
            new Object[]{946684800000L, "a"},
            new Object[]{946684800000L, "b"},
            new Object[]{978307200000L, ""}
        )
    );
  }

  @DecoupledTestConfig(quidemReason = QuidemTestCaseReason.UNNEST_EXTRA_SCAN, separateDefaultModeTest = true)
  @Test
  public void testUnnestWithInFiltersWithExpressionInInnerQuery()
  {
    testQuery(
        "SELECT t,d3 FROM (select FLOOR(__time to hour) t, dim3 from druid.numfoo where dim2 IN ('a','b')), UNNEST(MV_TO_ARRAY(dim3)) as unnested (d3)",
        QUERY_CONTEXT_UNNEST,
        ImmutableList.of(
            Druids.newScanQueryBuilder()
                  .dataSource(UnnestDataSource.create(
                      FilteredDataSource.create(
                          new TableDataSource(CalciteTests.DATASOURCE3),
                          in("dim2", ImmutableList.of("a", "b"))
                      ),
                      nestedExpressionVirtualColumn("j0.unnest", "\"dim3\"", ColumnType.STRING),
                      null
                  ))
                  .intervals(querySegmentSpec(Filtration.eternity()))
                  .virtualColumns(expressionVirtualColumn("v0",
                                                          "timestamp_floor(\"__time\",'PT1H',null,'UTC')",
                                                          ColumnType.LONG))
                  .resultFormat(ScanQuery.ResultFormat.RESULT_FORMAT_COMPACTED_LIST)
                  .context(QUERY_CONTEXT_UNNEST)
                  .columns("v0", "j0.unnest")
                  .columnTypes(ColumnType.LONG, ColumnType.STRING)
                  .build()
        ),
        ImmutableList.of(
            new Object[]{946684800000L, "a"},
            new Object[]{946684800000L, "b"},
            new Object[]{978307200000L, ""}
        )
    );
  }

  @DecoupledTestConfig(quidemReason = QuidemTestCaseReason.UNUSED_VIRTUALCOLUMN, separateDefaultModeTest = true)
  @Test
  public void testUnnestWithFiltersInnerLimit()
  {
    testQuery(
        "SELECT d3 FROM (select dim2,dim3 from druid.numfoo where dim2='a' LIMIT 2), UNNEST(MV_TO_ARRAY(dim3)) as unnested (d3)",
        QUERY_CONTEXT_UNNEST,
        ImmutableList.of(
            Druids.newScanQueryBuilder()
                  .dataSource(UnnestDataSource.create(
                      new QueryDataSource(
                          newScanQueryBuilder()
                              .dataSource(
                                  new TableDataSource(CalciteTests.DATASOURCE3)
                              )
                              .intervals(querySegmentSpec(Filtration.eternity()))
                              .resultFormat(ScanQuery.ResultFormat.RESULT_FORMAT_COMPACTED_LIST)
                              .filters(equality("dim2", "a", ColumnType.STRING))
                              .columns("dim3")
                              .columnTypes(ColumnType.STRING)
                              .limit(2)
                              .context(QUERY_CONTEXT_UNNEST)
                              .build()
                      ),
                      nestedExpressionVirtualColumn("j0.unnest", "\"dim3\"", ColumnType.STRING),
                      null
                  ))
                  .intervals(querySegmentSpec(Filtration.eternity()))
                  .resultFormat(ScanQuery.ResultFormat.RESULT_FORMAT_COMPACTED_LIST)
                  .context(QUERY_CONTEXT_UNNEST)
                  .columns("j0.unnest")
                  .columnTypes(ColumnType.STRING)
                  .build()
        ),
        NullHandling.replaceWithDefault() ?
        ImmutableList.of(
            new Object[]{"a"},
            new Object[]{"b"}
        ) :
        ImmutableList.of(
            new Object[]{"a"},
            new Object[]{"b"},
            new Object[]{""}
        )
    );
  }

  @DecoupledTestConfig(quidemReason = QuidemTestCaseReason.UNNEST_EXTRA_SCAN, separateDefaultModeTest = true)
  @Test
  public void testUnnestWithFiltersInsideAndOutside()
  {
    testQuery(
        "SELECT d3 FROM\n"
        + "  (select * from druid.numfoo where dim2='a') as t,\n"
        + "  UNNEST(MV_TO_ARRAY(dim3)) as unnested (d3)\n"
        + "WHERE t.dim1 <> 'foo'\n"
        + "AND unnested.d3 <> 'b'",
        QUERY_CONTEXT_UNNEST,
        ImmutableList.of(
            Druids.newScanQueryBuilder()
                  .dataSource(UnnestDataSource.create(
                      FilteredDataSource.create(
                          new TableDataSource(CalciteTests.DATASOURCE3),
                          and(
                              equality("dim2", "a", ColumnType.STRING),
                              not(equality("dim1", "foo", ColumnType.STRING))
                          )
                      ),
                      expressionVirtualColumn("j0.unnest", "\"dim3\"", ColumnType.STRING),
                      not(equality("j0.unnest", "b", ColumnType.STRING))
                  ))
                  .intervals(querySegmentSpec(Filtration.eternity()))
                  .resultFormat(ScanQuery.ResultFormat.RESULT_FORMAT_COMPACTED_LIST)
                  .context(QUERY_CONTEXT_UNNEST)
                  .columns("j0.unnest")
                  .columnTypes(ColumnType.STRING)
                  .build()
        ),
        ImmutableList.of(
            new Object[]{"a"},
            new Object[]{""}
        )
    );
  }

  @DecoupledTestConfig(ignoreExpectedQueriesReason = IgnoreQueriesReason.UNNEST_EXTRA_SCANQUERY)
  @Test
  public void testUnnestWithFiltersInsideAndOutside1()
  {
    testQuery(
        "SELECT d3 FROM\n"
        + "  (select * from druid.numfoo where dim2='a'),\n"
        + "  UNNEST(MV_TO_ARRAY(dim3)) as unnested (d3)\n"
        + "WHERE dim1 <> 'foo'\n"
        + "AND (unnested.d3 IN ('a', 'c') OR unnested.d3 LIKE '_')",
        QUERY_CONTEXT_UNNEST,
        ImmutableList.of(
            Druids.newScanQueryBuilder()
                  .dataSource(UnnestDataSource.create(
                      FilteredDataSource.create(
                          new TableDataSource(CalciteTests.DATASOURCE3),
                          and(
                              equality("dim2", "a", ColumnType.STRING),
                              not(equality("dim1", "foo", ColumnType.STRING))
                          )
                      ),
                      expressionVirtualColumn("j0.unnest", "\"dim3\"", ColumnType.STRING),
                      or(
                          in("j0.unnest", ImmutableList.of("a", "c")),
                          new LikeDimFilter("j0.unnest", "_", null, null)
                      )
                  ))
                  .intervals(querySegmentSpec(Filtration.eternity()))
                  .resultFormat(ScanQuery.ResultFormat.RESULT_FORMAT_COMPACTED_LIST)
                  .context(QUERY_CONTEXT_UNNEST)
                  .columns("j0.unnest")
                  .columnTypes(ColumnType.STRING)
                  .build()
        ),
        ImmutableList.of(
            new Object[]{"a"},
            new Object[]{"b"}
        )
    );
  }

  @DecoupledTestConfig(ignoreExpectedQueriesReason = IgnoreQueriesReason.UNNEST_EXTRA_SCANQUERY)
  @Test
  public void testUnnestWithFiltersOutside()
  {
    testQuery(
        "SELECT d3 FROM\n"
        + "  druid.numfoo t,\n"
        + "  UNNEST(MV_TO_ARRAY(dim3)) as unnested (d3)\n"
        + "WHERE t.dim2='a'\n"
        + "AND t.dim1 <> 'foo'\n"
        + "AND (unnested.d3 IN ('a', 'c') OR unnested.d3 LIKE '_')",
        QUERY_CONTEXT_UNNEST,
        ImmutableList.of(
            Druids.newScanQueryBuilder()
                  .dataSource(UnnestDataSource.create(
                      FilteredDataSource.create(
                          new TableDataSource(CalciteTests.DATASOURCE3),
                          and(
                              equality("dim2", "a", ColumnType.STRING),
                              not(equality("dim1", "foo", ColumnType.STRING))
                          )
                      ),
                      expressionVirtualColumn("j0.unnest", "\"dim3\"", ColumnType.STRING),
                      or(
                          in("j0.unnest", ImmutableList.of("a", "c")),
                          new LikeDimFilter("j0.unnest", "_", null, null)
                      )
                  ))
                  .intervals(querySegmentSpec(Filtration.eternity()))
                  .resultFormat(ScanQuery.ResultFormat.RESULT_FORMAT_COMPACTED_LIST)
                  .context(QUERY_CONTEXT_UNNEST)
                  .columns("j0.unnest")
                  .columnTypes(ColumnType.STRING)
                  .build()
        ),
        ImmutableList.of(
            new Object[]{"a"},
            new Object[]{"b"}
        )
    );
  }

  @NotYetSupported(Modes.UNNEST_RESULT_MISMATCH)
  @Test
  public void testUnnestWithInFilters()
  {
    testQuery(
        "SELECT d3 FROM (select * from druid.numfoo where dim2 IN ('a','b','ab','abc')), UNNEST(MV_TO_ARRAY(dim3)) as unnested (d3)",
        QUERY_CONTEXT_UNNEST,
        ImmutableList.of(
            Druids.newScanQueryBuilder()
                  .dataSource(UnnestDataSource.create(
                      FilteredDataSource.create(
                          new TableDataSource(CalciteTests.DATASOURCE3),
                          in("dim2", ImmutableList.of("a", "b", "ab", "abc"))
                      ),
                      nestedExpressionVirtualColumn("j0.unnest", "\"dim3\"", ColumnType.STRING),
                      null
                  ))
                  .intervals(querySegmentSpec(Filtration.eternity()))
                  .resultFormat(ScanQuery.ResultFormat.RESULT_FORMAT_COMPACTED_LIST)
                  .context(QUERY_CONTEXT_UNNEST)
                  .columns("j0.unnest")
                  .columnTypes(ColumnType.STRING)
                  .build()
        ),
        ImmutableList.of(
            new Object[]{"a"},
            new Object[]{"b"},
            new Object[]{""},
            useDefault ?
            new Object[]{""} : new Object[]{null}
        )
    );
  }

  @Test
  public void testUnnestVirtualWithColumns()
  {
    testQuery(
        "SELECT strings FROM druid.numfoo, UNNEST(ARRAY[dim4, dim5]) as unnested (strings)",
        QUERY_CONTEXT_UNNEST,
        ImmutableList.of(
            Druids.newScanQueryBuilder()
                  .dataSource(UnnestDataSource.create(
                      new TableDataSource(CalciteTests.DATASOURCE3),
                      expressionVirtualColumn("j0.unnest", "array(\"dim4\",\"dim5\")", ColumnType.STRING_ARRAY),
                      null
                  ))
                  .intervals(querySegmentSpec(Filtration.eternity()))
                  .resultFormat(ScanQuery.ResultFormat.RESULT_FORMAT_COMPACTED_LIST)
                  .context(QUERY_CONTEXT_UNNEST)
                  .columns("j0.unnest")
                  .columnTypes(ColumnType.STRING)
                  .build()
        ),
        ImmutableList.of(
            new Object[]{"a"},
            new Object[]{"aa"},
            new Object[]{"a"},
            new Object[]{"ab"},
            new Object[]{"a"},
            new Object[]{"ba"},
            new Object[]{"b"},
            new Object[]{"ad"},
            new Object[]{"b"},
            new Object[]{"aa"},
            new Object[]{"b"},
            new Object[]{"ab"}
        )
    );
  }

  @Test
  public void testUnnestWithGroupByOrderByOnVirtualColumn()
  {
    cannotVectorize();
    testQuery(
        "SELECT d24, COUNT(*) FROM druid.numfoo, UNNEST(ARRAY[dim2, dim4]) AS unnested(d24) GROUP BY d24 ORDER BY d24 DESC ",
        QUERY_CONTEXT_UNNEST,
        ImmutableList.of(
            GroupByQuery.builder()
                        .setDataSource(
                            UnnestDataSource.create(
                                new TableDataSource(CalciteTests.DATASOURCE3),
                                expressionVirtualColumn(
                                    "j0.unnest",
                                    "array(\"dim2\",\"dim4\")",
                                    ColumnType.STRING_ARRAY
                                ),
                                null
                            )
                        )
                        .setInterval(querySegmentSpec(Filtration.eternity()))
                        .setContext(QUERY_CONTEXT_UNNEST)
                        .setDimensions(new DefaultDimensionSpec("j0.unnest", "d0", ColumnType.STRING))
                        .setGranularity(Granularities.ALL)
                        .setLimitSpec(
                            DefaultLimitSpec
                                .builder()
                                .orderBy(new OrderByColumnSpec(
                                    "d0",
                                    OrderByColumnSpec.Direction.DESCENDING,
                                    StringComparators.LEXICOGRAPHIC
                                ))
                                .build()
                        )
                        .setAggregatorSpecs(new CountAggregatorFactory("a0"))
                        .setContext(QUERY_CONTEXT_UNNEST)
                        .build()
        ),
        useDefault ?
        ImmutableList.of(
            new Object[]{"b", 3L},
            new Object[]{"abc", 1L},
            new Object[]{"a", 5L},
            new Object[]{"", 3L}
        ) :
        ImmutableList.of(
            new Object[]{"b", 3L},
            new Object[]{"abc", 1L},
            new Object[]{"a", 5L},
            new Object[]{"", 1L},
            new Object[]{null, 2L}
        )
    );
  }

  @NotYetSupported(Modes.UNNEST_RESULT_MISMATCH)
  @DecoupledTestConfig(ignoreExpectedQueriesReason = IgnoreQueriesReason.UNNEST_EXTRA_SCANQUERY)
  @Test
  public void testUnnestWithJoinOnTheLeft()
  {
    testQuery(
        "SELECT d3 from (SELECT * from druid.numfoo JOIN (select dim2 as t from druid.numfoo where dim2 IN ('a','b','ab','abc')) ON dim2=t), UNNEST(MV_TO_ARRAY(dim3)) as unnested (d3)",
        QUERY_CONTEXT_UNNEST,
        ImmutableList.of(
            Druids.newScanQueryBuilder()
                  .dataSource(UnnestDataSource.create(
                      join(
                          new TableDataSource(CalciteTests.DATASOURCE3),
                          new QueryDataSource(
                              newScanQueryBuilder()
                                  .dataSource(
                                      new TableDataSource(CalciteTests.DATASOURCE3)
                                  )
                                  .intervals(querySegmentSpec(Filtration.eternity()))
                                  .resultFormat(ScanQuery.ResultFormat.RESULT_FORMAT_COMPACTED_LIST)
                                  .filters(in("dim2", ImmutableList.of("a", "b", "ab", "abc")))
                                  .columns("dim2")
                                  .columnTypes(ColumnType.STRING)
                                  .context(QUERY_CONTEXT_UNNEST)
                                  .build()
                          ),
                          "j0.",
                          "(\"dim2\" == \"j0.dim2\")",
                          JoinType.INNER
                      ),
                      expressionVirtualColumn("_j0.unnest", "\"dim3\"", ColumnType.STRING),
                      null
                  ))
                  .intervals(querySegmentSpec(Filtration.eternity()))
                  .resultFormat(ScanQuery.ResultFormat.RESULT_FORMAT_COMPACTED_LIST)
                  .context(QUERY_CONTEXT_UNNEST)
                  .columns("_j0.unnest")
                  .columnTypes(ColumnType.STRING)
                  .build()
        ),
        useDefault ?
        ImmutableList.of(
            new Object[]{"a"},
            new Object[]{"b"},
            new Object[]{"a"},
            new Object[]{"b"},
            new Object[]{""},
            new Object[]{""},
            new Object[]{""}
        ) :
        ImmutableList.of(
            new Object[]{"a"},
            new Object[]{"b"},
            new Object[]{"a"},
            new Object[]{"b"},
            new Object[]{""},
            new Object[]{""},
            new Object[]{null}
        )
    );
  }

  @NotYetSupported(Modes.UNNEST_INLINED)
  @Test
  public void testUnnestWithConstant()
  {
    // Since there is a constant on the right,
    // Druid will plan this as a join query
    // as there is nothing to correlate between left and right
    testQuery(
        "SELECT longs FROM druid.numfoo, UNNEST(ARRAY[1,2,3]) as unnested (longs)",
        QUERY_CONTEXT_UNNEST,
        ImmutableList.of(
            Druids.newScanQueryBuilder()
                  .dataSource(
                      join(
                          new TableDataSource(CalciteTests.DATASOURCE3),
                          InlineDataSource.fromIterable(
                              ImmutableList.of(
                                  new Object[]{1L},
                                  new Object[]{2L},
                                  new Object[]{3L}
                              ),
                              RowSignature.builder().add("EXPR$0", ColumnType.LONG).build()
                          ),
                          "j0.",
                          "1",
                          JoinType.INNER
                      )
                  )
                  .intervals(querySegmentSpec(Filtration.eternity()))
                  .resultFormat(ScanQuery.ResultFormat.RESULT_FORMAT_COMPACTED_LIST)
                  .context(QUERY_CONTEXT_UNNEST)
                  .columns("j0.EXPR$0")
                  .columnTypes(ColumnType.LONG)
                  .build()
        ),
        ImmutableList.of(
            new Object[]{1},
            new Object[]{2},
            new Object[]{3},
            new Object[]{1},
            new Object[]{2},
            new Object[]{3},
            new Object[]{1},
            new Object[]{2},
            new Object[]{3},
            new Object[]{1},
            new Object[]{2},
            new Object[]{3},
            new Object[]{1},
            new Object[]{2},
            new Object[]{3},
            new Object[]{1},
            new Object[]{2},
            new Object[]{3}
        )
    );
  }

  @NotYetSupported(Modes.UNNEST_RESULT_MISMATCH)
  @Test
  public void testUnnestWithSQLFunctionOnUnnestedColumn()
  {
    testQuery(
        "SELECT strlen(d3) FROM druid.numfoo, UNNEST(MV_TO_ARRAY(dim3)) as unnested (d3)",
        QUERY_CONTEXT_UNNEST,
        ImmutableList.of(
            Druids.newScanQueryBuilder()
                  .dataSource(UnnestDataSource.create(
                      new TableDataSource(CalciteTests.DATASOURCE3),
                      nestedExpressionVirtualColumn("j0.unnest", "\"dim3\"", ColumnType.STRING),
                      null
                  ))
                  .intervals(querySegmentSpec(Filtration.eternity()))
                  .resultFormat(ScanQuery.ResultFormat.RESULT_FORMAT_COMPACTED_LIST)
                  .virtualColumns(expressionVirtualColumn("v0", "strlen(\"j0.unnest\")", ColumnType.LONG))
                  .context(QUERY_CONTEXT_UNNEST)
                  .columns("v0")
                  .columnTypes(ColumnType.LONG)
                  .build()
        ),
        useDefault ?
        ImmutableList.of(
            new Object[]{1},
            new Object[]{1},
            new Object[]{1},
            new Object[]{1},
            new Object[]{1},
            new Object[]{0},
            new Object[]{0},
            new Object[]{0}
        ) :
        ImmutableList.of(
            new Object[]{1},
            new Object[]{1},
            new Object[]{1},
            new Object[]{1},
            new Object[]{1},
            new Object[]{0},
            new Object[]{null},
            new Object[]{null}
        )
    );
  }

  @Test
  public void testUnnestWithINFiltersWithLeftRewrite()
  {
    testQuery(
        "SELECT d3 FROM druid.numfoo, UNNEST(MV_TO_ARRAY(dim3)) as unnested (d3) where d3 IN ('a','b') and m1 < 10",
        QUERY_CONTEXT_UNNEST,
        ImmutableList.of(
            Druids.newScanQueryBuilder()
                  .dataSource(UnnestDataSource.create(
                      FilteredDataSource.create(
                          new TableDataSource(CalciteTests.DATASOURCE3),
                          range("m1", ColumnType.LONG, null, 10L, false, true)
                      ),
                      nestedExpressionVirtualColumn("j0.unnest", "\"dim3\"", ColumnType.STRING),
                      in("j0.unnest", ImmutableSet.of("a", "b"))
                  ))
                  .intervals(querySegmentSpec(Filtration.eternity()))
                  .resultFormat(ScanQuery.ResultFormat.RESULT_FORMAT_COMPACTED_LIST)
                  .context(QUERY_CONTEXT_UNNEST)
                  .columns("j0.unnest")
                  .columnTypes(ColumnType.STRING)
                  .build()
        ),
        ImmutableList.of(
            new Object[]{"a"},
            new Object[]{"b"},
            new Object[]{"b"}
        )
    );
  }

  @Test
  public void testUnnestWithINFiltersWithNoLeftRewrite()
  {
    testQuery(
        "SELECT d45 FROM druid.numfoo, UNNEST(ARRAY[dim4,dim5]) as unnested (d45) where d45 IN ('a','b')",
        QUERY_CONTEXT_UNNEST,
        ImmutableList.of(
            Druids.newScanQueryBuilder()
                  .dataSource(UnnestDataSource.create(
                      new TableDataSource(CalciteTests.DATASOURCE3),
                      expressionVirtualColumn("j0.unnest", "array(\"dim4\",\"dim5\")", ColumnType.STRING_ARRAY),
                      in("j0.unnest", ImmutableSet.of("a", "b"))
                  ))
                  .intervals(querySegmentSpec(Filtration.eternity()))
                  .resultFormat(ScanQuery.ResultFormat.RESULT_FORMAT_COMPACTED_LIST)
                  .context(QUERY_CONTEXT_UNNEST)
                  .columns("j0.unnest")
                  .columnTypes(ColumnType.STRING)
                  .build()
        ),
        ImmutableList.of(
            new Object[]{"a"},
            new Object[]{"a"},
            new Object[]{"a"},
            new Object[]{"b"},
            new Object[]{"b"},
            new Object[]{"b"}
        )
    );
  }

  @Test
  public void testUnnestWithInvalidINFiltersOnUnnestedColumn()
  {
    testQuery(
        "SELECT d3 FROM druid.numfoo, UNNEST(MV_TO_ARRAY(dim3)) as unnested (d3) where d3 IN ('foo','bar')",
        QUERY_CONTEXT_UNNEST,
        ImmutableList.of(
            Druids.newScanQueryBuilder()
                  .dataSource(UnnestDataSource.create(
                      new TableDataSource(CalciteTests.DATASOURCE3),
                      nestedExpressionVirtualColumn("j0.unnest", "\"dim3\"", ColumnType.STRING),
                      in("j0.unnest", ImmutableSet.of("foo", "bar"))
                  ))
                  .intervals(querySegmentSpec(Filtration.eternity()))
                  .resultFormat(ScanQuery.ResultFormat.RESULT_FORMAT_COMPACTED_LIST)
                  .context(QUERY_CONTEXT_UNNEST)
                  .columns("j0.unnest")
                  .columnTypes(ColumnType.STRING)
                  .build()
        ),
        ImmutableList.of()
    );
  }

  @DecoupledTestConfig(quidemReason = QuidemTestCaseReason.UNNEST_DIFFERENT_RESULTSET, separateDefaultModeTest = true)
  @Test
  public void testUnnestWithNotFiltersOnUnnestedColumn()
  {
    testQuery(
        "SELECT d3 FROM druid.numfoo, UNNEST(MV_TO_ARRAY(dim3)) as unnested (d3) where d3!='d' ",
        QUERY_CONTEXT_UNNEST,
        ImmutableList.of(
            Druids.newScanQueryBuilder()
                  .dataSource(UnnestDataSource.create(
                      new TableDataSource(CalciteTests.DATASOURCE3),
                      nestedExpressionVirtualColumn("j0.unnest", "\"dim3\"", ColumnType.STRING),
                      not(equality("j0.unnest", "d", ColumnType.STRING))
                  ))
                  .intervals(querySegmentSpec(Filtration.eternity()))
                  .resultFormat(ScanQuery.ResultFormat.RESULT_FORMAT_COMPACTED_LIST)
                  .context(QUERY_CONTEXT_UNNEST)
                  .columns("j0.unnest")
                  .columnTypes(ColumnType.STRING)
                  .build()
        ),
        useDefault ?
        ImmutableList.of(
            new Object[]{"a"},
            new Object[]{"b"},
            new Object[]{"b"},
            new Object[]{"c"},
            new Object[]{""},
            new Object[]{""},
            new Object[]{""}
        ) :
        ImmutableList.of(
            new Object[]{"a"},
            new Object[]{"b"},
            new Object[]{"b"},
            new Object[]{"c"},
            new Object[]{""}
        )
    );
  }

  @Test
  public void testUnnestWithSelectorFiltersOnSelectedColumn()
  {
    testQuery(
        "SELECT d3 FROM druid.numfoo, UNNEST(MV_TO_ARRAY(dim3)) as unnested (d3) where d3='b'",
        QUERY_CONTEXT_UNNEST,
        ImmutableList.of(
            Druids.newScanQueryBuilder()
                  .dataSource(UnnestDataSource.create(
                      new TableDataSource(CalciteTests.DATASOURCE3),
                      nestedExpressionVirtualColumn("j0.unnest", "\"dim3\"", ColumnType.STRING),
                      equality("j0.unnest", "b", ColumnType.STRING)
                  ))
                  .intervals(querySegmentSpec(Filtration.eternity()))
                  .resultFormat(ScanQuery.ResultFormat.RESULT_FORMAT_COMPACTED_LIST)
                  .context(QUERY_CONTEXT_UNNEST)
                  .columns("j0.unnest")
                  .columnTypes(ColumnType.STRING)
                  .build()
        ),
        ImmutableList.of(
            new Object[]{"b"},
            new Object[]{"b"}
        )
    );
  }

  @Test
  public void testUnnestWithSelectorFiltersOnVirtualColumn()
  {
    testQuery(
        "SELECT d12 FROM druid.numfoo, UNNEST(ARRAY[m1,m2]) as unnested (d12) where d12=1",
        QUERY_CONTEXT_UNNEST,
        ImmutableList.of(
            Druids.newScanQueryBuilder()
                  .dataSource(UnnestDataSource.create(
                      new TableDataSource(CalciteTests.DATASOURCE3),
                      expressionVirtualColumn("j0.unnest", "array(\"m1\",\"m2\")", ColumnType.FLOAT_ARRAY),
                      NullHandling.replaceWithDefault()
                      ? selector("j0.unnest", "1")
                      : equality("j0.unnest", 1.0, ColumnType.FLOAT)
                  ))
                  .intervals(querySegmentSpec(Filtration.eternity()))
                  .resultFormat(ScanQuery.ResultFormat.RESULT_FORMAT_COMPACTED_LIST)
                  .context(QUERY_CONTEXT_UNNEST)
                  .columns("j0.unnest")
                  .columnTypes(ColumnType.FLOAT)
                  .build()
        ),
        ImmutableList.of(
            new Object[]{1.0f},
            new Object[]{1.0f}
        )
    );
  }

  @Test
  public void testUnnestWithSelectorFiltersOnVirtualStringColumn()
  {
    testQuery(
        "SELECT d45 FROM druid.numfoo, UNNEST(ARRAY[dim4,dim5]) as unnested (d45) where d45 IN ('a','ab')",
        QUERY_CONTEXT_UNNEST,
        ImmutableList.of(
            Druids.newScanQueryBuilder()
                  .dataSource(UnnestDataSource.create(
                      new TableDataSource(CalciteTests.DATASOURCE3),
                      expressionVirtualColumn("j0.unnest", "array(\"dim4\",\"dim5\")", ColumnType.STRING_ARRAY),
                      in("j0.unnest", ImmutableSet.of("a", "ab"))
                  ))
                  .intervals(querySegmentSpec(Filtration.eternity()))
                  .resultFormat(ScanQuery.ResultFormat.RESULT_FORMAT_COMPACTED_LIST)
                  .context(QUERY_CONTEXT_UNNEST)
                  .columns("j0.unnest")
                  .columnTypes(ColumnType.STRING)
                  .build()
        ),
        ImmutableList.of(
            new Object[]{"a"},
            new Object[]{"a"},
            new Object[]{"ab"},
            new Object[]{"a"},
            new Object[]{"ab"}
        )
    );
  }

  @Test
  public void testUnnestWithMultipleAndFiltersOnSelectedColumns()
  {
    testQuery(
        "SELECT d3 FROM druid.numfoo, UNNEST(MV_TO_ARRAY(dim3)) as unnested (d3) where d3='b' and m1 < 10 and m2 < 10",
        QUERY_CONTEXT_UNNEST,
        ImmutableList.of(
            Druids.newScanQueryBuilder()
                  .dataSource(UnnestDataSource.create(
                      FilteredDataSource.create(
                          new TableDataSource(CalciteTests.DATASOURCE3),
                          and(
                              range("m1", ColumnType.LONG, null, 10L, false, true),
                              range("m2", ColumnType.LONG, null, 10L, false, true)
                          )
                      ),
                      nestedExpressionVirtualColumn("j0.unnest", "\"dim3\"", ColumnType.STRING),
                      equality("j0.unnest", "b", ColumnType.STRING)
                  ))
                  .intervals(querySegmentSpec(Filtration.eternity()))
                  .resultFormat(ScanQuery.ResultFormat.RESULT_FORMAT_COMPACTED_LIST)
                  .context(QUERY_CONTEXT_UNNEST)
                  .columns("j0.unnest")
                  .columnTypes(ColumnType.STRING)
                  .build()
        ),
        ImmutableList.of(
            new Object[]{"b"},
            new Object[]{"b"}
        )
    );
  }

  @Test
  public void testUnnestWithMultipleOrFiltersOnSelectedColumns()
  {
    testQuery(
        "SELECT d3 FROM druid.numfoo, UNNEST(MV_TO_ARRAY(dim3)) as unnested (d3) where d3='b' or m1 < 2 ",
        QUERY_CONTEXT_UNNEST,
        ImmutableList.of(
            Druids.newScanQueryBuilder()
                  .dataSource(UnnestDataSource.create(
                      new TableDataSource(CalciteTests.DATASOURCE3),
                      nestedExpressionVirtualColumn("j0.unnest", "\"dim3\"", ColumnType.STRING),
                      null
                  ))
                  .intervals(querySegmentSpec(Filtration.eternity()))
                  .resultFormat(ScanQuery.ResultFormat.RESULT_FORMAT_COMPACTED_LIST)
                  .context(QUERY_CONTEXT_UNNEST)
                  .filters(
                      or(
                          equality("j0.unnest", "b", ColumnType.STRING),
                          range("m1", ColumnType.LONG, null, 2L, false, true)
                      )
                  )
                  .columns("j0.unnest")
                  .columnTypes(ColumnType.STRING)
                  .build()
        ),
        ImmutableList.of(
            new Object[]{"a"},
            new Object[]{"b"},
            new Object[]{"b"}
        )
    );
  }

  @Test
  public void testUnnestWithMultipleAndFiltersOnSelectedUnnestedColumns()
  {
    testQuery(
        "SELECT d3 FROM druid.numfoo, UNNEST(MV_TO_ARRAY(dim3)) as unnested (d3) where d3 IN ('a','b') and d3 < 'e' ",
        QUERY_CONTEXT_UNNEST,
        ImmutableList.of(
            Druids.newScanQueryBuilder()
                  .dataSource(UnnestDataSource.create(
                      new TableDataSource(CalciteTests.DATASOURCE3),
                      nestedExpressionVirtualColumn("j0.unnest", "\"dim3\"", ColumnType.STRING),
                      in("j0.unnest", ImmutableSet.of("a", "b"))
                  ))
                  .intervals(querySegmentSpec(Filtration.eternity()))
                  .resultFormat(ScanQuery.ResultFormat.RESULT_FORMAT_COMPACTED_LIST)
                  .context(QUERY_CONTEXT_UNNEST)
                  .columns("j0.unnest")
                  .columnTypes(ColumnType.STRING)
                  .build()
        ),
        ImmutableList.of(
            new Object[]{"a"},
            new Object[]{"b"},
            new Object[]{"b"}
        )
    );
  }

  @Test
  public void testUnnestWithMultipleOrFiltersOnUnnestedColumns()
  {
    testQuery(
        "SELECT d3 FROM druid.numfoo, UNNEST(MV_TO_ARRAY(dim3)) as unnested (d3) where d3='b' or d3='d' ",
        QUERY_CONTEXT_UNNEST,
        ImmutableList.of(
            Druids.newScanQueryBuilder()
                  .dataSource(UnnestDataSource.create(
                      new TableDataSource(CalciteTests.DATASOURCE3),
                      nestedExpressionVirtualColumn("j0.unnest", "\"dim3\"", ColumnType.STRING),
                      in("j0.unnest", ImmutableSet.of("b", "d"))
                  ))
                  .intervals(querySegmentSpec(Filtration.eternity()))
                  .resultFormat(ScanQuery.ResultFormat.RESULT_FORMAT_COMPACTED_LIST)
                  .context(QUERY_CONTEXT_UNNEST)
                  .columns("j0.unnest")
                  .columnTypes(ColumnType.STRING)
                  .build()
        ),
        ImmutableList.of(
            new Object[]{"b"},
            new Object[]{"b"},
            new Object[]{"d"}
        )
    );
  }

  @DecoupledTestConfig(quidemReason = QuidemTestCaseReason.UNNEST_DIFFERENT_RESULTSET, separateDefaultModeTest = true)
  @Test
  public void testUnnestWithMultipleOrFiltersOnVariationsOfUnnestedColumns()
  {
    testQuery(
        "SELECT d3 FROM druid.numfoo, UNNEST(MV_TO_ARRAY(dim3)) as unnested (d3) where strlen(d3) < 2 or d3='d' ",
        QUERY_CONTEXT_UNNEST,
        ImmutableList.of(
            Druids.newScanQueryBuilder()
                  .dataSource(UnnestDataSource.create(
                      new TableDataSource(CalciteTests.DATASOURCE3),
                      nestedExpressionVirtualColumn("j0.unnest", "\"dim3\"", ColumnType.STRING),
                      or(
                          expressionFilter("(strlen(\"j0.unnest\") < 2)"),
                          equality("j0.unnest", "d", ColumnType.STRING)
                      )
                  ))
                  .intervals(querySegmentSpec(Filtration.eternity()))
                  .resultFormat(ScanQuery.ResultFormat.RESULT_FORMAT_COMPACTED_LIST)
                  .context(QUERY_CONTEXT_UNNEST)
                  .columns("j0.unnest")
                  .columnTypes(ColumnType.STRING)
                  .build()
        ),
        useDefault ?
        ImmutableList.of(
            new Object[]{"a"},
            new Object[]{"b"},
            new Object[]{"b"},
            new Object[]{"c"},
            new Object[]{"d"},
            new Object[]{""},
            new Object[]{""},
            new Object[]{""}
        ) :
        ImmutableList.of(
            new Object[]{"a"},
            new Object[]{"b"},
            new Object[]{"b"},
            new Object[]{"c"},
            new Object[]{"d"},
            new Object[]{""}
        )
    );
  }

  @Test
  public void testUnnestWithMultipleOrFiltersOnSelectedNonUnnestedColumns()
  {
    testQuery(
        "SELECT d3 FROM druid.numfoo, UNNEST(MV_TO_ARRAY(dim3)) as unnested (d3) where m1 < 2 or m2 < 2 ",
        QUERY_CONTEXT_UNNEST,
        ImmutableList.of(
            Druids.newScanQueryBuilder()
                  .dataSource(UnnestDataSource.create(
                      FilteredDataSource.create(
                          new TableDataSource(CalciteTests.DATASOURCE3),
                          or(
                              range("m1", ColumnType.LONG, null, 2L, false, true),
                              range("m2", ColumnType.LONG, null, 2L, false, true)
                          )
                      ),
                      nestedExpressionVirtualColumn("j0.unnest", "\"dim3\"", ColumnType.STRING),
                      null
                  ))
                  .intervals(querySegmentSpec(Filtration.eternity()))
                  .resultFormat(ScanQuery.ResultFormat.RESULT_FORMAT_COMPACTED_LIST)
                  .context(QUERY_CONTEXT_UNNEST)
                  .columns("j0.unnest")
                  .columnTypes(ColumnType.STRING)
                  .build()
        ),
        ImmutableList.of(
            new Object[]{"a"},
            new Object[]{"b"}
        )
    );
  }

  @Test
  public void testUnnestWithMultipleOrFiltersOnSelectedVirtualColumns()
  {
    testQuery(
        "SELECT d45 FROM druid.numfoo, UNNEST(ARRAY[dim4,dim5]) as unnested (d45) where d45 IN ('a','aa') or m1 < 2 ",
        QUERY_CONTEXT_UNNEST,
        ImmutableList.of(
            Druids.newScanQueryBuilder()
                  .dataSource(UnnestDataSource.create(
                      new TableDataSource(CalciteTests.DATASOURCE3),
                      expressionVirtualColumn("j0.unnest", "array(\"dim4\",\"dim5\")", ColumnType.STRING_ARRAY),
                      null
                  ))
                  .intervals(querySegmentSpec(Filtration.eternity()))
                  .resultFormat(ScanQuery.ResultFormat.RESULT_FORMAT_COMPACTED_LIST)
                  .context(QUERY_CONTEXT_UNNEST)
                  .filters(
                      or(
                          in("j0.unnest", ImmutableSet.of("a", "aa")),
                          range("m1", ColumnType.LONG, null, 2L, false, true)
                      )
                  )
                  .columns("j0.unnest")
                  .columnTypes(ColumnType.STRING)
                  .build()
        ),
        ImmutableList.of(
            new Object[]{"a"},
            new Object[]{"aa"},
            new Object[]{"a"},
            new Object[]{"a"},
            new Object[]{"aa"}
        )
    );
  }

  @Test
  public void testUnnestWithMultipleOrFiltersOnUnnestedColumnsAndOnOriginalColumn()
  {
    testQuery(
        "SELECT d3 FROM druid.numfoo, UNNEST(MV_TO_ARRAY(dim3)) as unnested (d3) where d3='b' or dim3='d' ",
        QUERY_CONTEXT_UNNEST,
        ImmutableList.of(
            Druids.newScanQueryBuilder()
                  .dataSource(UnnestDataSource.create(
                      new TableDataSource(CalciteTests.DATASOURCE3),
                      nestedExpressionVirtualColumn("j0.unnest", "\"dim3\"", ColumnType.STRING),
                      null
                  ))
                  .intervals(querySegmentSpec(Filtration.eternity()))
                  .resultFormat(ScanQuery.ResultFormat.RESULT_FORMAT_COMPACTED_LIST)
                  .filters(
                      or(
                          equality("j0.unnest", "b", ColumnType.STRING),
                          equality("dim3", "d", ColumnType.STRING)
                      )
                  )
                  .context(QUERY_CONTEXT_UNNEST)
                  .columns("j0.unnest")
                  .columnTypes(ColumnType.STRING)
                  .build()
        ),
        ImmutableList.of(
            new Object[]{"b"},
            new Object[]{"b"},
            new Object[]{"d"}
        )
    );
  }

  @Test
  public void testUnnestWithMultipleOrFiltersOnUnnestedColumnsAndOnOriginalColumnDiffOrdering()
  {
    testQuery(
        "SELECT dim3, d3 FROM druid.numfoo, UNNEST(MV_TO_ARRAY(dim3)) as unnested (d3) where dim3='b' or d3='a' ",
        QUERY_CONTEXT_UNNEST,
        ImmutableList.of(
            Druids.newScanQueryBuilder()
                  .dataSource(UnnestDataSource.create(
                      new TableDataSource(CalciteTests.DATASOURCE3),
                      nestedExpressionVirtualColumn("j0.unnest", "\"dim3\"", ColumnType.STRING),
                      null
                  ))
                  .intervals(querySegmentSpec(Filtration.eternity()))
                  .resultFormat(ScanQuery.ResultFormat.RESULT_FORMAT_COMPACTED_LIST)
                  .filters(
                      or(
                          equality("dim3", "b", ColumnType.STRING),
                          equality("j0.unnest", "a", ColumnType.STRING)
                      )
                  )
                  .context(QUERY_CONTEXT_UNNEST)
                  .columns("dim3", "j0.unnest")
                  .columnTypes(ColumnType.STRING, ColumnType.STRING)
                  .build()
        ),
        ImmutableList.of(
            new Object[]{"[\"a\",\"b\"]", "a"},
            new Object[]{"[\"a\",\"b\"]", "b"},
            new Object[]{"[\"b\",\"c\"]", "b"},
            new Object[]{"[\"b\",\"c\"]", "c"}
        )
    );
  }

  @NotYetSupported(Modes.UNNEST_RESULT_MISMATCH)
  @Test
  public void testUnnestWithCountOnColumn()
  {
    cannotVectorize();
    testQuery(
        "SELECT count(*) d3 FROM druid.numfoo, UNNEST(MV_TO_ARRAY(dim3)) as unnested (d3)",
        QUERY_CONTEXT_UNNEST,
        ImmutableList.of(
            Druids.newTimeseriesQueryBuilder()
                  .dataSource(UnnestDataSource.create(
                      new TableDataSource(CalciteTests.DATASOURCE3),
                      nestedExpressionVirtualColumn("j0.unnest", "\"dim3\"", ColumnType.STRING),
                      null
                  ))
                  .intervals(querySegmentSpec(Filtration.eternity()))
                  .context(QUERY_CONTEXT_UNNEST)
                  .aggregators(aggregators(new CountAggregatorFactory("a0")))
                  .build()
        ),
        ImmutableList.of(
            new Object[]{8L}
        )
    );
  }

  @Test
  public void testUnnestWithGroupByHavingSelector()
  {
    cannotVectorize();
    testQuery(
        "SELECT d3, COUNT(*) FROM druid.numfoo, UNNEST(MV_TO_ARRAY(dim3)) AS unnested(d3) GROUP BY d3 HAVING d3='b'",
        QUERY_CONTEXT_UNNEST,
        ImmutableList.of(
            GroupByQuery.builder()
                        .setDataSource(UnnestDataSource.create(
                            new TableDataSource(CalciteTests.DATASOURCE3),
                            nestedExpressionVirtualColumn("j0.unnest", "\"dim3\"", ColumnType.STRING),
                            null
                        ))
                        .setInterval(querySegmentSpec(Filtration.eternity()))
                        .setContext(QUERY_CONTEXT_UNNEST)
                        .setDimensions(new DefaultDimensionSpec("j0.unnest", "d0", ColumnType.STRING))
                        .setGranularity(Granularities.ALL)
                        .setDimFilter(equality("j0.unnest", "b", ColumnType.STRING))
                        .setAggregatorSpecs(new CountAggregatorFactory("a0"))
                        .setContext(QUERY_CONTEXT_UNNEST)
                        .build()
        ),
        ImmutableList.of(
            new Object[]{"b", 2L}
        )
    );
  }

  @Test
  public void testUnnestWithSumOnUnnestedVirtualColumn()
  {
    cannotVectorize();
    testQuery(
        "select sum(c) col from druid.numfoo, unnest(ARRAY[m1,m2]) as u(c)",
        QUERY_CONTEXT_UNNEST,
        ImmutableList.of(
            Druids.newTimeseriesQueryBuilder()
                  .dataSource(UnnestDataSource.create(
                      new TableDataSource(CalciteTests.DATASOURCE3),
                      expressionVirtualColumn("j0.unnest", "array(\"m1\",\"m2\")", ColumnType.FLOAT_ARRAY),
                      null
                  ))
                  .intervals(querySegmentSpec(Filtration.eternity()))
                  .context(QUERY_CONTEXT_UNNEST)
                  .aggregators(aggregators(new DoubleSumAggregatorFactory("a0", "j0.unnest")))
                  .build()
        ),
        ImmutableList.of(
            new Object[]{42.0}
        )
    );
  }

  @Test
  public void testUnnestWithSumOnUnnestedColumn()
  {
    cannotVectorize();
    testQuery(
        "select sum(c) col from druid.numfoo, unnest(mv_to_array(dim3)) as u(c)",
        QUERY_CONTEXT_UNNEST,
        ImmutableList.of(
            Druids.newTimeseriesQueryBuilder()
                  .dataSource(UnnestDataSource.create(
                      new TableDataSource(CalciteTests.DATASOURCE3),
                      nestedExpressionVirtualColumn("j0.unnest", "\"dim3\"", ColumnType.STRING),
                      null
                  ))
                  .intervals(querySegmentSpec(Filtration.eternity()))
                  .virtualColumns(expressionVirtualColumn("v0", "CAST(\"j0.unnest\", 'DOUBLE')", ColumnType.DOUBLE))
                  .context(QUERY_CONTEXT_UNNEST)
                  .aggregators(aggregators(new DoubleSumAggregatorFactory("a0", "v0")))
                  .build()
        ),
        useDefault ?
        ImmutableList.of(
            new Object[]{0.0}
        ) :
        ImmutableList.of(
            new Object[]{null}
        )
    );
  }

  @Test
  public void testUnnestWithSumOnUnnestedArrayColumn()
  {
    cannotVectorize();
    testQuery(
        "select sum(c) col from druid.arrays, unnest(arrayDoubleNulls) as u(c)",
        QUERY_CONTEXT_UNNEST,
        ImmutableList.of(
            Druids.newTimeseriesQueryBuilder()
                  .dataSource(UnnestDataSource.create(
                      new TableDataSource(CalciteTests.ARRAYS_DATASOURCE),
                      expressionVirtualColumn("j0.unnest", "\"arrayDoubleNulls\"", ColumnType.DOUBLE_ARRAY),
                      null
                  ))
                  .intervals(querySegmentSpec(Filtration.eternity()))
                  .context(QUERY_CONTEXT_UNNEST)
                  .aggregators(aggregators(new DoubleSumAggregatorFactory("a0", "j0.unnest")))
                  .build()
        ),
        ImmutableList.of(
            new Object[]{4030.0999999999995}
        )
    );
  }

  @Test
  public void testUnnestWithGroupByHavingWithWhereOnAggCol()
  {
    cannotVectorize();
    testQuery(
        "SELECT d3, COUNT(*) FROM druid.numfoo, UNNEST(MV_TO_ARRAY(dim3)) AS unnested(d3) WHERE d3 IN ('a','c') GROUP BY d3 HAVING COUNT(*) = 1",
        QUERY_CONTEXT_UNNEST,
        ImmutableList.of(
            GroupByQuery.builder()
                        .setDataSource(UnnestDataSource.create(
                            new TableDataSource(CalciteTests.DATASOURCE3),
                            nestedExpressionVirtualColumn("j0.unnest", "\"dim3\"", ColumnType.STRING),
                            in("j0.unnest", ImmutableSet.of("a", "c"))
                        ))
                        .setInterval(querySegmentSpec(Filtration.eternity()))
                        .setContext(QUERY_CONTEXT_UNNEST)
                        .setDimensions(new DefaultDimensionSpec("j0.unnest", "d0", ColumnType.STRING))
                        .setGranularity(Granularities.ALL)
                        .setAggregatorSpecs(new CountAggregatorFactory("a0"))
                        .setHavingSpec(new DimFilterHavingSpec(equality("a0", 1L, ColumnType.LONG), true))
                        .setContext(QUERY_CONTEXT_UNNEST)
                        .build()
        ),
        ImmutableList.of(
            new Object[]{"a", 1L},
            new Object[]{"c", 1L}
        )
    );
  }

  @Test
  public void testUnnestWithGroupByHavingWithWhereOnUnnestCol()
  {
    cannotVectorize();
    testQuery(
        "SELECT d3, COUNT(*) FROM druid.numfoo, UNNEST(MV_TO_ARRAY(dim3)) AS unnested(d3) WHERE d3 IN ('a','c') GROUP BY d3 HAVING d3='a'",
        QUERY_CONTEXT_UNNEST,
        ImmutableList.of(
            GroupByQuery.builder()
                        .setDataSource(UnnestDataSource.create(
                            new TableDataSource(CalciteTests.DATASOURCE3),
                            nestedExpressionVirtualColumn("j0.unnest", "\"dim3\"", ColumnType.STRING),
                            in("j0.unnest", ImmutableSet.of("a", "c"))
                        ))
                        .setInterval(querySegmentSpec(Filtration.eternity()))
                        .setContext(QUERY_CONTEXT_UNNEST)
                        .setDimensions(new DefaultDimensionSpec("j0.unnest", "d0", ColumnType.STRING))
                        .setGranularity(Granularities.ALL)
                        .setAggregatorSpecs(new CountAggregatorFactory("a0"))
                        .setDimFilter(equality("j0.unnest", "a", ColumnType.STRING))
                        .setContext(QUERY_CONTEXT_UNNEST)
                        .build()
        ),
        ImmutableList.of(
            new Object[]{"a", 1L}
        )
    );
  }

  @Test
  public void testUnnestWithGroupByWithWhereOnUnnestArrayCol()
  {
    cannotVectorize();
    testQuery(
        "SELECT uln, COUNT(*) FROM druid.arrays, UNNEST(arrayLongNulls) AS unnested(uln) WHERE uln IN (1, 2, 3) GROUP BY uln",
        QUERY_CONTEXT_UNNEST,
        ImmutableList.of(
            GroupByQuery.builder()
                        .setDataSource(UnnestDataSource.create(
                            new TableDataSource(CalciteTests.ARRAYS_DATASOURCE),
                            expressionVirtualColumn("j0.unnest", "\"arrayLongNulls\"", ColumnType.LONG_ARRAY),
                            in("j0.unnest", ColumnType.LONG, ImmutableList.of(1L, 2L, 3L))
                        ))
                        .setInterval(querySegmentSpec(Filtration.eternity()))
                        .setContext(QUERY_CONTEXT_UNNEST)
                        .setDimensions(new DefaultDimensionSpec("j0.unnest", "d0", ColumnType.LONG))
                        .setGranularity(Granularities.ALL)
                        .setAggregatorSpecs(new CountAggregatorFactory("a0"))
                        .setContext(QUERY_CONTEXT_UNNEST)
                        .build()
        ),
        ImmutableList.of(
            new Object[]{1L, 5L},
            new Object[]{2L, 6L},
            new Object[]{3L, 6L}
        )
    );
  }

  @Test
  public void testUnnestWithGroupByHavingWithWhereOnUnnestArrayCol()
  {
    cannotVectorize();
    testQuery(
        "SELECT uln, COUNT(*) FROM druid.arrays, UNNEST(arrayLongNulls) AS unnested(uln) WHERE uln IN (1, 2, 3) GROUP BY uln HAVING uln=1",
        QUERY_CONTEXT_UNNEST,
        ImmutableList.of(
            GroupByQuery.builder()
                        .setDataSource(UnnestDataSource.create(
                            new TableDataSource(CalciteTests.ARRAYS_DATASOURCE),
                            expressionVirtualColumn("j0.unnest", "\"arrayLongNulls\"", ColumnType.LONG_ARRAY),
                            in("j0.unnest", ColumnType.LONG, ImmutableList.of(1L, 2L, 3L))
                        ))
                        .setInterval(querySegmentSpec(Filtration.eternity()))
                        .setContext(QUERY_CONTEXT_UNNEST)
                        .setDimensions(new DefaultDimensionSpec("j0.unnest", "d0", ColumnType.LONG))
                        .setGranularity(Granularities.ALL)
                        .setAggregatorSpecs(new CountAggregatorFactory("a0"))
                        .setDimFilter(equality("j0.unnest", 1L, ColumnType.LONG))
                        .setContext(QUERY_CONTEXT_UNNEST)
                        .build()
        ),
        ImmutableList.of(
            new Object[]{1L, 5L}
        )
    );
  }

  @Test
  public void testUnnestVirtualWithColumnsAndNullIf()
  {
    testQuery(
        "select c,m2 from druid.foo, unnest(ARRAY[\"m1\", \"m2\"]) as u(c) where NULLIF(c,m2) IS NULL",
        QUERY_CONTEXT_UNNEST,
        ImmutableList.of(
            Druids.newScanQueryBuilder()
                  .dataSource(UnnestDataSource.create(
                      new TableDataSource(CalciteTests.DATASOURCE1),
                      expressionVirtualColumn("j0.unnest", "array(\"m1\",\"m2\")", ColumnType.FLOAT_ARRAY),
                      null
                  ))
                  .intervals(querySegmentSpec(Filtration.eternity()))
                  .resultFormat(ScanQuery.ResultFormat.RESULT_FORMAT_COMPACTED_LIST)
                  .filters(
                      useDefault ? expressionFilter("(\"j0.unnest\" == \"m2\")") :
                      or(
                          expressionFilter("(\"j0.unnest\" == \"m2\")"),
                          and(
                              isNull("j0.unnest"),
                              NullHandling.sqlCompatible()
                              ? not(istrue(expressionFilter("(\"j0.unnest\" == \"m2\")")))
                              : not(expressionFilter("(\"j0.unnest\" == \"m2\")"))
                          )
                      )
                  )
                  .context(QUERY_CONTEXT_UNNEST)
                  .columns("j0.unnest", "m2")
                  .columnTypes(ColumnType.FLOAT, ColumnType.DOUBLE)
                  .build()
        ),
        ImmutableList.of(
            new Object[]{1.0f, 1.0D},
            new Object[]{1.0f, 1.0D},
            new Object[]{2.0f, 2.0D},
            new Object[]{2.0f, 2.0D},
            new Object[]{3.0f, 3.0D},
            new Object[]{3.0f, 3.0D},
            new Object[]{4.0f, 4.0D},
            new Object[]{4.0f, 4.0D},
            new Object[]{5.0f, 5.0D},
            new Object[]{5.0f, 5.0D},
            new Object[]{6.0f, 6.0D},
            new Object[]{6.0f, 6.0D}
        )
    );
  }

  @Test
  public void testUnnestWithTimeFilterOnly()
  {
    testQuery(
        "select c from foo, unnest(MV_TO_ARRAY(dim3)) as u(c)"
        + " where __time >= TIMESTAMP '2000-01-02 00:00:00' and __time <= TIMESTAMP '2000-01-03 00:10:00'",
        QUERY_CONTEXT_UNNEST,
        ImmutableList.of(
            Druids.newScanQueryBuilder()
                  .dataSource(UnnestDataSource.create(
                      FilteredDataSource.create(
                          new TableDataSource(CalciteTests.DATASOURCE1),
                          range("__time", ColumnType.LONG, 946771200000L, 946858200000L, false, false)
                      ),
                      nestedExpressionVirtualColumn("j0.unnest", "\"dim3\"", ColumnType.STRING),
                      null
                  ))
                  .intervals(querySegmentSpec(Intervals.of("2000-01-02T00:00:00.000Z/2000-01-03T00:10:00.001Z")))
                  .resultFormat(ScanQuery.ResultFormat.RESULT_FORMAT_COMPACTED_LIST)
                  .context(QUERY_CONTEXT_UNNEST)
                  .columns("j0.unnest")
                  .columnTypes(ColumnType.STRING)
                  .build()
        ),
        ImmutableList.of(
            new Object[]{"b"},
            new Object[]{"c"},
            new Object[]{"d"}
        )
    );
  }

  @Test
  public void testUnnestWithTimeFilterOnlyArrayColumn()
  {
    testQuery(
        "select c from arrays, unnest(arrayStringNulls) as u(c)"
        + " where __time >= TIMESTAMP '2023-01-02 00:00:00' and __time <= TIMESTAMP '2023-01-03 00:10:00'",
        QUERY_CONTEXT_UNNEST,
        ImmutableList.of(
            Druids.newScanQueryBuilder()
                  .dataSource(UnnestDataSource.create(
                      FilteredDataSource.create(
                          new TableDataSource(CalciteTests.ARRAYS_DATASOURCE),
                          range("__time", ColumnType.LONG, 1672617600000L, 1672704600000L, false, false)
                      ),
                      expressionVirtualColumn("j0.unnest", "\"arrayStringNulls\"", ColumnType.STRING_ARRAY),
                      null
                  ))
                  .intervals(querySegmentSpec(Intervals.of("2023-01-02T00:00:00.000Z/2023-01-03T00:10:00.001Z")))
                  .resultFormat(ScanQuery.ResultFormat.RESULT_FORMAT_COMPACTED_LIST)
                  .context(QUERY_CONTEXT_UNNEST)
                  .columns("j0.unnest")
                  .columnTypes(ColumnType.STRING)
                  .build()
        ),
        ImmutableList.of(
            new Object[]{"a"},
            new Object[]{"b"},
            new Object[]{"b"},
            new Object[]{"b"},
            new Object[]{NullHandling.defaultStringValue()},
            new Object[]{"d"},
            new Object[]{NullHandling.defaultStringValue()},
            new Object[]{"b"},
            new Object[]{NullHandling.defaultStringValue()},
            new Object[]{"b"}
        )
    );
  }

  @DecoupledTestConfig(ignoreExpectedQueriesReason = IgnoreQueriesReason.UNNEST_EXTRA_SCANQUERY)
  @Test
  public void testUnnestWithTimeFilterAndAnotherFilter()
  {
    testQuery(
        "select c from foo, unnest(MV_TO_ARRAY(dim3)) as u(c) "
        + " where m1=2 and __time >= TIMESTAMP '2000-01-02 00:00:00' and __time <= TIMESTAMP '2000-01-03 00:10:00'",
        QUERY_CONTEXT_UNNEST,
        ImmutableList.of(
            Druids.newScanQueryBuilder()
                  .dataSource(UnnestDataSource.create(
                      FilteredDataSource.create(
                          new TableDataSource(CalciteTests.DATASOURCE1),
                          and(
                              useDefault ? equality("m1", 2, ColumnType.FLOAT) :
                              equality("m1", 2.0, ColumnType.FLOAT),
                              range("__time", ColumnType.LONG, 946771200000L, 946858200000L, false, false)
                          )
                      ),
                      nestedExpressionVirtualColumn("j0.unnest", "\"dim3\"", ColumnType.STRING),
                      null
                  ))
                  .intervals(querySegmentSpec(Intervals.of("2000-01-02T00:00:00.000Z/2000-01-03T00:10:00.001Z")))
                  .resultFormat(ScanQuery.ResultFormat.RESULT_FORMAT_COMPACTED_LIST)
                  .context(QUERY_CONTEXT_UNNEST)
                  .columns("j0.unnest")
                  .columnTypes(ColumnType.STRING)
                  .build()
        ),
        ImmutableList.of(
            new Object[]{"b"},
            new Object[]{"c"}
        )
    );
  }

  @Test
  public void testUnnestWithTimeFilterOrAnotherFilter()
  {
    testQuery(
        "select c from foo, unnest(MV_TO_ARRAY(dim3)) as u(c) "
        + " where m1=2 or __time >= TIMESTAMP '2000-01-02 00:00:00' and __time <= TIMESTAMP '2000-01-03 00:10:00'",
        QUERY_CONTEXT_UNNEST,
        ImmutableList.of(
            Druids.newScanQueryBuilder()
                  .dataSource(UnnestDataSource.create(
                      FilteredDataSource.create(
                          new TableDataSource(CalciteTests.DATASOURCE1),
                          or(
                              useDefault ? equality("m1", 2, ColumnType.FLOAT) :
                              equality("m1", 2.0, ColumnType.FLOAT),
                              range("__time", ColumnType.LONG, 946771200000L, 946858200000L, false, false)
                          )
                      ),
                      nestedExpressionVirtualColumn("j0.unnest", "\"dim3\"", ColumnType.STRING),
                      null
                  ))
                  .intervals(querySegmentSpec(Filtration.eternity()))
                  .resultFormat(ScanQuery.ResultFormat.RESULT_FORMAT_COMPACTED_LIST)
                  .context(QUERY_CONTEXT_UNNEST)
                  .columns("j0.unnest")
                  .columnTypes(ColumnType.STRING)
                  .build()
        ),
        ImmutableList.of(
            new Object[]{"b"},
            new Object[]{"c"},
            new Object[]{"d"}
        )
    );
  }

  @Test
  public void testUnnestWithTimeFilterOnlyNested()
  {
    testQuery(
        "select c from foo CROSS JOIN UNNEST(ARRAY[m1,m2]) as un(d) CROSS JOIN unnest(MV_TO_ARRAY(dim3)) as u(c)"
        + " where __time >= TIMESTAMP '2000-01-02 00:00:00' and __time <= TIMESTAMP '2000-01-03 00:10:00'",
        QUERY_CONTEXT_UNNEST,
        ImmutableList.of(
            Druids.newScanQueryBuilder()
                  .dataSource(UnnestDataSource.create(
                      UnnestDataSource.create(
                          FilteredDataSource.create(
                              new TableDataSource(CalciteTests.DATASOURCE1),
                              range("__time", ColumnType.LONG, 946771200000L, 946858200000L, false, false)
                          ),
                          expressionVirtualColumn("j0.unnest", "array(\"m1\",\"m2\")", ColumnType.FLOAT_ARRAY),
                          null
                      ),
                      nestedExpressionVirtualColumn("_j0.unnest", "\"dim3\"", ColumnType.STRING),
                      null
                  ))
                  .intervals(querySegmentSpec(Intervals.of("2000-01-02T00:00:00.000Z/2000-01-03T00:10:00.001Z")))
                  .resultFormat(ScanQuery.ResultFormat.RESULT_FORMAT_COMPACTED_LIST)
                  .context(QUERY_CONTEXT_UNNEST)
                  .columns("_j0.unnest")
                  .columnTypes(ColumnType.STRING)
                  .build()
        ),
        ImmutableList.of(
            new Object[]{"b"},
            new Object[]{"c"},
            new Object[]{"b"},
            new Object[]{"c"},
            new Object[]{"d"},
            new Object[]{"d"}
        )
    );
  }

  @Test
  public void testUnnestWithTimeFilterOnlyNestedAndNestedAgain()
  {
    testQuery(
        "select c from foo CROSS JOIN UNNEST(ARRAY[m1,m2]) as un(d) CROSS JOIN UNNEST(ARRAY[dim1,dim2]) as ud(a) "
        + " CROSS JOIN unnest(MV_TO_ARRAY(dim3)) as u(c)"
        + " where __time >= TIMESTAMP '2000-01-02 00:00:00' and __time <= TIMESTAMP '2000-01-03 00:10:00'",
        QUERY_CONTEXT_UNNEST,
        ImmutableList.of(
            Druids.newScanQueryBuilder()
                  .dataSource(UnnestDataSource.create(
                      UnnestDataSource.create(
                          UnnestDataSource.create(
                              FilteredDataSource.create(
                                  new TableDataSource(CalciteTests.DATASOURCE1),
                                  range("__time", ColumnType.LONG, 946771200000L, 946858200000L, false, false)
                              ),
                              expressionVirtualColumn("j0.unnest", "array(\"m1\",\"m2\")", ColumnType.FLOAT_ARRAY),
                              null
                          ),
                          expressionVirtualColumn("_j0.unnest", "array(\"dim1\",\"dim2\")", ColumnType.STRING_ARRAY),
                          null
                      ),
                      nestedExpressionVirtualColumn("__j0.unnest", "\"dim3\"", ColumnType.STRING),
                      null
                  ))
                  .intervals(querySegmentSpec(Intervals.of("2000-01-02T00:00:00.000Z/2000-01-03T00:10:00.001Z")))
                  .resultFormat(ScanQuery.ResultFormat.RESULT_FORMAT_COMPACTED_LIST)
                  .context(QUERY_CONTEXT_UNNEST)
                  .columns("__j0.unnest")
                  .columnTypes(ColumnType.STRING)
                  .build()
        ),
        ImmutableList.of(
            new Object[]{"b"},
            new Object[]{"c"},
            new Object[]{"b"},
            new Object[]{"c"},
            new Object[]{"b"},
            new Object[]{"c"},
            new Object[]{"b"},
            new Object[]{"c"},
            new Object[]{"d"},
            new Object[]{"d"},
            new Object[]{"d"},
            new Object[]{"d"}
        )
    );
  }

  @DecoupledTestConfig(ignoreExpectedQueriesReason = IgnoreQueriesReason.UNNEST_EXTRA_SCANQUERY)
  @Test
  public void testUnnestWithTimeFilterInsideSubquery()
  {
    testQuery(
        "select d3 from (select * from foo, UNNEST(MV_TO_ARRAY(dim3)) as u(d3)"
        + " where __time >= TIMESTAMP '2000-01-02 00:00:00' and __time <= TIMESTAMP '2000-01-03 00:10:00' LIMIT 2) \n"
        + " where m1 IN (1,2)",
        QUERY_CONTEXT_UNNEST,
        ImmutableList.of(
            Druids.newScanQueryBuilder()
                  .dataSource(
                      new QueryDataSource(
                          newScanQueryBuilder()
                              .dataSource(
                                  UnnestDataSource.create(
                                      FilteredDataSource.create(
                                          new TableDataSource(CalciteTests.DATASOURCE1),
                                          range("__time", ColumnType.LONG, 946771200000L, 946858200000L, false, false)
                                      ),
                                      expressionVirtualColumn("j0.unnest", "\"dim3\"", ColumnType.STRING),
                                      null
                                  )
                              )
                              .intervals(querySegmentSpec(Intervals.of(
                                  "2000-01-02T00:00:00.000Z/2000-01-03T00:10:00.001Z")))
                              .resultFormat(ScanQuery.ResultFormat.RESULT_FORMAT_COMPACTED_LIST)
                              .columns("m1", "j0.unnest")
                              .columnTypes(ColumnType.FLOAT, ColumnType.STRING)
                              .limit(2)
                              .context(QUERY_CONTEXT_UNNEST)
                              .build()
                      )
                  )
                  .intervals(querySegmentSpec(Filtration.eternity()))
                  .filters(
                      NullHandling.sqlCompatible()
                      ? in("m1", ColumnType.FLOAT, ImmutableList.of(1.0f, 2.0f))
                      : in("m1", ImmutableList.of("1", "2"))
                  )
                  .resultFormat(ScanQuery.ResultFormat.RESULT_FORMAT_COMPACTED_LIST)
                  .context(QUERY_CONTEXT_UNNEST)
                  .columns("j0.unnest")
                  .columnTypes(ColumnType.STRING)
                  .build()
        ),
        ImmutableList.of(
            new Object[]{"b"},
            new Object[]{"c"}
        )
    );
  }

  @DecoupledTestConfig(ignoreExpectedQueriesReason = IgnoreQueriesReason.UNNEST_EXTRA_SCANQUERY)
  @Test
  public void testUnnestWithTimeFilterInsideSubqueryArrayColumns()
  {
    testQuery(
        "select uln from (select * from arrays, UNNEST(arrayLongNulls) as u(uln)"
        + " where __time >= TIMESTAMP '2023-01-02 00:00:00' and __time <= TIMESTAMP '2023-01-03 00:10:00' LIMIT 2) \n"
        + " where ARRAY_CONTAINS(arrayLongNulls, ARRAY[2])",
        QUERY_CONTEXT_UNNEST,
        ImmutableList.of(
            Druids.newScanQueryBuilder()
                  .dataSource(
                      new QueryDataSource(
                          newScanQueryBuilder()
                              .dataSource(
                                  UnnestDataSource.create(
                                      FilteredDataSource.create(
                                          new TableDataSource(CalciteTests.ARRAYS_DATASOURCE),
                                          range("__time", ColumnType.LONG, 1672617600000L, 1672704600000L, false, false)
                                      ),
                                      expressionVirtualColumn("j0.unnest", "\"arrayLongNulls\"", ColumnType.LONG_ARRAY),
                                      null
                                  )
                              )
                              .intervals(querySegmentSpec(Intervals.of(
                                  "2023-01-02T00:00:00.000Z/2023-01-03T00:10:00.001Z")))
                              .resultFormat(ScanQuery.ResultFormat.RESULT_FORMAT_COMPACTED_LIST)
                              .columns("arrayLongNulls", "j0.unnest")
                              .columnTypes(ColumnType.LONG_ARRAY, ColumnType.LONG)
                              .limit(2)
                              .context(QUERY_CONTEXT_UNNEST)
                              .build()
                      )
                  )
                  .intervals(querySegmentSpec(Filtration.eternity()))
                  .filters(
                      new ArrayContainsElementFilter("arrayLongNulls", ColumnType.LONG, 2L, null)
                  )
                  .resultFormat(ScanQuery.ResultFormat.RESULT_FORMAT_COMPACTED_LIST)
                  .context(QUERY_CONTEXT_UNNEST)
                  .columns("j0.unnest")
                  .columnTypes(ColumnType.LONG)
                  .build()
        ),
        ImmutableList.of(
            new Object[]{2L},
            new Object[]{3L}
        )
    );
  }

  @DecoupledTestConfig(ignoreExpectedQueriesReason = IgnoreQueriesReason.UNNEST_EXTRA_SCANQUERY)
  @Test
  public void testUnnestWithFilterAndUnnestNestedBackToBack()
  {
    testQuery(
        "SELECT m1, dim3_unnest1, dim3_unnest2, dim3_unnest3 FROM \n"
        + "      ( SELECT * FROM \n"
        + "           ( SELECT * FROM foo, UNNEST(MV_TO_ARRAY(dim3)) as ut(dim3_unnest1) ), \n"
        + "             UNNEST(MV_TO_ARRAY(dim3)) as ut(dim3_unnest2) \n"
        + "      ), UNNEST(MV_TO_ARRAY(dim3)) as ut(dim3_unnest3) "
        + " WHERE m1=2  AND (dim3_unnest1='a' OR dim3_unnest2='b') AND dim3_unnest3='c' "
        + " AND __time >= TIMESTAMP '2000-01-02 00:00:00' and __time <= TIMESTAMP '2000-01-03 00:10:00'",
        QUERY_CONTEXT_UNNEST,
        ImmutableList.of(
            Druids.newScanQueryBuilder()
                  .dataSource(
                      UnnestDataSource.create(
                          FilteredDataSource.create(
                              UnnestDataSource.create(
                                  FilteredDataSource.create(
                                      UnnestDataSource.create(
                                          new TableDataSource(CalciteTests.DATASOURCE1),
                                          expressionVirtualColumn(
                                              "j0.unnest",
                                              "\"dim3\"",
                                              ColumnType.STRING
                                          ),
                                          null
                                      ),
                                      NullHandling.sqlCompatible() ?
                                      and(
                                          equality("m1", 2.0f, ColumnType.FLOAT),
                                          range("__time", ColumnType.LONG, 946771200000L, 946858200000L, false, false)
                                      ) :
                                      and(
                                          selector("m1", "2", null),
                                          bound(
                                              "__time",
                                              "946771200000",
                                              "946858200000",
                                              false,
                                              false,
                                              null,
                                              StringComparators.NUMERIC
                                          )
                                      )
                                  ),
                                  expressionVirtualColumn(
                                      "_j0.unnest",
                                      "\"dim3\"",
                                      ColumnType.STRING
                                  ),
                                  null
                              ),
                              or(
                                  equality("j0.unnest", "a", ColumnType.STRING),
                                  equality("_j0.unnest", "b", ColumnType.STRING)
                              )
                          ),
                          expressionVirtualColumn(
                              "__j0.unnest",
                              "\"dim3\"",
                              ColumnType.STRING
                          ),
                          equality("__j0.unnest", "c", ColumnType.STRING)
                      )
                  )
                  .intervals(querySegmentSpec(Intervals.of("2000-01-02T00:00:00.000Z/2000-01-03T00:10:00.001Z")))
                  .resultFormat(ScanQuery.ResultFormat.RESULT_FORMAT_COMPACTED_LIST)
                  .virtualColumns(expressionVirtualColumn("v0", "2.0", ColumnType.FLOAT))
                  .context(QUERY_CONTEXT_UNNEST)
                  .columns("v0", "j0.unnest", "_j0.unnest", "__j0.unnest")
                  .columnTypes(ColumnType.FLOAT, ColumnType.STRING, ColumnType.STRING, ColumnType.STRING)
                  .build()
        ),
        ImmutableList.of(
            new Object[]{2.0f, "b", "b", "c"},
            new Object[]{2.0f, "c", "b", "c"}
        )
    );
  }

  @DecoupledTestConfig(ignoreExpectedQueriesReason = IgnoreQueriesReason.UNNEST_EXTRA_SCANQUERY)
  @Test
  public void testUnnestWithLookup()
  {
    testQuery(
        "SELECT * FROM lookup.lookyloo, unnest(mv_to_array(v)) as u(d) where k='a'",
        QUERY_CONTEXT_UNNEST,
        ImmutableList.of(
            Druids.newScanQueryBuilder()
                  .dataSource(UnnestDataSource.create(
                      FilteredDataSource.create(
                          new LookupDataSource("lookyloo"),
                          equality("k", "a", ColumnType.STRING)
                      ),
                      expressionVirtualColumn("j0.unnest", "\"v\"", ColumnType.STRING),
                      null
                  ))
                  .intervals(querySegmentSpec(Filtration.eternity()))
                  .resultFormat(ScanQuery.ResultFormat.RESULT_FORMAT_COMPACTED_LIST)
                  .virtualColumns(expressionVirtualColumn("v0", "'a'", ColumnType.STRING))
                  .context(QUERY_CONTEXT_UNNEST)
                  .columns("v0", "v", "j0.unnest")
                  .columnTypes(ColumnType.STRING, ColumnType.STRING, ColumnType.STRING)
                  .build()
        ),
        ImmutableList.of(
            new Object[]{"a", "xa", "xa"}
        )
    );
  }

  @DecoupledTestConfig(quidemReason = QuidemTestCaseReason.UNNEST_VC_USES_PROJECTED_CONSTANT)
  @Test
  public void testUnnestWithGroupByOnExpression()
  {
    cannotVectorize();
    testQuery(
        "WITH X as \n"
        + "(\n"
        + "SELECT\n"
        + "ARRAY[1,2,3] as allNums\n"
        + "FROM foo\n"
        + "GROUP BY 1\n"
        + ")\n"
        + "select * from X CROSS JOIN UNNEST(X.allNums) as ud(num)",
        QUERY_CONTEXT_UNNEST,
        ImmutableList.of(
            Druids.newScanQueryBuilder()
                  .dataSource(UnnestDataSource.create(
                                  new QueryDataSource(
                                      GroupByQuery.builder()
                                                  .setDataSource(CalciteTests.DATASOURCE1)
                                                  .setInterval(new MultipleIntervalSegmentSpec(ImmutableList.of(
                                                      Filtration.eternity())))
                                                  .setVirtualColumns(expressionVirtualColumn(
                                                      "v0",
                                                      "array(1,2,3)",
                                                      ColumnType.LONG_ARRAY
                                                  ))
                                                  .setDimensions(dimensions(
                                                      new DefaultDimensionSpec(
                                                          "v0",
                                                          "d0",
                                                          ColumnType.LONG_ARRAY
                                                      )
                                                  ))
                                                  .setGranularity(Granularities.ALL)
                                                  .setContext(QUERY_CONTEXT_DEFAULT)
                                                  .build()),
                                  expressionVirtualColumn(
                                      "j0.unnest",
                                      "array(1,2,3)",
                                      ColumnType.LONG_ARRAY
                                  ),
                                  null
                              )
                  )
                  .eternityInterval()
                  .columns("d0", "j0.unnest")
                  .columnTypes(ColumnType.LONG_ARRAY, ColumnType.LONG)
                  .resultFormat(ScanQuery.ResultFormat.RESULT_FORMAT_COMPACTED_LIST)
                  .context(QUERY_CONTEXT_DEFAULT)
                  .build()
        ),
        ImmutableList.of(
            new Object[]{ImmutableList.of(1L, 2L, 3L), 1},
            new Object[]{ImmutableList.of(1L, 2L, 3L), 2},
            new Object[]{ImmutableList.of(1L, 2L, 3L), 3}
        )
    );
  }

  @Test
  public void testArrayToMvPostaggInline()
  {
    cannotVectorize();
    testQuery(
        "WITH \"ext\" AS (\n"
        + "  SELECT\n"
        + "    CAST(\"c0\" AS TIMESTAMP) AS \"__time\",\n"
        + "    STRING_TO_ARRAY(\"c1\", '<#>') AS \"strings\",\n"
        + "    CAST(STRING_TO_ARRAY(\"c2\", '<#>') AS BIGINT ARRAY) AS \"longs\"\n"
        + "  FROM (\n"
        + "    VALUES\n"
        + "    (0, 'A<#>B', '1<#>2'),\n"
        + "    (0, 'C<#>D', '3<#>4')\n"
        + "  ) AS \"t\" (\"c0\", \"c1\", \"c2\")\n"
        + ")\n"
        + "SELECT\n"
        + "  ARRAY_TO_MV(\"strings\") AS \"strings\",\n"
        + "  ARRAY_TO_MV(\"longs\") AS \"longs\",\n"
        + "  COUNT(*) AS \"count\"\n"
        + "FROM \"ext\"\n"
        + "GROUP BY \"strings\", \"longs\"",
        ImmutableList.of(
            GroupByQuery.builder()
                        .setDataSource(
                            InlineDataSource.fromIterable(
                                Arrays.asList(
                                    new Object[]{0L, "A<#>B", "1<#>2"},
                                    new Object[]{0L, "C<#>D", "3<#>4"}
                                ),
                                RowSignature.builder()
                                            .add("c0", ColumnType.LONG)
                                            .add("c1", ColumnType.STRING)
                                            .add("c2", ColumnType.STRING)
                                            .build()
                            )
                        )
                        .setQuerySegmentSpec(new MultipleIntervalSegmentSpec(ImmutableList.of(Intervals.ETERNITY)))
                        .setDimensions(
                            new DefaultDimensionSpec("v0", "d0", ColumnType.STRING_ARRAY),
                            new DefaultDimensionSpec("v1", "d1", ColumnType.LONG_ARRAY)
                        )
                        .setVirtualColumns(
                            new ExpressionVirtualColumn(
                                "v0",
                                "string_to_array(\"c1\",'<#>')",
                                ColumnType.STRING_ARRAY,
                                TestExprMacroTable.INSTANCE
                            ),
                            new ExpressionVirtualColumn(
                                "v1",
                                "CAST(string_to_array(\"c2\",'<#>'), 'ARRAY<LONG>')",
                                ColumnType.LONG_ARRAY,
                                TestExprMacroTable.INSTANCE
                            )
                        )
                        .setAggregatorSpecs(
                            new CountAggregatorFactory("a0")
                        )
                        .setPostAggregatorSpecs(
                            new ExpressionPostAggregator(
                                "p0",
                                "array_to_mv(\"d0\")",
                                null,
                                ColumnType.STRING,
                                TestExprMacroTable.INSTANCE
                            ),
                            new ExpressionPostAggregator(
                                "p1",
                                "array_to_mv(\"d1\")",
                                null,
                                ColumnType.STRING,
                                TestExprMacroTable.INSTANCE
                            )
                        )
                        .setGranularity(Granularities.ALL)
                        .setContext(QUERY_CONTEXT_DEFAULT)
                        .build()
        ),
        ImmutableList.of(
            new Object[]{"[\"A\",\"B\"]", "[\"1\",\"2\"]", 1L},
            new Object[]{"[\"C\",\"D\"]", "[\"3\",\"4\"]", 1L}
        ),
        RowSignature.builder()
                    .add("strings", ColumnType.STRING)
                    .add("longs", ColumnType.STRING)
                    .add("count", ColumnType.LONG)
                    .build()
    );
  }

  @DecoupledTestConfig(quidemReason = QuidemTestCaseReason.UNNEST_SUBSTRING_EMPTY, separateDefaultModeTest = true)
  @Test
  public void testUnnestExtractionFn()
  {
    testQuery(
        "SELECT substring(d3,1) FROM druid.numfoo, UNNEST(MV_TO_ARRAY(dim3)) as unnested (d3) WHERE substring(d3,1) <> 'b'",
        QUERY_CONTEXT_UNNEST,
        ImmutableList.of(
            Druids.newScanQueryBuilder()
                  .dataSource(UnnestDataSource.create(
                      new TableDataSource(CalciteTests.DATASOURCE3),
                      nestedExpressionVirtualColumn("j0.unnest", "\"dim3\"", ColumnType.STRING),
                      NullHandling.sqlCompatible()
                      ? expressionFilter("(substring(\"j0.unnest\", 0, -1) != 'b')")
                      : not(selector("j0.unnest", "b", new SubstringDimExtractionFn(0, null)))
                  ))
                  .virtualColumns(expressionVirtualColumn("v0", "substring(\"j0.unnest\", 0, -1)", ColumnType.STRING))
                  .intervals(querySegmentSpec(Filtration.eternity()))
                  .resultFormat(ScanQuery.ResultFormat.RESULT_FORMAT_COMPACTED_LIST)
                  .context(QUERY_CONTEXT_UNNEST)
                  .columns("v0")
                  .columnTypes(ColumnType.STRING)
                  .build()
        ),
        useDefault ?
        ImmutableList.of(
            new Object[]{"a"},
            new Object[]{"c"},
            new Object[]{"d"},
            new Object[]{""},
            new Object[]{""},
            new Object[]{""}
        ) :
        ImmutableList.of(
            new Object[]{"a"},
            new Object[]{"c"},
            new Object[]{"d"}
        )
    );
  }

  @Test
  public void testUnnestExtractionFnNull()
  {
    testQuery(
        "SELECT substring(d3,1) FROM druid.numfoo, UNNEST(MV_TO_ARRAY(dim3)) as unnested (d3) WHERE substring(d3,1) is not null",
        QUERY_CONTEXT_UNNEST,
        ImmutableList.of(
            Druids.newScanQueryBuilder()
                  .dataSource(UnnestDataSource.create(
                      new TableDataSource(CalciteTests.DATASOURCE3),
                      nestedExpressionVirtualColumn("j0.unnest", "\"dim3\"", ColumnType.STRING),
                      NullHandling.sqlCompatible()
                      ? expressionFilter("notnull(substring(\"j0.unnest\", 0, -1))")
                      : not(selector("j0.unnest", null, new SubstringDimExtractionFn(0, null)))
                  ))
                  .virtualColumns(expressionVirtualColumn("v0", "substring(\"j0.unnest\", 0, -1)", ColumnType.STRING))
                  .intervals(querySegmentSpec(Filtration.eternity()))
                  .resultFormat(ScanQuery.ResultFormat.RESULT_FORMAT_COMPACTED_LIST)
                  .context(QUERY_CONTEXT_UNNEST)
                  .columns("v0")
                  .columnTypes(ColumnType.STRING)
                  .build()
        ),
        ImmutableList.of(
            new Object[]{"a"},
            new Object[]{"b"},
            new Object[]{"b"},
            new Object[]{"c"},
            new Object[]{"d"}
        )
    );
  }

  @Test
  public void testBooleanConstExprArray()
  {
    ExprEval exprEval = ExprEval.ofArray(ExpressionType.LONG_ARRAY, new Long[]{1L, 0L, null});
    testQuery(
        "SELECT ARRAY[true, false, null] FROM druid.numfoo LIMIT 1",
        ImmutableList.of(
            newScanQueryBuilder()
                .dataSource(CalciteTests.DATASOURCE3)
                .intervals(querySegmentSpec(Filtration.eternity()))
                .virtualColumns(new ExpressionVirtualColumn(
                    "v0",
                    "array(1,0,null)",
                    exprEval.toExpr(),
                    ColumnType.LONG_ARRAY
                ))
                .columns("v0")
                .columnTypes(ColumnType.LONG_ARRAY)
                .resultFormat(ScanQuery.ResultFormat.RESULT_FORMAT_COMPACTED_LIST)
                .limit(1)
                .context(QUERY_CONTEXT_DEFAULT)
                .build()
        ),
        ImmutableList.of(
            new Object[]{"[1,0,null]"}
        )
    );
  }

  @Test
  public void testGroupByNestedArrayInline()
  {
    cannotVectorize();
    // msq does not support nested arrays currently
    msqIncompatible();
    testQuery(
        "SELECT c1, ARRAY_PREPEND('1', ARRAY_AGG(ARRAY[1,c2], 100000)) c5 \n"
        + "FROM (VALUES (1,1),(2,2),(3,3)) t(c1,c2)\n"
        + "GROUP BY 1 \n"
        + "HAVING ARRAY_PREPEND('1', ARRAY_AGG(ARRAY[1,c2], 100000)) <> ARRAY_PREPEND('0', ARRAY_AGG(ARRAY[1,c2], 100000))",
        QUERY_CONTEXT_NO_STRINGIFY_ARRAY,
        ImmutableList.of(
            GroupByQuery.builder()
                        .setDataSource(
                            InlineDataSource.fromIterable(
                                ImmutableList.of(
                                    new Object[]{1L, 1L},
                                    new Object[]{2L, 2L},
                                    new Object[]{3L, 3L}
                                ),
                                RowSignature.builder()
                                            .add("c1", ColumnType.LONG)
                                            .add("c2", ColumnType.LONG)
                                            .build()
                            )
                        )
                        .setInterval(querySegmentSpec(Filtration.eternity()))
                        .setGranularity(Granularities.ALL)
                        .setVirtualColumns(
                            expressionVirtualColumn(
                            "v0",
                            "array(1,\"c2\")",
                            ColumnType.LONG_ARRAY
                            )
                        )
                        .setDimensions(new DefaultDimensionSpec("c1", "d0", ColumnType.LONG))
                        .setAggregatorSpecs(
                            new ExpressionLambdaAggregatorFactory(
                                "a0",
                                ImmutableSet.of("v0"),
                                "__acc",
                                "ARRAY<ARRAY<LONG>>[]",
                                "ARRAY<ARRAY<LONG>>[]",
                                true,
                                true,
                                false,
                                "array_append(\"__acc\", \"v0\")",
                                "array_concat(\"__acc\", \"a0\")",
                                null,
                                null,
                                HumanReadableBytes.valueOf(100000),
                                TestExprMacroTable.INSTANCE
                            )
                        )
                        .setPostAggregatorSpecs(
                            expressionPostAgg(
                                "p0",
                                "array_prepend('1',\"a0\")",
                                ColumnType.ofArray(ColumnType.LONG_ARRAY)
                            )
                        )
                        .setHavingSpec(
                            new DimFilterHavingSpec(
                                expressionFilter("(array_prepend('1',\"a0\") != array_prepend('0',\"a0\"))"),
                                true
                            )
                        )
                        .setContext(QUERY_CONTEXT_DEFAULT)
                        .build()
        ),
        ImmutableList.of(
            new Object[]{1, ImmutableList.of(ImmutableList.of(1L), ImmutableList.of(1L, 1L))},
            new Object[]{2, ImmutableList.of(ImmutableList.of(1L), ImmutableList.of(1L, 2L))},
            new Object[]{3, ImmutableList.of(ImmutableList.of(1L), ImmutableList.of(1L, 3L))}
        )
    );
  }

  @Test
  public void testGroupByNestedArrayInlineCount()
  {
    cannotVectorize();
    // msq does not support nested arrays currently
    msqIncompatible();
    testQuery(
        "SELECT COUNT(*) c FROM (\n"
        + "SELECT c1, ARRAY_PREPEND('1', ARRAY_AGG(ARRAY[1,c2], 100000)) c5 \n"
        + "FROM (VALUES (1,1),(2,2),(3,3)) t(c1,c2)\n"
        + "GROUP BY 1 \n"
        + "HAVING ARRAY_PREPEND('1', ARRAY_AGG(ARRAY[1,c2], 100000)) <> ARRAY_PREPEND('0', ARRAY_AGG(ARRAY[1,c2], 100000))\n"
        + ")",
        QUERY_CONTEXT_NO_STRINGIFY_ARRAY,
        ImmutableList.of(
            GroupByQuery.builder()
                        .setDataSource(
                            GroupByQuery.builder()
                                        .setDataSource(
                                            InlineDataSource.fromIterable(
                                                ImmutableList.of(
                                                    new Object[]{1L, 1L},
                                                    new Object[]{2L, 2L},
                                                    new Object[]{3L, 3L}
                                                ),
                                                RowSignature.builder()
                                                            .add("c1", ColumnType.LONG)
                                                            .add("c2", ColumnType.LONG)
                                                            .build()
                                            )
                                        )
                                        .setInterval(querySegmentSpec(Filtration.eternity()))
                                        .setGranularity(Granularities.ALL)
                                        .setVirtualColumns(
                                            expressionVirtualColumn(
                                                "v0",
                                                "array(1,\"c2\")",
                                                ColumnType.LONG_ARRAY
                                            )
                                        )
                                        .setDimensions(new DefaultDimensionSpec("c1", "d0", ColumnType.LONG))
                                        .setAggregatorSpecs(
                                            new ExpressionLambdaAggregatorFactory(
                                                "a0",
                                                ImmutableSet.of("v0"),
                                                "__acc",
                                                "ARRAY<ARRAY<LONG>>[]",
                                                "ARRAY<ARRAY<LONG>>[]",
                                                true,
                                                true,
                                                false,
                                                "array_append(\"__acc\", \"v0\")",
                                                "array_concat(\"__acc\", \"a0\")",
                                                null,
                                                null,
                                                HumanReadableBytes.valueOf(100000),
                                                TestExprMacroTable.INSTANCE
                                            )
                                        )
                                        .setHavingSpec(
                                            new DimFilterHavingSpec(
                                                expressionFilter(
                                                    "(array_prepend('1',\"a0\") != array_prepend('0',\"a0\"))"),
                                                true
                                            )
                                        )
                                        .setContext(QUERY_CONTEXT_DEFAULT)
                                        .build()
                        )
                        .setInterval(querySegmentSpec(Filtration.eternity()))
                        .setGranularity(Granularities.ALL)
                        .setAggregatorSpecs(new CountAggregatorFactory("_a0"))
                        .setContext(QUERY_CONTEXT_DEFAULT)
                        .build()
        ),
        ImmutableList.of(
            new Object[]{3L}
        )
    );
  }

  @Test
  public void testNullArray()
  {
    testQuery(
        "SELECT arrayLongNulls = ARRAY[null, null] FROM druid.arrays LIMIT 1",
        ImmutableList.of(
            newScanQueryBuilder()
                .dataSource(CalciteTests.ARRAYS_DATASOURCE)
                .intervals(querySegmentSpec(Filtration.eternity()))
                .virtualColumns(expressionVirtualColumn("v0", "(\"arrayLongNulls\" == array(null,null))", ColumnType.LONG))
                .columns("v0")
                .columnTypes(ColumnType.LONG)
                .resultFormat(ScanQuery.ResultFormat.RESULT_FORMAT_COMPACTED_LIST)
                .limit(1)
                .context(QUERY_CONTEXT_DEFAULT)
                .build()
        ),
        ImmutableList.of(
            new Object[]{false}
        )
    );
  }

  @Test
  public void testArrayGroupStringArrayColumnLimit()
  {
    cannotVectorize();
    testQuery(
        "SELECT arrayStringNulls, SUM(cnt) FROM druid.arrays GROUP BY 1 ORDER BY 1 DESC LIMIT 10",
        QUERY_CONTEXT_NO_STRINGIFY_ARRAY,
        ImmutableList.of(
            GroupByQuery.builder()
                        .setDataSource(CalciteTests.ARRAYS_DATASOURCE)
                        .setInterval(querySegmentSpec(Filtration.eternity()))
                        .setGranularity(Granularities.ALL)
                        .setDimensions(
                            dimensions(
                                new DefaultDimensionSpec("arrayStringNulls", "d0", ColumnType.STRING_ARRAY)
                            )
                        )
                        .setAggregatorSpecs(aggregators(new LongSumAggregatorFactory("a0", "cnt")))
                        .setLimitSpec(
                            new DefaultLimitSpec(
                                ImmutableList.of(
                                    new OrderByColumnSpec(
                                        "d0",
                                        OrderByColumnSpec.Direction.DESCENDING,
                                        StringComparators.NATURAL
                                    )
                                ),
                                10
                            )
                        )
                        .setContext(QUERY_CONTEXT_NO_STRINGIFY_ARRAY)
                        .build()
        ),
        ImmutableList.of(
            new Object[]{Arrays.asList("d", null, "b"), 2L},
            new Object[]{Arrays.asList("b", "b"), 2L},
            new Object[]{Arrays.asList("a", "b"), 3L},
            new Object[]{Arrays.asList(null, "b"), 2L},
            new Object[]{Collections.singletonList(null), 1L},
            new Object[]{Collections.emptyList(), 1L},
            new Object[]{null, 3L}
        )
    );
  }
}<|MERGE_RESOLUTION|>--- conflicted
+++ resolved
@@ -412,11 +412,6 @@
                     expressionVirtualColumn("v9", "array_concat(\"dim2\",\"dim3\")", ColumnType.STRING_ARRAY)
                 )
                 .columns(
-<<<<<<< HEAD
-                    "dbl1",
-                    "dbl2",
-=======
->>>>>>> 390c2d68
                     "dim1",
                     "dim2",
                     "dim3",
@@ -448,35 +443,7 @@
                 .build()
         ),
         expectedResults,
-<<<<<<< HEAD
-        RowSignature.builder()
-                    .add("dim1", ColumnType.STRING)
-                    .add("dim2", ColumnType.STRING)
-                    .add("dim3", ColumnType.STRING)
-                    .add("l1", ColumnType.LONG)
-                    .add("l2", ColumnType.LONG)
-                    .add("dbl1", ColumnType.DOUBLE)
-                    .add("dbl2", ColumnType.DOUBLE)
-                    .add("EXPR$7", ColumnType.STRING_ARRAY)
-                    .add("EXPR$8", ColumnType.LONG_ARRAY)
-                    .add("EXPR$9", ColumnType.DOUBLE_ARRAY)
-                    .add("EXPR$10", ColumnType.STRING_ARRAY)
-                    .add("EXPR$11", ColumnType.STRING_ARRAY)
-                    .add("EXPR$12", ColumnType.LONG_ARRAY)
-                    .add("EXPR$13", ColumnType.LONG_ARRAY)
-                    .add("EXPR$14", ColumnType.DOUBLE_ARRAY)
-                    .add("EXPR$15", ColumnType.DOUBLE_ARRAY)
-                    .add("EXPR$16", ColumnType.STRING_ARRAY)
-                    .add("EXPR$17", ColumnType.LONG_ARRAY)
-                    .add("EXPR$18", ColumnType.DOUBLE_ARRAY)
-                    .add("EXPR$19", ColumnType.LONG)
-                    .add("EXPR$20", ColumnType.DOUBLE)
-                    .add("EXPR$21", ColumnType.LONG)
-                    .add("EXPR$22", ColumnType.DOUBLE)
-                    .build()
-=======
         resultSignature
->>>>>>> 390c2d68
     );
   }
 
