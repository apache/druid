--- conflicted
+++ resolved
@@ -120,124 +120,6 @@
     builder.addModule(new NestedDataModule());
   }
 
-<<<<<<< HEAD
-  @SuppressWarnings("resource")
-  @Override
-  public SpecificSegmentsQuerySegmentWalker createQuerySegmentWalker(
-      final QueryRunnerFactoryConglomerate conglomerate,
-      final JoinableFactoryWrapper joinableFactory,
-      final Injector injector
-  )
-  {
-    NestedDataModule.registerHandlersAndSerde();
-
-    final QueryableIndex foo = IndexBuilder
-        .create()
-        .tmpDir(newTempFolder())
-        .segmentWriteOutMediumFactory(OffHeapMemorySegmentWriteOutMediumFactory.instance())
-        .schema(TestDataBuilder.INDEX_SCHEMA)
-        .rows(TestDataBuilder.ROWS1)
-        .buildMMappedIndex();
-
-    final QueryableIndex numfoo = IndexBuilder
-        .create()
-        .tmpDir(newTempFolder())
-        .segmentWriteOutMediumFactory(OffHeapMemorySegmentWriteOutMediumFactory.instance())
-        .schema(TestDataBuilder.INDEX_SCHEMA_NUMERIC_DIMS)
-        .rows(TestDataBuilder.ROWS1_WITH_NUMERIC_DIMS)
-        .buildMMappedIndex();
-
-    final QueryableIndex indexLotsOfColumns = IndexBuilder
-        .create()
-        .tmpDir(newTempFolder())
-        .segmentWriteOutMediumFactory(OffHeapMemorySegmentWriteOutMediumFactory.instance())
-        .schema(TestDataBuilder.INDEX_SCHEMA_LOTS_O_COLUMNS)
-        .rows(TestDataBuilder.ROWS_LOTS_OF_COLUMNS)
-        .buildMMappedIndex();
-
-    final QueryableIndex indexArrays =
-        IndexBuilder.create()
-                    .tmpDir(newTempFolder())
-                    .segmentWriteOutMediumFactory(OffHeapMemorySegmentWriteOutMediumFactory.instance())
-                    .schema(
-                        new IncrementalIndexSchema.Builder()
-                            .withTimestampSpec(NestedDataTestUtils.AUTO_SCHEMA.getTimestampSpec())
-                            .withDimensionsSpec(NestedDataTestUtils.AUTO_SCHEMA.getDimensionsSpec())
-                            .withMetrics(
-                                new CountAggregatorFactory("cnt")
-                            )
-                            .withRollup(false)
-                            .build()
-                    )
-                    .inputSource(
-                        ResourceInputSource.of(
-                            NestedDataTestUtils.class.getClassLoader(),
-                            NestedDataTestUtils.ARRAY_TYPES_DATA_FILE
-                        )
-                    )
-                    .inputFormat(TestDataBuilder.DEFAULT_JSON_INPUT_FORMAT)
-                    .inputTmpDir(newTempFolder())
-                    .buildMMappedIndex();
-
-    SpecificSegmentsQuerySegmentWalker walker = SpecificSegmentsQuerySegmentWalker.createWalker(
-        injector,
-        conglomerate,
-        new MapSegmentWrangler(
-            ImmutableMap.<Class<? extends DataSource>, SegmentWrangler>builder()
-                        .put(InlineDataSource.class, new InlineSegmentWrangler())
-                        .put(FrameBasedInlineDataSource.class, new FrameBasedInlineSegmentWrangler())
-                        .put(
-                            LookupDataSource.class,
-                            new LookupSegmentWrangler(injector.getInstance(LookupExtractorFactoryContainerProvider.class))
-                        )
-                        .build()
-        ),
-        joinableFactory,
-        QueryStackTests.DEFAULT_NOOP_SCHEDULER
-    );
-    walker.add(
-        DataSegment.builder()
-                   .dataSource(CalciteTests.DATASOURCE1)
-                   .interval(foo.getDataInterval())
-                   .version("1")
-                   .shardSpec(new LinearShardSpec(0))
-                   .size(0)
-                   .build(),
-        foo
-    ).add(
-        DataSegment.builder()
-                   .dataSource(CalciteTests.DATASOURCE3)
-                   .interval(numfoo.getDataInterval())
-                   .version("1")
-                   .shardSpec(new LinearShardSpec(0))
-                   .size(0)
-                   .build(),
-        numfoo
-    ).add(
-        DataSegment.builder()
-                   .dataSource(CalciteTests.DATASOURCE5)
-                   .interval(indexLotsOfColumns.getDataInterval())
-                   .version("1")
-                   .shardSpec(new LinearShardSpec(0))
-                   .size(0)
-                   .build(),
-        indexLotsOfColumns
-    ).add(
-        DataSegment.builder()
-                   .dataSource(DATA_SOURCE_ARRAYS)
-                   .version("1")
-                   .interval(indexArrays.getDataInterval())
-                   .shardSpec(new LinearShardSpec(1))
-                   .size(0)
-                   .build(),
-        indexArrays
-    );
-
-    return walker;
-  }
-
-=======
->>>>>>> ffc50624
   // test some query stuffs, sort of limited since no native array column types so either need to use constructor or
   // array aggregator
   @Test
