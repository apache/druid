/*
 * Licensed to the Apache Software Foundation (ASF) under one
 * or more contributor license agreements.  See the NOTICE file
 * distributed with this work for additional information
 * regarding copyright ownership.  The ASF licenses this file
 * to you under the Apache License, Version 2.0 (the
 * "License"); you may not use this file except in compliance
 * with the License.  You may obtain a copy of the License at
 *
 *   http://www.apache.org/licenses/LICENSE-2.0
 *
 * Unless required by applicable law or agreed to in writing,
 * software distributed under the License is distributed on an
 * "AS IS" BASIS, WITHOUT WARRANTIES OR CONDITIONS OF ANY
 * KIND, either express or implied.  See the License for the
 * specific language governing permissions and limitations
 * under the License.
 */

package org.apache.druid.sql.calcite;

import com.google.common.collect.ImmutableMap;
import org.apache.druid.query.QueryContexts;
import org.apache.druid.server.security.AuthConfig;
import org.apache.druid.sql.calcite.DecoupledIgnore.DecoupledIgnoreProcessor;
import org.apache.druid.sql.calcite.planner.PlannerConfig;
import org.apache.druid.sql.calcite.util.SqlTestFramework;
<<<<<<< HEAD
import org.junit.Ignore;
=======
import org.junit.Rule;
>>>>>>> e76962f4

public class DecoupledPlanningCalciteQueryTest extends CalciteQueryTest
{

  @Rule(order = 0)
  public DecoupledIgnoreProcessor decoupledIgnoreProcessor = new DecoupledIgnoreProcessor();

  private static final ImmutableMap<String, Object> CONTEXT_OVERRIDES = ImmutableMap.of(
      PlannerConfig.CTX_NATIVE_QUERY_SQL_PLANNING_MODE, PlannerConfig.NATIVE_QUERY_SQL_PLANNING_MODE_DECOUPLED,
      QueryContexts.ENABLE_DEBUG, true);

  @Override
  protected QueryTestBuilder testBuilder()
  {
    return new QueryTestBuilder(
        new CalciteTestConfig(CONTEXT_OVERRIDES)
        {
          @Override
          public SqlTestFramework.PlannerFixture plannerFixture(PlannerConfig plannerConfig, AuthConfig authConfig)
          {
            plannerConfig = plannerConfig.withOverrides(CONTEXT_OVERRIDES);
            return queryFramework().plannerFixture(DecoupledPlanningCalciteQueryTest.this, plannerConfig, authConfig);
          }
        })
        .cannotVectorize(cannotVectorize)
        .skipVectorize(skipVectorize);
  }
<<<<<<< HEAD


  @Override
  @Ignore
  public void testGroupByWithSelectAndOrderByProjections()
  {

  }

  @Override
  @Ignore
  public void testTopNWithSelectAndOrderByProjections()
  {

  }

  @Override
  @Ignore
  public void testUnionAllQueries()
  {

  }

  @Override
  @Ignore
  public void testUnionAllQueriesWithLimit()
  {

  }

  @Override
  @Ignore
  public void testUnionAllDifferentTablesWithMapping()
  {

  }

  @Override
  @Ignore
  public void testJoinUnionAllDifferentTablesWithMapping()
  {

  }

  @Override
  @Ignore
  public void testUnionAllTablesColumnTypeMismatchFloatLong()
  {

  }

  @Override
  @Ignore
  public void testUnionAllTablesColumnTypeMismatchStringLong()
  {

  }

  @Override
  @Ignore
  public void testUnionAllTablesWhenMappingIsRequired()
  {

  }

  @Override
  @Ignore
  public void testUnionIsUnplannable()
  {

  }

  @Override
  @Ignore
  public void testUnionAllTablesWhenCastAndMappingIsRequired()
  {

  }

  @Override
  @Ignore
  public void testUnionAllSameTableTwice()
  {

  }

  @Override
  @Ignore
  public void testUnionAllSameTableTwiceWithSameMapping()
  {

  }

  @Override
  @Ignore
  public void testUnionAllSameTableTwiceWithDifferentMapping()
  {

  }

  @Override
  @Ignore
  public void testUnionAllSameTableThreeTimes()
  {

  }

  @Override
  @Ignore
  public void testUnionAllSameTableThreeTimesWithSameMapping()
  {

  }

  @Override
  @Ignore
  public void testGroupByWithSortOnPostAggregationDefault()
  {

  }

  @Override
  @Ignore
  public void testGroupByWithSortOnPostAggregationNoTopNConfig()
  {

  }

  @Override
  @Ignore
  public void testGroupByWithSortOnPostAggregationNoTopNContext()
  {

  }

  @Override
  @Ignore
  public void testUnplannableQueries()
  {

  }

  @Override
  @Ignore
  public void testUnplannableTwoExactCountDistincts()
  {

  }

  @Override
  @Ignore
  public void testUnplannableExactCountDistinctOnSketch()
  {

  }

  @Override
  @Ignore
  public void testExactCountDistinctUsingSubqueryOnUnionAllTables()
  {

  }

  @Override
  @Ignore
  public void testExactCountDistinctUsingSubqueryWithWherePushDown()
  {

  }

  @Override
  @Ignore
  public void testGroupByTimeFloorAndDimOnGroupByTimeFloorAndDim()
  {

  }

  @Override
  @Ignore
  public void testRequireTimeConditionPositive()
  {

  }

  @Override
  public void testRequireTimeConditionSemiJoinNegative()
  {

  }

  @Override
  @Ignore
  public void testOrderByAlongWithInternalScanQuery()
  {

  }

  @Override
  @Ignore
  public void testOrderByAlongWithInternalScanQueryNoDistinct()
  {

  }

  @Override
  @Ignore
  public void testFilterOnCurrentTimestampWithIntervalArithmetic()
  {

  }

  @Override
  @Ignore
  public void testFilterOnCurrentTimestampOnView()
  {

  }
  // When run through decoupled, it expects
  // dimensions=[DefaultDimensionSpec{dimension='dim2', outputName='d0', outputType='STRING'},
  // DefaultDimensionSpec{dimension='dim1', outputName='d1', outputType='STRING'}]
  //
  // but gets
  // dimensions=[DefaultDimensionSpec{dimension='dim1', outputName='d0', outputType='STRING'},
  // DefaultDimensionSpec{dimension='dim2', outputName='d1', outputType='STRING'}]
  //
  // The change in the ordering fails the query plan exact match. This needs to be revisited
  // when we make more advancements into the decoupled planner
  @Override
  @Ignore
  public void testExactCountDistinctWithGroupingAndOtherAggregators()
  {

  }

  @Override
  @Ignore
  public void testPlanWithInFilterLessThanInSubQueryThreshold()
  {

  }
=======
>>>>>>> e76962f4
}<|MERGE_RESOLUTION|>--- conflicted
+++ resolved
@@ -25,11 +25,7 @@
 import org.apache.druid.sql.calcite.DecoupledIgnore.DecoupledIgnoreProcessor;
 import org.apache.druid.sql.calcite.planner.PlannerConfig;
 import org.apache.druid.sql.calcite.util.SqlTestFramework;
-<<<<<<< HEAD
-import org.junit.Ignore;
-=======
 import org.junit.Rule;
->>>>>>> e76962f4
 
 public class DecoupledPlanningCalciteQueryTest extends CalciteQueryTest
 {
@@ -57,247 +53,4 @@
         .cannotVectorize(cannotVectorize)
         .skipVectorize(skipVectorize);
   }
-<<<<<<< HEAD
-
-
-  @Override
-  @Ignore
-  public void testGroupByWithSelectAndOrderByProjections()
-  {
-
-  }
-
-  @Override
-  @Ignore
-  public void testTopNWithSelectAndOrderByProjections()
-  {
-
-  }
-
-  @Override
-  @Ignore
-  public void testUnionAllQueries()
-  {
-
-  }
-
-  @Override
-  @Ignore
-  public void testUnionAllQueriesWithLimit()
-  {
-
-  }
-
-  @Override
-  @Ignore
-  public void testUnionAllDifferentTablesWithMapping()
-  {
-
-  }
-
-  @Override
-  @Ignore
-  public void testJoinUnionAllDifferentTablesWithMapping()
-  {
-
-  }
-
-  @Override
-  @Ignore
-  public void testUnionAllTablesColumnTypeMismatchFloatLong()
-  {
-
-  }
-
-  @Override
-  @Ignore
-  public void testUnionAllTablesColumnTypeMismatchStringLong()
-  {
-
-  }
-
-  @Override
-  @Ignore
-  public void testUnionAllTablesWhenMappingIsRequired()
-  {
-
-  }
-
-  @Override
-  @Ignore
-  public void testUnionIsUnplannable()
-  {
-
-  }
-
-  @Override
-  @Ignore
-  public void testUnionAllTablesWhenCastAndMappingIsRequired()
-  {
-
-  }
-
-  @Override
-  @Ignore
-  public void testUnionAllSameTableTwice()
-  {
-
-  }
-
-  @Override
-  @Ignore
-  public void testUnionAllSameTableTwiceWithSameMapping()
-  {
-
-  }
-
-  @Override
-  @Ignore
-  public void testUnionAllSameTableTwiceWithDifferentMapping()
-  {
-
-  }
-
-  @Override
-  @Ignore
-  public void testUnionAllSameTableThreeTimes()
-  {
-
-  }
-
-  @Override
-  @Ignore
-  public void testUnionAllSameTableThreeTimesWithSameMapping()
-  {
-
-  }
-
-  @Override
-  @Ignore
-  public void testGroupByWithSortOnPostAggregationDefault()
-  {
-
-  }
-
-  @Override
-  @Ignore
-  public void testGroupByWithSortOnPostAggregationNoTopNConfig()
-  {
-
-  }
-
-  @Override
-  @Ignore
-  public void testGroupByWithSortOnPostAggregationNoTopNContext()
-  {
-
-  }
-
-  @Override
-  @Ignore
-  public void testUnplannableQueries()
-  {
-
-  }
-
-  @Override
-  @Ignore
-  public void testUnplannableTwoExactCountDistincts()
-  {
-
-  }
-
-  @Override
-  @Ignore
-  public void testUnplannableExactCountDistinctOnSketch()
-  {
-
-  }
-
-  @Override
-  @Ignore
-  public void testExactCountDistinctUsingSubqueryOnUnionAllTables()
-  {
-
-  }
-
-  @Override
-  @Ignore
-  public void testExactCountDistinctUsingSubqueryWithWherePushDown()
-  {
-
-  }
-
-  @Override
-  @Ignore
-  public void testGroupByTimeFloorAndDimOnGroupByTimeFloorAndDim()
-  {
-
-  }
-
-  @Override
-  @Ignore
-  public void testRequireTimeConditionPositive()
-  {
-
-  }
-
-  @Override
-  public void testRequireTimeConditionSemiJoinNegative()
-  {
-
-  }
-
-  @Override
-  @Ignore
-  public void testOrderByAlongWithInternalScanQuery()
-  {
-
-  }
-
-  @Override
-  @Ignore
-  public void testOrderByAlongWithInternalScanQueryNoDistinct()
-  {
-
-  }
-
-  @Override
-  @Ignore
-  public void testFilterOnCurrentTimestampWithIntervalArithmetic()
-  {
-
-  }
-
-  @Override
-  @Ignore
-  public void testFilterOnCurrentTimestampOnView()
-  {
-
-  }
-  // When run through decoupled, it expects
-  // dimensions=[DefaultDimensionSpec{dimension='dim2', outputName='d0', outputType='STRING'},
-  // DefaultDimensionSpec{dimension='dim1', outputName='d1', outputType='STRING'}]
-  //
-  // but gets
-  // dimensions=[DefaultDimensionSpec{dimension='dim1', outputName='d0', outputType='STRING'},
-  // DefaultDimensionSpec{dimension='dim2', outputName='d1', outputType='STRING'}]
-  //
-  // The change in the ordering fails the query plan exact match. This needs to be revisited
-  // when we make more advancements into the decoupled planner
-  @Override
-  @Ignore
-  public void testExactCountDistinctWithGroupingAndOtherAggregators()
-  {
-
-  }
-
-  @Override
-  @Ignore
-  public void testPlanWithInFilterLessThanInSubQueryThreshold()
-  {
-
-  }
-=======
->>>>>>> e76962f4
 }