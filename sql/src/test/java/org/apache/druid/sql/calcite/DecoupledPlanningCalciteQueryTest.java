/*
 * Licensed to the Apache Software Foundation (ASF) under one
 * or more contributor license agreements.  See the NOTICE file
 * distributed with this work for additional information
 * regarding copyright ownership.  The ASF licenses this file
 * to you under the Apache License, Version 2.0 (the
 * "License"); you may not use this file except in compliance
 * with the License.  You may obtain a copy of the License at
 *
 *   http://www.apache.org/licenses/LICENSE-2.0
 *
 * Unless required by applicable law or agreed to in writing,
 * software distributed under the License is distributed on an
 * "AS IS" BASIS, WITHOUT WARRANTIES OR CONDITIONS OF ANY
 * KIND, either express or implied.  See the License for the
 * specific language governing permissions and limitations
 * under the License.
 */

package org.apache.druid.sql.calcite;

import com.google.common.collect.ImmutableMap;
import org.apache.druid.query.QueryContexts;
import org.apache.druid.server.security.AuthConfig;
import org.apache.druid.sql.calcite.DecoupledIgnore.DecoupledIgnoreProcessor;
import org.apache.druid.sql.calcite.planner.PlannerConfig;
import org.apache.druid.sql.calcite.util.SqlTestFramework;
import org.junit.Rule;

public class DecoupledPlanningCalciteQueryTest extends CalciteQueryTest
{

  @Rule(order = 0)
  public DecoupledIgnoreProcessor decoupledIgnoreProcessor = new DecoupledIgnoreProcessor();

  private static final ImmutableMap<String, Object> CONTEXT_OVERRIDES = ImmutableMap.of(
      PlannerConfig.CTX_NATIVE_QUERY_SQL_PLANNING_MODE, PlannerConfig.NATIVE_QUERY_SQL_PLANNING_MODE_DECOUPLED,
      QueryContexts.ENABLE_DEBUG, true);

  @Override
  protected QueryTestBuilder testBuilder()
  {
    return new QueryTestBuilder(
        new CalciteTestConfig(CONTEXT_OVERRIDES)
        {
          @Override
          public SqlTestFramework.PlannerFixture plannerFixture(PlannerConfig plannerConfig, AuthConfig authConfig)
          {
            plannerConfig = plannerConfig.withOverrides(CONTEXT_OVERRIDES);
            return queryFramework().plannerFixture(DecoupledPlanningCalciteQueryTest.this, plannerConfig, authConfig);
          }
        })
        .cannotVectorize(cannotVectorize)
        .skipVectorize(skipVectorize);
  }
<<<<<<< HEAD


  @Override
  @Ignore
  public void testGroupByWithSelectAndOrderByProjections()
  {

  }

  @Override
  @Ignore
  public void testTopNWithSelectAndOrderByProjections()
  {

  }

  @Override
  @Ignore
  public void testUnionAllQueries()
  {

  }

  @Override
  @Ignore
  public void testUnionAllQueriesWithLimit()
  {

  }

  @Override
  @Ignore
  public void testUnionAllDifferentTablesWithMapping()
  {

  }

  @Override
  @Ignore
  public void testJoinUnionAllDifferentTablesWithMapping()
  {

  }

  @Override
  @Ignore
  public void testUnionAllTablesColumnTypeMismatchFloatLong()
  {

  }

  @Override
  @Ignore
  public void testUnionAllTablesColumnTypeMismatchStringLong()
  {

  }

  @Override
  @Ignore
  public void testUnionAllTablesWhenMappingIsRequired()
  {

  }

  @Override
  @Ignore
  public void testUnionIsUnplannable()
  {

  }

  @Override
  @Ignore
  public void testUnionAllTablesWhenCastAndMappingIsRequired()
  {

  }

  @Override
  @Ignore
  public void testUnionAllSameTableTwice()
  {

  }

  @Override
  @Ignore
  public void testUnionAllSameTableTwiceWithSameMapping()
  {

  }

  @Override
  @Ignore
  public void testUnionAllSameTableTwiceWithDifferentMapping()
  {

  }

  @Override
  @Ignore
  public void testUnionAllSameTableThreeTimes()
  {

  }

  @Override
  @Ignore
  public void testUnionAllSameTableThreeTimesWithSameMapping()
  {

  }

  @Override
  @Ignore
  public void testGroupByWithSortOnPostAggregationDefault()
  {

  }

  @Override
  @Ignore
  public void testGroupByWithSortOnPostAggregationNoTopNConfig()
  {

  }

  @Override
  @Ignore
  public void testGroupByWithSortOnPostAggregationNoTopNContext()
  {

  }

  @Override
  @Ignore
  public void testUnplannableQueries()
  {

  }

  @Override
  @Ignore
  public void testUnplannableTwoExactCountDistincts()
  {

  }

  @Override
  @Ignore
  public void testUnplannableExactCountDistinctOnSketch()
  {

  }

  @Override
  @Ignore
  public void testExactCountDistinctUsingSubqueryOnUnionAllTables()
  {

  }

  @Override
  @Ignore
  public void testExactCountDistinctUsingSubqueryWithWherePushDown()
  {

  }

  @Override
  @Ignore
  public void testGroupByTimeFloorAndDimOnGroupByTimeFloorAndDim()
  {

  }

  @Override
  @Ignore
  public void testPostAggWithTimeseries()
  {

  }

  @Override
  @Ignore
  public void testPostAggWithTopN()
  {

  }

  @Override
  @Ignore
  public void testRequireTimeConditionPositive()
  {

  }

  @Override
  public void testRequireTimeConditionSemiJoinNegative()
  {

  }

  @Override
  @Ignore
  public void testSubqueryTypeMismatchWithLiterals()
  {

  }

  @Override
  @Ignore
  public void testTimeseriesQueryWithEmptyInlineDatasourceAndGranularity()
  {

  }

  @Override
  @Ignore
  public void testGroupBySortPushDown()
  {

  }

  @Override
  @Ignore
  public void testGroupingWithNullInFilter()
  {

  }

  @Override
  @Ignore
  @Test
  public void testStringAggExpressionNonConstantSeparator()
  {

  }

  @Override
  @Ignore
  public void testOrderByAlongWithInternalScanQuery()
  {

  }

  @Override
  @Ignore
  public void testSortProjectAfterNestedGroupBy()
  {

  }

  @Override
  @Ignore
  public void testOrderByAlongWithInternalScanQueryNoDistinct()
  {

  }

  @Override
  @Ignore
  public void testNestedGroupBy()
  {

  }

  @Override
  @Ignore
  public void testQueryWithSelectProjectAndIdentityProjectDoesNotRename()
  {

  }

  @Override
  @Ignore
  public void testFilterOnCurrentTimestampWithIntervalArithmetic()
  {

  }

  @Override
  @Ignore
  public void testFilterOnCurrentTimestampOnView()
  {

  }
  // When run through decoupled, it expects
  // dimensions=[DefaultDimensionSpec{dimension='dim2', outputName='d0', outputType='STRING'},
  // DefaultDimensionSpec{dimension='dim1', outputName='d1', outputType='STRING'}]
  //
  // but gets
  // dimensions=[DefaultDimensionSpec{dimension='dim1', outputName='d0', outputType='STRING'},
  // DefaultDimensionSpec{dimension='dim2', outputName='d1', outputType='STRING'}]
  //
  // The change in the ordering fails the query plan exact match. This needs to be revisited
  // when we make more advancements into the decoupled planner
  @Override
  @Ignore
  public void testExactCountDistinctWithGroupingAndOtherAggregators()
  {

  }

  @Override
  @Ignore
  public void testTopNWithSelectProjections()
  {

  }

  @Override
  @Ignore
  public void testPlanWithInFilterLessThanInSubQueryThreshold()
  {

  }

  @Override
  @Ignore
  public void testEquiJoin()
  {

  }

  @Override
  @Ignore
  public void testEquiJoin2()
  {

  }

  @Override
  @Ignore
  public void testEquiJoin3()
  {

  }

  @Override
  @Ignore
  public void testEquiJoin4()
  {

  }

  @Override
  @Ignore
  public void testEquiJoin5()
  {

  }

  @Override
  @Ignore
  public void testEquiJoin6()
  {

  }

  @Override
  @Ignore
  public void testEquiJoin7()
  {

  }

  @Override
  @Ignore
  public void testEquiJoin8()
  {

  }
=======
>>>>>>> 632811b2
}<|MERGE_RESOLUTION|>--- conflicted
+++ resolved
@@ -52,325 +52,6 @@
         })
         .cannotVectorize(cannotVectorize)
         .skipVectorize(skipVectorize);
-  }
-<<<<<<< HEAD
-
-
-  @Override
-  @Ignore
-  public void testGroupByWithSelectAndOrderByProjections()
-  {
-
-  }
-
-  @Override
-  @Ignore
-  public void testTopNWithSelectAndOrderByProjections()
-  {
-
-  }
-
-  @Override
-  @Ignore
-  public void testUnionAllQueries()
-  {
-
-  }
-
-  @Override
-  @Ignore
-  public void testUnionAllQueriesWithLimit()
-  {
-
-  }
-
-  @Override
-  @Ignore
-  public void testUnionAllDifferentTablesWithMapping()
-  {
-
-  }
-
-  @Override
-  @Ignore
-  public void testJoinUnionAllDifferentTablesWithMapping()
-  {
-
-  }
-
-  @Override
-  @Ignore
-  public void testUnionAllTablesColumnTypeMismatchFloatLong()
-  {
-
-  }
-
-  @Override
-  @Ignore
-  public void testUnionAllTablesColumnTypeMismatchStringLong()
-  {
-
-  }
-
-  @Override
-  @Ignore
-  public void testUnionAllTablesWhenMappingIsRequired()
-  {
-
-  }
-
-  @Override
-  @Ignore
-  public void testUnionIsUnplannable()
-  {
-
-  }
-
-  @Override
-  @Ignore
-  public void testUnionAllTablesWhenCastAndMappingIsRequired()
-  {
-
-  }
-
-  @Override
-  @Ignore
-  public void testUnionAllSameTableTwice()
-  {
-
-  }
-
-  @Override
-  @Ignore
-  public void testUnionAllSameTableTwiceWithSameMapping()
-  {
-
-  }
-
-  @Override
-  @Ignore
-  public void testUnionAllSameTableTwiceWithDifferentMapping()
-  {
-
-  }
-
-  @Override
-  @Ignore
-  public void testUnionAllSameTableThreeTimes()
-  {
-
-  }
-
-  @Override
-  @Ignore
-  public void testUnionAllSameTableThreeTimesWithSameMapping()
-  {
-
-  }
-
-  @Override
-  @Ignore
-  public void testGroupByWithSortOnPostAggregationDefault()
-  {
-
-  }
-
-  @Override
-  @Ignore
-  public void testGroupByWithSortOnPostAggregationNoTopNConfig()
-  {
-
-  }
-
-  @Override
-  @Ignore
-  public void testGroupByWithSortOnPostAggregationNoTopNContext()
-  {
-
-  }
-
-  @Override
-  @Ignore
-  public void testUnplannableQueries()
-  {
-
-  }
-
-  @Override
-  @Ignore
-  public void testUnplannableTwoExactCountDistincts()
-  {
-
-  }
-
-  @Override
-  @Ignore
-  public void testUnplannableExactCountDistinctOnSketch()
-  {
-
-  }
-
-  @Override
-  @Ignore
-  public void testExactCountDistinctUsingSubqueryOnUnionAllTables()
-  {
-
-  }
-
-  @Override
-  @Ignore
-  public void testExactCountDistinctUsingSubqueryWithWherePushDown()
-  {
-
-  }
-
-  @Override
-  @Ignore
-  public void testGroupByTimeFloorAndDimOnGroupByTimeFloorAndDim()
-  {
-
-  }
-
-  @Override
-  @Ignore
-  public void testPostAggWithTimeseries()
-  {
-
-  }
-
-  @Override
-  @Ignore
-  public void testPostAggWithTopN()
-  {
-
-  }
-
-  @Override
-  @Ignore
-  public void testRequireTimeConditionPositive()
-  {
-
-  }
-
-  @Override
-  public void testRequireTimeConditionSemiJoinNegative()
-  {
-
-  }
-
-  @Override
-  @Ignore
-  public void testSubqueryTypeMismatchWithLiterals()
-  {
-
-  }
-
-  @Override
-  @Ignore
-  public void testTimeseriesQueryWithEmptyInlineDatasourceAndGranularity()
-  {
-
-  }
-
-  @Override
-  @Ignore
-  public void testGroupBySortPushDown()
-  {
-
-  }
-
-  @Override
-  @Ignore
-  public void testGroupingWithNullInFilter()
-  {
-
-  }
-
-  @Override
-  @Ignore
-  @Test
-  public void testStringAggExpressionNonConstantSeparator()
-  {
-
-  }
-
-  @Override
-  @Ignore
-  public void testOrderByAlongWithInternalScanQuery()
-  {
-
-  }
-
-  @Override
-  @Ignore
-  public void testSortProjectAfterNestedGroupBy()
-  {
-
-  }
-
-  @Override
-  @Ignore
-  public void testOrderByAlongWithInternalScanQueryNoDistinct()
-  {
-
-  }
-
-  @Override
-  @Ignore
-  public void testNestedGroupBy()
-  {
-
-  }
-
-  @Override
-  @Ignore
-  public void testQueryWithSelectProjectAndIdentityProjectDoesNotRename()
-  {
-
-  }
-
-  @Override
-  @Ignore
-  public void testFilterOnCurrentTimestampWithIntervalArithmetic()
-  {
-
-  }
-
-  @Override
-  @Ignore
-  public void testFilterOnCurrentTimestampOnView()
-  {
-
-  }
-  // When run through decoupled, it expects
-  // dimensions=[DefaultDimensionSpec{dimension='dim2', outputName='d0', outputType='STRING'},
-  // DefaultDimensionSpec{dimension='dim1', outputName='d1', outputType='STRING'}]
-  //
-  // but gets
-  // dimensions=[DefaultDimensionSpec{dimension='dim1', outputName='d0', outputType='STRING'},
-  // DefaultDimensionSpec{dimension='dim2', outputName='d1', outputType='STRING'}]
-  //
-  // The change in the ordering fails the query plan exact match. This needs to be revisited
-  // when we make more advancements into the decoupled planner
-  @Override
-  @Ignore
-  public void testExactCountDistinctWithGroupingAndOtherAggregators()
-  {
-
-  }
-
-  @Override
-  @Ignore
-  public void testTopNWithSelectProjections()
-  {
-
-  }
-
-  @Override
-  @Ignore
-  public void testPlanWithInFilterLessThanInSubQueryThreshold()
-  {
-
   }
 
   @Override
@@ -428,6 +109,4 @@
   {
 
   }
-=======
->>>>>>> 632811b2
 }