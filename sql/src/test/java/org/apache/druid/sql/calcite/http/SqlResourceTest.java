/*
 * Licensed to the Apache Software Foundation (ASF) under one
 * or more contributor license agreements.  See the NOTICE file
 * distributed with this work for additional information
 * regarding copyright ownership.  The ASF licenses this file
 * to you under the Apache License, Version 2.0 (the
 * "License"); you may not use this file except in compliance
 * with the License.  You may obtain a copy of the License at
 *
 *   http://www.apache.org/licenses/LICENSE-2.0
 *
 * Unless required by applicable law or agreed to in writing,
 * software distributed under the License is distributed on an
 * "AS IS" BASIS, WITHOUT WARRANTIES OR CONDITIONS OF ANY
 * KIND, either express or implied.  See the License for the
 * specific language governing permissions and limitations
 * under the License.
 */

package org.apache.druid.sql.calcite.http;

import com.fasterxml.jackson.core.type.TypeReference;
import com.fasterxml.jackson.databind.ObjectMapper;
import com.google.common.base.Splitter;
import com.google.common.collect.ImmutableList;
import com.google.common.collect.ImmutableMap;
import com.google.common.collect.Maps;
import org.apache.calcite.tools.ValidationException;
import org.apache.druid.common.config.NullHandling;
import org.apache.druid.jackson.DefaultObjectMapper;
import org.apache.druid.java.util.common.ISE;
import org.apache.druid.java.util.common.Pair;
import org.apache.druid.java.util.common.StringUtils;
import org.apache.druid.java.util.common.io.Closer;
import org.apache.druid.math.expr.ExprMacroTable;
import org.apache.druid.query.QueryInterruptedException;
import org.apache.druid.query.QueryRunnerFactoryConglomerate;
import org.apache.druid.query.ResourceLimitExceededException;
import org.apache.druid.server.metrics.NoopServiceEmitter;
import org.apache.druid.server.security.AuthConfig;
import org.apache.druid.server.security.ForbiddenException;
import org.apache.druid.sql.SqlLifecycleFactory;
import org.apache.druid.sql.calcite.planner.DruidOperatorTable;
import org.apache.druid.sql.calcite.planner.PlannerConfig;
import org.apache.druid.sql.calcite.planner.PlannerContext;
import org.apache.druid.sql.calcite.planner.PlannerFactory;
import org.apache.druid.sql.calcite.schema.DruidSchema;
import org.apache.druid.sql.calcite.util.CalciteTestBase;
import org.apache.druid.sql.calcite.util.CalciteTests;
import org.apache.druid.sql.calcite.util.QueryLogHook;
import org.apache.druid.sql.calcite.util.SpecificSegmentsQuerySegmentWalker;
import org.apache.druid.sql.http.ResultFormat;
import org.apache.druid.sql.http.SqlQuery;
import org.apache.druid.sql.http.SqlResource;
<<<<<<< HEAD
import org.apache.druid.sql.log.TestSqlRequestLogger;
=======
>>>>>>> 88d23b77
import org.easymock.EasyMock;
import org.junit.After;
import org.junit.AfterClass;
import org.junit.Assert;
import org.junit.Before;
import org.junit.BeforeClass;
import org.junit.Rule;
import org.junit.Test;
import org.junit.rules.TemporaryFolder;

import javax.servlet.http.HttpServletRequest;
import javax.ws.rs.core.Response;
import javax.ws.rs.core.StreamingOutput;
import java.io.ByteArrayOutputStream;
import java.io.IOException;
import java.nio.charset.StandardCharsets;
import java.util.Arrays;
import java.util.List;
import java.util.Map;
import java.util.function.Function;
import java.util.stream.Collectors;

public class SqlResourceTest extends CalciteTestBase
{
  private static final ObjectMapper JSON_MAPPER = new DefaultObjectMapper();
  private static final String DUMMY_SQL_QUERY_ID = "dummy";

  private static QueryRunnerFactoryConglomerate conglomerate;
  private static Closer resourceCloser;
  @Rule
  public TemporaryFolder temporaryFolder = new TemporaryFolder();
  @Rule
  public QueryLogHook queryLogHook = QueryLogHook.create();
  private SpecificSegmentsQuerySegmentWalker walker = null;
  private TestSqlRequestLogger testSqlRequestLogger;
  private SqlResource resource;
  private HttpServletRequest req;

  @BeforeClass
  public static void setUpClass()
  {
    final Pair<QueryRunnerFactoryConglomerate, Closer> conglomerateCloserPair = CalciteTests
        .createQueryRunnerFactoryConglomerate();
    conglomerate = conglomerateCloserPair.lhs;
    resourceCloser = conglomerateCloserPair.rhs;
  }

  @AfterClass
  public static void tearDownClass() throws IOException
  {
    resourceCloser.close();
  }

  @Before
  public void setUp() throws Exception
  {
    walker = CalciteTests.createMockWalker(conglomerate, temporaryFolder.newFolder());

    final PlannerConfig plannerConfig = new PlannerConfig();
    final DruidSchema druidSchema = CalciteTests.createMockSchema(conglomerate, walker, plannerConfig);
    final DruidOperatorTable operatorTable = CalciteTests.createOperatorTable();
    final ExprMacroTable macroTable = CalciteTests.createExprMacroTable();
    req = EasyMock.createStrictMock(HttpServletRequest.class);
    EasyMock.expect(req.getRemoteAddr()).andReturn(null).once();
    EasyMock.expect(req.getAttribute(AuthConfig.DRUID_AUTHENTICATION_RESULT))
            .andReturn(CalciteTests.REGULAR_USER_AUTH_RESULT)
            .anyTimes();
    EasyMock.expect(req.getAttribute(AuthConfig.DRUID_ALLOW_UNSECURED_PATH)).andReturn(null).anyTimes();
    EasyMock.expect(req.getAttribute(AuthConfig.DRUID_AUTHORIZATION_CHECKED))
            .andReturn(null)
            .anyTimes();
    EasyMock.expect(req.getAttribute(AuthConfig.DRUID_AUTHENTICATION_RESULT))
            .andReturn(CalciteTests.REGULAR_USER_AUTH_RESULT)
            .anyTimes();
    req.setAttribute(AuthConfig.DRUID_AUTHORIZATION_CHECKED, true);
    EasyMock.expectLastCall().anyTimes();
    EasyMock.expect(req.getAttribute(AuthConfig.DRUID_AUTHENTICATION_RESULT))
            .andReturn(CalciteTests.REGULAR_USER_AUTH_RESULT)
            .anyTimes();
    EasyMock.replay(req);

    testSqlRequestLogger = new TestSqlRequestLogger();

    final PlannerFactory plannerFactory = new PlannerFactory(
        druidSchema,
        CalciteTests.createMockQueryLifecycleFactory(walker, conglomerate),
        operatorTable,
        macroTable,
        plannerConfig,
        CalciteTests.TEST_AUTHORIZER_MAPPER,
        CalciteTests.getJsonMapper()
    );

    resource = new SqlResource(
        JSON_MAPPER,
        new SqlLifecycleFactory(
            plannerFactory,
            new NoopServiceEmitter(),
            testSqlRequestLogger
        )
    );
  }

  @After
  public void tearDown() throws Exception
  {
    walker.close();
    walker = null;
  }

  @Test
<<<<<<< HEAD
  public void testXDruidHeaders() throws Exception
  {
    final Response response = resource.doPost(
        new SqlQuery(
            "SELECT FLOOR(__time TO DAY) as \"day\", COUNT(*) as TheCount, SUM(m1) FROM druid.foo GROUP BY 1",
            ResultFormat.OBJECT,
            ImmutableMap.of(PlannerContext.CTX_SQL_QUERY_ID, DUMMY_SQL_QUERY_ID)
        ),
        req
    );

    Assert.assertEquals(
        DUMMY_SQL_QUERY_ID,
        response.getMetadata().getFirst("X-Druid-SQL-Query-Id")
    );

    Assert.assertEquals(
        "[\"day\",\"TheCount\",\"EXPR$2\"]",
        response.getMetadata().getFirst("X-Druid-Column-Names")
    );

    Assert.assertEquals(
        "[\"TIMESTAMP\",\"BIGINT\",\"DOUBLE\"]",
        response.getMetadata().getFirst("X-Druid-Column-Types")
    );
  }

  @Test
  public void testUnauthorized() throws Exception
  {
    HttpServletRequest testRequest = EasyMock.createStrictMock(HttpServletRequest.class);
    EasyMock.expect(testRequest.getRemoteAddr()).andReturn(null).once();
    EasyMock.expect(testRequest.getAttribute(AuthConfig.DRUID_AUTHENTICATION_RESULT))
            .andReturn(CalciteTests.REGULAR_USER_AUTH_RESULT)
            .anyTimes();
    EasyMock.expect(testRequest.getAttribute(AuthConfig.DRUID_ALLOW_UNSECURED_PATH)).andReturn(null).anyTimes();
    EasyMock.expect(testRequest.getAttribute(AuthConfig.DRUID_AUTHORIZATION_CHECKED))
            .andReturn(null)
            .anyTimes();
    EasyMock.expect(testRequest.getAttribute(AuthConfig.DRUID_AUTHENTICATION_RESULT))
            .andReturn(CalciteTests.REGULAR_USER_AUTH_RESULT)
            .anyTimes();
    testRequest.setAttribute(AuthConfig.DRUID_AUTHORIZATION_CHECKED, false);
    EasyMock.expectLastCall().once();
    EasyMock.replay(testRequest);

    try {
      resource.doPost(
          new SqlQuery("select count(*) from forbiddenDatasource", null, null),
          testRequest
      );
      Assert.fail("doPost did not throw ForbiddenException for an unauthorized query");
    }
    catch (ForbiddenException e) {
      // expected
    }
    Assert.assertEquals(0, testSqlRequestLogger.getLogs().size());
  }

  @Test
=======
>>>>>>> 88d23b77
  public void testCountStar() throws Exception
  {
    final List<Map<String, Object>> rows = doPost(
        new SqlQuery("SELECT COUNT(*) AS cnt, 'foo' AS TheFoo FROM druid.foo", null, false, null)
    ).rhs;

    Assert.assertEquals(
        ImmutableList.of(
            ImmutableMap.of("cnt", 6, "TheFoo", "foo")
        ),
        rows
    );
    checkSqlRequestLog(true);
  }

  @Test
  public void testTimestampsInResponse() throws Exception
  {
    final List<Map<String, Object>> rows = doPost(
        new SqlQuery(
            "SELECT __time, CAST(__time AS DATE) AS t2 FROM druid.foo LIMIT 1",
            ResultFormat.OBJECT,
            false,
            null
        )
    ).rhs;

    Assert.assertEquals(
        ImmutableList.of(
            ImmutableMap.of("__time", "2000-01-01T00:00:00.000Z", "t2", "2000-01-01T00:00:00.000Z")
        ),
        rows
    );
  }

  @Test
  public void testTimestampsInResponseLosAngelesTimeZone() throws Exception
  {
    final List<Map<String, Object>> rows = doPost(
        new SqlQuery(
            "SELECT __time, CAST(__time AS DATE) AS t2 FROM druid.foo LIMIT 1",
            ResultFormat.OBJECT,
            false,
            ImmutableMap.of(PlannerContext.CTX_SQL_TIME_ZONE, "America/Los_Angeles")
        )
    ).rhs;

    Assert.assertEquals(
        ImmutableList.of(
            ImmutableMap.of("__time", "1999-12-31T16:00:00.000-08:00", "t2", "1999-12-31T00:00:00.000-08:00")
        ),
        rows
    );
  }

  @Test
  public void testFieldAliasingSelect() throws Exception
  {
    final List<Map<String, Object>> rows = doPost(
        new SqlQuery("SELECT dim2 \"x\", dim2 \"y\" FROM druid.foo LIMIT 1", ResultFormat.OBJECT, false, null)
    ).rhs;

    Assert.assertEquals(
        ImmutableList.of(
            ImmutableMap.of("x", "a", "y", "a")
        ),
        rows
    );
  }

  @Test
  public void testFieldAliasingGroupBy() throws Exception
  {
    final List<Map<String, Object>> rows = doPost(
        new SqlQuery("SELECT dim2 \"x\", dim2 \"y\" FROM druid.foo GROUP BY dim2", ResultFormat.OBJECT, false, null)
    ).rhs;

    Assert.assertEquals(
        NullHandling.replaceWithDefault() ?
        ImmutableList.of(
            ImmutableMap.of("x", "", "y", ""),
            ImmutableMap.of("x", "a", "y", "a"),
            ImmutableMap.of("x", "abc", "y", "abc")
        ) :
        ImmutableList.of(
            // x and y both should be null instead of empty string
            Maps.transformValues(ImmutableMap.of("x", "", "y", ""), (val) -> null),
            ImmutableMap.of("x", "", "y", ""),
            ImmutableMap.of("x", "a", "y", "a"),
            ImmutableMap.of("x", "abc", "y", "abc")
        ),
        rows
    );
  }

  @Test
  public void testArrayResultFormat() throws Exception
  {
    final String query = "SELECT *, CASE dim2 WHEN '' THEN dim2 END FROM foo LIMIT 2";
    final String nullStr = NullHandling.replaceWithDefault() ? "" : null;

    Assert.assertEquals(
        ImmutableList.of(
<<<<<<< HEAD
            Arrays.asList("2000-01-01T00:00:00.000Z", 1, "", "a", 1.0, 1.0, "org.apache.druid.hll.HLLCV1", nullStr),
=======
            Arrays.asList(
                "2000-01-01T00:00:00.000Z",
                1,
                "",
                "a",
                1.0,
                1.0,
                "org.apache.druid.hll.VersionOneHyperLogLogCollector",
                nullStr
            ),
>>>>>>> 88d23b77
            Arrays.asList(
                "2000-01-02T00:00:00.000Z",
                1,
                "10.1",
                nullStr,
                2.0,
                2.0,
<<<<<<< HEAD
                "org.apache.druid.hll.HLLCV1",
                nullStr
            )
        ),
        doPost(new SqlQuery(query, ResultFormat.ARRAY, null), new TypeReference<List<List<Object>>>()
        {
        }).rhs
=======
                "org.apache.druid.hll.VersionOneHyperLogLogCollector",
                nullStr
            )
        ),
        doPost(new SqlQuery(query, ResultFormat.ARRAY, false, null), new TypeReference<List<List<Object>>>() {}).rhs
    );
  }

  @Test
  public void testArrayResultFormatWithHeader() throws Exception
  {
    final String query = "SELECT *, CASE dim2 WHEN '' THEN dim2 END FROM foo LIMIT 2";
    final String nullStr = NullHandling.replaceWithDefault() ? "" : null;

    Assert.assertEquals(
        ImmutableList.of(
            Arrays.asList("__time", "cnt", "dim1", "dim2", "m1", "m2", "unique_dim1", "EXPR$7"),
            Arrays.asList(
                "2000-01-01T00:00:00.000Z",
                1,
                "",
                "a",
                1.0,
                1.0,
                "org.apache.druid.hll.VersionOneHyperLogLogCollector",
                nullStr
            ),
            Arrays.asList(
                "2000-01-02T00:00:00.000Z",
                1,
                "10.1",
                nullStr,
                2.0,
                2.0,
                "org.apache.druid.hll.VersionOneHyperLogLogCollector",
                nullStr
            )
        ),
        doPost(new SqlQuery(query, ResultFormat.ARRAY, true, null), new TypeReference<List<List<Object>>>() {}).rhs
>>>>>>> 88d23b77
    );
  }

  @Test
  public void testArrayLinesResultFormat() throws Exception
  {
    final String query = "SELECT *, CASE dim2 WHEN '' THEN dim2 END FROM foo LIMIT 2";
    final String response = doPostRaw(new SqlQuery(query, ResultFormat.ARRAYLINES, false, null)).rhs;
    final String nullStr = NullHandling.replaceWithDefault() ? "" : null;
    final List<String> lines = Splitter.on('\n').splitToList(response);

    Assert.assertEquals(4, lines.size());
    Assert.assertEquals(
        Arrays.asList(
            "2000-01-01T00:00:00.000Z",
            1,
            "",
            "a",
            1.0,
            1.0,
            "org.apache.druid.hll.VersionOneHyperLogLogCollector",
            nullStr
        ),
        JSON_MAPPER.readValue(lines.get(0), List.class)
    );
    Assert.assertEquals(
        Arrays.asList(
            "2000-01-02T00:00:00.000Z",
            1,
            "10.1",
            nullStr,
            2.0,
            2.0,
            "org.apache.druid.hll.VersionOneHyperLogLogCollector",
            nullStr
        ),
        JSON_MAPPER.readValue(lines.get(1), List.class)
    );
    Assert.assertEquals("", lines.get(2));
    Assert.assertEquals("", lines.get(3));
  }

  @Test
  public void testArrayLinesResultFormatWithHeader() throws Exception
  {
    final String query = "SELECT *, CASE dim2 WHEN '' THEN dim2 END FROM foo LIMIT 2";
    final String response = doPostRaw(new SqlQuery(query, ResultFormat.ARRAYLINES, true, null)).rhs;
    final String nullStr = NullHandling.replaceWithDefault() ? "" : null;
    final List<String> lines = Splitter.on('\n').splitToList(response);

    Assert.assertEquals(5, lines.size());
    Assert.assertEquals(
        Arrays.asList("__time", "cnt", "dim1", "dim2", "m1", "m2", "unique_dim1", "EXPR$7"),
        JSON_MAPPER.readValue(lines.get(0), List.class)
    );
    Assert.assertEquals(
        Arrays.asList(
            "2000-01-01T00:00:00.000Z",
            1,
            "",
            "a",
            1.0,
            1.0,
            "org.apache.druid.hll.VersionOneHyperLogLogCollector",
            nullStr
        ),
        JSON_MAPPER.readValue(lines.get(1), List.class)
    );
    Assert.assertEquals(
        Arrays.asList(
            "2000-01-02T00:00:00.000Z",
            1,
            "10.1",
            nullStr,
            2.0,
            2.0,
            "org.apache.druid.hll.VersionOneHyperLogLogCollector",
            nullStr
        ),
        JSON_MAPPER.readValue(lines.get(2), List.class)
    );
    Assert.assertEquals("", lines.get(3));
    Assert.assertEquals("", lines.get(4));
  }

  @Test
  public void testObjectResultFormat() throws Exception
  {
    final String query = "SELECT *, CASE dim2 WHEN '' THEN dim2 END FROM foo  LIMIT 2";
    final String nullStr = NullHandling.replaceWithDefault() ? "" : null;
    final Function<Map<String, Object>, Map<String, Object>> transformer = m -> {
      return Maps.transformEntries(
          m,
          (k, v) -> "EXPR$7".equals(k) || ("dim2".equals(k) && v.toString().isEmpty()) ? nullStr : v
      );
    };

    Assert.assertEquals(
        ImmutableList.of(
            ImmutableMap
                .<String, Object>builder()
                .put("__time", "2000-01-01T00:00:00.000Z")
                .put("cnt", 1)
                .put("dim1", "")
                .put("dim2", "a")
                .put("m1", 1.0)
                .put("m2", 1.0)
                .put("unique_dim1", "org.apache.druid.hll.VersionOneHyperLogLogCollector")
                .put("EXPR$7", "")
                .build(),
            ImmutableMap
                .<String, Object>builder()
                .put("__time", "2000-01-02T00:00:00.000Z")
                .put("cnt", 1)
                .put("dim1", "10.1")
                .put("dim2", "")
                .put("m1", 2.0)
                .put("m2", 2.0)
                .put("unique_dim1", "org.apache.druid.hll.VersionOneHyperLogLogCollector")
                .put("EXPR$7", "")
                .build()
        ).stream().map(transformer).collect(Collectors.toList()),
<<<<<<< HEAD
        doPost(new SqlQuery(query, ResultFormat.OBJECT, null), new TypeReference<List<Map<String, Object>>>()
        {
        }).rhs
=======
        doPost(
            new SqlQuery(query, ResultFormat.OBJECT, false, null),
            new TypeReference<List<Map<String, Object>>>() {}
        ).rhs
>>>>>>> 88d23b77
    );
  }

  @Test
  public void testObjectLinesResultFormat() throws Exception
  {
    final String query = "SELECT *, CASE dim2 WHEN '' THEN dim2 END FROM foo LIMIT 2";
    final String response = doPostRaw(new SqlQuery(query, ResultFormat.OBJECTLINES, false, null)).rhs;
    final String nullStr = NullHandling.replaceWithDefault() ? "" : null;
    final Function<Map<String, Object>, Map<String, Object>> transformer = m -> {
      return Maps.transformEntries(
          m,
          (k, v) -> "EXPR$7".equals(k) || ("dim2".equals(k) && v.toString().isEmpty()) ? nullStr : v
      );
    };
    final List<String> lines = Splitter.on('\n').splitToList(response);

    Assert.assertEquals(4, lines.size());
    Assert.assertEquals(
        transformer.apply(
            ImmutableMap
                .<String, Object>builder()
                .put("__time", "2000-01-01T00:00:00.000Z")
                .put("cnt", 1)
                .put("dim1", "")
                .put("dim2", "a")
                .put("m1", 1.0)
                .put("m2", 1.0)
                .put("unique_dim1", "org.apache.druid.hll.VersionOneHyperLogLogCollector")
                .put("EXPR$7", "")
                .build()
        ),
        JSON_MAPPER.readValue(lines.get(0), Object.class)
    );
    Assert.assertEquals(
        transformer.apply(
            ImmutableMap
                .<String, Object>builder()
                .put("__time", "2000-01-02T00:00:00.000Z")
                .put("cnt", 1)
                .put("dim1", "10.1")
                .put("dim2", "")
                .put("m1", 2.0)
                .put("m2", 2.0)
                .put("unique_dim1", "org.apache.druid.hll.VersionOneHyperLogLogCollector")
                .put("EXPR$7", "")
                .build()
        ),
        JSON_MAPPER.readValue(lines.get(1), Object.class)
    );
    Assert.assertEquals("", lines.get(2));
    Assert.assertEquals("", lines.get(3));
  }

  @Test
  public void testCsvResultFormat() throws Exception
  {
    final String query = "SELECT *, CASE dim2 WHEN '' THEN dim2 END FROM foo LIMIT 2";
    final String response = doPostRaw(new SqlQuery(query, ResultFormat.CSV, false, null)).rhs;
    final List<String> lines = Splitter.on('\n').splitToList(response);

    Assert.assertEquals(
        ImmutableList.of(
            "2000-01-01T00:00:00.000Z,1,,a,1.0,1.0,org.apache.druid.hll.VersionOneHyperLogLogCollector,",
            "2000-01-02T00:00:00.000Z,1,10.1,,2.0,2.0,org.apache.druid.hll.VersionOneHyperLogLogCollector,",
            "",
            ""
        ),
        lines
    );
  }

  @Test
  public void testCsvResultFormatWithHeaders() throws Exception
  {
    final String query = "SELECT *, CASE dim2 WHEN '' THEN dim2 END FROM foo LIMIT 2";
    final String response = doPostRaw(new SqlQuery(query, ResultFormat.CSV, true, null)).rhs;
    final List<String> lines = Splitter.on('\n').splitToList(response);

    Assert.assertEquals(
        ImmutableList.of(
            "__time,cnt,dim1,dim2,m1,m2,unique_dim1,EXPR$7",
            "2000-01-01T00:00:00.000Z,1,,a,1.0,1.0,org.apache.druid.hll.VersionOneHyperLogLogCollector,",
            "2000-01-02T00:00:00.000Z,1,10.1,,2.0,2.0,org.apache.druid.hll.VersionOneHyperLogLogCollector,",
            "",
            ""
        ),
        lines
    );
  }

  @Test
  public void testExplainCountStar() throws Exception
  {
    Map<String, Object> queryContext = ImmutableMap.of(PlannerContext.CTX_SQL_QUERY_ID, DUMMY_SQL_QUERY_ID);
    final List<Map<String, Object>> rows = doPost(
<<<<<<< HEAD
        new SqlQuery("EXPLAIN PLAN FOR SELECT COUNT(*) AS cnt FROM druid.foo", ResultFormat.OBJECT, queryContext)
=======
        new SqlQuery("EXPLAIN PLAN FOR SELECT COUNT(*) AS cnt FROM druid.foo", ResultFormat.OBJECT, false, null)
>>>>>>> 88d23b77
    ).rhs;

    Assert.assertEquals(
        ImmutableList.of(
            ImmutableMap.<String, Object>of(
                "PLAN",
                StringUtils.format(
                    "DruidQueryRel(query=[{\"queryType\":\"timeseries\",\"dataSource\":{\"type\":\"table\",\"name\":\"foo\"},\"intervals\":{\"type\":\"intervals\",\"intervals\":[\"-146136543-09-08T08:23:32.096Z/146140482-04-24T15:36:27.903Z\"]},\"descending\":false,\"virtualColumns\":[],\"filter\":null,\"granularity\":{\"type\":\"all\"},\"aggregations\":[{\"type\":\"count\",\"name\":\"a0\"}],\"postAggregations\":[],\"limit\":2147483647,\"context\":{\"skipEmptyBuckets\":true,\"sqlQueryId\":\"%s\"}}], signature=[{a0:LONG}])\n",
                    DUMMY_SQL_QUERY_ID
                )
            )
        ),
        rows
    );
  }

  @Test
  public void testCannotValidate() throws Exception
  {
    final QueryInterruptedException exception = doPost(
        new SqlQuery(
            "SELECT dim3 FROM druid.foo",
            ResultFormat.OBJECT,
            false,
            null
        )
    ).lhs;

    Assert.assertNotNull(exception);
    Assert.assertEquals(QueryInterruptedException.UNKNOWN_EXCEPTION, exception.getErrorCode());
    Assert.assertEquals(ValidationException.class.getName(), exception.getErrorClass());
    Assert.assertTrue(exception.getMessage().contains("Column 'dim3' not found in any table"));
    checkSqlRequestLog(false);
  }

  @Test
  public void testCannotConvert() throws Exception
  {
    // SELECT + ORDER unsupported
    final QueryInterruptedException exception = doPost(
        new SqlQuery("SELECT dim1 FROM druid.foo ORDER BY dim1", ResultFormat.OBJECT, false, null)
    ).lhs;

    Assert.assertNotNull(exception);
    Assert.assertEquals(QueryInterruptedException.UNKNOWN_EXCEPTION, exception.getErrorCode());
    Assert.assertEquals(ISE.class.getName(), exception.getErrorClass());
    Assert.assertTrue(
        exception.getMessage()
                 .contains("Cannot build plan for query: SELECT dim1 FROM druid.foo ORDER BY dim1")
    );
    checkSqlRequestLog(false);
  }

  @Test
  public void testResourceLimitExceeded() throws Exception
  {
    final QueryInterruptedException exception = doPost(
        new SqlQuery(
            "SELECT DISTINCT dim1 FROM foo",
            ResultFormat.OBJECT,
            false,
            ImmutableMap.of("maxMergingDictionarySize", 1)
        )
    ).lhs;

    Assert.assertNotNull(exception);
    Assert.assertEquals(exception.getErrorCode(), QueryInterruptedException.RESOURCE_LIMIT_EXCEEDED);
    Assert.assertEquals(exception.getErrorClass(), ResourceLimitExceededException.class.getName());
    checkSqlRequestLog(false);
  }

  @SuppressWarnings("unchecked")
  private void checkSqlRequestLog(boolean success)
  {
    Assert.assertEquals(1, testSqlRequestLogger.getLogs().size());

    final Map<String, Object> stats = testSqlRequestLogger.getLogs().get(0).getQueryStats().getStats();
    final Map<String, Object> queryContext = (Map<String, Object>) stats.get("context");
    Assert.assertEquals(success, stats.get("success"));
    Assert.assertEquals(CalciteTests.REGULAR_USER_AUTH_RESULT.getIdentity(), stats.get("identity"));
    Assert.assertTrue(stats.containsKey("sqlQuery/time"));
    Assert.assertTrue(queryContext.containsKey(PlannerContext.CTX_SQL_QUERY_ID));
    if (success) {
      Assert.assertTrue(stats.containsKey("sqlQuery/bytes"));
    } else {
      Assert.assertTrue(stats.containsKey("exception"));
    }
  }

  // Returns either an error or a result, assuming the result is a JSON object.
  private <T> Pair<QueryInterruptedException, T> doPost(
      final SqlQuery query,
      final TypeReference<T> typeReference
  ) throws Exception
  {
    final Pair<QueryInterruptedException, String> pair = doPostRaw(query);
    if (pair.rhs == null) {
      //noinspection unchecked
      return (Pair<QueryInterruptedException, T>) pair;
    } else {
      return Pair.of(pair.lhs, JSON_MAPPER.readValue(pair.rhs, typeReference));
    }
  }

  // Returns either an error or a result.
  private Pair<QueryInterruptedException, String> doPostRaw(final SqlQuery query) throws Exception
  {
    final Response response = resource.doPost(query, req);
    if (response.getStatus() == 200) {
      final StreamingOutput output = (StreamingOutput) response.getEntity();
      final ByteArrayOutputStream baos = new ByteArrayOutputStream();
      output.write(baos);
      return Pair.of(
          null,
          new String(baos.toByteArray(), StandardCharsets.UTF_8)
      );
    } else {
      return Pair.of(
          JSON_MAPPER.readValue((byte[]) response.getEntity(), QueryInterruptedException.class),
          null
      );
    }
  }

  private Pair<QueryInterruptedException, List<Map<String, Object>>> doPost(final SqlQuery query) throws Exception
  {
    return doPost(query, new TypeReference<List<Map<String, Object>>>()
    {
    });
  }
}<|MERGE_RESOLUTION|>--- conflicted
+++ resolved
@@ -52,10 +52,7 @@
 import org.apache.druid.sql.http.ResultFormat;
 import org.apache.druid.sql.http.SqlQuery;
 import org.apache.druid.sql.http.SqlResource;
-<<<<<<< HEAD
 import org.apache.druid.sql.log.TestSqlRequestLogger;
-=======
->>>>>>> 88d23b77
 import org.easymock.EasyMock;
 import org.junit.After;
 import org.junit.AfterClass;
@@ -167,35 +164,6 @@
   }
 
   @Test
-<<<<<<< HEAD
-  public void testXDruidHeaders() throws Exception
-  {
-    final Response response = resource.doPost(
-        new SqlQuery(
-            "SELECT FLOOR(__time TO DAY) as \"day\", COUNT(*) as TheCount, SUM(m1) FROM druid.foo GROUP BY 1",
-            ResultFormat.OBJECT,
-            ImmutableMap.of(PlannerContext.CTX_SQL_QUERY_ID, DUMMY_SQL_QUERY_ID)
-        ),
-        req
-    );
-
-    Assert.assertEquals(
-        DUMMY_SQL_QUERY_ID,
-        response.getMetadata().getFirst("X-Druid-SQL-Query-Id")
-    );
-
-    Assert.assertEquals(
-        "[\"day\",\"TheCount\",\"EXPR$2\"]",
-        response.getMetadata().getFirst("X-Druid-Column-Names")
-    );
-
-    Assert.assertEquals(
-        "[\"TIMESTAMP\",\"BIGINT\",\"DOUBLE\"]",
-        response.getMetadata().getFirst("X-Druid-Column-Types")
-    );
-  }
-
-  @Test
   public void testUnauthorized() throws Exception
   {
     HttpServletRequest testRequest = EasyMock.createStrictMock(HttpServletRequest.class);
@@ -216,7 +184,7 @@
 
     try {
       resource.doPost(
-          new SqlQuery("select count(*) from forbiddenDatasource", null, null),
+          new SqlQuery("select count(*) from forbiddenDatasource", null, false, null),
           testRequest
       );
       Assert.fail("doPost did not throw ForbiddenException for an unauthorized query");
@@ -228,8 +196,6 @@
   }
 
   @Test
-=======
->>>>>>> 88d23b77
   public void testCountStar() throws Exception
   {
     final List<Map<String, Object>> rows = doPost(
@@ -333,9 +299,6 @@
 
     Assert.assertEquals(
         ImmutableList.of(
-<<<<<<< HEAD
-            Arrays.asList("2000-01-01T00:00:00.000Z", 1, "", "a", 1.0, 1.0, "org.apache.druid.hll.HLLCV1", nullStr),
-=======
             Arrays.asList(
                 "2000-01-01T00:00:00.000Z",
                 1,
@@ -346,7 +309,6 @@
                 "org.apache.druid.hll.VersionOneHyperLogLogCollector",
                 nullStr
             ),
->>>>>>> 88d23b77
             Arrays.asList(
                 "2000-01-02T00:00:00.000Z",
                 1,
@@ -354,15 +316,6 @@
                 nullStr,
                 2.0,
                 2.0,
-<<<<<<< HEAD
-                "org.apache.druid.hll.HLLCV1",
-                nullStr
-            )
-        ),
-        doPost(new SqlQuery(query, ResultFormat.ARRAY, null), new TypeReference<List<List<Object>>>()
-        {
-        }).rhs
-=======
                 "org.apache.druid.hll.VersionOneHyperLogLogCollector",
                 nullStr
             )
@@ -402,7 +355,6 @@
             )
         ),
         doPost(new SqlQuery(query, ResultFormat.ARRAY, true, null), new TypeReference<List<List<Object>>>() {}).rhs
->>>>>>> 88d23b77
     );
   }
 
@@ -525,16 +477,10 @@
                 .put("EXPR$7", "")
                 .build()
         ).stream().map(transformer).collect(Collectors.toList()),
-<<<<<<< HEAD
-        doPost(new SqlQuery(query, ResultFormat.OBJECT, null), new TypeReference<List<Map<String, Object>>>()
-        {
-        }).rhs
-=======
         doPost(
             new SqlQuery(query, ResultFormat.OBJECT, false, null),
             new TypeReference<List<Map<String, Object>>>() {}
         ).rhs
->>>>>>> 88d23b77
     );
   }
 
@@ -631,11 +577,7 @@
   {
     Map<String, Object> queryContext = ImmutableMap.of(PlannerContext.CTX_SQL_QUERY_ID, DUMMY_SQL_QUERY_ID);
     final List<Map<String, Object>> rows = doPost(
-<<<<<<< HEAD
-        new SqlQuery("EXPLAIN PLAN FOR SELECT COUNT(*) AS cnt FROM druid.foo", ResultFormat.OBJECT, queryContext)
-=======
-        new SqlQuery("EXPLAIN PLAN FOR SELECT COUNT(*) AS cnt FROM druid.foo", ResultFormat.OBJECT, false, null)
->>>>>>> 88d23b77
+        new SqlQuery("EXPLAIN PLAN FOR SELECT COUNT(*) AS cnt FROM druid.foo", ResultFormat.OBJECT, false, queryContext)
     ).rhs;
 
     Assert.assertEquals(
