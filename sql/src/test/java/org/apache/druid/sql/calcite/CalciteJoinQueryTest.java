--- conflicted
+++ resolved
@@ -5890,10 +5890,8 @@
   }
 
   @Test
-<<<<<<< HEAD
-=======
+  @DecoupledTestConfig(quidemReason = QuidemTestCaseReason.JOIN_FILTER_LOCATIONS, separateDefaultModeTest = true)
   @DecoupledTestConfig(quidemReason = QuidemTestCaseReason.JOIN_FILTER_LOCATIONS)
->>>>>>> 12e88b74
   public void testJoinWithInputRefCondition()
   {
     cannotVectorize();
