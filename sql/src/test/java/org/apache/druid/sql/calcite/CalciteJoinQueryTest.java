/*
 * Licensed to the Apache Software Foundation (ASF) under one
 * or more contributor license agreements.  See the NOTICE file
 * distributed with this work for additional information
 * regarding copyright ownership.  The ASF licenses this file
 * to you under the Apache License, Version 2.0 (the
 * "License"); you may not use this file except in compliance
 * with the License.  You may obtain a copy of the License at
 *
 *   http://www.apache.org/licenses/LICENSE-2.0
 *
 * Unless required by applicable law or agreed to in writing,
 * software distributed under the License is distributed on an
 * "AS IS" BASIS, WITHOUT WARRANTIES OR CONDITIONS OF ANY
 * KIND, either express or implied.  See the License for the
 * specific language governing permissions and limitations
 * under the License.
 */

package org.apache.druid.sql.calcite;

import com.google.common.collect.ImmutableList;
import com.google.common.collect.ImmutableMap;
import com.google.common.collect.ImmutableSet;
import org.apache.druid.common.config.NullHandling;
import org.apache.druid.error.DruidException;
import org.apache.druid.error.DruidExceptionMatcher;
import org.apache.druid.java.util.common.DateTimes;
import org.apache.druid.java.util.common.Intervals;
import org.apache.druid.java.util.common.JodaUtils;
import org.apache.druid.java.util.common.StringUtils;
import org.apache.druid.java.util.common.granularity.Granularities;
import org.apache.druid.java.util.common.granularity.PeriodGranularity;
import org.apache.druid.java.util.common.guava.Comparators;
import org.apache.druid.java.util.common.guava.Sequence;
import org.apache.druid.math.expr.ExprMacroTable;
import org.apache.druid.query.DataSource;
import org.apache.druid.query.Druids;
import org.apache.druid.query.FilteredDataSource;
import org.apache.druid.query.GlobalTableDataSource;
import org.apache.druid.query.InlineDataSource;
import org.apache.druid.query.JoinDataSource;
import org.apache.druid.query.LookupDataSource;
import org.apache.druid.query.Order;
import org.apache.druid.query.Query;
import org.apache.druid.query.QueryContext;
import org.apache.druid.query.QueryContexts;
import org.apache.druid.query.QueryDataSource;
import org.apache.druid.query.QueryException;
import org.apache.druid.query.TableDataSource;
import org.apache.druid.query.UnionDataSource;
import org.apache.druid.query.UnnestDataSource;
import org.apache.druid.query.aggregation.CountAggregatorFactory;
import org.apache.druid.query.aggregation.DoubleSumAggregatorFactory;
import org.apache.druid.query.aggregation.FilteredAggregatorFactory;
import org.apache.druid.query.aggregation.FloatMinAggregatorFactory;
import org.apache.druid.query.aggregation.LongMaxAggregatorFactory;
import org.apache.druid.query.aggregation.LongMinAggregatorFactory;
import org.apache.druid.query.aggregation.LongSumAggregatorFactory;
import org.apache.druid.query.aggregation.any.StringAnyAggregatorFactory;
import org.apache.druid.query.aggregation.cardinality.CardinalityAggregatorFactory;
import org.apache.druid.query.aggregation.post.ArithmeticPostAggregator;
import org.apache.druid.query.aggregation.post.FieldAccessPostAggregator;
import org.apache.druid.query.dimension.DefaultDimensionSpec;
import org.apache.druid.query.dimension.ExtractionDimensionSpec;
import org.apache.druid.query.extraction.SubstringDimExtractionFn;
import org.apache.druid.query.filter.LikeDimFilter;
import org.apache.druid.query.groupby.GroupByQuery;
import org.apache.druid.query.groupby.ResultRow;
import org.apache.druid.query.groupby.orderby.DefaultLimitSpec;
import org.apache.druid.query.groupby.orderby.NoopLimitSpec;
import org.apache.druid.query.groupby.orderby.OrderByColumnSpec;
import org.apache.druid.query.groupby.orderby.OrderByColumnSpec.Direction;
import org.apache.druid.query.ordering.StringComparators;
import org.apache.druid.query.scan.ScanQuery;
import org.apache.druid.query.timeboundary.TimeBoundaryQuery;
import org.apache.druid.query.topn.DimensionTopNMetricSpec;
import org.apache.druid.query.topn.InvertedTopNMetricSpec;
import org.apache.druid.query.topn.NumericTopNMetricSpec;
import org.apache.druid.query.topn.TopNQueryBuilder;
import org.apache.druid.segment.column.ColumnType;
import org.apache.druid.segment.column.RowSignature;
import org.apache.druid.segment.join.JoinType;
import org.apache.druid.segment.virtual.ListFilteredVirtualColumn;
import org.apache.druid.server.QueryLifecycle;
import org.apache.druid.server.security.Access;
import org.apache.druid.sql.calcite.DecoupledTestConfig.IgnoreQueriesReason;
import org.apache.druid.sql.calcite.DecoupledTestConfig.QuidemTestCaseReason;
import org.apache.druid.sql.calcite.NotYetSupported.Modes;
import org.apache.druid.sql.calcite.SqlTestFrameworkConfig.MinTopNThreshold;
import org.apache.druid.sql.calcite.expression.DruidExpression;
import org.apache.druid.sql.calcite.filtration.Filtration;
import org.apache.druid.sql.calcite.planner.PlannerConfig;
import org.apache.druid.sql.calcite.run.EngineFeature;
import org.apache.druid.sql.calcite.util.CalciteTests;
import org.joda.time.DateTimeZone;
import org.joda.time.Period;
import org.junit.Assert;
import org.junit.jupiter.api.Disabled;
import org.junit.jupiter.api.Test;
import org.junit.jupiter.params.ParameterizedTest;
import org.junit.jupiter.params.provider.MethodSource;

import java.util.ArrayList;
import java.util.Collections;
import java.util.HashMap;
import java.util.List;
import java.util.Map;

import static org.hamcrest.MatcherAssert.assertThat;
import static org.junit.jupiter.api.Assertions.assertThrows;
import static org.junit.jupiter.api.Assumptions.assumeFalse;

public class CalciteJoinQueryTest extends BaseCalciteQueryTest
{
  /**
   * Used by MSQ subclasses.
   *
   * Necessary because results come in a different order when using sort-based join.
   */
  public boolean isSortBasedJoin()
  {
    return false;
  }

  @MinTopNThreshold(1)
  @Test
  public void testInnerJoinWithLimitAndAlias()
  {

    Map<String, Object> context = new HashMap<>(QUERY_CONTEXT_DEFAULT);
    context.put(PlannerConfig.CTX_KEY_USE_APPROXIMATE_TOPN, false);
    testQuery(
        "select t1.b1 from (select __time as b1 from numfoo group by 1 order by 1) as t1 inner join (\n"
        + "  select __time as b2 from foo group by 1 order by 1\n"
        + ") as t2 on t1.b1 = t2.b2 ",
        context, // turn on exact topN
        ImmutableList.of(
            newScanQueryBuilder()
                .intervals(querySegmentSpec(Filtration.eternity()))
                .dataSource(
                    JoinDataSource.create(
                        new QueryDataSource(
                            GroupByQuery.builder()
                                        .setInterval(querySegmentSpec(Filtration.eternity()))
                                        .setGranularity(Granularities.ALL)
                                        .setDataSource(new TableDataSource("numfoo"))
                                        .setDimensions(new DefaultDimensionSpec("__time", "d0", ColumnType.LONG))
                                        .setContext(context)
                                        .build()
                        ),
                        new QueryDataSource(
                            GroupByQuery.builder()
                                        .setInterval(querySegmentSpec(Filtration.eternity()))
                                        .setGranularity(Granularities.ALL)
                                        .setDataSource(new TableDataSource("foo"))
                                        .setDimensions(new DefaultDimensionSpec("__time", "d0", ColumnType.LONG))
                                        .setContext(context)
                                        .build()
                        ),
                        "j0.",
                        "(\"d0\" == \"j0.d0\")",
                        JoinType.INNER,
                        null,
                        ExprMacroTable.nil(),
                        CalciteTests.createJoinableFactoryWrapper()
                    )
                )
<<<<<<< HEAD
                .columns("d0")
=======
                .columns("_d0")
                .columnTypes(ColumnType.LONG)
>>>>>>> 390c2d68
                .context(context)
                .build()
        ),
        ImmutableList.of(
            new Object[]{946684800000L},
            new Object[]{946771200000L},
            new Object[]{946857600000L},
            new Object[]{978307200000L},
            new Object[]{978393600000L},
            new Object[]{978480000000L}
        )
    );
  }

  // Adjust topN threshold, so that the topN engine keeps only 1 slot for aggregates, which should be enough
  // to compute the query with limit 1.
  @SqlTestFrameworkConfig.MinTopNThreshold(1)
  @Test
  @DecoupledTestConfig(quidemReason = QuidemTestCaseReason.EQUIV_PLAN, separateDefaultModeTest = true)
  public void testExactTopNOnInnerJoinWithLimit()
  {
    Map<String, Object> context = new HashMap<>(QUERY_CONTEXT_DEFAULT);
    context.put(PlannerConfig.CTX_KEY_USE_APPROXIMATE_TOPN, false);
    testQuery(
        "select f1.\"dim4\", sum(\"m1\") from numfoo f1 inner join (\n"
        + "  select \"dim4\" from numfoo where dim4 <> 'a' group by 1\n"
        + ") f2 on f1.\"dim4\" = f2.\"dim4\" group by 1 limit 1",
        context, // turn on exact topN
        ImmutableList.of(
            new TopNQueryBuilder()
                .intervals(querySegmentSpec(Filtration.eternity()))
                .granularity(Granularities.ALL)
                .dimension(new DefaultDimensionSpec("dim4", "d0"))
                .aggregators(new DoubleSumAggregatorFactory("a0", "m1"))
                .metric(new DimensionTopNMetricSpec(null, StringComparators.LEXICOGRAPHIC))
                .threshold(1)
                .dataSource(
                    JoinDataSource.create(
                        new TableDataSource("numfoo"),
                        new QueryDataSource(
                            GroupByQuery.builder()
                                        .setInterval(querySegmentSpec(Filtration.eternity()))
                                        .setGranularity(Granularities.ALL)
                                        .setDimFilter(not(equality("dim4", "a", ColumnType.STRING)))
                                        .setDataSource(new TableDataSource("numfoo"))
                                        .setDimensions(new DefaultDimensionSpec("dim4", "d0"))
                                        .setContext(context)
                                        .build()
                        ),
                        "j0.",
                        "(\"dim4\" == \"j0.d0\")",
                        JoinType.INNER,
                        null,
                        ExprMacroTable.nil(),
                        CalciteTests.createJoinableFactoryWrapper()
                    )
                )
                .context(context)
                .build()
        ),
        ImmutableList.of(
            new Object[]{"b", 15.0}
        )
    );
  }

  @DecoupledTestConfig(quidemReason = QuidemTestCaseReason.EQUIV_PLAN_EXTRA_COLUMNS, separateDefaultModeTest = true)
  @Test
  public void testJoinOuterGroupByAndSubqueryHasLimit()
  {
    // Cannot vectorize JOIN operator.
    cannotVectorize();

    testQuery(
        "SELECT dim2, AVG(m2) FROM (SELECT * FROM foo AS t1 INNER JOIN foo AS t2 ON t1.m1 = t2.m1 LIMIT 10) AS t3 GROUP BY dim2",
        ImmutableList.of(
            GroupByQuery.builder()
                        .setDataSource(
                            newScanQueryBuilder()
                                .dataSource(
                                    join(
                                        new TableDataSource(CalciteTests.DATASOURCE1),
                                        new QueryDataSource(
                                            newScanQueryBuilder()
                                                .dataSource(CalciteTests.DATASOURCE1)
                                                .intervals(querySegmentSpec(Filtration.eternity()))
                                                .columns(ImmutableList.of("m1"))
                                                .columnTypes(ColumnType.FLOAT)
                                                .resultFormat(ScanQuery.ResultFormat.RESULT_FORMAT_COMPACTED_LIST)
                                                .context(QUERY_CONTEXT_DEFAULT)
                                                .build()
                                        ),
                                        "j0.",
                                        equalsCondition(
                                            DruidExpression.ofColumn(ColumnType.FLOAT, "m1"),
                                            DruidExpression.ofColumn(ColumnType.FLOAT, "j0.m1")
                                        ),
                                        JoinType.INNER
                                    )
                                )
                                .intervals(querySegmentSpec(Filtration.eternity()))
                                .limit(10)
                                .columns("dim2", "m2")
                                .columnTypes(ColumnType.STRING, ColumnType.DOUBLE)
                                .context(QUERY_CONTEXT_DEFAULT)
                                .build()
                        )
                        .setInterval(querySegmentSpec(Filtration.eternity()))
                        .setDimensions(new DefaultDimensionSpec("dim2", "d0", ColumnType.STRING))
                        .setGranularity(Granularities.ALL)
                        .setAggregatorSpecs(
                            useDefault
                            ? aggregators(
                                new DoubleSumAggregatorFactory("a0:sum", "m2"),
                                new CountAggregatorFactory("a0:count")
                            )
                            : aggregators(
                                new DoubleSumAggregatorFactory("a0:sum", "m2"),
                                new FilteredAggregatorFactory(
                                    new CountAggregatorFactory("a0:count"),
                                    notNull("m2")
                                )
                            )
                        )
                        .setPostAggregatorSpecs(
                            ImmutableList.of(
                                new ArithmeticPostAggregator(
                                    "a0",
                                    "quotient",
                                    ImmutableList.of(
                                        new FieldAccessPostAggregator(null, "a0:sum"),
                                        new FieldAccessPostAggregator(null, "a0:count")
                                    )
                                )

                            )
                        )
                        .setContext(QUERY_CONTEXT_DEFAULT)
                        .build()
        ),
        NullHandling.sqlCompatible()
        ? ImmutableList.of(
            new Object[]{null, 4.0},
            new Object[]{"", 3.0},
            new Object[]{"a", 2.5},
            new Object[]{"abc", 5.0}
        )
        : ImmutableList.of(
            new Object[]{"", 3.6666666666666665},
            new Object[]{"a", 2.5},
            new Object[]{"abc", 5.0}
        )
    );
  }

  @MethodSource("provideQueryContexts")
  @ParameterizedTest(name = "{0}")
  public void testJoinOuterGroupByAndSubqueryNoLimit(Map<String, Object> queryContext)
  {
    // Fully removing the join allows this query to vectorize.
    if (!isRewriteJoinToFilter(queryContext)) {
      cannotVectorize();
    }

    testQuery(
        "SELECT dim2, AVG(m2) FROM (SELECT * FROM foo AS t1 INNER JOIN foo AS t2 ON t1.m1 = t2.m1) AS t3 GROUP BY dim2",
        queryContext,
        ImmutableList.of(
            GroupByQuery.builder()
                        .setDataSource(
                            join(
                                new TableDataSource(CalciteTests.DATASOURCE1),
                                new QueryDataSource(
                                    newScanQueryBuilder()
                                        .dataSource(CalciteTests.DATASOURCE1)
                                        .intervals(querySegmentSpec(Filtration.eternity()))
                                        .columns(ImmutableList.of("m1"))
                                        .columnTypes(ColumnType.FLOAT)
                                        .resultFormat(ScanQuery.ResultFormat.RESULT_FORMAT_COMPACTED_LIST)
                                        .context(QUERY_CONTEXT_DEFAULT)
                                        .build()
                                        .withOverriddenContext(queryContext)
                                ),
                                "j0.",
                                equalsCondition(
                                    DruidExpression.ofColumn(ColumnType.FLOAT, "m1"),
                                    DruidExpression.ofColumn(ColumnType.FLOAT, "j0.m1")
                                ),
                                JoinType.INNER
                            )
                        )
                        .setInterval(querySegmentSpec(Filtration.eternity()))
                        .setDimensions(new DefaultDimensionSpec("dim2", "d0", ColumnType.STRING))
                        .setGranularity(Granularities.ALL)
                        .setAggregatorSpecs(
                            useDefault
                            ? aggregators(
                                new DoubleSumAggregatorFactory("a0:sum", "m2"),
                                new CountAggregatorFactory("a0:count")
                            )
                            : aggregators(
                                new DoubleSumAggregatorFactory("a0:sum", "m2"),
                                new FilteredAggregatorFactory(
                                    new CountAggregatorFactory("a0:count"),
                                    notNull("m2")
                                )
                            )
                        )
                        .setPostAggregatorSpecs(
                            ImmutableList.of(
                                new ArithmeticPostAggregator(
                                    "a0",
                                    "quotient",
                                    ImmutableList.of(
                                        new FieldAccessPostAggregator(null, "a0:sum"),
                                        new FieldAccessPostAggregator(null, "a0:count")
                                    )
                                )

                            )
                        )
                        .setContext(QUERY_CONTEXT_DEFAULT)
                        .build()
                        .withOverriddenContext(queryContext)
        ),
        NullHandling.sqlCompatible()
        ? ImmutableList.of(
            new Object[]{null, 4.0},
            new Object[]{"", 3.0},
            new Object[]{"a", 2.5},
            new Object[]{"abc", 5.0}
        )
        : ImmutableList.of(
            new Object[]{"", 3.6666666666666665},
            new Object[]{"a", 2.5},
            new Object[]{"abc", 5.0}
        )
    );
  }

  @Test
  public void testJoinWithLimitBeforeJoining()
  {
    // Cannot vectorize JOIN operator.
    cannotVectorize();

    testQuery(
        "SELECT t1.dim2, AVG(t1.m2) FROM (SELECT * FROM foo LIMIT 10) AS t1 INNER JOIN foo AS t2 ON t1.m1 = t2.m1 GROUP BY t1.dim2",
        ImmutableList.of(
            GroupByQuery.builder()
                        .setDataSource(
                            join(
                                new QueryDataSource(
                                    newScanQueryBuilder()
                                        .dataSource(CalciteTests.DATASOURCE1)
                                        .intervals(querySegmentSpec(Filtration.eternity()))
                                        .columns("dim2", "m1", "m2")
                                        .columnTypes(ColumnType.STRING, ColumnType.FLOAT, ColumnType.DOUBLE)
                                        .context(QUERY_CONTEXT_DEFAULT)
                                        .limit(10)
                                        .build()
                                ),
                                new QueryDataSource(
                                    newScanQueryBuilder()
                                        .dataSource(CalciteTests.DATASOURCE1)
                                        .intervals(querySegmentSpec(Filtration.eternity()))
                                        .columns("m1")
                                        .columnTypes(ColumnType.FLOAT)
                                        .resultFormat(ScanQuery.ResultFormat.RESULT_FORMAT_COMPACTED_LIST)
                                        .context(QUERY_CONTEXT_DEFAULT)
                                        .build()
                                ),
                                "j0.",
                                equalsCondition(
                                    DruidExpression.ofColumn(ColumnType.FLOAT, "m1"),
                                    DruidExpression.ofColumn(ColumnType.FLOAT, "j0.m1")
                                ),
                                JoinType.INNER
                            )
                        )
                        .setInterval(querySegmentSpec(Filtration.eternity()))
                        .setDimensions(new DefaultDimensionSpec("dim2", "d0", ColumnType.STRING))
                        .setGranularity(Granularities.ALL)
                        .setAggregatorSpecs(
                            useDefault
                            ? aggregators(
                                new DoubleSumAggregatorFactory("a0:sum", "m2"),
                                new CountAggregatorFactory("a0:count")
                            )
                            : aggregators(
                                new DoubleSumAggregatorFactory("a0:sum", "m2"),
                                new FilteredAggregatorFactory(
                                    new CountAggregatorFactory("a0:count"),
                                    notNull("m2")
                                )
                            )
                        )
                        .setPostAggregatorSpecs(
                            ImmutableList.of(
                                new ArithmeticPostAggregator(
                                    "a0",
                                    "quotient",
                                    ImmutableList.of(
                                        new FieldAccessPostAggregator(null, "a0:sum"),
                                        new FieldAccessPostAggregator(null, "a0:count")
                                    )
                                )

                            )
                        )
                        .setContext(QUERY_CONTEXT_DEFAULT)
                        .build()
        ),
        NullHandling.sqlCompatible()
        ? ImmutableList.of(
            new Object[]{null, 4.0},
            new Object[]{"", 3.0},
            new Object[]{"a", 2.5},
            new Object[]{"abc", 5.0}
        )
        : ImmutableList.of(
            new Object[]{"", 3.6666666666666665},
            new Object[]{"a", 2.5},
            new Object[]{"abc", 5.0}
        )
    );
  }

  @Test
  @DecoupledTestConfig(quidemReason = QuidemTestCaseReason.JOIN_FILTER_LOCATIONS, separateDefaultModeTest = true)
  public void testJoinOnTimeseriesWithFloorOnTime()
  {
    // Cannot vectorize JOIN operator.
    cannotVectorize();

    testQuery(
        "SELECT CAST(__time AS BIGINT), m1, ANY_VALUE(dim3, 100, true) FROM foo WHERE (TIME_FLOOR(__time, 'PT1H'), m1) IN\n"
        + "   (\n"
        + "     SELECT TIME_FLOOR(__time, 'PT1H') AS t1, MIN(m1) AS t2 FROM foo WHERE dim3 = 'b'\n"
        + "         AND __time BETWEEN '1994-04-29 00:00:00' AND '2020-01-11 00:00:00' GROUP BY 1\n"
        + "    )\n"
        + "GROUP BY 1, 2\n",
        ImmutableList.of(
            GroupByQuery.builder()
                        .setDataSource(
                            join(
                                new TableDataSource(CalciteTests.DATASOURCE1),
                                new QueryDataSource(
                                    Druids.newTimeseriesQueryBuilder()
                                          .dataSource(CalciteTests.DATASOURCE1)
                                          .intervals(querySegmentSpec(Intervals.of("1994-04-29/2020-01-11T00:00:00.001Z")))
                                          .filters(equality("dim3", "b", ColumnType.STRING))
                                          .granularity(new PeriodGranularity(Period.hours(1), null, DateTimeZone.UTC))
                                          .aggregators(aggregators(
                                              new FloatMinAggregatorFactory("a0", "m1")
                                          ))
                                          .context(getTimeseriesContextWithFloorTime(TIMESERIES_CONTEXT_BY_GRAN, "d0"))
                                          .build()),
                                "j0.",
                                "((timestamp_floor(\"__time\",'PT1H',null,'UTC') == \"j0.d0\") && (\"m1\" == \"j0.a0\"))",
                                JoinType.INNER
                            )
                        )
                        .setInterval(querySegmentSpec(Filtration.eternity()))
                        .setDimensions(
                            new DefaultDimensionSpec("__time", "d0", ColumnType.LONG),
                            new DefaultDimensionSpec("m1", "d1", ColumnType.FLOAT)

                        )
                        .setGranularity(Granularities.ALL)
                        .setAggregatorSpecs(aggregators(
                            new StringAnyAggregatorFactory("a0", "dim3", 100, true)
                        ))
                        .setContext(QUERY_CONTEXT_DEFAULT)
                        .build()
        ),
        ImmutableList.of(
            new Object[]{946684800000L, 1.0f, "[a, b]"},
            new Object[]{946771200000L, 2.0f, "[b, c]"}
        )
    );
  }

  @Test
  @DecoupledTestConfig(quidemReason = QuidemTestCaseReason.JOIN_FILTER_LOCATIONS, separateDefaultModeTest = true)
  public void testJoinOnGroupByInsteadOfTimeseriesWithFloorOnTime()
  {
    // Cannot vectorize JOIN operator.
    cannotVectorize();

    testQuery(
        "SELECT CAST(__time AS BIGINT), m1, ANY_VALUE(dim3, 100) FROM foo WHERE (CAST(TIME_FLOOR(__time, 'PT1H') AS BIGINT) + 1, m1) IN\n"
        + "   (\n"
        + "     SELECT CAST(TIME_FLOOR(__time, 'PT1H') AS BIGINT) + 1 AS t1, MIN(m1) AS t2 FROM foo WHERE dim3 = 'b'\n"
        + "         AND __time BETWEEN '1994-04-29 00:00:00' AND '2020-01-11 00:00:00' GROUP BY 1\n"
        + "    )\n"
        + "GROUP BY 1, 2\n",
        ImmutableList.of(
            GroupByQuery.builder()
                        .setDataSource(
                            join(
                                new TableDataSource(CalciteTests.DATASOURCE1),
                                new QueryDataSource(
                                    GroupByQuery.builder()
                                                .setDataSource(CalciteTests.DATASOURCE1)
                                                .setInterval(querySegmentSpec(Intervals.of(
                                                    "1994-04-29/2020-01-11T00:00:00.001Z")))
                                                .setVirtualColumns(
                                                    expressionVirtualColumn(
                                                        "v0",
                                                        "(timestamp_floor(\"__time\",'PT1H',null,'UTC') + 1)",
                                                        ColumnType.LONG
                                                    )
                                                )
                                                .setDimFilter(equality("dim3", "b", ColumnType.STRING))
                                                .setGranularity(Granularities.ALL)
                                                .setDimensions(dimensions(new DefaultDimensionSpec(
                                                    "v0",
                                                    "d0",
                                                    ColumnType.LONG
                                                )))
                                                .setAggregatorSpecs(aggregators(
                                                    new FloatMinAggregatorFactory("a0", "m1")
                                                ))
                                                .setContext(QUERY_CONTEXT_DEFAULT)
                                                .build()),
                                "j0.",
                                "(((timestamp_floor(\"__time\",'PT1H',null,'UTC') + 1) == \"j0.d0\") && (\"m1\" == \"j0.a0\"))",
                                JoinType.INNER
                            )
                        )
                        .setInterval(querySegmentSpec(Filtration.eternity()))
                        .setDimensions(
                            new DefaultDimensionSpec("__time", "d0", ColumnType.LONG),
                            new DefaultDimensionSpec("m1", "d1", ColumnType.FLOAT)
                        )
                        .setGranularity(Granularities.ALL)
                        .setAggregatorSpecs(aggregators(
                            new StringAnyAggregatorFactory("a0", "dim3", 100, true)
                        ))
                        .setContext(QUERY_CONTEXT_DEFAULT)
                        .build()
        ),
        ImmutableList.of(
            new Object[]{946684800000L, 1.0f, "[a, b]"},
            new Object[]{946771200000L, 2.0f, "[b, c]"}
        )
    );
  }

  @Test
  @DecoupledTestConfig(quidemReason = QuidemTestCaseReason.JOIN_FILTER_LOCATIONS, separateDefaultModeTest = true)
  public void testJoinOnGroupByInsteadOfTimeseriesWithFloorOnTimeWithNoAggregateMultipleValues()
  {
    // Cannot vectorize JOIN operator.
    cannotVectorize();

    testQuery(
        "SELECT CAST(__time AS BIGINT), m1, ANY_VALUE(dim3, 100, false) FROM foo WHERE (CAST(TIME_FLOOR(__time, 'PT1H') AS BIGINT) + 1, m1) IN\n"
        + "   (\n"
        + "     SELECT CAST(TIME_FLOOR(__time, 'PT1H') AS BIGINT) + 1 AS t1, MIN(m1) AS t2 FROM foo WHERE dim3 = 'b'\n"
        + "         AND __time BETWEEN '1994-04-29 00:00:00' AND '2020-01-11 00:00:00' GROUP BY 1\n"
        + "    )\n"
        + "GROUP BY 1, 2\n",
        ImmutableList.of(
            GroupByQuery.builder()
                        .setDataSource(
                            join(
                                new TableDataSource(CalciteTests.DATASOURCE1),
                                new QueryDataSource(
                                    GroupByQuery.builder()
                                                .setDataSource(CalciteTests.DATASOURCE1)
                                                .setInterval(querySegmentSpec(Intervals.of(
                                                    "1994-04-29/2020-01-11T00:00:00.001Z")))
                                                .setVirtualColumns(
                                                    expressionVirtualColumn(
                                                        "v0",
                                                        "(timestamp_floor(\"__time\",'PT1H',null,'UTC') + 1)",
                                                        ColumnType.LONG
                                                    )
                                                )
                                                .setDimFilter(equality("dim3", "b", ColumnType.STRING))
                                                .setGranularity(Granularities.ALL)
                                                .setDimensions(dimensions(new DefaultDimensionSpec(
                                                    "v0",
                                                    "d0",
                                                    ColumnType.LONG
                                                )))
                                                .setAggregatorSpecs(aggregators(
                                                    new FloatMinAggregatorFactory("a0", "m1")
                                                ))
                                                .setContext(QUERY_CONTEXT_DEFAULT)
                                                .build()),
                                "j0.",
                                "(((timestamp_floor(\"__time\",'PT1H',null,'UTC') + 1) == \"j0.d0\") && (\"m1\" == \"j0.a0\"))",
                                JoinType.INNER
                            )
                        )
                        .setInterval(querySegmentSpec(Filtration.eternity()))
                        .setDimensions(
                            new DefaultDimensionSpec("__time", "d0", ColumnType.LONG),
                            new DefaultDimensionSpec("m1", "d1", ColumnType.FLOAT)
                        )
                        .setGranularity(Granularities.ALL)
                        .setAggregatorSpecs(aggregators(
                            new StringAnyAggregatorFactory("a0", "dim3", 100, false)
                        ))
                        .setContext(QUERY_CONTEXT_DEFAULT)
                        .build()
        ),
        ImmutableList.of(
            new Object[]{946684800000L, 1.0f, "a"}, // picks up first from [a, b]
            new Object[]{946771200000L, 2.0f, "b"} // picks up first from [b, c]
        )
    );
  }

  @DecoupledTestConfig(quidemReason = QuidemTestCaseReason.SLIGHTLY_WORSE_FILTER_PUSHED_TO_JOIN_OPERAND, separateDefaultModeTest = true)
  @MethodSource("provideQueryContexts")
  @ParameterizedTest(name = "{0}")
  public void testFilterAndGroupByLookupUsingJoinOperatorWithValueFilterPushdownMatchesNothing(Map<String, Object> queryContext)

  {
    // Cannot vectorize JOIN operator.
    cannotVectorize();

    testQuery(
        "SELECT lookyloo.k, COUNT(*)\n"
        + "FROM foo LEFT JOIN lookup.lookyloo ON foo.dim2 = lookyloo.k\n"
        + "WHERE lookyloo.v = '123'\n"
        + "GROUP BY lookyloo.k",
        queryContext,
        ImmutableList.of(
            GroupByQuery.builder()
                        .setDataSource(
                            join(
                                new TableDataSource(CalciteTests.DATASOURCE1),
                                new LookupDataSource("lookyloo"),
                                "j0.",
                                equalsCondition(makeColumnExpression("dim2"), makeColumnExpression("j0.k")),
                                JoinType.LEFT
                            )
                        )
                        .setInterval(querySegmentSpec(Filtration.eternity()))
                        .setDimFilter(equality("j0.v", "123", ColumnType.STRING))
                        .setGranularity(Granularities.ALL)
                        .setDimensions(dimensions(new DefaultDimensionSpec("j0.k", "d0")))
                        .setAggregatorSpecs(aggregators(new CountAggregatorFactory("a0")))
                        .setContext(queryContext)
                        .build()
        ),
        ImmutableList.of()
    );
  }

  @MethodSource("provideQueryContexts")
  @ParameterizedTest(name = "{0}")
  public void testFilterAndGroupByLookupUsingJoinOperatorAllowNulls(Map<String, Object> queryContext)
  {
    // Cannot vectorize JOIN operator.
    cannotVectorize();

    testQuery(
        "SELECT lookyloo.v, COUNT(*)\n"
        + "FROM foo LEFT JOIN lookup.lookyloo ON foo.dim2 = lookyloo.k\n"
        + "WHERE lookyloo.v <> 'xa' OR lookyloo.v IS NULL\n"
        + "GROUP BY lookyloo.v",
        queryContext,
        ImmutableList.of(
            GroupByQuery.builder()
                        .setDataSource(
                            join(
                                new TableDataSource(CalciteTests.DATASOURCE1),
                                new LookupDataSource("lookyloo"),
                                "j0.",
                                equalsCondition(makeColumnExpression("dim2"), makeColumnExpression("j0.k")),
                                JoinType.LEFT
                            )
                        )
                        .setInterval(querySegmentSpec(Filtration.eternity()))
                        .setGranularity(Granularities.ALL)
                        .setDimFilter(
                            or(
                                isNull("j0.v"),
                                not(equality("j0.v", "xa", ColumnType.STRING))
                            )
                        )
                        .setDimensions(dimensions(new DefaultDimensionSpec("j0.v", "d0")))
                        .setAggregatorSpecs(aggregators(new CountAggregatorFactory("a0")))
                        .setContext(queryContext)
                        .build()
        ),
        ImmutableList.of(
            new Object[]{NULL_STRING, 3L},
            new Object[]{"xabc", 1L}
        )
    );
  }

  @DecoupledTestConfig(quidemReason = QuidemTestCaseReason.SLIGHTLY_WORSE_FILTER_PUSHED_TO_JOIN_OPERAND, separateDefaultModeTest = true)
  @MethodSource("provideQueryContexts")
  @ParameterizedTest(name = "{0}")
  public void testFilterAndGroupByLookupUsingJoinOperatorBackwards(Map<String, Object> queryContext)
  {
    // Like "testFilterAndGroupByLookupUsingJoinOperator", but with the table and lookup reversed.

    // MSQ refuses to do RIGHT join with broadcast.
    msqIncompatible();

    // Cannot vectorize JOIN operator.
    cannotVectorize();

    testQuery(
        "SELECT lookyloo.v, COUNT(*)\n"
        + "FROM lookup.lookyloo RIGHT JOIN foo ON foo.dim2 = lookyloo.k\n"
        + "WHERE lookyloo.v <> 'xa'\n"
        + "GROUP BY lookyloo.v",
        queryContext,
        ImmutableList.of(
            GroupByQuery.builder()
                        .setDataSource(
                            join(
                                new LookupDataSource("lookyloo"),
                                new QueryDataSource(
                                    newScanQueryBuilder()
                                        .dataSource(CalciteTests.DATASOURCE1)
                                        .intervals(querySegmentSpec(Filtration.eternity()))
                                        .columns("dim2")
                                        .columnTypes(ColumnType.STRING)
                                        .context(QUERY_CONTEXT_DEFAULT)
                                        .build()
                                ),
                                "j0.",
                                equalsCondition(makeColumnExpression("k"), makeColumnExpression("j0.dim2")),
                                NullHandling.sqlCompatible() ? JoinType.INNER : JoinType.RIGHT
                            )
                        )
                        .setInterval(querySegmentSpec(Filtration.eternity()))
                        .setDimFilter(not(equality("v", "xa", ColumnType.STRING)))
                        .setGranularity(Granularities.ALL)
                        .setDimensions(dimensions(new DefaultDimensionSpec("v", "d0")))
                        .setAggregatorSpecs(aggregators(new CountAggregatorFactory("a0")))
                        .setContext(queryContext)
                        .build()
        ),
        NullHandling.replaceWithDefault()
        ? ImmutableList.of(
            new Object[]{NULL_STRING, 3L},
            new Object[]{"xabc", 1L}
        )
        : ImmutableList.of(
            new Object[]{"xabc", 1L}
        )
    );
  }

  @DecoupledTestConfig(quidemReason = QuidemTestCaseReason.SLIGHTLY_WORSE_FILTER_PUSHED_TO_JOIN_OPERAND, separateDefaultModeTest = true)
  @MethodSource("provideQueryContexts")
  @ParameterizedTest(name = "{0}")
  public void testFilterAndGroupByLookupUsingJoinOperatorWithNotFilter(Map<String, Object> queryContext)
  {
    assumeFalse(
        isRunningMSQ() && isSortBasedJoin() && NullHandling.replaceWithDefault(),
        "test disabled; returns incorrect results in this mode"
    );
    // Cannot vectorize JOIN operator.
    cannotVectorize();

    testQuery(
        "SELECT lookyloo.v, COUNT(*)\n"
        + "FROM foo LEFT JOIN lookup.lookyloo ON foo.dim2 = lookyloo.k\n"
        + "WHERE lookyloo.v <> 'xa'\n"
        + "GROUP BY lookyloo.v",
        queryContext,
        ImmutableList.of(
            GroupByQuery.builder()
                        .setDataSource(
                            join(
                                new TableDataSource(CalciteTests.DATASOURCE1),
                                new LookupDataSource("lookyloo"),
                                "j0.",
                                equalsCondition(makeColumnExpression("dim2"), makeColumnExpression("j0.k")),
                                NullHandling.sqlCompatible() ? JoinType.INNER : JoinType.LEFT
                            )
                        )
                        .setInterval(querySegmentSpec(Filtration.eternity()))
                        .setDimFilter(not(equality("j0.v", "xa", ColumnType.STRING)))
                        .setGranularity(Granularities.ALL)
                        .setDimensions(dimensions(new DefaultDimensionSpec("j0.v", "d0")))
                        .setAggregatorSpecs(aggregators(new CountAggregatorFactory("a0")))
                        .setContext(queryContext)
                        .build()
        ),
        NullHandling.replaceWithDefault()
        ? ImmutableList.of(
            new Object[]{NULL_STRING, 3L},
            new Object[]{"xabc", 1L}
        )
        : ImmutableList.of(
            new Object[]{"xabc", 1L}
        )
    );
  }

  @DecoupledTestConfig(quidemReason = QuidemTestCaseReason.SLIGHTLY_WORSE_FILTER_PUSHED_TO_JOIN_OPERAND, separateDefaultModeTest = true)
  @MethodSource("provideQueryContexts")
  @ParameterizedTest(name = "{0}")
  public void testJoinUnionTablesOnLookup(Map<String, Object> queryContext)
  {
    // MSQ does not support UNION ALL.
    msqIncompatible();
    // Cannot vectorize JOIN operator.
    cannotVectorize();

    testQuery(
        "SELECT lookyloo.v, COUNT(*)\n"
        + "FROM\n"
        + "  (SELECT dim2 FROM foo UNION ALL SELECT dim2 FROM numfoo) u\n"
        + "  LEFT JOIN lookup.lookyloo ON u.dim2 = lookyloo.k\n"
        + "WHERE lookyloo.v <> 'xa'\n"
        + "GROUP BY lookyloo.v",
        queryContext,
        ImmutableList.of(
            GroupByQuery.builder()
                        .setDataSource(
                            join(
                                new UnionDataSource(
                                    ImmutableList.of(
                                        new TableDataSource(CalciteTests.DATASOURCE1),
                                        new TableDataSource(CalciteTests.DATASOURCE3)
                                    )
                                ),
                                new LookupDataSource("lookyloo"),
                                "j0.",
                                equalsCondition(makeColumnExpression("dim2"), makeColumnExpression("j0.k")),
                                NullHandling.sqlCompatible() ? JoinType.INNER : JoinType.LEFT
                            )
                        )
                        .setInterval(querySegmentSpec(Filtration.eternity()))
                        .setDimFilter(not(equality("j0.v", "xa", ColumnType.STRING)))
                        .setGranularity(Granularities.ALL)
                        .setDimensions(dimensions(new DefaultDimensionSpec("j0.v", "d0")))
                        .setAggregatorSpecs(aggregators(new CountAggregatorFactory("a0")))
                        .setContext(queryContext)
                        .build()
        ),
        NullHandling.replaceWithDefault()
        ? ImmutableList.of(
            new Object[]{NULL_STRING, 6L},
            new Object[]{"xabc", 2L}
        )
        : ImmutableList.of(
            new Object[]{"xabc", 2L}
        )
    );
  }

  @DecoupledTestConfig(quidemReason = QuidemTestCaseReason.SLIGHTLY_WORSE_FILTER_PUSHED_TO_JOIN_OPERAND, separateDefaultModeTest = true)
  @MethodSource("provideQueryContexts")
  @ParameterizedTest(name = "{0}")
  public void testFilterAndGroupByLookupUsingJoinOperator(Map<String, Object> queryContext)
  {
    // Cannot vectorize JOIN operator.
    cannotVectorize();

    testQuery(
        "SELECT lookyloo.k, COUNT(*)\n"
        + "FROM foo LEFT JOIN lookup.lookyloo ON foo.dim2 = lookyloo.k\n"
        + "WHERE lookyloo.v = 'xa'\n"
        + "GROUP BY lookyloo.k",
        queryContext,
        ImmutableList.of(
            GroupByQuery.builder()
                        .setDataSource(
                            join(
                                new TableDataSource(CalciteTests.DATASOURCE1),
                                new LookupDataSource("lookyloo"),
                                "j0.",
                                equalsCondition(makeColumnExpression("dim2"), makeColumnExpression("j0.k")),
                                JoinType.LEFT
                            )
                        )
                        .setInterval(querySegmentSpec(Filtration.eternity()))
                        .setDimFilter(equality("j0.v", "xa", ColumnType.STRING))
                        .setGranularity(Granularities.ALL)
                        .setDimensions(dimensions(new DefaultDimensionSpec("j0.k", "d0")))
                        .setAggregatorSpecs(aggregators(new CountAggregatorFactory("a0")))
                        .setContext(queryContext)
                        .build()
        ),
        ImmutableList.of(
            new Object[]{"a", 2L}
        )
    );
  }

  @MethodSource("provideQueryContexts")
  @ParameterizedTest(name = "{0}")
  public void testFilterAndGroupByLookupUsingPostAggregationJoinOperator(Map<String, Object> queryContext)

  {
    testQuery(
        "SELECT base.dim2, lookyloo.v, base.cnt FROM (\n"
        + "  SELECT dim2, COUNT(*) cnt FROM foo GROUP BY dim2\n"
        + ") base\n"
        + "LEFT JOIN lookup.lookyloo ON base.dim2 = lookyloo.k\n"
        + "WHERE lookyloo.v <> 'xa' OR lookyloo.v IS NULL",
        queryContext,
        ImmutableList.of(
            newScanQueryBuilder()
                .dataSource(
                    join(
                        new QueryDataSource(
                            GroupByQuery
                                .builder()
                                .setDataSource(CalciteTests.DATASOURCE1)
                                .setInterval(querySegmentSpec(Filtration.eternity()))
                                .setGranularity(Granularities.ALL)
                                .setDimensions(dimensions(new DefaultDimensionSpec("dim2", "d0")))
                                .setAggregatorSpecs(aggregators(new CountAggregatorFactory("a0")))
                                .setContext(queryContext)
                                .build()
                        ),
                        new LookupDataSource("lookyloo"),
                        "j0.",
                        equalsCondition(makeColumnExpression("d0"), makeColumnExpression("j0.k")),
                        JoinType.LEFT
                    )
                )
                .intervals(querySegmentSpec(Filtration.eternity()))
                .filters(
                    or(
                        isNull("j0.v"),
                        not(equality("j0.v", "xa", ColumnType.STRING))

                    )
                )
                .columns("d0", "j0.v", "a0")
                .columnTypes(ColumnType.STRING, ColumnType.STRING, ColumnType.LONG)
                .context(QUERY_CONTEXT_DEFAULT)
                .build()
        ),
        NullHandling.sqlCompatible()
        ? ImmutableList.of(
            new Object[]{NULL_STRING, NULL_STRING, 2L},
            new Object[]{"", NULL_STRING, 1L},
            new Object[]{"abc", "xabc", 1L}
        ) : ImmutableList.of(
            new Object[]{NULL_STRING, NULL_STRING, 3L},
            new Object[]{"abc", "xabc", 1L}
        )
    );
  }

  @MethodSource("provideQueryContexts")
  @ParameterizedTest(name = "{0}")
  public void testGroupByInnerJoinOnLookupUsingJoinOperator(Map<String, Object> queryContext)
  {
    // Cannot vectorize JOIN operator.
    cannotVectorize();

    testQuery(
        "SELECT lookyloo.v, COUNT(*)\n"
        + "FROM foo INNER JOIN lookup.lookyloo ON foo.dim1 = lookyloo.k\n"
        + "GROUP BY lookyloo.v",
        queryContext,
        ImmutableList.of(
            GroupByQuery.builder()
                        .setDataSource(
                            join(
                                new TableDataSource(CalciteTests.DATASOURCE1),
                                new LookupDataSource("lookyloo"),
                                "j0.",
                                equalsCondition(makeColumnExpression("dim1"), makeColumnExpression("j0.k")),
                                JoinType.INNER
                            )
                        )
                        .setInterval(querySegmentSpec(Filtration.eternity()))
                        .setGranularity(Granularities.ALL)
                        .setDimensions(dimensions(new DefaultDimensionSpec("j0.v", "d0")))
                        .setAggregatorSpecs(aggregators(new CountAggregatorFactory("a0")))
                        .setContext(queryContext)
                        .build()
        ),
        ImmutableList.of(
            new Object[]{"xabc", 1L}
        )
    );
  }

  @MethodSource("provideQueryContexts")
  @ParameterizedTest(name = "{0}")
  public void testSelectOnLookupUsingInnerJoinOperator(Map<String, Object> queryContext)
  {
    testQuery(
        "SELECT dim2, lookyloo.*\n"
        + "FROM foo INNER JOIN lookup.lookyloo ON foo.dim2 = lookyloo.k\n",
        queryContext,
        ImmutableList.of(
            newScanQueryBuilder()
                .dataSource(
                    join(
                        new TableDataSource(CalciteTests.DATASOURCE1),
                        new LookupDataSource("lookyloo"),
                        "j0.",
                        equalsCondition(makeColumnExpression("dim2"), makeColumnExpression("j0.k")),
                        JoinType.INNER
                    )
                )
                .intervals(querySegmentSpec(Filtration.eternity()))
                .columns("dim2", "j0.k", "j0.v")
                .columnTypes(ColumnType.STRING, ColumnType.STRING, ColumnType.STRING)
                .context(queryContext)
                .build()
        ),
        ImmutableList.of(
            new Object[]{"a", "a", "xa"},
            new Object[]{"a", "a", "xa"},
            new Object[]{"abc", "abc", "xabc"}
        )
    );
  }

  @MethodSource("provideQueryContexts")
  @ParameterizedTest(name = "{0}")
  public void testLeftJoinTwoLookupsUsingJoinOperator(Map<String, Object> queryContext)
  {
    testQuery(
        "SELECT dim1, dim2, l1.v, l2.v\n"
        + "FROM foo\n"
        + "LEFT JOIN lookup.lookyloo l1 ON foo.dim1 = l1.k\n"
        + "LEFT JOIN lookup.lookyloo l2 ON foo.dim2 = l2.k\n",
        queryContext,
        ImmutableList.of(
            newScanQueryBuilder()
                .dataSource(
                    join(
                        join(
                            new TableDataSource(CalciteTests.DATASOURCE1),
                            new LookupDataSource("lookyloo"),
                            "j0.",
                            equalsCondition(makeColumnExpression("dim1"), makeColumnExpression("j0.k")),
                            JoinType.LEFT
                        ),
                        new LookupDataSource("lookyloo"),
                        "_j0.",
                        equalsCondition(makeColumnExpression("dim2"), makeColumnExpression("_j0.k")),
                        JoinType.LEFT
                    )
                )
                .intervals(querySegmentSpec(Filtration.eternity()))
                .columns("dim1", "dim2", "j0.v", "_j0.v")
                .columnTypes(ColumnType.STRING, ColumnType.STRING, ColumnType.STRING, ColumnType.STRING)
                .context(queryContext)
                .build()
        ),
        sortIfSortBased(
            ImmutableList.of(
                new Object[]{"", "a", NULL_STRING, "xa"},
                new Object[]{"10.1", NULL_STRING, NULL_STRING, NULL_STRING},
                new Object[]{"2", "", NULL_STRING, NULL_STRING},
                new Object[]{"1", "a", NULL_STRING, "xa"},
                new Object[]{"def", "abc", NULL_STRING, "xabc"},
                new Object[]{"abc", NULL_STRING, "xabc", NULL_STRING}
            ),
            1
        )
    );
  }

  @DecoupledTestConfig(quidemReason = QuidemTestCaseReason.SLIGHTLY_WORSE_FILTER_PUSHED_TO_JOIN_OPERAND, separateDefaultModeTest = true)
  @MethodSource("provideQueryContexts")
  @ParameterizedTest(name = "{0}")
  public void testInnerJoinTableLookupLookupWithFilterWithOuterLimit(Map<String, Object> queryContext)
  {
    testQuery(
        "SELECT dim1\n"
        + "FROM foo\n"
        + "INNER JOIN lookup.lookyloo l ON foo.dim2 = l.k\n"
        + "INNER JOIN lookup.lookyloo l2 ON foo.dim2 = l2.k\n"
        + "WHERE l.v = 'xa'\n"
        + "LIMIT 100\n",
        queryContext,
        ImmutableList.of(
            newScanQueryBuilder()
                .dataSource(
                    join(
                        join(
                            new TableDataSource(CalciteTests.DATASOURCE1),
                            new LookupDataSource("lookyloo"),
                            "j0.",
                            equalsCondition(makeColumnExpression("dim2"), makeColumnExpression("j0.k")),
                            JoinType.INNER
                        ),
                        new LookupDataSource("lookyloo"),
                        "_j0.",
                        equalsCondition(makeColumnExpression("dim2"), makeColumnExpression("_j0.k")),
                        JoinType.INNER
                    )
                )
                .intervals(querySegmentSpec(Filtration.eternity()))
                .limit(100)
                .filters(equality("j0.v", "xa", ColumnType.STRING))
                .columns("dim1")
                .columnTypes(ColumnType.STRING)
                .context(queryContext)
                .build()
        ),
        ImmutableList.of(
            new Object[]{""},
            new Object[]{"1"}
        )
    );
  }

  @DecoupledTestConfig(quidemReason = QuidemTestCaseReason.SLIGHTLY_WORSE_FILTER_PUSHED_TO_JOIN_OPERAND, separateDefaultModeTest = true)
  @MethodSource("provideQueryContexts")
  @ParameterizedTest(name = "{0}")
  public void testInnerJoinTableLookupLookupWithFilterWithoutLimit(Map<String, Object> queryContext)
  {
    testQuery(
        "SELECT dim1\n"
        + "FROM foo\n"
        + "INNER JOIN lookup.lookyloo l ON foo.dim2 = l.k\n"
        + "INNER JOIN lookup.lookyloo l2 ON foo.dim2 = l2.k\n"
        + "WHERE l.v = 'xa'\n",
        queryContext,
        ImmutableList.of(
            newScanQueryBuilder()
                .dataSource(
                    join(
                        join(
                            new TableDataSource(CalciteTests.DATASOURCE1),
                            new LookupDataSource("lookyloo"),
                            "j0.",
                            equalsCondition(makeColumnExpression("dim2"), makeColumnExpression("j0.k")),
                            JoinType.INNER
                        ),
                        new LookupDataSource("lookyloo"),
                        "_j0.",
                        equalsCondition(makeColumnExpression("dim2"), makeColumnExpression("_j0.k")),
                        JoinType.INNER
                    )
                )
                .intervals(querySegmentSpec(Filtration.eternity()))
                .filters(equality("j0.v", "xa", ColumnType.STRING))
                .columns("dim1")
                .columnTypes(ColumnType.STRING)
                .context(queryContext)
                .build()
        ),
        ImmutableList.of(
            new Object[]{""},
            new Object[]{"1"}
        )
    );
  }

  @DecoupledTestConfig(quidemReason = QuidemTestCaseReason.SLIGHTLY_WORSE_FILTER_PUSHED_TO_JOIN_OPERAND, separateDefaultModeTest = true)
  @MethodSource("provideQueryContexts")
  @ParameterizedTest(name = "{0}")
  public void testInnerJoinTableLookupLookupWithFilterWithOuterLimitWithAllColumns(Map<String, Object> queryContext)

  {
    testQuery(
        "SELECT __time, cnt, dim1, dim2, dim3, m1, m2, unique_dim1\n"
        + "FROM foo\n"
        + "INNER JOIN lookup.lookyloo l ON foo.dim2 = l.k\n"
        + "INNER JOIN lookup.lookyloo l2 ON foo.dim2 = l2.k\n"
        + "WHERE l.v = 'xa'\n"
        + "LIMIT 100\n",
        queryContext,
        ImmutableList.of(
            newScanQueryBuilder()
                .dataSource(
                    join(
                        join(
                            new TableDataSource(CalciteTests.DATASOURCE1),
                            new LookupDataSource("lookyloo"),
                            "j0.",
                            equalsCondition(makeColumnExpression("dim2"), makeColumnExpression("j0.k")),
                            JoinType.INNER
                        ),
                        new LookupDataSource("lookyloo"),
                        "_j0.",
                        equalsCondition(makeColumnExpression("dim2"), makeColumnExpression("_j0.k")),
                        JoinType.INNER
                    )
                )
                .intervals(querySegmentSpec(Filtration.eternity()))
                .limit(100)
                .filters(equality("j0.v", "xa", ColumnType.STRING))
                .columns("__time", "cnt", "dim1", "dim2", "dim3", "m1", "m2", "unique_dim1")
                .columnTypes(ColumnType.LONG, ColumnType.LONG, ColumnType.STRING, ColumnType.STRING, ColumnType.STRING, ColumnType.FLOAT, ColumnType.DOUBLE, ColumnType.ofComplex("hyperUnique"))
                .context(queryContext)
                .build()
        ),
        ImmutableList.of(
            new Object[]{946684800000L, 1L, "", "a", "[\"a\",\"b\"]", 1.0F, 1.0, "\"AQAAAEAAAA==\""},
            new Object[]{978307200000L, 1L, "1", "a", "", 4.0F, 4.0, "\"AQAAAQAAAAFREA==\""}
        )
    );
  }

  @DecoupledTestConfig(quidemReason = QuidemTestCaseReason.SLIGHTLY_WORSE_FILTER_PUSHED_TO_JOIN_OPERAND, separateDefaultModeTest = true)
  @MethodSource("provideQueryContexts")
  @ParameterizedTest(name = "{0}")
  public void testInnerJoinTableLookupLookupWithFilterWithoutLimitWithAllColumns(Map<String, Object> queryContext)
  {
    testQuery(
        "SELECT __time, cnt, dim1, dim2, dim3, m1, m2, unique_dim1\n"
        + "FROM foo\n"
        + "INNER JOIN lookup.lookyloo l ON foo.dim2 = l.k\n"
        + "INNER JOIN lookup.lookyloo l2 ON foo.dim2 = l2.k\n"
        + "WHERE l.v = 'xa'\n",
        queryContext,
        ImmutableList.of(
            newScanQueryBuilder()
                .dataSource(
                    join(
                        join(
                            new TableDataSource(CalciteTests.DATASOURCE1),
                            new LookupDataSource("lookyloo"),
                            "j0.",
                            equalsCondition(makeColumnExpression("dim2"), makeColumnExpression("j0.k")),
                            JoinType.INNER
                        ),
                        new LookupDataSource("lookyloo"),
                        "_j0.",
                        equalsCondition(makeColumnExpression("dim2"), makeColumnExpression("_j0.k")),
                        JoinType.INNER
                    )
                )
                .intervals(querySegmentSpec(Filtration.eternity()))
                .filters(equality("j0.v", "xa", ColumnType.STRING))
                .columns("__time", "cnt", "dim1", "dim2", "dim3", "m1", "m2", "unique_dim1")
                .columnTypes(ColumnType.LONG, ColumnType.LONG, ColumnType.STRING, ColumnType.STRING, ColumnType.STRING, ColumnType.FLOAT, ColumnType.DOUBLE, ColumnType.ofComplex("hyperUnique"))
                .context(queryContext)
                .build()
        ),
        ImmutableList.of(
            new Object[]{946684800000L, 1L, "", "a", "[\"a\",\"b\"]", 1.0F, 1.0, "\"AQAAAEAAAA==\""},
            new Object[]{978307200000L, 1L, "1", "a", "", 4.0F, 4.0, "\"AQAAAQAAAAFREA==\""}
        )
    );
  }

  @DecoupledTestConfig(quidemReason = QuidemTestCaseReason.IMPROVED_PLAN, separateDefaultModeTest = true)
  @MethodSource("provideQueryContexts")
  @ParameterizedTest(name = "{0}")
  public void testManyManyInnerJoinOnManyManyLookup(Map<String, Object> queryContext)
  {
    testQuery(
        "SELECT dim1\n"
        + "FROM foo\n"
        + "INNER JOIN lookup.lookyloo l ON foo.dim2 = l.k\n"
        + "INNER JOIN lookup.lookyloo l2 ON foo.dim2 = l2.k\n"
        + "INNER JOIN lookup.lookyloo l3 ON foo.dim2 = l3.k\n"
        + "INNER JOIN lookup.lookyloo l4 ON foo.dim2 = l4.k\n"
        + "INNER JOIN lookup.lookyloo l5 ON foo.dim2 = l5.k\n"
        + "INNER JOIN lookup.lookyloo l6 ON foo.dim2 = l6.k\n"
        + "INNER JOIN lookup.lookyloo l7 ON foo.dim2 = l7.k\n"
        + "INNER JOIN lookup.lookyloo l8 ON foo.dim2 = l8.k\n"
        + "INNER JOIN lookup.lookyloo l9 ON foo.dim2 = l9.k\n"
        + "INNER JOIN lookup.lookyloo l10 ON foo.dim2 = l10.k\n"
        + "INNER JOIN lookup.lookyloo l11 ON foo.dim2 = l11.k\n"
        + "INNER JOIN lookup.lookyloo l12 ON foo.dim2 = l12.k\n"
        + "INNER JOIN lookup.lookyloo l13 ON foo.dim2 = l13.k\n"
        + "INNER JOIN lookup.lookyloo l14 ON foo.dim2 = l14.k\n"
        + "INNER JOIN lookup.lookyloo l15 ON foo.dim2 = l15.k\n"
        + "INNER JOIN lookup.lookyloo l16 ON foo.dim2 = l16.k\n"
        + "INNER JOIN lookup.lookyloo l17 ON foo.dim2 = l17.k\n"
        + "INNER JOIN lookup.lookyloo l18 ON foo.dim2 = l18.k\n"
        + "INNER JOIN lookup.lookyloo l19 ON foo.dim2 = l19.k\n"
        + "WHERE l.v = 'xa'\n",
        queryContext,
        ImmutableList.of(
            newScanQueryBuilder()
                .dataSource(
                    join(
                        join(
                            join(
                                join(
                                    join(
                                        join(
                                            join(
                                                join(
                                                    join(
                                                        join(
                                                            join(
                                                                join(
                                                                    join(
                                                                        join(
                                                                            join(
                                                                                join(
                                                                                    join(
                                                                                        join(
                                                                                            join(
                                                                                                new TableDataSource(
                                                                                                    CalciteTests.DATASOURCE1),
                                                                                                new LookupDataSource(
                                                                                                    "lookyloo"),
                                                                                                "j0.",
                                                                                                equalsCondition(
                                                                                                    makeColumnExpression(
                                                                                                        "dim2"),
                                                                                                    makeColumnExpression(
                                                                                                        "j0.k")
                                                                                                ),
                                                                                                JoinType.INNER
                                                                                            ),
                                                                                            new LookupDataSource(
                                                                                                "lookyloo"),
                                                                                            "_j0.",
                                                                                            equalsCondition(
                                                                                                makeColumnExpression(
                                                                                                    "dim2"),
                                                                                                makeColumnExpression(
                                                                                                    "_j0.k")
                                                                                            ),
                                                                                            JoinType.INNER
                                                                                        ),
                                                                                        new LookupDataSource("lookyloo"),
                                                                                        "__j0.",
                                                                                        equalsCondition(
                                                                                            makeColumnExpression(
                                                                                                "dim2"),
                                                                                            makeColumnExpression(
                                                                                                "__j0.k")
                                                                                        ),
                                                                                        JoinType.INNER
                                                                                    ),
                                                                                    new LookupDataSource("lookyloo"),
                                                                                    "___j0.",
                                                                                    equalsCondition(
                                                                                        makeColumnExpression(
                                                                                            "dim2"),
                                                                                        makeColumnExpression(
                                                                                            "___j0.k")
                                                                                    ),
                                                                                    JoinType.INNER
                                                                                ),
                                                                                new LookupDataSource("lookyloo"),
                                                                                "____j0.",
                                                                                equalsCondition(
                                                                                    makeColumnExpression("dim2"),
                                                                                    makeColumnExpression(
                                                                                        "____j0.k")
                                                                                ),
                                                                                JoinType.INNER
                                                                            ),
                                                                            new LookupDataSource("lookyloo"),
                                                                            "_____j0.",
                                                                            equalsCondition(
                                                                                makeColumnExpression("dim2"),
                                                                                makeColumnExpression("_____j0.k")
                                                                            ),
                                                                            JoinType.INNER
                                                                        ),
                                                                        new LookupDataSource("lookyloo"),
                                                                        "______j0.",
                                                                        equalsCondition(
                                                                            makeColumnExpression("dim2"),
                                                                            makeColumnExpression("______j0.k")
                                                                        ),
                                                                        JoinType.INNER
                                                                    ),
                                                                    new LookupDataSource("lookyloo"),
                                                                    "_______j0.",
                                                                    equalsCondition(
                                                                        makeColumnExpression("dim2"),
                                                                        makeColumnExpression("_______j0.k")
                                                                    ),
                                                                    JoinType.INNER
                                                                ),
                                                                new LookupDataSource("lookyloo"),
                                                                "________j0.",
                                                                equalsCondition(
                                                                    makeColumnExpression("dim2"),
                                                                    makeColumnExpression("________j0.k")
                                                                ),
                                                                JoinType.INNER
                                                            ),
                                                            new LookupDataSource("lookyloo"),
                                                            "_________j0.",
                                                            equalsCondition(
                                                                makeColumnExpression("dim2"),
                                                                makeColumnExpression("_________j0.k")
                                                            ),
                                                            JoinType.INNER
                                                        ),
                                                        new LookupDataSource("lookyloo"),
                                                        "__________j0.",
                                                        equalsCondition(
                                                            makeColumnExpression("dim2"),
                                                            makeColumnExpression("__________j0.k")
                                                        ),
                                                        JoinType.INNER
                                                    ),
                                                    new LookupDataSource("lookyloo"),
                                                    "___________j0.",
                                                    equalsCondition(
                                                        makeColumnExpression("dim2"),
                                                        makeColumnExpression("___________j0.k")
                                                    ),
                                                    JoinType.INNER
                                                ),
                                                new LookupDataSource("lookyloo"),
                                                "____________j0.",
                                                equalsCondition(
                                                    makeColumnExpression("dim2"),
                                                    makeColumnExpression("____________j0.k")
                                                ),
                                                JoinType.INNER
                                            ),
                                            new LookupDataSource("lookyloo"),
                                            "_____________j0.",
                                            equalsCondition(
                                                makeColumnExpression("dim2"),
                                                makeColumnExpression("_____________j0.k")
                                            ),
                                            JoinType.INNER
                                        ),
                                        new LookupDataSource("lookyloo"),
                                        "______________j0.",
                                        equalsCondition(
                                            makeColumnExpression("dim2"),
                                            makeColumnExpression("______________j0.k")
                                        ),
                                        JoinType.INNER
                                    ),
                                    new LookupDataSource("lookyloo"),
                                    "_______________j0.",
                                    equalsCondition(
                                        makeColumnExpression("dim2"),
                                        makeColumnExpression("_______________j0.k")
                                    ),
                                    JoinType.INNER
                                ),
                                new LookupDataSource("lookyloo"),
                                "________________j0.",
                                equalsCondition(
                                    makeColumnExpression("dim2"),
                                    makeColumnExpression("________________j0.k")
                                ),
                                JoinType.INNER
                            ),
                            new LookupDataSource("lookyloo"),
                            "_________________j0.",
                            equalsCondition(
                                makeColumnExpression("dim2"),
                                makeColumnExpression("_________________j0.k")
                            ),
                            JoinType.INNER
                        ),
                        new LookupDataSource("lookyloo"),
                        "__________________j0.",
                        equalsCondition(
                            makeColumnExpression("dim2"),
                            makeColumnExpression("__________________j0.k")
                        ),
                        JoinType.INNER
                    )
                )
                .intervals(querySegmentSpec(Filtration.eternity()))
                .filters(equality("j0.v", "xa", ColumnType.STRING))
                .columns("dim1")
                .columnTypes(ColumnType.STRING)
                .context(queryContext)
                .build()
        ),
        ImmutableList.of(
            new Object[]{""},
            new Object[]{"1"}
        )
    );
  }

  @MethodSource("provideQueryContexts")
  @ParameterizedTest(name = "{0}")
  public void testInnerJoinQueryOfLookup(Map<String, Object> queryContext)
  {
    // Cannot vectorize the subquery.
    cannotVectorize();

    testQuery(
        "SELECT dim1, dim2, t1.v, t1.v\n"
        + "FROM foo\n"
        + "INNER JOIN \n"
        + "  (SELECT SUBSTRING(k, 1, 1) k, ANY_VALUE(v, 10) v FROM lookup.lookyloo GROUP BY 1) t1\n"
        + "  ON foo.dim2 = t1.k",
        queryContext,
        ImmutableList.of(
            newScanQueryBuilder()
                .dataSource(
                    join(
                        new TableDataSource(CalciteTests.DATASOURCE1),
                        new QueryDataSource(
                            GroupByQuery
                                .builder()
                                .setDataSource(new LookupDataSource("lookyloo"))
                                .setInterval(querySegmentSpec(Filtration.eternity()))
                                .setGranularity(Granularities.ALL)
                                .setDimensions(
                                    new ExtractionDimensionSpec(
                                        "k",
                                        "d0",
                                        new SubstringDimExtractionFn(0, 1)
                                    )
                                )
                                .setAggregatorSpecs(new StringAnyAggregatorFactory("a0", "v", 10, true))
                                .build()
                        ),
                        "j0.",
                        equalsCondition(makeColumnExpression("dim2"), makeColumnExpression("j0.d0")),
                        JoinType.INNER
                    )
                )
                .intervals(querySegmentSpec(Filtration.eternity()))
                .columns("dim1", "dim2", "j0.a0")
                .columnTypes(ColumnType.STRING, ColumnType.STRING, ColumnType.STRING)
                .context(queryContext)
                .build()
        ),
        ImmutableList.of(
            new Object[]{"", "a", "xabc", "xabc"},
            new Object[]{"1", "a", "xabc", "xabc"}
        )
    );
  }

  @MethodSource("provideQueryContexts")
  @ParameterizedTest(name = "{0}")
  public void testTimeColumnAggregationsOnLookups(Map<String, Object> queryContext)
  {
    try {
      testQuery(
          "SELECT k, LATEST(v) v FROM lookup.lookyloo GROUP BY k",
          queryContext,
          ImmutableList.of(),
          ImmutableList.of()
      );
      Assert.fail("Expected exception to be thrown.");
    }
    catch (DruidException e) {
      assertThat(
          e,
          new DruidExceptionMatcher(DruidException.Persona.ADMIN, DruidException.Category.INVALID_INPUT, "general")
              .expectMessageIs(
                  "Query could not be planned. A possible reason is "
                  + "[LATEST and EARLIEST aggregators implicitly depend on the __time column, "
                  + "but the table queried doesn't contain a __time column.  "
                  + "Please use LATEST_BY or EARLIEST_BY and specify the column explicitly.]"
              )
      );
    }
  }

  @DecoupledTestConfig(quidemReason = QuidemTestCaseReason.DEFINETLY_WORSE_PLAN)
  @MethodSource("provideQueryContexts")
  @ParameterizedTest(name = "{0}")
  public void testInnerJoinQueryOfLookupRemovable(Map<String, Object> queryContext)
  {
    // Like "testInnerJoinQueryOfLookup", but the subquery is removable.

    testQuery(
        "SELECT dim1, dim2, t1.sk\n"
        + "FROM foo\n"
        + "INNER JOIN \n"
        + "  (SELECT k, SUBSTRING(v, 1, 3) sk FROM lookup.lookyloo) t1\n"
        + "  ON foo.dim2 = t1.k",
        queryContext,
        ImmutableList.of(
            newScanQueryBuilder()
                .dataSource(
                    join(
                        new TableDataSource(CalciteTests.DATASOURCE1),
                        new LookupDataSource("lookyloo"),
                        "j0.",
                        equalsCondition(makeColumnExpression("dim2"), makeColumnExpression("j0.k")),
                        JoinType.INNER
                    )
                )
                .intervals(querySegmentSpec(Filtration.eternity()))
                .virtualColumns(expressionVirtualColumn("v0", "substring(\"j0.v\", 0, 3)", ColumnType.STRING))
                .columns("dim1", "dim2", "v0")
                .columnTypes(ColumnType.STRING, ColumnType.STRING, ColumnType.STRING)
                .context(queryContext)
                .build()
        ),
        ImmutableList.of(
            new Object[]{"", "a", "xa"},
            new Object[]{"1", "a", "xa"},
            new Object[]{"def", "abc", "xab"}
        )
    );
  }

  @MethodSource("provideQueryContexts")
  @ParameterizedTest(name = "{0}")
  public void testInnerJoinTwoLookupsToTableUsingNumericColumn(Map<String, Object> queryContext)
  {
    // Regression test for https://github.com/apache/druid/issues/9646.

    // Cannot vectorize JOIN operator.
    cannotVectorize();

    testQuery(
        "SELECT COUNT(*)\n"
        + "FROM foo\n"
        + "INNER JOIN lookup.lookyloo l1 ON l1.k = foo.m1\n"
        + "INNER JOIN lookup.lookyloo l2 ON l2.k = l1.k",
        queryContext,
        ImmutableList.of(
            Druids.newTimeseriesQueryBuilder()
                  .dataSource(
                      join(
                          join(
                              new TableDataSource(CalciteTests.DATASOURCE1),
                              new QueryDataSource(
                                  newScanQueryBuilder()
                                      .dataSource(new LookupDataSource("lookyloo"))
                                      .intervals(querySegmentSpec(Filtration.eternity()))
                                      .virtualColumns(
                                          expressionVirtualColumn(
                                              "v0",
                                              "CAST(\"k\", 'DOUBLE')",
                                              ColumnType.FLOAT
                                          )
                                      )
                                      .columns("k", "v0")
                                      .columnTypes(ColumnType.STRING, ColumnType.FLOAT)
                                      .context(QUERY_CONTEXT_DEFAULT)
                                      .build()
                              ),
                              "j0.",
                              equalsCondition(
                                  DruidExpression.ofColumn(ColumnType.FLOAT, "m1"),
                                  DruidExpression.ofColumn(ColumnType.FLOAT, "j0.v0")
                              ),
                              JoinType.INNER
                          ),
                          new LookupDataSource("lookyloo"),
                          "_j0.",
                          equalsCondition(makeColumnExpression("j0.k"), makeColumnExpression("_j0.k")),
                          JoinType.INNER
                      )
                  )
                  .intervals(querySegmentSpec(Filtration.eternity()))
                  .granularity(Granularities.ALL)
                  .aggregators(new CountAggregatorFactory("a0"))
                  .context(QUERY_CONTEXT_DEFAULT)
                  .build()
        ),
        ImmutableList.of(
            new Object[]{1L}
        )
    );
  }

  @DecoupledTestConfig(quidemReason = QuidemTestCaseReason.EQUIV_PLAN_CAST_MATERIALIZED_EARLIER)
  @MethodSource("provideQueryContexts")
  @ParameterizedTest(name = "{0}")
  public void testInnerJoinTwoLookupsToTableUsingNumericColumnInReverse(Map<String, Object> queryContext)

  {
    // Like "testInnerJoinTwoLookupsToTableUsingNumericColumn", but the tables are specified backwards.

    cannotVectorize();

    testQuery(
        "SELECT COUNT(*)\n"
        + "FROM lookup.lookyloo l1\n"
        + "INNER JOIN lookup.lookyloo l2 ON l1.k = l2.k\n"
        + "INNER JOIN foo on l2.k = foo.m1",
        queryContext,
        ImmutableList.of(
            Druids.newTimeseriesQueryBuilder()
                  .dataSource(
                      join(
                          join(
                              new LookupDataSource("lookyloo"),
                              new LookupDataSource("lookyloo"),
                              "j0.",
                              equalsCondition(
                                  makeColumnExpression("k"),
                                  makeColumnExpression("j0.k")
                              ),
                              JoinType.INNER
                          ),
                          new QueryDataSource(
                              newScanQueryBuilder()
                                  .dataSource(CalciteTests.DATASOURCE1)
                                  .intervals(querySegmentSpec(Filtration.eternity()))
                                  .columns("m1")
                                  .columnTypes(ColumnType.FLOAT)
                                  .context(QUERY_CONTEXT_DEFAULT)
                                  .build()
                          ),
                          "_j0.",
                          equalsCondition(
                              makeExpression(ColumnType.DOUBLE, "CAST(\"j0.k\", 'DOUBLE')"),
                              DruidExpression.ofColumn(ColumnType.DOUBLE, "_j0.m1")
                          ),
                          JoinType.INNER
                      )
                  )
                  .intervals(querySegmentSpec(Filtration.eternity()))
                  .granularity(Granularities.ALL)
                  .aggregators(new CountAggregatorFactory("a0"))
                  .context(QUERY_CONTEXT_DEFAULT)
                  .build()
        ),
        ImmutableList.of(
            new Object[]{1L}
        )
    );
  }

  @MethodSource("provideQueryContexts")
  @ParameterizedTest(name = "{0}")
  public void testInnerJoinLookupTableTable(Map<String, Object> queryContext)
  {
    // Regression test for https://github.com/apache/druid/issues/9646.

    // Cannot vectorize JOIN operator.
    cannotVectorize();

    testQuery(
        "SELECT l.k, l.v, SUM(f.m1), SUM(nf.m1)\n"
        + "FROM lookup.lookyloo l\n"
        + "INNER JOIN druid.foo f on f.dim1 = l.k\n"
        + "INNER JOIN druid.numfoo nf on nf.dim1 = l.k\n"
        + "GROUP BY 1, 2 ORDER BY 2",
        queryContext,
        ImmutableList.of(
            GroupByQuery.builder()
                        .setDataSource(
                            join(
                                join(
                                    new LookupDataSource("lookyloo"),
                                    new QueryDataSource(
                                        newScanQueryBuilder()
                                            .dataSource(CalciteTests.DATASOURCE1)
                                            .intervals(querySegmentSpec(Filtration.eternity()))
                                            .columns("dim1", "m1")
                                            .columnTypes(ColumnType.STRING, ColumnType.FLOAT)
                                            .context(QUERY_CONTEXT_DEFAULT)
                                            .build()
                                    ),
                                    "j0.",
                                    equalsCondition(
                                        makeColumnExpression("k"),
                                        makeColumnExpression("j0.dim1")
                                    ),
                                    JoinType.INNER
                                ),
                                new QueryDataSource(
                                    newScanQueryBuilder()
                                        .dataSource(CalciteTests.DATASOURCE3)
                                        .intervals(querySegmentSpec(Filtration.eternity()))
                                        .columns("dim1", "m1")
                                        .columnTypes(ColumnType.STRING, ColumnType.FLOAT)
                                        .context(QUERY_CONTEXT_DEFAULT)
                                        .build()
                                ),
                                "_j0.",
                                equalsCondition(
                                    makeColumnExpression("k"),
                                    makeColumnExpression("_j0.dim1")
                                ),
                                JoinType.INNER
                            )
                        )
                        .setInterval(querySegmentSpec(Filtration.eternity()))
                        .setGranularity(Granularities.ALL)
                        .setDimensions(
                            dimensions(
                                new DefaultDimensionSpec("k", "d0"),
                                new DefaultDimensionSpec("v", "d1")
                            )
                        )
                        .setAggregatorSpecs(
                            aggregators(
                                new DoubleSumAggregatorFactory("a0", "j0.m1"),
                                new DoubleSumAggregatorFactory("a1", "_j0.m1")
                            )
                        )
                        .setLimitSpec(
                            new DefaultLimitSpec(
                                ImmutableList.of(new OrderByColumnSpec("d1", OrderByColumnSpec.Direction.ASCENDING)),
                                null
                            )
                        )
                        .setContext(queryContext)
                        .build()
        ),
        ImmutableList.of(
            new Object[]{"abc", "xabc", 6d, 6d}
        )
    );
  }

  @MethodSource("provideQueryContexts")
  @ParameterizedTest(name = "{0}")
  public void testInnerJoinLookupTableTableChained(Map<String, Object> queryContext)
  {
    // Cannot vectorize JOIN operator.
    cannotVectorize();

    testQuery(
        "SELECT l.k, l.v, SUM(f.m1), SUM(nf.m1)\n"
        + "FROM lookup.lookyloo l\n"
        + "INNER JOIN druid.foo f on f.dim1 = l.k\n"
        + "INNER JOIN druid.numfoo nf on nf.dim1 = f.dim1\n"
        + "GROUP BY 1, 2 ORDER BY 2",
        queryContext,
        ImmutableList.of(
            GroupByQuery.builder()
                        .setDataSource(
                            join(
                                join(
                                    new LookupDataSource("lookyloo"),
                                    new QueryDataSource(
                                        newScanQueryBuilder()
                                            .dataSource(CalciteTests.DATASOURCE1)
                                            .intervals(querySegmentSpec(Filtration.eternity()))
                                            .columns("dim1", "m1")
                                            .columnTypes(ColumnType.STRING, ColumnType.FLOAT)
                                            .context(QUERY_CONTEXT_DEFAULT)
                                            .build()
                                    ),
                                    "j0.",
                                    equalsCondition(
                                        makeColumnExpression("k"),
                                        makeColumnExpression("j0.dim1")
                                    ),
                                    JoinType.INNER
                                ),
                                new QueryDataSource(
                                    newScanQueryBuilder()
                                        .dataSource(CalciteTests.DATASOURCE3)
                                        .intervals(querySegmentSpec(Filtration.eternity()))
                                        .columns("dim1", "m1")
                                        .columnTypes(ColumnType.STRING, ColumnType.FLOAT)
                                        .context(QUERY_CONTEXT_DEFAULT)
                                        .build()
                                ),
                                "_j0.",
                                equalsCondition(
                                    makeColumnExpression("j0.dim1"),
                                    makeColumnExpression("_j0.dim1")
                                ),
                                JoinType.INNER
                            )
                        )
                        .setInterval(querySegmentSpec(Filtration.eternity()))
                        .setGranularity(Granularities.ALL)
                        .setDimensions(
                            dimensions(
                                new DefaultDimensionSpec("k", "d0"),
                                new DefaultDimensionSpec("v", "d1")
                            )
                        )
                        .setAggregatorSpecs(
                            aggregators(
                                new DoubleSumAggregatorFactory("a0", "j0.m1"),
                                new DoubleSumAggregatorFactory("a1", "_j0.m1")
                            )
                        )
                        .setLimitSpec(
                            new DefaultLimitSpec(
                                ImmutableList.of(new OrderByColumnSpec("d1", OrderByColumnSpec.Direction.ASCENDING)),
                                null
                            )
                        )
                        .setContext(queryContext)
                        .build()
        ),
        ImmutableList.of(
            new Object[]{"abc", "xabc", 6d, 6d}
        )
    );
  }


  @Test
  public void testWhereInSelectNullFromLookup()
  {
    // Regression test for https://github.com/apache/druid/issues/9646.
    cannotVectorize();

    testQuery(
        "SELECT * FROM foo where dim1 IN (SELECT NULL FROM lookup.lookyloo)",
        ImmutableList.of(
            newScanQueryBuilder()
                .dataSource(
                    join(
                        new TableDataSource(CalciteTests.DATASOURCE1),
                        new QueryDataSource(
                            GroupByQuery.builder()
                                        .setDataSource(new LookupDataSource("lookyloo"))
                                        .setInterval(querySegmentSpec(Filtration.eternity()))
                                        .setVirtualColumns(
                                            expressionVirtualColumn("v0", "null", ColumnType.STRING)
                                        )
                                        .setGranularity(Granularities.ALL)
                                        .setDimensions(dimensions(new DefaultDimensionSpec("v0", "d0")))
                                        .setContext(QUERY_CONTEXT_DEFAULT)
                                        .build()
                        ),
                        "j0.",
                        equalsCondition(makeColumnExpression("dim1"), makeColumnExpression("j0.d0")),
                        JoinType.INNER
                    )
                )
                .intervals(querySegmentSpec(Filtration.eternity()))
                .virtualColumns(
                    expressionVirtualColumn("v0", "null", ColumnType.STRING)
                )
                .columns("__time", "v0", "dim2", "dim3", "cnt", "m1", "m2", "unique_dim1")
                .columnTypes(ColumnType.LONG, ColumnType.STRING, ColumnType.STRING, ColumnType.STRING, ColumnType.LONG, ColumnType.FLOAT, ColumnType.DOUBLE, ColumnType.ofComplex("hyperUnique"))
                .context(QUERY_CONTEXT_DEFAULT)
                .build()
        ),
        ImmutableList.of()
    );
  }

  @Test
  @DecoupledTestConfig(quidemReason = QuidemTestCaseReason.JOIN_FILTER_LOCATIONS)
  public void testCommaJoinLeftFunction()
  {
    testQuery(
        "SELECT foo.dim1, foo.dim2, l.k, l.v\n"
        + "FROM foo, lookup.lookyloo l\n"
        + "WHERE SUBSTRING(foo.dim2, 1, 1) = l.k\n",
        ImmutableList.of(
            newScanQueryBuilder()
                .dataSource(
                    join(
                        new TableDataSource(CalciteTests.DATASOURCE1),
                        new LookupDataSource("lookyloo"),
                        "j0.",
                        equalsCondition(
                            makeExpression("substring(\"dim2\", 0, 1)"),
                            makeColumnExpression("j0.k")
                        ),
                        JoinType.INNER
                    )
                )
                .intervals(querySegmentSpec(Filtration.eternity()))
                .columns("dim1", "dim2", "j0.k", "j0.v")
                .columnTypes(ColumnType.STRING, ColumnType.STRING, ColumnType.STRING, ColumnType.STRING)
                .context(QUERY_CONTEXT_DEFAULT)
                .build()
        ),
        ImmutableList.of(
            new Object[]{"", "a", "a", "xa"},
            new Object[]{"1", "a", "a", "xa"},
            new Object[]{"def", "abc", "a", "xa"}
        )
    );
  }

  // This SQL currently does not result in an optimum plan.
  // Unfortunately, we have disabled pushing down predicates (conditions and filters) due to https://github.com/apache/druid/pull/9773
  // Hence, comma join will result in a cross join with filter on outermost
  @DecoupledTestConfig(quidemReason = QuidemTestCaseReason.IRRELEVANT_SCANQUERY)
  @MethodSource("provideQueryContexts")
  @ParameterizedTest(name = "{0}")
  public void testCommaJoinTableLookupTableMismatchedTypes(Map<String, Object> queryContext)
  {
    // Regression test for https://github.com/apache/druid/issues/9646.

    // Empty-dataset aggregation queries in MSQ return an empty row, rather than a single row as SQL requires.
    msqIncompatible();

    // Cannot vectorize JOIN operator.
    cannotVectorize();

    testQuery(
        "SELECT COUNT(*)\n"
        + "FROM foo, lookup.lookyloo l, numfoo\n"
        + "WHERE foo.cnt = l.k AND l.k = numfoo.cnt\n",
        queryContext,
        ImmutableList.of(
            Druids.newTimeseriesQueryBuilder()
                  .dataSource(
                      join(
                          join(
                              new TableDataSource(CalciteTests.DATASOURCE1),
                              new LookupDataSource("lookyloo"),
                              "j0.",
                              "1",
                              JoinType.INNER
                          ),
                          new QueryDataSource(
                              newScanQueryBuilder()
                                  .dataSource(CalciteTests.DATASOURCE3)
                                  .intervals(querySegmentSpec(Filtration.eternity()))
                                  .resultFormat(ScanQuery.ResultFormat.RESULT_FORMAT_COMPACTED_LIST)
                                  .columns("cnt")
                                  .columnTypes(ColumnType.LONG)
                                  .context(QUERY_CONTEXT_DEFAULT)
                                  .build()
                          ),
                          "_j0.",
                          NullHandling.sqlCompatible() ?
                          equalsCondition(
                              DruidExpression.fromExpression("CAST(\"j0.k\", 'LONG')"),
                              DruidExpression.ofColumn(ColumnType.LONG, "_j0.cnt")
                          )
                                                       : "1",
                          JoinType.INNER
                      )
                  )
                  .intervals(querySegmentSpec(Filtration.eternity()))
                  .granularity(Granularities.ALL)
                  .aggregators(new CountAggregatorFactory("a0"))
                  .filters(
                      NullHandling.sqlCompatible() ?
                      expressionFilter("(\"cnt\" == CAST(\"j0.k\", 'LONG'))")
                                                   : and(
                                                       expressionFilter("(\"cnt\" == CAST(\"j0.k\", 'LONG'))"),
                                                       expressionFilter("(CAST(\"j0.k\", 'LONG') == \"_j0.cnt\")")
                                                   ))
                  .context(QUERY_CONTEXT_DEFAULT)
                  .build()
        ),
        ImmutableList.of(
            new Object[]{0L}
        )
    );
  }

  @DecoupledTestConfig(quidemReason = QuidemTestCaseReason.EQUIV_PLAN_CAST_MATERIALIZED_EARLIER)
  @MethodSource("provideQueryContexts")
  @ParameterizedTest(name = "{0}")
  public void testJoinTableLookupTableMismatchedTypesWithoutComma(Map<String, Object> queryContext)
  {
    // Empty-dataset aggregation queries in MSQ return an empty row, rather than a single row as SQL requires.
    msqIncompatible();

    // Cannot vectorize JOIN operator.
    cannotVectorize();

    testQuery(
        "SELECT COUNT(*)\n"
        + "FROM foo\n"
        + "INNER JOIN lookup.lookyloo l ON foo.cnt = l.k\n"
        + "INNER JOIN numfoo ON l.k = numfoo.cnt\n",
        queryContext,
        ImmutableList.of(
            Druids.newTimeseriesQueryBuilder()
                  .dataSource(
                      join(
                          join(
                              new TableDataSource(CalciteTests.DATASOURCE1),
                              new QueryDataSource(
                                  newScanQueryBuilder()
                                      .dataSource(new LookupDataSource("lookyloo"))
                                      .intervals(querySegmentSpec(Filtration.eternity()))
                                      .virtualColumns(
                                          expressionVirtualColumn("v0", "CAST(\"k\", 'LONG')", ColumnType.LONG)
                                      )
                                      .resultFormat(ScanQuery.ResultFormat.RESULT_FORMAT_COMPACTED_LIST)
                                      .columns("k", "v0")
                                      .columnTypes(ColumnType.STRING, ColumnType.LONG)
                                      .context(queryContext)
                                      .build()
                              ),
                              "j0.",
                              equalsCondition(
                                  DruidExpression.ofColumn(ColumnType.LONG, "cnt"),
                                  DruidExpression.ofColumn(ColumnType.LONG, "j0.v0")
                              ),
                              JoinType.INNER
                          ),
                          new QueryDataSource(
                              newScanQueryBuilder()
                                  .dataSource(CalciteTests.DATASOURCE3)
                                  .intervals(querySegmentSpec(Filtration.eternity()))
                                  .resultFormat(ScanQuery.ResultFormat.RESULT_FORMAT_COMPACTED_LIST)
                                  .columns("cnt")
                                  .columnTypes(ColumnType.LONG)
                                  .context(queryContext)
                                  .build()
                          ),
                          "_j0.",
                          equalsCondition(
                              makeExpression(ColumnType.LONG, "CAST(\"j0.k\", 'LONG')"),
                              DruidExpression.ofColumn(ColumnType.LONG, "_j0.cnt")
                          ),
                          JoinType.INNER
                      )
                  )
                  .intervals(querySegmentSpec(Filtration.eternity()))
                  .granularity(Granularities.ALL)
                  .aggregators(new CountAggregatorFactory("a0"))
                  .context(QUERY_CONTEXT_DEFAULT)
                  .build()
        ),
        ImmutableList.of(
            new Object[]{0L}
        )
    );
  }

  @DecoupledTestConfig(quidemReason = QuidemTestCaseReason.JOIN_FILTER_LOCATIONS, separateDefaultModeTest = true)
  @MethodSource("provideQueryContexts")
  @ParameterizedTest(name = "{0}")
  public void testInnerJoinCastLeft(Map<String, Object> queryContext)
  {
    // foo.m1 is FLOAT, l.k is STRING.

    testQuery(
        "SELECT foo.m1, l.k, l.v\n"
        + "FROM foo\n"
        + "INNER JOIN lookup.lookyloo l ON CAST(foo.m1 AS VARCHAR) = l.k\n",
        queryContext,
        ImmutableList.of(
            newScanQueryBuilder()
                .dataSource(
                    join(
                        new TableDataSource(CalciteTests.DATASOURCE1),
                        new LookupDataSource("lookyloo"),
                        "j0.",
                        equalsCondition(
                            makeExpression("CAST(\"m1\", 'STRING')"),
                            makeColumnExpression("j0.k")
                        ),
                        JoinType.INNER
                    )
                )
                .intervals(querySegmentSpec(Filtration.eternity()))
                .columns("m1", "j0.k", "j0.v")
                .columnTypes(ColumnType.FLOAT, ColumnType.STRING, ColumnType.STRING)
                .context(queryContext)
                .build()
        ),
        ImmutableList.of()
    );
  }

  @MethodSource("provideQueryContexts")
  @ParameterizedTest(name = "{0}")
  public void testInnerJoinCastRight(Map<String, Object> queryContext)
  {
    // foo.m1 is FLOAT, l.k is STRING.

    testQuery(
        "SELECT foo.m1, l.k, l.v\n"
        + "FROM foo\n"
        + "INNER JOIN lookup.lookyloo l ON foo.m1 = CAST(l.k AS FLOAT)\n",
        queryContext,
        ImmutableList.of(
            newScanQueryBuilder()
                .dataSource(
                    join(
                        new TableDataSource(CalciteTests.DATASOURCE1),
                        new QueryDataSource(
                            newScanQueryBuilder()
                                .dataSource(new LookupDataSource("lookyloo"))
                                .intervals(querySegmentSpec(Filtration.eternity()))
                                .virtualColumns(
                                    expressionVirtualColumn("v0", "CAST(\"k\", 'DOUBLE')", ColumnType.FLOAT)
                                )
                                .resultFormat(ScanQuery.ResultFormat.RESULT_FORMAT_COMPACTED_LIST)
                                .columns("k", "v", "v0")
                                .columnTypes(ColumnType.STRING, ColumnType.STRING, ColumnType.FLOAT)
                                .context(queryContext)
                                .build()
                        ),
                        "j0.",
                        equalsCondition(
                            DruidExpression.ofColumn(ColumnType.FLOAT, "m1"),
                            DruidExpression.ofColumn(ColumnType.FLOAT, "j0.v0")
                        ),
                        JoinType.INNER
                    )
                )
                .intervals(querySegmentSpec(Filtration.eternity()))
                .columns("m1", "j0.k", "j0.v")
                .columnTypes(ColumnType.FLOAT, ColumnType.STRING, ColumnType.STRING)
                .context(queryContext)
                .build()
        ),
        ImmutableList.of(
            new Object[]{6f, "6", "x6"}
        )
    );
  }

  @MethodSource("provideQueryContexts")
  @ParameterizedTest(name = "{0}")
  public void testInnerJoinMismatchedTypes(Map<String, Object> queryContext)
  {
    // foo.m1 is FLOAT, l.k is STRING. Comparing them generates a CAST.

    testQuery(
        "SELECT foo.m1, l.k, l.v\n"
        + "FROM foo\n"
        + "INNER JOIN lookup.lookyloo l ON foo.m1 = l.k\n",
        queryContext,
        ImmutableList.of(
            newScanQueryBuilder()
                .dataSource(
                    join(
                        new TableDataSource(CalciteTests.DATASOURCE1),
                        new QueryDataSource(
                            newScanQueryBuilder()
                                .dataSource(new LookupDataSource("lookyloo"))
                                .intervals(querySegmentSpec(Filtration.eternity()))
                                .virtualColumns(
                                    expressionVirtualColumn("v0", "CAST(\"k\", 'DOUBLE')", ColumnType.FLOAT)
                                )
                                .resultFormat(ScanQuery.ResultFormat.RESULT_FORMAT_COMPACTED_LIST)
                                .columns("k", "v", "v0")
                                .columnTypes(ColumnType.STRING, ColumnType.STRING, ColumnType.FLOAT)
                                .context(queryContext)
                                .build()
                        ),
                        "j0.",
                        equalsCondition(
                            DruidExpression.ofColumn(ColumnType.FLOAT, "m1"),
                            DruidExpression.ofColumn(ColumnType.FLOAT, "j0.v0")
                        ),
                        JoinType.INNER
                    )
                )
                .intervals(querySegmentSpec(Filtration.eternity()))
                .columns("m1", "j0.k", "j0.v")
                .columnTypes(ColumnType.FLOAT, ColumnType.STRING, ColumnType.STRING)
                .context(queryContext)
                .build()
        ),
        ImmutableList.of(
            new Object[]{6f, "6", "x6"}
        )
    );
  }

  @DecoupledTestConfig(quidemReason = QuidemTestCaseReason.JOIN_FILTER_LOCATIONS)
  @MethodSource("provideQueryContexts")
  @ParameterizedTest(name = "{0}")
  public void testInnerJoinLeftFunction(Map<String, Object> queryContext)
  {
    testQuery(
        "SELECT foo.dim1, foo.dim2, l.k, l.v\n"
        + "FROM foo\n"
        + "INNER JOIN lookup.lookyloo l ON SUBSTRING(foo.dim2, 1, 1) = l.k\n",
        queryContext,
        ImmutableList.of(
            newScanQueryBuilder()
                .dataSource(
                    join(
                        new TableDataSource(CalciteTests.DATASOURCE1),
                        new LookupDataSource("lookyloo"),
                        "j0.",
                        equalsCondition(
                            makeExpression("substring(\"dim2\", 0, 1)"),
                            makeColumnExpression("j0.k")
                        ),
                        JoinType.INNER
                    )
                )
                .intervals(querySegmentSpec(Filtration.eternity()))
                .columns("dim1", "dim2", "j0.k", "j0.v")
                .columnTypes(ColumnType.STRING, ColumnType.STRING, ColumnType.STRING, ColumnType.STRING)
                .context(queryContext)
                .build()
        ),
        ImmutableList.of(
            new Object[]{"", "a", "a", "xa"},
            new Object[]{"1", "a", "a", "xa"},
            new Object[]{"def", "abc", "a", "xa"}
        )
    );
  }

  @MethodSource("provideQueryContexts")
  @ParameterizedTest(name = "{0}")
  public void testInnerJoinRightFunction(Map<String, Object> queryContext)
  {
    testQuery(
        "SELECT foo.dim1, foo.dim2, l.k, l.v\n"
        + "FROM foo\n"
        + "INNER JOIN lookup.lookyloo l ON foo.dim2 = SUBSTRING(l.k, 1, 2)\n",
        queryContext,
        ImmutableList.of(
            newScanQueryBuilder()
                .dataSource(
                    join(
                        new TableDataSource(CalciteTests.DATASOURCE1),
                        new QueryDataSource(
                            newScanQueryBuilder()
                                .dataSource(new LookupDataSource("lookyloo"))
                                .intervals(querySegmentSpec(Filtration.eternity()))
                                .virtualColumns(
                                    expressionVirtualColumn("v0", "substring(\"k\", 0, 2)", ColumnType.STRING)
                                )
                                .resultFormat(ScanQuery.ResultFormat.RESULT_FORMAT_COMPACTED_LIST)
                                .columns("k", "v", "v0")
                                .columnTypes(ColumnType.STRING, ColumnType.STRING, ColumnType.STRING)
                                .context(queryContext)
                                .build()
                        ),
                        "j0.",
                        equalsCondition(makeColumnExpression("dim2"), makeColumnExpression("j0.v0")),
                        JoinType.INNER
                    )
                )
                .intervals(querySegmentSpec(Filtration.eternity()))
                .columns("dim1", "dim2", "j0.k", "j0.v")
                .columnTypes(ColumnType.STRING, ColumnType.STRING, ColumnType.STRING, ColumnType.STRING)
                .context(queryContext)
                .build()
        ),
        ImmutableList.of(
            new Object[]{"", "a", "a", "xa"},
            new Object[]{"1", "a", "a", "xa"}
        )
    );
  }

  @MethodSource("provideQueryContexts")
  @ParameterizedTest(name = "{0}")
  public void testLeftJoinLookupOntoLookupUsingJoinOperator(Map<String, Object> queryContext)
  {
    testQuery(
        "SELECT dim2, l1.v, l2.v\n"
        + "FROM foo\n"
        + "LEFT JOIN lookup.lookyloo l1 ON foo.dim2 = l1.k\n"
        + "LEFT JOIN lookup.lookyloo l2 ON l1.k = l2.k",
        queryContext,
        ImmutableList.of(
            newScanQueryBuilder()
                .dataSource(
                    join(
                        join(
                            new TableDataSource(CalciteTests.DATASOURCE1),
                            new LookupDataSource("lookyloo"),
                            "j0.",
                            equalsCondition(makeColumnExpression("dim2"), makeColumnExpression("j0.k")),
                            JoinType.LEFT
                        ),
                        new LookupDataSource("lookyloo"),
                        "_j0.",
                        equalsCondition(makeColumnExpression("j0.k"), makeColumnExpression("_j0.k")),
                        JoinType.LEFT
                    )
                )
                .intervals(querySegmentSpec(Filtration.eternity()))
                .columns("dim2", "j0.v", "_j0.v")
                .columnTypes(ColumnType.STRING, ColumnType.STRING, ColumnType.STRING)
                .context(queryContext)
                .build()
        ),
        sortIfSortBased(
            ImmutableList.of(
                new Object[]{"a", "xa", "xa"},
                new Object[]{NULL_STRING, NULL_STRING, NULL_STRING},
                new Object[]{"", NULL_STRING, NULL_STRING},
                new Object[]{"a", "xa", "xa"},
                new Object[]{"abc", "xabc", "xabc"},
                new Object[]{NULL_STRING, NULL_STRING, NULL_STRING}
            ),
            0
        )
    );
  }

  @MethodSource("provideQueryContexts")
  @ParameterizedTest(name = "{0}")
  public void testLeftJoinThreeLookupsUsingJoinOperator(Map<String, Object> queryContext)
  {
    testQuery(
        "SELECT dim1, dim2, l1.v, l2.v, l3.v\n"
        + "FROM foo\n"
        + "LEFT JOIN lookup.lookyloo l1 ON foo.dim1 = l1.k\n"
        + "LEFT JOIN lookup.lookyloo l2 ON foo.dim2 = l2.k\n"
        + "LEFT JOIN lookup.lookyloo l3 ON l2.k = l3.k",
        queryContext,
        ImmutableList.of(
            newScanQueryBuilder()
                .dataSource(
                    join(
                        join(
                            join(
                                new TableDataSource(CalciteTests.DATASOURCE1),
                                new LookupDataSource("lookyloo"),
                                "j0.",
                                equalsCondition(makeColumnExpression("dim1"), makeColumnExpression("j0.k")),
                                JoinType.LEFT
                            ),
                            new LookupDataSource("lookyloo"),
                            "_j0.",
                            equalsCondition(makeColumnExpression("dim2"), makeColumnExpression("_j0.k")),
                            JoinType.LEFT
                        ),
                        new LookupDataSource("lookyloo"),
                        "__j0.",
                        equalsCondition(makeColumnExpression("_j0.k"), makeColumnExpression("__j0.k")),
                        JoinType.LEFT
                    )
                )
                .intervals(querySegmentSpec(Filtration.eternity()))
                .columns("dim1", "dim2", "j0.v", "_j0.v", "__j0.v")
                .columnTypes(ColumnType.STRING, ColumnType.STRING, ColumnType.STRING, ColumnType.STRING, ColumnType.STRING)
                .context(queryContext)
                .build()
        ),
        sortIfSortBased(
            ImmutableList.of(
                new Object[]{"", "a", NULL_STRING, "xa", "xa"},
                new Object[]{"10.1", NULL_STRING, NULL_STRING, NULL_STRING, NULL_STRING},
                new Object[]{"2", "", NULL_STRING, NULL_STRING, NULL_STRING},
                new Object[]{"1", "a", NULL_STRING, "xa", "xa"},
                new Object[]{"def", "abc", NULL_STRING, "xabc", "xabc"},
                new Object[]{"abc", NULL_STRING, "xabc", NULL_STRING, NULL_STRING}
            ),
            1,
            0
        )
    );
  }

  @MethodSource("provideQueryContexts")
  @ParameterizedTest(name = "{0}")
  public void testSelectOnLookupUsingLeftJoinOperator(Map<String, Object> queryContext)
  {
    testQuery(
        "SELECT dim1, lookyloo.*\n"
        + "FROM foo LEFT JOIN lookup.lookyloo ON foo.dim1 = lookyloo.k\n"
        + "WHERE lookyloo.v <> 'xxx' OR lookyloo.v IS NULL",
        queryContext,
        ImmutableList.of(
            newScanQueryBuilder()
                .dataSource(
                    join(
                        new TableDataSource(CalciteTests.DATASOURCE1),
                        new LookupDataSource("lookyloo"),
                        "j0.",
                        equalsCondition(makeColumnExpression("dim1"), makeColumnExpression("j0.k")),
                        JoinType.LEFT
                    )
                )
                .intervals(querySegmentSpec(Filtration.eternity()))
                .filters(
                    or(
                        isNull("j0.v"),
                        not(equality("j0.v", "xxx", ColumnType.STRING))
                    )
                )
                .columns("dim1", "j0.k", "j0.v")
                .columnTypes(ColumnType.STRING, ColumnType.STRING, ColumnType.STRING)
                .context(queryContext)
                .build()
        ),
        sortIfSortBased(
            ImmutableList.of(
                new Object[]{"", NULL_STRING, NULL_STRING},
                new Object[]{"10.1", NULL_STRING, NULL_STRING},
                new Object[]{"2", NULL_STRING, NULL_STRING},
                new Object[]{"1", NULL_STRING, NULL_STRING},
                new Object[]{"def", NULL_STRING, NULL_STRING},
                new Object[]{"abc", "abc", "xabc"}
            ),
            0
        )
    );
  }

  @DecoupledTestConfig(quidemReason = QuidemTestCaseReason.SLIGHTLY_WORSE_FILTER_PUSHED_TO_JOIN_OPERAND, separateDefaultModeTest = true)
  @MethodSource("provideQueryContexts")
  @ParameterizedTest(name = "{0}")
  public void testSelectOnLookupUsingRightJoinOperator(Map<String, Object> queryContext)
  {
    // MSQ refuses to do RIGHT join with broadcast.
    msqIncompatible();

    testQuery(
        "SELECT dim1, lookyloo.*\n"
        + "FROM foo RIGHT JOIN lookup.lookyloo ON foo.dim1 = lookyloo.k\n"
        + "WHERE lookyloo.v <> 'xxx' OR lookyloo.v IS NULL",
        queryContext,
        ImmutableList.of(
            newScanQueryBuilder()
                .dataSource(
                    join(
                        new TableDataSource(CalciteTests.DATASOURCE1),
                        new LookupDataSource("lookyloo"),
                        "j0.",
                        equalsCondition(makeColumnExpression("dim1"), makeColumnExpression("j0.k")),
                        JoinType.RIGHT
                    )
                )
                .intervals(querySegmentSpec(Filtration.eternity()))
                .filters(
                    or(
                        isNull("j0.v"),
                        not(equality("j0.v", "xxx", ColumnType.STRING))
                    )
                )
                .columns("dim1", "j0.k", "j0.v")
                .columnTypes(ColumnType.STRING, ColumnType.STRING, ColumnType.STRING)
                .context(queryContext)
                .build()
        ),
        ImmutableList.of(
            new Object[]{"abc", "abc", "xabc"},
            new Object[]{NULL_STRING, "6", "x6"},
            new Object[]{NULL_STRING, "a", "xa"},
            new Object[]{NULL_STRING, "nosuchkey", "mysteryvalue"}
        )
    );
  }

  @MethodSource("provideQueryContexts")
  @ParameterizedTest(name = "{0}")
  public void testSelectOnLookupUsingFullJoinOperator(Map<String, Object> queryContext)
  {
    // MSQ refuses to do FULL join with broadcast.
    msqIncompatible();

    testQuery(
        "SELECT dim1, m1, cnt, lookyloo.*\n"
        + "FROM foo FULL JOIN lookup.lookyloo ON foo.dim1 = lookyloo.k\n"
        + "WHERE lookyloo.v <> 'xxx' OR lookyloo.v IS NULL",
        queryContext,
        ImmutableList.of(
            newScanQueryBuilder()
                .dataSource(
                    join(
                        new TableDataSource(CalciteTests.DATASOURCE1),
                        new LookupDataSource("lookyloo"),
                        "j0.",
                        equalsCondition(makeColumnExpression("dim1"), makeColumnExpression("j0.k")),
                        JoinType.FULL
                    )
                )
                .intervals(querySegmentSpec(Filtration.eternity()))
                .filters(
                    or(
                        isNull("j0.v"),
                        not(equality("j0.v", "xxx", ColumnType.STRING))
                    )
                )
                .columns("dim1", "m1", "cnt", "j0.k", "j0.v")
                .columnTypes(ColumnType.STRING, ColumnType.FLOAT, ColumnType.LONG, ColumnType.STRING, ColumnType.STRING)
                .context(queryContext)
                .build()
        ),
        ImmutableList.of(
            new Object[]{"", 1f, 1L, NULL_STRING, NULL_STRING},
            new Object[]{"10.1", 2f, 1L, NULL_STRING, NULL_STRING},
            new Object[]{"2", 3f, 1L, NULL_STRING, NULL_STRING},
            new Object[]{"1", 4f, 1L, NULL_STRING, NULL_STRING},
            new Object[]{"def", 5f, 1L, NULL_STRING, NULL_STRING},
            new Object[]{"abc", 6f, 1L, "abc", "xabc"},
            new Object[]{NULL_STRING, NULL_FLOAT, NULL_LONG, "6", "x6"},
            new Object[]{NULL_STRING, NULL_FLOAT, NULL_LONG, "a", "xa"},
            new Object[]{NULL_STRING, NULL_FLOAT, NULL_LONG, "nosuchkey", "mysteryvalue"}
        )
    );
  }


  @MethodSource("provideQueryContexts")
  @ParameterizedTest(name = "{0}")
  public void testInAggregationSubquery(Map<String, Object> queryContext)
  {
    // Fully removing the join allows this query to vectorize.
    if (!isRewriteJoinToFilter(queryContext)) {
      cannotVectorize();
    }

    Map<String, Object> updatedQueryContext = new HashMap<>(queryContext);
    updatedQueryContext.put(QueryContexts.TIME_BOUNDARY_PLANNING_KEY, true);
    Map<String, Object> maxTimeQueryContext = new HashMap<>(queryContext);
    maxTimeQueryContext.put(TimeBoundaryQuery.MAX_TIME_ARRAY_OUTPUT_NAME, "a0");
    testQuery(
        "SELECT DISTINCT __time FROM druid.foo WHERE __time IN (SELECT MAX(__time) FROM druid.foo)",
        updatedQueryContext,
        ImmutableList.of(
            GroupByQuery.builder()
                        .setDataSource(
                            join(
                                new TableDataSource(CalciteTests.DATASOURCE1),
                                new QueryDataSource(
                                    Druids.newTimeBoundaryQueryBuilder()
                                          .dataSource(CalciteTests.DATASOURCE1)
                                          .intervals(querySegmentSpec(Filtration.eternity()))
                                          .bound(TimeBoundaryQuery.MAX_TIME)
                                          .context(maxTimeQueryContext)
                                          .build()
                                ),
                                "j0.",
                                equalsCondition(
                                    DruidExpression.ofColumn(ColumnType.LONG, "__time"),
                                    DruidExpression.ofColumn(ColumnType.LONG, "j0.a0")
                                ),
                                JoinType.INNER
                            )
                        )
                        .setInterval(querySegmentSpec(Filtration.eternity()))
                        .setGranularity(Granularities.ALL)
                        .setDimensions(dimensions(new DefaultDimensionSpec("__time", "d0", ColumnType.LONG)))
                        .setContext(QUERY_CONTEXT_DEFAULT)
                        .build()
                        .withOverriddenContext(queryContext)
        ),
        ImmutableList.of(
            new Object[]{timestamp("2001-01-03")}
        )
    );
  }

  @MethodSource("provideQueryContexts")
  @ParameterizedTest(name = "{0}")
  public void testNotInAggregationSubquery(Map<String, Object> queryContext)
  {
    // Cannot vectorize JOIN operator.
    cannotVectorize();

    Map<String, Object> updatedQueryContext = new HashMap<>(queryContext);
    updatedQueryContext.put(QueryContexts.TIME_BOUNDARY_PLANNING_KEY, true);
    Map<String, Object> maxTimeQueryContext = new HashMap<>(queryContext);
    maxTimeQueryContext.put(TimeBoundaryQuery.MAX_TIME_ARRAY_OUTPUT_NAME, "a0");
    testQuery(
        "SELECT DISTINCT __time FROM druid.foo WHERE __time NOT IN (SELECT MAX(__time) FROM druid.foo)",
        updatedQueryContext,
        ImmutableList.of(
            GroupByQuery.builder()
                        .setDataSource(
                            join(
                                join(
                                    new TableDataSource(CalciteTests.DATASOURCE1),
                                    new QueryDataSource(
                                        GroupByQuery
                                            .builder()
                                            .setDataSource(
                                                Druids.newTimeBoundaryQueryBuilder()
                                                      .dataSource(CalciteTests.DATASOURCE1)
                                                      .intervals(querySegmentSpec(Filtration.eternity()))
                                                      .bound(TimeBoundaryQuery.MAX_TIME)
                                                      .context(maxTimeQueryContext)
                                                      .build()
                                            )
                                            .setInterval(querySegmentSpec(Filtration.eternity()))
                                            .setGranularity(Granularities.ALL)
                                            .setAggregatorSpecs(
                                                new CountAggregatorFactory("_a0"),
                                                NullHandling.sqlCompatible()
                                                ? new FilteredAggregatorFactory(
                                                    new CountAggregatorFactory("_a1"),
                                                    notNull("a0")
                                                )
                                                : new CountAggregatorFactory("_a1")
                                            )
                                            .setContext(queryContext)
                                            .build()
                                    ),
                                    "j0.",
                                    "1",
                                    JoinType.INNER
                                ),
                                new QueryDataSource(
                                    Druids.newTimeseriesQueryBuilder()
                                          .dataSource(CalciteTests.DATASOURCE1)
                                          .intervals(querySegmentSpec(Filtration.eternity()))
                                          .granularity(Granularities.ALL)
                                          .aggregators(new LongMaxAggregatorFactory("a0", "__time"))
                                          .postAggregators(expressionPostAgg("p0", "1", ColumnType.LONG))
                                          .context(QUERY_CONTEXT_DEFAULT)
                                          .build()
                                ),
                                "_j0.",
                                "(\"__time\" == \"_j0.a0\")",
                                JoinType.LEFT
                            )
                        )
                        .setInterval(querySegmentSpec(Filtration.eternity()))
                        .setGranularity(Granularities.ALL)
                        .setDimFilter(
                            or(
                                equality("j0._a0", 0L, ColumnType.LONG),
                                and(isNull("_j0.p0"), expressionFilter("(\"j0._a1\" >= \"j0._a0\")"))
                            )
                        )
                        .setDimensions(dimensions(new DefaultDimensionSpec("__time", "d0", ColumnType.LONG)))
                        .setContext(queryContext)
                        .build()
        ),
        ImmutableList.of(
            new Object[]{timestamp("2000-01-01")},
            new Object[]{timestamp("2000-01-02")},
            new Object[]{timestamp("2000-01-03")},
            new Object[]{timestamp("2001-01-01")},
            new Object[]{timestamp("2001-01-02")}
        )
    );
  }

  @DecoupledTestConfig(quidemReason = QuidemTestCaseReason.JOIN_FILTER_LOCATIONS, separateDefaultModeTest = true)
  @MethodSource("provideQueryContexts")
  @ParameterizedTest(name = "{0}")
  public void testUsingSubqueryWithExtractionFns(Map<String, Object> queryContext)
  {
    // Cannot vectorize JOIN operator.
    cannotVectorize();

    testQuery(
        "SELECT dim2, COUNT(*) FROM druid.foo "
        + "WHERE substring(dim2, 1, 1) IN (SELECT substring(dim1, 1, 1) FROM druid.foo WHERE dim1 <> '')"
        + "group by dim2",
        queryContext,
        ImmutableList.of(
            GroupByQuery.builder()
                        .setDataSource(
                            join(
                                new TableDataSource(CalciteTests.DATASOURCE1),
                                new QueryDataSource(
                                    GroupByQuery.builder()
                                                .setDataSource(CalciteTests.DATASOURCE1)
                                                .setInterval(querySegmentSpec(Filtration.eternity()))
                                                .setGranularity(Granularities.ALL)
                                                .setDimFilter(
                                                    not(equality("dim1", "", ColumnType.STRING))
                                                )
                                                .setDimensions(
                                                    dimensions(new ExtractionDimensionSpec(
                                                        "dim1",
                                                        "d0",
                                                        new SubstringDimExtractionFn(
                                                            0,
                                                            1
                                                        )
                                                    ))
                                                )
                                                .setContext(QUERY_CONTEXT_DEFAULT)
                                                .build()
                                ),
                                "j0.",
                                equalsCondition(
                                    makeExpression("substring(\"dim2\", 0, 1)"),
                                    makeColumnExpression("j0.d0")
                                ),
                                JoinType.INNER
                            )
                        )
                        .setInterval(querySegmentSpec(Filtration.eternity()))
                        .setGranularity(Granularities.ALL)
                        .setDimensions(dimensions(new DefaultDimensionSpec("dim2", "d0")))
                        .setAggregatorSpecs(aggregators(new CountAggregatorFactory("a0")))
                        .setContext(queryContext)
                        .build()
        ),
        ImmutableList.of(
            new Object[]{"a", 2L},
            new Object[]{"abc", 1L}
        )
    );
  }

  @DecoupledTestConfig(quidemReason = QuidemTestCaseReason.EQUIV_PLAN, separateDefaultModeTest = true)
  @MethodSource("provideQueryContexts")
  @ParameterizedTest(name = "{0}")
  public void testInnerJoinWithIsNullFilter(Map<String, Object> queryContext)
  {
    testQuery(
        "SELECT dim1, l.v from druid.foo f inner join lookup.lookyloo l on f.dim1 = l.k where f.dim2 is null",
        queryContext,
        ImmutableList.of(
            newScanQueryBuilder()
                .dataSource(
                    join(
                        new TableDataSource(CalciteTests.DATASOURCE1),
                        new LookupDataSource("lookyloo"),
                        "j0.",
                        equalsCondition(
                            makeColumnExpression("dim1"),
                            makeColumnExpression("j0.k")
                        ),
                        JoinType.INNER
                    )
                )
                .intervals(querySegmentSpec(Filtration.eternity()))
                .filters(isNull("dim2"))
                .columns("dim1", "j0.v")
                .columnTypes(ColumnType.STRING, ColumnType.STRING)
                .build()
        ),
        ImmutableList.of(
            new Object[]{"abc", "xabc"}
        )
    );
  }

  @MethodSource("provideQueryContexts")
  @ParameterizedTest(name = "{0}")
  @Disabled // regression test for https://github.com/apache/druid/issues/9924
  public void testInnerJoinOnMultiValueColumn(Map<String, Object> queryContext)
  {
    cannotVectorize();
    testQuery(
        "SELECT dim3, l.v, count(*) from druid.foo f inner join lookup.lookyloo l on f.dim3 = l.k "
        + "group by 1, 2",
        queryContext,
        ImmutableList.of(
            GroupByQuery.builder()
                        .setDataSource(
                            join(
                                new TableDataSource(CalciteTests.DATASOURCE1),
                                new LookupDataSource("lookyloo"),
                                "j0.",
                                equalsCondition(
                                    makeColumnExpression("dim3"),
                                    makeColumnExpression("j0.k")
                                ),
                                JoinType.INNER
                            )
                        )
                        .setInterval(querySegmentSpec(Filtration.eternity()))
                        .setGranularity(Granularities.ALL)
                        .setAggregatorSpecs(aggregators(new CountAggregatorFactory("a0")))
                        .setDimensions(
                            dimensions(
                                new DefaultDimensionSpec("dim3", "d0"),
                                new DefaultDimensionSpec("j0.v", "d1")
                            )
                        )
                        .build()
        ),
        ImmutableList.of(
            new Object[]{"2", "x2", 1L}
        )
    );
  }

  @MethodSource("provideQueryContexts")
  @ParameterizedTest(name = "{0}")
  public void testLeftJoinOnTwoInlineDataSourcesWithTimeFilter(Map<String, Object> queryContext)
  {
    testQuery(
        "with abc as\n"
        + "(\n"
        + "  SELECT dim1, \"__time\", m1 from foo WHERE \"dim1\" = '10.1' AND \"__time\" >= '1999'\n"
        + ")\n"
        + "SELECT t1.dim1, t1.\"__time\" from abc as t1 LEFT JOIN abc as t2 on t1.dim1 = t2.dim1 WHERE t1.dim1 = '10.1'\n",
        queryContext,
        ImmutableList.of(
            newScanQueryBuilder()
                .dataSource(
                    join(
                        new QueryDataSource(
                            newScanQueryBuilder()
                                .dataSource(CalciteTests.DATASOURCE1)
                                .intervals(
                                    querySegmentSpec(
                                        Intervals.utc(
                                            DateTimes.of("1999-01-01").getMillis(),
                                            JodaUtils.MAX_INSTANT
                                        )
                                    )
                                )
                                .filters(equality("dim1", "10.1", ColumnType.STRING))
                                .virtualColumns(expressionVirtualColumn("v0", "'10.1'", ColumnType.STRING))
                                .columns(ImmutableList.of("v0", "__time"))
                                .columnTypes(ColumnType.STRING, ColumnType.LONG)
                                .resultFormat(ScanQuery.ResultFormat.RESULT_FORMAT_COMPACTED_LIST)
                                .context(queryContext)
                                .build()
                        ),
                        new QueryDataSource(
                            newScanQueryBuilder()
                                .dataSource(CalciteTests.DATASOURCE1)
                                .intervals(
                                    querySegmentSpec(
                                        Intervals.utc(
                                            DateTimes.of("1999-01-01").getMillis(),
                                            JodaUtils.MAX_INSTANT
                                        )
                                    )
                                )
                                .filters(equality("dim1", "10.1", ColumnType.STRING))
                                .virtualColumns(expressionVirtualColumn("v0", "'10.1'", ColumnType.STRING))
                                .columns(ImmutableList.of("v0"))
                                .columnTypes(ColumnType.STRING)
                                .resultFormat(ScanQuery.ResultFormat.RESULT_FORMAT_COMPACTED_LIST)
                                .context(queryContext)
                                .build()
                        ),
                        "j0.",
                        equalsCondition(makeColumnExpression("v0"), makeColumnExpression("j0.v0")),
                        JoinType.LEFT
                    )
                )
                .virtualColumns(expressionVirtualColumn("_v0", "'10.1'", ColumnType.STRING))
                .intervals(querySegmentSpec(Filtration.eternity()))
                .virtualColumns(expressionVirtualColumn("_v0", "'10.1'", ColumnType.STRING))
                .columns("_v0", "__time")
                .columnTypes(ColumnType.STRING, ColumnType.LONG)
                .context(queryContext)
                .build()
        ),
        ImmutableList.of(
            new Object[]{"10.1", 946771200000L}
        )
    );
  }

  @DecoupledTestConfig(quidemReason = QuidemTestCaseReason.JOIN_LEFT_DIRECT_ACCESS, separateDefaultModeTest = true)
  @MethodSource("provideQueryContexts")
  @ParameterizedTest(name = "{0}")
  public void testLeftJoinOnTwoInlineDataSourcesWithTimeFilter_withLeftDirectAccess(Map<String, Object> queryContext)
  {
    queryContext = withLeftDirectAccessEnabled(queryContext);
    testQuery(
        "with abc as\n"
        + "(\n"
        + "  SELECT dim1, \"__time\", m1 from foo WHERE \"dim1\" = '10.1' AND \"__time\" >= '1999'\n"
        + ")\n"
        + "SELECT t1.dim1, t1.\"__time\" from abc as t1 LEFT JOIN abc as t2 on t1.dim1 = t2.dim1 WHERE t1.dim1 = '10.1'\n",
        queryContext,
        ImmutableList.of(
            newScanQueryBuilder()
                .dataSource(
                    join(
                        new TableDataSource(CalciteTests.DATASOURCE1),
                        new QueryDataSource(
                            newScanQueryBuilder()
                                .dataSource(CalciteTests.DATASOURCE1)
                                .intervals(
                                    querySegmentSpec(
                                        Intervals.utc(
                                            DateTimes.of("1999-01-01").getMillis(),
                                            JodaUtils.MAX_INSTANT
                                        )
                                    )
                                )
                                .filters(equality("dim1", "10.1", ColumnType.STRING))
                                .virtualColumns(expressionVirtualColumn("v0", "\'10.1\'", ColumnType.STRING))
                                .columns(ImmutableList.of("v0"))
                                .columnTypes(ColumnType.STRING)
                                .resultFormat(ScanQuery.ResultFormat.RESULT_FORMAT_COMPACTED_LIST)
                                .context(queryContext)
                                .build()
                        ),
                        "j0.",
                        equalsCondition(makeExpression("'10.1'"), makeColumnExpression("j0.v0")),
                        JoinType.LEFT,
                        equality("dim1", "10.1", ColumnType.STRING)
                    )
                )
                .intervals(querySegmentSpec(
                    Intervals.utc(
                        DateTimes.of("1999-01-01").getMillis(),
                        JodaUtils.MAX_INSTANT
                    )
                ))
                .virtualColumns(expressionVirtualColumn("v0", "\'10.1\'", ColumnType.STRING))
                .columns("v0", "__time")
                .columnTypes(ColumnType.STRING, ColumnType.LONG)
                .context(queryContext)
                .build()
        ),
        ImmutableList.of(
            new Object[]{"10.1", 946771200000L}
        )
    );
  }

  @MethodSource("provideQueryContexts")
  @ParameterizedTest(name = "{0}")
  public void testLeftJoinOnTwoInlineDataSourcesWithOuterWhere(Map<String, Object> queryContext)
  {
    testQuery(
        "with abc as\n"
        + "(\n"
        + "  SELECT dim1, \"__time\", m1 from foo WHERE \"dim1\" = '10.1'\n"
        + ")\n"
        + "SELECT t1.dim1, t1.\"__time\" from abc as t1 LEFT JOIN abc as t2 on t1.dim1 = t2.dim1 WHERE t1.dim1 = '10.1'\n",
        queryContext,
        ImmutableList.of(
            newScanQueryBuilder()
                .dataSource(
                    join(
                        new QueryDataSource(
                            newScanQueryBuilder()
                                .dataSource(CalciteTests.DATASOURCE1)
                                .intervals(querySegmentSpec(Filtration.eternity()))
                                .filters(equality("dim1", "10.1", ColumnType.STRING))
                                .virtualColumns(expressionVirtualColumn("v0", "'10.1'", ColumnType.STRING))
                                .columns(ImmutableList.of("v0", "__time"))
                                .columnTypes(ColumnType.STRING, ColumnType.LONG)
                                .resultFormat(ScanQuery.ResultFormat.RESULT_FORMAT_COMPACTED_LIST)
                                .context(queryContext)
                                .build()
                        ),
                        new QueryDataSource(
                            newScanQueryBuilder()
                                .dataSource(CalciteTests.DATASOURCE1)
                                .intervals(querySegmentSpec(Filtration.eternity()))
                                .filters(equality("dim1", "10.1", ColumnType.STRING))
                                .columns(ImmutableList.of("dim1"))
                                .columnTypes(ColumnType.STRING)
                                .resultFormat(ScanQuery.ResultFormat.RESULT_FORMAT_COMPACTED_LIST)
                                .context(queryContext)
                                .build()
                        ),
                        "j0.",
                        equalsCondition(makeColumnExpression("v0"), makeColumnExpression("j0.dim1")),
                        JoinType.LEFT
                    )
                )
                .virtualColumns(expressionVirtualColumn("_v0", "'10.1'", ColumnType.STRING))
                .intervals(querySegmentSpec(Filtration.eternity()))
                .columns("_v0", "__time")
                .columnTypes(ColumnType.STRING, ColumnType.LONG)
                .context(queryContext)
                .build()
        ),
        ImmutableList.of(
            new Object[]{"10.1", 946771200000L}
        )
    );
  }

  @DecoupledTestConfig(quidemReason = QuidemTestCaseReason.JOIN_LEFT_DIRECT_ACCESS, separateDefaultModeTest = true)
  @MethodSource("provideQueryContexts")
  @ParameterizedTest(name = "{0}")
  public void testLeftJoinOnTwoInlineDataSourcesWithOuterWhere_withLeftDirectAccess(Map<String, Object> queryContext)
  {
    queryContext = withLeftDirectAccessEnabled(queryContext);
    testQuery(
        "with abc as\n"
        + "(\n"
        + "  SELECT dim1, \"__time\", m1 from foo WHERE \"dim1\" = '10.1'\n"
        + ")\n"
        + "SELECT t1.dim1, t1.\"__time\" from abc as t1 LEFT JOIN abc as t2 on t1.dim1 = t2.dim1 WHERE t1.dim1 = '10.1'\n",
        queryContext,
        ImmutableList.of(
            newScanQueryBuilder()
                .dataSource(
                    join(
                        new TableDataSource(CalciteTests.DATASOURCE1),
                        new QueryDataSource(
                            newScanQueryBuilder()
                                .dataSource(CalciteTests.DATASOURCE1)
                                .intervals(querySegmentSpec(Filtration.eternity()))
                                .filters(equality("dim1", "10.1", ColumnType.STRING))
                                .columns("dim1")
                                .columnTypes(ColumnType.STRING)
                                .resultFormat(ScanQuery.ResultFormat.RESULT_FORMAT_COMPACTED_LIST)
                                .context(queryContext)
                                .build()
                        ),
                        "j0.",
                        equalsCondition(
                            makeExpression("'10.1'"),
                            makeColumnExpression("j0.dim1")
                        ),
                        JoinType.LEFT,
                        equality("dim1", "10.1", ColumnType.STRING)
                    )
                )
                .intervals(querySegmentSpec(Filtration.eternity()))
                .virtualColumns(expressionVirtualColumn("v0", "\'10.1\'", ColumnType.STRING))
                .columns("v0", "__time")
                .columnTypes(ColumnType.STRING, ColumnType.LONG)
                .context(queryContext)
                .build()
        ),
        ImmutableList.of(
            new Object[]{"10.1", 946771200000L}
        )
    );
  }

  @MethodSource("provideQueryContexts")
  @ParameterizedTest(name = "{0}")
  public void testLeftJoinOnTwoInlineDataSources(Map<String, Object> queryContext)
  {
    testQuery(
        "with abc as\n"
        + "(\n"
        + "  SELECT dim1, \"__time\", m1 from foo WHERE \"dim1\" = '10.1'\n"
        + ")\n"
        + "SELECT t1.dim1, t1.\"__time\" from abc as t1 LEFT JOIN abc as t2 on t1.dim1 = t2.dim1\n",
        queryContext,
        ImmutableList.of(
            newScanQueryBuilder()
                .dataSource(
                    join(
                        new QueryDataSource(
                            newScanQueryBuilder()
                                .dataSource(CalciteTests.DATASOURCE1)
                                .intervals(querySegmentSpec(Filtration.eternity()))
                                .filters(equality("dim1", "10.1", ColumnType.STRING))
                                .virtualColumns(expressionVirtualColumn("v0", "\'10.1\'", ColumnType.STRING))
                                .columns(ImmutableList.of("v0", "__time"))
                                .columnTypes(ColumnType.STRING, ColumnType.LONG)
                                .resultFormat(ScanQuery.ResultFormat.RESULT_FORMAT_COMPACTED_LIST)
                                .context(queryContext)
                                .build()
                        ),
                        new QueryDataSource(
                            newScanQueryBuilder()
                                .dataSource(CalciteTests.DATASOURCE1)
                                .intervals(querySegmentSpec(Filtration.eternity()))
                                .filters(equality("dim1", "10.1", ColumnType.STRING))
                                .columns(ImmutableList.of("dim1"))
                                .columnTypes(ColumnType.STRING)
                                .resultFormat(ScanQuery.ResultFormat.RESULT_FORMAT_COMPACTED_LIST)
                                .context(queryContext)
                                .build()
                        ),
                        "j0.",
                        equalsCondition(makeColumnExpression("v0"), makeColumnExpression("j0.dim1")),
                        JoinType.LEFT
                    )
                )
                .intervals(querySegmentSpec(Filtration.eternity()))
                .virtualColumns(expressionVirtualColumn("_v0", "\'10.1\'", ColumnType.STRING))
                .columns("_v0", "__time")
                .columnTypes(ColumnType.STRING, ColumnType.LONG)
                .context(queryContext)
                .build()
        ),
        ImmutableList.of(
            new Object[]{"10.1", 946771200000L}
        )
    );
  }

  @DecoupledTestConfig(quidemReason = QuidemTestCaseReason.JOIN_LEFT_DIRECT_ACCESS, separateDefaultModeTest = true)
  @MethodSource("provideQueryContexts")
  @ParameterizedTest(name = "{0}")
  public void testLeftJoinOnTwoInlineDataSources_withLeftDirectAccess(Map<String, Object> queryContext)
  {
    queryContext = withLeftDirectAccessEnabled(queryContext);
    testQuery(
        "with abc as\n"
        + "(\n"
        + "  SELECT dim1, \"__time\", m1 from foo WHERE \"dim1\" = '10.1'\n"
        + ")\n"
        + "SELECT t1.dim1, t1.\"__time\" from abc as t1 LEFT JOIN abc as t2 on t1.dim1 = t2.dim1\n",
        queryContext,
        ImmutableList.of(
            newScanQueryBuilder()
                .dataSource(
                    join(
                        new TableDataSource(CalciteTests.DATASOURCE1),
                        new QueryDataSource(
                            newScanQueryBuilder()
                                .dataSource(CalciteTests.DATASOURCE1)
                                .intervals(querySegmentSpec(Filtration.eternity()))
                                .filters(equality("dim1", "10.1", ColumnType.STRING))
                                .columns(ImmutableList.of("dim1"))
                                .columnTypes(ColumnType.STRING)
                                .resultFormat(ScanQuery.ResultFormat.RESULT_FORMAT_COMPACTED_LIST)
                                .context(queryContext)
                                .build()
                        ),
                        "j0.",
                        equalsCondition(
                            makeExpression("'10.1'"),
                            makeColumnExpression("j0.dim1")
                        ),
                        JoinType.LEFT,
                        equality("dim1", "10.1", ColumnType.STRING)
                    )
                )
                .intervals(querySegmentSpec(Filtration.eternity()))
                .virtualColumns(expressionVirtualColumn("v0", "\'10.1\'", ColumnType.STRING))
                .columns("v0", "__time")
                .columnTypes(ColumnType.STRING, ColumnType.LONG)
                .context(queryContext)
                .build()
        ),
        ImmutableList.of(
            new Object[]{"10.1", 946771200000L}
        )
    );
  }

  @MethodSource("provideQueryContexts")
  @ParameterizedTest(name = "{0}")
  public void testInnerJoinOnTwoInlineDataSourcesWithOuterWhere(Map<String, Object> queryContext)
  {
    Druids.ScanQueryBuilder baseScanBuilder = newScanQueryBuilder()
        .dataSource(
            join(
                new QueryDataSource(
                    newScanQueryBuilder()
                        .dataSource(CalciteTests.DATASOURCE1)
                        .eternityInterval()
                        .filters(equality("dim1", "10.1", ColumnType.STRING))
                        .virtualColumns(expressionVirtualColumn("v0", "'10.1'", ColumnType.STRING))
                        .columns("v0", "__time")
                        .columnTypes(ColumnType.STRING, ColumnType.LONG)
                        .resultFormat(ScanQuery.ResultFormat.RESULT_FORMAT_COMPACTED_LIST)
                        .context(queryContext)
                        .build()
                ),
                new QueryDataSource(
                    newScanQueryBuilder()
                        .dataSource(CalciteTests.DATASOURCE1)
                        .eternityInterval()
                        .filters(equality("dim1", "10.1", ColumnType.STRING))
                        .columns("dim1")
                        .columnTypes(ColumnType.STRING)
                        .resultFormat(ScanQuery.ResultFormat.RESULT_FORMAT_COMPACTED_LIST)
                        .context(queryContext)
                        .build()
                ),
                "j0.",
                equalsCondition(makeColumnExpression("v0"), makeColumnExpression("j0.dim1")),
                JoinType.INNER
            )
        )
        .virtualColumns(expressionVirtualColumn("_v0", "'10.1'", ColumnType.STRING))
        .intervals(querySegmentSpec(Filtration.eternity()))
        .columns("_v0", "__time")
        .columnTypes(ColumnType.STRING, ColumnType.LONG)
        .context(queryContext);

    testQuery(
        "with abc as\n"
        + "(\n"
        + "  SELECT dim1, \"__time\", m1 from foo WHERE \"dim1\" = '10.1'\n"
        + ")\n"
        + "SELECT t1.dim1, t1.\"__time\" from abc as t1 INNER JOIN abc as t2 on t1.dim1 = t2.dim1 WHERE t1.dim1 = '10.1'\n",
        queryContext,
        ImmutableList.of(
            baseScanBuilder.build()),
        ImmutableList.of(
            new Object[]{"10.1", 946771200000L}
        )
    );
  }

  @DecoupledTestConfig(quidemReason = QuidemTestCaseReason.JOIN_LEFT_DIRECT_ACCESS, separateDefaultModeTest = true)
  @MethodSource("provideQueryContexts")
  @ParameterizedTest(name = "{0}")
  public void testInnerJoinOnTwoInlineDataSourcesWithOuterWhere_withLeftDirectAccess(Map<String, Object> queryContext)
  {
    queryContext = withLeftDirectAccessEnabled(queryContext);
    testQuery(
        "with abc as\n"
        + "(\n"
        + "  SELECT dim1, \"__time\", m1 from foo WHERE \"dim1\" = '10.1'\n"
        + ")\n"
        + "SELECT t1.dim1, t1.\"__time\" from abc as t1 INNER JOIN abc as t2 on t1.dim1 = t2.dim1 WHERE t1.dim1 = '10.1'\n",
        queryContext,
        ImmutableList.of(
            newScanQueryBuilder()
                .dataSource(
                    join(
                        new TableDataSource(CalciteTests.DATASOURCE1),
                        new QueryDataSource(
                            newScanQueryBuilder()
                                .dataSource(CalciteTests.DATASOURCE1)
                                .intervals(querySegmentSpec(Filtration.eternity()))
                                .filters(equality("dim1", "10.1", ColumnType.STRING))
                                .columns(ImmutableList.of("dim1"))
                                .columnTypes(ColumnType.STRING)
                                .resultFormat(ScanQuery.ResultFormat.RESULT_FORMAT_COMPACTED_LIST)
                                .context(queryContext)
                                .build()
                        ),
                        "j0.",
                        equalsCondition(
                            makeExpression("'10.1'"),
                            makeColumnExpression("j0.dim1")
                        ),
                        JoinType.INNER,
                        equality("dim1", "10.1", ColumnType.STRING)
                    )
                )
                .intervals(querySegmentSpec(Filtration.eternity()))
                .virtualColumns(expressionVirtualColumn("v0", "\'10.1\'", ColumnType.STRING))
                .columns("v0", "__time")
                .columnTypes(ColumnType.STRING, ColumnType.LONG)
                .context(queryContext)
                .build()
        ),
        ImmutableList.of(
            new Object[]{"10.1", 946771200000L}
        )
    );
  }

  @MethodSource("provideQueryContexts")
  @ParameterizedTest(name = "{0}")
  public void testInnerJoinOnTwoInlineDataSources(Map<String, Object> queryContext)
  {
    testQuery(
        "with abc as\n"
        + "(\n"
        + "  SELECT dim1, \"__time\", m1 from foo WHERE \"dim1\" = '10.1'\n"
        + ")\n"
        + "SELECT t1.dim1, t1.\"__time\" from abc as t1 INNER JOIN abc as t2 on t1.dim1 = t2.dim1\n",
        queryContext,
        ImmutableList.of(
            newScanQueryBuilder()
                .dataSource(
                    join(
                        new QueryDataSource(
                            newScanQueryBuilder()
                                .dataSource(CalciteTests.DATASOURCE1)
                                .intervals(querySegmentSpec(Filtration.eternity()))
                                .filters(equality("dim1", "10.1", ColumnType.STRING))
                                .virtualColumns(expressionVirtualColumn("v0", "\'10.1\'", ColumnType.STRING))
                                .columns(ImmutableList.of("v0", "__time"))
                                .columnTypes(ColumnType.STRING, ColumnType.LONG)
                                .resultFormat(ScanQuery.ResultFormat.RESULT_FORMAT_COMPACTED_LIST)
                                .context(queryContext)
                                .build()
                        ),
                        new QueryDataSource(
                            newScanQueryBuilder()
                                .dataSource(CalciteTests.DATASOURCE1)
                                .intervals(querySegmentSpec(Filtration.eternity()))
                                .filters(equality("dim1", "10.1", ColumnType.STRING))
                                .columns(ImmutableList.of("dim1"))
                                .columnTypes(ColumnType.STRING)
                                .resultFormat(ScanQuery.ResultFormat.RESULT_FORMAT_COMPACTED_LIST)
                                .context(queryContext)
                                .build()
                        ),
                        "j0.",
                        equalsCondition(makeColumnExpression("v0"), makeColumnExpression("j0.dim1")),
                        JoinType.INNER
                    )
                )
                .intervals(querySegmentSpec(Filtration.eternity()))
                .virtualColumns(expressionVirtualColumn("_v0", "\'10.1\'", ColumnType.STRING))
                .columnTypes(ColumnType.STRING, ColumnType.LONG)
                .columns("_v0", "__time")
                .context(queryContext)
                .build()
        ),
        ImmutableList.of(
            new Object[]{"10.1", 946771200000L}
        )
    );
  }

  @MethodSource("provideQueryContexts")
  @ParameterizedTest(name = "{0}")
  @DecoupledTestConfig(quidemReason = QuidemTestCaseReason.EQUIV_PLAN, separateDefaultModeTest = true)
  public void testGroupByOverGroupByOverInnerJoinOnTwoInlineDataSources(Map<String, Object> queryContext)
  {
    cannotVectorize();
    testQuery(
        "with abc as\n"
        + "(\n"
        + "  SELECT dim1, \"__time\", m1 from foo WHERE \"dim1\" = '10.1'\n"
        + ")\n"
        + "SELECT dim1 from (SELECT dim1,__time FROM (SELECT t1.dim1, t1.\"__time\" from abc as t1 INNER JOIN abc as t2 on t1.dim1 = t2.dim1) GROUP BY 1,2) GROUP BY dim1\n",
        queryContext,
        ImmutableList.of(
            new GroupByQuery.Builder()
                .setDataSource(
                    new QueryDataSource(
                        GroupByQuery.builder()
                                    .setDataSource(
                                        join(
                                            new QueryDataSource(
                                                newScanQueryBuilder()
                                                    .dataSource(CalciteTests.DATASOURCE1)
                                                    .intervals(querySegmentSpec(Filtration.eternity()))
                                                    .filters(equality("dim1", "10.1", ColumnType.STRING))
                                                    .virtualColumns(expressionVirtualColumn(
                                                        "v0",
                                                        "\'10.1\'",
                                                        ColumnType.STRING
                                                    ))
                                                    .columns(ImmutableList.of("v0", "__time"))
                                                    .columnTypes(ColumnType.STRING, ColumnType.LONG)
                                                    .resultFormat(ScanQuery.ResultFormat.RESULT_FORMAT_COMPACTED_LIST)
                                                    .context(queryContext)
                                                    .build()
                                            ),
                                            new QueryDataSource(
                                                newScanQueryBuilder()
                                                    .dataSource(CalciteTests.DATASOURCE1)
                                                    .intervals(querySegmentSpec(Filtration.eternity()))
                                                    .filters(equality("dim1", "10.1", ColumnType.STRING))
                                                    .columns(ImmutableList.of("dim1"))
                                                    .columnTypes(ColumnType.STRING)
                                                    .resultFormat(ScanQuery.ResultFormat.RESULT_FORMAT_COMPACTED_LIST)
                                                    .context(queryContext)
                                                    .build()
                                            ),
                                            "j0.",
                                            equalsCondition(
                                                makeColumnExpression("v0"),
                                                makeColumnExpression("j0.dim1")
                                            ),
                                            JoinType.INNER
                                        ))
                                    .setInterval(querySegmentSpec(Filtration.eternity()))
                                    .setVirtualColumns(expressionVirtualColumn("_v0", "\'10.1\'", ColumnType.STRING))
                                    .setGranularity(Granularities.ALL)
                                    .setDimensions(new DefaultDimensionSpec(
                                        "_v0",
                                        "d0",
                                        ColumnType.STRING
                                    ), new DefaultDimensionSpec(
                                        "__time",
                                        "d1",
                                        ColumnType.LONG
                                    ))
                                    .setContext(queryContext)
                                    .build()
                    )
                )
                .setVirtualColumns(expressionVirtualColumn("v0", "\'10.1\'", ColumnType.STRING))
                .setInterval(querySegmentSpec(Filtration.eternity()))
                .setDimensions(new DefaultDimensionSpec(
                    "v0",
                    "_d0",
                    ColumnType.STRING
                ))
                .setContext(queryContext)
                .setGranularity(Granularities.ALL)
                .build()
        ),
        ImmutableList.of(
            new Object[]{"10.1"}
        )
    );
  }

  @DecoupledTestConfig(quidemReason = QuidemTestCaseReason.JOIN_LEFT_DIRECT_ACCESS, separateDefaultModeTest = true)
  @MethodSource("provideQueryContexts")
  @ParameterizedTest(name = "{0}")
  public void testInnerJoinOnTwoInlineDataSources_withLeftDirectAccess(Map<String, Object> queryContext)
  {
    queryContext = withLeftDirectAccessEnabled(queryContext);
    testQuery(
        "with abc as\n"
        + "(\n"
        + "  SELECT dim1, \"__time\", m1 from foo WHERE \"dim1\" = '10.1'\n"
        + ")\n"
        + "SELECT t1.dim1, t1.\"__time\" from abc as t1 INNER JOIN abc as t2 on t1.dim1 = t2.dim1\n",
        queryContext,
        ImmutableList.of(
            newScanQueryBuilder()
                .dataSource(
                    join(
                        new TableDataSource(CalciteTests.DATASOURCE1),
                        new QueryDataSource(
                            newScanQueryBuilder()
                                .dataSource(CalciteTests.DATASOURCE1)
                                .intervals(querySegmentSpec(Filtration.eternity()))
                                .filters(equality("dim1", "10.1", ColumnType.STRING))
                                .columns(ImmutableList.of("dim1"))
                                .columnTypes(ColumnType.STRING)
                                .resultFormat(ScanQuery.ResultFormat.RESULT_FORMAT_COMPACTED_LIST)
                                .context(queryContext)
                                .build()
                        ),
                        "j0.",
                        equalsCondition(
                            makeExpression("'10.1'"),
                            makeColumnExpression("j0.dim1")
                        ),
                        JoinType.INNER,
                        equality("dim1", "10.1", ColumnType.STRING)
                    )
                )
                .intervals(querySegmentSpec(Filtration.eternity()))
                .virtualColumns(expressionVirtualColumn("v0", "\'10.1\'", ColumnType.STRING))
                .columns("v0", "__time")
                .columnTypes(ColumnType.STRING, ColumnType.LONG)
                .context(queryContext)
                .build()
        ),
        ImmutableList.of(
            new Object[]{"10.1", 946771200000L}
        )
    );
  }

  // This query is expected to fail as we do not support join with constant in the on condition
  // (see issue https://github.com/apache/druid/issues/9942 for more information)
  // TODO: Remove expected Exception when https://github.com/apache/druid/issues/9942 is fixed
  @MethodSource("provideQueryContexts")
  @ParameterizedTest(name = "{0}")
  @SuppressWarnings("unchecked")
  public void testJoinOnConstantShouldFail(Map<String, Object> queryContext)
  {
    assertQueryIsUnplannable(
        "SELECT t1.dim1 from foo as t1 LEFT JOIN foo as t2 on t1.dim1 = '10.1'",
        "SQL is resulting in a join that has unsupported operand types."
    );
  }

  @Test
  public void testLeftJoinRightTableCanBeEmpty()
  {
    // HashJoinSegmentCursorFactory is not vectorizable
    cannotVectorize();

    final DataSource rightTable;
    rightTable = new QueryDataSource(
        Druids.newScanQueryBuilder()
              .dataSource(CalciteTests.DATASOURCE1)
              .intervals(querySegmentSpec(Filtration.eternity()))
              .resultFormat(ScanQuery.ResultFormat.RESULT_FORMAT_COMPACTED_LIST)
              .filters(equality("m2", "1000", ColumnType.DOUBLE))
              .columns("dim2")
              .columnTypes(ColumnType.STRING)
              .build()
    );


    testQuery(
        "SELECT v1.dim2, count(1) "
        + "FROM (SELECT * FROM foo where m1 > 2) v1 "
        + "LEFT OUTER JOIN ("
        + "  select dim2 from (select * from foo where m2 = 1000)"
        + ") sm ON v1.dim2 = sm.dim2 "
        + "group by 1",
        ImmutableList.of(
            new GroupByQuery.Builder()
                .setDataSource(
                    JoinDataSource.create(
                        new QueryDataSource(
                            Druids.newScanQueryBuilder()
                                  .dataSource(CalciteTests.DATASOURCE1)
                                  .intervals(querySegmentSpec(Filtration.eternity()))
                                  .resultFormat(ScanQuery.ResultFormat.RESULT_FORMAT_COMPACTED_LIST)
                                  .filters(range(
                                      "m1",
                                      ColumnType.LONG,
                                      2L,
                                      null,
                                      true,
                                      false
                                  ))
                                  .columns("dim2")
                                  .columnTypes(ColumnType.STRING)
                                  .build()
                        ),
                        rightTable,
                        "j0.",
                        "(\"dim2\" == \"j0.dim2\")",
                        JoinType.LEFT,
                        null,
                        ExprMacroTable.nil(),
                        CalciteTests.createJoinableFactoryWrapper()
                    )
                )
                .setInterval(querySegmentSpec(Filtration.eternity()))
                .setGranularity(Granularities.ALL)
                .setDimensions(
                    new DefaultDimensionSpec("dim2", "d0", ColumnType.STRING)
                )
                .setAggregatorSpecs(aggregators(new CountAggregatorFactory("a0")))
                .setContext(QUERY_CONTEXT_DEFAULT)
                .build()
        ),
        useDefault
        ? ImmutableList.of(
            new Object[]{"", 2L},
            new Object[]{"a", 1L},
            new Object[]{"abc", 1L}
        )
        : ImmutableList.of(
            new Object[]{null, 1L},
            new Object[]{"", 1L},
            new Object[]{"a", 1L},
            new Object[]{"abc", 1L}
        )
    );
  }

  @MethodSource("provideQueryContexts")
  @ParameterizedTest(name = "{0}")
  public void testLeftJoinSubqueryWithNullKeyFilter(Map<String, Object> queryContext)
  {
    // JoinFilterAnalyzer bug causes incorrect results on this test in replace-with-default mode.
    // This test case was originally added in https://github.com/apache/druid/pull/11434 with a note about this.
    assumeFalse(NullHandling.replaceWithDefault() && QueryContext.of(queryContext).getEnableJoinFilterRewrite());

    assumeFalse(
        testBuilder().isDecoupledMode() && NullHandling.replaceWithDefault(),
        "join condition not support in decoupled mode"
    );

    // Cannot vectorize due to 'concat' expression.
    cannotVectorize();

    ScanQuery nullCompatibleModePlan = newScanQueryBuilder()
        .dataSource(
            join(
                new TableDataSource(CalciteTests.DATASOURCE1),
                new QueryDataSource(
                    GroupByQuery
                        .builder()
                        .setDataSource(new LookupDataSource("lookyloo"))
                        .setInterval(querySegmentSpec(Filtration.eternity()))
                        .setGranularity(Granularities.ALL)
                        .setVirtualColumns(
                            expressionVirtualColumn("v0", "concat(\"k\",'')", ColumnType.STRING)
                        )
                        .setDimensions(new DefaultDimensionSpec("v0", "d0"))
                        .build()
                ),
                "j0.",
                equalsCondition(makeColumnExpression("dim1"), makeColumnExpression("j0.d0")),
                JoinType.INNER
            )
        )
        .intervals(querySegmentSpec(Filtration.eternity()))
        .columns("dim1", "j0.d0")
        .columnTypes(ColumnType.STRING, ColumnType.STRING)
        .context(queryContext)
        .build();

    ScanQuery nonNullCompatibleModePlan = newScanQueryBuilder()
        .dataSource(
            join(
                new TableDataSource(CalciteTests.DATASOURCE1),
                new QueryDataSource(
                    GroupByQuery
                        .builder()
                        .setDataSource(new LookupDataSource("lookyloo"))
                        .setInterval(querySegmentSpec(Filtration.eternity()))
                        .setGranularity(Granularities.ALL)
                        .setVirtualColumns(
                            expressionVirtualColumn("v0", "concat(\"k\",'')", ColumnType.STRING)
                        )
                        .setDimensions(new DefaultDimensionSpec("v0", "d0"))
                        .build()
                ),
                "j0.",
                equalsCondition(makeColumnExpression("dim1"), makeColumnExpression("j0.d0")),
                JoinType.LEFT
            )
        )
        .intervals(querySegmentSpec(Filtration.eternity()))
        .columns("dim1", "j0.d0")
        .columnTypes(ColumnType.STRING, ColumnType.STRING)
        .filters(notNull("j0.d0"))
        .context(queryContext)
        .build();

    boolean isJoinFilterRewriteEnabled = queryContext.getOrDefault(QueryContexts.JOIN_FILTER_REWRITE_ENABLE_KEY, true)
                                                     .toString()
                                                     .equals("true");
    testQuery(
        "SELECT dim1, l1.k\n"
        + "FROM foo\n"
        + "LEFT JOIN (select k || '' as k from lookup.lookyloo group by 1) l1 ON foo.dim1 = l1.k\n"
        + "WHERE l1.k IS NOT NULL\n",
        queryContext,
        ImmutableList.of(NullHandling.sqlCompatible() ? nullCompatibleModePlan : nonNullCompatibleModePlan),
        NullHandling.sqlCompatible() || !isJoinFilterRewriteEnabled
        ? ImmutableList.of(new Object[]{"abc", "abc"})
        : ImmutableList.of(
            new Object[]{"10.1", ""},
            // this result is incorrect. TODO : fix this result when the JoinFilterAnalyzer bug is fixed
            new Object[]{"2", ""},
            new Object[]{"1", ""},
            new Object[]{"def", ""},
            new Object[]{"abc", "abc"}
        )
    );
  }

  @MethodSource("provideQueryContexts")
  @ParameterizedTest(name = "{0}")
  @DecoupledTestConfig(quidemReason = QuidemTestCaseReason.IMPROVED_PLAN, separateDefaultModeTest = true)
  public void testLeftJoinSubqueryWithSelectorFilter(Map<String, Object> queryContext)
  {
    // Cannot vectorize due to 'concat' expression.
    cannotVectorize();

    // disable the cost model where inner join is treated like a filter
    // this leads to cost(left join) < cost(converted inner join) for the below query
    queryContext = QueryContexts.override(
        queryContext,
        ImmutableMap.of("computeInnerJoinCostAsFilter", "false")
    );
    testQuery(
        "SELECT dim1, l1.k\n"
        + "FROM foo\n"
        + "LEFT JOIN (select k || '' as k from lookup.lookyloo group by 1) l1 ON foo.dim1 = l1.k\n"
        + "WHERE l1.k = 'abc'\n",
        queryContext,
        ImmutableList.of(
            newScanQueryBuilder()
                .dataSource(
                    join(
                        new TableDataSource(CalciteTests.DATASOURCE1),
                        new QueryDataSource(
                            GroupByQuery
                                .builder()
                                .setDataSource(new LookupDataSource("lookyloo"))
                                .setInterval(querySegmentSpec(Filtration.eternity()))
                                .setGranularity(Granularities.ALL)
                                .setVirtualColumns(
                                    expressionVirtualColumn("v0", "concat(\"k\",'')", ColumnType.STRING)
                                )
                                .setDimensions(new DefaultDimensionSpec("v0", "d0"))
                                .build()
                        ),
                        "j0.",
                        equalsCondition(makeColumnExpression("dim1"), makeColumnExpression("j0.d0")),
                        JoinType.LEFT
                    )
                )
                .intervals(querySegmentSpec(Filtration.eternity()))
                .columns("dim1", "j0.d0")
                .columnTypes(ColumnType.STRING, ColumnType.STRING)
                .filters(equality("j0.d0", "abc", ColumnType.STRING))
                .context(queryContext)
                .build()
        ),
        ImmutableList.of(
            new Object[]{"abc", "abc"}
        )
    );
  }

  @MethodSource("provideQueryContexts")
  @ParameterizedTest(name = "{0}")
  public void testLeftJoinWithNotNullFilter(Map<String, Object> queryContext)
  {
    testQuery(
        "SELECT s.dim1, t.dim1\n"
        + "FROM foo as s\n"
        + "LEFT JOIN foo as t "
        + "ON s.dim1 = t.dim1 "
        + "and s.dim1 IS NOT NULL\n",
        queryContext,
        ImmutableList.of(
            newScanQueryBuilder()
                .dataSource(
                    join(
                        new TableDataSource(CalciteTests.DATASOURCE1),
                        new QueryDataSource(newScanQueryBuilder()
                                                .dataSource(CalciteTests.DATASOURCE1)
                                                .intervals(querySegmentSpec(Filtration.eternity()))
                                                .columns(ImmutableList.of("dim1"))
                                                .columnTypes(ColumnType.STRING)
                                                .resultFormat(ScanQuery.ResultFormat.RESULT_FORMAT_COMPACTED_LIST)
                                                .context(QUERY_CONTEXT_DEFAULT)
                                                .build()),
                        "j0.",
                        equalsCondition(makeColumnExpression("dim1"), makeColumnExpression("j0.dim1")),
                        JoinType.LEFT
                    )
                )
                .intervals(querySegmentSpec(Filtration.eternity()))
                .columns("dim1", "j0.dim1")
                .columnTypes(ColumnType.STRING, ColumnType.STRING)
                .context(queryContext)
                .build()
        ),
        sortIfSortBased(
            ImmutableList.of(
                new Object[]{"", ""},
                new Object[]{"10.1", "10.1"},
                new Object[]{"2", "2"},
                new Object[]{"1", "1"},
                new Object[]{"def", "def"},
                new Object[]{"abc", "abc"}
            ),
            0
        )
    );
  }

  @MethodSource("provideQueryContexts")
  @ParameterizedTest(name = "{0}")
  public void testInnerJoin(Map<String, Object> queryContext)
  {
    testQuery(
        "SELECT s.dim1, t.dim1\n"
        + "FROM foo as s\n"
        + "INNER JOIN foo as t "
        + "ON s.dim1 = t.dim1",
        queryContext,
        ImmutableList.of(
            newScanQueryBuilder()
                .dataSource(
                    join(
                        new TableDataSource(CalciteTests.DATASOURCE1),
                        new QueryDataSource(newScanQueryBuilder()
                                                .dataSource(CalciteTests.DATASOURCE1)
                                                .intervals(querySegmentSpec(Filtration.eternity()))
                                                .columns(ImmutableList.of("dim1"))
                                                .columnTypes(ColumnType.STRING)
                                                .resultFormat(ScanQuery.ResultFormat.RESULT_FORMAT_COMPACTED_LIST)
                                                .context(QUERY_CONTEXT_DEFAULT)
                                                .build()),
                        "j0.",
                        "(\"dim1\" == \"j0.dim1\")",
                        JoinType.INNER
                    )
                )
                .intervals(querySegmentSpec(Filtration.eternity()))
                .columns("dim1", "j0.dim1")
                .columnTypes(ColumnType.STRING, ColumnType.STRING)
                .context(queryContext)
                .build()
        ),
        sortIfSortBased(
            NullHandling.sqlCompatible()
            ? ImmutableList.of(
                new Object[]{"", ""},
                new Object[]{"10.1", "10.1"},
                new Object[]{"2", "2"},
                new Object[]{"1", "1"},
                new Object[]{"def", "def"},
                new Object[]{"abc", "abc"}
            )
            : ImmutableList.of(
                new Object[]{"10.1", "10.1"},
                new Object[]{"2", "2"},
                new Object[]{"1", "1"},
                new Object[]{"def", "def"},
                new Object[]{"abc", "abc"}
            ),
            0
        )
    );
  }

  @MethodSource("provideQueryContexts")
  @ParameterizedTest(name = "{0}")
  public void testJoinWithExplicitIsNotDistinctFromCondition(Map<String, Object> queryContext)
  {
    // Like "testInnerJoin", but uses IS NOT DISTINCT FROM instead of equals.

    testQuery(
        "SELECT s.dim1, t.dim1\n"
        + "FROM foo as s\n"
        + "INNER JOIN foo as t "
        + "ON s.dim1 IS NOT DISTINCT FROM t.dim1",
        queryContext,
        ImmutableList.of(
            newScanQueryBuilder()
                .dataSource(
                    join(
                        new TableDataSource(CalciteTests.DATASOURCE1),
                        new QueryDataSource(newScanQueryBuilder()
                                                .dataSource(CalciteTests.DATASOURCE1)
                                                .intervals(querySegmentSpec(Filtration.eternity()))
                                                .columns(ImmutableList.of("dim1"))
                                                .columnTypes(ColumnType.STRING)
                                                .resultFormat(ScanQuery.ResultFormat.RESULT_FORMAT_COMPACTED_LIST)
                                                .context(QUERY_CONTEXT_DEFAULT)
                                                .build()),
                        "j0.",
                        "notdistinctfrom(\"dim1\",\"j0.dim1\")",
                        JoinType.INNER
                    )
                )
                .intervals(querySegmentSpec(Filtration.eternity()))
                .columns("dim1", "j0.dim1")
                .columnTypes(ColumnType.STRING, ColumnType.STRING)
                .context(queryContext)
                .build()
        ),
        sortIfSortBased(
            ImmutableList.of(
                new Object[]{"", ""},
                new Object[]{"10.1", "10.1"},
                new Object[]{"2", "2"},
                new Object[]{"1", "1"},
                new Object[]{"def", "def"},
                new Object[]{"abc", "abc"}
            ),
            0
        )
    );
  }

  @DecoupledTestConfig(quidemReason = QuidemTestCaseReason.FILTER_PUSHED_DOWN_FROM_JOIN_CAN_BE_MORE, separateDefaultModeTest = true)
  @MethodSource("provideQueryContexts")
  @ParameterizedTest(name = "{0}")
  public void testInnerJoinSubqueryWithSelectorFilter(Map<String, Object> queryContext)
  {
    // Cannot vectorize due to 'concat' expression.
    cannotVectorize();

    testQuery(
        "SELECT dim1, l1.k "
        + "FROM foo INNER JOIN (select k || '' as k from lookup.lookyloo group by 1) l1 "
        + "ON foo.dim1 = l1.k and l1.k = 'abc'",
        queryContext,
        ImmutableList.of(
            newScanQueryBuilder()
                .dataSource(
                    join(
                        new TableDataSource(CalciteTests.DATASOURCE1),
                        new QueryDataSource(
                            GroupByQuery
                                .builder()
                                .setDataSource(new LookupDataSource("lookyloo"))
                                .setInterval(querySegmentSpec(Filtration.eternity()))
                                .setGranularity(Granularities.ALL)
                                .setVirtualColumns(
                                    expressionVirtualColumn("v0", "concat(\"k\",'')", ColumnType.STRING)
                                )
                                .setDimensions(new DefaultDimensionSpec("v0", "d0"))
                                .build()
                        ),
                        "j0.",
                        StringUtils.format(
                            "(%s && %s)",
                            equalsCondition(
                                makeColumnExpression("dim1"),
                                makeColumnExpression("j0.d0")
                            ),
                            equalsCondition(
                                makeExpression("'abc'"),
                                makeColumnExpression("j0.d0")
                            )
                        ),
                        JoinType.INNER
                    )
                )
                .intervals(querySegmentSpec(Filtration.eternity()))
                .columns("dim1", "j0.d0")
                .columnTypes(ColumnType.STRING, ColumnType.STRING)
                .context(queryContext)
                .build()
        ),
        ImmutableList.of(
            new Object[]{"abc", "abc"}
        )
    );
  }

  @DecoupledTestConfig(quidemReason = QuidemTestCaseReason.SLIGHTLY_WORSE_FILTER_PUSHED_TO_JOIN_OPERAND, separateDefaultModeTest = true)
  @Test
  public void testSemiJoinWithOuterTimeExtractScan()
  {
    testQuery(
        "SELECT dim1, EXTRACT(MONTH FROM __time) FROM druid.foo\n"
        + " WHERE dim2 IN (\n"
        + "   SELECT dim2\n"
        + "   FROM druid.foo\n"
        + "   WHERE dim1 = 'def'\n"
        + " ) AND dim1 <> ''",
        ImmutableList.of(
            newScanQueryBuilder()
                .dataSource(
                    join(
                        new TableDataSource(CalciteTests.DATASOURCE1),
                        new QueryDataSource(
                            GroupByQuery.builder()
                                        .setDataSource(CalciteTests.DATASOURCE1)
                                        .setInterval(querySegmentSpec(Filtration.eternity()))
                                        .setGranularity(Granularities.ALL)
                                        .setDimensions(dimensions(new DefaultDimensionSpec("dim2", "d0")))
                                        .setDimFilter(equality("dim1", "def", ColumnType.STRING))
                                        .setContext(QUERY_CONTEXT_DEFAULT)
                                        .build()
                        ),
                        "j0.",
                        equalsCondition(makeColumnExpression("dim2"), makeColumnExpression("j0.d0")),
                        JoinType.INNER
                    )
                )
                .intervals(querySegmentSpec(Filtration.eternity()))
                .virtualColumns(
                    expressionVirtualColumn("v0", "timestamp_extract(\"__time\",'MONTH','UTC')", ColumnType.LONG)
                )
                .filters(
                    not(equality("dim1", "", ColumnType.STRING))
                )
                .columns("dim1", "v0")
                .columnTypes(ColumnType.STRING, ColumnType.LONG)
                .context(QUERY_CONTEXT_DEFAULT)
                .build()
        ),
        ImmutableList.of(
            new Object[]{"def", 1L}
        )
    );
  }

  @DecoupledTestConfig(quidemReason = QuidemTestCaseReason.SLIGHTLY_WORSE_FILTER_PUSHED_TO_JOIN_OPERAND, separateDefaultModeTest = true)
  @MethodSource("provideQueryContexts")
  @ParameterizedTest(name = "{0}")
  public void testTwoSemiJoinsSimultaneously(Map<String, Object> queryContext)
  {
    // Cannot vectorize timeBoundary with maxTime (the engine will request descending order, which cannot vectorize).
    cannotVectorize();

    Map<String, Object> updatedQueryContext = new HashMap<>(queryContext);
    updatedQueryContext.put(QueryContexts.TIME_BOUNDARY_PLANNING_KEY, true);
    Map<String, Object> maxTimeQueryContext = new HashMap<>(queryContext);
    maxTimeQueryContext.put(TimeBoundaryQuery.MAX_TIME_ARRAY_OUTPUT_NAME, "a0");
    testQuery(
        "SELECT dim1, COUNT(*) FROM foo\n"
        + "WHERE dim1 IN ('abc', 'def')"
        + "AND __time IN (SELECT MAX(__time) FROM foo WHERE cnt = 1)\n"
        + "AND __time IN (SELECT MAX(__time) FROM foo WHERE cnt <> 2)\n"
        + "GROUP BY 1",
        updatedQueryContext,
        ImmutableList.of(
            GroupByQuery.builder()
                        .setDataSource(
                            join(
                                join(
                                    new TableDataSource(CalciteTests.DATASOURCE1),
                                    new QueryDataSource(
                                        Druids.newTimeBoundaryQueryBuilder()
                                              .dataSource(CalciteTests.DATASOURCE1)
                                              .intervals(querySegmentSpec(Filtration.eternity()))
                                              .bound(TimeBoundaryQuery.MAX_TIME)
                                              .filters(equality("cnt", 1L, ColumnType.LONG))
                                              .context(maxTimeQueryContext)
                                              .build()
                                    ),
                                    "j0.",
                                    "(\"__time\" == \"j0.a0\")",
                                    JoinType.INNER
                                ),
                                new QueryDataSource(
                                    Druids.newTimeBoundaryQueryBuilder()
                                          .dataSource(CalciteTests.DATASOURCE1)
                                          .intervals(querySegmentSpec(Filtration.eternity()))
                                          .bound(TimeBoundaryQuery.MAX_TIME)
                                          .filters(not(equality("cnt", 2L, ColumnType.LONG)))
                                          .context(maxTimeQueryContext)
                                          .build()
                                ),
                                "_j0.",
                                "(\"__time\" == \"_j0.a0\")",
                                JoinType.INNER
                            )
                        )
                        .setInterval(querySegmentSpec(Filtration.eternity()))
                        .setGranularity(Granularities.ALL)
                        .setDimFilter(in("dim1", ImmutableList.of("abc", "def")))
                        .setDimensions(dimensions(new DefaultDimensionSpec("dim1", "d0", ColumnType.STRING)))
                        .setAggregatorSpecs(aggregators(new CountAggregatorFactory("a0")))
                        .setContext(queryContext)
                        .build()
        ),
        ImmutableList.of(new Object[]{"abc", 1L})
    );
  }

  @DecoupledTestConfig(quidemReason = QuidemTestCaseReason.SLIGHTLY_WORSE_FILTER_PUSHED_TO_JOIN_OPERAND, separateDefaultModeTest = true)
  @MethodSource("provideQueryContexts")
  @ParameterizedTest(name = "{0}")
  public void testSemiAndAntiJoinSimultaneouslyUsingWhereInSubquery(Map<String, Object> queryContext)
  {
    cannotVectorize();

    Map<String, Object> updatedQueryContext = new HashMap<>(queryContext);
    updatedQueryContext.put(QueryContexts.TIME_BOUNDARY_PLANNING_KEY, true);
    Map<String, Object> minTimeQueryContext = new HashMap<>(queryContext);
    minTimeQueryContext.put(TimeBoundaryQuery.MIN_TIME_ARRAY_OUTPUT_NAME, "a0");
    Map<String, Object> maxTimeQueryContext = new HashMap<>(queryContext);
    maxTimeQueryContext.put(TimeBoundaryQuery.MAX_TIME_ARRAY_OUTPUT_NAME, "a0");
    testQuery(
        "SELECT dim1, COUNT(*) FROM foo\n"
        + "WHERE dim1 IN ('abc', 'def')\n"
        + "AND __time IN (SELECT MAX(__time) FROM foo)\n"
        + "AND __time NOT IN (SELECT MIN(__time) FROM foo)\n"
        + "GROUP BY 1",
        updatedQueryContext,
        ImmutableList.of(
            GroupByQuery.builder()
                        .setDataSource(
                            join(
                                join(
                                    join(
                                        new TableDataSource(CalciteTests.DATASOURCE1),
                                        new QueryDataSource(
                                            Druids.newTimeBoundaryQueryBuilder()
                                                  .dataSource(CalciteTests.DATASOURCE1)
                                                  .intervals(querySegmentSpec(Filtration.eternity()))
                                                  .bound(TimeBoundaryQuery.MAX_TIME)
                                                  .context(maxTimeQueryContext)
                                                  .build()
                                        ),
                                        "j0.",
                                        "(\"__time\" == \"j0.a0\")",
                                        JoinType.INNER
                                    ),
                                    new QueryDataSource(
                                        GroupByQuery.builder()
                                                    .setDataSource(
                                                        new QueryDataSource(
                                                            Druids.newTimeBoundaryQueryBuilder()
                                                                  .dataSource(CalciteTests.DATASOURCE1)
                                                                  .intervals(querySegmentSpec(Filtration.eternity()))
                                                                  .bound(TimeBoundaryQuery.MIN_TIME)
                                                                  .context(minTimeQueryContext)
                                                                  .build()
                                                        )
                                                    )
                                                    .setInterval(querySegmentSpec(Filtration.eternity()))
                                                    .setGranularity(Granularities.ALL)
                                                    .setAggregatorSpecs(
                                                        new CountAggregatorFactory("_a0"),
                                                        NullHandling.sqlCompatible()
                                                        ? new FilteredAggregatorFactory(
                                                            new CountAggregatorFactory("_a1"),
                                                            notNull("a0")
                                                        )
                                                        : new CountAggregatorFactory("_a1")
                                                    )
                                                    .setContext(QUERY_CONTEXT_DEFAULT)
                                                    .build()
                                    ),
                                    "_j0.",
                                    "1",
                                    JoinType.INNER
                                ),
                                new QueryDataSource(
                                    Druids.newTimeseriesQueryBuilder()
                                          .dataSource(CalciteTests.DATASOURCE1)
                                          .intervals(querySegmentSpec(Filtration.eternity()))
                                          .granularity(Granularities.ALL)
                                          .aggregators(new LongMinAggregatorFactory("a0", "__time"))
                                          .postAggregators(expressionPostAgg("p0", "1", ColumnType.LONG))
                                          .context(QUERY_CONTEXT_DEFAULT)
                                          .build()
                                ),
                                "__j0.",
                                "(\"__time\" == \"__j0.a0\")",
                                JoinType.LEFT
                            )
                        )
                        .setInterval(querySegmentSpec(Filtration.eternity()))
                        .setGranularity(Granularities.ALL)
                        .setDimFilter(
                            and(
                                in("dim1", ImmutableList.of("abc", "def")),
                                or(
                                    equality("_j0._a0", 0L, ColumnType.LONG),
                                    and(
                                        isNull("__j0.p0"),
                                        expressionFilter("(\"_j0._a1\" >= \"_j0._a0\")")
                                    )
                                )
                            )
                        )
                        .setDimensions(dimensions(new DefaultDimensionSpec("dim1", "d0", ColumnType.STRING)))
                        .setAggregatorSpecs(aggregators(new CountAggregatorFactory("a0")))
                        .setContext(queryContext)
                        .build()
        ),
        ImmutableList.of(new Object[]{"abc", 1L})
    );
  }

  @DecoupledTestConfig(quidemReason = QuidemTestCaseReason.SLIGHTLY_WORSE_FILTER_PUSHED_TO_JOIN_OPERAND, separateDefaultModeTest = true)
  @MethodSource("provideQueryContexts")
  @ParameterizedTest(name = "{0}")
  public void testSemiAndAntiJoinSimultaneouslyUsingExplicitJoins(Map<String, Object> queryContext)
  {
    cannotVectorize();

    Map<String, Object> updatedQueryContext = new HashMap<>(queryContext);
    updatedQueryContext.put(QueryContexts.TIME_BOUNDARY_PLANNING_KEY, true);
    Map<String, Object> minTimeQueryContext = new HashMap<>(queryContext);
    minTimeQueryContext.put(TimeBoundaryQuery.MIN_TIME_ARRAY_OUTPUT_NAME, "a0");
    Map<String, Object> maxTimeQueryContext = new HashMap<>(queryContext);
    maxTimeQueryContext.put(TimeBoundaryQuery.MAX_TIME_ARRAY_OUTPUT_NAME, "a0");
    testQuery(
        "SELECT dim1, COUNT(*) FROM\n"
        + "foo\n"
        + "INNER JOIN (SELECT MAX(__time) t FROM foo) t0 on t0.t = foo.__time\n"
        + "LEFT JOIN (SELECT MIN(__time) t FROM foo) t1 on t1.t = foo.__time\n"
        + "WHERE dim1 IN ('abc', 'def') AND t1.t is null\n"
        + "GROUP BY 1",
        updatedQueryContext,
        ImmutableList.of(
            GroupByQuery.builder()
                        .setDataSource(
                            join(
                                join(
                                    new TableDataSource(CalciteTests.DATASOURCE1),
                                    new QueryDataSource(
                                        Druids.newTimeBoundaryQueryBuilder()
                                              .dataSource(CalciteTests.DATASOURCE1)
                                              .intervals(querySegmentSpec(Filtration.eternity()))
                                              .bound(TimeBoundaryQuery.MAX_TIME)
                                              .context(maxTimeQueryContext)
                                              .build()
                                    ),
                                    "j0.",
                                    "(\"__time\" == \"j0.a0\")",
                                    JoinType.INNER
                                ),
                                new QueryDataSource(
                                    Druids.newTimeBoundaryQueryBuilder()
                                          .dataSource(CalciteTests.DATASOURCE1)
                                          .intervals(querySegmentSpec(Filtration.eternity()))
                                          .bound(TimeBoundaryQuery.MIN_TIME)
                                          .context(minTimeQueryContext)
                                          .build()
                                ),
                                "_j0.",
                                "(\"__time\" == \"_j0.a0\")",
                                JoinType.LEFT
                            )
                        )
                        .setInterval(querySegmentSpec(Filtration.eternity()))
                        .setGranularity(Granularities.ALL)
                        .setDimFilter(
                            and(
                                in("dim1", ImmutableList.of("abc", "def")),
                                isNull("_j0.a0")
                            )
                        )
                        .setDimensions(dimensions(new DefaultDimensionSpec("dim1", "d0", ColumnType.STRING)))
                        .setAggregatorSpecs(aggregators(new CountAggregatorFactory("a0")))
                        .setContext(queryContext)
                        .build()
        ),
        ImmutableList.of(new Object[]{"abc", 1L})
    );
  }

  @DecoupledTestConfig(quidemReason = QuidemTestCaseReason.SLIGHTLY_WORSE_FILTER_PUSHED_TO_JOIN_OPERAND, separateDefaultModeTest = true)
  @Test
  public void testSemiJoinWithOuterTimeExtractAggregateWithOrderBy()
  {
    cannotVectorizeUnlessFallback();
    testQuery(
        "SELECT COUNT(DISTINCT dim1), EXTRACT(MONTH FROM __time) FROM druid.foo\n"
        + " WHERE dim2 IN (\n"
        + "   SELECT dim2\n"
        + "   FROM druid.foo\n"
        + "   WHERE dim1 = 'def'\n"
        + " ) AND dim1 <> ''"
        + "GROUP BY EXTRACT(MONTH FROM __time)\n"
        + "ORDER BY EXTRACT(MONTH FROM __time)",
        ImmutableList.of(
            GroupByQuery
                .builder()
                .setDataSource(
                    join(
                        new TableDataSource(CalciteTests.DATASOURCE1),
                        new QueryDataSource(
                            GroupByQuery
                                .builder()
                                .setDataSource(CalciteTests.DATASOURCE1)
                                .setInterval(querySegmentSpec(Filtration.eternity()))
                                .setGranularity(Granularities.ALL)
                                .setDimensions(dimensions(new DefaultDimensionSpec("dim2", "d0")))
                                .setDimFilter(equality("dim1", "def", ColumnType.STRING))
                                .setContext(QUERY_CONTEXT_DEFAULT)
                                .build()
                        ),
                        "j0.",
                        equalsCondition(makeColumnExpression("dim2"), makeColumnExpression("j0.d0")),
                        JoinType.INNER
                    )
                )
                .setVirtualColumns(
                    expressionVirtualColumn("v0", "timestamp_extract(\"__time\",'MONTH','UTC')", ColumnType.LONG)
                )
                .setDimFilter(
                    not(
                        NullHandling.replaceWithDefault()
                        ? isNull("dim1")
                        : equality("dim1", "", ColumnType.STRING)
                    )
                )
                .setDimensions(dimensions(new DefaultDimensionSpec("v0", "d0", ColumnType.LONG)))
                .setInterval(querySegmentSpec(Filtration.eternity()))
                .setGranularity(Granularities.ALL)
                .setAggregatorSpecs(
                    aggregators(
                        new CardinalityAggregatorFactory(
                            "a0",
                            null,
                            ImmutableList.of(
                                new DefaultDimensionSpec("dim1", "dim1", ColumnType.STRING)
                            ),
                            false,
                            true
                        )
                    )
                )
                .setLimitSpec(
                    queryFramework().engine().featureAvailable(EngineFeature.GROUPBY_IMPLICITLY_SORTS)
                        ? NoopLimitSpec.instance()
                        : new DefaultLimitSpec(
                            ImmutableList.of(
                                new OrderByColumnSpec(
                                    "d0",
                                    Direction.ASCENDING,
                                    StringComparators.NUMERIC
                                )
                            ),
                            Integer.MAX_VALUE
                        )
                )
                .setContext(QUERY_CONTEXT_DEFAULT)
                .build()
        ),
        ImmutableList.of(
            new Object[]{1L, 1L}
        )
    );
  }

  // This query is expected to fail as we do not support join on multi valued column
  // (see issue https://github.com/apache/druid/issues/9924 for more information)
  // TODO: Remove expected Exception when https://github.com/apache/druid/issues/9924 is fixed
  @MethodSource("provideQueryContexts")
  @ParameterizedTest(name = "{0}")
  public void testJoinOnMultiValuedColumnShouldThrowException(Map<String, Object> queryContext)
  {
    // MSQ throws a slightly different error than QueryException.
    msqIncompatible();

    assertThrows(QueryException.class, () -> {
      final String query = "SELECT dim3, l.v from druid.foo f inner join lookup.lookyloo l on f.dim3 = l.k\n";

      testQuery(
          query,
          queryContext,
          ImmutableList.of(),
          ImmutableList.of()
      );
    });
  }

  @DecoupledTestConfig(quidemReason = QuidemTestCaseReason.UNION_ALL_QUERY)
  @MethodSource("provideQueryContexts")
  @ParameterizedTest(name = "{0}")
  public void testUnionAllTwoQueriesLeftQueryIsJoin(Map<String, Object> queryContext)
  {
    // MSQ does not support UNION ALL.
    msqIncompatible();

    // Fully removing the join allows this query to vectorize.
    if (!isRewriteJoinToFilter(queryContext)) {
      cannotVectorize();
    }



    testQuery(
        "(SELECT COUNT(*) FROM foo INNER JOIN lookup.lookyloo ON foo.dim1 = lookyloo.k)  UNION ALL SELECT SUM(cnt) FROM foo",
        queryContext,
        ImmutableList.of(
            Druids.newTimeseriesQueryBuilder()
                  .dataSource(
                      join(
                          new TableDataSource(CalciteTests.DATASOURCE1),
                          new LookupDataSource("lookyloo"),
                          "j0.",
                          equalsCondition(makeColumnExpression("dim1"), makeColumnExpression("j0.k")),
                          JoinType.INNER
                      ))
                  .intervals(querySegmentSpec(Filtration.eternity()))
                  .granularity(Granularities.ALL)
                  .aggregators(aggregators(new CountAggregatorFactory("a0")))
                  .context(QUERY_CONTEXT_DEFAULT)
                  .build()
                  .withOverriddenContext(queryContext),
            Druids.newTimeseriesQueryBuilder()
                  .dataSource(CalciteTests.DATASOURCE1)
                  .intervals(querySegmentSpec(Filtration.eternity()))
                  .granularity(Granularities.ALL)
                  .aggregators(aggregators(new LongSumAggregatorFactory("a0", "cnt")))
                  .context(QUERY_CONTEXT_DEFAULT)
                  .build()
                  .withOverriddenContext(queryContext)
        ),
        ImmutableList.of(new Object[]{1L}, new Object[]{6L})
    );
  }

  @DecoupledTestConfig(quidemReason = QuidemTestCaseReason.UNION_ALL_QUERY)
  @MethodSource("provideQueryContexts")
  @ParameterizedTest(name = "{0}")
  public void testUnionAllTwoQueriesRightQueryIsJoin(Map<String, Object> queryContext)
  {
    // MSQ does not support UNION ALL.
    msqIncompatible();

    // Fully removing the join allows this query to vectorize.
    if (!isRewriteJoinToFilter(queryContext)) {
      cannotVectorize();
    }

    testQuery(
        "(SELECT SUM(cnt) FROM foo UNION ALL SELECT COUNT(*) FROM foo INNER JOIN lookup.lookyloo ON foo.dim1 = lookyloo.k) ",
        queryContext,
        ImmutableList.of(
            Druids.newTimeseriesQueryBuilder()
                  .dataSource(CalciteTests.DATASOURCE1)
                  .intervals(querySegmentSpec(Filtration.eternity()))
                  .granularity(Granularities.ALL)
                  .aggregators(aggregators(new LongSumAggregatorFactory("a0", "cnt")))
                  .context(QUERY_CONTEXT_DEFAULT)
                  .build()
                  .withOverriddenContext(queryContext),
            Druids.newTimeseriesQueryBuilder()
                  .dataSource(
                      join(
                          new TableDataSource(CalciteTests.DATASOURCE1),
                          new LookupDataSource("lookyloo"),
                          "j0.",
                          equalsCondition(makeColumnExpression("dim1"), makeColumnExpression("j0.k")),
                          JoinType.INNER
                      ))
                  .intervals(querySegmentSpec(Filtration.eternity()))
                  .granularity(Granularities.ALL)
                  .aggregators(aggregators(new CountAggregatorFactory("a0")))
                  .context(QUERY_CONTEXT_DEFAULT)
                  .build()
                  .withOverriddenContext(queryContext)
        ),
        ImmutableList.of(new Object[]{6L}, new Object[]{1L})
    );
  }


  @DecoupledTestConfig(quidemReason = QuidemTestCaseReason.UNION_ALL_QUERY)
  @Test
  public void testUnionAllTwoQueriesBothQueriesAreJoin()
  {
    // MSQ does not support UNION ALL.
    msqIncompatible();
    cannotVectorize();

    testQuery(
        "("
        + "SELECT COUNT(*) FROM foo LEFT JOIN lookup.lookyloo ON foo.dim1 = lookyloo.k "
        + "                               UNION ALL                                       "
        + "SELECT COUNT(*) FROM foo INNER JOIN lookup.lookyloo ON foo.dim1 = lookyloo.k"
        + ") ",
        ImmutableList.of(
            Druids.newTimeseriesQueryBuilder()
                  .dataSource(
                      join(
                          new TableDataSource(CalciteTests.DATASOURCE1),
                          new LookupDataSource("lookyloo"),
                          "j0.",
                          equalsCondition(makeColumnExpression("dim1"), makeColumnExpression("j0.k")),
                          JoinType.LEFT
                      )
                  )
                  .intervals(querySegmentSpec(Filtration.eternity()))
                  .granularity(Granularities.ALL)
                  .aggregators(aggregators(new CountAggregatorFactory("a0")))
                  .context(QUERY_CONTEXT_DEFAULT)
                  .build(),
            Druids.newTimeseriesQueryBuilder()
                  .dataSource(
                      join(
                          new TableDataSource(CalciteTests.DATASOURCE1),
                          new LookupDataSource("lookyloo"),
                          "j0.",
                          equalsCondition(makeColumnExpression("dim1"), makeColumnExpression("j0.k")),
                          JoinType.INNER
                      ))
                  .intervals(querySegmentSpec(Filtration.eternity()))
                  .granularity(Granularities.ALL)
                  .aggregators(aggregators(new CountAggregatorFactory("a0")))
                  .context(QUERY_CONTEXT_DEFAULT)
                  .build()
        ),
        ImmutableList.of(new Object[]{6L}, new Object[]{1L})
    );
  }

  @MethodSource("provideQueryContexts")
  @ParameterizedTest(name = "{0}")
  public void testTopNFilterJoin(Map<String, Object> queryContext)
  {
    // Fully removing the join allows this query to vectorize.
    if (!isRewriteJoinToFilter(queryContext)) {
      cannotVectorize();
    }

    // Filters on top N values of some dimension by using an inner join.
    testQuery(
        "SELECT t1.dim1, SUM(t1.cnt)\n"
        + "FROM druid.foo t1\n"
        + "  INNER JOIN (\n"
        + "  SELECT\n"
        + "    SUM(cnt) AS sum_cnt,\n"
        + "    dim2\n"
        + "  FROM druid.foo\n"
        + "  GROUP BY dim2\n"
        + "  ORDER BY 1 DESC\n"
        + "  LIMIT 2\n"
        + ") t2 ON (t1.dim2 = t2.dim2)\n"
        + "GROUP BY t1.dim1\n"
        + "ORDER BY 1\n",
        queryContext,
        ImmutableList.of(
            GroupByQuery.builder()
                        .setDataSource(
                            join(
                                new TableDataSource(CalciteTests.DATASOURCE1),
                                new QueryDataSource(
                                    new TopNQueryBuilder()
                                        .dataSource(CalciteTests.DATASOURCE1)
                                        .intervals(querySegmentSpec(Filtration.eternity()))
                                        .granularity(Granularities.ALL)
                                        .dimension(new DefaultDimensionSpec("dim2", "d0"))
                                        .aggregators(new LongSumAggregatorFactory("a0", "cnt"))
                                        .metric("a0")
                                        .threshold(2)
                                        .context(QUERY_CONTEXT_DEFAULT)
                                        .build()
                                ),
                                "j0.",
                                equalsCondition(
                                    makeColumnExpression("dim2"),
                                    makeColumnExpression("j0.d0")
                                ),
                                JoinType.INNER
                            )
                        )
                        .setInterval(querySegmentSpec(Filtration.eternity()))
                        .setGranularity(Granularities.ALL)
                        .setDimensions(dimensions(new DefaultDimensionSpec("dim1", "d0")))
                        .setAggregatorSpecs(aggregators(new LongSumAggregatorFactory("a0", "cnt")))
                        .setLimitSpec(NoopLimitSpec.instance())
                        .setContext(queryContext)
                        .build()
        ),
        ImmutableList.of(
            new Object[]{"", 1L},
            new Object[]{"1", 1L}
        )
    );
  }

  @MethodSource("provideQueryContexts")
  @ParameterizedTest(name = "{0}")
  public void testTopNFilterJoinWithProjection(Map<String, Object> queryContext)
  {
    // Cannot vectorize JOIN operator.
    cannotVectorize();

    // Filters on top N values of some dimension by using an inner join. Also projects the outer dimension.

    testQuery(
        "SELECT SUBSTRING(t1.dim1, 1, 10), SUM(t1.cnt)\n"
        + "FROM druid.foo t1\n"
        + "  INNER JOIN (\n"
        + "  SELECT\n"
        + "    SUM(cnt) AS sum_cnt,\n"
        + "    dim2\n"
        + "  FROM druid.foo\n"
        + "  GROUP BY dim2\n"
        + "  ORDER BY 1 DESC\n"
        + "  LIMIT 2\n"
        + ") t2 ON (t1.dim2 = t2.dim2)\n"
        + "GROUP BY SUBSTRING(t1.dim1, 1, 10)",
        queryContext,
        ImmutableList.of(
            GroupByQuery.builder()
                        .setDataSource(
                            join(
                                new TableDataSource(CalciteTests.DATASOURCE1),
                                new QueryDataSource(
                                    new TopNQueryBuilder()
                                        .dataSource(CalciteTests.DATASOURCE1)
                                        .intervals(querySegmentSpec(Filtration.eternity()))
                                        .granularity(Granularities.ALL)
                                        .dimension(new DefaultDimensionSpec("dim2", "d0"))
                                        .aggregators(new LongSumAggregatorFactory("a0", "cnt"))
                                        .metric("a0")
                                        .threshold(2)
                                        .context(QUERY_CONTEXT_DEFAULT)
                                        .build()
                                ),
                                "j0.",
                                equalsCondition(
                                    makeColumnExpression("dim2"),
                                    makeColumnExpression("j0.d0")
                                ),
                                JoinType.INNER
                            )
                        )
                        .setInterval(querySegmentSpec(Filtration.eternity()))
                        .setGranularity(Granularities.ALL)
                        .setDimensions(
                            dimensions(
                                new ExtractionDimensionSpec(
                                    "dim1",
                                    "d0",
                                    ColumnType.STRING,
                                    new SubstringDimExtractionFn(0, 10)
                                )
                            )
                        )
                        .setAggregatorSpecs(aggregators(new LongSumAggregatorFactory("a0", "cnt")))
                        .setContext(queryContext)
                        .build()
        ),
        ImmutableList.of(
            new Object[]{NULL_STRING, 1L},
            new Object[]{"1", 1L}
        )
    );
  }

  @MethodSource("provideQueryContexts")
  @ParameterizedTest(name = "{0}")
  @Disabled("Stopped working after the ability to join on subqueries was added to DruidJoinRule")
  public void testRemovableLeftJoin(Map<String, Object> queryContext)
  {
    // LEFT JOIN where the right-hand side can be ignored.

    testQuery(
        "SELECT t1.dim1, SUM(t1.cnt)\n"
        + "FROM druid.foo t1\n"
        + "  LEFT JOIN (\n"
        + "  SELECT\n"
        + "    SUM(cnt) AS sum_cnt,\n"
        + "    dim2\n"
        + "  FROM druid.foo\n"
        + "  GROUP BY dim2\n"
        + "  ORDER BY 1 DESC\n"
        + "  LIMIT 2\n"
        + ") t2 ON (t1.dim2 = t2.dim2)\n"
        + "GROUP BY t1.dim1\n"
        + "ORDER BY 1\n",
        queryContext,
        ImmutableList.of(
            GroupByQuery.builder()
                        .setDataSource(CalciteTests.DATASOURCE1)
                        .setInterval(querySegmentSpec(Filtration.eternity()))
                        .setGranularity(Granularities.ALL)
                        .setDimensions(dimensions(new DefaultDimensionSpec("dim1", "d0")))
                        .setAggregatorSpecs(aggregators(new LongSumAggregatorFactory("a0", "cnt")))
                        .setLimitSpec(NoopLimitSpec.instance())
                        .setContext(queryContext)
                        .build()
        ),
        ImmutableList.of(
            new Object[]{"", 1L},
            new Object[]{"1", 1L},
            new Object[]{"10.1", 1L},
            new Object[]{"2", 1L},
            new Object[]{"abc", 1L},
            new Object[]{"def", 1L}
        )
    );
  }

  @MethodSource("provideQueryContexts")
  @ParameterizedTest(name = "{0}")
  public void testCountDistinctOfLookupUsingJoinOperator(Map<String, Object> queryContext)
  {
    // Cannot yet vectorize the JOIN operator.
    cannotVectorize();

    testQuery(
        "SELECT COUNT(DISTINCT lookyloo.v)\n"
        + "FROM foo LEFT JOIN lookup.lookyloo ON foo.dim1 = lookyloo.k",
        queryContext,
        ImmutableList.of(
            Druids.newTimeseriesQueryBuilder()
                  .dataSource(
                      join(
                          new TableDataSource(CalciteTests.DATASOURCE1),
                          new LookupDataSource("lookyloo"),
                          "j0.",
                          equalsCondition(makeColumnExpression("dim1"), makeColumnExpression("j0.k")),
                          JoinType.LEFT
                      )
                  )
                  .intervals(querySegmentSpec(Filtration.eternity()))
                  .granularity(Granularities.ALL)
                  .aggregators(aggregators(
                      new CardinalityAggregatorFactory(
                          "a0",
                          null,
                          ImmutableList.of(DefaultDimensionSpec.of("j0.v")),
                          false,
                          true
                      )
                  ))
                  .context(QUERY_CONTEXT_DEFAULT)
                  .build()
        ),
        ImmutableList.of(
            new Object[]{NullHandling.replaceWithDefault() ? 2L : 1L}
        )
    );
  }

  @MethodSource("provideQueryContexts")
  @ParameterizedTest(name = "{0}")
  public void testJoinWithNonEquiCondition(Map<String, Object> queryContext)
  {
    // Native JOIN operator cannot handle the condition, so a SQL JOIN with greater-than is translated into a
    // cross join with a filter.

    // We don't handle non-equi join conditions for non-sql compatible mode.
    assumeFalse(NullHandling.replaceWithDefault());

    testQuery(
        "SELECT x.m1, y.m1 FROM foo x INNER JOIN foo y ON x.m1 > y.m1",
        queryContext,
        ImmutableList.of(
            newScanQueryBuilder()
                .dataSource(
                    join(
                        new TableDataSource(CalciteTests.DATASOURCE1),
                        new QueryDataSource(
                            newScanQueryBuilder()
                                .dataSource(CalciteTests.DATASOURCE1)
                                .intervals(querySegmentSpec(Filtration.eternity()))
                                .columns("m1")
                                .columnTypes(ColumnType.FLOAT)
                                .context(queryContext)
                                .build()
                        ),
                        "j0.",
                        "1",
                        JoinType.INNER
                    )
                )
                .intervals(querySegmentSpec(Filtration.eternity()))
                .filters(expressionFilter("(\"m1\" > \"j0.m1\")"))
                .columns("m1", "j0.m1")
                .columnTypes(ColumnType.FLOAT, ColumnType.FLOAT)
                .context(queryContext)
                .build()
        ),
        sortIfSortBased(
            ImmutableList.of(
                new Object[]{2.0f, 1.0f},
                new Object[]{3.0f, 1.0f},
                new Object[]{3.0f, 2.0f},
                new Object[]{4.0f, 1.0f},
                new Object[]{4.0f, 2.0f},
                new Object[]{4.0f, 3.0f},
                new Object[]{5.0f, 1.0f},
                new Object[]{5.0f, 2.0f},
                new Object[]{5.0f, 3.0f},
                new Object[]{5.0f, 4.0f},
                new Object[]{6.0f, 1.0f},
                new Object[]{6.0f, 2.0f},
                new Object[]{6.0f, 3.0f},
                new Object[]{6.0f, 4.0f},
                new Object[]{6.0f, 5.0f}
            ),
            1,
            0
        )
    );
  }

  @MethodSource("provideQueryContexts")
  @ParameterizedTest(name = "{0}")
  public void testJoinWithEquiAndNonEquiCondition(Map<String, Object> queryContext)
  {
    // Native JOIN operator cannot handle the condition, so a SQL JOIN with greater-than is translated into a
    // cross join with a filter.

    // We don't handle non-equi join conditions for non-sql compatible mode.
    assumeFalse(NullHandling.replaceWithDefault());

    testQuery(
        "SELECT x.m1, y.m1 FROM foo x INNER JOIN foo y ON x.m1 = y.m1 AND x.m1 + y.m1 = 6.0",
        queryContext,
        ImmutableList.of(
            newScanQueryBuilder()
                .dataSource(
                    join(
                        new TableDataSource(CalciteTests.DATASOURCE1),
                        new QueryDataSource(
                            newScanQueryBuilder()
                                .dataSource(CalciteTests.DATASOURCE1)
                                .intervals(querySegmentSpec(Filtration.eternity()))
                                .columns("m1")
                                .columnTypes(ColumnType.FLOAT)
                                .context(queryContext)
                                .build()
                        ),
                        "j0.",
                        equalsCondition(makeColumnExpression("m1"), makeColumnExpression("j0.m1")),
                        JoinType.INNER
                    )
                )
                .virtualColumns(expressionVirtualColumn("v0", "(\"m1\" + \"j0.m1\")", ColumnType.DOUBLE))
                .intervals(querySegmentSpec(Filtration.eternity()))
                .filters(
                    equality("v0", 6.0, ColumnType.DOUBLE)
                )
                .columns("m1", "j0.m1")
                .columnTypes(ColumnType.FLOAT, ColumnType.FLOAT)
                .context(queryContext)
                .build()
        ),
        ImmutableList.of(new Object[]{3.0f, 3.0f})
    );
  }

  @DecoupledTestConfig(quidemReason = QuidemTestCaseReason.SLIGHTLY_WORSE_FILTER_PUSHED_TO_JOIN_OPERAND, separateDefaultModeTest = true)
  @MethodSource("provideQueryContexts")
  @ParameterizedTest(name = "{0}")
  public void testUsingSubqueryAsPartOfAndFilter(Map<String, Object> queryContext)
  {
    // Fully removing the join allows this query to vectorize.
    if (!isRewriteJoinToFilter(queryContext)) {
      cannotVectorize();
    }

    testQuery(
        "SELECT dim1, dim2, COUNT(*) FROM druid.foo\n"
        + "WHERE dim2 IN (SELECT dim1 FROM druid.foo WHERE dim1 <> '')\n"
        + "AND dim1 <> 'xxx'\n"
        + "group by dim1, dim2 ORDER BY dim2",
        queryContext,
        ImmutableList.of(
            GroupByQuery.builder()
                        .setDataSource(
                            join(
                                new TableDataSource(CalciteTests.DATASOURCE1),
                                new QueryDataSource(
                                    GroupByQuery.builder()
                                                .setDataSource(CalciteTests.DATASOURCE1)
                                                .setInterval(querySegmentSpec(Filtration.eternity()))
                                                .setGranularity(Granularities.ALL)
                                                .setDimFilter(
                                                    not(
                                                        NullHandling.replaceWithDefault()
                                                        ? isNull("dim1")
                                                        : equality("dim1", "", ColumnType.STRING)
                                                    )
                                                )
                                                .setDimensions(dimensions(new DefaultDimensionSpec("dim1", "d0")))
                                                .setContext(QUERY_CONTEXT_DEFAULT)
                                                .build()
                                ),
                                "j0.",
                                equalsCondition(
                                    makeColumnExpression("dim2"),
                                    makeColumnExpression("j0.d0")
                                ),
                                JoinType.INNER
                            )
                        )
                        .setInterval(querySegmentSpec(Filtration.eternity()))
                        .setGranularity(Granularities.ALL)
                        .setDimFilter(not(equality("dim1", "xxx", ColumnType.STRING)))
                        .setDimensions(
                            dimensions(
                                new DefaultDimensionSpec("dim1", "d0"),
                                new DefaultDimensionSpec("dim2", "d1")
                            )
                        )
                        .setAggregatorSpecs(aggregators(new CountAggregatorFactory("a0")))
                        .setLimitSpec(
                            new DefaultLimitSpec(
                                ImmutableList.of(new OrderByColumnSpec("d1", OrderByColumnSpec.Direction.ASCENDING)),
                                Integer.MAX_VALUE
                            )
                        )
                        .setContext(queryContext)
                        .build()
        ),
        ImmutableList.of(
            new Object[]{"def", "abc", 1L}
        )
    );
  }

  @MethodSource("provideQueryContexts")
  @ParameterizedTest(name = "{0}")
  public void testUsingSubqueryAsPartOfOrFilter(Map<String, Object> queryContext)
  {
    // Cannot vectorize JOIN operator.
    cannotVectorize();
    testQuery(
        "SELECT dim1, dim2, COUNT(*) FROM druid.foo\n"
        + "WHERE dim1 = 'xxx' OR dim2 IN (SELECT dim1 FROM druid.foo WHERE dim1 LIKE '%bc')\n"
        + "group by dim1, dim2 ORDER BY dim2",
        queryContext,
        ImmutableList.of(
            GroupByQuery.builder()
                        .setDataSource(
                            join(
                                join(
                                    new TableDataSource(CalciteTests.DATASOURCE1),
                                    new QueryDataSource(
                                        Druids.newTimeseriesQueryBuilder()
                                              .dataSource(CalciteTests.DATASOURCE1)
                                              .intervals(querySegmentSpec(Filtration.eternity()))
                                              .filters(new LikeDimFilter("dim1", "%bc", null, null))
                                              .granularity(Granularities.ALL)
                                              .aggregators(new CountAggregatorFactory("a0"))
                                              .context(QUERY_CONTEXT_DEFAULT)
                                              .build()
                                    ),
                                    "j0.",
                                    "1",
                                    JoinType.INNER
                                ),
                                new QueryDataSource(
                                    GroupByQuery.builder()
                                                .setDataSource(CalciteTests.DATASOURCE1)
                                                .setInterval(querySegmentSpec(Filtration.eternity()))
                                                .setGranularity(Granularities.ALL)
                                                .setDimFilter(new LikeDimFilter("dim1", "%bc", null, null))
                                                .setDimensions(
                                                    dimensions(
                                                        new DefaultDimensionSpec("dim1", "d0")
                                                    )
                                                )
                                                .setPostAggregatorSpecs(expressionPostAgg("a0", "1", ColumnType.LONG))
                                                .setContext(queryContext)
                                                .build()
                                ),
                                "_j0.",
                                equalsCondition(
                                    makeColumnExpression("dim2"),
                                    makeColumnExpression("_j0.d0")
                                ),
                                JoinType.LEFT
                            )
                        )
                        .setInterval(querySegmentSpec(Filtration.eternity()))
                        .setGranularity(Granularities.ALL)
                        .setDimFilter(
                            or(
                                equality("dim1", "xxx", ColumnType.STRING),
                                and(
                                    not(equality("j0.a0", 0L, ColumnType.LONG)),
                                    notNull("_j0.a0"),
                                    notNull("dim2")
                                )
                            )
                        )
                        .setDimensions(
                            dimensions(
                                new DefaultDimensionSpec("dim1", "d0"),
                                new DefaultDimensionSpec("dim2", "d1")
                            )
                        )
                        .setAggregatorSpecs(aggregators(new CountAggregatorFactory("a0")))
                        .setLimitSpec(
                            new DefaultLimitSpec(
                                ImmutableList.of(new OrderByColumnSpec("d1", OrderByColumnSpec.Direction.ASCENDING)),
                                Integer.MAX_VALUE
                            )
                        )
                        .setContext(queryContext)
                        .build()
        ),
        ImmutableList.of(
            new Object[]{"def", "abc", 1L}
        )
    );
  }

  @DecoupledTestConfig(quidemReason = QuidemTestCaseReason.SCAN_QUERY_ON_FILTERED_DS_DOING_FILTERING, separateDefaultModeTest = true)
  @MethodSource("provideQueryContexts")
  @ParameterizedTest(name = "{0}")
  public void testNestedGroupByOnInlineDataSourceWithFilter(Map<String, Object> queryContext)
  {
    // Cannot vectorize due to virtual columns.
    cannotVectorize();

    testQuery(
        "with abc as"
        + "("
        + "  SELECT dim1, m2 from druid.foo where \"__time\" >= '2001-01-02'"
        + ")"
        + ", def as"
        + "("
        + "  SELECT t1.dim1, SUM(t2.m2) as \"metricSum\" "
        + "  from abc as t1 inner join abc as t2 on t1.dim1 = t2.dim1"
        + "  where t1.dim1='def'"
        + "  group by 1"
        + ")"
        + "SELECT count(*) from def",
        queryContext,
        ImmutableList.of(
            GroupByQuery
                .builder()
                .setDataSource(
                    GroupByQuery
                        .builder()
                        .setDataSource(
                            join(
                                new QueryDataSource(
                                    newScanQueryBuilder()
                                        .dataSource(CalciteTests.DATASOURCE1)
                                        .intervals(querySegmentSpec(Intervals.of(
                                            "2001-01-02T00:00:00.000Z/146140482-04-24T15:36:27.903Z")))
                                        .columns("dim1")
                                        .columnTypes(ColumnType.STRING)
                                        .resultFormat(ScanQuery.ResultFormat.RESULT_FORMAT_COMPACTED_LIST)
                                        .context(queryContext)
                                        .build()
                                ),
                                new QueryDataSource(
                                    newScanQueryBuilder()
                                        .dataSource(CalciteTests.DATASOURCE1)
                                        .intervals(querySegmentSpec(Intervals.of(
                                            "2001-01-02T00:00:00.000Z/146140482-04-24T15:36:27.903Z")))
                                        .columns("dim1", "m2")
                                        .columnTypes(ColumnType.STRING, ColumnType.DOUBLE)
                                        .resultFormat(ScanQuery.ResultFormat.RESULT_FORMAT_COMPACTED_LIST)
                                        .context(queryContext)
                                        .build()
                                ),
                                "j0.",
                                equalsCondition(
                                    makeColumnExpression("dim1"),
                                    makeColumnExpression("j0.dim1")
                                ),
                                JoinType.INNER
                            )
                        )
                        .setGranularity(Granularities.ALL)
                        .setInterval(querySegmentSpec(Filtration.eternity()))
                        .setDimFilter(equality("dim1", "def", ColumnType.STRING))
                        .setDimensions(
                            dimensions(
                                new DefaultDimensionSpec("v0", "d0")
                            )
                        )
                        .setVirtualColumns(expressionVirtualColumn("v0", "'def'", ColumnType.STRING))
                        .build()
                )
                .setAggregatorSpecs(aggregators(new CountAggregatorFactory("a0")))
                .setGranularity(Granularities.ALL)
                .setInterval(querySegmentSpec(Filtration.eternity()))
                .build()
        ),
        ImmutableList.of(new Object[]{1L})
    );
  }

  @MethodSource("provideQueryContexts")
  @ParameterizedTest(name = "{0}")
  public void testGroupByJoinAsNativeQueryWithUnoptimizedFilter(Map<String, Object> queryContext)
  {
    // The query below is the same as the inner groupBy on a join datasource from the test
    // testNestedGroupByOnInlineDataSourceWithFilter, except that the selector filter
    // dim1=def has been rewritten into an unoptimized filter, dim1 IN (def).
    //
    // The unoptimized filter will be optimized into dim1=def by the query toolchests in their
    // pre-merge decoration function, when it calls DimFilter.optimize().
    //
    // This test's goal is to ensure that the join filter rewrites function correctly when there are
    // unoptimized filters in the join query. The rewrite logic must apply to the optimized form of the filters,
    // as this is what will be passed to HashJoinSegmentAdapter.makeCursor(), where the result of the join
    // filter pre-analysis is used.
    //
    // A native query is used because the filter types where we support optimization are the AND/OR/NOT and
    // IN filters. However, when expressed in a SQL query, our SQL planning layer is smart enough to already apply
    // these optimizations in the native query it generates, making it impossible to test the unoptimized filter forms
    // using SQL queries.
    //
    // The test method is placed here for convenience as this class provides the necessary setup.
    Query query = GroupByQuery
        .builder()
        .setDataSource(
            join(
                new QueryDataSource(
                    newScanQueryBuilder()
                        .dataSource(CalciteTests.DATASOURCE1)
                        .intervals(querySegmentSpec(Intervals.of(
                            "2001-01-02T00:00:00.000Z/146140482-04-24T15:36:27.903Z")))
                        .columns("dim1")
                        .columnTypes(ColumnType.STRING)
                        .resultFormat(ScanQuery.ResultFormat.RESULT_FORMAT_COMPACTED_LIST)
                        .context(queryContext)
                        .build()
                ),
                new QueryDataSource(
                    newScanQueryBuilder()
                        .dataSource(CalciteTests.DATASOURCE1)
                        .intervals(querySegmentSpec(Intervals.of(
                            "2001-01-02T00:00:00.000Z/146140482-04-24T15:36:27.903Z")))
                        .columns("dim1", "m2")
                        .columnTypes(ColumnType.STRING, ColumnType.LONG)
                        .resultFormat(ScanQuery.ResultFormat.RESULT_FORMAT_COMPACTED_LIST)
                        .context(queryContext)
                        .build()
                ),
                "j0.",
                equalsCondition(
                    makeColumnExpression("dim1"),
                    makeColumnExpression("j0.dim1")
                ),
                JoinType.INNER
            )
        )
        .setGranularity(Granularities.ALL)
        .setInterval(querySegmentSpec(Filtration.eternity()))
        .setDimFilter(in("dim1", Collections.singletonList("def")))  // provide an unoptimized IN filter
        .setDimensions(
            dimensions(
                new DefaultDimensionSpec("v0", "d0")
            )
        )
        .setVirtualColumns(expressionVirtualColumn("v0", "'def'", ColumnType.STRING))
        .build();

    QueryLifecycle ql = queryFramework().queryLifecycle();
    Sequence seq = ql.runSimple(query, CalciteTests.SUPER_USER_AUTH_RESULT, Access.OK).getResults();
    List<Object> results = seq.toList();
    Assert.assertEquals(
        ImmutableList.of(ResultRow.of("def")),
        results
    );
  }

  @MethodSource("provideQueryContexts")
  @ParameterizedTest(name = "{0}")
  public void testCountOnSemiJoinSingleColumn(Map<String, Object> queryContext)
  {
    testQuery(
        "SELECT dim1 FROM foo WHERE dim1 IN (SELECT dim1 FROM foo WHERE dim1 = '10.1')\n",
        queryContext,
        ImmutableList.of(
            newScanQueryBuilder()
                .dataSource(
                    join(
                        new TableDataSource(CalciteTests.DATASOURCE1),
                        new QueryDataSource(
                            GroupByQuery.builder()
                                        .setDataSource(CalciteTests.DATASOURCE1)
                                        .setInterval(querySegmentSpec(Filtration.eternity()))
                                        .setDimFilter(
                                            equality("dim1", "10.1", ColumnType.STRING)
                                        )
                                        .setGranularity(Granularities.ALL)
                                        .setDimensions(dimensions(new DefaultDimensionSpec("dim1", "d0")))
                                        .setContext(queryContext)
                                        .build()
                        ),
                        "j0.",
                        equalsCondition(makeColumnExpression("dim1"), makeColumnExpression("j0.d0")),
                        JoinType.INNER
                    )
                )
                .intervals(querySegmentSpec(Filtration.eternity()))
                .virtualColumns(expressionVirtualColumn("v0", "\'10.1\'", ColumnType.STRING))
                .columns("v0")
                .columnTypes(ColumnType.STRING)
                .context(queryContext)
                .build()
        ),
        ImmutableList.of(
            new Object[]{"10.1"}
        )
    );
  }

  @MethodSource("provideQueryContexts")
  @ParameterizedTest(name = "{0}")
  @DecoupledTestConfig(quidemReason = QuidemTestCaseReason.EQUIV_PLAN)
  public void testTopNOnStringWithNonSortedOrUniqueDictionary(Map<String, Object> queryContext)
  {
    testQuery(
        "SELECT druid.broadcast.dim4, COUNT(*)\n"
        + "FROM druid.numfoo\n"
        + "INNER JOIN druid.broadcast ON numfoo.dim4 = broadcast.dim4\n"
        + "GROUP BY 1 ORDER BY 2 LIMIT 4",
        queryContext,
        ImmutableList.of(
            new TopNQueryBuilder()
                .dataSource(
                    join(
                        new TableDataSource(CalciteTests.DATASOURCE3),
                        new GlobalTableDataSource(CalciteTests.BROADCAST_DATASOURCE),
                        "j0.",
                        equalsCondition(
                            makeColumnExpression("dim4"),
                            makeColumnExpression("j0.dim4")
                        ),
                        JoinType.INNER

                    )
                )
                .intervals(querySegmentSpec(Filtration.eternity()))
                .dimension(new DefaultDimensionSpec("j0.dim4", "d0", ColumnType.STRING))
                .threshold(4)
                .aggregators(aggregators(new CountAggregatorFactory("a0")))
                .context(queryContext)
                .metric(new InvertedTopNMetricSpec(new NumericTopNMetricSpec("a0")))
                .build()
        ),
        ImmutableList.of(
            new Object[]{"a", 9L},
            new Object[]{"b", 9L}
        )
    );
  }

  @MethodSource("provideQueryContexts")
  @ParameterizedTest(name = "{0}")
  @DecoupledTestConfig(quidemReason = QuidemTestCaseReason.EQUIV_PLAN)
  public void testTopNOnStringWithNonSortedOrUniqueDictionaryOrderByDim(Map<String, Object> queryContext)

  {
    testQuery(
        "SELECT druid.broadcast.dim4, COUNT(*)\n"
        + "FROM druid.numfoo\n"
        + "INNER JOIN druid.broadcast ON numfoo.dim4 = broadcast.dim4\n"
        + "GROUP BY 1 ORDER BY 1 DESC LIMIT 4",
        queryContext,
        ImmutableList.of(
            new TopNQueryBuilder()
                .dataSource(
                    join(
                        new TableDataSource(CalciteTests.DATASOURCE3),
                        new GlobalTableDataSource(CalciteTests.BROADCAST_DATASOURCE),
                        "j0.",
                        equalsCondition(
                            makeColumnExpression("dim4"),
                            makeColumnExpression("j0.dim4")
                        ),
                        JoinType.INNER
                    )
                )
                .intervals(querySegmentSpec(Filtration.eternity()))
                .dimension(new DefaultDimensionSpec("j0.dim4", "d0", ColumnType.STRING))
                .threshold(4)
                .aggregators(aggregators(new CountAggregatorFactory("a0")))
                .context(queryContext)
                .metric(new InvertedTopNMetricSpec(new DimensionTopNMetricSpec(null, StringComparators.LEXICOGRAPHIC)))
                .build()
        ),
        ImmutableList.of(
            new Object[]{"b", 9L},
            new Object[]{"a", 9L}
        )
    );
  }

  @DecoupledTestConfig(quidemReason = QuidemTestCaseReason.SLIGHTLY_WORSE_FILTER_PUSHED_TO_JOIN_OPERAND)
  @MethodSource("provideQueryContexts")
  @ParameterizedTest(name = "{0}")
  public void testVirtualColumnOnMVFilterJoinExpression(Map<String, Object> queryContext)
  {
    // Doesn't work in MSQ, although it's not really MSQ's fault. In MSQ, the second field (foo2.dim3) is returned as
    // the string "[a, b]" because it gets run through DimensionHandlerUtils.convertObjectToString in
    // IndexedTableDimensionSelector. In native, this doesn't happen, because we don't have as much type information,
    // and we end up using IndexedTableColumnValueSelector instead. This is really a problem with
    // IndexedTableColumnSelectorFactory: it assumes strings are not multi-valued, even though they might be.
    msqIncompatible();

    testQuery(
        "SELECT foo1.dim3, foo2.dim3 FROM druid.numfoo as foo1 INNER JOIN druid.numfoo as foo2 "
        + "ON MV_FILTER_ONLY(foo1.dim3, ARRAY['a']) = MV_FILTER_ONLY(foo2.dim3, ARRAY['a'])\n",
        queryContext,
        ImmutableList.of(
            newScanQueryBuilder()
                .dataSource(
                    join(
                        new TableDataSource(CalciteTests.DATASOURCE3),
                        new QueryDataSource(
                            newScanQueryBuilder()
                                .dataSource(CalciteTests.DATASOURCE3)
                                .intervals(querySegmentSpec(Intervals.of(
                                    "-146136543-09-08T08:23:32.096Z/146140482-04-24T15:36:27.903Z")))
                                .virtualColumns(new ListFilteredVirtualColumn(
                                    "v0",
                                    new DefaultDimensionSpec("dim3", "dim3", ColumnType.STRING),
                                    ImmutableSet.of("a"),
                                    true
                                ))
                                .columns("dim3", "v0")
                                .columnTypes(ColumnType.STRING, ColumnType.STRING)
                                .resultFormat(ScanQuery.ResultFormat.RESULT_FORMAT_COMPACTED_LIST)
                                .context(queryContext)
                                .build()
                        ),
                        "j0.",
                        equalsCondition(makeColumnExpression("v0"), makeColumnExpression("j0.v0")),
                        JoinType.INNER
                    )
                )
                .intervals(querySegmentSpec(Filtration.eternity()))
                .virtualColumns(new ListFilteredVirtualColumn(
                    "v0",
                    new DefaultDimensionSpec("dim3", "dim3", ColumnType.STRING),
                    ImmutableSet.of("a"),
                    true
                ))
                .columns("dim3", "j0.dim3")
                .columnTypes(ColumnType.STRING, ColumnType.STRING)
                .context(queryContext)
                .build()
        ),
        ImmutableList.of(new Object[]{"[\"a\",\"b\"]", "[\"a\",\"b\"]"})
    );
  }

  @DecoupledTestConfig(quidemReason = QuidemTestCaseReason.DEFINETLY_WORSE_PLAN)
  @MethodSource("provideQueryContexts")
  @ParameterizedTest(name = "{0}")
  public void testVirtualColumnOnMVFilterMultiJoinExpression(Map<String, Object> queryContext)
  {
    // Doesn't work in MSQ, although it's not really MSQ's fault. In MSQ, the second field (foo2.dim3) is returned as
    // the string "[a, b]" because it gets run through DimensionHandlerUtils.convertObjectToString in
    // IndexedTableDimensionSelector. In native, this doesn't happen, because we don't have as much type information,
    // and we end up using IndexedTableColumnValueSelector instead. This is really a problem with
    // IndexedTableColumnSelectorFactory: it assumes strings are not multi-valued, even though they might be.
    msqIncompatible();

    testQuery(
        "SELECT foo1.dim3, foo2.dim3 FROM druid.numfoo as foo1 INNER JOIN "
        + "(SELECT foo3.dim3 FROM druid.numfoo as foo3 INNER JOIN druid.numfoo as foo4 "
        + "   ON MV_FILTER_ONLY(foo3.dim3, ARRAY['a']) = MV_FILTER_ONLY(foo4.dim3, ARRAY['a'])) as foo2 "
        + "ON MV_FILTER_ONLY(foo1.dim3, ARRAY['a']) = MV_FILTER_ONLY(foo2.dim3, ARRAY['a'])\n",
        queryContext,
        ImmutableList.of(
            newScanQueryBuilder()
                .dataSource(
                    join(
                        new TableDataSource(CalciteTests.DATASOURCE3),
                        new QueryDataSource(
                            newScanQueryBuilder()
                                .dataSource(
                                    join(
                                        new TableDataSource(CalciteTests.DATASOURCE3),
                                        new QueryDataSource(
                                            newScanQueryBuilder()
                                                .dataSource(CalciteTests.DATASOURCE3)
                                                .intervals(querySegmentSpec(Intervals.of(
                                                    "-146136543-09-08T08:23:32.096Z/146140482-04-24T15:36:27.903Z")))
                                                .virtualColumns(new ListFilteredVirtualColumn(
                                                    "v0",
                                                    new DefaultDimensionSpec("dim3", "dim3", ColumnType.STRING),
                                                    ImmutableSet.of("a"),
                                                    true
                                                ))
                                                .columns("v0")
                                                .columnTypes(ColumnType.STRING)
                                                .resultFormat(ScanQuery.ResultFormat.RESULT_FORMAT_COMPACTED_LIST)
                                                .context(queryContext)
                                                .build()
                                        ),
                                        "j0.",
                                        equalsCondition(makeColumnExpression("v0"), makeColumnExpression("j0.v0")),
                                        JoinType.INNER
                                    )
                                )
                                .intervals(querySegmentSpec(Filtration.eternity()))
                                .virtualColumns(new ListFilteredVirtualColumn(
                                    "v0",
                                    new DefaultDimensionSpec("dim3", "dim3", ColumnType.STRING),
                                    ImmutableSet.of("a"),
                                    true
                                ))
                                .columns("dim3", "v0")
                                .columnTypes(ColumnType.STRING, ColumnType.STRING)
                                .context(queryContext)
                                .build()
                        ),
                        "_j0.",
                        equalsCondition(makeColumnExpression("v0"), makeColumnExpression("_j0.v0")),
                        JoinType.INNER
                    )
                )
                .intervals(querySegmentSpec(Filtration.eternity()))
                .virtualColumns(new ListFilteredVirtualColumn(
                    "v0",
                    new DefaultDimensionSpec("dim3", "dim3", ColumnType.STRING),
                    ImmutableSet.of("a"),
                    true
                ))
                .columns("dim3", "_j0.dim3")
                .columnTypes(ColumnType.STRING, ColumnType.STRING)
                .context(queryContext)
                .build()
        ),
        ImmutableList.of(new Object[]{"[\"a\",\"b\"]", "[\"a\",\"b\"]"})
    );
  }

  @DecoupledTestConfig(quidemReason = QuidemTestCaseReason.SLIGHTLY_WORSE_FILTER_PUSHED_TO_JOIN_OPERAND, separateDefaultModeTest = true)
  @MethodSource("provideQueryContexts")
  @ParameterizedTest(name = "{0}")
  public void testInnerJoinWithFilterPushdownAndManyFiltersEmptyResults(Map<String, Object> queryContext)
  {
    // create the query we expect
    ScanQuery query = newScanQueryBuilder()
        .dataSource(
            join(
                new TableDataSource(CalciteTests.DATASOURCE1),
                new QueryDataSource(
                    newScanQueryBuilder()
                        .dataSource(new TableDataSource("foo"))
                        .intervals(querySegmentSpec(Filtration.eternity()))
                        .resultFormat(ScanQuery.ResultFormat.RESULT_FORMAT_COMPACTED_LIST)
                        .columns("m1")
                        .columnTypes(ColumnType.FLOAT)
                        .context(queryContext)
                        .build()
                ),
                "j0.",
                equalsCondition(
                    DruidExpression.ofColumn(ColumnType.FLOAT, "m1"),
                    DruidExpression.ofColumn(ColumnType.FLOAT, "j0.m1")
                ),
                JoinType.INNER
            )
        )
        .intervals(querySegmentSpec(Filtration.eternity()))
        .columns("m1", "j0.m1")
        .columnTypes(ColumnType.FLOAT, ColumnType.FLOAT)
        .filters(or(
            and(
                equality("dim2", "D", ColumnType.STRING),
                in("dim1", ImmutableList.of("A", "C"))
            ),
            and(
                equality("dim2", "C", ColumnType.STRING),
                in("dim1", ImmutableList.of("A", "B"))
            ),
            and(
                equality("dim2", "E", ColumnType.STRING),
                in("dim1", ImmutableList.of("C", "H"))
            ),
            and(
                equality("dim2", "Q", ColumnType.STRING),
                in("dim1", ImmutableList.of("P", "S"))
            ),
            and(
                equality("dim1", "A", ColumnType.STRING),
                equality("dim2", "B", ColumnType.STRING)
            ),
            and(
                equality("dim1", "D", ColumnType.STRING),
                equality("dim2", "H", ColumnType.STRING)
            ),
            and(
                equality("dim1", "I", ColumnType.STRING),
                equality("dim2", "J", ColumnType.STRING)
            ),
            and(
                equality("dim1", "I", ColumnType.STRING),
                equality("dim2", "K", ColumnType.STRING)
            ),
            and(
                equality("dim1", "J", ColumnType.STRING),
                equality("dim2", "I", ColumnType.STRING)
            ),
            and(
                equality("dim1", "Q", ColumnType.STRING),
                equality("dim2", "R", ColumnType.STRING)
            ),
            and(
                equality("dim1", "Q", ColumnType.STRING),
                equality("dim2", "S", ColumnType.STRING)
            ),
            and(
                equality("dim1", "X", ColumnType.STRING),
                equality("dim2", "Y", ColumnType.STRING)
            ),
            and(
                equality("dim1", "Z", ColumnType.STRING),
                equality("dim2", "U", ColumnType.STRING)
            ),
            and(
                equality("dim1", "U", ColumnType.STRING),
                equality("dim2", "Z", ColumnType.STRING)
            ),
            and(
                equality("dim1", "X", ColumnType.STRING),
                equality("dim2", "A", ColumnType.STRING)
            )
        ))
        .context(queryContext)
        .build();

    Assert.assertTrue("filter pushdown must be enabled", query.context().getEnableJoinFilterPushDown());

    // no results will be produced since the filter values aren't in the table
    testQuery(
        "SELECT f1.m1, f2.m1\n"
        + "FROM foo f1\n"
        + "INNER JOIN foo f2 ON f1.m1 = f2.m1 where (f1.dim1, f1.dim2) in (('A', 'B'), ('C', 'D'), ('A', 'C'), ('C', 'E'), ('D', 'H'), ('A', 'D'), ('B', 'C'), \n"
        + "('H', 'E'), ('I', 'J'), ('I', 'K'), ('J', 'I'), ('Q', 'R'), ('Q', 'S'), ('S', 'Q'), ('X', 'Y'), ('Z', 'U'), ('U', 'Z'), ('P', 'Q'), ('X', 'A'))\n",
        queryContext,
        ImmutableList.of(query),
        ImmutableList.of()
    );
  }

  @DecoupledTestConfig(quidemReason = QuidemTestCaseReason.SLIGHTLY_WORSE_FILTER_PUSHED_TO_JOIN_OPERAND, separateDefaultModeTest = true)
  @MethodSource("provideQueryContexts")
  @ParameterizedTest(name = "{0}")
  public void testInnerJoinWithFilterPushdownAndManyFiltersNonEmptyResults(Map<String, Object> queryContext)
  {
    // create the query we expect
    ScanQuery query = newScanQueryBuilder()
        .dataSource(
            join(
                new TableDataSource(CalciteTests.DATASOURCE1),
                new QueryDataSource(
                    newScanQueryBuilder()
                        .dataSource(new TableDataSource("foo"))
                        .intervals(querySegmentSpec(Filtration.eternity()))
                        .resultFormat(ScanQuery.ResultFormat.RESULT_FORMAT_COMPACTED_LIST)
                        .columns("m1")
                        .columnTypes(ColumnType.FLOAT)
                        .context(queryContext)
                        .build()
                ),
                "j0.",
                equalsCondition(
                    DruidExpression.ofColumn(ColumnType.FLOAT, "m1"),
                    DruidExpression.ofColumn(ColumnType.FLOAT, "j0.m1")
                ),
                JoinType.INNER
            )
        )
        .intervals(querySegmentSpec(Filtration.eternity()))
        .columns("m1", "j0.m1")
        .columnTypes(ColumnType.FLOAT, ColumnType.FLOAT)
        .filters(or(
            and(
                equality("dim2", "D", ColumnType.STRING),
                in("dim1", ImmutableList.of("A", "C"))
            ),
            and(
                equality("dim2", "C", ColumnType.STRING),
                in("dim1", ImmutableList.of("A", "B"))
            ),
            and(
                equality("dim2", "E", ColumnType.STRING),
                in("dim1", ImmutableList.of("C", "H"))
            ),
            and(
                equality("dim2", "Q", ColumnType.STRING),
                in("dim1", ImmutableList.of("P", "S"))
            ),
            and(
                equality("dim1", "1", ColumnType.STRING),
                equality("dim2", "a", ColumnType.STRING)
            ),
            and(
                equality("dim1", "D", ColumnType.STRING),
                equality("dim2", "H", ColumnType.STRING)
            ),
            and(
                equality("dim1", "I", ColumnType.STRING),
                equality("dim2", "J", ColumnType.STRING)
            ),
            and(
                equality("dim1", "I", ColumnType.STRING),
                equality("dim2", "K", ColumnType.STRING)
            ),
            and(
                equality("dim1", "J", ColumnType.STRING),
                equality("dim2", "I", ColumnType.STRING)
            ),
            and(
                equality("dim1", "Q", ColumnType.STRING),
                equality("dim2", "R", ColumnType.STRING)
            ),
            and(
                equality("dim1", "Q", ColumnType.STRING),
                equality("dim2", "S", ColumnType.STRING)
            ),
            and(
                equality("dim1", "X", ColumnType.STRING),
                equality("dim2", "Y", ColumnType.STRING)
            ),
            and(
                equality("dim1", "Z", ColumnType.STRING),
                equality("dim2", "U", ColumnType.STRING)
            ),
            and(
                equality("dim1", "U", ColumnType.STRING),
                equality("dim2", "Z", ColumnType.STRING)
            ),
            and(
                equality("dim1", "X", ColumnType.STRING),
                equality("dim2", "A", ColumnType.STRING)
            )
        ))
        .context(queryContext)
        .build();

    Assert.assertTrue("filter pushdown must be enabled", query.context().getEnableJoinFilterPushDown());

    // (dim1, dim2, m1) in foo look like
    // [, a, 1.0]
    // [10.1, , 2.0]
    // [2, , 3.0]
    // [1, a, 4.0]
    // [def, abc, 5.0]
    // [abc, , 6.0]
    // So (1, a) filter will produce results for 4.0
    testQuery(
        "SELECT f1.m1, f2.m1\n"
        + "FROM foo f1\n"
        + "INNER JOIN foo f2 ON f1.m1 = f2.m1 where (f1.dim1, f1.dim2) in (('1', 'a'), ('C', 'D'), ('A', 'C'), ('C', 'E'), ('D', 'H'), ('A', 'D'), ('B', 'C'), \n"
        + "('H', 'E'), ('I', 'J'), ('I', 'K'), ('J', 'I'), ('Q', 'R'), ('Q', 'S'), ('S', 'Q'), ('X', 'Y'), ('Z', 'U'), ('U', 'Z'), ('P', 'Q'), ('X', 'A'))\n",
        queryContext,
        ImmutableList.of(query),
        ImmutableList.of(new Object[]{4.0F, 4.0F})
    );
  }

  @Test
  public void testPlanWithInFilterMoreThanInSubQueryThreshold()
  {
    String query = "SELECT l1 FROM numfoo WHERE l1 IN (4842, 4844, 4845, 14905, 4853, 29064)";

    Map<String, Object> queryContext = new HashMap<>(QUERY_CONTEXT_DEFAULT);
    queryContext.put(QueryContexts.IN_SUB_QUERY_THRESHOLD_KEY, 3);

    testQuery(
        PLANNER_CONFIG_DEFAULT,
        queryContext,
        DEFAULT_PARAMETERS,
        query,
        CalciteTests.REGULAR_USER_AUTH_RESULT,
        ImmutableList.of(
            Druids.newScanQueryBuilder()
                  .dataSource(
                      JoinDataSource.create(
                          new TableDataSource(CalciteTests.DATASOURCE3),
                          InlineDataSource.fromIterable(
                              ImmutableList.of(
                                  new Object[]{4842L},
                                  new Object[]{4844L},
                                  new Object[]{4845L},
                                  new Object[]{14905L},
                                  new Object[]{4853L},
                                  new Object[]{29064L}
                              ),
                              RowSignature.builder()
                                          .add("ROW_VALUE", ColumnType.LONG)
                                          .build()
                          ),
                          "j0.",
                          "(\"l1\" == \"j0.ROW_VALUE\")",
                          JoinType.INNER,
                          null,
                          ExprMacroTable.nil(),
                          CalciteTests.createJoinableFactoryWrapper()
                      )
                  )
                  .columns("l1")
                  .columnTypes(ColumnType.LONG)
                  .intervals(querySegmentSpec(Filtration.eternity()))
                  .context(queryContext)
                  .resultFormat(ScanQuery.ResultFormat.RESULT_FORMAT_COMPACTED_LIST)
                  .build()
        ),
        (sql, result) -> {
          // Ignore the results, only need to check that the type of query is a join.
        }
    );
  }

  @NotYetSupported(Modes.SORT_REMOVE_TROUBLE)
  @MethodSource("provideQueryContexts")
  @ParameterizedTest(name = "{0}")
  public void testRegressionFilteredAggregatorsSubqueryJoins(Map<String, Object> queryContext)
  {
    assumeFalse(
        isRunningMSQ() && isSortBasedJoin() && NullHandling.replaceWithDefault(),
        "test disabled; returns incorrect results in this mode"
    );
    assumeFalse(testBuilder().isDecoupledMode() && NullHandling.replaceWithDefault(), "not support in decoupled mode");

    cannotVectorize();
    testQuery(
        "select\n" +
        "count(*) filter (where trim(both from dim1) in (select dim2 from foo)),\n" +
        "min(m1) filter (where 'A' not in (select m2 from foo))\n" +
        "from foo as t0\n" +
        "where __time in (select __time from foo)",
        queryContext,
        useDefault ?
        ImmutableList.of(
            Druids.newTimeseriesQueryBuilder()
                  .dataSource(
                      join(
                          join(
                              join(
                                  new TableDataSource(CalciteTests.DATASOURCE1),
                                  new QueryDataSource(
                                      GroupByQuery.builder()
                                                  .setDataSource(CalciteTests.DATASOURCE1)
                                                  .setInterval(querySegmentSpec(Filtration.eternity()))
                                                  .setDimensions(
                                                      new DefaultDimensionSpec("__time", "d0", ColumnType.LONG)
                                                  )
                                                  .setGranularity(Granularities.ALL)
                                                  .setLimitSpec(NoopLimitSpec.instance())
                                                  .build()
                                  ),
                                  "j0.",
                                  equalsCondition(makeColumnExpression("__time"), makeColumnExpression("j0.d0")),
                                  JoinType.INNER
                              ),
                              new QueryDataSource(
                                  GroupByQuery.builder()
                                              .setDataSource(CalciteTests.DATASOURCE1)
                                              .setInterval(querySegmentSpec(Filtration.eternity()))
                                              .setDimensions(
                                                  new DefaultDimensionSpec("dim2", "d0", ColumnType.STRING)
                                              )
                                              .setGranularity(Granularities.ALL)
                                              .setPostAggregatorSpecs(
                                                  expressionPostAgg("a0", "1", ColumnType.LONG)
                                              )
                                              .setLimitSpec(NoopLimitSpec.instance())
                                              .build()
                              ),
                              "_j0.",
                              "(trim(\"dim1\",' ') == \"_j0.d0\")",
                              JoinType.LEFT
                          ),
                          new QueryDataSource(
                              GroupByQuery.builder()
                                          .setDataSource(CalciteTests.DATASOURCE1)
                                          .setInterval(querySegmentSpec(Filtration.eternity()))
                                          .setVirtualColumns(expressionVirtualColumn("v0", "1", ColumnType.LONG))
                                          .setDimFilter(equality("m2", "0.0", ColumnType.STRING))
                                          .setDimensions(
                                              new DefaultDimensionSpec("v0", "d0", ColumnType.LONG)
                                          )
                                          .setVirtualColumns(expressionVirtualColumn("v0", "1", ColumnType.LONG))
                                          .setGranularity(Granularities.ALL)
                                          .setLimitSpec(NoopLimitSpec.instance())
                                          .build()
                          ),
                          "__j0.",
                          "1",
                          JoinType.LEFT
                      )
                  )
                  .intervals(querySegmentSpec(Filtration.eternity()))
                  .aggregators(
                      new FilteredAggregatorFactory(
                          new CountAggregatorFactory("a0"),
                          and(
                              notNull("_j0.a0"),
                              notNull("dim1")
                          ),
                          "a0"
                      ),
                      new FilteredAggregatorFactory(
                          new FloatMinAggregatorFactory("a1", "m1"),
                          isNull("__j0.d0"),
                          "a1"
                      )
                  )
                  .context(queryContext)
                  .build()
        ) :
        ImmutableList.of(
            Druids.newTimeseriesQueryBuilder()
                  .dataSource(
                      join(
                          join(
                              join(
                                  new TableDataSource(CalciteTests.DATASOURCE1),
                                  new QueryDataSource(
                                      GroupByQuery.builder()
                                                  .setDataSource(CalciteTests.DATASOURCE1)
                                                  .setInterval(querySegmentSpec(Filtration.eternity()))
                                                  .setDimensions(
                                                      new DefaultDimensionSpec("__time", "d0", ColumnType.LONG)
                                                  )
                                                  .setGranularity(Granularities.ALL)
                                                  .setLimitSpec(NoopLimitSpec.instance())
                                                  .build()
                                  ),
                                  "j0.",
                                  equalsCondition(makeColumnExpression("__time"), makeColumnExpression("j0.d0")),
                                  JoinType.INNER
                              ),
                              new QueryDataSource(
                                  GroupByQuery.builder()
                                              .setDataSource(CalciteTests.DATASOURCE1)
                                              .setInterval(querySegmentSpec(Filtration.eternity()))
                                              .setDimensions(
                                                  new DefaultDimensionSpec("dim2", "d0", ColumnType.STRING)
                                              )
                                              .setPostAggregatorSpecs(
                                                  expressionPostAgg("a0", "1", ColumnType.LONG)
                                              )
                                              .setGranularity(Granularities.ALL)
                                              .setLimitSpec(NoopLimitSpec.instance())
                                              .build()
                              ),
                              "_j0.",
                              "(trim(\"dim1\",' ') == \"_j0.d0\")",
                              JoinType.LEFT
                          ),
                          new QueryDataSource(
                              new TopNQueryBuilder().dataSource(CalciteTests.DATASOURCE1)
                                                    .intervals(querySegmentSpec(Filtration.eternity()))
                                                    .filters(isNull("m2"))
                                                    .virtualColumns(expressionVirtualColumn(
                                                        "v0",
                                                        "0",
                                                        ColumnType.LONG
                                                    ))
                                                    .dimension(new DefaultDimensionSpec("v0", "d0", ColumnType.LONG))
                                                    .metric(new InvertedTopNMetricSpec(new DimensionTopNMetricSpec(
                                                        null,
                                                        StringComparators.NUMERIC
                                                    )))
                                                    .aggregators(new CountAggregatorFactory("a0"))
                                                    .threshold(1)
                                                    .build()
                          ),
                          "__j0.",
                          "1",
                          JoinType.LEFT
                      )
                  )
                  .intervals(querySegmentSpec(Filtration.eternity()))
                  .aggregators(
                      new FilteredAggregatorFactory(
                          new CountAggregatorFactory("a0"),
                          and(
                              notNull("_j0.a0"),
                              notNull("dim1")
                          ),
                          "a0"
                      ),
                      new FilteredAggregatorFactory(
                          new FloatMinAggregatorFactory("a1", "m1"),
                          or(
                              isNull("__j0.a0"),
                              not(
                                  NullHandling.sqlCompatible()
                                  ? istrue(
                                      or(
                                          not(expressionFilter("\"__j0.d0\"")),
                                          notNull("__j0.d0")
                                      )
                                  )
                                  : or(
                                      not(expressionFilter("\"__j0.d0\"")),
                                      notNull("__j0.d0")
                                  )
                              )
                          ),
                          "a1"
                      )
                  )
                  .context(queryContext)
                  .build()
        ),
        ImmutableList.of(
            new Object[]{useDefault ? 1L : 2L, 1.0f}
        )
    );
  }

  @SqlTestFrameworkConfig.MinTopNThreshold(1)
  @Test
  public void testJoinWithAliasAndOrderByNoGroupBy()
  {
    Map<String, Object> context = new HashMap<>(QUERY_CONTEXT_DEFAULT);
    context.put(PlannerConfig.CTX_KEY_USE_APPROXIMATE_TOPN, false);
    testQuery(
        "select t1.__time from druid.foo as t1 join\n"
        + "  druid.numfoo as t2 on t1.dim2 = t2.dim2\n"
        + " order by t1.__time ASC ",
        context, // turn on exact topN
        ImmutableList.of(
            newScanQueryBuilder()
                .intervals(querySegmentSpec(Filtration.eternity()))
                .dataSource(
                    JoinDataSource.create(
                        new TableDataSource(CalciteTests.DATASOURCE1),
                        new QueryDataSource(
                            newScanQueryBuilder()
                                .dataSource(CalciteTests.DATASOURCE3)
                                .intervals(querySegmentSpec(Filtration.eternity()))
                                .columns("dim2")
                                .columnTypes(ColumnType.STRING)
                                .context(context)
                                .build()
                        ),
                        "j0.",
                        "(\"dim2\" == \"j0.dim2\")",
                        JoinType.INNER,
                        null,
                        ExprMacroTable.nil(),
                        CalciteTests.createJoinableFactoryWrapper()
                    )
                )
                .columns("__time")
                .columnTypes(ColumnType.LONG)
                .order(Order.ASCENDING)
                .context(context)
                .build()
        ),
        NullHandling.sqlCompatible()
        ? ImmutableList.of(
            new Object[]{946684800000L},
            new Object[]{946684800000L},
            new Object[]{946857600000L},
            new Object[]{978307200000L},
            new Object[]{978307200000L},
            new Object[]{978393600000L}
        )
        : ImmutableList.of(
            new Object[]{946684800000L},
            new Object[]{946684800000L},
            new Object[]{978307200000L},
            new Object[]{978307200000L},
            new Object[]{978393600000L}
        )
    );
  }

  @SuppressWarnings({"unchecked", "rawtypes"})
  private List<Object[]> sortIfSortBased(final List<Object[]> results, final int... keyColumns)
  {
    if (isSortBasedJoin()) {
      final List<Object[]> retVal = new ArrayList<>(results);
      retVal.sort(
          (a, b) -> {
            for (int keyColumn : keyColumns) {
              final int cmp = Comparators.<Comparable>naturalNullsFirst()
                                         .compare((Comparable) a[keyColumn], (Comparable) b[keyColumn]);
              if (cmp != 0) {
                return cmp;
              }
            }

            return 0;
          });
      return retVal;
    } else {
      return results;
    }
  }

  @Test
  public void testJoinsWithTwoConditions()
  {
    Map<String, Object> context = new HashMap<>(QUERY_CONTEXT_DEFAULT);
    testQuery(
        "SELECT t1.__time, t1.m1\n"
        + "FROM foo t1\n"
        + "JOIN (SELECT m1, MAX(__time) as latest_time FROM foo WHERE m1 IN (1,2) GROUP BY m1) t2\n"
        + "ON t1.m1 = t2.m1 AND t1.__time = t2.latest_time\n",
        context,
        ImmutableList.of(
            newScanQueryBuilder()
                .dataSource(
                    join(
                        new TableDataSource(CalciteTests.DATASOURCE1),
                        new QueryDataSource(
                            GroupByQuery.builder()
                                        .setInterval(querySegmentSpec(Filtration.eternity()))
                                        .setGranularity(Granularities.ALL)
                                        .setDataSource(new TableDataSource(CalciteTests.DATASOURCE1))
                                        .setDimFilter(
                                            NullHandling.replaceWithDefault()
                                            ? in("m1", ImmutableList.of("1", "2"))
                                            : in("m1", ColumnType.FLOAT, ImmutableList.of(1.0f, 2.0f))
                                        )
                                        .setDimensions(new DefaultDimensionSpec("m1", "d0", ColumnType.FLOAT))
                                        .setAggregatorSpecs(aggregators(new LongMaxAggregatorFactory("a0", "__time")))
                                        .setContext(context)
                                        .build()
                        ),
                        "j0.",
                        "((\"m1\" == \"j0.d0\") && (\"__time\" == \"j0.a0\"))",
                        JoinType.INNER
                    )
                )
                .intervals(querySegmentSpec(Filtration.eternity()))
                .columns("__time", "m1")
                .columnTypes(ColumnType.LONG, ColumnType.FLOAT)
                .context(context)
                .build()
        ),
        ImmutableList.of(
            new Object[]{946684800000L, 1.0f},
            new Object[]{946771200000L, 2.0f}
        )
    );
  }

  @Test
  public void testJoinsWithThreeConditions()
  {
    Map<String, Object> context = new HashMap<>(QUERY_CONTEXT_DEFAULT);
    testQuery(
        "SELECT t1.__time, t1.m1, t1.m2\n"
        + "FROM foo t1\n"
        + "JOIN (SELECT m1, m2, MAX(__time) as latest_time FROM foo WHERE m1 IN (1,2) AND m2 IN (1,2) GROUP by m1,m2) t2\n"
        + "ON t1.m1 = t2.m1 AND t1.m2 = t2.m2 AND t1.__time = t2.latest_time\n",
        context,
        ImmutableList.of(
            newScanQueryBuilder()
                .dataSource(
                    join(
                        new TableDataSource(CalciteTests.DATASOURCE1),
                        new QueryDataSource(
                            GroupByQuery.builder()
                                        .setInterval(querySegmentSpec(Filtration.eternity()))
                                        .setGranularity(Granularities.ALL)
                                        .setDataSource(new TableDataSource(CalciteTests.DATASOURCE1))
                                        .setDimFilter(
                                            NullHandling.replaceWithDefault()
                                            ? and(
                                                in("m1", ImmutableList.of("1", "2")),
                                                in("m2", ImmutableList.of("1", "2"))
                                            )
                                            : and(
                                                in("m1", ColumnType.FLOAT, ImmutableList.of(1.0f, 2.0f)),
                                                in("m2", ColumnType.DOUBLE, ImmutableList.of(1.0, 2.0))
                                            )
                                        )
                                        .setDimensions(
                                            new DefaultDimensionSpec("m1", "d0", ColumnType.FLOAT),
                                            new DefaultDimensionSpec("m2", "d1", ColumnType.DOUBLE)
                                        )
                                        .setAggregatorSpecs(aggregators(new LongMaxAggregatorFactory("a0", "__time")))
                                        .setContext(context)
                                        .build()
                        ),
                        "j0.",
                        "((\"m1\" == \"j0.d0\") && (\"m2\" == \"j0.d1\") && (\"__time\" == \"j0.a0\"))",
                        JoinType.INNER
                    )
                )
                .intervals(querySegmentSpec(Filtration.eternity()))
                .columns("__time", "m1", "m2")
                .columnTypes(ColumnType.LONG, ColumnType.FLOAT, ColumnType.DOUBLE)
                .context(context)
                .build()
        ),
        ImmutableList.of(
            new Object[]{946684800000L, 1.0f, 1.0},
            new Object[]{946771200000L, 2.0f, 2.0}
        )
    );
  }

  @Test
  @DecoupledTestConfig(quidemReason = QuidemTestCaseReason.JOIN_FILTER_LOCATIONS, separateDefaultModeTest = true)
  public void testJoinWithInputRefCondition()
  {
    cannotVectorize();
    Map<String, Object> context = new HashMap<>(QUERY_CONTEXT_DEFAULT);

    Query<?> expectedQuery;

    if (!NullHandling.sqlCompatible()) {
      expectedQuery = Druids.newTimeseriesQueryBuilder()
                            .dataSource(
                                join(
                                    new TableDataSource(CalciteTests.DATASOURCE1),
                                    new QueryDataSource(
                                        GroupByQuery.builder()
                                                    .setInterval(querySegmentSpec(Filtration.eternity()))
                                                    .setGranularity(Granularities.ALL)
                                                    .setDataSource(new TableDataSource(CalciteTests.DATASOURCE1))
                                                    .setDimensions(
                                                        new DefaultDimensionSpec("m1", "d0", ColumnType.FLOAT)
                                                    )
                                                    .setPostAggregatorSpecs(
                                                        expressionPostAgg("a0", "1", ColumnType.LONG)
                                                    )
                                                    .build()
                                    ),
                                    "j0.",
                                    "(CAST(floor(100), 'DOUBLE') == \"j0.d0\")",
                                    JoinType.LEFT
                                )
                            )
                            .granularity(Granularities.ALL)
                            .aggregators(aggregators(
                                new FilteredAggregatorFactory(
                                    new CountAggregatorFactory("a0"),
                                    isNull("j0.a0")
                                )
                            ))
                            .context(getTimeseriesContextWithFloorTime(TIMESERIES_CONTEXT_BY_GRAN, "d0"))
                            .intervals(querySegmentSpec(Filtration.eternity()))
                            .context(context)
                            .build();

    } else {
      expectedQuery = Druids.newTimeseriesQueryBuilder()
                            .dataSource(
                                join(
                                    join(
                                        new TableDataSource("foo"),
                                        new QueryDataSource(
                                            Druids.newTimeseriesQueryBuilder()
                                                  .dataSource("foo")
                                                  .aggregators(
                                                      new CountAggregatorFactory("a0"),
                                                      new FilteredAggregatorFactory(
                                                          new CountAggregatorFactory("a1"),
                                                          notNull("m1"),
                                                          "a1"
                                                      )
                                                  )
                                                  .intervals(querySegmentSpec(Filtration.eternity()))
                                                  .context(context)
                                                  .build()
                                        ),
                                        "j0.",
                                        "1",
                                        JoinType.INNER
                                    ),
                                    new QueryDataSource(
                                        GroupByQuery.builder()
                                                    .setInterval(querySegmentSpec(Filtration.eternity()))
                                                    .setGranularity(Granularities.ALL)
                                                    .setDataSource(new TableDataSource(CalciteTests.DATASOURCE1))
                                                    .setDimensions(
                                                        new DefaultDimensionSpec("m1", "d0", ColumnType.FLOAT)
                                                    )
                                                    .setPostAggregatorSpecs(
                                                        expressionPostAgg("a0", "1", ColumnType.LONG)
                                                    )
                                                    .build()
                                    ),
                                    "_j0.",
                                    "(CAST(floor(100), 'DOUBLE') == \"_j0.d0\")",
                                    JoinType.LEFT
                                )
                            )
                            .granularity(Granularities.ALL)
                            .aggregators(aggregators(
                                new FilteredAggregatorFactory(
                                    new CountAggregatorFactory("a0"),
                                    or(
                                        equality("j0.a0", 0L, ColumnType.LONG),
                                        and(
                                            isNull("_j0.a0"),
                                            expressionFilter("(\"j0.a1\" >= \"j0.a0\")")
                                        )

                                    )
                                )
                            ))
                            .context(getTimeseriesContextWithFloorTime(TIMESERIES_CONTEXT_BY_GRAN, "d0"))
                            .intervals(querySegmentSpec(Filtration.eternity()))
                            .context(context)
                            .build();

    }

    testQuery(
        "SELECT COUNT(*) FILTER (WHERE FLOOR(100) NOT IN (SELECT m1 FROM foo)) "
        + "FROM foo",
        context,
        ImmutableList.of(expectedQuery),
        ImmutableList.of(
            new Object[]{6L}
        )
    );
  }

  @Test
  public void testJoinsWithUnnestOnLeft()
  {
    // Segment map function of MSQ needs some work
    // To handle these nested cases
    // Remove this when that's handled
    msqIncompatible();
    Map<String, Object> context = new HashMap<>(QUERY_CONTEXT_DEFAULT);
    testQuery(
        "with t1 as (\n"
        + "select * from foo, unnest(MV_TO_ARRAY(\"dim3\")) as u(d3)\n"
        + ")\n"
        + "select t1.dim3, t1.d3, t2.dim2 from t1 JOIN numfoo as t2\n"
        + "ON t1.d3 = t2.\"dim2\"",
        context,
        ImmutableList.of(
            newScanQueryBuilder()
                .dataSource(
                    join(
                        UnnestDataSource.create(
                            new TableDataSource(CalciteTests.DATASOURCE1),
                            nestedExpressionVirtualColumn("j0.unnest", "\"dim3\"", ColumnType.STRING),
                            null
                        ),
                        new QueryDataSource(
                            newScanQueryBuilder()
                                .intervals(querySegmentSpec(Filtration.eternity()))
                                .dataSource(CalciteTests.DATASOURCE3)
                                .columns("dim2")
                                .columnTypes(ColumnType.STRING)
                                .context(context)
                                .build()
                        ),
                        "_j0.",
                        "(\"j0.unnest\" == \"_j0.dim2\")",
                        JoinType.INNER
                    )
                )
                .intervals(querySegmentSpec(Filtration.eternity()))
                .columns("dim3", "j0.unnest", "_j0.dim2")
                .columnTypes(ColumnType.STRING, ColumnType.STRING, ColumnType.STRING)
                .context(context)
                .build()
        ),
        useDefault ?
        ImmutableList.of(
            new Object[]{"[\"a\",\"b\"]", "a", "a"},
            new Object[]{"[\"a\",\"b\"]", "a", "a"}
        ) : ImmutableList.of(
            new Object[]{"[\"a\",\"b\"]", "a", "a"},
            new Object[]{"[\"a\",\"b\"]", "a", "a"},
            new Object[]{"", "", ""}
        )
    );
  }

  @DecoupledTestConfig(ignoreExpectedQueriesReason = IgnoreQueriesReason.UNNEST_EXTRA_SCANQUERY)
  @Test
  public void testJoinsWithUnnestOverFilteredDSOnLeft()
  {
    // Segment map function of MSQ needs some work
    // To handle these nested cases
    // Remove this when that's handled
    msqIncompatible();
    Map<String, Object> context = new HashMap<>(QUERY_CONTEXT_DEFAULT);
    testQuery(
        "with t1 as (\n"
        + "select * from foo, unnest(MV_TO_ARRAY(\"dim3\")) as u(d3) where dim2='a'\n"
        + ")\n"
        + "select t1.dim3, t1.d3, t2.dim2 from t1 JOIN numfoo as t2\n"
        + "ON t1.d3 = t2.\"dim2\"",
        context,
        ImmutableList.of(
            newScanQueryBuilder()
                .dataSource(
                    join(
                        UnnestDataSource.create(
                            FilteredDataSource.create(
                                new TableDataSource(CalciteTests.DATASOURCE1),
                                equality("dim2", "a", ColumnType.STRING)
                            ),
                            expressionVirtualColumn("j0.unnest", "\"dim3\"", ColumnType.STRING),
                            null
                        ),
                        new QueryDataSource(
                            newScanQueryBuilder()
                                .intervals(querySegmentSpec(Filtration.eternity()))
                                .dataSource(CalciteTests.DATASOURCE3)
                                .columns("dim2")
                                .columnTypes(ColumnType.STRING)
                                .context(context)
                                .build()
                        ),
                        "_j0.",
                        "(\"j0.unnest\" == \"_j0.dim2\")",
                        JoinType.INNER
                    )
                )
                .intervals(querySegmentSpec(Filtration.eternity()))
                .columns("dim3", "j0.unnest", "_j0.dim2")
                .columnTypes(ColumnType.STRING, ColumnType.STRING, ColumnType.STRING)
                .context(context)
                .build()
        ),
        useDefault ?
        ImmutableList.of(
            new Object[]{"[\"a\",\"b\"]", "a", "a"},
            new Object[]{"[\"a\",\"b\"]", "a", "a"}
        ) : ImmutableList.of(
            new Object[]{"[\"a\",\"b\"]", "a", "a"},
            new Object[]{"[\"a\",\"b\"]", "a", "a"},
            new Object[]{"", "", ""}
        )
    );
  }

  @Test
  public void testJoinsWithUnnestOverJoin()
  {
    // Segment map function of MSQ needs some work
    // To handle these nested cases
    // Remove this when that's handled
    msqIncompatible();
    Map<String, Object> context = new HashMap<>(QUERY_CONTEXT_DEFAULT);
    testQuery(
        "with t1 as (\n"
        + "select * from (SELECT * from foo JOIN (select dim2 as t from foo where dim2 IN ('a','b','ab','abc')) ON dim2=t), "
        + " unnest(MV_TO_ARRAY(\"dim3\")) as u(d3) \n"
        + ")\n"
        + "select t1.dim3, t1.d3, t2.dim2 from t1 JOIN numfoo as t2\n"
        + "ON t1.d3 = t2.\"dim2\"",
        context,
        ImmutableList.of(
            newScanQueryBuilder()
                .dataSource(
                    join(
                        UnnestDataSource.create(
                            join(
                                new TableDataSource(CalciteTests.DATASOURCE1),
                                new QueryDataSource(
                                    newScanQueryBuilder()
                                        .intervals(querySegmentSpec(Filtration.eternity()))
                                        .dataSource(CalciteTests.DATASOURCE1)
                                        .filters(in("dim2", ImmutableList.of("a", "b", "ab", "abc")))
                                        .context(context)
                                        .columns("dim2")
                                        .columnTypes(ColumnType.STRING)
                                        .build()
                                ),
                                "j0.",
                                "(\"dim2\" == \"j0.dim2\")",
                                JoinType.INNER
                            ),
                            nestedExpressionVirtualColumn("_j0.unnest", "\"dim3\"", ColumnType.STRING),
                            null
                        ),
                        new QueryDataSource(
                            newScanQueryBuilder()
                                .intervals(querySegmentSpec(Filtration.eternity()))
                                .dataSource(CalciteTests.DATASOURCE3)
                                .columns("dim2")
                                .columnTypes(ColumnType.STRING)
                                .context(context)
                                .build()
                        ),
                        "__j0.",
                        "(\"_j0.unnest\" == \"__j0.dim2\")",
                        JoinType.INNER
                    )
                )
                .intervals(querySegmentSpec(Filtration.eternity()))
                .columns("dim3", "_j0.unnest", "__j0.dim2")
                .columnTypes(ColumnType.STRING, ColumnType.STRING, ColumnType.STRING)
                .context(context)
                .build()
        ),
        useDefault ?
        ImmutableList.of(
            new Object[]{"[\"a\",\"b\"]", "a", "a"},
            new Object[]{"[\"a\",\"b\"]", "a", "a"},
            new Object[]{"[\"a\",\"b\"]", "a", "a"},
            new Object[]{"[\"a\",\"b\"]", "a", "a"},
            new Object[]{"[\"a\",\"b\"]", "a", "a"},
            new Object[]{"[\"a\",\"b\"]", "a", "a"},
            new Object[]{"[\"a\",\"b\"]", "a", "a"},
            new Object[]{"[\"a\",\"b\"]", "a", "a"}
        ) : ImmutableList.of(
            new Object[]{"[\"a\",\"b\"]", "a", "a"},
            new Object[]{"[\"a\",\"b\"]", "a", "a"},
            new Object[]{"[\"a\",\"b\"]", "a", "a"},
            new Object[]{"[\"a\",\"b\"]", "a", "a"},
            new Object[]{"[\"a\",\"b\"]", "a", "a"},
            new Object[]{"[\"a\",\"b\"]", "a", "a"},
            new Object[]{"[\"a\",\"b\"]", "a", "a"},
            new Object[]{"[\"a\",\"b\"]", "a", "a"},
            new Object[]{"", "", ""},
            new Object[]{"", "", ""},
            new Object[]{"", "", ""},
            new Object[]{"", "", ""}
        )
    );
  }

  @Test
  public void testSelfJoinsWithUnnestOnLeftAndRight()
  {
    // Segment map function of MSQ needs some work
    // To handle these nested cases
    // Remove this when that's handled
    msqIncompatible();
    Map<String, Object> context = new HashMap<>(QUERY_CONTEXT_DEFAULT);
    testQuery(
        "with t1 as (\n"
        + "select * from foo, unnest(MV_TO_ARRAY(\"dim3\")) as u(d3)\n"
        + ")\n"
        + "select t1.dim3, t1.d3, t2.dim2 from t1 JOIN t1 as t2\n"
        + "ON t1.d3 = t2.d3",
        context,
        ImmutableList.of(
            newScanQueryBuilder()
                .dataSource(
                    join(
                        UnnestDataSource.create(
                            new TableDataSource(CalciteTests.DATASOURCE1),
                            nestedExpressionVirtualColumn("j0.unnest", "\"dim3\"", ColumnType.STRING),
                            null
                        ),
                        new QueryDataSource(
                            newScanQueryBuilder()
                                .intervals(querySegmentSpec(Filtration.eternity()))
                                .dataSource(UnnestDataSource.create(
                                    new TableDataSource(CalciteTests.DATASOURCE1),
                                    nestedExpressionVirtualColumn("j0.unnest", "\"dim3\"", ColumnType.STRING),
                                    null
                                ))
                                .columns("dim2", "j0.unnest")
                                .columnTypes(ColumnType.STRING, ColumnType.STRING)
                                .context(context)
                                .build()
                        ),
                        "_j0.",
                        "(\"j0.unnest\" == \"_j0.j0.unnest\")",
                        JoinType.INNER
                    )
                )
                .intervals(querySegmentSpec(Filtration.eternity()))
                .columns("dim3", "j0.unnest", "_j0.dim2")
                .columnTypes(ColumnType.STRING, ColumnType.STRING, ColumnType.STRING)
                .context(context)
                .build()
        ),
        useDefault ?
        ImmutableList.of(
            new Object[]{"[\"a\",\"b\"]", "a", "a"},
            new Object[]{"[\"a\",\"b\"]", "b", "a"},
            new Object[]{"[\"a\",\"b\"]", "b", ""},
            new Object[]{"[\"b\",\"c\"]", "b", "a"},
            new Object[]{"[\"b\",\"c\"]", "b", ""},
            new Object[]{"[\"b\",\"c\"]", "c", ""},
            new Object[]{"d", "d", ""}
        ) : ImmutableList.of(
            new Object[]{"[\"a\",\"b\"]", "a", "a"},
            new Object[]{"[\"a\",\"b\"]", "b", "a"},
            new Object[]{"[\"a\",\"b\"]", "b", null},
            new Object[]{"[\"b\",\"c\"]", "b", "a"},
            new Object[]{"[\"b\",\"c\"]", "b", null},
            new Object[]{"[\"b\",\"c\"]", "c", null},
            new Object[]{"d", "d", ""},
            new Object[]{"", "", "a"}
        )
    );
  }

  @DecoupledTestConfig(ignoreExpectedQueriesReason = IgnoreQueriesReason.UNNEST_EXTRA_SCANQUERY)
  @Test
  public void testJoinsOverUnnestOverFilterDSOverJoin()
  {
    // Segment map function of MSQ needs some work
    // To handle these nested cases
    // Remove this when that's handled
    msqIncompatible();
    Map<String, Object> context = new HashMap<>(QUERY_CONTEXT_DEFAULT);
    testQuery(
        "with t1 as (\n"
        + "select * from (SELECT * from foo JOIN (select dim2 as t from foo where dim2 IN ('a','b','ab','abc')) ON dim2=t),\n"
        + "unnest(MV_TO_ARRAY(\"dim3\")) as u(d3) where m1 IN (1,4) and d3='a'\n"
        + ")\n"
        + "select t1.dim3, t1.d3, t2.dim2, t1.m1 from t1 JOIN numfoo as t2\n"
        + "ON t1.d3 = t2.\"dim2\"",
        context,
        ImmutableList.of(
            newScanQueryBuilder()
                .dataSource(
                    join(
                        UnnestDataSource.create(
                            FilteredDataSource.create(
                                join(
                                    new TableDataSource(CalciteTests.DATASOURCE1),
                                    new QueryDataSource(
                                        newScanQueryBuilder()
                                            .intervals(querySegmentSpec(Filtration.eternity()))
                                            .dataSource(CalciteTests.DATASOURCE1)
                                            .columns("dim2")
                                            .columnTypes(ColumnType.STRING)
                                            .filters(
                                                in(
                                                    "dim2",
                                                    ImmutableList.of("a", "ab", "abc", "b")
                                                )
                                            )
                                            .context(context)
                                            .build()
                                    ),
                                    "j0.",
                                    "(\"dim2\" == \"j0.dim2\")",
                                    JoinType.INNER
                                ),
                                NullHandling.sqlCompatible()
                                ? in("m1", ColumnType.FLOAT, ImmutableList.of(1.0, 4.0))
                                : in("m1", ImmutableList.of("1", "4"))
                            ),
                            expressionVirtualColumn("_j0.unnest", "\"dim3\"", ColumnType.STRING),
                            equality("_j0.unnest", "a", ColumnType.STRING)
                        ),
                        new QueryDataSource(
                            newScanQueryBuilder()
                                .intervals(querySegmentSpec(Filtration.eternity()))
                                .dataSource(CalciteTests.DATASOURCE3)
                                .columns("dim2")
                                .columnTypes(ColumnType.STRING)
                                .context(context)
                                .build()
                        ),
                        "__j0.",
                        "(\"_j0.unnest\" == \"__j0.dim2\")",
                        JoinType.INNER
                    )
                )
                .intervals(querySegmentSpec(Filtration.eternity()))
                .columns("dim3", "_j0.unnest", "__j0.dim2", "m1")
                .columnTypes(ColumnType.STRING, ColumnType.STRING, ColumnType.STRING, ColumnType.FLOAT)
                .context(context)
                .build()
        ),
        ImmutableList.of(
            new Object[]{"[\"a\",\"b\"]", "a", "a", 1.0f},
            new Object[]{"[\"a\",\"b\"]", "a", "a", 1.0f},
            new Object[]{"[\"a\",\"b\"]", "a", "a", 1.0f},
            new Object[]{"[\"a\",\"b\"]", "a", "a", 1.0f},
            new Object[]{"[\"a\",\"b\"]", "a", "a", 1.0f},
            new Object[]{"[\"a\",\"b\"]", "a", "a", 1.0f},
            new Object[]{"[\"a\",\"b\"]", "a", "a", 1.0f},
            new Object[]{"[\"a\",\"b\"]", "a", "a", 1.0f}
        )
    );
  }

  @Test
  public void testLeftJoinsOnTwoWithTables()
  {
    Map<String, Object> context = new HashMap<>(QUERY_CONTEXT_DEFAULT);
    testQuery(
        "with raw1 as (\n"
        + "  select\n"
        + "  dim1,\n"
        + "  count(*)/2 as c\n"
        + "  from foo\n"
        + "  GROUP BY 1\n"
        + "),\n"
        + " raw2 as (\n"
        + "  select \n"
        + "  dim1,\n"
        + "  count(*)/2 as c\n"
        + "  from foo\n"
        + "  GROUP BY 1\n"
        + ")\n"
        + "select\n"
        + "  r1.c-r2.c\n"
        + "from raw1 r1\n"
        + "left join raw2 r2\n"
        + "on r1.dim1 = r2.dim1",
        context,
        ImmutableList.of(
            newScanQueryBuilder()
                .dataSource(
                    join(
                        new QueryDataSource(
                            GroupByQuery.builder()
                                        .setInterval(querySegmentSpec(Filtration.eternity()))
                                        .setGranularity(Granularities.ALL)
                                        .setDataSource(new TableDataSource(CalciteTests.DATASOURCE1))
                                        .setDimensions(new DefaultDimensionSpec("dim1", "d0", ColumnType.STRING))
                                        .setAggregatorSpecs(aggregators(new CountAggregatorFactory("a0")))
                                        .setPostAggregatorSpecs(expressionPostAgg(
                                            "p0",
                                            "(\"a0\" / 2)",
                                            ColumnType.LONG
                                        ))
                                        .setContext(context)
                                        .build()
                        ),
                        new QueryDataSource(
                            GroupByQuery.builder()
                                        .setInterval(querySegmentSpec(Filtration.eternity()))
                                        .setGranularity(Granularities.ALL)
                                        .setDataSource(new TableDataSource(CalciteTests.DATASOURCE1))
                                        .setDimensions(new DefaultDimensionSpec("dim1", "d0", ColumnType.STRING))
                                        .setAggregatorSpecs(aggregators(new CountAggregatorFactory("a0")))
                                        .setPostAggregatorSpecs(expressionPostAgg(
                                            "p0",
                                            "(\"a0\" / 2)",
                                            ColumnType.LONG
                                        ))
                                        .setContext(context)
                                        .build()
                        ),
                        "j0.",
                        "(\"d0\" == \"j0.d0\")",
                        JoinType.LEFT
                    )
                )
                .intervals(querySegmentSpec(Filtration.eternity()))
                .columns("v0")
                .columnTypes(ColumnType.LONG)
                .virtualColumns(expressionVirtualColumn("v0", "(\"p0\" - \"j0.p0\")", ColumnType.LONG))
                .context(context)
                .build()
        ),
        ImmutableList.of(
            new Object[]{0L},
            new Object[]{0L},
            new Object[]{0L},
            new Object[]{0L},
            new Object[]{0L},
            new Object[]{0L}
        )
    );
  }
}<|MERGE_RESOLUTION|>--- conflicted
+++ resolved
@@ -166,12 +166,8 @@
                         CalciteTests.createJoinableFactoryWrapper()
                     )
                 )
-<<<<<<< HEAD
                 .columns("d0")
-=======
-                .columns("_d0")
                 .columnTypes(ColumnType.LONG)
->>>>>>> 390c2d68
                 .context(context)
                 .build()
         ),
