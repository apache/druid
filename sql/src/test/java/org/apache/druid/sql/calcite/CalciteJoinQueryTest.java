--- conflicted
+++ resolved
@@ -5089,61 +5089,6 @@
   }
 
   @Test
-<<<<<<< HEAD
-  public void testJoinWithAliasAndOrderByNoGroupBy()
-  {
-    minTopNThreshold = 1;
-    Map<String, Object> context = new HashMap<>(QUERY_CONTEXT_DEFAULT);
-    context.put(PlannerConfig.CTX_KEY_USE_APPROXIMATE_TOPN, false);
-    testQuery(
-        "select t1.__time from druid.foo as t1 join\n"
-        + "  druid.numfoo as t2 on t1.dim2 = t2.dim2\n"
-        + " order by t1.__time ASC ",
-        context, // turn on exact topN
-        ImmutableList.of(
-            newScanQueryBuilder()
-                .intervals(querySegmentSpec(Filtration.eternity()))
-                .dataSource(
-                    JoinDataSource.create(
-                        new TableDataSource(CalciteTests.DATASOURCE1),
-                        new QueryDataSource(
-                            newScanQueryBuilder()
-                                .dataSource(CalciteTests.DATASOURCE3)
-                                .intervals(querySegmentSpec(Intervals.of(
-                                    "-146136543-09-08T08:23:32.096Z/146140482-04-24T15:36:27.903Z")))
-                                .columns("dim2")
-                                .context(context)
-                                .build()
-                        ),
-                        "j0.",
-                        "(\"dim2\" == \"j0.dim2\")",
-                        JoinType.INNER,
-                        null,
-                        ExprMacroTable.nil(),
-                        CalciteTests.createJoinableFactoryWrapper()
-                    )
-                )
-                .columns("__time")
-                .order(ScanQuery.Order.ASCENDING)
-                .context(context)
-                .build()
-        ),
-        NullHandling.sqlCompatible()
-        ? ImmutableList.of(
-            new Object[]{946684800000L},
-            new Object[]{946684800000L},
-            new Object[]{946857600000L},
-            new Object[]{978307200000L},
-            new Object[]{978307200000L},
-            new Object[]{978393600000L}
-        )
-        : ImmutableList.of(
-            new Object[]{946684800000L},
-            new Object[]{946684800000L},
-            new Object[]{978307200000L},
-            new Object[]{978307200000L},
-            new Object[]{978393600000L}
-=======
   @Parameters(source = QueryContextForJoinProvider.class)
   public void testRegressionFilteredAggregatorsSubqueryJoins(Map<String, Object> queryContext)
   {
@@ -5316,7 +5261,64 @@
         ),
         ImmutableList.of(
             new Object[]{useDefault ? 1L : 2L, 1.0f}
->>>>>>> 139a058b
+        )
+    );
+  }
+
+  @Test
+  public void testJoinWithAliasAndOrderByNoGroupBy()
+  {
+    minTopNThreshold = 1;
+    Map<String, Object> context = new HashMap<>(QUERY_CONTEXT_DEFAULT);
+    context.put(PlannerConfig.CTX_KEY_USE_APPROXIMATE_TOPN, false);
+    testQuery(
+        "select t1.__time from druid.foo as t1 join\n"
+        + "  druid.numfoo as t2 on t1.dim2 = t2.dim2\n"
+        + " order by t1.__time ASC ",
+        context, // turn on exact topN
+        ImmutableList.of(
+            newScanQueryBuilder()
+                .intervals(querySegmentSpec(Filtration.eternity()))
+                .dataSource(
+                    JoinDataSource.create(
+                        new TableDataSource(CalciteTests.DATASOURCE1),
+                        new QueryDataSource(
+                            newScanQueryBuilder()
+                                .dataSource(CalciteTests.DATASOURCE3)
+                                .intervals(querySegmentSpec(Intervals.of(
+                                    "-146136543-09-08T08:23:32.096Z/146140482-04-24T15:36:27.903Z")))
+                                .columns("dim2")
+                                .context(context)
+                                .build()
+                        ),
+                        "j0.",
+                        "(\"dim2\" == \"j0.dim2\")",
+                        JoinType.INNER,
+                        null,
+                        ExprMacroTable.nil(),
+                        CalciteTests.createJoinableFactoryWrapper()
+                    )
+                )
+                .columns("__time")
+                .order(ScanQuery.Order.ASCENDING)
+                .context(context)
+                .build()
+        ),
+        NullHandling.sqlCompatible()
+        ? ImmutableList.of(
+            new Object[]{946684800000L},
+            new Object[]{946684800000L},
+            new Object[]{946857600000L},
+            new Object[]{978307200000L},
+            new Object[]{978307200000L},
+            new Object[]{978393600000L}
+        )
+        : ImmutableList.of(
+            new Object[]{946684800000L},
+            new Object[]{946684800000L},
+            new Object[]{978307200000L},
+            new Object[]{978307200000L},
+            new Object[]{978393600000L}
         )
     );
   }
