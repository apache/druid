--- conflicted
+++ resolved
@@ -275,14 +275,9 @@
     final Pair<ImmutableDruidServer, DataSegment> pair = druidServers
         .stream()
         .flatMap(druidServer -> druidServer
-<<<<<<< HEAD
             .iterateAllSegments()
             .stream()
-            .filter(segment -> segment.equals(existingSegment))
-=======
-            .getLazyAllSegments().stream()
             .filter(segment -> segment.getId().equals(existingSegment.getId()))
->>>>>>> 08027028
             .map(segment -> Pair.of(druidServer, segment))
         )
         .findAny()
