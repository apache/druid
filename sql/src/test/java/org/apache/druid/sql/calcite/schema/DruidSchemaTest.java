/*
 * Licensed to the Apache Software Foundation (ASF) under one
 * or more contributor license agreements.  See the NOTICE file
 * distributed with this work for additional information
 * regarding copyright ownership.  The ASF licenses this file
 * to you under the Apache License, Version 2.0 (the
 * "License"); you may not use this file except in compliance
 * with the License.  You may obtain a copy of the License at
 *
 *   http://www.apache.org/licenses/LICENSE-2.0
 *
 * Unless required by applicable law or agreed to in writing,
 * software distributed under the License is distributed on an
 * "AS IS" BASIS, WITHOUT WARRANTIES OR CONDITIONS OF ANY
 * KIND, either express or implied.  See the License for the
 * specific language governing permissions and limitations
 * under the License.
 */

package org.apache.druid.sql.calcite.schema;

import com.google.common.collect.ImmutableList;
import com.google.common.collect.ImmutableMap;
import com.google.common.collect.ImmutableSet;
import org.apache.calcite.jdbc.JavaTypeFactoryImpl;
import org.apache.calcite.rel.type.RelDataType;
import org.apache.calcite.rel.type.RelDataTypeField;
import org.apache.calcite.schema.Table;
import org.apache.calcite.sql.type.SqlTypeName;
import org.apache.druid.client.ImmutableDruidServer;
import org.apache.druid.client.TimelineServerView;
import org.apache.druid.data.input.InputRow;
import org.apache.druid.java.util.common.Intervals;
import org.apache.druid.java.util.common.Pair;
import org.apache.druid.java.util.common.io.Closer;
import org.apache.druid.query.QueryRunnerFactoryConglomerate;
import org.apache.druid.query.aggregation.CountAggregatorFactory;
import org.apache.druid.query.aggregation.DoubleSumAggregatorFactory;
import org.apache.druid.query.aggregation.LongSumAggregatorFactory;
import org.apache.druid.query.aggregation.hyperloglog.HyperUniquesAggregatorFactory;
import org.apache.druid.segment.IndexBuilder;
import org.apache.druid.segment.QueryableIndex;
import org.apache.druid.segment.incremental.IncrementalIndexSchema;
import org.apache.druid.segment.writeout.OffHeapMemorySegmentWriteOutMediumFactory;
import org.apache.druid.server.coordination.DruidServerMetadata;
import org.apache.druid.server.security.NoopEscalator;
import org.apache.druid.sql.calcite.planner.PlannerConfig;
import org.apache.druid.sql.calcite.table.DruidTable;
import org.apache.druid.sql.calcite.util.CalciteTestBase;
import org.apache.druid.sql.calcite.util.CalciteTests;
import org.apache.druid.sql.calcite.util.SpecificSegmentsQuerySegmentWalker;
import org.apache.druid.sql.calcite.util.TestServerInventoryView;
import org.apache.druid.sql.calcite.view.NoopViewManager;
import org.apache.druid.timeline.DataSegment;
import org.apache.druid.timeline.SegmentId;
import org.apache.druid.timeline.partition.LinearShardSpec;
import org.junit.After;
import org.junit.AfterClass;
import org.junit.Assert;
import org.junit.Before;
import org.junit.BeforeClass;
import org.junit.Rule;
import org.junit.Test;
import org.junit.rules.TemporaryFolder;

import java.io.File;
import java.io.IOException;
import java.util.List;
import java.util.Map;
import java.util.stream.Collectors;

public class DruidSchemaTest extends CalciteTestBase
{
  private static final PlannerConfig PLANNER_CONFIG_DEFAULT = new PlannerConfig();

  private static final List<InputRow> ROWS1 = ImmutableList.of(
      CalciteTests.createRow(ImmutableMap.of("t", "2000-01-01", "m1", "1.0", "dim1", "")),
      CalciteTests.createRow(ImmutableMap.of("t", "2000-01-02", "m1", "2.0", "dim1", "10.1")),
      CalciteTests.createRow(ImmutableMap.of("t", "2000-01-03", "m1", "3.0", "dim1", "2"))
  );

  private static final List<InputRow> ROWS2 = ImmutableList.of(
      CalciteTests.createRow(ImmutableMap.of("t", "2001-01-01", "m1", "4.0", "dim2", ImmutableList.of("a"))),
      CalciteTests.createRow(ImmutableMap.of("t", "2001-01-02", "m1", "5.0", "dim2", ImmutableList.of("abc"))),
      CalciteTests.createRow(ImmutableMap.of("t", "2001-01-03", "m1", "6.0"))
  );

  private static QueryRunnerFactoryConglomerate conglomerate;
  private static Closer resourceCloser;

  private List<ImmutableDruidServer> druidServers;

  @BeforeClass
  public static void setUpClass()
  {
    final Pair<QueryRunnerFactoryConglomerate, Closer> conglomerateCloserPair = CalciteTests
        .createQueryRunnerFactoryConglomerate();
    conglomerate = conglomerateCloserPair.lhs;
    resourceCloser = conglomerateCloserPair.rhs;
  }

  @AfterClass
  public static void tearDownClass() throws IOException
  {
    resourceCloser.close();
  }

  @Rule
  public TemporaryFolder temporaryFolder = new TemporaryFolder();

  private SpecificSegmentsQuerySegmentWalker walker = null;
  private DruidSchema schema = null;

  @Before
  public void setUp() throws Exception
  {
    final File tmpDir = temporaryFolder.newFolder();
    final QueryableIndex index1 = IndexBuilder.create()
                                              .tmpDir(new File(tmpDir, "1"))
                                              .segmentWriteOutMediumFactory(OffHeapMemorySegmentWriteOutMediumFactory.instance())
                                              .schema(
                                                  new IncrementalIndexSchema.Builder()
                                                      .withMetrics(
                                                          new CountAggregatorFactory("cnt"),
                                                          new DoubleSumAggregatorFactory("m1", "m1"),
                                                          new HyperUniquesAggregatorFactory("unique_dim1", "dim1")
                                                      )
                                                      .withRollup(false)
                                                      .build()
                                              )
                                              .rows(ROWS1)
                                              .buildMMappedIndex();

    final QueryableIndex index2 = IndexBuilder.create()
                                              .tmpDir(new File(tmpDir, "2"))
                                              .segmentWriteOutMediumFactory(OffHeapMemorySegmentWriteOutMediumFactory.instance())
                                              .schema(
                                                  new IncrementalIndexSchema.Builder()
                                                      .withMetrics(new LongSumAggregatorFactory("m1", "m1"))
                                                      .withRollup(false)
                                                      .build()
                                              )
                                              .rows(ROWS2)
                                              .buildMMappedIndex();

    walker = new SpecificSegmentsQuerySegmentWalker(conglomerate).add(
        DataSegment.builder()
                   .dataSource(CalciteTests.DATASOURCE1)
                   .interval(Intervals.of("2000/P1Y"))
                   .version("1")
                   .shardSpec(new LinearShardSpec(0))
                   .build(),
        index1
    ).add(
        DataSegment.builder()
                   .dataSource(CalciteTests.DATASOURCE1)
                   .interval(Intervals.of("2001/P1Y"))
                   .version("1")
                   .shardSpec(new LinearShardSpec(0))
                   .build(),
        index2
    ).add(
        DataSegment.builder()
                   .dataSource(CalciteTests.DATASOURCE2)
                   .interval(index2.getDataInterval())
                   .version("1")
                   .shardSpec(new LinearShardSpec(0))
                   .build(),
        index2
    );

    final TimelineServerView serverView = new TestServerInventoryView(walker.getSegments());
    druidServers = serverView.getDruidServers();

    schema = new DruidSchema(
        CalciteTests.createMockQueryLifecycleFactory(walker, conglomerate),
        serverView,
        PLANNER_CONFIG_DEFAULT,
        new NoopViewManager(),
        new NoopEscalator()
    );

    schema.start();
    schema.awaitInitialization();
  }

  @After
  public void tearDown() throws Exception
  {
    schema.stop();
    walker.close();
  }

  @Test
  public void testGetTableMap()
  {
    Assert.assertEquals(ImmutableSet.of("foo", "foo2"), schema.getTableNames());

    final Map<String, Table> tableMap = schema.getTableMap();
    Assert.assertEquals(ImmutableSet.of("foo", "foo2"), tableMap.keySet());
  }

  @Test
  public void testGetTableMapFoo()
  {
    final DruidTable fooTable = (DruidTable) schema.getTableMap().get("foo");
    final RelDataType rowType = fooTable.getRowType(new JavaTypeFactoryImpl());
    final List<RelDataTypeField> fields = rowType.getFieldList();

    Assert.assertEquals(6, fields.size());

    Assert.assertEquals("__time", fields.get(0).getName());
    Assert.assertEquals(SqlTypeName.TIMESTAMP, fields.get(0).getType().getSqlTypeName());

    Assert.assertEquals("cnt", fields.get(1).getName());
    Assert.assertEquals(SqlTypeName.BIGINT, fields.get(1).getType().getSqlTypeName());

    Assert.assertEquals("dim1", fields.get(2).getName());
    Assert.assertEquals(SqlTypeName.VARCHAR, fields.get(2).getType().getSqlTypeName());

    Assert.assertEquals("dim2", fields.get(3).getName());
    Assert.assertEquals(SqlTypeName.VARCHAR, fields.get(3).getType().getSqlTypeName());

    Assert.assertEquals("m1", fields.get(4).getName());
    Assert.assertEquals(SqlTypeName.BIGINT, fields.get(4).getType().getSqlTypeName());

    Assert.assertEquals("unique_dim1", fields.get(5).getName());
    Assert.assertEquals(SqlTypeName.OTHER, fields.get(5).getType().getSqlTypeName());
  }

  @Test
  public void testGetTableMapFoo2()
  {
    final DruidTable fooTable = (DruidTable) schema.getTableMap().get("foo2");
    final RelDataType rowType = fooTable.getRowType(new JavaTypeFactoryImpl());
    final List<RelDataTypeField> fields = rowType.getFieldList();

    Assert.assertEquals(3, fields.size());

    Assert.assertEquals("__time", fields.get(0).getName());
    Assert.assertEquals(SqlTypeName.TIMESTAMP, fields.get(0).getType().getSqlTypeName());

    Assert.assertEquals("dim2", fields.get(1).getName());
    Assert.assertEquals(SqlTypeName.VARCHAR, fields.get(1).getType().getSqlTypeName());

    Assert.assertEquals("m1", fields.get(2).getName());
    Assert.assertEquals(SqlTypeName.BIGINT, fields.get(2).getType().getSqlTypeName());
  }

  /**
   * This tests that {@link AvailableSegmentMetadata#getNumRows()} is correct in case
   * of multiple replicas i.e. when {@link DruidSchema#addSegment(DruidServerMetadata, DataSegment)}
   * is called more than once for same segment
   */
  @Test
  public void testSegmentMetadataHolderNumRows()
  {
    Map<SegmentId, AvailableSegmentMetadata> segmentsMetadata = schema.getSegmentMetadataSnapshot();
    final List<DataSegment> segments = segmentsMetadata.values()
                                                       .stream()
                                                       .map(AvailableSegmentMetadata::getSegment)
                                                       .collect(Collectors.toList());
    Assert.assertEquals(3, segments.size());
    // find the only segment with datasource "foo2"
    final DataSegment existingSegment = segments.stream()
                                                .filter(segment -> segment.getDataSource().equals("foo2"))
                                                .findFirst()
                                                .orElse(null);
    Assert.assertNotNull(existingSegment);
    final AvailableSegmentMetadata existingMetadata = segmentsMetadata.get(existingSegment.getId());
    // update AvailableSegmentMetadata of existingSegment with numRows=5
    AvailableSegmentMetadata updatedMetadata = AvailableSegmentMetadata.from(existingMetadata).withNumRows(5).build();
    schema.setAvailableSegmentMetadata(existingSegment.getId(), updatedMetadata);
    // find a druidServer holding existingSegment
    final Pair<ImmutableDruidServer, DataSegment> pair = druidServers
        .stream()
        .flatMap(druidServer -> druidServer
            .iterateAllSegments()
            .stream()
<<<<<<< HEAD
            .filter(segment -> segment.equals(existingSegment))
=======
            .filter(segment -> segment.getId().equals(existingSegment.getId()))
>>>>>>> da161444
            .map(segment -> Pair.of(druidServer, segment))
        )
        .findAny()
        .orElse(null);
    Assert.assertNotNull(pair);
    final ImmutableDruidServer server = pair.lhs;
    Assert.assertNotNull(server);
    final DruidServerMetadata druidServerMetadata = server.getMetadata();
    // invoke DruidSchema#addSegment on existingSegment
    schema.addSegment(druidServerMetadata, existingSegment);
    segmentsMetadata = schema.getSegmentMetadataSnapshot();
    // get the only segment with datasource "foo2"
    final DataSegment currentSegment = segments.stream()
                                               .filter(segment -> segment.getDataSource().equals("foo2"))
                                               .findFirst()
                                               .orElse(null);
    final AvailableSegmentMetadata currentMetadata = segmentsMetadata.get(currentSegment.getId());
    Assert.assertEquals(updatedMetadata.getSegment().getId(), currentMetadata.getSegment().getId());
    Assert.assertEquals(updatedMetadata.getNumRows(), currentMetadata.getNumRows());
    // numreplicas do not change here since we addSegment with the same server which was serving existingSegment before
    Assert.assertEquals(updatedMetadata.getNumReplicas(), currentMetadata.getNumReplicas());
  }

  @Test
  public void testNullDatasource() throws IOException
  {
    final Map<SegmentId, AvailableSegmentMetadata> segmentMetadatas = schema.getSegmentMetadataSnapshot();
    final List<DataSegment> segments = segmentMetadatas.values()
                                                       .stream()
                                                       .map(AvailableSegmentMetadata::getSegment)
                                                       .collect(Collectors.toList());
    Assert.assertEquals(segments.size(), 3);
    // segments contains two segments with datasource "foo" and one with datasource "foo2"
    // let's remove the only segment with datasource "foo2"
    final DataSegment segmentToRemove = segments.stream()
                                                .filter(segment -> segment.getDataSource().equals("foo2"))
                                                .findFirst()
                                                .orElse(null);
    Assert.assertNotNull(segmentToRemove);
    schema.removeSegment(segmentToRemove);

    // The following line can cause NPE without segmentMetadata null check in DruidSchema#refreshSegmentsForDataSource
    schema.refreshSegments(segments.stream().map(DataSegment::getId).collect(Collectors.toSet()));
    Assert.assertEquals(schema.getSegmentMetadataSnapshot().size(), 2);
  }

  @Test
  public void testNullAvailableSegmentMetadata() throws IOException
  {
    final Map<SegmentId, AvailableSegmentMetadata> segmentMetadatas = schema.getSegmentMetadataSnapshot();
    final List<DataSegment> segments = segmentMetadatas.values()
                                                       .stream()
                                                       .map(AvailableSegmentMetadata::getSegment)
                                                       .collect(Collectors.toList());
    Assert.assertEquals(segments.size(), 3);
    // remove one of the segments with datasource "foo"
    final DataSegment segmentToRemove = segments.stream()
                                                .filter(segment -> segment.getDataSource().equals("foo"))
                                                .findFirst()
                                                .orElse(null);
    Assert.assertNotNull(segmentToRemove);
    schema.removeSegment(segmentToRemove);

    // The following line can cause NPE without segmentMetadata null check in DruidSchema#refreshSegmentsForDataSource
    schema.refreshSegments(segments.stream().map(DataSegment::getId).collect(Collectors.toSet()));
    Assert.assertEquals(schema.getSegmentMetadataSnapshot().size(), 2);
  }

}<|MERGE_RESOLUTION|>--- conflicted
+++ resolved
@@ -277,11 +277,7 @@
         .flatMap(druidServer -> druidServer
             .iterateAllSegments()
             .stream()
-<<<<<<< HEAD
-            .filter(segment -> segment.equals(existingSegment))
-=======
             .filter(segment -> segment.getId().equals(existingSegment.getId()))
->>>>>>> da161444
             .map(segment -> Pair.of(druidServer, segment))
         )
         .findAny()
