/*
 * Licensed to the Apache Software Foundation (ASF) under one
 * or more contributor license agreements.  See the NOTICE file
 * distributed with this work for additional information
 * regarding copyright ownership.  The ASF licenses this file
 * to you under the Apache License, Version 2.0 (the
 * "License"); you may not use this file except in compliance
 * with the License.  You may obtain a copy of the License at
 *
 *   http://www.apache.org/licenses/LICENSE-2.0
 *
 * Unless required by applicable law or agreed to in writing,
 * software distributed under the License is distributed on an
 * "AS IS" BASIS, WITHOUT WARRANTIES OR CONDITIONS OF ANY
 * KIND, either express or implied.  See the License for the
 * specific language governing permissions and limitations
 * under the License.
 */

package org.apache.druid.sql.calcite.util;

import com.fasterxml.jackson.databind.ObjectMapper;
import com.google.common.collect.ImmutableMap;
import com.google.common.collect.ImmutableSet;
import com.google.inject.Binder;
import com.google.inject.Injector;
import com.google.inject.Module;
import com.google.inject.Provides;
import org.apache.druid.guice.DruidInjectorBuilder;
import org.apache.druid.guice.ExpressionModule;
import org.apache.druid.guice.LazySingleton;
import org.apache.druid.guice.SegmentWranglerModule;
import org.apache.druid.guice.StartupInjectorBuilder;
import org.apache.druid.initialization.CoreInjectorBuilder;
import org.apache.druid.initialization.DruidModule;
import org.apache.druid.initialization.ServiceInjectorBuilder;
import org.apache.druid.java.util.common.RE;
import org.apache.druid.java.util.common.io.Closer;
import org.apache.druid.math.expr.ExprMacroTable;
import org.apache.druid.query.GlobalTableDataSource;
import org.apache.druid.query.QueryRunnerFactoryConglomerate;
import org.apache.druid.query.QuerySegmentWalker;
import org.apache.druid.query.lookup.LookupExtractorFactoryContainerProvider;
import org.apache.druid.query.topn.TopNQueryConfig;
import org.apache.druid.quidem.TestSqlModule;
import org.apache.druid.segment.DefaultColumnFormatConfig;
import org.apache.druid.segment.join.JoinableFactoryWrapper;
import org.apache.druid.server.QueryLifecycle;
import org.apache.druid.server.QueryLifecycleFactory;
import org.apache.druid.server.QueryStackTests;
import org.apache.druid.server.SpecificSegmentsQuerySegmentWalker;
import org.apache.druid.server.security.AuthConfig;
import org.apache.druid.server.security.AuthorizerMapper;
import org.apache.druid.sql.SqlStatementFactory;
import org.apache.druid.sql.calcite.SqlTestFrameworkConfig;
import org.apache.druid.sql.calcite.TempDirProducer;
import org.apache.druid.sql.calcite.aggregation.SqlAggregationModule;
import org.apache.druid.sql.calcite.planner.CalciteRulesManager;
import org.apache.druid.sql.calcite.planner.CatalogResolver;
import org.apache.druid.sql.calcite.planner.DruidOperatorTable;
import org.apache.druid.sql.calcite.planner.PlannerConfig;
import org.apache.druid.sql.calcite.planner.PlannerFactory;
import org.apache.druid.sql.calcite.rule.ExtensionCalciteRuleProvider;
import org.apache.druid.sql.calcite.run.NativeSqlEngine;
import org.apache.druid.sql.calcite.run.SqlEngine;
import org.apache.druid.sql.calcite.schema.DruidSchemaCatalog;
import org.apache.druid.sql.calcite.schema.DruidSchemaManager;
import org.apache.druid.sql.calcite.schema.NoopDruidSchemaManager;
import org.apache.druid.sql.calcite.view.DruidViewMacroFactory;
import org.apache.druid.sql.calcite.view.InProcessViewManager;
import org.apache.druid.sql.calcite.view.ViewManager;
import org.apache.druid.sql.hook.DruidHookDispatcher;
import org.apache.druid.timeline.DataSegment;

import javax.inject.Named;

import java.io.Closeable;
import java.io.IOException;
import java.net.URI;
import java.util.ArrayList;
import java.util.List;
import java.util.Properties;
import java.util.Set;

/**
 * Builds the infrastructure needed to run Calcite tests. Building splits into
 * two parts: a constant part and a per-test part. The constant part includes
 * the congolmerate and walker (that is, the implementation of the test data),
 * while the per-query part includes the schema, planner factory and SQL
 * statement factory. The key reason for the split is that the per-test part
 * depends on the value of the {@link PlannerConfig} object, which varies between
 * tests.
 * <p>
 * The builder accepts the injector to use. "Calcite tests" use the injector
 * defined in {@link CalciteTests#INJECTOR}, while other tests can pass in the
 * preferred injector.
 * <p>
 * The framework allows the test to customize many of the framework components.
 * Since those components tend to depend on other framework components, we use
 * an indirection, {@link SqlTestFramework.QueryComponentSupplier QueryComponentSupplier}
 * to build those components. The methods of this interface match the methods
 * in @link org.apache.druid.sql.calcite.BaseCalciteQueryTest BaseCalciteQueryTest}
 * so that those tests can customize the framework just by overriding methods.
 * (This was done to maintain backward compatibility with earlier versions of the
 * code.) Other tests can implement {@code QueryComponentSupplier} directly by
 * extending {@link SqlTestFramework.StandardComponentSupplier StandardComponentSupplier}.
 * <p>
 * The framework should be built once per test class (not once per test method.)
 * Then, for each planner setup, call
 * {@link #plannerFixture(PlannerConfig, AuthConfig)}
 * to get a {@link PlannerFixture} with a view manager and planner factory. Call
 * {@link PlannerFixture#statementFactory()} to
 * obtain a the test-specific planner and wrapper classes for that test. After
 * that, tests use the various SQL statement classes to run tests. For tests
 * based on {@code BaseCalciteQueryTest}, the statements are wrapped by the
 * various {@code testQuery()} methods.
 * <p>
 * For tests that use non-standard views, first create the {@code PlannerFixture},
 * populate the views, then use the {@code QueryTestBuilder} directly, passing in
 * the {@code PlannerFixture} with views populated.
 * <p>
 * The framework holds on to the framework components. You can obtain the injector,
 * object mapper and other items by calling the various methods. The objects
 * are those created by the provided injector, or in this class, using objects
 * from that injector.
 */
public class SqlTestFramework
{
  /**
   * Interface to provide various framework components. Extend to customize,
   * use {@link StandardComponentSupplier} for the "standard" components.
   * <p>
   * Note that the methods here are named to match methods that already
   * exist in {@code BaseCalciteQueryTest}. Any changes here will impact that
   * base class, and possibly many test cases that extend that class.
   */
  public interface QueryComponentSupplier extends Closeable
  {
    /**
     * Gather properties to be used within tests. Particularly useful when choosing
     * among aggregator implementations: avoids the need to copy/paste code to select
     * the desired implementation.
     */
    void gatherProperties(Properties properties);

    /**
     * Configure modules needed for tests. This is the preferred way to configure
     * Jackson: include the production module in this method that includes the
     * required Jackson configuration.
     */
    void configureGuice(DruidInjectorBuilder builder);

    QueryRunnerFactoryConglomerate createCongolmerate(
        Builder builder,
        Closer closer,
        ObjectMapper jsonMapper
    );

    SpecificSegmentsQuerySegmentWalker createQuerySegmentWalker(
        QueryRunnerFactoryConglomerate conglomerate,
        JoinableFactoryWrapper joinableFactory,
        Injector injector
    );

    SqlEngine createEngine(
        QueryLifecycleFactory qlf,
        ObjectMapper objectMapper,
        Injector injector
    );

    default CatalogResolver createCatalogResolver()
    {
      return CatalogResolver.NULL_RESOLVER;
    }

    /**
     * Configure the JSON mapper.
     *
     * @see #configureGuice(DruidInjectorBuilder) for the preferred solution.
     */
    void configureJsonMapper(ObjectMapper mapper);

    JoinableFactoryWrapper createJoinableFactoryWrapper(LookupExtractorFactoryContainerProvider lookupProvider);

    void finalizeTestFramework(SqlTestFramework sqlTestFramework);

    PlannerComponentSupplier getPlannerComponentSupplier();
    @Override
    default void close() throws IOException
    {
    }

    default void configureGuice(CoreInjectorBuilder injectorBuilder, List<Module> overrideModules)
    {
      configureGuice(injectorBuilder);
    }
  }

  public interface PlannerComponentSupplier
  {
    Set<ExtensionCalciteRuleProvider> extensionCalciteRules();

    ViewManager createViewManager();

    void populateViews(ViewManager viewManager, PlannerFactory plannerFactory);

    DruidSchemaManager createSchemaManager();

    void finalizePlanner(PlannerFixture plannerFixture);
  }

  /**
   * Provides a "standard" set of query components, where "standard" just means
   * those you would get if you used {@code BaseCalciteQueryTest} with no
   * customization. {@code BaseCalciteQueryTest} uses this class to provide those
   * standard components.
   */
  public static class StandardComponentSupplier implements QueryComponentSupplier
  {
    protected final TempDirProducer tempDirProducer;
    private final PlannerComponentSupplier plannerComponentSupplier;

    public StandardComponentSupplier(
        final TempDirProducer tempDirProducer
    )
    {
      this.tempDirProducer = tempDirProducer;
      this.plannerComponentSupplier = buildPlannerComponentSupplier();
    }

    /**
     * Build the {@link PlannerComponentSupplier}.
     *
     * Implementations may override how this is being built.
     */
    protected PlannerComponentSupplier buildPlannerComponentSupplier()
    {
      return new StandardPlannerComponentSupplier();
    }

    @Override
    public void gatherProperties(Properties properties)
    {
    }

    @Override
    public void configureGuice(DruidInjectorBuilder builder)
    {
    }

    @Override
    public QueryRunnerFactoryConglomerate createCongolmerate(
        Builder builder,
        Closer resourceCloser,
        ObjectMapper jsonMapper
    )
    {
      if (builder.mergeBufferCount == 0) {
        return QueryStackTests.createQueryRunnerFactoryConglomerate(
            resourceCloser,
            () -> builder.minTopNThreshold,
            jsonMapper
        );
      } else {
        return QueryStackTests.createQueryRunnerFactoryConglomerate(
            resourceCloser,
            QueryStackTests.getProcessingConfig(builder.mergeBufferCount),
            jsonMapper
        );
      }
    }

    @Override
    public SpecificSegmentsQuerySegmentWalker createQuerySegmentWalker(
        final QueryRunnerFactoryConglomerate conglomerate,
        final JoinableFactoryWrapper joinableFactory,
        final Injector injector
    )
    {
      return TestDataBuilder.createMockWalker(
          injector,
          conglomerate,
          tempDirProducer.newTempFolder("segments"),
          QueryStackTests.DEFAULT_NOOP_SCHEDULER,
          joinableFactory
      );
    }

    @Override
    public SqlEngine createEngine(
        QueryLifecycleFactory qlf,
        ObjectMapper objectMapper,
        Injector injector
    )
    {
      return new NativeSqlEngine(
          qlf,
          objectMapper
      );
    }

    @Override
    public void configureJsonMapper(ObjectMapper mapper)
    {
    }

    @Override
    public JoinableFactoryWrapper createJoinableFactoryWrapper(LookupExtractorFactoryContainerProvider lookupProvider)
    {
      return new JoinableFactoryWrapper(
          QueryStackTests.makeJoinableFactoryFromDefault(
              lookupProvider,
              ImmutableSet.of(TestDataBuilder.CUSTOM_ROW_TABLE_JOINABLE),
              ImmutableMap.of(TestDataBuilder.CUSTOM_ROW_TABLE_JOINABLE.getClass(), GlobalTableDataSource.class)
          )
      );
    }

    @Override
    public void finalizeTestFramework(SqlTestFramework sqlTestFramework)
    {
    }

    @Override
    public PlannerComponentSupplier getPlannerComponentSupplier()
    {
      return plannerComponentSupplier;
    }

    @Override
    public void close() throws IOException
    {
      tempDirProducer.close();
    }
  }

  public static class StandardPlannerComponentSupplier implements PlannerComponentSupplier
  {
    @Override
    public Set<ExtensionCalciteRuleProvider> extensionCalciteRules()
    {
      return ImmutableSet.of();
    }

    @Override
    public ViewManager createViewManager()
    {
      return new InProcessViewManager(DRUID_VIEW_MACRO_FACTORY);
    }

    @Override
    public void populateViews(ViewManager viewManager, PlannerFactory plannerFactory)
    {
      viewManager.createView(
          plannerFactory,
          "aview",
          "SELECT SUBSTRING(dim1, 1, 1) AS dim1_firstchar FROM foo WHERE dim2 = 'a'"
      );

      viewManager.createView(
          plannerFactory,
          "bview",
          "SELECT COUNT(*) FROM druid.foo\n"
          + "WHERE __time >= CURRENT_TIMESTAMP + INTERVAL '1' DAY AND __time < TIMESTAMP '2002-01-01 00:00:00'"
      );

      viewManager.createView(
          plannerFactory,
          "cview",
          "SELECT SUBSTRING(bar.dim1, 1, 1) AS dim1_firstchar, bar.dim2 as dim2, dnf.l2 as l2\n"
          + "FROM (SELECT * from foo WHERE dim2 = 'a') as bar INNER JOIN druid.numfoo dnf ON bar.dim2 = dnf.dim2"
      );

      viewManager.createView(
          plannerFactory,
          "dview",
          "SELECT SUBSTRING(dim1, 1, 1) AS numfoo FROM foo WHERE dim2 = 'a'"
      );

      viewManager.createView(
          plannerFactory,
          "forbiddenView",
          "SELECT __time, SUBSTRING(dim1, 1, 1) AS dim1_firstchar, dim2 FROM foo WHERE dim2 = 'a'"
      );

      viewManager.createView(
          plannerFactory,
          "restrictedView",
          "SELECT __time, dim1, dim2, m1 FROM druid.forbiddenDatasource WHERE dim2 = 'a'"
      );

      viewManager.createView(
          plannerFactory,
          "invalidView",
          "SELECT __time, dim1, dim2, m1 FROM druid.invalidDatasource WHERE dim2 = 'a'"
      );
    }

    @Override
    public DruidSchemaManager createSchemaManager()
    {
      return new NoopDruidSchemaManager();
    }

    @Override
    public void finalizePlanner(PlannerFixture plannerFixture)
    {
    }
  }

  /**
   * Builder for the framework. The component supplier and injector are
   * required; all other items are optional.
   */
  public static class Builder
  {
    private final QueryComponentSupplier componentSupplier;
    private int minTopNThreshold = TopNQueryConfig.DEFAULT_MIN_TOPN_THRESHOLD;
    private int mergeBufferCount;
    private CatalogResolver catalogResolver = CatalogResolver.NULL_RESOLVER;
    private List<Module> overrideModules = new ArrayList<>();
    private SqlTestFrameworkConfig config;

    public Builder(QueryComponentSupplier componentSupplier)
    {
      this.componentSupplier = componentSupplier;
    }

    public Builder minTopNThreshold(int minTopNThreshold)
    {
      this.minTopNThreshold = minTopNThreshold;
      return this;
    }

    public Builder mergeBufferCount(int mergeBufferCount)
    {
      this.mergeBufferCount = mergeBufferCount;
      return this;
    }

    public Builder catalogResolver(CatalogResolver catalogResolver)
    {
      this.catalogResolver = catalogResolver;
      return this;
    }

    public Builder withOverrideModule(Module m)
    {
      this.overrideModules.add(m);
      return this;
    }

    public SqlTestFramework build()
    {
      return new SqlTestFramework(this);
    }

    public Builder withConfig(SqlTestFrameworkConfig config)
    {
      this.config = config;
      return this;
    }
  }

  /**
   * Builds the statement factory, which also builds all the infrastructure
   * behind the factory by calling methods on this test class. As a result, each
   * factory is specific to one test and one planner config. This method can be
   * overridden to control the objects passed to the factory.
   */
  public static class PlannerFixture
  {
    private final ViewManager viewManager;
    private final PlannerFactory plannerFactory;
    private final SqlStatementFactory statementFactory;

    public PlannerFixture(
        final SqlTestFramework framework,
        final PlannerComponentSupplier componentSupplier,
        final PlannerConfig plannerConfig,
        final AuthConfig authConfig
    )
    {
      this.viewManager = componentSupplier.createViewManager();
      final DruidSchemaCatalog rootSchema = QueryFrameworkUtils.createMockRootSchema(
          framework.injector,
          framework.conglomerate(),
          framework.walker(),
          plannerConfig,
          viewManager,
          componentSupplier.createSchemaManager(),
          framework.authorizerMapper,
          framework.builder.catalogResolver
      );

      this.plannerFactory = new PlannerFactory(
          rootSchema,
          framework.operatorTable(),
          framework.macroTable(),
          plannerConfig,
          framework.authorizerMapper,
          framework.queryJsonMapper(),
          CalciteTests.DRUID_SCHEMA_NAME,
          new CalciteRulesManager(componentSupplier.extensionCalciteRules()),
          framework.injector.getInstance(JoinableFactoryWrapper.class),
          framework.builder.catalogResolver,
          authConfig != null ? authConfig : new AuthConfig(),
          new DruidHookDispatcher()
      );
      componentSupplier.finalizePlanner(this);
      this.statementFactory = QueryFrameworkUtils.createSqlStatementFactory(
          framework.engine,
          plannerFactory,
          authConfig
      );
      componentSupplier.populateViews(viewManager, plannerFactory);
    }

    public ViewManager viewManager()
    {
      return viewManager;
    }

    public PlannerFactory plannerFactory()
    {
      return plannerFactory;
    }

    public SqlStatementFactory statementFactory()
    {
      return statementFactory;
    }
  }

  /**
   * Guice module to create the various query framework items. By creating items within
   * a module, later items can depend on those created earlier by grabbing them from the
   * injector. This avoids the race condition that otherwise occurs if we try to build
   * some of the items directly code, while others depend on the injector.
   * <p>
   * To allow customization, the instances are created via provider methods that pull
   * dependencies from Guice, then call the component provider to create the instance.
   * Tests customize the instances by overriding the instance creation methods.
   * <p>
   * This is an intermediate solution: the ultimate solution is to create things
   * in Guice itself.
   */
  private class TestSetupModule implements DruidModule
  {
    private final Builder builder;

    public TestSetupModule(Builder builder)
    {
      this.builder = builder;
    }

    @Override
    public void configure(Binder binder)
    {
      binder.bind(DruidOperatorTable.class).in(LazySingleton.class);
      binder.bind(DataSegment.PruneSpecsHolder.class).toInstance(DataSegment.PruneSpecsHolder.DEFAULT);
<<<<<<< HEAD
      binder.bind(DefaultColumnFormatConfig.class).toInstance(new DefaultColumnFormatConfig(null));
      binder.install(new TestSqlModule());
=======
      binder.bind(DefaultColumnFormatConfig.class).toInstance(new DefaultColumnFormatConfig(null, null));
>>>>>>> bb23ace5
    }

    @Provides
    @LazySingleton
    public QueryRunnerFactoryConglomerate conglomerate()
    {
      return componentSupplier.createCongolmerate(builder, resourceCloser, queryJsonMapper());
    }

    @Provides
    @LazySingleton
    public JoinableFactoryWrapper joinableFactoryWrapper(final Injector injector)
    {
      return builder.componentSupplier.createJoinableFactoryWrapper(
          injector.getInstance(LookupExtractorFactoryContainerProvider.class)
      );
    }

    @Provides
    @LazySingleton
    public QuerySegmentWalker querySegmentWalker(final Injector injector)
    {
      return injector.getInstance(SpecificSegmentsQuerySegmentWalker.class);
    }

    @Provides
    @LazySingleton
    public SpecificSegmentsQuerySegmentWalker specificSegmentsQuerySegmentWalker(final Injector injector)
    {
      SpecificSegmentsQuerySegmentWalker walker = componentSupplier.createQuerySegmentWalker(
          injector.getInstance(QueryRunnerFactoryConglomerate.class),
          injector.getInstance(JoinableFactoryWrapper.class),
          injector
      );
      resourceCloser.register(walker);
      return walker;
    }

    @Provides
    @LazySingleton
    public QueryLifecycleFactory queryLifecycleFactory(final Injector injector)
    {
      return QueryFrameworkUtils.createMockQueryLifecycleFactory(
          injector.getInstance(QuerySegmentWalker.class),
          injector.getInstance(QueryRunnerFactoryConglomerate.class)
      );
    }

    @Provides
    @LazySingleton
    ViewManager createViewManager()
    {
      return componentSupplier.getPlannerComponentSupplier().createViewManager();
    }

    @Provides
    @LazySingleton
    public DruidSchemaCatalog makeCatalog(
        final Injector injector,
        final PlannerConfig plannerConfig,
        final AuthConfig authConfig,
        final ViewManager viewManager,
        QueryRunnerFactoryConglomerate conglomerate,
        QuerySegmentWalker walker
    )
    {
      final DruidSchemaCatalog rootSchema = QueryFrameworkUtils.createMockRootSchema(
          injector,
          conglomerate,
          (SpecificSegmentsQuerySegmentWalker) walker,
          plannerConfig,
          viewManager,
          componentSupplier.getPlannerComponentSupplier().createSchemaManager(),
          authorizerMapper,
          builder.catalogResolver
      );
      return rootSchema;
    }

    @Provides
    SqlTestFrameworkConfig getTestConfig()
    {
      return builder.config;
    }

    @Provides
    @Named("quidem")
    public URI getDruidTestURI()
    {
      return getTestConfig().getDruidTestURI();
    }
  }

  public static final DruidViewMacroFactory DRUID_VIEW_MACRO_FACTORY = new TestDruidViewMacroFactory();

  private final Builder builder;
  private final QueryComponentSupplier componentSupplier;
  private final Closer resourceCloser = Closer.create();
  private final Injector injector;
  private final AuthorizerMapper authorizerMapper = CalciteTests.TEST_AUTHORIZER_MAPPER;
  private final SqlEngine engine;

  private SqlTestFramework(Builder builder)
  {
    this.builder = builder;
    this.componentSupplier = builder.componentSupplier;
    Properties properties = new Properties();
    this.componentSupplier.gatherProperties(properties);
    Injector startupInjector = new StartupInjectorBuilder()
        .withProperties(properties)
        .build();
    CoreInjectorBuilder injectorBuilder = (CoreInjectorBuilder) new CoreInjectorBuilder(startupInjector)
        // Ignore load scopes. This is a unit test, not a Druid node. If a
        // test pulls in a module, then pull in that module, even though we are
        // not the Druid node to which the module is scoped.
        .ignoreLoadScopes();
    List<Module> overrideModules = new ArrayList<>(builder.overrideModules);
    overrideModules.add(new LookylooModule());
    overrideModules.add(new SqlAggregationModule());
    overrideModules.add(new SegmentWranglerModule());
    overrideModules.add(new ExpressionModule());

    overrideModules.add(testSetupModule());
    builder.componentSupplier.configureGuice(injectorBuilder, overrideModules);

    ServiceInjectorBuilder serviceInjector = new ServiceInjectorBuilder(injectorBuilder);
    serviceInjector.addAll(overrideModules);

    this.injector = serviceInjector.build();
    this.engine = builder.componentSupplier.createEngine(queryLifecycleFactory(), queryJsonMapper(), injector);
    componentSupplier.configureJsonMapper(queryJsonMapper());
    componentSupplier.finalizeTestFramework(this);
  }

  public TestSetupModule testSetupModule()
  {
    return new TestSetupModule(builder);
  }

  public Injector injector()
  {
    return injector;
  }

  public SqlEngine engine()
  {
    return engine;
  }

  public ObjectMapper queryJsonMapper()
  {
    return injector.getInstance(ObjectMapper.class);
  }

  public QueryLifecycleFactory queryLifecycleFactory()
  {
    return injector.getInstance(QueryLifecycleFactory.class);
  }

  public QueryLifecycle queryLifecycle()
  {
    return queryLifecycleFactory().factorize();
  }

  public ExprMacroTable macroTable()
  {
    return injector.getInstance(ExprMacroTable.class);
  }

  public DruidOperatorTable operatorTable()
  {
    return injector.getInstance(DruidOperatorTable.class);
  }

  public SpecificSegmentsQuerySegmentWalker walker()
  {
    return injector.getInstance(SpecificSegmentsQuerySegmentWalker.class);
  }

  public QueryRunnerFactoryConglomerate conglomerate()
  {
    return injector.getInstance(QueryRunnerFactoryConglomerate.class);
  }

  /**
   * Creates an object (a "fixture") to hold the planner factory, view manager
   * and related items. Most tests need just the statement factory. View-related
   * tests also use the view manager. The fixture builds the infrastructure
   * behind the factory by calling methods on the {@link QueryComponentSupplier}
   * interface. That Calcite tests that interface, so the components can be customized
   * by overriding methods in a particular tests. As a result, each
   * planner fixture is specific to one test and one planner config.
   */
  public PlannerFixture plannerFixture(
      PlannerConfig plannerConfig,
      AuthConfig authConfig
  )
  {
    PlannerComponentSupplier plannerComponentSupplier = componentSupplier.getPlannerComponentSupplier();
    return new PlannerFixture(this, plannerComponentSupplier, plannerConfig, authConfig);
  }

  public void close()
  {
    try {
      resourceCloser.close();
      componentSupplier.close();
    }
    catch (IOException e) {
      throw new RE(e);
    }
  }

  public URI getDruidTestURI()
  {
    return builder.config.getDruidTestURI();
  }
}<|MERGE_RESOLUTION|>--- conflicted
+++ resolved
@@ -559,12 +559,8 @@
     {
       binder.bind(DruidOperatorTable.class).in(LazySingleton.class);
       binder.bind(DataSegment.PruneSpecsHolder.class).toInstance(DataSegment.PruneSpecsHolder.DEFAULT);
-<<<<<<< HEAD
-      binder.bind(DefaultColumnFormatConfig.class).toInstance(new DefaultColumnFormatConfig(null));
+      binder.bind(DefaultColumnFormatConfig.class).toInstance(new DefaultColumnFormatConfig(null, null));
       binder.install(new TestSqlModule());
-=======
-      binder.bind(DefaultColumnFormatConfig.class).toInstance(new DefaultColumnFormatConfig(null, null));
->>>>>>> bb23ace5
     }
 
     @Provides
