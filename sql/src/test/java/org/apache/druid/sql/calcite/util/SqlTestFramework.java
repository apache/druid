--- conflicted
+++ resolved
@@ -674,9 +674,7 @@
         // Ignore load scopes. This is a unit test, not a Druid node. If a
         // test pulls in a module, then pull in that module, even though we are
         // not the Druid node to which the module is scoped.
-<<<<<<< HEAD
         .ignoreLoadScopes();
-
     List<Module> overrideModules = new ArrayList<>(builder.overrideModules);
     overrideModules.add(new LookylooModule());
     overrideModules.add(new SqlAggregationModule());
@@ -685,16 +683,6 @@
 
     overrideModules.add(testSetupModule());
     builder.componentSupplier.configureGuice(injectorBuilder, overrideModules);
-=======
-        .ignoreLoadScopes()
-        .addModule(binder -> binder.bind(Closer.class).toInstance(resourceCloser))
-        .addModule(new LookylooModule())
-        .addModule(new SegmentWranglerModule())
-        .addModule(new SqlAggregationModule())
-        .addModule(new ExpressionModule())
-        .addModule(new TestSetupModule(builder));
-    builder.componentSupplier.configureGuice(injectorBuilder);
->>>>>>> c7eacd07
 
     ServiceInjectorBuilder serviceInjector = new ServiceInjectorBuilder(injectorBuilder);
     serviceInjector.addAll(overrideModules);
