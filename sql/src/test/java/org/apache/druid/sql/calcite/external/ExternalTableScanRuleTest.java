--- conflicted
+++ resolved
@@ -63,13 +63,9 @@
             )
         ),
         engine,
-<<<<<<< HEAD
-        new QueryContext(),
+        Collections.emptyMap(),
+        Collections.emptySet(),
         CalciteTests.createJoinableFactoryWrapper()
-=======
-        Collections.emptyMap(),
-        Collections.emptySet()
->>>>>>> cc103508
     );
     plannerContext.setQueryMaker(
         engine.buildQueryMakerForSelect(EasyMock.createMock(RelRoot.class), plannerContext)
