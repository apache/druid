/*
 * Licensed to the Apache Software Foundation (ASF) under one
 * or more contributor license agreements.  See the NOTICE file
 * distributed with this work for additional information
 * regarding copyright ownership.  The ASF licenses this file
 * to you under the Apache License, Version 2.0 (the
 * "License"); you may not use this file except in compliance
 * with the License.  You may obtain a copy of the License at
 *
 *   http://www.apache.org/licenses/LICENSE-2.0
 *
 * Unless required by applicable law or agreed to in writing,
 * software distributed under the License is distributed on an
 * "AS IS" BASIS, WITHOUT WARRANTIES OR CONDITIONS OF ANY
 * KIND, either express or implied.  See the License for the
 * specific language governing permissions and limitations
 * under the License.
 */

package org.apache.druid.sql.calcite.schema;

import com.fasterxml.jackson.core.type.TypeReference;
import com.fasterxml.jackson.databind.ObjectMapper;
import com.google.common.collect.ImmutableList;
import com.google.common.collect.ImmutableMap;
import com.google.common.collect.ImmutableSet;
import com.google.common.collect.Iterables;
import com.google.common.util.concurrent.Futures;
import junitparams.converters.Nullable;
import org.apache.calcite.DataContext;
import org.apache.calcite.adapter.java.JavaTypeFactory;
import org.apache.calcite.jdbc.JavaTypeFactoryImpl;
import org.apache.calcite.linq4j.QueryProvider;
import org.apache.calcite.rel.type.RelDataType;
import org.apache.calcite.rel.type.RelDataTypeField;
import org.apache.calcite.schema.SchemaPlus;
import org.apache.calcite.schema.Table;
import org.apache.calcite.sql.type.SqlTypeName;
import org.apache.druid.client.BrokerInternalQueryConfig;
import org.apache.druid.client.DruidServer;
import org.apache.druid.client.FilteredServerInventoryView;
import org.apache.druid.client.ImmutableDruidDataSource;
import org.apache.druid.client.ImmutableDruidServer;
import org.apache.druid.client.MetadataSegmentView;
import org.apache.druid.client.SegmentMetadataCacheConfig;
import org.apache.druid.client.TimelineServerView;
import org.apache.druid.common.config.NullHandling;
import org.apache.druid.data.input.InputRow;
import org.apache.druid.discovery.DataNodeService;
import org.apache.druid.discovery.DiscoveryDruidNode;
import org.apache.druid.discovery.DruidLeaderClient;
import org.apache.druid.discovery.DruidNodeDiscovery;
import org.apache.druid.discovery.DruidNodeDiscoveryProvider;
import org.apache.druid.discovery.NodeRole;
import org.apache.druid.indexer.TaskStatusPlus;
import org.apache.druid.indexer.partitions.DynamicPartitionsSpec;
import org.apache.druid.indexing.overlord.supervisor.SupervisorStatus;
import org.apache.druid.java.util.common.CloseableIterators;
import org.apache.druid.java.util.common.DateTimes;
import org.apache.druid.java.util.common.IAE;
import org.apache.druid.java.util.common.ISE;
import org.apache.druid.java.util.common.Intervals;
import org.apache.druid.java.util.common.Pair;
import org.apache.druid.java.util.common.StringUtils;
import org.apache.druid.java.util.common.io.Closer;
import org.apache.druid.java.util.http.client.Request;
import org.apache.druid.java.util.http.client.response.HttpResponseHandler;
import org.apache.druid.java.util.http.client.response.InputStreamFullResponseHolder;
import org.apache.druid.java.util.http.client.response.StringFullResponseHolder;
import org.apache.druid.query.QueryRunnerFactoryConglomerate;
import org.apache.druid.query.aggregation.CountAggregatorFactory;
import org.apache.druid.query.aggregation.DoubleSumAggregatorFactory;
import org.apache.druid.query.aggregation.LongSumAggregatorFactory;
import org.apache.druid.query.aggregation.hyperloglog.HyperUniquesAggregatorFactory;
import org.apache.druid.rpc.indexing.OverlordClient;
import org.apache.druid.segment.IndexBuilder;
import org.apache.druid.segment.QueryableIndex;
import org.apache.druid.segment.TestHelper;
import org.apache.druid.segment.column.ColumnType;
import org.apache.druid.segment.column.RowSignature;
import org.apache.druid.segment.incremental.IncrementalIndexSchema;
import org.apache.druid.segment.join.MapJoinableFactory;
import org.apache.druid.segment.loading.SegmentLoader;
import org.apache.druid.segment.writeout.OffHeapMemorySegmentWriteOutMediumFactory;
import org.apache.druid.server.DruidNode;
import org.apache.druid.server.QueryStackTests;
import org.apache.druid.server.SegmentManager;
import org.apache.druid.server.coordination.DruidServerMetadata;
import org.apache.druid.server.coordination.ServerType;
import org.apache.druid.server.coordinator.BytesAccumulatingResponseHandler;
import org.apache.druid.server.metrics.NoopServiceEmitter;
import org.apache.druid.server.security.Access;
import org.apache.druid.server.security.Action;
import org.apache.druid.server.security.AuthenticationResult;
import org.apache.druid.server.security.Authorizer;
import org.apache.druid.server.security.AuthorizerMapper;
import org.apache.druid.server.security.NoopEscalator;
import org.apache.druid.server.security.ResourceType;
import org.apache.druid.sql.calcite.schema.SystemSchema.SegmentsTable;
import org.apache.druid.sql.calcite.table.RowSignatures;
import org.apache.druid.sql.calcite.util.CalciteTestBase;
import org.apache.druid.sql.calcite.util.CalciteTests;
import org.apache.druid.sql.calcite.util.SpecificSegmentsQuerySegmentWalker;
import org.apache.druid.sql.calcite.util.TestDataBuilder;
import org.apache.druid.sql.calcite.util.TestServerInventoryView;
import org.apache.druid.timeline.CompactionState;
import org.apache.druid.timeline.DataSegment;
import org.apache.druid.timeline.SegmentId;
import org.apache.druid.timeline.SegmentStatusInCluster;
import org.apache.druid.timeline.partition.NumberedShardSpec;
import org.easymock.EasyMock;
<<<<<<< HEAD
import org.jboss.netty.handler.codec.http.DefaultHttpResponse;
=======
>>>>>>> 6566bda5
import org.jboss.netty.handler.codec.http.HttpResponse;
import org.joda.time.DateTime;
import org.junit.AfterClass;
import org.junit.Assert;
import org.junit.Before;
import org.junit.BeforeClass;
import org.junit.Rule;
import org.junit.Test;
import org.junit.rules.TemporaryFolder;

import java.io.File;
import java.io.IOException;
import java.net.URI;
import java.net.URISyntaxException;
import java.nio.charset.StandardCharsets;
import java.util.ArrayList;
import java.util.Arrays;
import java.util.Collections;
import java.util.HashSet;
import java.util.List;
import java.util.Map;
import java.util.Set;

public class SystemSchemaTest extends CalciteTestBase
{
  private static final SegmentMetadataCacheConfig SEGMENT_CACHE_CONFIG_DEFAULT = SegmentMetadataCacheConfig.create();

  private static final List<InputRow> ROWS1 = ImmutableList.of(
      TestDataBuilder.createRow(ImmutableMap.of("t", "2000-01-01", "m1", "1.0", "dim1", "")),
      TestDataBuilder.createRow(ImmutableMap.of("t", "2000-01-02", "m1", "2.0", "dim1", "10.1")),
      TestDataBuilder.createRow(ImmutableMap.of("t", "2000-01-03", "m1", "3.0", "dim1", "2"))
  );

  private static final List<InputRow> ROWS2 = ImmutableList.of(
      TestDataBuilder.createRow(ImmutableMap.of("t", "2001-01-01", "m1", "4.0", "dim2", ImmutableList.of("a"))),
      TestDataBuilder.createRow(ImmutableMap.of("t", "2001-01-02", "m1", "5.0", "dim2", ImmutableList.of("abc"))),
      TestDataBuilder.createRow(ImmutableMap.of("t", "2001-01-03", "m1", "6.0"))
  );

  private static final List<InputRow> ROWS3 = ImmutableList.of(
      TestDataBuilder.createRow(ImmutableMap.of("t", "2001-01-01", "m1", "7.0", "dim3", ImmutableList.of("x"))),
      TestDataBuilder.createRow(ImmutableMap.of("t", "2001-01-02", "m1", "8.0", "dim3", ImmutableList.of("xyz")))
  );

  private SystemSchema schema;
  private SpecificSegmentsQuerySegmentWalker walker;
  private DruidLeaderClient client;
  private DruidLeaderClient coordinatorClient;
  private OverlordClient overlordClient;
  private TimelineServerView serverView;
  private ObjectMapper mapper;
  private StringFullResponseHolder responseHolder;
  private BytesAccumulatingResponseHandler responseHandler;
  private Request request;
  private DruidSchema druidSchema;
  private AuthorizerMapper authMapper;
  private static QueryRunnerFactoryConglomerate conglomerate;
  private static Closer resourceCloser;
  private MetadataSegmentView metadataView;
  private DruidNodeDiscoveryProvider druidNodeDiscoveryProvider;
  private FilteredServerInventoryView serverInventoryView;

  @Rule
  public TemporaryFolder temporaryFolder = new TemporaryFolder();

  @BeforeClass
  public static void setUpClass()
  {
    resourceCloser = Closer.create();
    conglomerate = QueryStackTests.createQueryRunnerFactoryConglomerate(resourceCloser);
  }

  @AfterClass
  public static void tearDownClass() throws IOException
  {
    resourceCloser.close();
  }

  @Before
  public void setUp() throws Exception
  {
    serverView = EasyMock.createNiceMock(TimelineServerView.class);
    client = EasyMock.createMockBuilder(DruidLeaderClient.class).addMockedMethod("getThingsFromLeaderNode", String.class).createMock();
    coordinatorClient = EasyMock.createMock(DruidLeaderClient.class);
    overlordClient = EasyMock.createMock(OverlordClient.class);
    mapper = TestHelper.makeJsonMapper();
    responseHolder = EasyMock.createMock(StringFullResponseHolder.class);
    responseHandler = EasyMock.createMockBuilder(BytesAccumulatingResponseHandler.class)
                              .withConstructor()
                              .addMockedMethod(
                                  "handleResponse",
                                  HttpResponse.class,
                                  HttpResponseHandler.TrafficCop.class
                              )
                              .addMockedMethod("getStatus")
                              .createMock();
    request = EasyMock.createMock(Request.class);
    authMapper = createAuthMapper();

    final File tmpDir = temporaryFolder.newFolder();
    final QueryableIndex index1 = IndexBuilder.create()
                                              .tmpDir(new File(tmpDir, "1"))
                                              .segmentWriteOutMediumFactory(OffHeapMemorySegmentWriteOutMediumFactory.instance())
                                              .schema(
                                                  new IncrementalIndexSchema.Builder()
                                                      .withMetrics(
                                                          new CountAggregatorFactory("cnt"),
                                                          new DoubleSumAggregatorFactory("m1", "m1"),
                                                          new HyperUniquesAggregatorFactory("unique_dim1", "dim1")
                                                      )
                                                      .withRollup(false)
                                                      .build()
                                              )
                                              .rows(ROWS1)
                                              .buildMMappedIndex();

    final QueryableIndex index2 = IndexBuilder.create()
                                              .tmpDir(new File(tmpDir, "2"))
                                              .segmentWriteOutMediumFactory(OffHeapMemorySegmentWriteOutMediumFactory.instance())
                                              .schema(
                                                  new IncrementalIndexSchema.Builder()
                                                      .withMetrics(new LongSumAggregatorFactory("m1", "m1"))
                                                      .withRollup(false)
                                                      .build()
                                              )
                                              .rows(ROWS2)
                                              .buildMMappedIndex();
    final QueryableIndex index3 = IndexBuilder.create()
                                              .tmpDir(new File(tmpDir, "3"))
                                              .segmentWriteOutMediumFactory(OffHeapMemorySegmentWriteOutMediumFactory.instance())
                                              .schema(
                                                  new IncrementalIndexSchema.Builder()
                                                      .withMetrics(new LongSumAggregatorFactory("m1", "m1"))
                                                      .withRollup(false)
                                                      .build()
                                              )
                                              .rows(ROWS3)
                                              .buildMMappedIndex();

    walker = new SpecificSegmentsQuerySegmentWalker(conglomerate)
        .add(segment1, index1)
        .add(segment2, index2)
        .add(segment3, index3);

    SegmentMetadataCache cache = new SegmentMetadataCache(
        CalciteTests.createMockQueryLifecycleFactory(walker, conglomerate),
        new TestServerInventoryView(walker.getSegments(), realtimeSegments),
        new SegmentManager(EasyMock.createMock(SegmentLoader.class)),
        new MapJoinableFactory(ImmutableSet.of(), ImmutableMap.of()),
        SEGMENT_CACHE_CONFIG_DEFAULT,
        new NoopEscalator(),
        new BrokerInternalQueryConfig(),
        new NoopServiceEmitter()
    );
    cache.start();
    cache.awaitInitialization();
    druidSchema = new DruidSchema(cache, null);
    metadataView = EasyMock.createMock(MetadataSegmentView.class);
    druidNodeDiscoveryProvider = EasyMock.createMock(DruidNodeDiscoveryProvider.class);
    serverInventoryView = EasyMock.createMock(FilteredServerInventoryView.class);
    schema = new SystemSchema(
        druidSchema,
        metadataView,
        serverView,
        serverInventoryView,
        EasyMock.createStrictMock(AuthorizerMapper.class),
        client,
        overlordClient,
        druidNodeDiscoveryProvider,
        mapper
    );
  }

  private final CompactionState expectedCompactionState = new CompactionState(
      new DynamicPartitionsSpec(null, null),
      null,
      null,
      null,
      Collections.singletonMap("test", "map"),
      Collections.singletonMap("test2", "map2")
  );

  private final DataSegment publishedCompactedSegment1 = new DataSegment(
      "wikipedia1",
      Intervals.of("2007/2008"),
      "version1",
      null,
      ImmutableList.of("dim1", "dim2"),
      ImmutableList.of("met1", "met2"),
      null,
      expectedCompactionState,
      1,
      53000L
  );
  private final DataSegment publishedCompactedSegment2 = new DataSegment(
      "wikipedia2",
      Intervals.of("2008/2009"),
      "version2",
      null,
      ImmutableList.of("dim1", "dim2"),
      ImmutableList.of("met1", "met2"),
      null,
      expectedCompactionState,
      1,
      83000L
  );
  private final DataSegment publishedUncompactedSegment3 = new DataSegment(
      "wikipedia3",
      Intervals.of("2009/2010"),
      "version3",
      null,
      ImmutableList.of("dim1", "dim2"),
      ImmutableList.of("met1", "met2"),
      null,
      null,
      1,
      47000L
  );

  private final DataSegment segment1 = new DataSegment(
      "test1",
      Intervals.of("2010/2011"),
      "version1",
      null,
      ImmutableList.of("dim1", "dim2"),
      ImmutableList.of("met1", "met2"),
      null,
      1,
      100L
  );
  private final DataSegment segment2 = new DataSegment(
      "test2",
      Intervals.of("2011/2012"),
      "version2",
      null,
      ImmutableList.of("dim1", "dim2"),
      ImmutableList.of("met1", "met2"),
      null,
      1,
      100L
  );
  private final DataSegment segment3 = new DataSegment(
      "test3",
      Intervals.of("2012/2013"),
      "version3",
      null,
      ImmutableList.of("dim1", "dim2"),
      ImmutableList.of("met1", "met2"),
      new NumberedShardSpec(2, 3),
      1,
      100L
  );
  private final DataSegment segment4 = new DataSegment(
      "test4",
      Intervals.of("2014/2015"),
      "version4",
      null,
      ImmutableList.of("dim1", "dim2"),
      ImmutableList.of("met1", "met2"),
      null,
      1,
      100L
  );
  private final DataSegment segment5 = new DataSegment(
      "test5",
      Intervals.of("2015/2016"),
      "version5",
      null,
      ImmutableList.of("dim1", "dim2"),
      ImmutableList.of("met1", "met2"),
      null,
      1,
      100L
  );

  final List<DataSegment> realtimeSegments = ImmutableList.of(segment2, segment4, segment5);

  private final DateTime startTime = DateTimes.nowUtc();

  private final DiscoveryDruidNode coordinator = new DiscoveryDruidNode(
      new DruidNode("s1", "localhost", false, 8081, null, true, false),
      NodeRole.COORDINATOR,
      ImmutableMap.of(),
      startTime
  );

  private final DiscoveryDruidNode coordinator2 = new DiscoveryDruidNode(
      new DruidNode("s1", "localhost", false, 8181, null, true, false),
      NodeRole.COORDINATOR,
      ImmutableMap.of(),
      startTime
  );

  private final DiscoveryDruidNode overlord = new DiscoveryDruidNode(
      new DruidNode("s2", "localhost", false, 8090, null, true, false),
      NodeRole.OVERLORD,
      ImmutableMap.of(),
      startTime
  );

  private final DiscoveryDruidNode overlord2 = new DiscoveryDruidNode(
      new DruidNode("s2", "localhost", false, 8190, null, true, false),
      NodeRole.OVERLORD,
      ImmutableMap.of(),
      startTime
  );

  private final DiscoveryDruidNode broker1 = new DiscoveryDruidNode(
      new DruidNode("s3", "localhost", false, 8082, null, true, false),
      NodeRole.BROKER,
      ImmutableMap.of(),
      startTime
  );

  private final DiscoveryDruidNode broker2 = new DiscoveryDruidNode(
      new DruidNode("s3", "brokerHost", false, 8082, null, true, false),
      NodeRole.BROKER,
      ImmutableMap.of(),
      startTime
  );

  private final DiscoveryDruidNode brokerWithBroadcastSegments = new DiscoveryDruidNode(
      new DruidNode("s3", "brokerHostWithBroadcastSegments", false, 8082, 8282, true, true),
      NodeRole.BROKER,
      ImmutableMap.of(
          DataNodeService.DISCOVERY_SERVICE_KEY, new DataNodeService("tier", 1000, ServerType.BROKER, 0)
      ),
      startTime
  );

  private final DiscoveryDruidNode router = new DiscoveryDruidNode(
      new DruidNode("s4", "localhost", false, 8888, null, true, false),
      NodeRole.ROUTER,
      ImmutableMap.of(),
      startTime
  );

  private final DiscoveryDruidNode historical1 = new DiscoveryDruidNode(
      new DruidNode("s5", "localhost", false, 8083, null, true, false),
      NodeRole.HISTORICAL,
      ImmutableMap.of(
          DataNodeService.DISCOVERY_SERVICE_KEY, new DataNodeService("tier", 1000, ServerType.HISTORICAL, 0)
      ),
      startTime
  );

  private final DiscoveryDruidNode historical2 = new DiscoveryDruidNode(
      new DruidNode("s5", "histHost", false, 8083, null, true, false),
      NodeRole.HISTORICAL,
      ImmutableMap.of(
          DataNodeService.DISCOVERY_SERVICE_KEY, new DataNodeService("tier", 1000, ServerType.HISTORICAL, 0)
      ),
      startTime
  );

  private final DiscoveryDruidNode lameHistorical = new DiscoveryDruidNode(
      new DruidNode("s5", "lameHost", false, 8083, null, true, false),
      NodeRole.HISTORICAL,
      ImmutableMap.of(
          DataNodeService.DISCOVERY_SERVICE_KEY, new DataNodeService("tier", 1000, ServerType.HISTORICAL, 0)
      ),
      startTime
  );

  private final DiscoveryDruidNode middleManager = new DiscoveryDruidNode(
      new DruidNode("s6", "mmHost", false, 8091, null, true, false),
      NodeRole.MIDDLE_MANAGER,
      ImmutableMap.of(),
      startTime
  );

  private final DiscoveryDruidNode peon1 = new DiscoveryDruidNode(
      new DruidNode("s7", "localhost", false, 8080, null, true, false),
      NodeRole.PEON,
      ImmutableMap.of(
          DataNodeService.DISCOVERY_SERVICE_KEY, new DataNodeService("tier", 1000, ServerType.INDEXER_EXECUTOR, 0)
      ),
      startTime
  );

  private final DiscoveryDruidNode peon2 = new DiscoveryDruidNode(
      new DruidNode("s7", "peonHost", false, 8080, null, true, false),
      NodeRole.PEON,
      ImmutableMap.of(
          DataNodeService.DISCOVERY_SERVICE_KEY, new DataNodeService("tier", 1000, ServerType.INDEXER_EXECUTOR, 0)
      ),
      startTime
  );

  private final DiscoveryDruidNode indexer = new DiscoveryDruidNode(
      new DruidNode("s8", "indexerHost", false, 8091, null, true, false),
      NodeRole.INDEXER,
      ImmutableMap.of(
          DataNodeService.DISCOVERY_SERVICE_KEY, new DataNodeService("tier", 1000, ServerType.INDEXER_EXECUTOR, 0)
      ),
      startTime
  );

  private final ImmutableDruidServer druidServer1 = new ImmutableDruidServer(
      new DruidServerMetadata("server1", "localhost:0000", null, 5L, ServerType.REALTIME, DruidServer.DEFAULT_TIER, 0),
      1L,
      ImmutableMap.of(
          "dummy",
          new ImmutableDruidDataSource("dummy", Collections.emptyMap(), Arrays.asList(segment1, segment2))
      ),
      2
  );

  private final ImmutableDruidServer druidServer2 = new ImmutableDruidServer(
      new DruidServerMetadata("server2", "server2:1234", null, 5L, ServerType.HISTORICAL, DruidServer.DEFAULT_TIER, 0),
      1L,
      ImmutableMap.of(
          "dummy",
          new ImmutableDruidDataSource("dummy", Collections.emptyMap(), Arrays.asList(segment3, segment4, segment5))
      ),
      3
  );

  private final List<ImmutableDruidServer> immutableDruidServers = ImmutableList.of(druidServer1, druidServer2);

  @Test
  public void testGetTableMap()
  {
    Assert.assertEquals(
        ImmutableSet.of("segments", "servers", "server_segments", "tasks", "supervisors"),
        schema.getTableNames()
    );

    final Map<String, Table> tableMap = schema.getTableMap();
    Assert.assertEquals(
        ImmutableSet.of("segments", "servers", "server_segments", "tasks", "supervisors"),
        tableMap.keySet()
    );
    final SystemSchema.SegmentsTable segmentsTable = (SystemSchema.SegmentsTable) schema.getTableMap().get("segments");
    final RelDataType rowType = segmentsTable.getRowType(new JavaTypeFactoryImpl());
    final List<RelDataTypeField> fields = rowType.getFieldList();

    Assert.assertEquals(19, fields.size());

    final SystemSchema.TasksTable tasksTable = (SystemSchema.TasksTable) schema.getTableMap().get("tasks");
    final RelDataType sysRowType = tasksTable.getRowType(new JavaTypeFactoryImpl());
    final List<RelDataTypeField> sysFields = sysRowType.getFieldList();
    Assert.assertEquals(14, sysFields.size());

    Assert.assertEquals("task_id", sysFields.get(0).getName());
    Assert.assertEquals(SqlTypeName.VARCHAR, sysFields.get(0).getType().getSqlTypeName());

    final SystemSchema.ServersTable serversTable = (SystemSchema.ServersTable) schema.getTableMap().get("servers");
    final RelDataType serverRowType = serversTable.getRowType(new JavaTypeFactoryImpl());
    final List<RelDataTypeField> serverFields = serverRowType.getFieldList();
    Assert.assertEquals(10, serverFields.size());
    Assert.assertEquals("server", serverFields.get(0).getName());
    Assert.assertEquals(SqlTypeName.VARCHAR, serverFields.get(0).getType().getSqlTypeName());
  }

  @Test
  public void testSegmentsTable() throws Exception
  {
    final SegmentsTable segmentsTable = new SegmentsTable(druidSchema, metadataView, new ObjectMapper(), authMapper);

    final Set<SegmentStatusInCluster> publishedSegments = new HashSet<>(Arrays.asList(
        new SegmentStatusInCluster(publishedCompactedSegment1, true, 2, false),
        new SegmentStatusInCluster(publishedCompactedSegment2, false, 0, false),
        new SegmentStatusInCluster(publishedUncompactedSegment3, false, 2, false),
        new SegmentStatusInCluster(segment1, true, 2, false),
        new SegmentStatusInCluster(segment2, false, 0, false)
    ));

    EasyMock.expect(metadataView.getPublishedSegments()).andReturn(publishedSegments.iterator()).once();

    EasyMock.replay(client, request, responseHolder, responseHandler, metadataView);
    DataContext dataContext = createDataContext(Users.SUPER);
    final List<Object[]> rows = segmentsTable.scan(dataContext).toList();
    rows.sort((Object[] row1, Object[] row2) -> ((Comparable) row1[0]).compareTo(row2[0]));

    // total segments = 8
    // segments test1, test2  are published and available
    // segment test3 is served by historical but unpublished or unused
    // segments test4, test5 are not published but available (realtime segments)
    // segment test2 is both published and served by a realtime server.

    Assert.assertEquals(8, rows.size());

    verifyRow(
        rows.get(0),
        "test1_2010-01-01T00:00:00.000Z_2011-01-01T00:00:00.000Z_version1",
        100L,
        0L, //partition_num
        1L, //num_replicas
        3L, //numRows
        1L, //is_published
        1L, //is_available
        0L, //is_realtime
        1L, //is_overshadowed
        null, //is_compacted
        2L  // replication_factor
    );

    verifyRow(
        rows.get(1),
        "test2_2011-01-01T00:00:00.000Z_2012-01-01T00:00:00.000Z_version2",
        100L,
        0L, //partition_num
        2L, //x§segment test2 is served by historical and realtime servers
        3L, //numRows
        1L, //is_published
        1L, //is_available
        0L, //is_realtime
        0L, //is_overshadowed,
        null, //is_compacted
        0L  // replication_factor
    );

    //segment test3 is unpublished and has a NumberedShardSpec with partitionNum = 2
    verifyRow(
        rows.get(2),
        "test3_2012-01-01T00:00:00.000Z_2013-01-01T00:00:00.000Z_version3_2",
        100L,
        2L, //partition_num
        1L, //num_replicas
        2L, //numRows
        0L, //is_published
        1L, //is_available
        0L, //is_realtime
        0L, //is_overshadowed
        null, //is_compacted
        -1L   // replication_factor
    );

    verifyRow(
        rows.get(3),
        "test4_2014-01-01T00:00:00.000Z_2015-01-01T00:00:00.000Z_version4",
        100L,
        0L, //partition_num
        1L, //num_replicas
        0L, //numRows
        0L, //is_published
        1L, //is_available
        1L, //is_realtime
        0L, //is_overshadowed
        null, //is_compacted
        -1L  // replication_factor
    );

    verifyRow(
        rows.get(4),
        "test5_2015-01-01T00:00:00.000Z_2016-01-01T00:00:00.000Z_version5",
        100L,
        0L, //partition_num
        1L, //num_replicas
        0L, //numRows
        0L, //is_published
        1L, //is_available
        1L, //is_realtime
        0L, //is_overshadowed
        null, //is_compacted
        -1L  // replication_factor
    );

    // wikipedia segments are published and unavailable, num_replicas is 0
    // wikipedia segment 1 and 2 are compacted while 3 are not compacted
    verifyRow(
        rows.get(5),
        "wikipedia1_2007-01-01T00:00:00.000Z_2008-01-01T00:00:00.000Z_version1",
        53000L,
        0L, //partition_num
        0L, //num_replicas
        0L, //numRows
        1L, //is_published
        0L, //is_available
        0L, //is_realtime
        1L, //is_overshadowed
        expectedCompactionState, //is_compacted
        2L  // replication_factor
    );

    verifyRow(
        rows.get(6),
        "wikipedia2_2008-01-01T00:00:00.000Z_2009-01-01T00:00:00.000Z_version2",
        83000L,
        0L, //partition_num
        0L, //num_replicas
        0L, //numRows
        1L, //is_published
        0L, //is_available
        0L, //is_realtime
        0L, //is_overshadowed
        expectedCompactionState, //is_compacted
        0L  // replication_factor
    );

    verifyRow(
        rows.get(7),
        "wikipedia3_2009-01-01T00:00:00.000Z_2010-01-01T00:00:00.000Z_version3",
        47000L,
        0L, //partition_num
        0L, //num_replicas
        0L, //numRows
        1L, //is_published
        0L, //is_available
        0L, //is_realtime
        0L, //is_overshadowed
        null, //is_compacted
        2L  // replication_factor
    );

    // Verify value types.
    verifyTypes(rows, SystemSchema.SEGMENTS_SIGNATURE);
  }

  private void verifyRow(
      Object[] row,
      String segmentId,
      long size,
      long partitionNum,
      long numReplicas,
      long numRows,
      long isPublished,
      long isAvailable,
      long isRealtime,
      long isOvershadowed,
      CompactionState compactionState,
      long replicationFactor
  ) throws Exception
  {
    Assert.assertEquals(segmentId, row[0].toString());
    SegmentId id = Iterables.get(SegmentId.iterateAllPossibleParsings(segmentId), 0);
    Assert.assertEquals(id.getDataSource(), row[1]);
    Assert.assertEquals(id.getIntervalStart().toString(), row[2]);
    Assert.assertEquals(id.getIntervalEnd().toString(), row[3]);
    Assert.assertEquals(size, row[4]);
    Assert.assertEquals(id.getVersion(), row[5]);
    Assert.assertEquals(partitionNum, row[6]);
    Assert.assertEquals(numReplicas, row[7]);
    Assert.assertEquals(numRows, row[8]);
    Assert.assertEquals((((isPublished == 1) && (isOvershadowed == 0)) || (isRealtime == 1)) ? 1L : 0L, row[9]);
    Assert.assertEquals(isPublished, row[10]);
    Assert.assertEquals(isAvailable, row[11]);
    Assert.assertEquals(isRealtime, row[12]);
    Assert.assertEquals(isOvershadowed, row[13]);
    if (compactionState == null) {
      Assert.assertNull(row[17]);
    } else {
      Assert.assertEquals(mapper.writeValueAsString(compactionState), row[17]);
    }
    Assert.assertEquals(replicationFactor, row[18]);
  }

  @Test
  public void testServersTable() throws URISyntaxException
  {

    SystemSchema.ServersTable serversTable = EasyMock.createMockBuilder(SystemSchema.ServersTable.class)
                                                     .withConstructor(
                                                         druidNodeDiscoveryProvider,
                                                         serverInventoryView,
                                                         authMapper,
                                                         overlordClient,
                                                         coordinatorClient
                                                     )
                                                     .createMock();
    EasyMock.replay(serversTable);
    final DruidNodeDiscovery coordinatorNodeDiscovery = EasyMock.createMock(DruidNodeDiscovery.class);
    final DruidNodeDiscovery overlordNodeDiscovery = EasyMock.createMock(DruidNodeDiscovery.class);
    final DruidNodeDiscovery brokerNodeDiscovery = EasyMock.createMock(DruidNodeDiscovery.class);
    final DruidNodeDiscovery routerNodeDiscovery = EasyMock.createMock(DruidNodeDiscovery.class);
    final DruidNodeDiscovery historicalNodeDiscovery = EasyMock.createMock(DruidNodeDiscovery.class);
    final DruidNodeDiscovery mmNodeDiscovery = EasyMock.createMock(DruidNodeDiscovery.class);
    final DruidNodeDiscovery peonNodeDiscovery = EasyMock.createMock(DruidNodeDiscovery.class);
    final DruidNodeDiscovery indexerNodeDiscovery = EasyMock.createMock(DruidNodeDiscovery.class);


    EasyMock.expect(druidNodeDiscoveryProvider.getForNodeRole(NodeRole.COORDINATOR))
            .andReturn(coordinatorNodeDiscovery)
            .once();
    EasyMock.expect(druidNodeDiscoveryProvider.getForNodeRole(NodeRole.OVERLORD))
            .andReturn(overlordNodeDiscovery)
            .once();
    EasyMock.expect(druidNodeDiscoveryProvider.getForNodeRole(NodeRole.BROKER)).andReturn(brokerNodeDiscovery).once();
    EasyMock.expect(druidNodeDiscoveryProvider.getForNodeRole(NodeRole.ROUTER)).andReturn(routerNodeDiscovery).once();
    EasyMock.expect(druidNodeDiscoveryProvider.getForNodeRole(NodeRole.HISTORICAL))
            .andReturn(historicalNodeDiscovery)
            .once();
    EasyMock.expect(druidNodeDiscoveryProvider.getForNodeRole(NodeRole.MIDDLE_MANAGER))
            .andReturn(mmNodeDiscovery)
            .once();
    EasyMock.expect(druidNodeDiscoveryProvider.getForNodeRole(NodeRole.INDEXER))
            .andReturn(indexerNodeDiscovery)
            .once();
    EasyMock.expect(druidNodeDiscoveryProvider.getForNodeRole(NodeRole.PEON)).andReturn(peonNodeDiscovery).once();

    EasyMock.expect(coordinatorNodeDiscovery.getAllNodes()).andReturn(ImmutableList.of(coordinator, coordinator2)).once();
    EasyMock.expect(overlordNodeDiscovery.getAllNodes()).andReturn(ImmutableList.of(overlord, overlord2)).once();
    EasyMock.expect(brokerNodeDiscovery.getAllNodes())
            .andReturn(ImmutableList.of(broker1, broker2, brokerWithBroadcastSegments))
            .once();
    EasyMock.expect(routerNodeDiscovery.getAllNodes()).andReturn(ImmutableList.of(router)).once();
    EasyMock.expect(historicalNodeDiscovery.getAllNodes())
            .andReturn(ImmutableList.of(historical1, historical2, lameHistorical))
            .once();
    EasyMock.expect(mmNodeDiscovery.getAllNodes()).andReturn(ImmutableList.of(middleManager)).once();
    EasyMock.expect(peonNodeDiscovery.getAllNodes()).andReturn(ImmutableList.of(peon1, peon2)).once();
    EasyMock.expect(indexerNodeDiscovery.getAllNodes()).andReturn(ImmutableList.of(indexer)).once();

    EasyMock.expect(coordinatorClient.findCurrentLeader()).andReturn(coordinator.getDruidNode().getHostAndPortToUse()).once();
    EasyMock.expect(overlordClient.findCurrentLeader())
            .andReturn(Futures.immediateFuture(new URI(overlord.getDruidNode().getHostAndPortToUse()))).once();

    final List<DruidServer> servers = new ArrayList<>();
    servers.add(mockDataServer(historical1.getDruidNode().getHostAndPortToUse(), 200L, 1000L, "tier"));
    servers.add(mockDataServer(historical2.getDruidNode().getHostAndPortToUse(), 400L, 1000L, "tier"));
    servers.add(mockDataServer(peon1.getDruidNode().getHostAndPortToUse(), 0L, 1000L, "tier"));
    servers.add(mockDataServer(peon2.getDruidNode().getHostAndPortToUse(), 0L, 1000L, "tier"));
    servers.add(mockDataServer(broker1.getDruidNode().getHostAndPortToUse(), 0L, 1000L, "tier"));
    servers.add(mockDataServer(broker2.getDruidNode().getHostAndPortToUse(), 0L, 1000L, "tier"));
    servers.add(mockDataServer(indexer.getDruidNode().getHostAndPortToUse(), 0L, 1000L, "tier"));
    servers.add(mockDataServer(brokerWithBroadcastSegments.getDruidNode().getHostAndPortToUse(), 0L, 1000L, "tier"));
    EasyMock.expect(serverInventoryView.getInventoryValue(lameHistorical.getDruidNode().getHostAndPortToUse()))
            .andReturn(null)
            .once();

    EasyMock.replay(druidNodeDiscoveryProvider, serverInventoryView, coordinatorClient, overlordClient);
    EasyMock.replay(servers.toArray(new Object[0]));
    EasyMock.replay(
        coordinatorNodeDiscovery,
        overlordNodeDiscovery,
        brokerNodeDiscovery,
        routerNodeDiscovery,
        historicalNodeDiscovery,
        mmNodeDiscovery,
        peonNodeDiscovery,
        indexerNodeDiscovery
    );

    DataContext dataContext = createDataContext(Users.SUPER);
    final List<Object[]> rows = serversTable.scan(dataContext).toList();
    rows.sort((Object[] row1, Object[] row2) -> ((Comparable) row1[0]).compareTo(row2[0]));

    final List<Object[]> expectedRows = new ArrayList<>();
    final Long nonLeader = NullHandling.defaultLongValue();
    final String startTimeStr = startTime.toString();
    expectedRows.add(
        createExpectedRow(
            "brokerHost:8082",
            "brokerHost",
            8082,
            -1,
            NodeRole.BROKER,
            null,
            0L,
            0L,
            nonLeader,
            startTimeStr
        )
    );
    expectedRows.add(
        createExpectedRow(
            "brokerHostWithBroadcastSegments:8282",
            "brokerHostWithBroadcastSegments",
            8082,
            8282,
            NodeRole.BROKER,
            "tier",
            0L,
            1000L,
            nonLeader,
            startTimeStr
        )
    );
    expectedRows.add(
        createExpectedRow(
            "histHost:8083",
            "histHost",
            8083,
            -1,
            NodeRole.HISTORICAL,
            "tier",
            400L,
            1000L,
            nonLeader,
            startTimeStr
        )
    );
    expectedRows.add(
        createExpectedRow(
            "indexerHost:8091",
            "indexerHost",
            8091,
            -1,
            NodeRole.INDEXER,
            "tier",
            0L,
            1000L,
            nonLeader,
            startTimeStr
        )
    );
    expectedRows.add(
        createExpectedRow(
            "lameHost:8083",
            "lameHost",
            8083,
            -1,
            NodeRole.HISTORICAL,
            "tier",
            0L,
            1000L,
            nonLeader,
            startTimeStr
        )
    );
    expectedRows.add(createExpectedRow(
        "localhost:8080",
        "localhost",
        8080,
        -1,
        NodeRole.PEON,
        "tier",
        0L,
        1000L,
        nonLeader,
        startTimeStr
    ));
    expectedRows.add(
        createExpectedRow(
            "localhost:8081",
            "localhost",
            8081,
            -1,
            NodeRole.COORDINATOR,
            null,
            0L,
            0L,
            1L,
            startTimeStr
        )
    );
    expectedRows.add(
        createExpectedRow(
            "localhost:8082",
            "localhost",
            8082,
            -1,
            NodeRole.BROKER,
            null,
            0L,
            0L,
            nonLeader,
            startTimeStr
        )
    );
    expectedRows.add(
        createExpectedRow(
            "localhost:8083",
            "localhost",
            8083,
            -1,
            NodeRole.HISTORICAL,
            "tier",
            200L,
            1000L,
            nonLeader,
            startTimeStr
        )
    );
    expectedRows.add(
        createExpectedRow(
            "localhost:8090",
            "localhost",
            8090,
            -1,
            NodeRole.OVERLORD,
            null,
            0L,
            0L,
            1L,
            startTimeStr
        )
    );
    expectedRows.add(
        createExpectedRow(
            "localhost:8181",
            "localhost",
            8181,
            -1,
            NodeRole.COORDINATOR,
            null,
            0L,
            0L,
            0L,
            startTimeStr
        )
    );
    expectedRows.add(
        createExpectedRow(
            "localhost:8190",
            "localhost",
            8190,
            -1,
            NodeRole.OVERLORD,
            null,
            0L,
            0L,
            0L,
            startTimeStr
        )
    );
    expectedRows.add(
        createExpectedRow(
            "localhost:8888",
            "localhost",
            8888,
            -1,
            NodeRole.ROUTER,
            null,
            0L,
            0L,
            nonLeader,
            startTimeStr
        )
    );
    expectedRows.add(
        createExpectedRow(
            "mmHost:8091",
            "mmHost",
            8091,
            -1,
            NodeRole.MIDDLE_MANAGER,
            null,
            0L,
            0L,
            nonLeader,
            startTimeStr
        )
    );
    expectedRows.add(createExpectedRow(
        "peonHost:8080",
        "peonHost",
        8080,
        -1,
        NodeRole.PEON,
        "tier",
        0L,
        1000L,
        nonLeader,
        startTimeStr
    ));
    Assert.assertEquals(expectedRows.size(), rows.size());
    for (int i = 0; i < rows.size(); i++) {
      Assert.assertArrayEquals(expectedRows.get(i), rows.get(i));
    }

    // Verify value types.
    verifyTypes(rows, SystemSchema.SERVERS_SIGNATURE);
  }

  private DruidServer mockDataServer(String name, long currentSize, long maxSize, String tier)
  {
    final DruidServer server = EasyMock.createMock(DruidServer.class);
    EasyMock.expect(serverInventoryView.getInventoryValue(name))
            .andReturn(server)
            .once();
    EasyMock.expect(server.getCurrSize()).andReturn(currentSize).once();
    EasyMock.expect(server.getMaxSize()).andReturn(maxSize).once();
    EasyMock.expect(server.getTier()).andReturn(tier).once();
    return server;
  }

  private Object[] createExpectedRow(
      String server,
      String host,
      int plaintextPort,
      int tlsPort,
      NodeRole nodeRole,
      @Nullable String tier,
      @Nullable Long currSize,
      @Nullable Long maxSize,
      @Nullable Long isLeader,
      String startTime
  )
  {
    return new Object[]{
        server,
        host,
        (long) plaintextPort,
        (long) tlsPort,
        StringUtils.toLowerCase(nodeRole.toString()),
        tier,
        currSize,
        maxSize,
        isLeader,
        startTime
    };
  }

  @Test
  public void testServerSegmentsTable()
  {
    SystemSchema.ServerSegmentsTable serverSegmentsTable = EasyMock
        .createMockBuilder(SystemSchema.ServerSegmentsTable.class)
        .withConstructor(serverView, authMapper)
        .createMock();
    EasyMock.replay(serverSegmentsTable);
    EasyMock.expect(serverView.getDruidServers())
            .andReturn(immutableDruidServers)
            .once();
    EasyMock.replay(serverView);
    DataContext dataContext = createDataContext(Users.SUPER);

    //server_segments table is the join of servers and segments table
    // it will have 5 rows as follows
    // localhost:0000 |  test1_2010-01-01T00:00:00.000Z_2011-01-01T00:00:00.000Z_version1(segment1)
    // localhost:0000 |  test2_2011-01-01T00:00:00.000Z_2012-01-01T00:00:00.000Z_version2(segment2)
    // server2:1234   |  test3_2012-01-01T00:00:00.000Z_2013-01-01T00:00:00.000Z_version3(segment3)
    // server2:1234   |  test4_2017-01-01T00:00:00.000Z_2018-01-01T00:00:00.000Z_version4(segment4)
    // server2:1234   |  test5_2017-01-01T00:00:00.000Z_2018-01-01T00:00:00.000Z_version5(segment5)

    final List<Object[]> rows = serverSegmentsTable.scan(dataContext).toList();
    Assert.assertEquals(5, rows.size());

    Object[] row0 = rows.get(0);
    Assert.assertEquals("localhost:0000", row0[0]);
    Assert.assertEquals("test1_2010-01-01T00:00:00.000Z_2011-01-01T00:00:00.000Z_version1", row0[1].toString());

    Object[] row1 = rows.get(1);
    Assert.assertEquals("localhost:0000", row1[0]);
    Assert.assertEquals("test2_2011-01-01T00:00:00.000Z_2012-01-01T00:00:00.000Z_version2", row1[1].toString());

    Object[] row2 = rows.get(2);
    Assert.assertEquals("server2:1234", row2[0]);
    Assert.assertEquals("test3_2012-01-01T00:00:00.000Z_2013-01-01T00:00:00.000Z_version3_2", row2[1].toString());

    Object[] row3 = rows.get(3);
    Assert.assertEquals("server2:1234", row3[0]);
    Assert.assertEquals("test4_2014-01-01T00:00:00.000Z_2015-01-01T00:00:00.000Z_version4", row3[1].toString());

    Object[] row4 = rows.get(4);
    Assert.assertEquals("server2:1234", row4[0]);
    Assert.assertEquals("test5_2015-01-01T00:00:00.000Z_2016-01-01T00:00:00.000Z_version5", row4[1].toString());

    // Verify value types.
    verifyTypes(rows, SystemSchema.SERVER_SEGMENTS_SIGNATURE);
  }

  @Test
  public void testTasksTable() throws Exception
  {

    SystemSchema.TasksTable tasksTable = EasyMock.createMockBuilder(SystemSchema.TasksTable.class)
                                                 .withConstructor(overlordClient, authMapper)
                                                 .createMock();

    EasyMock.replay(tasksTable);
<<<<<<< HEAD

    HttpResponse httpResp = new DefaultHttpResponse(HttpVersion.HTTP_1_1, HttpResponseStatus.OK);
    InputStreamFullResponseHolder responseHolder = new InputStreamFullResponseHolder(httpResp);

    EasyMock.expect(client.getThingsFromLeaderNode(EasyMock.eq("/druid/indexer/v1/tasks")))
            .andReturn(Pair.of(request, responseHolder.getContent())).once();
    EasyMock.expect(request.getUrl()).andReturn(new URL("http://test-host:1234/druid/indexer/v1/tasks")).anyTimes();
=======
>>>>>>> 6566bda5

    String json = "[{\n"
                  + "\t\"id\": \"index_wikipedia_2018-09-20T22:33:44.911Z\",\n"
                  + "\t\"groupId\": \"group_index_wikipedia_2018-09-20T22:33:44.911Z\",\n"
                  + "\t\"type\": \"index\",\n"
                  + "\t\"createdTime\": \"2018-09-20T22:33:44.922Z\",\n"
                  + "\t\"queueInsertionTime\": \"1970-01-01T00:00:00.000Z\",\n"
                  + "\t\"statusCode\": \"FAILED\",\n"
                  + "\t\"runnerStatusCode\": \"NONE\",\n"
                  + "\t\"duration\": -1,\n"
                  + "\t\"location\": {\n"
                  + "\t\t\"host\": \"testHost\",\n"
                  + "\t\t\"port\": 1234,\n"
                  + "\t\t\"tlsPort\": -1\n"
                  + "\t},\n"
                  + "\t\"dataSource\": \"wikipedia\",\n"
                  + "\t\"errorMsg\": null\n"
                  + "}, {\n"
                  + "\t\"id\": \"index_wikipedia_2018-09-21T18:38:47.773Z\",\n"
                  + "\t\"groupId\": \"group_index_wikipedia_2018-09-21T18:38:47.773Z\",\n"
                  + "\t\"type\": \"index\",\n"
                  + "\t\"createdTime\": \"2018-09-21T18:38:47.873Z\",\n"
                  + "\t\"queueInsertionTime\": \"2018-09-21T18:38:47.910Z\",\n"
                  + "\t\"statusCode\": \"RUNNING\",\n"
                  + "\t\"runnerStatusCode\": \"RUNNING\",\n"
                  + "\t\"duration\": null,\n"
                  + "\t\"location\": {\n"
                  + "\t\t\"host\": \"192.168.1.6\",\n"
                  + "\t\t\"port\": 8100,\n"
                  + "\t\t\"tlsPort\": -1\n"
                  + "\t},\n"
                  + "\t\"dataSource\": \"wikipedia\",\n"
                  + "\t\"errorMsg\": null\n"
                  + "}]";

    EasyMock.expect(overlordClient.taskStatuses(null, null, null)).andReturn(
        Futures.immediateFuture(
            CloseableIterators.withEmptyBaggage(
                mapper.readValue(json, new TypeReference<List<TaskStatusPlus>>() {}).iterator()
            )
        )
    );

    EasyMock.replay(overlordClient, request, responseHandler);
    DataContext dataContext = createDataContext(Users.SUPER);
    final List<Object[]> rows = tasksTable.scan(dataContext).toList();

    Object[] row0 = rows.get(0);
    Assert.assertEquals("index_wikipedia_2018-09-20T22:33:44.911Z", row0[0].toString());
    Assert.assertEquals("group_index_wikipedia_2018-09-20T22:33:44.911Z", row0[1].toString());
    Assert.assertEquals("index", row0[2].toString());
    Assert.assertEquals("wikipedia", row0[3].toString());
    Assert.assertEquals("2018-09-20T22:33:44.922Z", row0[4].toString());
    Assert.assertEquals("1970-01-01T00:00:00.000Z", row0[5].toString());
    Assert.assertEquals("FAILED", row0[6].toString());
    Assert.assertEquals("NONE", row0[7].toString());
    Assert.assertEquals(-1L, row0[8]);
    Assert.assertEquals("testHost:1234", row0[9]);
    Assert.assertEquals("testHost", row0[10]);
    Assert.assertEquals(1234L, row0[11]);
    Assert.assertEquals(-1L, row0[12]);
    Assert.assertEquals(null, row0[13]);

    Object[] row1 = rows.get(1);
    Assert.assertEquals("index_wikipedia_2018-09-21T18:38:47.773Z", row1[0].toString());
    Assert.assertEquals("group_index_wikipedia_2018-09-21T18:38:47.773Z", row1[1].toString());
    Assert.assertEquals("index", row1[2].toString());
    Assert.assertEquals("wikipedia", row1[3].toString());
    Assert.assertEquals("2018-09-21T18:38:47.873Z", row1[4].toString());
    Assert.assertEquals("2018-09-21T18:38:47.910Z", row1[5].toString());
    Assert.assertEquals("RUNNING", row1[6].toString());
    Assert.assertEquals("RUNNING", row1[7].toString());
    Assert.assertEquals(0L, row1[8]);
    Assert.assertEquals("192.168.1.6:8100", row1[9]);
    Assert.assertEquals("192.168.1.6", row1[10]);
    Assert.assertEquals(8100L, row1[11]);
    Assert.assertEquals(-1L, row1[12]);
    Assert.assertEquals(null, row1[13]);

    // Verify value types.
    verifyTypes(rows, SystemSchema.TASKS_SIGNATURE);
  }

  @Test
  public void testTasksTableAuth()
  {
<<<<<<< HEAD
    SystemSchema.TasksTable tasksTable = new SystemSchema.TasksTable(client, mapper, authMapper);
=======
    SystemSchema.TasksTable tasksTable = new SystemSchema.TasksTable(overlordClient, authMapper);
>>>>>>> 6566bda5

    String json = "[{\n"
                  + "\t\"id\": \"index_wikipedia_2018-09-20T22:33:44.911Z\",\n"
                  + "\t\"groupId\": \"group_index_wikipedia_2018-09-20T22:33:44.911Z\",\n"
                  + "\t\"type\": \"index\",\n"
                  + "\t\"createdTime\": \"2018-09-20T22:33:44.922Z\",\n"
                  + "\t\"queueInsertionTime\": \"1970-01-01T00:00:00.000Z\",\n"
                  + "\t\"statusCode\": \"FAILED\",\n"
                  + "\t\"runnerStatusCode\": \"NONE\",\n"
                  + "\t\"duration\": -1,\n"
                  + "\t\"location\": {\n"
                  + "\t\t\"host\": \"testHost\",\n"
                  + "\t\t\"port\": 1234,\n"
                  + "\t\t\"tlsPort\": -1\n"
                  + "\t},\n"
                  + "\t\"dataSource\": \"wikipedia\",\n"
                  + "\t\"errorMsg\": null\n"
                  + "}, {\n"
                  + "\t\"id\": \"index_wikipedia_2018-09-21T18:38:47.773Z\",\n"
                  + "\t\"groupId\": \"group_index_wikipedia_2018-09-21T18:38:47.773Z\",\n"
                  + "\t\"type\": \"index\",\n"
                  + "\t\"createdTime\": \"2018-09-21T18:38:47.873Z\",\n"
                  + "\t\"queueInsertionTime\": \"2018-09-21T18:38:47.910Z\",\n"
                  + "\t\"statusCode\": \"RUNNING\",\n"
                  + "\t\"runnerStatusCode\": \"RUNNING\",\n"
                  + "\t\"duration\": null,\n"
                  + "\t\"location\": {\n"
                  + "\t\t\"host\": \"192.168.1.6\",\n"
                  + "\t\t\"port\": 8100,\n"
                  + "\t\t\"tlsPort\": -1\n"
                  + "\t},\n"
                  + "\t\"dataSource\": \"wikipedia\",\n"
                  + "\t\"errorMsg\": null\n"
                  + "}]";

<<<<<<< HEAD
    HttpResponse httpResp = new DefaultHttpResponse(HttpVersion.HTTP_1_1, HttpResponseStatus.OK);

    EasyMock.expect(client.getThingsFromLeaderNode(EasyMock.eq("/druid/indexer/v1/tasks")))
            .andReturn(Pair.of(request, createFullResponseHolder(httpResp, json).getContent()))
            .andReturn(Pair.of(request, createFullResponseHolder(httpResp, json).getContent()))
            .andReturn(Pair.of(request, createFullResponseHolder(httpResp, json).getContent()));

    EasyMock.expect(request.getUrl())
            .andReturn(new URL("http://test-host:1234/druid/indexer/v1/tasks"))
            .anyTimes();
=======
    EasyMock.expect(overlordClient.taskStatuses(null, null, null)).andAnswer(
        () -> Futures.immediateFuture(
            CloseableIterators.withEmptyBaggage(
                mapper.readValue(json, new TypeReference<List<TaskStatusPlus>>() {}).iterator()
            )
        )
    ).anyTimes();
>>>>>>> 6566bda5

    EasyMock.replay(overlordClient);

    // Verify that no row is returned for Datasource Write user
    List<Object[]> rows = tasksTable
        .scan(createDataContext(Users.DATASOURCE_WRITE))
        .toList();
    Assert.assertTrue(rows.isEmpty());

    // Verify that 2 rows are returned for Datasource Read user
    rows = tasksTable
        .scan(createDataContext(Users.DATASOURCE_READ))
        .toList();
    Assert.assertEquals(2, rows.size());

    // Verify that 2 rows are returned for Super user
    rows = tasksTable
        .scan(createDataContext(Users.SUPER))
        .toList();
    Assert.assertEquals(2, rows.size());
  }

  @Test
  public void testSupervisorTable() throws Exception
  {
    SystemSchema.SupervisorsTable supervisorTable =
        EasyMock.createMockBuilder(SystemSchema.SupervisorsTable.class)
                .withConstructor(overlordClient, authMapper)
                .createMock();
    EasyMock.replay(supervisorTable);
<<<<<<< HEAD

    HttpResponse httpResp = new DefaultHttpResponse(HttpVersion.HTTP_1_1, HttpResponseStatus.OK);
    InputStreamFullResponseHolder responseHolder = new InputStreamFullResponseHolder(httpResp);

    EasyMock.expect(client.getThingsFromLeaderNode(EasyMock.eq("/druid/indexer/v1/supervisor?system")))
            .andReturn(Pair.of(request, responseHolder.getContent())).once();

    EasyMock.expect(responseHandler.getStatus()).andReturn(httpResp.getStatus().getCode()).anyTimes();
    EasyMock.expect(request.getUrl())
            .andReturn(new URL("http://test-host:1234/druid/indexer/v1/supervisor?system"))
            .anyTimes();
=======
>>>>>>> 6566bda5

    String json = "[{\n"
                  + "\t\"id\": \"wikipedia\",\n"
                  + "\t\"state\": \"UNHEALTHY_SUPERVISOR\",\n"
                  + "\t\"detailedState\": \"UNABLE_TO_CONNECT_TO_STREAM\",\n"
                  + "\t\"healthy\": false,\n"
                  + "\t\"specString\": \"{\\\"type\\\":\\\"kafka\\\",\\\"dataSchema\\\":{\\\"dataSource\\\":\\\"wikipedia\\\"}"
                  + ",\\\"context\\\":null,\\\"suspended\\\":false}\",\n"
                  + "\t\"type\": \"kafka\",\n"
                  + "\t\"source\": \"wikipedia\",\n"
                  + "\t\"suspended\": false\n"
                  + "}]";

    EasyMock.expect(overlordClient.supervisorStatuses()).andReturn(
        Futures.immediateFuture(
            CloseableIterators.withEmptyBaggage(
                mapper.readValue(json, new TypeReference<List<SupervisorStatus>>() {}).iterator()
            )
        )
    );

    EasyMock.replay(overlordClient);
    DataContext dataContext = createDataContext(Users.SUPER);
    final List<Object[]> rows = supervisorTable.scan(dataContext).toList();

    Object[] row0 = rows.get(0);
    Assert.assertEquals("wikipedia", row0[0].toString());
    Assert.assertEquals("UNHEALTHY_SUPERVISOR", row0[1].toString());
    Assert.assertEquals("UNABLE_TO_CONNECT_TO_STREAM", row0[2].toString());
    Assert.assertEquals(0L, row0[3]);
    Assert.assertEquals("kafka", row0[4].toString());
    Assert.assertEquals("wikipedia", row0[5].toString());
    Assert.assertEquals(0L, row0[6]);
    Assert.assertEquals(
        "{\"type\":\"kafka\",\"dataSchema\":{\"dataSource\":\"wikipedia\"},\"context\":null,\"suspended\":false}",
        row0[7].toString()
    );

    // Verify value types.
    verifyTypes(rows, SystemSchema.SUPERVISOR_SIGNATURE);
  }

  @Test
  public void testSupervisorTableAuth()
  {
    SystemSchema.SupervisorsTable supervisorTable =
<<<<<<< HEAD
        new SystemSchema.SupervisorsTable(client, mapper, createAuthMapper());
=======
        new SystemSchema.SupervisorsTable(overlordClient, createAuthMapper());
>>>>>>> 6566bda5

    final String json = "[{\n"
                  + "\t\"id\": \"wikipedia\",\n"
                  + "\t\"state\": \"UNHEALTHY_SUPERVISOR\",\n"
                  + "\t\"detailedState\": \"UNABLE_TO_CONNECT_TO_STREAM\",\n"
                  + "\t\"healthy\": false,\n"
                  + "\t\"specString\": \"{\\\"type\\\":\\\"kafka\\\",\\\"dataSchema\\\":{\\\"dataSource\\\":\\\"wikipedia\\\"}"
                  + ",\\\"context\\\":null,\\\"suspended\\\":false}\",\n"
                  + "\t\"type\": \"kafka\",\n"
                  + "\t\"source\": \"wikipedia\",\n"
                  + "\t\"suspended\": false\n"
                  + "}]";

<<<<<<< HEAD
    HttpResponse httpResponse = new DefaultHttpResponse(HttpVersion.HTTP_1_1, HttpResponseStatus.OK);

    EasyMock.expect(client.getThingsFromLeaderNode(EasyMock.eq("/druid/indexer/v1/supervisor?system")))
            .andReturn(Pair.of(request, createFullResponseHolder(httpResponse, json).getContent()))
            .andReturn(Pair.of(request, createFullResponseHolder(httpResponse, json).getContent()))
            .andReturn(Pair.of(request, createFullResponseHolder(httpResponse, json).getContent()));

    EasyMock.expect(responseHandler.getStatus())
            .andReturn(httpResponse.getStatus().getCode())
            .anyTimes();
    EasyMock.expect(request.getUrl())
            .andReturn(new URL("http://test-host:1234/druid/indexer/v1/supervisor?system"))
            .anyTimes();
=======
    EasyMock.expect(overlordClient.supervisorStatuses()).andAnswer(
        () -> Futures.immediateFuture(
            CloseableIterators.withEmptyBaggage(
                mapper.readValue(json, new TypeReference<List<SupervisorStatus>>() {}).iterator()
            )
        )
    ).anyTimes();
>>>>>>> 6566bda5

    EasyMock.replay(overlordClient);

    // Verify that no row is returned for Datasource Write user
    List<Object[]> rows = supervisorTable
        .scan(createDataContext(Users.DATASOURCE_WRITE))
        .toList();
    Assert.assertTrue(rows.isEmpty());

    // Verify that 1 row is returned for Datasource Write user
    rows = supervisorTable
        .scan(createDataContext(Users.DATASOURCE_READ))
        .toList();
    Assert.assertEquals(1, rows.size());

    // Verify that 1 row is returned for Super user
    rows = supervisorTable
        .scan(createDataContext(Users.SUPER))
        .toList();
    Assert.assertEquals(1, rows.size());

    // TODO: If needed, verify the first row here

    // TODO: Verify value types.
    // verifyTypes(rows, SystemSchema.SUPERVISOR_SIGNATURE);
  }

  /**
   * Creates a response holder that contains the given json.
   */
  private InputStreamFullResponseHolder createFullResponseHolder(
      HttpResponse httpResponse,
      String json
  )
  {
    InputStreamFullResponseHolder responseHolder = new InputStreamFullResponseHolder(httpResponse);

    byte[] bytesToWrite = json.getBytes(StandardCharsets.UTF_8);
    responseHolder.addChunk(bytesToWrite);
    responseHolder.done();

    return responseHolder;
  }

  /**
   * Creates a DataContext for the given username.
   */
  private DataContext createDataContext(String username)
  {
    return new DataContext()
    {
      @Override
      public SchemaPlus getRootSchema()
      {
        return null;
      }

      @Override
      public JavaTypeFactory getTypeFactory()
      {
        return null;
      }

      @Override
      public QueryProvider getQueryProvider()
      {
        return null;
      }

      @Override
      public Object get(String authorizerName)
      {
        return CalciteTests.TEST_SUPERUSER_NAME.equals(username)
               ? CalciteTests.SUPER_USER_AUTH_RESULT
               : new AuthenticationResult(username, authorizerName, null, null);
      }
    };
  }

  private AuthorizerMapper createAuthMapper()
  {
    return new AuthorizerMapper(null)
    {
      @Override
      public Authorizer getAuthorizer(String name)
      {
        return (authenticationResult, resource, action) -> {
          final String username = authenticationResult.getIdentity();

          // Allow access to a Datasource if
          // - Super User or Datasource Write User requests Write access
          // - Super User or Datasource Read User requests Read access
          if (resource.getType().equals(ResourceType.DATASOURCE)) {
            return new Access(
                username.equals(Users.SUPER)
                || (action == Action.READ && username.equals(Users.DATASOURCE_READ))
                || (action == Action.WRITE && username.equals(Users.DATASOURCE_WRITE))
            );
          }

          return new Access(true);
        };
      }
    };
  }

  private static void verifyTypes(final List<Object[]> rows, final RowSignature signature)
  {
    final RelDataType rowType = RowSignatures.toRelDataType(signature, new JavaTypeFactoryImpl());

    for (Object[] row : rows) {
      Assert.assertEquals(row.length, signature.size());

      for (int i = 0; i < row.length; i++) {
        final Class<?> expectedClass;

        final ColumnType columnType =
            signature.getColumnType(i)
                     .orElseThrow(() -> new ISE("Encountered null column type"));

        final boolean nullable = rowType.getFieldList().get(i).getType().isNullable();

        switch (columnType.getType()) {
          case LONG:
            expectedClass = Long.class;
            break;
          case FLOAT:
            expectedClass = Float.class;
            break;
          case DOUBLE:
            expectedClass = Double.class;
            break;
          case STRING:
            if (signature.getColumnName(i).equals("segment_id")) {
              expectedClass = SegmentId.class;
            } else {
              expectedClass = String.class;
            }
            break;
          default:
            throw new IAE("Don't know what class to expect for valueType[%s]", columnType);
        }

        if (nullable) {
          Assert.assertTrue(
              StringUtils.format(
                  "Column[%s] is a [%s] or null (was %s)",
                  signature.getColumnName(i),
                  expectedClass.getName(),
                  row[i] == null ? null : row[i].getClass().getName()
              ),
              row[i] == null || expectedClass.isAssignableFrom(row[i].getClass())
          );
        } else {
          Assert.assertTrue(
              StringUtils.format(
                  "Column[%s] is a [%s] (was %s)",
                  signature.getColumnName(i),
                  expectedClass.getName(),
                  row[i] == null ? null : row[i].getClass().getName()
              ),
              row[i] != null && expectedClass.isAssignableFrom(row[i].getClass())
          );
        }
      }
    }
  }

  /**
   * Usernames to be used in tests.
   */
  private static class Users
  {
    private static final String SUPER = CalciteTests.TEST_SUPERUSER_NAME;
    private static final String DATASOURCE_READ = "datasourceRead";
    private static final String DATASOURCE_WRITE = "datasourceWrite";
  }
}<|MERGE_RESOLUTION|>--- conflicted
+++ resolved
@@ -60,7 +60,6 @@
 import org.apache.druid.java.util.common.IAE;
 import org.apache.druid.java.util.common.ISE;
 import org.apache.druid.java.util.common.Intervals;
-import org.apache.druid.java.util.common.Pair;
 import org.apache.druid.java.util.common.StringUtils;
 import org.apache.druid.java.util.common.io.Closer;
 import org.apache.druid.java.util.http.client.Request;
@@ -109,10 +108,6 @@
 import org.apache.druid.timeline.SegmentStatusInCluster;
 import org.apache.druid.timeline.partition.NumberedShardSpec;
 import org.easymock.EasyMock;
-<<<<<<< HEAD
-import org.jboss.netty.handler.codec.http.DefaultHttpResponse;
-=======
->>>>>>> 6566bda5
 import org.jboss.netty.handler.codec.http.HttpResponse;
 import org.joda.time.DateTime;
 import org.junit.AfterClass;
@@ -1166,16 +1161,6 @@
                                                  .createMock();
 
     EasyMock.replay(tasksTable);
-<<<<<<< HEAD
-
-    HttpResponse httpResp = new DefaultHttpResponse(HttpVersion.HTTP_1_1, HttpResponseStatus.OK);
-    InputStreamFullResponseHolder responseHolder = new InputStreamFullResponseHolder(httpResp);
-
-    EasyMock.expect(client.getThingsFromLeaderNode(EasyMock.eq("/druid/indexer/v1/tasks")))
-            .andReturn(Pair.of(request, responseHolder.getContent())).once();
-    EasyMock.expect(request.getUrl()).andReturn(new URL("http://test-host:1234/druid/indexer/v1/tasks")).anyTimes();
-=======
->>>>>>> 6566bda5
 
     String json = "[{\n"
                   + "\t\"id\": \"index_wikipedia_2018-09-20T22:33:44.911Z\",\n"
@@ -1262,11 +1247,7 @@
   @Test
   public void testTasksTableAuth()
   {
-<<<<<<< HEAD
-    SystemSchema.TasksTable tasksTable = new SystemSchema.TasksTable(client, mapper, authMapper);
-=======
     SystemSchema.TasksTable tasksTable = new SystemSchema.TasksTable(overlordClient, authMapper);
->>>>>>> 6566bda5
 
     String json = "[{\n"
                   + "\t\"id\": \"index_wikipedia_2018-09-20T22:33:44.911Z\",\n"
@@ -1302,18 +1283,6 @@
                   + "\t\"errorMsg\": null\n"
                   + "}]";
 
-<<<<<<< HEAD
-    HttpResponse httpResp = new DefaultHttpResponse(HttpVersion.HTTP_1_1, HttpResponseStatus.OK);
-
-    EasyMock.expect(client.getThingsFromLeaderNode(EasyMock.eq("/druid/indexer/v1/tasks")))
-            .andReturn(Pair.of(request, createFullResponseHolder(httpResp, json).getContent()))
-            .andReturn(Pair.of(request, createFullResponseHolder(httpResp, json).getContent()))
-            .andReturn(Pair.of(request, createFullResponseHolder(httpResp, json).getContent()));
-
-    EasyMock.expect(request.getUrl())
-            .andReturn(new URL("http://test-host:1234/druid/indexer/v1/tasks"))
-            .anyTimes();
-=======
     EasyMock.expect(overlordClient.taskStatuses(null, null, null)).andAnswer(
         () -> Futures.immediateFuture(
             CloseableIterators.withEmptyBaggage(
@@ -1321,7 +1290,6 @@
             )
         )
     ).anyTimes();
->>>>>>> 6566bda5
 
     EasyMock.replay(overlordClient);
 
@@ -1352,20 +1320,6 @@
                 .withConstructor(overlordClient, authMapper)
                 .createMock();
     EasyMock.replay(supervisorTable);
-<<<<<<< HEAD
-
-    HttpResponse httpResp = new DefaultHttpResponse(HttpVersion.HTTP_1_1, HttpResponseStatus.OK);
-    InputStreamFullResponseHolder responseHolder = new InputStreamFullResponseHolder(httpResp);
-
-    EasyMock.expect(client.getThingsFromLeaderNode(EasyMock.eq("/druid/indexer/v1/supervisor?system")))
-            .andReturn(Pair.of(request, responseHolder.getContent())).once();
-
-    EasyMock.expect(responseHandler.getStatus()).andReturn(httpResp.getStatus().getCode()).anyTimes();
-    EasyMock.expect(request.getUrl())
-            .andReturn(new URL("http://test-host:1234/druid/indexer/v1/supervisor?system"))
-            .anyTimes();
-=======
->>>>>>> 6566bda5
 
     String json = "[{\n"
                   + "\t\"id\": \"wikipedia\",\n"
@@ -1412,11 +1366,7 @@
   public void testSupervisorTableAuth()
   {
     SystemSchema.SupervisorsTable supervisorTable =
-<<<<<<< HEAD
-        new SystemSchema.SupervisorsTable(client, mapper, createAuthMapper());
-=======
         new SystemSchema.SupervisorsTable(overlordClient, createAuthMapper());
->>>>>>> 6566bda5
 
     final String json = "[{\n"
                   + "\t\"id\": \"wikipedia\",\n"
@@ -1430,21 +1380,6 @@
                   + "\t\"suspended\": false\n"
                   + "}]";
 
-<<<<<<< HEAD
-    HttpResponse httpResponse = new DefaultHttpResponse(HttpVersion.HTTP_1_1, HttpResponseStatus.OK);
-
-    EasyMock.expect(client.getThingsFromLeaderNode(EasyMock.eq("/druid/indexer/v1/supervisor?system")))
-            .andReturn(Pair.of(request, createFullResponseHolder(httpResponse, json).getContent()))
-            .andReturn(Pair.of(request, createFullResponseHolder(httpResponse, json).getContent()))
-            .andReturn(Pair.of(request, createFullResponseHolder(httpResponse, json).getContent()));
-
-    EasyMock.expect(responseHandler.getStatus())
-            .andReturn(httpResponse.getStatus().getCode())
-            .anyTimes();
-    EasyMock.expect(request.getUrl())
-            .andReturn(new URL("http://test-host:1234/druid/indexer/v1/supervisor?system"))
-            .anyTimes();
-=======
     EasyMock.expect(overlordClient.supervisorStatuses()).andAnswer(
         () -> Futures.immediateFuture(
             CloseableIterators.withEmptyBaggage(
@@ -1452,7 +1387,6 @@
             )
         )
     ).anyTimes();
->>>>>>> 6566bda5
 
     EasyMock.replay(overlordClient);
 
