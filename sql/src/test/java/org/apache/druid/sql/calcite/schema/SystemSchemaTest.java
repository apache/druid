--- conflicted
+++ resolved
@@ -859,11 +859,8 @@
             0L,
             nonLeader,
             startTimeStr,
-<<<<<<< HEAD
+            version,
             null
-=======
-            version
->>>>>>> cc3b2053
         )
     );
     expectedRows.add(
@@ -878,11 +875,8 @@
             1000L,
             nonLeader,
             startTimeStr,
-<<<<<<< HEAD
+            version,
             null
-=======
-            version
->>>>>>> cc3b2053
         )
     );
     expectedRows.add(
@@ -897,11 +891,8 @@
             1000L,
             nonLeader,
             startTimeStr,
-<<<<<<< HEAD
+            version,
             null
-=======
-            version
->>>>>>> cc3b2053
         )
     );
     expectedRows.add(
@@ -916,11 +907,8 @@
             1000L,
             nonLeader,
             startTimeStr,
-<<<<<<< HEAD
+            version,
             null
-=======
-            version
->>>>>>> cc3b2053
         )
     );
     expectedRows.add(
@@ -935,11 +923,8 @@
             1000L,
             nonLeader,
             startTimeStr,
-<<<<<<< HEAD
+            version,
             null
-=======
-            version
->>>>>>> cc3b2053
         )
     );
     expectedRows.add(createExpectedRow(
@@ -953,11 +938,8 @@
         1000L,
         nonLeader,
         startTimeStr,
-<<<<<<< HEAD
+        version,
         null
-=======
-        version
->>>>>>> cc3b2053
     ));
     expectedRows.add(
         createExpectedRow(
@@ -971,11 +953,8 @@
             0L,
             1L,
             startTimeStr,
-<<<<<<< HEAD
+            version,
             null
-=======
-            version
->>>>>>> cc3b2053
         )
     );
     expectedRows.add(
@@ -990,11 +969,8 @@
             0L,
             nonLeader,
             startTimeStr,
-<<<<<<< HEAD
+            version,
             "{\"brokerKey\":\"brokerValue\",\"brokerKey2\":\"brokerValue2\"}"
-=======
-            version
->>>>>>> cc3b2053
         )
     );
     expectedRows.add(
@@ -1009,11 +985,8 @@
             1000L,
             nonLeader,
             startTimeStr,
-<<<<<<< HEAD
+            version,
             null
-=======
-            version
->>>>>>> cc3b2053
         )
     );
     expectedRows.add(
@@ -1028,11 +1001,8 @@
             0L,
             1L,
             startTimeStr,
-<<<<<<< HEAD
+            version,
             "{\"overlordKey\":\"overlordValue\"}"
-=======
-            version
->>>>>>> cc3b2053
         )
     );
     expectedRows.add(
@@ -1047,11 +1017,8 @@
             0L,
             0L,
             startTimeStr,
-<<<<<<< HEAD
+            version,
             null
-=======
-            version
->>>>>>> cc3b2053
         )
     );
     expectedRows.add(
@@ -1066,11 +1033,8 @@
             0L,
             0L,
             startTimeStr,
-<<<<<<< HEAD
+            version,
             null
-=======
-            version
->>>>>>> cc3b2053
         )
     );
     expectedRows.add(
@@ -1085,11 +1049,8 @@
             0L,
             nonLeader,
             startTimeStr,
-<<<<<<< HEAD
+            version,
             null
-=======
-            version
->>>>>>> cc3b2053
         )
     );
     expectedRows.add(
@@ -1104,11 +1065,8 @@
             0L,
             nonLeader,
             startTimeStr,
-<<<<<<< HEAD
+            version,
             null
-=======
-            version
->>>>>>> cc3b2053
         )
     );
     expectedRows.add(createExpectedRow(
@@ -1122,11 +1080,8 @@
         1000L,
         nonLeader,
         startTimeStr,
-<<<<<<< HEAD
+        version,
         null
-=======
-        version
->>>>>>> cc3b2053
     ));
     Assert.assertEquals(expectedRows.size(), rows.size());
     for (int i = 0; i < rows.size(); i++) {
@@ -1160,11 +1115,8 @@
       @Nullable Long maxSize,
       @Nullable Long isLeader,
       String startTime,
-<<<<<<< HEAD
+      String version,
       String labels
-=======
-      String version
->>>>>>> cc3b2053
   )
   {
     return new Object[]{
@@ -1178,11 +1130,8 @@
         maxSize,
         isLeader,
         startTime,
-<<<<<<< HEAD
+        version,
         labels
-=======
-        version
->>>>>>> cc3b2053
     };
   }
 
