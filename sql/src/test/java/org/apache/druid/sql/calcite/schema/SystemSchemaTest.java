--- conflicted
+++ resolved
@@ -488,11 +488,7 @@
     // segments test1, test2  are published and available
     // segment test3 is served by historical but unpublished or unused
     // segments test4, test5 are not published but available (realtime segments)
-<<<<<<< HEAD
-    // segment wikipedia1, wikipedia2, wikipedia3 are published but unavailable
-=======
     // segment test2 is both published and served by a realtime server.
->>>>>>> 5b8a2217
 
     Assert.assertEquals(8, rows.size());
 
@@ -513,7 +509,7 @@
         "test2_2011-01-01T00:00:00.000Z_2012-01-01T00:00:00.000Z_version2",
         100L,
         0L, //partition_num
-        2L, //segment test2 is served by 2 servers, so num_replicas = 2
+        2L, //x§segment test2 is served by historical and realtime servers
         3L, //numRows
         1L, //is_published
         1L, //is_available
@@ -557,7 +553,6 @@
         1L //is_realtime
     );
 
-<<<<<<< HEAD
     // wikipedia segments are published and unavailable, num_replicas is 0
     verifyRow(
         rows.get(5),
@@ -594,64 +589,6 @@
         0L, //is_available
         0L //is_realtime
     );
-=======
-    Object[] row4 = rows.get(4);
-    Assert.assertEquals("test2_2011-01-01T00:00:00.000Z_2012-01-01T00:00:00.000Z_version2", row4[0]);
-    Assert.assertEquals("test2", row4[1]);
-    Assert.assertEquals("2011-01-01T00:00:00.000Z", row4[2]);
-    Assert.assertEquals("2012-01-01T00:00:00.000Z", row4[3]);
-    Assert.assertEquals(100L, row4[4]);
-    Assert.assertEquals("version2", row4[5]);
-    Assert.assertEquals(0L, row4[6]); //partition_num
-    Assert.assertEquals(2L, row4[7]); //segment test2 is served by historical and realtime servers
-    Assert.assertEquals(3L, row4[8]); //numRows = 3
-    Assert.assertEquals(1L, row4[9]); //is_published
-    Assert.assertEquals(1L, row4[10]); //is_available
-    Assert.assertEquals(0L, row4[11]); //is_realtime
-
-    Object[] row5 = rows.get(5);
-    //segment test3 is unpublished and has a NumberedShardSpec with partitionNum = 2
-    Assert.assertEquals("test3_2012-01-01T00:00:00.000Z_2013-01-01T00:00:00.000Z_version3_2", row5[0]);
-    Assert.assertEquals("test3", row5[1]);
-    Assert.assertEquals("2012-01-01T00:00:00.000Z", row5[2]);
-    Assert.assertEquals("2013-01-01T00:00:00.000Z", row5[3]);
-    Assert.assertEquals(100L, row5[4]);
-    Assert.assertEquals("version3", row5[5]);
-    Assert.assertEquals(2L, row5[6]); //partition_num = 2
-    Assert.assertEquals(1L, row5[7]); //num_replicas
-    Assert.assertEquals(3L, row5[8]); //numRows = 3
-    Assert.assertEquals(0L, row5[9]); //is_published
-    Assert.assertEquals(1L, row5[10]); //is_available
-    Assert.assertEquals(0L, row5[11]); //is_realtime
-
-    Object[] row6 = rows.get(6);
-    Assert.assertEquals("test5_2017-01-01T00:00:00.000Z_2018-01-01T00:00:00.000Z_version5", row6[0]);
-    Assert.assertEquals("test5", row6[1]);
-    Assert.assertEquals("2017-01-01T00:00:00.000Z", row6[2]);
-    Assert.assertEquals("2018-01-01T00:00:00.000Z", row6[3]);
-    Assert.assertEquals(100L, row6[4]);
-    Assert.assertEquals("version5", row6[5]);
-    Assert.assertEquals(0L, row6[6]); //partition_num
-    Assert.assertEquals(1L, row6[7]); //num_replicas
-    Assert.assertEquals(0L, row6[8]); //numRows = 0
-    Assert.assertEquals(0L, row6[9]); //is_published
-    Assert.assertEquals(1L, row6[10]); //is_available
-    Assert.assertEquals(1L, row6[11]); //is_realtime
-
-    Object[] row7 = rows.get(7);
-    Assert.assertEquals("test4_2017-01-01T00:00:00.000Z_2018-01-01T00:00:00.000Z_version4", row7[0]);
-    Assert.assertEquals("test4", row7[1]);
-    Assert.assertEquals("2017-01-01T00:00:00.000Z", row7[2]);
-    Assert.assertEquals("2018-01-01T00:00:00.000Z", row7[3]);
-    Assert.assertEquals(100L, row7[4]);
-    Assert.assertEquals("version4", row7[5]);
-    Assert.assertEquals(0L, row7[6]); //partition_num
-    Assert.assertEquals(1L, row7[7]); //num_replicas
-    Assert.assertEquals(0L, row7[8]); //numRows
-    Assert.assertEquals(0L, row7[9]); //is_published
-    Assert.assertEquals(1L, row7[10]); //is_available
-    Assert.assertEquals(1L, row7[11]); //is_realtime
->>>>>>> 5b8a2217
 
     // Verify value types.
     verifyTypes(rows, SystemSchema.SEGMENTS_SIGNATURE);
