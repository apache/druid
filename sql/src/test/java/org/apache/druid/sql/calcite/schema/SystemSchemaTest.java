/*
 * Licensed to the Apache Software Foundation (ASF) under one
 * or more contributor license agreements.  See the NOTICE file
 * distributed with this work for additional information
 * regarding copyright ownership.  The ASF licenses this file
 * to you under the Apache License, Version 2.0 (the
 * "License"); you may not use this file except in compliance
 * with the License.  You may obtain a copy of the License at
 *
 *   http://www.apache.org/licenses/LICENSE-2.0
 *
 * Unless required by applicable law or agreed to in writing,
 * software distributed under the License is distributed on an
 * "AS IS" BASIS, WITHOUT WARRANTIES OR CONDITIONS OF ANY
 * KIND, either express or implied.  See the License for the
 * specific language governing permissions and limitations
 * under the License.
 */

package org.apache.druid.sql.calcite.schema;

import com.fasterxml.jackson.databind.ObjectMapper;
import com.google.common.collect.ImmutableList;
import com.google.common.collect.ImmutableMap;
import com.google.common.collect.ImmutableSet;
import com.google.common.collect.Iterables;
import junitparams.converters.Nullable;
import org.apache.calcite.DataContext;
import org.apache.calcite.adapter.java.JavaTypeFactory;
import org.apache.calcite.jdbc.JavaTypeFactoryImpl;
import org.apache.calcite.linq4j.QueryProvider;
import org.apache.calcite.rel.type.RelDataType;
import org.apache.calcite.rel.type.RelDataTypeField;
import org.apache.calcite.schema.SchemaPlus;
import org.apache.calcite.schema.Table;
import org.apache.calcite.sql.type.SqlTypeName;
import org.apache.druid.client.BrokerInternalQueryConfig;
import org.apache.druid.client.DruidServer;
import org.apache.druid.client.ImmutableDruidDataSource;
import org.apache.druid.client.ImmutableDruidServer;
import org.apache.druid.client.InventoryView;
import org.apache.druid.client.ServerInventoryView;
import org.apache.druid.client.TimelineServerView;
import org.apache.druid.common.config.NullHandling;
import org.apache.druid.data.input.InputRow;
import org.apache.druid.discovery.DataNodeService;
import org.apache.druid.discovery.DiscoveryDruidNode;
import org.apache.druid.discovery.DruidLeaderClient;
import org.apache.druid.discovery.DruidNodeDiscovery;
import org.apache.druid.discovery.DruidNodeDiscoveryProvider;
import org.apache.druid.discovery.NodeRole;
import org.apache.druid.indexer.partitions.DynamicPartitionsSpec;
import org.apache.druid.java.util.common.IAE;
import org.apache.druid.java.util.common.ISE;
import org.apache.druid.java.util.common.Intervals;
import org.apache.druid.java.util.common.StringUtils;
import org.apache.druid.java.util.common.io.Closer;
import org.apache.druid.java.util.http.client.Request;
import org.apache.druid.java.util.http.client.response.HttpResponseHandler;
import org.apache.druid.java.util.http.client.response.InputStreamFullResponseHandler;
import org.apache.druid.java.util.http.client.response.InputStreamFullResponseHolder;
import org.apache.druid.java.util.http.client.response.StringFullResponseHolder;
import org.apache.druid.query.QueryRunnerFactoryConglomerate;
import org.apache.druid.query.aggregation.CountAggregatorFactory;
import org.apache.druid.query.aggregation.DoubleSumAggregatorFactory;
import org.apache.druid.query.aggregation.LongSumAggregatorFactory;
import org.apache.druid.query.aggregation.hyperloglog.HyperUniquesAggregatorFactory;
import org.apache.druid.segment.IndexBuilder;
import org.apache.druid.segment.QueryableIndex;
import org.apache.druid.segment.TestHelper;
import org.apache.druid.segment.column.RowSignature;
import org.apache.druid.segment.column.ValueType;
import org.apache.druid.segment.incremental.IncrementalIndexSchema;
import org.apache.druid.segment.join.MapJoinableFactory;
import org.apache.druid.segment.loading.SegmentLoader;
import org.apache.druid.segment.writeout.OffHeapMemorySegmentWriteOutMediumFactory;
import org.apache.druid.server.DruidNode;
import org.apache.druid.server.QueryStackTests;
import org.apache.druid.server.SegmentManager;
import org.apache.druid.server.coordination.DruidServerMetadata;
import org.apache.druid.server.coordination.ServerType;
import org.apache.druid.server.coordinator.BytesAccumulatingResponseHandler;
import org.apache.druid.server.security.Access;
import org.apache.druid.server.security.Action;
import org.apache.druid.server.security.AuthenticationResult;
import org.apache.druid.server.security.Authorizer;
import org.apache.druid.server.security.AuthorizerMapper;
import org.apache.druid.server.security.NoopEscalator;
import org.apache.druid.server.security.ResourceType;
import org.apache.druid.sql.calcite.planner.PlannerConfig;
import org.apache.druid.sql.calcite.planner.SegmentsTableConfig;
import org.apache.druid.sql.calcite.schema.SystemSchema.SegmentsTable;
import org.apache.druid.sql.calcite.table.RowSignatures;
import org.apache.druid.sql.calcite.util.CalciteTestBase;
import org.apache.druid.sql.calcite.util.CalciteTests;
import org.apache.druid.sql.calcite.util.SpecificSegmentsQuerySegmentWalker;
import org.apache.druid.sql.calcite.util.TestServerInventoryView;
import org.apache.druid.timeline.CompactionState;
import org.apache.druid.timeline.DataSegment;
import org.apache.druid.timeline.SegmentId;
import org.apache.druid.timeline.SegmentWithOvershadowedStatus;
import org.apache.druid.timeline.partition.NumberedShardSpec;
import org.easymock.EasyMock;
import org.jboss.netty.handler.codec.http.DefaultHttpResponse;
import org.jboss.netty.handler.codec.http.HttpMethod;
import org.jboss.netty.handler.codec.http.HttpResponse;
import org.jboss.netty.handler.codec.http.HttpResponseStatus;
import org.jboss.netty.handler.codec.http.HttpVersion;
import org.junit.AfterClass;
import org.junit.Assert;
import org.junit.Before;
import org.junit.BeforeClass;
import org.junit.Rule;
import org.junit.Test;
import org.junit.rules.TemporaryFolder;

import java.io.File;
import java.io.IOException;
import java.net.URL;
import java.nio.charset.StandardCharsets;
import java.util.ArrayList;
import java.util.Arrays;
import java.util.Collections;
import java.util.HashSet;
import java.util.List;
import java.util.Map;
import java.util.Set;
import java.util.SortedSet;
import java.util.TreeSet;

public class SystemSchemaTest extends CalciteTestBase
{
  private static final PlannerConfig PLANNER_CONFIG_DEFAULT = new PlannerConfig();
  private static final SegmentsTableConfig SEGMENTS_TABLE_CONFIG_DEFAULT = new SegmentsTableConfig();

  private static final List<InputRow> ROWS1 = ImmutableList.of(
      CalciteTests.createRow(ImmutableMap.of("t", "2000-01-01", "m1", "1.0", "dim1", "")),
      CalciteTests.createRow(ImmutableMap.of("t", "2000-01-02", "m1", "2.0", "dim1", "10.1")),
      CalciteTests.createRow(ImmutableMap.of("t", "2000-01-03", "m1", "3.0", "dim1", "2"))
  );

  private static final List<InputRow> ROWS2 = ImmutableList.of(
      CalciteTests.createRow(ImmutableMap.of("t", "2001-01-01", "m1", "4.0", "dim2", ImmutableList.of("a"))),
      CalciteTests.createRow(ImmutableMap.of("t", "2001-01-02", "m1", "5.0", "dim2", ImmutableList.of("abc"))),
      CalciteTests.createRow(ImmutableMap.of("t", "2001-01-03", "m1", "6.0"))
  );

  private static final List<InputRow> ROWS3 = ImmutableList.of(
      CalciteTests.createRow(ImmutableMap.of("t", "2001-01-01", "m1", "7.0", "dim3", ImmutableList.of("x"))),
      CalciteTests.createRow(ImmutableMap.of("t", "2001-01-02", "m1", "8.0", "dim3", ImmutableList.of("xyz")))
  );
  private static final List<InputRow> FORBIDDEN_ROWS = ImmutableList.of(
      CalciteTests.createRow(ImmutableMap.of("t", "2000-01-01", "m1", "1.0", "dim1", "")),
      CalciteTests.createRow(ImmutableMap.of("t", "2001-01-02", "m1", "8.0", "dim3", ImmutableList.of("xyz")))
  );

  private SystemSchema schema;
  private SpecificSegmentsQuerySegmentWalker walker;
  private DruidLeaderClient client;
  private DruidLeaderClient coordinatorClient;
  private DruidLeaderClient overlordClient;
  private TimelineServerView serverView;
  private ObjectMapper mapper;
  private StringFullResponseHolder responseHolder;
  private BytesAccumulatingResponseHandler responseHandler;
  private Request request;
  private DruidSchema druidSchema;
  private AuthorizerMapper authMapper;
  private static QueryRunnerFactoryConglomerate conglomerate;
  private static Closer resourceCloser;
  private MetadataSegmentView metadataView;
  private DruidNodeDiscoveryProvider druidNodeDiscoveryProvider;
  private InventoryView serverInventoryView;

  @Rule
  public TemporaryFolder temporaryFolder = new TemporaryFolder();

  @BeforeClass
  public static void setUpClass()
  {
    resourceCloser = Closer.create();
    conglomerate = QueryStackTests.createQueryRunnerFactoryConglomerate(resourceCloser);
  }

  @AfterClass
  public static void tearDownClass() throws IOException
  {
    resourceCloser.close();
  }

  @Before
  public void setUp() throws Exception
  {
    serverView = EasyMock.createNiceMock(TimelineServerView.class);
    client = EasyMock.createMock(DruidLeaderClient.class);
    coordinatorClient = EasyMock.createMock(DruidLeaderClient.class);
    overlordClient = EasyMock.createMock(DruidLeaderClient.class);
    mapper = TestHelper.makeJsonMapper();
    responseHolder = EasyMock.createMock(StringFullResponseHolder.class);
    responseHandler = EasyMock.createMockBuilder(BytesAccumulatingResponseHandler.class)
                              .withConstructor()
                              .addMockedMethod(
                                  "handleResponse",
                                  HttpResponse.class,
                                  HttpResponseHandler.TrafficCop.class
                              )
                              .addMockedMethod("getStatus")
                              .createMock();
    request = EasyMock.createMock(Request.class);
<<<<<<< HEAD
    authMapper = new AuthorizerMapper(null)
    {
      @Override
      public Authorizer getAuthorizer(String name)
      {
        return (authenticationResult, resource, action) -> {
          if (resource.getName().equals("forbidden_datasource")) {
            return new Access(false);
          } else {
            return new Access(true);
          }
        };
      }
    };
=======
    authMapper = createAuthMapper();
>>>>>>> 7352c83e

    final File tmpDir = temporaryFolder.newFolder();
    final QueryableIndex index1 = IndexBuilder.create()
                                              .tmpDir(new File(tmpDir, "1"))
                                              .segmentWriteOutMediumFactory(OffHeapMemorySegmentWriteOutMediumFactory.instance())
                                              .schema(
                                                  new IncrementalIndexSchema.Builder()
                                                      .withMetrics(
                                                          new CountAggregatorFactory("cnt"),
                                                          new DoubleSumAggregatorFactory("m1", "m1"),
                                                          new HyperUniquesAggregatorFactory("unique_dim1", "dim1")
                                                      )
                                                      .withRollup(false)
                                                      .build()
                                              )
                                              .rows(ROWS1)
                                              .buildMMappedIndex();

    final QueryableIndex index2 = IndexBuilder.create()
                                              .tmpDir(new File(tmpDir, "2"))
                                              .segmentWriteOutMediumFactory(OffHeapMemorySegmentWriteOutMediumFactory.instance())
                                              .schema(
                                                  new IncrementalIndexSchema.Builder()
                                                      .withMetrics(new LongSumAggregatorFactory("m1", "m1"))
                                                      .withRollup(false)
                                                      .build()
                                              )
                                              .rows(ROWS2)
                                              .buildMMappedIndex();
    final QueryableIndex index3 = IndexBuilder.create()
                                              .tmpDir(new File(tmpDir, "3"))
                                              .segmentWriteOutMediumFactory(OffHeapMemorySegmentWriteOutMediumFactory.instance())
                                              .schema(
                                                  new IncrementalIndexSchema.Builder()
                                                      .withMetrics(new LongSumAggregatorFactory("m1", "m1"))
                                                      .withRollup(false)
                                                      .build()
                                              )
                                              .rows(ROWS3)
                                              .buildMMappedIndex();
    final QueryableIndex forbiddenIndex = IndexBuilder
        .create()
        .tmpDir(new File(tmpDir, "3"))
        .segmentWriteOutMediumFactory(OffHeapMemorySegmentWriteOutMediumFactory.instance())
        .schema(
            new IncrementalIndexSchema.Builder()
                .withMetrics(new LongSumAggregatorFactory("m1", "m1"))
                .withRollup(false)
                .build()
        )
        .rows(FORBIDDEN_ROWS)
        .buildMMappedIndex();

    walker = new SpecificSegmentsQuerySegmentWalker(conglomerate)
        .add(segment1, index1)
        .add(segment2, index2)
        .add(segment3, index3)
        .add(forbiddenSegment, forbiddenIndex);

    druidSchema = new DruidSchema(
        CalciteTests.createMockQueryLifecycleFactory(walker, conglomerate),
        new TestServerInventoryView(walker.getSegments(), realtimeSegments),
        new SegmentManager(EasyMock.createMock(SegmentLoader.class)),
        new MapJoinableFactory(ImmutableSet.of(), ImmutableMap.of()),
        PLANNER_CONFIG_DEFAULT,
        new NoopEscalator(),
        new BrokerInternalQueryConfig()
    );
    druidSchema.start();
    druidSchema.awaitInitialization();
    metadataView = EasyMock.createMock(MetadataSegmentView.class);
    druidNodeDiscoveryProvider = EasyMock.createMock(DruidNodeDiscoveryProvider.class);
    serverInventoryView = EasyMock.createMock(ServerInventoryView.class);
    schema = new SystemSchema(
        SEGMENTS_TABLE_CONFIG_DEFAULT,
        druidSchema,
        metadataView,
        serverView,
        serverInventoryView,
        EasyMock.createStrictMock(AuthorizerMapper.class),
        client,
        client,
        druidNodeDiscoveryProvider,
        mapper
    );
  }

  private final CompactionState expectedCompactionState = new CompactionState(
      new DynamicPartitionsSpec(null, null),
      Collections.singletonMap("test", "map"),
      Collections.singletonMap("test2", "map2")
  );

  private final DataSegment publishedCompactedSegment1 = new DataSegment(
      "wikipedia1",
      Intervals.of("2007/2008"),
      "version1",
      null,
      ImmutableList.of("dim1", "dim2"),
      ImmutableList.of("met1", "met2"),
      null,
      expectedCompactionState,
      1,
      53000L
  );
  private final DataSegment publishedCompactedSegment2 = new DataSegment(
      "wikipedia2",
      Intervals.of("2008/2009"),
      "version2",
      null,
      ImmutableList.of("dim1", "dim2"),
      ImmutableList.of("met1", "met2"),
      null,
      expectedCompactionState,
      1,
      83000L
  );
  private final DataSegment publishedUncompactedSegment3 = new DataSegment(
      "wikipedia3",
      Intervals.of("2009/2010"),
      "version3",
      null,
      ImmutableList.of("dim1", "dim2"),
      ImmutableList.of("met1", "met2"),
      null,
      null,
      1,
      47000L
  );

  private final DataSegment segment1 = new DataSegment(
      "test1",
      Intervals.of("2010/2011"),
      "version1",
      null,
      ImmutableList.of("dim1", "dim2"),
      ImmutableList.of("met1", "met2"),
      null,
      1,
      100L
  );
  private final DataSegment segment2 = new DataSegment(
      "test2",
      Intervals.of("2011/2012"),
      "version2",
      null,
      ImmutableList.of("dim1", "dim2"),
      ImmutableList.of("met1", "met2"),
      null,
      1,
      100L
  );
  private final DataSegment segment3 = new DataSegment(
      "test3",
      Intervals.of("2012/2013"),
      "version3",
      null,
      ImmutableList.of("dim1", "dim2"),
      ImmutableList.of("met1", "met2"),
      new NumberedShardSpec(2, 3),
      1,
      100L
  );
  private final DataSegment segment4 = new DataSegment(
      "test4",
      Intervals.of("2014/2015"),
      "version4",
      null,
      ImmutableList.of("dim1", "dim2"),
      ImmutableList.of("met1", "met2"),
      null,
      1,
      100L
  );
  private final DataSegment segment5 = new DataSegment(
      "test5",
      Intervals.of("2015/2016"),
      "version5",
      null,
      ImmutableList.of("dim1", "dim2"),
      ImmutableList.of("met1", "met2"),
      null,
      1,
      100L
  );
  private final DataSegment forbiddenSegment = new DataSegment(
      "forbidden_datasource",
      Intervals.of("2015/2016"),
      "version5",
      null,
      ImmutableList.of("dim1", "dim2"),
      ImmutableList.of("met1", "met2"),
      null,
      1,
      100L
  );

  final List<DataSegment> realtimeSegments = ImmutableList.of(segment2, segment4, segment5);

  private final DiscoveryDruidNode coordinator = new DiscoveryDruidNode(
      new DruidNode("s1", "localhost", false, 8081, null, true, false),
      NodeRole.COORDINATOR,
      ImmutableMap.of()
  );

  private final DiscoveryDruidNode coordinator2 = new DiscoveryDruidNode(
      new DruidNode("s1", "localhost", false, 8181, null, true, false),
      NodeRole.COORDINATOR,
      ImmutableMap.of()
  );

  private final DiscoveryDruidNode overlord = new DiscoveryDruidNode(
      new DruidNode("s2", "localhost", false, 8090, null, true, false),
      NodeRole.OVERLORD,
      ImmutableMap.of()
  );

  private final DiscoveryDruidNode overlord2 = new DiscoveryDruidNode(
      new DruidNode("s2", "localhost", false, 8190, null, true, false),
      NodeRole.OVERLORD,
      ImmutableMap.of()
  );

  private final DiscoveryDruidNode broker1 = new DiscoveryDruidNode(
      new DruidNode("s3", "localhost", false, 8082, null, true, false),
      NodeRole.BROKER,
      ImmutableMap.of()
  );

  private final DiscoveryDruidNode broker2 = new DiscoveryDruidNode(
      new DruidNode("s3", "brokerHost", false, 8082, null, true, false),
      NodeRole.BROKER,
      ImmutableMap.of()
  );

  private final DiscoveryDruidNode brokerWithBroadcastSegments = new DiscoveryDruidNode(
      new DruidNode("s3", "brokerHostWithBroadcastSegments", false, 8082, 8282, true, true),
      NodeRole.BROKER,
      ImmutableMap.of(
          DataNodeService.DISCOVERY_SERVICE_KEY, new DataNodeService("tier", 1000, ServerType.BROKER, 0)
      )
  );

  private final DiscoveryDruidNode router = new DiscoveryDruidNode(
      new DruidNode("s4", "localhost", false, 8888, null, true, false),
      NodeRole.ROUTER,
      ImmutableMap.of()
  );

  private final DiscoveryDruidNode historical1 = new DiscoveryDruidNode(
      new DruidNode("s5", "localhost", false, 8083, null, true, false),
      NodeRole.HISTORICAL,
      ImmutableMap.of(
          DataNodeService.DISCOVERY_SERVICE_KEY, new DataNodeService("tier", 1000, ServerType.HISTORICAL, 0)
      )
  );

  private final DiscoveryDruidNode historical2 = new DiscoveryDruidNode(
      new DruidNode("s5", "histHost", false, 8083, null, true, false),
      NodeRole.HISTORICAL,
      ImmutableMap.of(
          DataNodeService.DISCOVERY_SERVICE_KEY, new DataNodeService("tier", 1000, ServerType.HISTORICAL, 0)
      )
  );

  private final DiscoveryDruidNode lameHistorical = new DiscoveryDruidNode(
      new DruidNode("s5", "lameHost", false, 8083, null, true, false),
      NodeRole.HISTORICAL,
      ImmutableMap.of(
          DataNodeService.DISCOVERY_SERVICE_KEY, new DataNodeService("tier", 1000, ServerType.HISTORICAL, 0)
      )
  );

  private final DiscoveryDruidNode middleManager = new DiscoveryDruidNode(
      new DruidNode("s6", "mmHost", false, 8091, null, true, false),
      NodeRole.MIDDLE_MANAGER,
      ImmutableMap.of()
  );

  private final DiscoveryDruidNode peon1 = new DiscoveryDruidNode(
      new DruidNode("s7", "localhost", false, 8080, null, true, false),
      NodeRole.PEON,
      ImmutableMap.of(
          DataNodeService.DISCOVERY_SERVICE_KEY, new DataNodeService("tier", 1000, ServerType.INDEXER_EXECUTOR, 0)
      )
  );

  private final DiscoveryDruidNode peon2 = new DiscoveryDruidNode(
      new DruidNode("s7", "peonHost", false, 8080, null, true, false),
      NodeRole.PEON,
      ImmutableMap.of(
          DataNodeService.DISCOVERY_SERVICE_KEY, new DataNodeService("tier", 1000, ServerType.INDEXER_EXECUTOR, 0)
      )
  );

  private final DiscoveryDruidNode indexer = new DiscoveryDruidNode(
      new DruidNode("s8", "indexerHost", false, 8091, null, true, false),
      NodeRole.INDEXER,
      ImmutableMap.of(
          DataNodeService.DISCOVERY_SERVICE_KEY, new DataNodeService("tier", 1000, ServerType.INDEXER_EXECUTOR, 0)
      )
  );

  private final ImmutableDruidServer druidServer1 = new ImmutableDruidServer(
      new DruidServerMetadata("server1", "localhost:0000", null, 5L, ServerType.REALTIME, DruidServer.DEFAULT_TIER, 0),
      1L,
      ImmutableMap.of(
          "dummy",
          new ImmutableDruidDataSource(
              "dummy",
              Collections.emptyMap(),
              Arrays.asList(segment1, segment2, forbiddenSegment)
          )
      ),
      2
  );

  private final ImmutableDruidServer druidServer2 = new ImmutableDruidServer(
      new DruidServerMetadata("server2", "server2:1234", null, 5L, ServerType.HISTORICAL, DruidServer.DEFAULT_TIER, 0),
      1L,
      ImmutableMap.of(
          "dummy",
          new ImmutableDruidDataSource("dummy", Collections.emptyMap(), Arrays.asList(segment3, segment4, segment5))
      ),
      3
  );

  private final List<ImmutableDruidServer> immutableDruidServers = ImmutableList.of(druidServer1, druidServer2);

  @Test
  public void testGetTableMap()
  {
    Assert.assertEquals(
        ImmutableSet.of("segments", "servers", "server_segments", "tasks", "supervisors"),
        schema.getTableNames()
    );

    final Map<String, Table> tableMap = schema.getTableMap();
    Assert.assertEquals(
        ImmutableSet.of("segments", "servers", "server_segments", "tasks", "supervisors"),
        tableMap.keySet()
    );
    final SystemSchema.SegmentsTable segmentsTable = (SystemSchema.SegmentsTable) schema.getTableMap().get("segments");
    final RelDataType rowType = segmentsTable.getRowType(new JavaTypeFactoryImpl());
    final List<RelDataTypeField> fields = rowType.getFieldList();

    Assert.assertEquals(17, fields.size());

    final SystemSchema.TasksTable tasksTable = (SystemSchema.TasksTable) schema.getTableMap().get("tasks");
    final RelDataType sysRowType = tasksTable.getRowType(new JavaTypeFactoryImpl());
    final List<RelDataTypeField> sysFields = sysRowType.getFieldList();
    Assert.assertEquals(14, sysFields.size());

    Assert.assertEquals("task_id", sysFields.get(0).getName());
    Assert.assertEquals(SqlTypeName.VARCHAR, sysFields.get(0).getType().getSqlTypeName());

    final SystemSchema.ServersTable serversTable = (SystemSchema.ServersTable) schema.getTableMap().get("servers");
    final RelDataType serverRowType = serversTable.getRowType(new JavaTypeFactoryImpl());
    final List<RelDataTypeField> serverFields = serverRowType.getFieldList();
    Assert.assertEquals(9, serverFields.size());
    Assert.assertEquals("server", serverFields.get(0).getName());
    Assert.assertEquals(SqlTypeName.VARCHAR, serverFields.get(0).getType().getSqlTypeName());
  }

  @Test
  public void testSegmentsTableWhenCacheDisabled() throws Exception
  {
    final Set<SegmentsTableRow> publishedSegments = new HashSet<>(
        Arrays.asList(
            SegmentsTableRow.from(new SegmentWithOvershadowedStatus(publishedCompactedSegment1, true)),
            SegmentsTableRow.from(new SegmentWithOvershadowedStatus(publishedCompactedSegment2, false)),
            SegmentsTableRow.from(new SegmentWithOvershadowedStatus(publishedUncompactedSegment3, false)),
            SegmentsTableRow.from(new SegmentWithOvershadowedStatus(segment1, true)),
            SegmentsTableRow.from(new SegmentWithOvershadowedStatus(segment2, false))
        )
    );

    EasyMock.expect(metadataView.isCacheEnabled()).andReturn(false).once();
    EasyMock.expect(metadataView.getPublishedSegmentsIterator()).andReturn(publishedSegments.iterator()).once();

    testSegmentsTable(metadataView);
  }

  @Test
  public void testSegmentsTableWhenCacheEnabled() throws Exception
  {
    final SortedSet<SegmentsTableRow> publishedSegments = new TreeSet<>(MetadataSegmentView.SEGMENT_ORDER);
    publishedSegments.add(SegmentsTableRow.from(new SegmentWithOvershadowedStatus(publishedCompactedSegment1, true)));
    publishedSegments.add(SegmentsTableRow.from(new SegmentWithOvershadowedStatus(publishedCompactedSegment2, false)));
    publishedSegments.add(SegmentsTableRow.from(new SegmentWithOvershadowedStatus(publishedUncompactedSegment3, false)));
    publishedSegments.add(SegmentsTableRow.from(new SegmentWithOvershadowedStatus(segment1, true)));
    publishedSegments.add(SegmentsTableRow.from(new SegmentWithOvershadowedStatus(segment2, false)));

    EasyMock.expect(metadataView.isCacheEnabled()).andReturn(true).once();
    EasyMock.expect(metadataView.getSortedPublishedSegments()).andReturn(publishedSegments).anyTimes();

    testSegmentsTable(metadataView);
  }

  private void testSegmentsTable(MetadataSegmentView metadataView) throws Exception
  {
    final SegmentsTable segmentsTable = new SegmentsTable(
        SEGMENTS_TABLE_CONFIG_DEFAULT,
        druidSchema,
        metadataView,
        mapper,
        authMapper
    );
    EasyMock.replay(client, request, responseHolder, responseHandler, metadataView);
    DataContext dataContext = createDataContext(Users.SUPER);
    final List<Object[]> rows = segmentsTable.scan(dataContext).toList();
    rows.sort((Object[] row1, Object[] row2) -> ((Comparable) row1[0]).compareTo(row2[0]));

    // total segments = 8
    // segments test1, test2  are published and available
    // segment test3 is served by historical but unpublished or unused
    // segments test4, test5 are not published but available (realtime segments)
    // segment test2 is both published and served by a realtime server.

    Assert.assertEquals(8, rows.size());

    verifyRow(
        rows.get(0),
        "test1_2010-01-01T00:00:00.000Z_2011-01-01T00:00:00.000Z_version1",
        100L,
        0L, //partition_num
        1L, //num_replicas
        3L, //numRows
        1L, //is_published
        1L, //is_available
        0L, //is_realtime
        1L, //is_overshadowed
        null //is_compacted
    );

    verifyRow(
        rows.get(1),
        "test2_2011-01-01T00:00:00.000Z_2012-01-01T00:00:00.000Z_version2",
        100L,
        0L, //partition_num
        2L, //x§segment test2 is served by historical and realtime servers
        3L, //numRows
        1L, //is_published
        1L, //is_available
        0L, //is_realtime
        0L, //is_overshadowed,
        null //is_compacted
    );

    //segment test3 is unpublished and has a NumberedShardSpec with partitionNum = 2
    verifyRow(
        rows.get(2),
        "test3_2012-01-01T00:00:00.000Z_2013-01-01T00:00:00.000Z_version3_2",
        100L,
        2L, //partition_num
        1L, //num_replicas
        2L, //numRows
        0L, //is_published
        1L, //is_available
        0L, //is_realtime
        0L, //is_overshadowed
        null //is_compacted
    );

    verifyRow(
        rows.get(3),
        "test4_2014-01-01T00:00:00.000Z_2015-01-01T00:00:00.000Z_version4",
        100L,
        0L, //partition_num
        1L, //num_replicas
        0L, //numRows
        0L, //is_published
        1L, //is_available
        1L, //is_realtime
        0L, //is_overshadowed
        null //is_compacted
    );

    verifyRow(
        rows.get(4),
        "test5_2015-01-01T00:00:00.000Z_2016-01-01T00:00:00.000Z_version5",
        100L,
        0L, //partition_num
        1L, //num_replicas
        0L, //numRows
        0L, //is_published
        1L, //is_available
        1L, //is_realtime
        0L, //is_overshadowed
        null //is_compacted
    );

    // wikipedia segments are published and unavailable, num_replicas is 0
    // wikipedia segment 1 and 2 are compacted while 3 are not compacted
    verifyRow(
        rows.get(5),
        "wikipedia1_2007-01-01T00:00:00.000Z_2008-01-01T00:00:00.000Z_version1",
        53000L,
        0L, //partition_num
        0L, //num_replicas
        0L, //numRows
        1L, //is_published
        0L, //is_available
        0L, //is_realtime
        1L, //is_overshadowed
        expectedCompactionState //is_compacted
    );

    verifyRow(
        rows.get(6),
        "wikipedia2_2008-01-01T00:00:00.000Z_2009-01-01T00:00:00.000Z_version2",
        83000L,
        0L, //partition_num
        0L, //num_replicas
        0L, //numRows
        1L, //is_published
        0L, //is_available
        0L, //is_realtime
        0L, //is_overshadowed
        expectedCompactionState //is_compacted
    );

    verifyRow(
        rows.get(7),
        "wikipedia3_2009-01-01T00:00:00.000Z_2010-01-01T00:00:00.000Z_version3",
        47000L,
        0L, //partition_num
        0L, //num_replicas
        0L, //numRows
        1L, //is_published
        0L, //is_available
        0L, //is_realtime
        0L, //is_overshadowed
        null //is_compacted
    );

    // Verify value types.
    verifyTypes(rows, SystemSchema.SEGMENTS_SIGNATURE);
  }

  private void verifyRow(
      Object[] row,
      String segmentId,
      long size,
      long partitionNum,
      long numReplicas,
      long numRows,
      long isPublished,
      long isAvailable,
      long isRealtime,
      long isOvershadowed,
      CompactionState compactionState
  ) throws Exception
  {
    Assert.assertEquals(segmentId, row[0].toString());
    SegmentId id = Iterables.get(SegmentId.iterateAllPossibleParsings(segmentId), 0);
    Assert.assertEquals(id.getDataSource(), row[1]);
    Assert.assertEquals(id.getIntervalStart().toString(), row[2]);
    Assert.assertEquals(id.getIntervalEnd().toString(), row[3]);
    Assert.assertEquals(size, row[4]);
    Assert.assertEquals(id.getVersion(), row[5]);
    Assert.assertEquals(partitionNum, row[6]);
    Assert.assertEquals(numReplicas, row[7]);
    Assert.assertEquals(numRows, row[8]);
    Assert.assertEquals(isPublished, row[9]);
    Assert.assertEquals(isAvailable, row[10]);
    Assert.assertEquals(isRealtime, row[11]);
    Assert.assertEquals(isOvershadowed, row[12]);
    if (compactionState == null) {
      Assert.assertNull(row[16]);
    } else {
      Assert.assertEquals(mapper.writeValueAsString(compactionState), row[16]);
    }
  }

  @Test
  public void testServersTable()
  {

    SystemSchema.ServersTable serversTable = EasyMock.createMockBuilder(SystemSchema.ServersTable.class)
                                                     .withConstructor(
                                                         druidNodeDiscoveryProvider,
                                                         serverInventoryView,
                                                         authMapper,
                                                         overlordClient,
                                                         coordinatorClient
                                                     )
                                                     .createMock();
    EasyMock.replay(serversTable);
    final DruidNodeDiscovery coordinatorNodeDiscovery = EasyMock.createMock(DruidNodeDiscovery.class);
    final DruidNodeDiscovery overlordNodeDiscovery = EasyMock.createMock(DruidNodeDiscovery.class);
    final DruidNodeDiscovery brokerNodeDiscovery = EasyMock.createMock(DruidNodeDiscovery.class);
    final DruidNodeDiscovery routerNodeDiscovery = EasyMock.createMock(DruidNodeDiscovery.class);
    final DruidNodeDiscovery historicalNodeDiscovery = EasyMock.createMock(DruidNodeDiscovery.class);
    final DruidNodeDiscovery mmNodeDiscovery = EasyMock.createMock(DruidNodeDiscovery.class);
    final DruidNodeDiscovery peonNodeDiscovery = EasyMock.createMock(DruidNodeDiscovery.class);
    final DruidNodeDiscovery indexerNodeDiscovery = EasyMock.createMock(DruidNodeDiscovery.class);


    EasyMock.expect(druidNodeDiscoveryProvider.getForNodeRole(NodeRole.COORDINATOR))
            .andReturn(coordinatorNodeDiscovery)
            .once();
    EasyMock.expect(druidNodeDiscoveryProvider.getForNodeRole(NodeRole.OVERLORD))
            .andReturn(overlordNodeDiscovery)
            .once();
    EasyMock.expect(druidNodeDiscoveryProvider.getForNodeRole(NodeRole.BROKER)).andReturn(brokerNodeDiscovery).once();
    EasyMock.expect(druidNodeDiscoveryProvider.getForNodeRole(NodeRole.ROUTER)).andReturn(routerNodeDiscovery).once();
    EasyMock.expect(druidNodeDiscoveryProvider.getForNodeRole(NodeRole.HISTORICAL))
            .andReturn(historicalNodeDiscovery)
            .once();
    EasyMock.expect(druidNodeDiscoveryProvider.getForNodeRole(NodeRole.MIDDLE_MANAGER))
            .andReturn(mmNodeDiscovery)
            .once();
    EasyMock.expect(druidNodeDiscoveryProvider.getForNodeRole(NodeRole.INDEXER))
            .andReturn(indexerNodeDiscovery)
            .once();
    EasyMock.expect(druidNodeDiscoveryProvider.getForNodeRole(NodeRole.PEON)).andReturn(peonNodeDiscovery).once();

    EasyMock.expect(coordinatorNodeDiscovery.getAllNodes()).andReturn(ImmutableList.of(coordinator, coordinator2)).once();
    EasyMock.expect(overlordNodeDiscovery.getAllNodes()).andReturn(ImmutableList.of(overlord, overlord2)).once();
    EasyMock.expect(brokerNodeDiscovery.getAllNodes())
            .andReturn(ImmutableList.of(broker1, broker2, brokerWithBroadcastSegments))
            .once();
    EasyMock.expect(routerNodeDiscovery.getAllNodes()).andReturn(ImmutableList.of(router)).once();
    EasyMock.expect(historicalNodeDiscovery.getAllNodes())
            .andReturn(ImmutableList.of(historical1, historical2, lameHistorical))
            .once();
    EasyMock.expect(mmNodeDiscovery.getAllNodes()).andReturn(ImmutableList.of(middleManager)).once();
    EasyMock.expect(peonNodeDiscovery.getAllNodes()).andReturn(ImmutableList.of(peon1, peon2)).once();
    EasyMock.expect(indexerNodeDiscovery.getAllNodes()).andReturn(ImmutableList.of(indexer)).once();

    EasyMock.expect(coordinatorClient.findCurrentLeader()).andReturn(coordinator.getDruidNode().getHostAndPortToUse()).once();
    EasyMock.expect(overlordClient.findCurrentLeader()).andReturn(overlord.getDruidNode().getHostAndPortToUse()).once();

    final List<DruidServer> servers = new ArrayList<>();
    servers.add(mockDataServer(historical1.getDruidNode().getHostAndPortToUse(), 200L, 1000L, "tier"));
    servers.add(mockDataServer(historical2.getDruidNode().getHostAndPortToUse(), 400L, 1000L, "tier"));
    servers.add(mockDataServer(peon1.getDruidNode().getHostAndPortToUse(), 0L, 1000L, "tier"));
    servers.add(mockDataServer(peon2.getDruidNode().getHostAndPortToUse(), 0L, 1000L, "tier"));
    servers.add(mockDataServer(broker1.getDruidNode().getHostAndPortToUse(), 0L, 1000L, "tier"));
    servers.add(mockDataServer(broker2.getDruidNode().getHostAndPortToUse(), 0L, 1000L, "tier"));
    servers.add(mockDataServer(indexer.getDruidNode().getHostAndPortToUse(), 0L, 1000L, "tier"));
    servers.add(mockDataServer(brokerWithBroadcastSegments.getDruidNode().getHostAndPortToUse(), 0L, 1000L, "tier"));
    EasyMock.expect(serverInventoryView.getInventoryValue(lameHistorical.getDruidNode().getHostAndPortToUse()))
            .andReturn(null)
            .once();

    EasyMock.replay(druidNodeDiscoveryProvider, serverInventoryView, coordinatorClient, overlordClient);
    EasyMock.replay(servers.toArray(new Object[0]));
    EasyMock.replay(
        coordinatorNodeDiscovery,
        overlordNodeDiscovery,
        brokerNodeDiscovery,
        routerNodeDiscovery,
        historicalNodeDiscovery,
        mmNodeDiscovery,
        peonNodeDiscovery,
        indexerNodeDiscovery
    );

    DataContext dataContext = createDataContext(Users.SUPER);
    final List<Object[]> rows = serversTable.scan(dataContext).toList();
    rows.sort((Object[] row1, Object[] row2) -> ((Comparable) row1[0]).compareTo(row2[0]));

    final List<Object[]> expectedRows = new ArrayList<>();
    final Long nonLeader = NullHandling.defaultLongValue();
    expectedRows.add(
        createExpectedRow(
            "brokerHost:8082",
            "brokerHost",
            8082,
            -1,
            NodeRole.BROKER,
            null,
            0L,
            0L,
            nonLeader
        )
    );
    expectedRows.add(
        createExpectedRow(
            "brokerHostWithBroadcastSegments:8282",
            "brokerHostWithBroadcastSegments",
            8082,
            8282,
            NodeRole.BROKER,
            "tier",
            0L,
            1000L,
            nonLeader
        )
    );
    expectedRows.add(
        createExpectedRow(
            "histHost:8083",
            "histHost",
            8083,
            -1,
            NodeRole.HISTORICAL,
            "tier",
            400L,
            1000L,
            nonLeader
        )
    );
    expectedRows.add(
        createExpectedRow(
            "indexerHost:8091",
            "indexerHost",
            8091,
            -1,
            NodeRole.INDEXER,
            "tier",
            0L,
            1000L,
            nonLeader
        )
    );
    expectedRows.add(
        createExpectedRow(
            "lameHost:8083",
            "lameHost",
            8083,
            -1,
            NodeRole.HISTORICAL,
            "tier",
            0L,
            1000L,
            nonLeader
        )
    );
    expectedRows.add(createExpectedRow(
        "localhost:8080",
        "localhost",
        8080,
        -1,
        NodeRole.PEON,
        "tier",
        0L,
        1000L,
        nonLeader
    ));
    expectedRows.add(
        createExpectedRow(
            "localhost:8081",
            "localhost",
            8081,
            -1,
            NodeRole.COORDINATOR,
            null,
            0L,
            0L,
            1L
        )
    );
    expectedRows.add(
        createExpectedRow(
            "localhost:8082",
            "localhost",
            8082,
            -1,
            NodeRole.BROKER,
            null,
            0L,
            0L,
            nonLeader
        )
    );
    expectedRows.add(
        createExpectedRow(
            "localhost:8083",
            "localhost",
            8083,
            -1,
            NodeRole.HISTORICAL,
            "tier",
            200L,
            1000L,
            nonLeader
        )
    );
    expectedRows.add(
        createExpectedRow(
            "localhost:8090",
            "localhost",
            8090,
            -1,
            NodeRole.OVERLORD,
            null,
            0L,
            0L,
            1L
        )
    );
    expectedRows.add(
        createExpectedRow(
            "localhost:8181",
            "localhost",
            8181,
            -1,
            NodeRole.COORDINATOR,
            null,
            0L,
            0L,
            0L
        )
    );
    expectedRows.add(
        createExpectedRow(
            "localhost:8190",
            "localhost",
            8190,
            -1,
            NodeRole.OVERLORD,
            null,
            0L,
            0L,
            0L
        )
    );
    expectedRows.add(
        createExpectedRow(
            "localhost:8888",
            "localhost",
            8888,
            -1,
            NodeRole.ROUTER,
            null,
            0L,
            0L,
            nonLeader
        )
    );
    expectedRows.add(
        createExpectedRow(
            "mmHost:8091",
            "mmHost",
            8091,
            -1,
            NodeRole.MIDDLE_MANAGER,
            null,
            0L,
            0L,
            nonLeader
        )
    );
    expectedRows.add(createExpectedRow(
        "peonHost:8080",
        "peonHost",
        8080,
        -1,
        NodeRole.PEON,
        "tier",
        0L,
        1000L,
        nonLeader
    ));
    Assert.assertEquals(expectedRows.size(), rows.size());
    for (int i = 0; i < rows.size(); i++) {
      Assert.assertArrayEquals(expectedRows.get(i), rows.get(i));
    }

    // Verify value types.
    verifyTypes(rows, SystemSchema.SERVERS_SIGNATURE);
  }

  private DruidServer mockDataServer(String name, long currentSize, long maxSize, String tier)
  {
    final DruidServer server = EasyMock.createMock(DruidServer.class);
    EasyMock.expect(serverInventoryView.getInventoryValue(name))
            .andReturn(server)
            .once();
    EasyMock.expect(server.getCurrSize()).andReturn(currentSize).once();
    EasyMock.expect(server.getMaxSize()).andReturn(maxSize).once();
    EasyMock.expect(server.getTier()).andReturn(tier).once();
    return server;
  }

  private Object[] createExpectedRow(
      String server,
      String host,
      int plaintextPort,
      int tlsPort,
      NodeRole nodeRole,
      @Nullable String tier,
      @Nullable Long currSize,
      @Nullable Long maxSize,
      @Nullable Long isLeader
  )
  {
    return new Object[]{
        server,
        host,
        (long) plaintextPort,
        (long) tlsPort,
        StringUtils.toLowerCase(nodeRole.toString()),
        tier,
        currSize,
        maxSize,
        isLeader
    };
  }

  @Test
  public void testServerSegmentsTable()
  {
    SystemSchema.ServerSegmentsTable serverSegmentsTable = EasyMock
        .createMockBuilder(SystemSchema.ServerSegmentsTable.class)
        .withConstructor(serverView, authMapper)
        .createMock();
    EasyMock.replay(serverSegmentsTable);
    EasyMock.expect(serverView.getDruidServers())
            .andReturn(immutableDruidServers)
            .once();
    EasyMock.replay(serverView);
    DataContext dataContext = createDataContext(Users.SUPER);

    //server_segments table is the join of servers and segments table
    // it will have 5 rows as follows
    // localhost:0000 |  test1_2010-01-01T00:00:00.000Z_2011-01-01T00:00:00.000Z_version1(segment1)
    // localhost:0000 |  test2_2011-01-01T00:00:00.000Z_2012-01-01T00:00:00.000Z_version2(segment2)
    // server2:1234   |  test3_2012-01-01T00:00:00.000Z_2013-01-01T00:00:00.000Z_version3(segment3)
    // server2:1234   |  test4_2017-01-01T00:00:00.000Z_2018-01-01T00:00:00.000Z_version4(segment4)
    // server2:1234   |  test5_2017-01-01T00:00:00.000Z_2018-01-01T00:00:00.000Z_version5(segment5)

    final List<Object[]> rows = serverSegmentsTable.scan(dataContext).toList();
    Assert.assertEquals(5, rows.size());

    Object[] row0 = rows.get(0);
    Assert.assertEquals("localhost:0000", row0[0]);
    Assert.assertEquals("test1_2010-01-01T00:00:00.000Z_2011-01-01T00:00:00.000Z_version1", row0[1].toString());

    Object[] row1 = rows.get(1);
    Assert.assertEquals("localhost:0000", row1[0]);
    Assert.assertEquals("test2_2011-01-01T00:00:00.000Z_2012-01-01T00:00:00.000Z_version2", row1[1].toString());

    Object[] row2 = rows.get(2);
    Assert.assertEquals("server2:1234", row2[0]);
    Assert.assertEquals("test3_2012-01-01T00:00:00.000Z_2013-01-01T00:00:00.000Z_version3_2", row2[1].toString());

    Object[] row3 = rows.get(3);
    Assert.assertEquals("server2:1234", row3[0]);
    Assert.assertEquals("test4_2014-01-01T00:00:00.000Z_2015-01-01T00:00:00.000Z_version4", row3[1].toString());

    Object[] row4 = rows.get(4);
    Assert.assertEquals("server2:1234", row4[0]);
    Assert.assertEquals("test5_2015-01-01T00:00:00.000Z_2016-01-01T00:00:00.000Z_version5", row4[1].toString());

    // Verify value types.
    verifyTypes(rows, SystemSchema.SERVER_SEGMENTS_SIGNATURE);
  }

  @Test
  public void testTasksTable() throws Exception
  {

    SystemSchema.TasksTable tasksTable = EasyMock.createMockBuilder(SystemSchema.TasksTable.class)
                                                 .withConstructor(client, mapper, authMapper)
                                                 .createMock();

    EasyMock.replay(tasksTable);
    EasyMock.expect(client.makeRequest(HttpMethod.GET, "/druid/indexer/v1/tasks")).andReturn(request).anyTimes();


    HttpResponse httpResp = new DefaultHttpResponse(HttpVersion.HTTP_1_1, HttpResponseStatus.OK);
    InputStreamFullResponseHolder responseHolder = new InputStreamFullResponseHolder(httpResp.getStatus(), httpResp);

    EasyMock.expect(client.go(EasyMock.eq(request), EasyMock.anyObject(InputStreamFullResponseHandler.class))).andReturn(responseHolder).once();
    EasyMock.expect(request.getUrl()).andReturn(new URL("http://test-host:1234/druid/indexer/v1/tasks")).anyTimes();

    String json = "[{\n"
                  + "\t\"id\": \"index_wikipedia_2018-09-20T22:33:44.911Z\",\n"
                  + "\t\"groupId\": \"group_index_wikipedia_2018-09-20T22:33:44.911Z\",\n"
                  + "\t\"type\": \"index\",\n"
                  + "\t\"createdTime\": \"2018-09-20T22:33:44.922Z\",\n"
                  + "\t\"queueInsertionTime\": \"1970-01-01T00:00:00.000Z\",\n"
                  + "\t\"statusCode\": \"FAILED\",\n"
                  + "\t\"runnerStatusCode\": \"NONE\",\n"
                  + "\t\"duration\": -1,\n"
                  + "\t\"location\": {\n"
                  + "\t\t\"host\": \"testHost\",\n"
                  + "\t\t\"port\": 1234,\n"
                  + "\t\t\"tlsPort\": -1\n"
                  + "\t},\n"
                  + "\t\"dataSource\": \"wikipedia\",\n"
                  + "\t\"errorMsg\": null\n"
                  + "}, {\n"
                  + "\t\"id\": \"index_wikipedia_2018-09-21T18:38:47.773Z\",\n"
                  + "\t\"groupId\": \"group_index_wikipedia_2018-09-21T18:38:47.773Z\",\n"
                  + "\t\"type\": \"index\",\n"
                  + "\t\"createdTime\": \"2018-09-21T18:38:47.873Z\",\n"
                  + "\t\"queueInsertionTime\": \"2018-09-21T18:38:47.910Z\",\n"
                  + "\t\"statusCode\": \"RUNNING\",\n"
                  + "\t\"runnerStatusCode\": \"RUNNING\",\n"
                  + "\t\"duration\": null,\n"
                  + "\t\"location\": {\n"
                  + "\t\t\"host\": \"192.168.1.6\",\n"
                  + "\t\t\"port\": 8100,\n"
                  + "\t\t\"tlsPort\": -1\n"
                  + "\t},\n"
                  + "\t\"dataSource\": \"wikipedia\",\n"
                  + "\t\"errorMsg\": null\n"
                  + "}]";
    byte[] bytesToWrite = json.getBytes(StandardCharsets.UTF_8);
    responseHolder.addChunk(bytesToWrite);
    responseHolder.done();

    EasyMock.replay(client, request, responseHandler);
    DataContext dataContext = createDataContext(Users.SUPER);
    final List<Object[]> rows = tasksTable.scan(dataContext).toList();

    Object[] row0 = rows.get(0);
    Assert.assertEquals("index_wikipedia_2018-09-20T22:33:44.911Z", row0[0].toString());
    Assert.assertEquals("group_index_wikipedia_2018-09-20T22:33:44.911Z", row0[1].toString());
    Assert.assertEquals("index", row0[2].toString());
    Assert.assertEquals("wikipedia", row0[3].toString());
    Assert.assertEquals("2018-09-20T22:33:44.922Z", row0[4].toString());
    Assert.assertEquals("1970-01-01T00:00:00.000Z", row0[5].toString());
    Assert.assertEquals("FAILED", row0[6].toString());
    Assert.assertEquals("NONE", row0[7].toString());
    Assert.assertEquals(-1L, row0[8]);
    Assert.assertEquals("testHost:1234", row0[9]);
    Assert.assertEquals("testHost", row0[10]);
    Assert.assertEquals(1234L, row0[11]);
    Assert.assertEquals(-1L, row0[12]);
    Assert.assertEquals(null, row0[13]);

    Object[] row1 = rows.get(1);
    Assert.assertEquals("index_wikipedia_2018-09-21T18:38:47.773Z", row1[0].toString());
    Assert.assertEquals("group_index_wikipedia_2018-09-21T18:38:47.773Z", row1[1].toString());
    Assert.assertEquals("index", row1[2].toString());
    Assert.assertEquals("wikipedia", row1[3].toString());
    Assert.assertEquals("2018-09-21T18:38:47.873Z", row1[4].toString());
    Assert.assertEquals("2018-09-21T18:38:47.910Z", row1[5].toString());
    Assert.assertEquals("RUNNING", row1[6].toString());
    Assert.assertEquals("RUNNING", row1[7].toString());
    Assert.assertEquals(0L, row1[8]);
    Assert.assertEquals("192.168.1.6:8100", row1[9]);
    Assert.assertEquals("192.168.1.6", row1[10]);
    Assert.assertEquals(8100L, row1[11]);
    Assert.assertEquals(-1L, row1[12]);
    Assert.assertEquals(null, row1[13]);

    // Verify value types.
    verifyTypes(rows, SystemSchema.TASKS_SIGNATURE);
  }

  @Test
  public void testTasksTableAuth() throws Exception
  {
    SystemSchema.TasksTable tasksTable = new SystemSchema.TasksTable(client, mapper, authMapper);

    EasyMock.expect(client.makeRequest(HttpMethod.GET, "/druid/indexer/v1/tasks"))
            .andReturn(request)
            .anyTimes();

    String json = "[{\n"
                  + "\t\"id\": \"index_wikipedia_2018-09-20T22:33:44.911Z\",\n"
                  + "\t\"groupId\": \"group_index_wikipedia_2018-09-20T22:33:44.911Z\",\n"
                  + "\t\"type\": \"index\",\n"
                  + "\t\"createdTime\": \"2018-09-20T22:33:44.922Z\",\n"
                  + "\t\"queueInsertionTime\": \"1970-01-01T00:00:00.000Z\",\n"
                  + "\t\"statusCode\": \"FAILED\",\n"
                  + "\t\"runnerStatusCode\": \"NONE\",\n"
                  + "\t\"duration\": -1,\n"
                  + "\t\"location\": {\n"
                  + "\t\t\"host\": \"testHost\",\n"
                  + "\t\t\"port\": 1234,\n"
                  + "\t\t\"tlsPort\": -1\n"
                  + "\t},\n"
                  + "\t\"dataSource\": \"wikipedia\",\n"
                  + "\t\"errorMsg\": null\n"
                  + "}, {\n"
                  + "\t\"id\": \"index_wikipedia_2018-09-21T18:38:47.773Z\",\n"
                  + "\t\"groupId\": \"group_index_wikipedia_2018-09-21T18:38:47.773Z\",\n"
                  + "\t\"type\": \"index\",\n"
                  + "\t\"createdTime\": \"2018-09-21T18:38:47.873Z\",\n"
                  + "\t\"queueInsertionTime\": \"2018-09-21T18:38:47.910Z\",\n"
                  + "\t\"statusCode\": \"RUNNING\",\n"
                  + "\t\"runnerStatusCode\": \"RUNNING\",\n"
                  + "\t\"duration\": null,\n"
                  + "\t\"location\": {\n"
                  + "\t\t\"host\": \"192.168.1.6\",\n"
                  + "\t\t\"port\": 8100,\n"
                  + "\t\t\"tlsPort\": -1\n"
                  + "\t},\n"
                  + "\t\"dataSource\": \"wikipedia\",\n"
                  + "\t\"errorMsg\": null\n"
                  + "}]";

    HttpResponse httpResp = new DefaultHttpResponse(HttpVersion.HTTP_1_1, HttpResponseStatus.OK);

    EasyMock.expect(client.go(EasyMock.eq(request), EasyMock.anyObject()))
            .andReturn(createFullResponseHolder(httpResp, json))
            .andReturn(createFullResponseHolder(httpResp, json))
            .andReturn(createFullResponseHolder(httpResp, json));

    EasyMock.expect(request.getUrl())
            .andReturn(new URL("http://test-host:1234/druid/indexer/v1/tasks"))
            .anyTimes();

    EasyMock.replay(client, request, responseHandler);

    // Verify that no row is returned for Datasource Read user
    List<Object[]> rows = tasksTable
        .scan(createDataContext(Users.DATASOURCE_READ))
        .toList();
    Assert.assertTrue(rows.isEmpty());

    // Verify that 2 rows are is returned for Datasource Write user
    rows = tasksTable
        .scan(createDataContext(Users.DATASOURCE_WRITE))
        .toList();
    Assert.assertEquals(2, rows.size());

    // Verify that 2 rows are returned for Super user
    rows = tasksTable
        .scan(createDataContext(Users.SUPER))
        .toList();
    Assert.assertEquals(2, rows.size());
  }

  @Test
  public void testSupervisorTable() throws Exception
  {

    SystemSchema.SupervisorsTable supervisorTable = EasyMock.createMockBuilder(SystemSchema.SupervisorsTable.class)
                                                            .withConstructor(
                                                                client,
                                                                mapper,
                                                                authMapper
                                                            )
                                                            .createMock();
    EasyMock.replay(supervisorTable);
    EasyMock.expect(client.makeRequest(HttpMethod.GET, "/druid/indexer/v1/supervisor?system"))
            .andReturn(request)
            .anyTimes();

    HttpResponse httpResp = new DefaultHttpResponse(HttpVersion.HTTP_1_1, HttpResponseStatus.OK);
    InputStreamFullResponseHolder responseHolder = new InputStreamFullResponseHolder(httpResp.getStatus(), httpResp);

    EasyMock.expect(client.go(EasyMock.eq(request), EasyMock.anyObject(InputStreamFullResponseHandler.class))).andReturn(responseHolder).once();

    EasyMock.expect(responseHandler.getStatus()).andReturn(httpResp.getStatus().getCode()).anyTimes();
    EasyMock.expect(request.getUrl())
            .andReturn(new URL("http://test-host:1234/druid/indexer/v1/supervisor?system"))
            .anyTimes();

    String json = "[{\n"
                  + "\t\"id\": \"wikipedia\",\n"
                  + "\t\"state\": \"UNHEALTHY_SUPERVISOR\",\n"
                  + "\t\"detailedState\": \"UNABLE_TO_CONNECT_TO_STREAM\",\n"
                  + "\t\"healthy\": false,\n"
                  + "\t\"specString\": \"{\\\"type\\\":\\\"kafka\\\",\\\"dataSchema\\\":{\\\"dataSource\\\":\\\"wikipedia\\\"}"
                  + ",\\\"context\\\":null,\\\"suspended\\\":false}\",\n"
                  + "\t\"type\": \"kafka\",\n"
                  + "\t\"source\": \"wikipedia\",\n"
                  + "\t\"suspended\": false\n"
                  + "}]";

    byte[] bytesToWrite = json.getBytes(StandardCharsets.UTF_8);
    responseHolder.addChunk(bytesToWrite);
    responseHolder.done();

    EasyMock.replay(client, request, responseHandler);
    DataContext dataContext = createDataContext(Users.SUPER);
    final List<Object[]> rows = supervisorTable.scan(dataContext).toList();

    Object[] row0 = rows.get(0);
    Assert.assertEquals("wikipedia", row0[0].toString());
    Assert.assertEquals("UNHEALTHY_SUPERVISOR", row0[1].toString());
    Assert.assertEquals("UNABLE_TO_CONNECT_TO_STREAM", row0[2].toString());
    Assert.assertEquals(0L, row0[3]);
    Assert.assertEquals("kafka", row0[4].toString());
    Assert.assertEquals("wikipedia", row0[5].toString());
    Assert.assertEquals(0L, row0[6]);
    Assert.assertEquals(
        "{\"type\":\"kafka\",\"dataSchema\":{\"dataSource\":\"wikipedia\"},\"context\":null,\"suspended\":false}",
        row0[7].toString()
    );

    // Verify value types.
    verifyTypes(rows, SystemSchema.SUPERVISOR_SIGNATURE);
  }

  @Test
  public void testSupervisorTableAuth() throws Exception
  {
    SystemSchema.SupervisorsTable supervisorTable =
        new SystemSchema.SupervisorsTable(client, mapper, createAuthMapper());

    EasyMock.expect(client.makeRequest(HttpMethod.GET, "/druid/indexer/v1/supervisor?system"))
            .andReturn(request)
            .anyTimes();

    final String json = "[{\n"
                  + "\t\"id\": \"wikipedia\",\n"
                  + "\t\"state\": \"UNHEALTHY_SUPERVISOR\",\n"
                  + "\t\"detailedState\": \"UNABLE_TO_CONNECT_TO_STREAM\",\n"
                  + "\t\"healthy\": false,\n"
                  + "\t\"specString\": \"{\\\"type\\\":\\\"kafka\\\",\\\"dataSchema\\\":{\\\"dataSource\\\":\\\"wikipedia\\\"}"
                  + ",\\\"context\\\":null,\\\"suspended\\\":false}\",\n"
                  + "\t\"type\": \"kafka\",\n"
                  + "\t\"source\": \"wikipedia\",\n"
                  + "\t\"suspended\": false\n"
                  + "}]";

    HttpResponse httpResponse = new DefaultHttpResponse(HttpVersion.HTTP_1_1, HttpResponseStatus.OK);
    EasyMock.expect(client.go(EasyMock.eq(request), EasyMock.anyObject()))
            .andReturn(createFullResponseHolder(httpResponse, json))
            .andReturn(createFullResponseHolder(httpResponse, json))
            .andReturn(createFullResponseHolder(httpResponse, json));

    EasyMock.expect(responseHandler.getStatus())
            .andReturn(httpResponse.getStatus().getCode())
            .anyTimes();
    EasyMock.expect(request.getUrl())
            .andReturn(new URL("http://test-host:1234/druid/indexer/v1/supervisor?system"))
            .anyTimes();

    EasyMock.replay(client, request, responseHandler);

    // Verify that no row is returned for Datasource Read user
    List<Object[]> rows = supervisorTable
        .scan(createDataContext(Users.DATASOURCE_READ))
        .toList();
    Assert.assertTrue(rows.isEmpty());

    // Verify that 1 row is returned for Datasource Write user
    rows = supervisorTable
        .scan(createDataContext(Users.DATASOURCE_WRITE))
        .toList();
    Assert.assertEquals(1, rows.size());

    // Verify that 1 row is returned for Super user
    rows = supervisorTable
        .scan(createDataContext(Users.SUPER))
        .toList();
    Assert.assertEquals(1, rows.size());

    // TODO: If needed, verify the first row here

    // TODO: Verify value types.
    // verifyTypes(rows, SystemSchema.SUPERVISOR_SIGNATURE);
  }

  /**
   * Creates a response holder that contains the given json.
   */
  private InputStreamFullResponseHolder createFullResponseHolder(
      HttpResponse httpResponse,
      String json
  )
  {
    InputStreamFullResponseHolder responseHolder =
        new InputStreamFullResponseHolder(httpResponse.getStatus(), httpResponse);

    byte[] bytesToWrite = json.getBytes(StandardCharsets.UTF_8);
    responseHolder.addChunk(bytesToWrite);
    responseHolder.done();

    return responseHolder;
  }

  /**
   * Creates a DataContext for the given username.
   */
  private DataContext createDataContext(String username)
  {
    return new DataContext()
    {
      @Override
      public SchemaPlus getRootSchema()
      {
        return null;
      }

      @Override
      public JavaTypeFactory getTypeFactory()
      {
        return null;
      }

      @Override
      public QueryProvider getQueryProvider()
      {
        return null;
      }

      @Override
      public Object get(String authorizerName)
      {
        return CalciteTests.TEST_SUPERUSER_NAME.equals(username)
               ? CalciteTests.SUPER_USER_AUTH_RESULT
               : new AuthenticationResult(username, authorizerName, null, null);
      }
    };
  }

  private AuthorizerMapper createAuthMapper()
  {
    return new AuthorizerMapper(null)
    {
      @Override
      public Authorizer getAuthorizer(String name)
      {
        return (authenticationResult, resource, action) -> {
          final String username = authenticationResult.getIdentity();

          // Allow access to a Datasource if
          // - any user requests Read access
          // - Super User or Datasource Write User requests Write access
          if (resource.getType().equals(ResourceType.DATASOURCE)) {
            return new Access(
                action == Action.READ
                || username.equals(Users.SUPER)
                || username.equals(Users.DATASOURCE_WRITE)
            );
          }

          return new Access(true);
        };
      }
    };
  }

  private static void verifyTypes(final List<Object[]> rows, final RowSignature signature)
  {
    final RelDataType rowType = RowSignatures.toRelDataType(signature, new JavaTypeFactoryImpl());

    for (Object[] row : rows) {
      Assert.assertEquals(row.length, signature.size());

      for (int i = 0; i < row.length; i++) {
        final Class<?> expectedClass;

        final ValueType columnType =
            signature.getColumnType(i)
                     .orElseThrow(() -> new ISE("Encountered null column type"));

        final boolean nullable = rowType.getFieldList().get(i).getType().isNullable();

        switch (columnType) {
          case LONG:
            expectedClass = Long.class;
            break;
          case FLOAT:
            expectedClass = Float.class;
            break;
          case DOUBLE:
            expectedClass = Double.class;
            break;
          case STRING:
            if (signature.getColumnName(i).equals("segment_id")) {
              expectedClass = SegmentId.class;
            } else {
              expectedClass = String.class;
            }
            break;
          default:
            throw new IAE("Don't know what class to expect for valueType[%s]", columnType);
        }

        if (nullable) {
          Assert.assertTrue(
              StringUtils.format(
                  "Column[%s] is a [%s] or null (was %s)",
                  signature.getColumnName(i),
                  expectedClass.getName(),
                  row[i] == null ? null : row[i].getClass().getName()
              ),
              row[i] == null || expectedClass.isAssignableFrom(row[i].getClass())
          );
        } else {
          Assert.assertTrue(
              StringUtils.format(
                  "Column[%s] is a [%s] (was %s)",
                  signature.getColumnName(i),
                  expectedClass.getName(),
                  row[i] == null ? null : row[i].getClass().getName()
              ),
              row[i] != null && expectedClass.isAssignableFrom(row[i].getClass())
          );
        }
      }
    }
  }

  /**
   * Usernames to be used in tests.
   */
  private static class Users
  {
    private static final String SUPER = CalciteTests.TEST_SUPERUSER_NAME;
    private static final String DATASOURCE_READ = "datasourceRead";
    private static final String DATASOURCE_WRITE = "datasourceWrite";
  }
}<|MERGE_RESOLUTION|>--- conflicted
+++ resolved
@@ -207,24 +207,7 @@
                               .addMockedMethod("getStatus")
                               .createMock();
     request = EasyMock.createMock(Request.class);
-<<<<<<< HEAD
-    authMapper = new AuthorizerMapper(null)
-    {
-      @Override
-      public Authorizer getAuthorizer(String name)
-      {
-        return (authenticationResult, resource, action) -> {
-          if (resource.getName().equals("forbidden_datasource")) {
-            return new Access(false);
-          } else {
-            return new Access(true);
-          }
-        };
-      }
-    };
-=======
     authMapper = createAuthMapper();
->>>>>>> 7352c83e
 
     final File tmpDir = temporaryFolder.newFolder();
     final QueryableIndex index1 = IndexBuilder.create()
@@ -1534,6 +1517,9 @@
         return (authenticationResult, resource, action) -> {
           final String username = authenticationResult.getIdentity();
 
+          if (resource.getName().equals("forbidden_datasource")) {
+            return new Access(false);
+          }
           // Allow access to a Datasource if
           // - any user requests Read access
           // - Super User or Datasource Write User requests Write access
