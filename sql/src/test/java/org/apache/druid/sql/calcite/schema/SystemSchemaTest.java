--- conflicted
+++ resolved
@@ -40,12 +40,8 @@
 import org.apache.druid.client.FilteredServerInventoryView;
 import org.apache.druid.client.ImmutableDruidDataSource;
 import org.apache.druid.client.ImmutableDruidServer;
-<<<<<<< HEAD
+import org.apache.druid.client.InternalQueryConfig;
 import org.apache.druid.client.MetadataSegmentView;
-import org.apache.druid.client.SegmentMetadataCacheConfig;
-=======
-import org.apache.druid.client.InternalQueryConfig;
->>>>>>> a0437b6c
 import org.apache.druid.client.TimelineServerView;
 import org.apache.druid.client.coordinator.NoopCoordinatorClient;
 import org.apache.druid.common.config.NullHandling;
@@ -84,6 +80,7 @@
 import org.apache.druid.segment.incremental.IncrementalIndexSchema;
 import org.apache.druid.segment.join.MapJoinableFactory;
 import org.apache.druid.segment.loading.SegmentCacheManager;
+import org.apache.druid.segment.metadata.BrokerSegmentMetadataCacheConfig;
 import org.apache.druid.segment.metadata.CentralizedDatasourceSchemaConfig;
 import org.apache.druid.segment.writeout.OffHeapMemorySegmentWriteOutMediumFactory;
 import org.apache.druid.server.DruidNode;
@@ -101,10 +98,7 @@
 import org.apache.druid.server.security.AuthorizerMapper;
 import org.apache.druid.server.security.NoopEscalator;
 import org.apache.druid.server.security.ResourceType;
-<<<<<<< HEAD
-=======
 import org.apache.druid.sql.calcite.planner.CatalogResolver;
->>>>>>> a0437b6c
 import org.apache.druid.sql.calcite.schema.SystemSchema.SegmentsTable;
 import org.apache.druid.sql.calcite.table.RowSignatures;
 import org.apache.druid.sql.calcite.util.CalciteTestBase;
@@ -577,19 +571,11 @@
     final SegmentsTable segmentsTable = new SegmentsTable(druidSchema, metadataView, new ObjectMapper(), authMapper);
 
     final Set<SegmentStatusInCluster> publishedSegments = new HashSet<>(Arrays.asList(
-<<<<<<< HEAD
-        new SegmentStatusInCluster(publishedCompactedSegment1, true, 2, false),
-        new SegmentStatusInCluster(publishedCompactedSegment2, false, 0, false),
-        new SegmentStatusInCluster(publishedUncompactedSegment3, false, 2, false),
-        new SegmentStatusInCluster(segment1, true, 2, false),
-        new SegmentStatusInCluster(segment2, false, 0, false)
-=======
-        new SegmentStatusInCluster(publishedCompactedSegment1, true, 2, null, false),
-        new SegmentStatusInCluster(publishedCompactedSegment2, false, 0, null, false),
-        new SegmentStatusInCluster(publishedUncompactedSegment3, false, 2, null, false),
-        new SegmentStatusInCluster(segment1, true, 2, null, false),
-        new SegmentStatusInCluster(segment2, false, 0, null, false)
->>>>>>> a0437b6c
+        new SegmentStatusInCluster(publishedCompactedSegment1, true, 2, null, false, false),
+        new SegmentStatusInCluster(publishedCompactedSegment2, false, 0, null, false, false),
+        new SegmentStatusInCluster(publishedUncompactedSegment3, false, 2, null, false, false),
+        new SegmentStatusInCluster(segment1, true, 2, null, false, false),
+        new SegmentStatusInCluster(segment2, false, 0, null, false, false)
     ));
 
     EasyMock.expect(metadataView.getSegments()).andReturn(publishedSegments.iterator()).once();
