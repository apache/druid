--- conflicted
+++ resolved
@@ -423,7 +423,7 @@
 
   private final DiscoveryDruidNode indexer = new DiscoveryDruidNode(
       new DruidNode("s8", "indexerHost", false, 8091, null, true, false),
-      NodeType.INDEXER,
+      NodeRole.INDEXER,
       ImmutableMap.of(
           DataNodeService.DISCOVERY_SERVICE_KEY, new DataNodeService("tier", 1000, ServerType.INDEXER_EXECUTOR, 0))
   );
@@ -710,14 +710,10 @@
     EasyMock.expect(druidNodeDiscoveryProvider.getForNodeRole(NodeRole.MIDDLE_MANAGER))
             .andReturn(mmNodeDiscovery)
             .once();
-<<<<<<< HEAD
-    EasyMock.expect(druidNodeDiscoveryProvider.getForNodeRole(NodeRole.PEON)).andReturn(peonNodeDiscovery).once();
-=======
-    EasyMock.expect(druidNodeDiscoveryProvider.getForNodeType(NodeType.INDEXER))
+    EasyMock.expect(druidNodeDiscoveryProvider.getForNodeRole(NodeRole.INDEXER))
             .andReturn(indexerNodeDiscovery)
             .once();
-    EasyMock.expect(druidNodeDiscoveryProvider.getForNodeType(NodeType.PEON)).andReturn(peonNodeDiscovery).once();
->>>>>>> e252abed
+    EasyMock.expect(druidNodeDiscoveryProvider.getForNodeRole(NodeRole.PEON)).andReturn(peonNodeDiscovery).once();
 
     EasyMock.expect(coordinatorNodeDiscovery.getAllNodes()).andReturn(ImmutableList.of(coordinator)).once();
     EasyMock.expect(overlordNodeDiscovery.getAllNodes()).andReturn(ImmutableList.of(overlord)).once();
