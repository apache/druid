--- conflicted
+++ resolved
@@ -122,7 +122,6 @@
 import org.junit.rules.TemporaryFolder;
 
 import javax.annotation.Nullable;
-
 import java.io.IOException;
 import java.util.ArrayList;
 import java.util.Arrays;
@@ -911,25 +910,15 @@
         authorizerMapper,
         objectMapper
     );
-<<<<<<< HEAD
-    SqlLifecycle lifecycle = sqlLifecycleFactory.factorize(engine);
-
-    Pair<RowSignature, Sequence<Object[]>> result = lifecycle.runSimple(
-        sql,
-        queryContext,
-        parameters,
-        authenticationResult
-=======
     final DirectStatement stmt = sqlLifecycleFactory.directStatement(
         SqlQueryPlus.builder(sql)
             .context(queryContext)
             .sqlParameters(parameters)
             .auth(authenticationResult)
             .build()
->>>>>>> 41712b7a
     );
     Sequence<Object[]> results = stmt.execute();
-    RelDataType rowType = stmt.prepareResult().getRowType();
+    RelDataType rowType = stmt.prepareResult().getReturnedRowType();
     return new Pair<>(
         RowSignatures.fromRelDataType(rowType.getFieldNames(), rowType),
         results.toList()
@@ -1061,11 +1050,6 @@
         queryJsonMapper
     );
 
-<<<<<<< HEAD
-    SqlLifecycle lifecycle = lifecycleFactory.factorize(engine);
-    lifecycle.initialize(sql, new QueryContext(contexts));
-    return lifecycle.runAnalyzeResources(authenticationResult);
-=======
     PreparedStatement stmt = lifecycleFactory.preparedStatement(SqlQueryPlus.builder(sql)
         .context(contexts)
         .auth(authenticationResult)
@@ -1073,7 +1057,6 @@
     );
     stmt.prepare();
     return stmt.allResources();
->>>>>>> 41712b7a
   }
 
   public SqlStatementFactory getSqlLifecycleFactory(
@@ -1105,7 +1088,11 @@
         CalciteTests.DRUID_SCHEMA_NAME,
         new CalciteRulesManager(ImmutableSet.of())
     );
-    final SqlStatementFactory sqlLifecycleFactory = CalciteTests.createSqlLifecycleFactory(plannerFactory, authConfig);
+    final SqlStatementFactory sqlLifecycleFactory = CalciteTests.createSqlLifecycleFactory(
+        engine,
+        plannerFactory,
+        authConfig
+    );
 
     viewManager.createView(
         plannerFactory,
