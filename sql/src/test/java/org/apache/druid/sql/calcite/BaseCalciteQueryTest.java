--- conflicted
+++ resolved
@@ -70,7 +70,6 @@
 import org.apache.druid.segment.column.ColumnType;
 import org.apache.druid.segment.column.RowSignature;
 import org.apache.druid.segment.join.JoinType;
-import org.apache.druid.segment.join.JoinableFactoryWrapper;
 import org.apache.druid.segment.virtual.ExpressionVirtualColumn;
 import org.apache.druid.server.QueryLifecycleFactory;
 import org.apache.druid.server.security.AuthConfig;
@@ -107,7 +106,6 @@
 import org.junit.rules.TemporaryFolder;
 
 import javax.annotation.Nullable;
-
 import java.io.IOException;
 import java.util.ArrayList;
 import java.util.Arrays;
@@ -554,34 +552,7 @@
   @Override
   public Map<String, Object> getJacksonInjectables()
   {
-<<<<<<< HEAD
-    return new HashMap<>();
-  }
-
-  public final void setMapperInjectableValues(ObjectMapper mapper, Map<String, Object> injectables)
-  {
-    // duplicate the injectable values from CalciteTests.INJECTOR initialization, mainly to update the injectable
-    // macro table, or whatever else you feel like injecting to a mapper
-    LookupExtractorFactoryContainerProvider lookupProvider =
-        CalciteTests.INJECTOR.getInstance(LookupExtractorFactoryContainerProvider.class);
-    mapper.setInjectableValues(new InjectableValues.Std(injectables)
-                                   .addValue(ExprMacroTable.class.getName(), createMacroTable())
-                                   .addValue(ObjectMapper.class.getName(), mapper)
-                                   .addValue(
-                                       DataSegment.PruneSpecsHolder.class,
-                                       DataSegment.PruneSpecsHolder.DEFAULT
-                                   )
-                                   .addValue(
-                                       LookupExtractorFactoryContainerProvider.class.getName(),
-                                       lookupProvider
-                                   ).addValue(
-            JoinableFactoryWrapper.class,
-            new JoinableFactoryWrapper(CalciteTests.createDefaultJoinableFactory())
-        )
-    );
-=======
     return baseComponentSupplier.getJacksonInjectables();
->>>>>>> d98c808d
   }
 
   @Override
@@ -974,80 +945,11 @@
       PlannerConfig plannerConfig
   )
   {
-<<<<<<< HEAD
-    final InProcessViewManager viewManager = new InProcessViewManager(CalciteTests.DRUID_VIEW_MACRO_FACTORY);
-    DruidSchemaCatalog rootSchema = CalciteTests.createMockRootSchema(
-        conglomerate,
-        walker,
-        plannerConfig,
-        viewManager,
-        new NoopDruidSchemaManager(),
-        authorizerMapper
-    );
-
-    final JoinableFactoryWrapper joinableFactoryWrapper = new JoinableFactoryWrapper(CalciteTests.createDefaultJoinableFactory());
-
-    final PlannerFactory plannerFactory = new PlannerFactory(
-        rootSchema,
-        operatorTable,
-        macroTable,
-        plannerConfig,
-        authorizerMapper,
-        objectMapper,
-        CalciteTests.DRUID_SCHEMA_NAME,
-        new CalciteRulesManager(ImmutableSet.of()),
-        joinableFactoryWrapper
-    );
-    final SqlStatementFactory sqlStatementFactory = CalciteTests.createSqlStatementFactory(
-        engine,
-        plannerFactory,
-        authConfig
-    );
-
-    viewManager.createView(
-        plannerFactory,
-        "aview",
-        "SELECT SUBSTRING(dim1, 1, 1) AS dim1_firstchar FROM foo WHERE dim2 = 'a'"
-    );
-
-    viewManager.createView(
-        plannerFactory,
-        "bview",
-        "SELECT COUNT(*) FROM druid.foo\n"
-        + "WHERE __time >= CURRENT_TIMESTAMP + INTERVAL '1' DAY AND __time < TIMESTAMP '2002-01-01 00:00:00'"
-    );
-
-    viewManager.createView(
-        plannerFactory,
-        "cview",
-        "SELECT SUBSTRING(bar.dim1, 1, 1) AS dim1_firstchar, bar.dim2 as dim2, dnf.l2 as l2\n"
-        + "FROM (SELECT * from foo WHERE dim2 = 'a') as bar INNER JOIN druid.numfoo dnf ON bar.dim2 = dnf.dim2"
-    );
-
-    viewManager.createView(
-        plannerFactory,
-        "dview",
-        "SELECT SUBSTRING(dim1, 1, 1) AS numfoo FROM foo WHERE dim2 = 'a'"
-    );
-
-    viewManager.createView(
-        plannerFactory,
-        "forbiddenView",
-        "SELECT __time, SUBSTRING(dim1, 1, 1) AS dim1_firstchar, dim2 FROM foo WHERE dim2 = 'a'"
-    );
-
-    viewManager.createView(
-        plannerFactory,
-        "restrictedView",
-        "SELECT __time, dim1, dim2, m1 FROM druid.forbiddenDatasource WHERE dim2 = 'a'"
-    );
-=======
     return getSqlStatementFactory(
         plannerConfig,
         new AuthConfig()
      );
   }
->>>>>>> d98c808d
 
   /**
    * Build the statement factory, which also builds all the infrastructure
