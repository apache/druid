--- conflicted
+++ resolved
@@ -1441,12 +1441,8 @@
         assertResultsValid(expectedResultMatchMode, expectedResults, queryResults);
       }
       catch (AssertionError e) {
-<<<<<<< HEAD
         System.out.println("sql: " + sql);
-        displayResults(queryResults.results);
-=======
-        displayResults("Actual", results);
->>>>>>> 23605c1e
+        displayResults("Actual", queryResults.results);
         throw e;
       }
     }
