/*
 * Licensed to the Apache Software Foundation (ASF) under one
 * or more contributor license agreements.  See the NOTICE file
 * distributed with this work for additional information
 * regarding copyright ownership.  The ASF licenses this file
 * to you under the Apache License, Version 2.0 (the
 * "License"); you may not use this file except in compliance
 * with the License.  You may obtain a copy of the License at
 *
 *   http://www.apache.org/licenses/LICENSE-2.0
 *
 * Unless required by applicable law or agreed to in writing,
 * software distributed under the License is distributed on an
 * "AS IS" BASIS, WITHOUT WARRANTIES OR CONDITIONS OF ANY
 * KIND, either express or implied.  See the License for the
 * specific language governing permissions and limitations
 * under the License.
 */

package org.apache.druid.sql.calcite;

import com.fasterxml.jackson.core.JsonProcessingException;
import com.fasterxml.jackson.databind.JsonNode;
import com.fasterxml.jackson.databind.ObjectMapper;
import com.fasterxml.jackson.databind.node.ObjectNode;
import com.google.common.collect.ImmutableList;
import com.google.common.collect.ImmutableMap;
import com.google.inject.Injector;
import org.apache.commons.text.StringEscapeUtils;
import org.apache.druid.annotations.UsedByJUnitParamsRunner;
import org.apache.druid.common.config.NullHandling;
import org.apache.druid.error.DruidException;
import org.apache.druid.error.DruidExceptionMatcher;
import org.apache.druid.guice.DruidInjectorBuilder;
import org.apache.druid.hll.VersionOneHyperLogLogCollector;
import org.apache.druid.java.util.common.DateTimes;
import org.apache.druid.java.util.common.Intervals;
import org.apache.druid.java.util.common.RE;
import org.apache.druid.java.util.common.StringUtils;
import org.apache.druid.java.util.common.granularity.Granularity;
import org.apache.druid.java.util.common.io.Closer;
import org.apache.druid.java.util.common.logger.Logger;
import org.apache.druid.math.expr.Evals;
import org.apache.druid.query.DataSource;
import org.apache.druid.query.Druids;
import org.apache.druid.query.JoinDataSource;
import org.apache.druid.query.Query;
import org.apache.druid.query.QueryContexts;
import org.apache.druid.query.QueryDataSource;
import org.apache.druid.query.QueryRunnerFactoryConglomerate;
import org.apache.druid.query.aggregation.AggregatorFactory;
import org.apache.druid.query.aggregation.post.ExpressionPostAggregator;
import org.apache.druid.query.dimension.DimensionSpec;
import org.apache.druid.query.extraction.CascadeExtractionFn;
import org.apache.druid.query.extraction.ExtractionFn;
import org.apache.druid.query.filter.AndDimFilter;
import org.apache.druid.query.filter.BoundDimFilter;
import org.apache.druid.query.filter.DimFilter;
import org.apache.druid.query.filter.EqualityFilter;
import org.apache.druid.query.filter.ExpressionDimFilter;
import org.apache.druid.query.filter.InDimFilter;
import org.apache.druid.query.filter.IsTrueDimFilter;
import org.apache.druid.query.filter.NotDimFilter;
import org.apache.druid.query.filter.NullFilter;
import org.apache.druid.query.filter.OrDimFilter;
import org.apache.druid.query.filter.RangeFilter;
import org.apache.druid.query.filter.SelectorDimFilter;
import org.apache.druid.query.groupby.GroupByQuery;
import org.apache.druid.query.groupby.having.DimFilterHavingSpec;
import org.apache.druid.query.lookup.LookupExtractorFactoryContainerProvider;
import org.apache.druid.query.ordering.StringComparator;
import org.apache.druid.query.ordering.StringComparators;
import org.apache.druid.query.scan.ScanQuery;
import org.apache.druid.query.spec.MultipleIntervalSegmentSpec;
import org.apache.druid.query.spec.QuerySegmentSpec;
import org.apache.druid.query.timeseries.TimeseriesQuery;
import org.apache.druid.query.topn.TopNQueryConfig;
import org.apache.druid.segment.column.ColumnHolder;
import org.apache.druid.segment.column.ColumnType;
import org.apache.druid.segment.column.RowSignature;
import org.apache.druid.segment.column.ValueType;
import org.apache.druid.segment.join.JoinType;
import org.apache.druid.segment.join.JoinableFactoryWrapper;
import org.apache.druid.segment.virtual.ExpressionVirtualColumn;
import org.apache.druid.server.QueryLifecycleFactory;
import org.apache.druid.server.SpecificSegmentsQuerySegmentWalker;
import org.apache.druid.server.security.AuthConfig;
import org.apache.druid.server.security.AuthenticationResult;
import org.apache.druid.server.security.ForbiddenException;
import org.apache.druid.server.security.ResourceAction;
import org.apache.druid.sql.SqlStatementFactory;
import org.apache.druid.sql.calcite.QueryTestRunner.QueryResults;
import org.apache.druid.sql.calcite.expression.DruidExpression;
import org.apache.druid.sql.calcite.planner.Calcites;
import org.apache.druid.sql.calcite.planner.PlannerConfig;
import org.apache.druid.sql.calcite.planner.PlannerContext;
import org.apache.druid.sql.calcite.planner.PlannerFactory;
import org.apache.druid.sql.calcite.rule.ExtensionCalciteRuleProvider;
import org.apache.druid.sql.calcite.run.SqlEngine;
import org.apache.druid.sql.calcite.schema.DruidSchemaManager;
import org.apache.druid.sql.calcite.util.CalciteTestBase;
import org.apache.druid.sql.calcite.util.CalciteTests;
import org.apache.druid.sql.calcite.util.QueryLogHook;
import org.apache.druid.sql.calcite.util.SqlTestFramework;
import org.apache.druid.sql.calcite.util.SqlTestFramework.Builder;
import org.apache.druid.sql.calcite.util.SqlTestFramework.PlannerComponentSupplier;
import org.apache.druid.sql.calcite.util.SqlTestFramework.PlannerFixture;
import org.apache.druid.sql.calcite.util.SqlTestFramework.QueryComponentSupplier;
import org.apache.druid.sql.calcite.util.SqlTestFramework.StandardComponentSupplier;
import org.apache.druid.sql.calcite.util.SqlTestFramework.StandardPlannerComponentSupplier;
import org.apache.druid.sql.calcite.view.ViewManager;
import org.apache.druid.sql.http.SqlParameter;
import org.hamcrest.MatcherAssert;
import org.joda.time.DateTime;
import org.joda.time.DateTimeZone;
import org.joda.time.Interval;
import org.joda.time.chrono.ISOChronology;
import org.junit.AfterClass;
import org.junit.Assert;
import org.junit.BeforeClass;
import org.junit.Rule;
import org.junit.rules.ExpectedException;
import org.junit.rules.TemporaryFolder;

import javax.annotation.Nullable;

import java.io.IOException;
import java.util.ArrayList;
import java.util.Arrays;
import java.util.Collection;
import java.util.HashMap;
import java.util.List;
import java.util.Map;
import java.util.Optional;
import java.util.Properties;
import java.util.Set;
import java.util.function.Consumer;
import java.util.stream.Collectors;

import static org.junit.Assert.assertEquals;

/**
 * A base class for SQL query testing. It sets up query execution environment, provides useful helper methods,
 * and populates data using {@link CalciteTests#createMockWalker}.
 */
public class BaseCalciteQueryTest extends CalciteTestBase
    implements QueryComponentSupplier, PlannerComponentSupplier
{
  public static final float ASSERTION_ERROR_ULPS = 1000;

  public static String NULL_STRING;
  public static Float NULL_FLOAT;
  public static Long NULL_LONG;
  public static final String HLLC_STRING = VersionOneHyperLogLogCollector.class.getName();

  @BeforeClass
  public static void setupNullValues()
  {
    NULL_STRING = NullHandling.defaultStringValue();
    NULL_FLOAT = NullHandling.defaultFloatValue();
    NULL_LONG = NullHandling.defaultLongValue();
  }

  public static final Logger log = new Logger(BaseCalciteQueryTest.class);

  public static final PlannerConfig PLANNER_CONFIG_DEFAULT = new PlannerConfig();
  public static final PlannerConfig PLANNER_CONFIG_DEFAULT_NO_COMPLEX_SERDE =
      PlannerConfig.builder().serializeComplexValues(false).build();

  public static final PlannerConfig PLANNER_CONFIG_REQUIRE_TIME_CONDITION =
      PlannerConfig.builder().requireTimeCondition(true).build();

  public static final PlannerConfig PLANNER_CONFIG_NO_TOPN =
      PlannerConfig.builder().maxTopNLimit(0).build();

  public static final PlannerConfig PLANNER_CONFIG_NO_HLL =
      PlannerConfig.builder().useApproximateCountDistinct(false).build();

  public static final String LOS_ANGELES = "America/Los_Angeles";
  public static final PlannerConfig PLANNER_CONFIG_LOS_ANGELES =
      PlannerConfig
          .builder()
          .sqlTimeZone(DateTimes.inferTzFromString(LOS_ANGELES))
          .build();

  public static final PlannerConfig PLANNER_CONFIG_AUTHORIZE_SYS_TABLES =
      PlannerConfig.builder().authorizeSystemTablesDirectly(true).build();

  public static final PlannerConfig PLANNER_CONFIG_LEGACY_QUERY_EXPLAIN =
      PlannerConfig.builder().useNativeQueryExplain(false).build();

  public static final PlannerConfig PLANNER_CONFIG_NATIVE_QUERY_EXPLAIN =
      PlannerConfig.builder().useNativeQueryExplain(true).build();

  public static final int MAX_NUM_IN_FILTERS = 100;
  public static final PlannerConfig PLANNER_CONFIG_MAX_NUMERIC_IN_FILTER =
      PlannerConfig.builder().maxNumericInFilters(MAX_NUM_IN_FILTERS).build();

  public static final String DUMMY_SQL_ID = "dummy";

  public static final String PRETEND_CURRENT_TIME = "2000-01-01T00:00:00Z";

  public static final Map<String, Object> QUERY_CONTEXT_DEFAULT =
      ImmutableMap.<String, Object>builder()
                  .put(QueryContexts.CTX_SQL_QUERY_ID, DUMMY_SQL_ID)
                  .put(PlannerContext.CTX_SQL_CURRENT_TIMESTAMP, "2000-01-01T00:00:00Z")
                  .put(QueryContexts.DEFAULT_TIMEOUT_KEY, QueryContexts.DEFAULT_TIMEOUT_MILLIS)
                  .put(QueryContexts.MAX_SCATTER_GATHER_BYTES_KEY, Long.MAX_VALUE)
                  .build();

  public static final Map<String, Object> QUERY_CONTEXT_NO_STRINGIFY_ARRAY =
      ImmutableMap.<String, Object>builder()
                  .putAll(QUERY_CONTEXT_DEFAULT)
                  .put(QueryContexts.CTX_SQL_STRINGIFY_ARRAYS, false)
                  .build();

  public static final Map<String, Object> QUERY_CONTEXT_NO_STRINGIFY_ARRAY_USE_EQUALITY =
      ImmutableMap.<String, Object>builder()
                  .putAll(QUERY_CONTEXT_NO_STRINGIFY_ARRAY)
                  .put(PlannerContext.CTX_SQL_USE_BOUNDS_AND_SELECTORS, false)
                  .build();

  public static final Map<String, Object> QUERY_CONTEXT_DONT_SKIP_EMPTY_BUCKETS = ImmutableMap.of(
      QueryContexts.CTX_SQL_QUERY_ID, DUMMY_SQL_ID,
      PlannerContext.CTX_SQL_CURRENT_TIMESTAMP, PRETEND_CURRENT_TIME,
      TimeseriesQuery.SKIP_EMPTY_BUCKETS, false,
      QueryContexts.DEFAULT_TIMEOUT_KEY, QueryContexts.DEFAULT_TIMEOUT_MILLIS,
      QueryContexts.MAX_SCATTER_GATHER_BYTES_KEY, Long.MAX_VALUE
  );

  public static final Map<String, Object> QUERY_CONTEXT_DO_SKIP_EMPTY_BUCKETS = ImmutableMap.of(
      QueryContexts.CTX_SQL_QUERY_ID, DUMMY_SQL_ID,
      PlannerContext.CTX_SQL_CURRENT_TIMESTAMP, PRETEND_CURRENT_TIME,
      TimeseriesQuery.SKIP_EMPTY_BUCKETS, true,
      QueryContexts.DEFAULT_TIMEOUT_KEY, QueryContexts.DEFAULT_TIMEOUT_MILLIS,
      QueryContexts.MAX_SCATTER_GATHER_BYTES_KEY, Long.MAX_VALUE
  );

  public static final Map<String, Object> QUERY_CONTEXT_NO_TOPN = ImmutableMap.of(
      QueryContexts.CTX_SQL_QUERY_ID, DUMMY_SQL_ID,
      PlannerContext.CTX_SQL_CURRENT_TIMESTAMP, PRETEND_CURRENT_TIME,
      PlannerConfig.CTX_KEY_USE_APPROXIMATE_TOPN, "false",
      QueryContexts.DEFAULT_TIMEOUT_KEY, QueryContexts.DEFAULT_TIMEOUT_MILLIS,
      QueryContexts.MAX_SCATTER_GATHER_BYTES_KEY, Long.MAX_VALUE
  );

  public static final Map<String, Object> QUERY_CONTEXT_LOS_ANGELES = ImmutableMap.of(
      QueryContexts.CTX_SQL_QUERY_ID, DUMMY_SQL_ID,
      PlannerContext.CTX_SQL_CURRENT_TIMESTAMP, PRETEND_CURRENT_TIME,
      PlannerContext.CTX_SQL_TIME_ZONE, LOS_ANGELES,
      QueryContexts.DEFAULT_TIMEOUT_KEY, QueryContexts.DEFAULT_TIMEOUT_MILLIS,
      QueryContexts.MAX_SCATTER_GATHER_BYTES_KEY, Long.MAX_VALUE
  );

  // Matches QUERY_CONTEXT_DEFAULT
  public static final Map<String, Object> TIMESERIES_CONTEXT_BY_GRAN = ImmutableMap.of(
      QueryContexts.CTX_SQL_QUERY_ID, DUMMY_SQL_ID,
      PlannerContext.CTX_SQL_CURRENT_TIMESTAMP, PRETEND_CURRENT_TIME,
      TimeseriesQuery.SKIP_EMPTY_BUCKETS, true,
      QueryContexts.DEFAULT_TIMEOUT_KEY, QueryContexts.DEFAULT_TIMEOUT_MILLIS,
      QueryContexts.MAX_SCATTER_GATHER_BYTES_KEY, Long.MAX_VALUE
  );

  public static final Map<String, Object> QUERY_CONTEXT_WITH_SUBQUERY_MEMORY_LIMIT =
      ImmutableMap.<String, Object>builder()
                  .putAll(QUERY_CONTEXT_DEFAULT)
                  .put(QueryContexts.MAX_SUBQUERY_BYTES_KEY, "100000")
                  .build();

  // Add additional context to the given context map for when the
  // timeseries query has timestamp_floor expression on the timestamp dimension
  public static Map<String, Object> getTimeseriesContextWithFloorTime(
      Map<String, Object> context,
      String timestampResultField
  )
  {
    return ImmutableMap.<String, Object>builder()
                       .putAll(context)
                       .put(TimeseriesQuery.CTX_TIMESTAMP_RESULT_FIELD, timestampResultField)
                       .build();
  }

  // Matches QUERY_CONTEXT_LOS_ANGELES
  public static final Map<String, Object> TIMESERIES_CONTEXT_LOS_ANGELES = new HashMap<>();

  public static final Map<String, Object> OUTER_LIMIT_CONTEXT = new HashMap<>(QUERY_CONTEXT_DEFAULT);

  public static int minTopNThreshold = TopNQueryConfig.DEFAULT_MIN_TOPN_THRESHOLD;

  @Nullable
  public final SqlEngine engine0;
  private static SqlTestFramework queryFramework;
  final boolean useDefault = NullHandling.replaceWithDefault();

  @Rule(order = 1)
  public ExpectedException expectedException = ExpectedException.none();

  @Rule(order = 2)
  public TemporaryFolder temporaryFolder = new TemporaryFolder();

  public boolean cannotVectorize = false;
  public boolean skipVectorize = false;
  public boolean msqCompatible = true;

  public QueryLogHook queryLogHook;

  public QueryComponentSupplier baseComponentSupplier;
  public PlannerComponentSupplier basePlannerComponentSupplier = new StandardPlannerComponentSupplier();

  public BaseCalciteQueryTest()
  {
    this(null);
  }

  public BaseCalciteQueryTest(@Nullable final SqlEngine engine)
  {
    this.engine0 = engine;
  }

  static {
    TIMESERIES_CONTEXT_LOS_ANGELES.put(QueryContexts.CTX_SQL_QUERY_ID, DUMMY_SQL_ID);
    TIMESERIES_CONTEXT_LOS_ANGELES.put(PlannerContext.CTX_SQL_CURRENT_TIMESTAMP, "2000-01-01T00:00:00Z");
    TIMESERIES_CONTEXT_LOS_ANGELES.put(PlannerContext.CTX_SQL_TIME_ZONE, LOS_ANGELES);
    TIMESERIES_CONTEXT_LOS_ANGELES.put(TimeseriesQuery.SKIP_EMPTY_BUCKETS, true);
    TIMESERIES_CONTEXT_LOS_ANGELES.put(QueryContexts.DEFAULT_TIMEOUT_KEY, QueryContexts.DEFAULT_TIMEOUT_MILLIS);
    TIMESERIES_CONTEXT_LOS_ANGELES.put(QueryContexts.MAX_SCATTER_GATHER_BYTES_KEY, Long.MAX_VALUE);

    OUTER_LIMIT_CONTEXT.put(PlannerContext.CTX_SQL_OUTER_LIMIT, 2);
  }

  // Generate timestamps for expected results
  public static long timestamp(final String timeString)
  {
    return Calcites.jodaToCalciteTimestamp(DateTimes.of(timeString), DateTimeZone.UTC);
  }

  // Generate timestamps for expected results
  public static long timestamp(final String timeString, final String timeZoneString)
  {
    final DateTimeZone timeZone = DateTimes.inferTzFromString(timeZoneString);
    return Calcites.jodaToCalciteTimestamp(new DateTime(timeString, timeZone), timeZone);
  }

  // Generate day numbers for expected results
  public static int day(final String dayString)
  {
    return (int) (Intervals.utc(timestamp("1970"), timestamp(dayString)).toDurationMillis() / (86400L * 1000L));
  }

  public static QuerySegmentSpec querySegmentSpec(final Interval... intervals)
  {
    return new MultipleIntervalSegmentSpec(Arrays.asList(intervals));
  }

  public static AndDimFilter and(DimFilter... filters)
  {
    return new AndDimFilter(Arrays.asList(filters));
  }

  public static OrDimFilter or(DimFilter... filters)
  {
    return new OrDimFilter(Arrays.asList(filters));
  }

  public static NotDimFilter not(DimFilter filter)
  {
    return new NotDimFilter(filter);
  }

  public static IsTrueDimFilter istrue(DimFilter filter)
  {
    return new IsTrueDimFilter(filter);
  }

  public static InDimFilter in(String dimension, Collection<String> values, ExtractionFn extractionFn)
  {
    return new InDimFilter(dimension, values, extractionFn);
  }

  public static DimFilter isNull(final String fieldName)
  {
    return isNull(fieldName, null);
  }

  public static DimFilter isNull(final String fieldName, final ExtractionFn extractionFn)
  {
    if (NullHandling.sqlCompatible()) {
      return new NullFilter(fieldName, null);
    }
    return selector(fieldName, NullHandling.defaultStringValue(), extractionFn);
  }

  public static DimFilter notNull(final String fieldName)
  {
    return not(isNull(fieldName));
  }

  public static DimFilter equality(final String fieldName, final Object matchValue, final ColumnType matchValueType)
  {
    if (NullHandling.sqlCompatible()) {
      return new EqualityFilter(fieldName, matchValueType, matchValue, null);
    }
    return selector(fieldName, Evals.asString(matchValue), null);
  }

  /**
   * Callers should use {@link #equality(String, Object, ColumnType)} instead of this method, since they will correctly
   * use either a {@link EqualityFilter} or {@link SelectorDimFilter} depending on the value of
   * {@link NullHandling#sqlCompatible()}, which determines the default of
   * {@link PlannerContext#CTX_SQL_USE_BOUNDS_AND_SELECTORS}
   */
  public static SelectorDimFilter selector(final String fieldName, final String value)
  {
    return selector(fieldName, value, null);
  }

  /**
   * Callers should use {@link #equality(String, Object, ColumnType)} instead of this method, since they will correctly
   * use either a {@link EqualityFilter} or {@link SelectorDimFilter} depending on the value of
   * {@link NullHandling#sqlCompatible()}, which determines the default of
   * {@link PlannerContext#CTX_SQL_USE_BOUNDS_AND_SELECTORS}
   */
  public static SelectorDimFilter selector(final String fieldName, final String value, final ExtractionFn extractionFn)
  {
    return new SelectorDimFilter(fieldName, value, extractionFn);
  }

  public static ExpressionDimFilter expressionFilter(final String expression)
  {
    return new ExpressionDimFilter(expression, CalciteTests.createExprMacroTable());
  }

  /**
   * This method should be used instead of {@link #equality(String, Object, ColumnType)} when the match value type
   * does not match the column type. If {@link NullHandling#sqlCompatible()} is true, this method is equivalent to
   * {@link #equality(String, Object, ColumnType)}. When false, this method uses
   * {@link #numericSelector(String, String)} so that the equality comparison uses a bound filter to correctly match
   * numerical types.
   */
  public static DimFilter numericEquality(
      final String fieldName,
      final Object value,
      final ColumnType matchValueType
  )
  {
    if (NullHandling.sqlCompatible()) {
      return equality(fieldName, value, matchValueType);
    }
    return numericSelector(fieldName, String.valueOf(value));
  }

  public static DimFilter numericSelector(
      final String fieldName,
      final String value
  )
  {
    // We use Bound filters for numeric equality to achieve "10.0" = "10"
    return bound(fieldName, value, value, false, false, null, StringComparators.NUMERIC);
  }

  /**
   * Callers should use {@link #range(String, ColumnType, Object, Object, boolean, boolean)} instead of this method,
   * since they will correctly use either a {@link RangeFilter} or {@link BoundDimFilter} depending on the value of
   * {@link NullHandling#sqlCompatible()}, which determines the default of
   * {@link PlannerContext#CTX_SQL_USE_BOUNDS_AND_SELECTORS}
   */
  public static BoundDimFilter bound(
      final String fieldName,
      final String lower,
      final String upper,
      final boolean lowerStrict,
      final boolean upperStrict,
      final ExtractionFn extractionFn,
      final StringComparator comparator
  )
  {
    return new BoundDimFilter(fieldName, lower, upper, lowerStrict, upperStrict, null, extractionFn, comparator);
  }

  /**
   * Callers should use {@link #timeRange(Object)} instead of this method, since it will correctly use either a
   * {@link RangeFilter} or {@link BoundDimFilter} depending on the value of {@link NullHandling#sqlCompatible()},
   * which determines the default of {@link PlannerContext#CTX_SQL_USE_BOUNDS_AND_SELECTORS}
   */
  public static BoundDimFilter timeBound(final Object intervalObj)
  {
    final Interval interval = new Interval(intervalObj, ISOChronology.getInstanceUTC());
    return new BoundDimFilter(
        ColumnHolder.TIME_COLUMN_NAME,
        String.valueOf(interval.getStartMillis()),
        String.valueOf(interval.getEndMillis()),
        false,
        true,
        null,
        null,
        StringComparators.NUMERIC
    );
  }

  public static DimFilter range(
      final String fieldName,
      final ColumnType matchValueType,
      final Object lower,
      final Object upper,
      final boolean lowerStrict,
      final boolean upperStrict
  )
  {
    if (NullHandling.sqlCompatible()) {
      return new RangeFilter(fieldName, matchValueType, lower, upper, lowerStrict, upperStrict, null);
    }
    return new BoundDimFilter(
        fieldName,
        Evals.asString(lower),
        Evals.asString(upper),
        lowerStrict,
        upperStrict,
        false,
        null,
        matchValueType.isNumeric() ? StringComparators.NUMERIC : StringComparators.LEXICOGRAPHIC
    );
  }

  public static DimFilter timeRange(final Object intervalObj)
  {
    final Interval interval = new Interval(intervalObj, ISOChronology.getInstanceUTC());
    if (NullHandling.sqlCompatible()) {
      return range(
          ColumnHolder.TIME_COLUMN_NAME,
          ColumnType.LONG,
          interval.getStartMillis(),
          interval.getEndMillis(),
          false,
          true
      );
    }
    return timeBound(intervalObj);
  }

  public static CascadeExtractionFn cascade(final ExtractionFn... fns)
  {
    return new CascadeExtractionFn(fns);
  }

  public static List<DimensionSpec> dimensions(final DimensionSpec... dimensionSpecs)
  {
    return Arrays.asList(dimensionSpecs);
  }

  public static List<AggregatorFactory> aggregators(final AggregatorFactory... aggregators)
  {
    return Arrays.asList(aggregators);
  }

  public static DimFilterHavingSpec having(final DimFilter filter)
  {
    return new DimFilterHavingSpec(filter, true);
  }

  public static ExpressionVirtualColumn expressionVirtualColumn(
      final String name,
      final String expression,
      final ColumnType outputType
  )
  {
    return new ExpressionVirtualColumn(name, expression, outputType, CalciteTests.createExprMacroTable());
  }

  public static JoinDataSource join(
      DataSource left,
      DataSource right,
      String rightPrefix,
      String condition,
      JoinType joinType,
      DimFilter filter
  )
  {
    return JoinDataSource.create(
        left,
        right,
        rightPrefix,
        condition,
        joinType,
        filter,
        CalciteTests.createExprMacroTable(),
        CalciteTests.createJoinableFactoryWrapper()
    );
  }

  public static JoinDataSource join(
      DataSource left,
      DataSource right,
      String rightPrefix,
      String condition,
      JoinType joinType
  )
  {
    return join(left, right, rightPrefix, condition, joinType, null);
  }

  public static String equalsCondition(DruidExpression left, DruidExpression right)
  {
    return StringUtils.format("(%s == %s)", left.getExpression(), right.getExpression());
  }

  public static ExpressionPostAggregator expressionPostAgg(final String name, final String expression, ColumnType outputType)
  {
    return new ExpressionPostAggregator(name, expression, null, outputType, CalciteTests.createExprMacroTable());
  }

  public static Druids.ScanQueryBuilder newScanQueryBuilder()
  {
    return new Druids.ScanQueryBuilder().resultFormat(ScanQuery.ResultFormat.RESULT_FORMAT_COMPACTED_LIST)
                                        .legacy(false);
  }

  @BeforeClass
  public static void setUpClass()
  {
    resetFramework();
  }

  @AfterClass
  public static void tearDownClass()
  {
    resetFramework();
  }

  protected static void resetFramework()
  {
    if (queryFramework != null) {
      queryFramework.close();
    }
    queryFramework = null;
  }

  protected static DruidExceptionMatcher invalidSqlIs(String s)
  {
    return DruidExceptionMatcher.invalidSqlInput().expectMessageIs(s);
  }

  protected static DruidExceptionMatcher invalidSqlContains(String s)
  {
    return DruidExceptionMatcher.invalidSqlInput().expectMessageContains(s);
  }

  @Rule
  public QueryLogHook getQueryLogHook()
  {
    // Indirection for the JSON mapper. Otherwise, this rule method is called
    // before Setup is called, causing the query framework to be built before
    // tests have done their setup. The indirection means we access the query
    // framework only when we log the first query. By then, the query framework
    // will have been created via the normal path.
    return queryLogHook = new QueryLogHook(() -> queryFramework().queryJsonMapper());
  }

  public SqlTestFramework queryFramework()
  {
    if (queryFramework == null) {
      createFramework(0);
    }
    return queryFramework;
  }

  /**
   * Creates the query planning/execution framework. The logic is somewhat
   * round-about: the builder creates the structure, but delegates back to
   * this class for the parts that the Calcite tests customize. This class,
   * in turn, delegates back to a standard class to create components. However,
   * subclasses do override each method to customize components for specific
   * tests.
   */
  private void createFramework(int mergeBufferCount)
  {
    resetFramework();
    try {
      baseComponentSupplier = new StandardComponentSupplier(
          temporaryFolder.newFolder()
      );
    }
    catch (IOException e) {
      throw new RE(e);
    }
    SqlTestFramework.Builder builder = new SqlTestFramework.Builder(this)
        .minTopNThreshold(minTopNThreshold)
        .mergeBufferCount(mergeBufferCount);
    configureBuilder(builder);
    queryFramework = builder.build();
  }

  protected void configureBuilder(Builder builder)
  {
  }

  @Override
  public SpecificSegmentsQuerySegmentWalker createQuerySegmentWalker(
      final QueryRunnerFactoryConglomerate conglomerate,
      final JoinableFactoryWrapper joinableFactory,
      final Injector injector
  ) throws IOException
  {
    return baseComponentSupplier.createQuerySegmentWalker(conglomerate, joinableFactory, injector);
  }

  @Override
  public SqlEngine createEngine(
      final QueryLifecycleFactory qlf,
      final ObjectMapper queryJsonMapper,
      Injector injector
  )
  {
    if (engine0 == null) {
      return baseComponentSupplier.createEngine(qlf, queryJsonMapper, injector);
    } else {
      return engine0;
    }
  }

  @Override
  public void gatherProperties(Properties properties)
  {
    baseComponentSupplier.gatherProperties(properties);
  }

  @Override
  public void configureGuice(DruidInjectorBuilder builder)
  {
    baseComponentSupplier.configureGuice(builder);
  }

  @Override
  public QueryRunnerFactoryConglomerate createCongolmerate(Builder builder, Closer closer)
  {
    return baseComponentSupplier.createCongolmerate(builder, closer);
  }

  @Override
  public void configureJsonMapper(ObjectMapper mapper)
  {
    baseComponentSupplier.configureJsonMapper(mapper);
  }

  @Override
  public JoinableFactoryWrapper createJoinableFactoryWrapper(LookupExtractorFactoryContainerProvider lookupProvider)
  {
    return baseComponentSupplier.createJoinableFactoryWrapper(lookupProvider);
  }

  @Override
  public void finalizeTestFramework(SqlTestFramework sqlTestFramework)
  {
    baseComponentSupplier.finalizeTestFramework(sqlTestFramework);
  }

  @Override
  public Set<ExtensionCalciteRuleProvider> extensionCalciteRules()
  {
    return basePlannerComponentSupplier.extensionCalciteRules();
  }

  @Override
  public ViewManager createViewManager()
  {
    return basePlannerComponentSupplier.createViewManager();
  }

  @Override
  public void populateViews(ViewManager viewManager, PlannerFactory plannerFactory)
  {
    basePlannerComponentSupplier.populateViews(viewManager, plannerFactory);
  }

  @Override
  public DruidSchemaManager createSchemaManager()
  {
    return basePlannerComponentSupplier.createSchemaManager();
  }

  @Override
  public void finalizePlanner(PlannerFixture plannerFixture)
  {
    basePlannerComponentSupplier.finalizePlanner(plannerFixture);
  }

  public void assertQueryIsUnplannable(final String sql, String expectedError)
  {
    assertQueryIsUnplannable(PLANNER_CONFIG_DEFAULT, sql, expectedError);
  }

  public void assertQueryIsUnplannable(final PlannerConfig plannerConfig, final String sql, String expectedError)
  {
    try {
      testQuery(plannerConfig, sql, CalciteTests.REGULAR_USER_AUTH_RESULT, ImmutableList.of(), ImmutableList.of());
    }
    catch (DruidException e) {
      MatcherAssert.assertThat(
          e,
          new DruidExceptionMatcher(DruidException.Persona.ADMIN, DruidException.Category.INVALID_INPUT, "general")
              .expectMessageIs(
                  StringUtils.format(
                      "Query could not be planned. A possible reason is [%s]",
                      expectedError
                  )
              )
      );
    }
    catch (Exception e) {
      log.error(e, "Expected DruidException for query: %s", sql);
      Assert.fail(sql);
    }
  }

  /**
   * Provided for tests that wish to check multiple queries instead of relying on ExpectedException.
   */
  public void assertQueryIsForbidden(final String sql, final AuthenticationResult authenticationResult)
  {
    assertQueryIsForbidden(PLANNER_CONFIG_DEFAULT, sql, authenticationResult);
  }

  public void assertQueryIsForbidden(
      final PlannerConfig plannerConfig,
      final String sql,
      final AuthenticationResult authenticationResult
  )
  {
    Exception e = null;
    try {
      testQuery(plannerConfig, sql, authenticationResult, ImmutableList.of(), ImmutableList.of());
    }
    catch (Exception e1) {
      e = e1;
    }

    if (!(e instanceof ForbiddenException)) {
      log.error(e, "Expected ForbiddenException for query: %s with authResult: %s", sql, authenticationResult);
      Assert.fail(sql);
    }
  }

  public void testQuery(
      final String sql,
      final List<Query<?>> expectedQueries,
      final List<Object[]> expectedResults
  )
  {
    testBuilder()
        .sql(sql)
        .expectedQueries(expectedQueries)
        .expectedResults(expectedResults)
        .run();
  }

  public void testQuery(
      final String sql,
      final List<Query<?>> expectedQueries,
      final ResultMatchMode resultsMatchMode,
      final List<Object[]> expectedResults
  )
  {
    testBuilder()
        .sql(sql)
        .expectedQueries(expectedQueries)
        .expectedResults(resultsMatchMode, expectedResults)
        .run();
  }

  public void testQuery(
      final String sql,
      final List<Query<?>> expectedQueries,
      final List<Object[]> expectedResults,
      final RowSignature expectedResultSignature
  )
  {
    testBuilder()
        .sql(sql)
        .expectedQueries(expectedQueries)
        .expectedResults(expectedResults)
        .expectedSignature(expectedResultSignature)
        .run();
  }

  public void testQuery(
      final String sql,
      final Map<String, Object> queryContext,
      final List<Query<?>> expectedQueries,
      final List<Object[]> expectedResults
  )
  {
    testBuilder()
        .queryContext(queryContext)
        .sql(sql)
        .expectedQueries(expectedQueries)
        .expectedResults(expectedResults)
        .run();
  }

  public void testQuery(
      final String sql,
      final List<Query<?>> expectedQueries,
      final List<Object[]> expectedResults,
      final List<SqlParameter> parameters
  )
  {
    testBuilder()
        .sql(sql)
        .parameters(parameters)
        .expectedQueries(expectedQueries)
        .expectedResults(expectedResults)
        .run();
  }

  public void testQuery(
      final PlannerConfig plannerConfig,
      final String sql,
      final AuthenticationResult authenticationResult,
      final List<Query<?>> expectedQueries,
      final List<Object[]> expectedResults
  )
  {
    testBuilder()
        .plannerConfig(plannerConfig)
        .sql(sql)
        .authResult(authenticationResult)
        .expectedQueries(expectedQueries)
        .expectedResults(expectedResults)
        .run();
  }

  public void testQuery(
      final String sql,
      final Map<String, Object> queryContext,
      final List<Query<?>> expectedQueries,
      final ResultsVerifier expectedResultsVerifier
  )
  {
    testBuilder()
        .sql(sql)
        .queryContext(queryContext)
        .expectedQueries(expectedQueries)
        .expectedResults(expectedResultsVerifier)
        .run();
  }

  public void testQuery(
      final PlannerConfig plannerConfig,
      final Map<String, Object> queryContext,
      final String sql,
      final AuthenticationResult authenticationResult,
      final List<Query<?>> expectedQueries,
      final List<Object[]> expectedResults
  )
  {
    testBuilder()
        .plannerConfig(plannerConfig)
        .queryContext(queryContext)
        .sql(sql)
        .authResult(authenticationResult)
        .expectedQueries(expectedQueries)
        .expectedResults(expectedResults)
        .run();
  }

  public void testQuery(
      final PlannerConfig plannerConfig,
      final Map<String, Object> queryContext,
      final List<SqlParameter> parameters,
      final String sql,
      final AuthenticationResult authenticationResult,
      final List<Query<?>> expectedQueries,
      final List<Object[]> expectedResults
  )
  {
    testBuilder()
        .plannerConfig(plannerConfig)
        .queryContext(queryContext)
        .parameters(parameters)
        .sql(sql)
        .authResult(authenticationResult)
        .expectedQueries(expectedQueries)
        .expectedResults(expectedResults)
        .run();
  }

  public void testQuery(
      final PlannerConfig plannerConfig,
      final Map<String, Object> queryContext,
      final List<SqlParameter> parameters,
      final String sql,
      final AuthenticationResult authenticationResult,
      final List<Query<?>> expectedQueries,
      final ResultsVerifier expectedResultsVerifier,
      @Nullable final Consumer<ExpectedException> expectedExceptionInitializer
  )
  {
    testBuilder()
        .plannerConfig(plannerConfig)
        .queryContext(queryContext)
        .parameters(parameters)
        .sql(sql)
        .authResult(authenticationResult)
        .expectedQueries(expectedQueries)
        .expectedResults(expectedResultsVerifier)
        .expectedException(expectedExceptionInitializer)
        .run();
  }

  protected QueryTestBuilder testBuilder()
  {
    return new QueryTestBuilder(new CalciteTestConfig())
        .cannotVectorize(cannotVectorize)
        .skipVectorize(skipVectorize)
        .msqCompatible(msqCompatible);
  }

  public class CalciteTestConfig implements QueryTestBuilder.QueryTestConfig
  {
    private boolean isRunningMSQ = false;
    private Map<String, Object> baseQueryContext;

    public CalciteTestConfig()
    {
    }

    public CalciteTestConfig(boolean isRunningMSQ)
    {
      this.isRunningMSQ = isRunningMSQ;
    }

    public CalciteTestConfig(Map<String, Object> baseQueryContext)
    {
      this.baseQueryContext = baseQueryContext;
    }

    @Override
    public QueryLogHook queryLogHook()
    {
      return queryLogHook;
    }

    @Override
    public ExpectedException expectedException()
    {
      return expectedException;
    }

    @Override
    public PlannerFixture plannerFixture(PlannerConfig plannerConfig, AuthConfig authConfig)
    {
      return queryFramework().plannerFixture(BaseCalciteQueryTest.this, plannerConfig, authConfig);
    }

    @Override
    public ObjectMapper jsonMapper()
    {
      return queryFramework().queryJsonMapper();
    }

    @Override
    public ResultsVerifier defaultResultsVerifier(
        List<Object[]> expectedResults,
        ResultMatchMode expectedResultMatchMode,
        RowSignature expectedResultSignature
    )
    {
      return BaseCalciteQueryTest.this.defaultResultsVerifier(
          expectedResults,
          expectedResultMatchMode,
          expectedResultSignature
      );
    }

    @Override
    public boolean isRunningMSQ()
    {
      return isRunningMSQ;
    }

    @Override
    public Map<String, Object> baseQueryContext()
    {
      return baseQueryContext;
    }
  }

  public enum ResultMatchMode
  {
    EQUALS {
      @Override
      void validate(int row, int column, ValueType type, Object expectedCell, Object resultCell)
      {
        assertEquals(
            mismatchMessage(row, column),
            expectedCell,
            resultCell);
      }
    },
    RELAX_NULLS {
      @Override
      void validate(int row, int column, ValueType type, Object expectedCell, Object resultCell)
      {
        if (expectedCell == null) {
          if (resultCell == null) {
            return;
          }
          expectedCell = NullHandling.defaultValueForType(type);
        }
        EQUALS.validate(row, column, type, expectedCell, resultCell);
      }
    },
    EQUALS_EPS {
      @Override
      void validate(int row, int column, ValueType type, Object expectedCell, Object resultCell)
      {
        if (expectedCell instanceof Float) {
<<<<<<< HEAD
          float eps = 1000*Math.ulp((Float) expectedCell);
=======
          float eps = ASSERTION_ERROR_ULPS * Math.ulp((Float) expectedCell);
>>>>>>> 6ac0d864
          assertEquals(
              mismatchMessage(row, column),
              (Float) expectedCell,
              (Float) resultCell,
              eps);
        } else if (expectedCell instanceof Double) {
<<<<<<< HEAD
          double eps = 1000*Math.ulp((Double) expectedCell);
=======
          double eps = ASSERTION_ERROR_ULPS * Math.ulp((Double) expectedCell);
>>>>>>> 6ac0d864
          assertEquals(
              mismatchMessage(row, column),
              (Double) expectedCell,
              (Double) resultCell,
              eps);
        } else {
          EQUALS.validate(row, column, type, expectedCell, resultCell);
        }
      }
    };

    abstract void validate(int row, int column, ValueType type, Object expectedCell, Object resultCell);

    private static String mismatchMessage(int row, int column)
    {
      return StringUtils.format("column content mismatch at %d,%d", row, column);
    }

  }

  /**
   * Validates the results with slight loosening in case {@link NullHandling} is not sql compatible.
   *
   * In case {@link NullHandling#replaceWithDefault()} is true, if the expected result is <code>null</code> it accepts
   * both <code>null</code> and the default value for that column as actual result.
   */
  public void assertResultsValid(final ResultMatchMode matchMode, final List<Object[]> expected, final QueryResults queryResults)
  {
    final List<Object[]> results = queryResults.results;
    Assert.assertEquals("Result count mismatch", expected.size(), results.size());

    final List<ValueType> types = new ArrayList<>();

    final boolean isMSQ = isMSQRowType(queryResults.signature);

    if (!isMSQ) {
      for (int i = 0; i < queryResults.signature.getColumnNames().size(); i++) {
        Optional<ColumnType> columnType = queryResults.signature.getColumnType(i);
        if (columnType.isPresent()) {
          types.add(columnType.get().getType());
        } else {
          types.add(null);
        }
      }
    }

    final int numRows = results.size();
    for (int row = 0; row < numRows; row++) {
      final Object[] expectedRow = expected.get(row);
      final Object[] resultRow = results.get(row);
      assertEquals("column count mismatch; at row#" + row, expectedRow.length, resultRow.length);

      for (int i = 0; i < resultRow.length; i++) {
        final Object resultCell = resultRow[i];
        final Object expectedCell = expectedRow[i];

        matchMode.validate(
            row,
            i,
            isMSQ ? null : types.get(i),
            expectedCell,
            resultCell);
      }
    }
  }

  private boolean isMSQRowType(RowSignature signature)
  {
    List<String> colNames = signature.getColumnNames();
    return colNames.size() == 1 && "TASK".equals(colNames.get(0));
  }

  public void assertResultsEquals(String sql, List<Object[]> expectedResults, List<Object[]> results)
  {
    int minSize = Math.min(results.size(), expectedResults.size());
    for (int i = 0; i < minSize; i++) {
      Assert.assertArrayEquals(
          StringUtils.format("result #%d: %s", i + 1, sql),
          expectedResults.get(i),
          results.get(i)
      );
    }
    Assert.assertEquals(expectedResults.size(), results.size());
  }

  public void testQueryThrows(final String sql, Consumer<ExpectedException> expectedExceptionInitializer)
  {
    testBuilder()
        .sql(sql)
        .expectedException(expectedExceptionInitializer)
        .build()
        .run();
  }

  public void testQueryThrows(
      final String sql,
      final Map<String, Object> queryContext,
      final List<Query<?>> expectedQueries,
      final Consumer<ExpectedException> expectedExceptionInitializer
  )
  {
    testBuilder()
        .sql(sql)
        .queryContext(queryContext)
        .expectedQueries(expectedQueries)
        .expectedException(expectedExceptionInitializer)
        .build()
        .run();
  }

  public void analyzeResources(
      String sql,
      List<ResourceAction> expectedActions
  )
  {
    testBuilder()
        .sql(sql)
        .expectedResources(expectedActions)
        .run();
  }

  public void analyzeResources(
      PlannerConfig plannerConfig,
      String sql,
      AuthenticationResult authenticationResult,
      List<ResourceAction> expectedActions
  )
  {
    testBuilder()
        .plannerConfig(plannerConfig)
        .sql(sql)
        .authResult(authenticationResult)
        .expectedResources(expectedActions)
        .run();
  }

  public void analyzeResources(
      PlannerConfig plannerConfig,
      AuthConfig authConfig,
      String sql,
      Map<String, Object> contexts,
      AuthenticationResult authenticationResult,
      List<ResourceAction> expectedActions
  )
  {
    testBuilder()
        .plannerConfig(plannerConfig)
        .authConfig(authConfig)
        .sql(sql)
        .queryContext(contexts)
        .authResult(authenticationResult)
        .expectedResources(expectedActions)
        .run();
  }

  public SqlStatementFactory getSqlStatementFactory(
      PlannerConfig plannerConfig
  )
  {
    return getSqlStatementFactory(
        plannerConfig,
        new AuthConfig()
    );
  }

  /**
   * Build the statement factory, which also builds all the infrastructure
   * behind the factory by calling methods on this test class. As a result, each
   * factory is specific to one test and one planner config. This method can be
   * overridden to control the objects passed to the factory.
   */
  SqlStatementFactory getSqlStatementFactory(
      PlannerConfig plannerConfig,
      AuthConfig authConfig
  )
  {
    return queryFramework().plannerFixture(this, plannerConfig, authConfig).statementFactory();
  }

  protected void cannotVectorize()
  {
    cannotVectorize = true;
  }

  protected void skipVectorize()
  {
    skipVectorize = true;
  }

  protected void msqIncompatible()
  {
    msqCompatible = false;
  }

  protected static boolean isRewriteJoinToFilter(final Map<String, Object> queryContext)
  {
    return (boolean) queryContext.getOrDefault(
        QueryContexts.REWRITE_JOIN_TO_FILTER_ENABLE_KEY,
        QueryContexts.DEFAULT_ENABLE_REWRITE_JOIN_TO_FILTER
    );
  }

  /**
   * Override not just the outer query context, but also the contexts of all subqueries.
   *
   * @return
   */
  public static <T> Query<?> recursivelyClearContext(final Query<T> query, ObjectMapper queryJsonMapper)
  {
    try {
      Query<T> newQuery = query.withDataSource(recursivelyClearContext(query.getDataSource(), queryJsonMapper));
      final JsonNode newQueryNode = queryJsonMapper.valueToTree(newQuery);
      ((ObjectNode) newQueryNode).remove("context");
      return queryJsonMapper.treeToValue(newQueryNode, Query.class);
    }
    catch (Exception e) {
      throw new RuntimeException(e);
    }
  }

  /**
   * Override the contexts of all subqueries of a particular datasource.
   */
  private static DataSource recursivelyClearContext(final DataSource dataSource, ObjectMapper queryJsonMapper)
  {
    if (dataSource instanceof QueryDataSource) {
      final Query<?> subquery = ((QueryDataSource) dataSource).getQuery();
      Query<?> newSubQuery = recursivelyClearContext(subquery, queryJsonMapper);
      return new QueryDataSource(newSubQuery);
    } else {
      return dataSource.withChildren(
          dataSource.getChildren()
                    .stream()
                    .map(ds -> recursivelyClearContext(ds, queryJsonMapper))
                    .collect(Collectors.toList())
      );
    }
  }

  /**
   * This is a provider of query contexts that should be used by join tests.
   * It tests various configs that can be passed to join queries. All the configs provided by this provider should
   * have the join query engine return the same results.
   */
  public static class QueryContextForJoinProvider
  {
    @UsedByJUnitParamsRunner
    public static Object[] provideQueryContexts()
    {
      return new Object[]{
          // default behavior
          QUERY_CONTEXT_DEFAULT,
          // all rewrites enabled
          new ImmutableMap.Builder<String, Object>()
              .putAll(QUERY_CONTEXT_DEFAULT)
              .put(QueryContexts.JOIN_FILTER_REWRITE_VALUE_COLUMN_FILTERS_ENABLE_KEY, true)
              .put(QueryContexts.JOIN_FILTER_REWRITE_ENABLE_KEY, true)
              .put(QueryContexts.REWRITE_JOIN_TO_FILTER_ENABLE_KEY, true)
              .build(),
          // filter-on-value-column rewrites disabled, everything else enabled
          new ImmutableMap.Builder<String, Object>()
              .putAll(QUERY_CONTEXT_DEFAULT)
              .put(QueryContexts.JOIN_FILTER_REWRITE_VALUE_COLUMN_FILTERS_ENABLE_KEY, false)
              .put(QueryContexts.JOIN_FILTER_REWRITE_ENABLE_KEY, true)
              .put(QueryContexts.REWRITE_JOIN_TO_FILTER_ENABLE_KEY, true)
              .build(),
          // filter rewrites fully disabled, join-to-filter enabled
          new ImmutableMap.Builder<String, Object>()
              .putAll(QUERY_CONTEXT_DEFAULT)
              .put(QueryContexts.JOIN_FILTER_REWRITE_VALUE_COLUMN_FILTERS_ENABLE_KEY, false)
              .put(QueryContexts.JOIN_FILTER_REWRITE_ENABLE_KEY, false)
              .put(QueryContexts.REWRITE_JOIN_TO_FILTER_ENABLE_KEY, true)
              .build(),
          // filter rewrites disabled, but value column filters still set to true (it should be ignored and this should
          // behave the same as the previous context)
          new ImmutableMap.Builder<String, Object>()
              .putAll(QUERY_CONTEXT_DEFAULT)
              .put(QueryContexts.JOIN_FILTER_REWRITE_VALUE_COLUMN_FILTERS_ENABLE_KEY, true)
              .put(QueryContexts.JOIN_FILTER_REWRITE_ENABLE_KEY, false)
              .put(QueryContexts.REWRITE_JOIN_TO_FILTER_ENABLE_KEY, true)
              .build(),
          // filter rewrites fully enabled, join-to-filter disabled
          new ImmutableMap.Builder<String, Object>()
              .putAll(QUERY_CONTEXT_DEFAULT)
              .put(QueryContexts.JOIN_FILTER_REWRITE_VALUE_COLUMN_FILTERS_ENABLE_KEY, true)
              .put(QueryContexts.JOIN_FILTER_REWRITE_ENABLE_KEY, true)
              .put(QueryContexts.REWRITE_JOIN_TO_FILTER_ENABLE_KEY, false)
              .build(),
          // all rewrites disabled
          new ImmutableMap.Builder<String, Object>()
              .putAll(QUERY_CONTEXT_DEFAULT)
              .put(QueryContexts.JOIN_FILTER_REWRITE_VALUE_COLUMN_FILTERS_ENABLE_KEY, false)
              .put(QueryContexts.JOIN_FILTER_REWRITE_ENABLE_KEY, false)
              .put(QueryContexts.REWRITE_JOIN_TO_FILTER_ENABLE_KEY, false)
              .build(),
          };
    }
  }

  protected Map<String, Object> withLeftDirectAccessEnabled(Map<String, Object> context)
  {
    // since context is usually immutable in tests, make a copy
    HashMap<String, Object> newContext = new HashMap<>(context);
    newContext.put(QueryContexts.SQL_JOIN_LEFT_SCAN_DIRECT, true);
    return newContext;
  }

  /**
   * Reset the conglomerate, walker, and engine with required number of merge buffers. Default value is 2.
   */
  protected void requireMergeBuffers(int numMergeBuffers)
  {
    createFramework(numMergeBuffers);
  }

  protected Map<String, Object> withTimestampResultContext(
      Map<String, Object> input,
      String timestampResultField,
      int timestampResultFieldIndex,
      Granularity granularity
  )
  {
    Map<String, Object> output = new HashMap<>(input);
    output.put(GroupByQuery.CTX_TIMESTAMP_RESULT_FIELD, timestampResultField);

    try {
      output.put(
          GroupByQuery.CTX_TIMESTAMP_RESULT_FIELD_GRANULARITY,
          queryFramework().queryJsonMapper().writeValueAsString(granularity)
      );
    }
    catch (JsonProcessingException e) {
      throw new RuntimeException(e);
    }

    output.put(GroupByQuery.CTX_TIMESTAMP_RESULT_FIELD_INDEX, timestampResultFieldIndex);
    return output;
  }

  @FunctionalInterface
  public interface ResultsVerifier
  {
    default void verifyRowSignature(RowSignature rowSignature)
    {
      // do nothing
    }

    void verify(String sql, QueryResults queryResults);
  }

  private ResultsVerifier defaultResultsVerifier(
      final List<Object[]> expectedResults,
      ResultMatchMode expectedResultMatchMode,
      final RowSignature expectedSignature
  )
  {
    return new DefaultResultsVerifier(expectedResults, expectedResultMatchMode, expectedSignature);
  }

  public class DefaultResultsVerifier implements ResultsVerifier
  {
    protected final List<Object[]> expectedResults;
    @Nullable
    protected final RowSignature expectedResultRowSignature;
    protected final ResultMatchMode expectedResultMatchMode;

    public DefaultResultsVerifier(List<Object[]> expectedResults, ResultMatchMode expectedResultMatchMode, RowSignature expectedSignature)
    {
      this.expectedResults = expectedResults;
      this.expectedResultMatchMode = expectedResultMatchMode;
      this.expectedResultRowSignature = expectedSignature;
    }

    public DefaultResultsVerifier(List<Object[]> expectedResults, RowSignature expectedSignature)
    {
      this(expectedResults, ResultMatchMode.EQUALS, expectedSignature);
    }

    @Override
    public void verifyRowSignature(RowSignature rowSignature)
    {
      if (expectedResultRowSignature != null) {
        Assert.assertEquals(expectedResultRowSignature, rowSignature);
      }
    }

    @Override
    public void verify(String sql, QueryResults queryResults)
    {
      try {
        assertResultsValid(expectedResultMatchMode, expectedResults, queryResults);
      }
      catch (AssertionError e) {
        log.info("sql: %s", sql);
        log.info(resultsToString("Expected", expectedResults));
        log.info(resultsToString("Actual", queryResults.results));
        throw e;
      }
    }

  }

  /**
   * Dump the expected results in the form of the elements of a Java array which
   * can be used to validate the results. This is a convenient way to create the
   * expected results: let the test fail with empty results. The actual results
   * are printed to the console. Copy them into the test.
   */
  public static String resultsToString(String name, List<Object[]> results)
  {
    return new ResultsPrinter(name, results).getResult();
  }

  static class ResultsPrinter
  {
    private StringBuilder sb;

    private ResultsPrinter(String name, List<Object[]> results)
    {
      sb = new StringBuilder();
      sb.append("-- ");
      sb.append(name);
      sb.append(" results --\n");

      for (int rowIndex = 0; rowIndex < results.size(); rowIndex++) {
        printArray(results.get(rowIndex));
        if (rowIndex < results.size() - 1) {
          outprint(",");
        }
        sb.append('\n');
      }
      sb.append("----");
    }

    private String getResult()
    {
      return sb.toString();
    }

    private void printArray(final Object[] array)
    {
      printArrayImpl(array, "new Object[]{", "}");
    }

    private void printList(final List<?> list)
    {
      printArrayImpl(list.toArray(new Object[0]), "ImmutableList.of(", ")");
    }

    private void printArrayImpl(final Object[] array, final String pre, final String post)
    {
      sb.append(pre);
      for (int colIndex = 0; colIndex < array.length; colIndex++) {
        Object col = array[colIndex];
        if (colIndex > 0) {
          sb.append(", ");
        }
        if (col == null) {
          sb.append("null");
        } else if (col instanceof String) {
          outprint("\"");
          outprint(StringEscapeUtils.escapeJava((String) col));
          outprint("\"");
        } else if (col instanceof Long) {
          outprint(col);
          outprint("L");
        } else if (col instanceof Double) {
          outprint(col);
          outprint("D");
        } else if (col instanceof Float) {
          outprint(col);
          outprint("F");
        } else if (col instanceof Object[]) {
          printArray(array);
        } else if (col instanceof List) {
          printList((List<?>) col);
        } else {
          outprint(col);
        }
      }
      outprint(post);
    }

    private void outprint(Object post)
    {
      sb.append(post);
    }
  }
}<|MERGE_RESOLUTION|>--- conflicted
+++ resolved
@@ -1114,22 +1114,14 @@
       void validate(int row, int column, ValueType type, Object expectedCell, Object resultCell)
       {
         if (expectedCell instanceof Float) {
-<<<<<<< HEAD
-          float eps = 1000*Math.ulp((Float) expectedCell);
-=======
           float eps = ASSERTION_ERROR_ULPS * Math.ulp((Float) expectedCell);
->>>>>>> 6ac0d864
           assertEquals(
               mismatchMessage(row, column),
               (Float) expectedCell,
               (Float) resultCell,
               eps);
         } else if (expectedCell instanceof Double) {
-<<<<<<< HEAD
-          double eps = 1000*Math.ulp((Double) expectedCell);
-=======
           double eps = ASSERTION_ERROR_ULPS * Math.ulp((Double) expectedCell);
->>>>>>> 6ac0d864
           assertEquals(
               mismatchMessage(row, column),
               (Double) expectedCell,
