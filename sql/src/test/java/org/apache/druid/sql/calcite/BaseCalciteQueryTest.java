--- conflicted
+++ resolved
@@ -126,11 +126,8 @@
 import org.junit.jupiter.api.extension.RegisterExtension;
 
 import javax.annotation.Nullable;
-<<<<<<< HEAD
 
 import java.io.File;
-=======
->>>>>>> 910124d4
 import java.io.IOException;
 import java.io.InputStream;
 import java.nio.file.Files;
@@ -731,14 +728,8 @@
 
   public void assumeFeatureAvailable(EngineFeature feature)
   {
-<<<<<<< HEAD
-    boolean featureAvailable = queryFramework().engine()
-        .featureAvailable(feature, ExpressionTestHelper.PLANNER_CONTEXT);
+    boolean featureAvailable = queryFramework().engine().featureAvailable(feature);
     assumeTrue(featureAvailable, StringUtils.format("test disabled; feature [%s] is not available!", feature));
-=======
-    boolean featureAvailable = queryFramework().engine().featureAvailable(feature);
-    assumeTrue(StringUtils.format("test disabled; feature [%s] is not available!", feature), featureAvailable);
->>>>>>> 910124d4
   }
 
   public void assertQueryIsUnplannable(final String sql, String expectedError)
