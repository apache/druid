/*
 * Licensed to the Apache Software Foundation (ASF) under one
 * or more contributor license agreements.  See the NOTICE file
 * distributed with this work for additional information
 * regarding copyright ownership.  The ASF licenses this file
 * to you under the Apache License, Version 2.0 (the
 * "License"); you may not use this file except in compliance
 * with the License.  You may obtain a copy of the License at
 *
 *   http://www.apache.org/licenses/LICENSE-2.0
 *
 * Unless required by applicable law or agreed to in writing,
 * software distributed under the License is distributed on an
 * "AS IS" BASIS, WITHOUT WARRANTIES OR CONDITIONS OF ANY
 * KIND, either express or implied.  See the License for the
 * specific language governing permissions and limitations
 * under the License.
 */

package org.apache.druid.sql.calcite;

import com.fasterxml.jackson.core.JsonProcessingException;
import com.fasterxml.jackson.databind.ObjectMapper;
import com.google.common.collect.ImmutableList;
import com.google.common.collect.ImmutableMap;
import com.google.inject.Injector;
import org.apache.calcite.plan.RelOptPlanner;
import org.apache.druid.annotations.UsedByJUnitParamsRunner;
import org.apache.druid.common.config.NullHandling;
import org.apache.druid.guice.DruidInjectorBuilder;
import org.apache.druid.hll.VersionOneHyperLogLogCollector;
import org.apache.druid.java.util.common.DateTimes;
import org.apache.druid.java.util.common.Intervals;
import org.apache.druid.java.util.common.RE;
import org.apache.druid.java.util.common.StringUtils;
import org.apache.druid.java.util.common.granularity.Granularity;
import org.apache.druid.java.util.common.io.Closer;
import org.apache.druid.java.util.common.logger.Logger;
import org.apache.druid.query.DataSource;
import org.apache.druid.query.Druids;
import org.apache.druid.query.JoinDataSource;
import org.apache.druid.query.Query;
import org.apache.druid.query.QueryContexts;
import org.apache.druid.query.QueryDataSource;
import org.apache.druid.query.QueryRunnerFactoryConglomerate;
import org.apache.druid.query.aggregation.AggregatorFactory;
import org.apache.druid.query.aggregation.post.ExpressionPostAggregator;
import org.apache.druid.query.dimension.DimensionSpec;
import org.apache.druid.query.extraction.CascadeExtractionFn;
import org.apache.druid.query.extraction.ExtractionFn;
import org.apache.druid.query.filter.AndDimFilter;
import org.apache.druid.query.filter.BoundDimFilter;
import org.apache.druid.query.filter.DimFilter;
import org.apache.druid.query.filter.ExpressionDimFilter;
import org.apache.druid.query.filter.InDimFilter;
import org.apache.druid.query.filter.NotDimFilter;
import org.apache.druid.query.filter.OrDimFilter;
import org.apache.druid.query.filter.SelectorDimFilter;
import org.apache.druid.query.groupby.GroupByQuery;
import org.apache.druid.query.groupby.having.DimFilterHavingSpec;
import org.apache.druid.query.lookup.LookupExtractorFactoryContainerProvider;
import org.apache.druid.query.ordering.StringComparator;
import org.apache.druid.query.ordering.StringComparators;
import org.apache.druid.query.scan.ScanQuery;
import org.apache.druid.query.spec.MultipleIntervalSegmentSpec;
import org.apache.druid.query.spec.QuerySegmentSpec;
import org.apache.druid.query.timeseries.TimeseriesQuery;
import org.apache.druid.query.topn.TopNQueryConfig;
import org.apache.druid.segment.column.ColumnHolder;
import org.apache.druid.segment.column.ColumnType;
import org.apache.druid.segment.column.RowSignature;
import org.apache.druid.segment.join.JoinType;
import org.apache.druid.segment.join.JoinableFactoryWrapper;
import org.apache.druid.segment.virtual.ExpressionVirtualColumn;
import org.apache.druid.server.QueryLifecycleFactory;
import org.apache.druid.server.security.AuthConfig;
import org.apache.druid.server.security.AuthenticationResult;
import org.apache.druid.server.security.ForbiddenException;
import org.apache.druid.server.security.ResourceAction;
import org.apache.druid.sql.PreparedStatement;
import org.apache.druid.sql.SqlQueryPlus;
import org.apache.druid.sql.SqlStatementFactory;
import org.apache.druid.sql.calcite.expression.DruidExpression;
import org.apache.druid.sql.calcite.planner.Calcites;
import org.apache.druid.sql.calcite.planner.PlannerConfig;
import org.apache.druid.sql.calcite.planner.PlannerContext;
import org.apache.druid.sql.calcite.planner.PlannerFactory;
import org.apache.druid.sql.calcite.rule.ExtensionCalciteRuleProvider;
import org.apache.druid.sql.calcite.run.SqlEngine;
import org.apache.druid.sql.calcite.schema.DruidSchemaManager;
import org.apache.druid.sql.calcite.util.CalciteTestBase;
import org.apache.druid.sql.calcite.util.CalciteTests;
import org.apache.druid.sql.calcite.util.QueryLogHook;
import org.apache.druid.sql.calcite.util.SpecificSegmentsQuerySegmentWalker;
import org.apache.druid.sql.calcite.util.SqlTestFramework;
import org.apache.druid.sql.calcite.util.SqlTestFramework.Builder;
import org.apache.druid.sql.calcite.util.SqlTestFramework.PlannerComponentSupplier;
import org.apache.druid.sql.calcite.util.SqlTestFramework.PlannerFixture;
import org.apache.druid.sql.calcite.util.SqlTestFramework.QueryComponentSupplier;
import org.apache.druid.sql.calcite.util.SqlTestFramework.StandardComponentSupplier;
import org.apache.druid.sql.calcite.util.SqlTestFramework.StandardPlannerComponentSupplier;
import org.apache.druid.sql.calcite.view.ViewManager;
import org.apache.druid.sql.http.SqlParameter;
import org.joda.time.DateTime;
import org.joda.time.DateTimeZone;
import org.joda.time.Interval;
import org.joda.time.chrono.ISOChronology;
import org.junit.AfterClass;
import org.junit.Assert;
import org.junit.BeforeClass;
import org.junit.ClassRule;
import org.junit.Rule;
import org.junit.rules.ExpectedException;
import org.junit.rules.TemporaryFolder;

import javax.annotation.Nullable;
import java.io.IOException;
import java.util.Arrays;
import java.util.HashMap;
import java.util.List;
import java.util.Map;
import java.util.Properties;
import java.util.Set;
import java.util.function.Consumer;
import java.util.stream.Collectors;

/**
 * A base class for SQL query testing. It sets up query execution environment, provides useful helper methods,
 * and populates data using {@link CalciteTests#createMockWalker}.
 */
public class BaseCalciteQueryTest extends CalciteTestBase
    implements QueryComponentSupplier, PlannerComponentSupplier
{
  public static String NULL_STRING;
  public static Float NULL_FLOAT;
  public static Long NULL_LONG;
  public static final String HLLC_STRING = VersionOneHyperLogLogCollector.class.getName();

  @BeforeClass
  public static void setupNullValues()
  {
    NULL_STRING = NullHandling.defaultStringValue();
    NULL_FLOAT = NullHandling.defaultFloatValue();
    NULL_LONG = NullHandling.defaultLongValue();
  }

  public static final Logger log = new Logger(BaseCalciteQueryTest.class);

  public static final PlannerConfig PLANNER_CONFIG_DEFAULT = new PlannerConfig();
  public static final PlannerConfig PLANNER_CONFIG_DEFAULT_NO_COMPLEX_SERDE =
      PlannerConfig.builder().serializeComplexValues(false).build();

  public static final PlannerConfig PLANNER_CONFIG_REQUIRE_TIME_CONDITION =
      PlannerConfig.builder().requireTimeCondition(true).build();

  public static final PlannerConfig PLANNER_CONFIG_NO_TOPN =
      PlannerConfig.builder().maxTopNLimit(0).build();

  public static final PlannerConfig PLANNER_CONFIG_NO_HLL =
      PlannerConfig.builder().useApproximateCountDistinct(false).build();

  public static final String LOS_ANGELES = "America/Los_Angeles";
  public static final PlannerConfig PLANNER_CONFIG_LOS_ANGELES =
      PlannerConfig
          .builder()
          .sqlTimeZone(DateTimes.inferTzFromString(LOS_ANGELES))
          .build();

  public static final PlannerConfig PLANNER_CONFIG_AUTHORIZE_SYS_TABLES =
      PlannerConfig.builder().authorizeSystemTablesDirectly(true).build();

  public static final PlannerConfig PLANNER_CONFIG_NATIVE_QUERY_EXPLAIN =
      PlannerConfig.builder().useNativeQueryExplain(true).build();

  public static final int MAX_NUM_IN_FILTERS = 100;
  public static final PlannerConfig PLANNER_CONFIG_MAX_NUMERIC_IN_FILTER =
      PlannerConfig.builder().maxNumericInFilters(MAX_NUM_IN_FILTERS).build();

  public static final String DUMMY_SQL_ID = "dummy";

  public static final String PRETEND_CURRENT_TIME = "2000-01-01T00:00:00Z";
  private static final ImmutableMap.Builder<String, Object> DEFAULT_QUERY_CONTEXT_BUILDER =
      ImmutableMap.<String, Object>builder()
                  .put(QueryContexts.CTX_SQL_QUERY_ID, DUMMY_SQL_ID)
                  .put(PlannerContext.CTX_SQL_CURRENT_TIMESTAMP, "2000-01-01T00:00:00Z")
                  .put(QueryContexts.DEFAULT_TIMEOUT_KEY, QueryContexts.DEFAULT_TIMEOUT_MILLIS)
                  .put(QueryContexts.MAX_SCATTER_GATHER_BYTES_KEY, Long.MAX_VALUE);
  public static final Map<String, Object> QUERY_CONTEXT_DEFAULT = DEFAULT_QUERY_CONTEXT_BUILDER.build();

  public static final Map<String, Object> QUERY_CONTEXT_NO_STRINGIFY_ARRAY =
      DEFAULT_QUERY_CONTEXT_BUILDER.put(QueryContexts.CTX_SQL_STRINGIFY_ARRAYS, false)
                                   .build();

  public static final Map<String, Object> QUERY_CONTEXT_DONT_SKIP_EMPTY_BUCKETS = ImmutableMap.of(
      QueryContexts.CTX_SQL_QUERY_ID, DUMMY_SQL_ID,
      PlannerContext.CTX_SQL_CURRENT_TIMESTAMP, PRETEND_CURRENT_TIME,
      TimeseriesQuery.SKIP_EMPTY_BUCKETS, false,
      QueryContexts.DEFAULT_TIMEOUT_KEY, QueryContexts.DEFAULT_TIMEOUT_MILLIS,
      QueryContexts.MAX_SCATTER_GATHER_BYTES_KEY, Long.MAX_VALUE
  );

  public static final Map<String, Object> QUERY_CONTEXT_DO_SKIP_EMPTY_BUCKETS = ImmutableMap.of(
      QueryContexts.CTX_SQL_QUERY_ID, DUMMY_SQL_ID,
      PlannerContext.CTX_SQL_CURRENT_TIMESTAMP, PRETEND_CURRENT_TIME,
      TimeseriesQuery.SKIP_EMPTY_BUCKETS, true,
      QueryContexts.DEFAULT_TIMEOUT_KEY, QueryContexts.DEFAULT_TIMEOUT_MILLIS,
      QueryContexts.MAX_SCATTER_GATHER_BYTES_KEY, Long.MAX_VALUE
  );

  public static final Map<String, Object> QUERY_CONTEXT_NO_TOPN = ImmutableMap.of(
      QueryContexts.CTX_SQL_QUERY_ID, DUMMY_SQL_ID,
      PlannerContext.CTX_SQL_CURRENT_TIMESTAMP, PRETEND_CURRENT_TIME,
      PlannerConfig.CTX_KEY_USE_APPROXIMATE_TOPN, "false",
      QueryContexts.DEFAULT_TIMEOUT_KEY, QueryContexts.DEFAULT_TIMEOUT_MILLIS,
      QueryContexts.MAX_SCATTER_GATHER_BYTES_KEY, Long.MAX_VALUE
  );

  public static final Map<String, Object> QUERY_CONTEXT_LOS_ANGELES = ImmutableMap.of(
      QueryContexts.CTX_SQL_QUERY_ID, DUMMY_SQL_ID,
      PlannerContext.CTX_SQL_CURRENT_TIMESTAMP, PRETEND_CURRENT_TIME,
      PlannerContext.CTX_SQL_TIME_ZONE, LOS_ANGELES,
      QueryContexts.DEFAULT_TIMEOUT_KEY, QueryContexts.DEFAULT_TIMEOUT_MILLIS,
      QueryContexts.MAX_SCATTER_GATHER_BYTES_KEY, Long.MAX_VALUE
  );

  // Matches QUERY_CONTEXT_DEFAULT
  public static final Map<String, Object> TIMESERIES_CONTEXT_BY_GRAN = ImmutableMap.of(
      QueryContexts.CTX_SQL_QUERY_ID, DUMMY_SQL_ID,
      PlannerContext.CTX_SQL_CURRENT_TIMESTAMP, PRETEND_CURRENT_TIME,
      TimeseriesQuery.SKIP_EMPTY_BUCKETS, true,
      QueryContexts.DEFAULT_TIMEOUT_KEY, QueryContexts.DEFAULT_TIMEOUT_MILLIS,
      QueryContexts.MAX_SCATTER_GATHER_BYTES_KEY, Long.MAX_VALUE
  );

  // Add additional context to the given context map for when the
  // timeseries query has timestamp_floor expression on the timestamp dimension
  public static Map<String, Object> getTimeseriesContextWithFloorTime(
      Map<String, Object> context,
      String timestampResultField
  )
  {
    return ImmutableMap.<String, Object>builder()
                       .putAll(context)
                       .put(TimeseriesQuery.CTX_TIMESTAMP_RESULT_FIELD, timestampResultField)
                       .build();
  }

  // Matches QUERY_CONTEXT_LOS_ANGELES
  public static final Map<String, Object> TIMESERIES_CONTEXT_LOS_ANGELES = new HashMap<>();

  public static final Map<String, Object> OUTER_LIMIT_CONTEXT = new HashMap<>(QUERY_CONTEXT_DEFAULT);

  public static int minTopNThreshold = TopNQueryConfig.DEFAULT_MIN_TOPN_THRESHOLD;

  @Nullable
  public final SqlEngine engine0;
  private static SqlTestFramework queryFramework;
  final boolean useDefault = NullHandling.replaceWithDefault();

  @Rule
  public ExpectedException expectedException = ExpectedException.none();

  @ClassRule
  public static TemporaryFolder temporaryFolder = new TemporaryFolder();

  public boolean cannotVectorize = false;
  public boolean skipVectorize = false;

  public QueryLogHook queryLogHook;

  public QueryComponentSupplier baseComponentSupplier;
  public PlannerComponentSupplier basePlannerComponentSupplier = new StandardPlannerComponentSupplier();

  public BaseCalciteQueryTest()
  {
    this(null);
  }

  public BaseCalciteQueryTest(@Nullable final SqlEngine engine)
  {
    this.engine0 = engine;
  }

  static {
    TIMESERIES_CONTEXT_LOS_ANGELES.put(QueryContexts.CTX_SQL_QUERY_ID, DUMMY_SQL_ID);
    TIMESERIES_CONTEXT_LOS_ANGELES.put(PlannerContext.CTX_SQL_CURRENT_TIMESTAMP, "2000-01-01T00:00:00Z");
    TIMESERIES_CONTEXT_LOS_ANGELES.put(PlannerContext.CTX_SQL_TIME_ZONE, LOS_ANGELES);
    TIMESERIES_CONTEXT_LOS_ANGELES.put(TimeseriesQuery.SKIP_EMPTY_BUCKETS, true);
    TIMESERIES_CONTEXT_LOS_ANGELES.put(QueryContexts.DEFAULT_TIMEOUT_KEY, QueryContexts.DEFAULT_TIMEOUT_MILLIS);
    TIMESERIES_CONTEXT_LOS_ANGELES.put(QueryContexts.MAX_SCATTER_GATHER_BYTES_KEY, Long.MAX_VALUE);

    OUTER_LIMIT_CONTEXT.put(PlannerContext.CTX_SQL_OUTER_LIMIT, 2);
  }

  // Generate timestamps for expected results
  public static long timestamp(final String timeString)
  {
    return Calcites.jodaToCalciteTimestamp(DateTimes.of(timeString), DateTimeZone.UTC);
  }

  // Generate timestamps for expected results
  public static long timestamp(final String timeString, final String timeZoneString)
  {
    final DateTimeZone timeZone = DateTimes.inferTzFromString(timeZoneString);
    return Calcites.jodaToCalciteTimestamp(new DateTime(timeString, timeZone), timeZone);
  }

  // Generate day numbers for expected results
  public static int day(final String dayString)
  {
    return (int) (Intervals.utc(timestamp("1970"), timestamp(dayString)).toDurationMillis() / (86400L * 1000L));
  }

  public static QuerySegmentSpec querySegmentSpec(final Interval... intervals)
  {
    return new MultipleIntervalSegmentSpec(Arrays.asList(intervals));
  }

  public static AndDimFilter and(DimFilter... filters)
  {
    return new AndDimFilter(Arrays.asList(filters));
  }

  public static OrDimFilter or(DimFilter... filters)
  {
    return new OrDimFilter(Arrays.asList(filters));
  }

  public static NotDimFilter not(DimFilter filter)
  {
    return new NotDimFilter(filter);
  }

  public static InDimFilter in(String dimension, List<String> values, ExtractionFn extractionFn)
  {
    return new InDimFilter(dimension, values, extractionFn);
  }

  public static SelectorDimFilter selector(final String fieldName, final String value, final ExtractionFn extractionFn)
  {
    return new SelectorDimFilter(fieldName, value, extractionFn);
  }

  public static ExpressionDimFilter expressionFilter(final String expression)
  {
    return new ExpressionDimFilter(expression, CalciteTests.createExprMacroTable());
  }

  public static DimFilter numericSelector(
      final String fieldName,
      final String value,
      final ExtractionFn extractionFn
  )
  {
    // We use Bound filters for numeric equality to achieve "10.0" = "10"
    return bound(fieldName, value, value, false, false, extractionFn, StringComparators.NUMERIC);
  }

  public static BoundDimFilter bound(
      final String fieldName,
      final String lower,
      final String upper,
      final boolean lowerStrict,
      final boolean upperStrict,
      final ExtractionFn extractionFn,
      final StringComparator comparator
  )
  {
    return new BoundDimFilter(fieldName, lower, upper, lowerStrict, upperStrict, null, extractionFn, comparator);
  }

  public static BoundDimFilter timeBound(final Object intervalObj)
  {
    final Interval interval = new Interval(intervalObj, ISOChronology.getInstanceUTC());
    return new BoundDimFilter(
        ColumnHolder.TIME_COLUMN_NAME,
        String.valueOf(interval.getStartMillis()),
        String.valueOf(interval.getEndMillis()),
        false,
        true,
        null,
        null,
        StringComparators.NUMERIC
    );
  }

  public static CascadeExtractionFn cascade(final ExtractionFn... fns)
  {
    return new CascadeExtractionFn(fns);
  }

  public static List<DimensionSpec> dimensions(final DimensionSpec... dimensionSpecs)
  {
    return Arrays.asList(dimensionSpecs);
  }

  public static List<AggregatorFactory> aggregators(final AggregatorFactory... aggregators)
  {
    return Arrays.asList(aggregators);
  }

  public static DimFilterHavingSpec having(final DimFilter filter)
  {
    return new DimFilterHavingSpec(filter, true);
  }

  public static ExpressionVirtualColumn expressionVirtualColumn(
      final String name,
      final String expression,
      final ColumnType outputType
  )
  {
    return new ExpressionVirtualColumn(name, expression, outputType, CalciteTests.createExprMacroTable());
  }

  public static JoinDataSource join(
      DataSource left,
      DataSource right,
      String rightPrefix,
      String condition,
      JoinType joinType,
      DimFilter filter
  )
  {
    return JoinDataSource.create(
        left,
        right,
        rightPrefix,
        condition,
        joinType,
        filter,
        CalciteTests.createExprMacroTable(),
        CalciteTests.createJoinableFactoryWrapper()
    );
  }

  public static JoinDataSource join(
      DataSource left,
      DataSource right,
      String rightPrefix,
      String condition,
      JoinType joinType
  )
  {
    return join(left, right, rightPrefix, condition, joinType, null);
  }

  public static String equalsCondition(DruidExpression left, DruidExpression right)
  {
    return StringUtils.format("(%s == %s)", left.getExpression(), right.getExpression());
  }

  public static ExpressionPostAggregator expressionPostAgg(final String name, final String expression)
  {
    return new ExpressionPostAggregator(name, expression, null, CalciteTests.createExprMacroTable());
  }

  public static Druids.ScanQueryBuilder newScanQueryBuilder()
  {
    return new Druids.ScanQueryBuilder().resultFormat(ScanQuery.ResultFormat.RESULT_FORMAT_COMPACTED_LIST)
                                        .legacy(false);
  }

  @BeforeClass
  public static void setUpClass()
  {
    resetFramework();
  }

  @AfterClass
  public static void tearDownClass()
  {
    resetFramework();
  }

  protected static void resetFramework()
  {
    if (queryFramework != null) {
      queryFramework.close();
    }
    queryFramework = null;
  }

  @Rule
  public QueryLogHook getQueryLogHook()
  {
    // Indirection for the JSON mapper. Otherwise, this rule method is called
    // before Setup is called, causing the query framework to be built before
    // tests have done their setup. The indirection means we access the query
    // framework only when we log the first query. By then, the query framework
    // will have been created via the normal path.
    return queryLogHook = new QueryLogHook(() -> queryFramework().queryJsonMapper());
  }

  public SqlTestFramework queryFramework()
  {
    if (queryFramework == null) {
      createFramework(0);
    }
    return queryFramework;
  }

  /**
   * Creates the query planning/execution framework. The logic is somewhat
   * round-about: the builder creates the structure, but delegates back to
   * this class for the parts that the Calcite tests customize. This class,
   * in turn, delegates back to a standard class to create components. However,
   * subclasses do override each method to customize components for specific
   * tests.
   */
  private void createFramework(int mergeBufferCount)
  {
    resetFramework();
    try {
      baseComponentSupplier = new StandardComponentSupplier(
          temporaryFolder.newFolder()
      );
    }
    catch (IOException e) {
      throw new RE(e);
    }
    SqlTestFramework.Builder builder = new SqlTestFramework.Builder(this)
        .minTopNThreshold(minTopNThreshold)
        .mergeBufferCount(mergeBufferCount);
    configureBuilder(builder);
    queryFramework = builder.build();
  }

  protected void configureBuilder(Builder builder)
  {
  }

  @Override
  public SpecificSegmentsQuerySegmentWalker createQuerySegmentWalker(
      final QueryRunnerFactoryConglomerate conglomerate,
      final JoinableFactoryWrapper joinableFactory,
      final Injector injector
  ) throws IOException
  {
    return baseComponentSupplier.createQuerySegmentWalker(conglomerate, joinableFactory, injector);
  }

  @Override
  public SqlEngine createEngine(
      final QueryLifecycleFactory qlf,
      final ObjectMapper queryJsonMapper
  )
  {
    if (engine0 == null) {
      return baseComponentSupplier.createEngine(qlf, queryJsonMapper);
    } else {
      return engine0;
    }
  }

  @Override
  public void gatherProperties(Properties properties)
  {
    baseComponentSupplier.gatherProperties(properties);
  }

  @Override
  public void configureGuice(DruidInjectorBuilder builder)
  {
    baseComponentSupplier.configureGuice(builder);
  }

  @Override
  public QueryRunnerFactoryConglomerate createCongolmerate(Builder builder, Closer closer)
  {
    return baseComponentSupplier.createCongolmerate(builder, closer);
  }

  @Override
  public void configureJsonMapper(ObjectMapper mapper)
  {
    baseComponentSupplier.configureJsonMapper(mapper);
  }

  @Override
  public JoinableFactoryWrapper createJoinableFactoryWrapper(LookupExtractorFactoryContainerProvider lookupProvider)
  {
    return baseComponentSupplier.createJoinableFactoryWrapper(lookupProvider);
  }

  @Override
  public void finalizeTestFramework(SqlTestFramework sqlTestFramework)
  {
    baseComponentSupplier.finalizeTestFramework(sqlTestFramework);
  }

  @Override
  public Set<ExtensionCalciteRuleProvider> extensionCalciteRules()
  {
    return basePlannerComponentSupplier.extensionCalciteRules();
  }

  @Override
  public ViewManager createViewManager()
  {
    return basePlannerComponentSupplier.createViewManager();
  }

  @Override
  public void populateViews(ViewManager viewManager, PlannerFactory plannerFactory)
  {
    basePlannerComponentSupplier.populateViews(viewManager, plannerFactory);
  }

  @Override
  public DruidSchemaManager createSchemaManager()
  {
    return basePlannerComponentSupplier.createSchemaManager();
  }

  @Override
  public void finalizePlanner(PlannerFixture plannerFixture)
  {
    basePlannerComponentSupplier.finalizePlanner(plannerFixture);
  }

  public void assertQueryIsUnplannable(final String sql, String expectedError)
  {
    assertQueryIsUnplannable(PLANNER_CONFIG_DEFAULT, sql, expectedError);
  }

  public void assertQueryIsUnplannable(final PlannerConfig plannerConfig, final String sql, String expectedError)
  {
    Exception e = null;
    try {
      testQuery(plannerConfig, sql, CalciteTests.REGULAR_USER_AUTH_RESULT, ImmutableList.of(), ImmutableList.of());
    }
    catch (Exception e1) {
      e = e1;
    }

    if (!(e instanceof RelOptPlanner.CannotPlanException)) {
      log.error(e, "Expected CannotPlanException for query: %s", sql);
      Assert.fail(sql);
    }
    Assert.assertEquals(
        sql,
        StringUtils.format("Query not supported. %s SQL was: %s", expectedError, sql),
        e.getMessage()
    );
  }

  /**
   * Provided for tests that wish to check multiple queries instead of relying on ExpectedException.
   */
  public void assertQueryIsForbidden(final String sql, final AuthenticationResult authenticationResult)
  {
    assertQueryIsForbidden(PLANNER_CONFIG_DEFAULT, sql, authenticationResult);
  }

  public void assertQueryIsForbidden(
      final PlannerConfig plannerConfig,
      final String sql,
      final AuthenticationResult authenticationResult
  )
  {
    Exception e = null;
    try {
      testQuery(plannerConfig, sql, authenticationResult, ImmutableList.of(), ImmutableList.of());
    }
    catch (Exception e1) {
      e = e1;
    }

    if (!(e instanceof ForbiddenException)) {
      log.error(e, "Expected ForbiddenException for query: %s with authResult: %s", sql, authenticationResult);
      Assert.fail(sql);
    }
  }

  public void testQuery(
      final String sql,
      final List<Query<?>> expectedQueries,
      final List<Object[]> expectedResults
  )
  {
    testBuilder()
        .sql(sql)
        .expectedQueries(expectedQueries)
        .expectedResults(expectedResults)
        .run();
  }

  public void testQuery(
      final String sql,
      final List<Query<?>> expectedQueries,
      final List<Object[]> expectedResults,
      final RowSignature expectedResultSignature
  )
  {
    testBuilder()
        .sql(sql)
        .expectedQueries(expectedQueries)
        .expectedResults(expectedResults)
        .expectedSignature(expectedResultSignature)
        .run();
  }

  public void testQuery(
      final String sql,
      final Map<String, Object> queryContext,
      final List<Query<?>> expectedQueries,
      final List<Object[]> expectedResults
  )
  {
    testBuilder()
        .queryContext(queryContext)
        .sql(sql)
        .expectedQueries(expectedQueries)
        .expectedResults(expectedResults)
        .run();
  }

  public void testQuery(
      final String sql,
      final List<Query<?>> expectedQueries,
      final List<Object[]> expectedResults,
      final List<SqlParameter> parameters
  )
  {
    testBuilder()
        .sql(sql)
        .parameters(parameters)
        .expectedQueries(expectedQueries)
        .expectedResults(expectedResults)
        .run();
  }

  public void testQuery(
      final PlannerConfig plannerConfig,
      final String sql,
      final AuthenticationResult authenticationResult,
      final List<Query<?>> expectedQueries,
      final List<Object[]> expectedResults
  )
  {
    testBuilder()
        .plannerConfig(plannerConfig)
        .sql(sql)
        .authResult(authenticationResult)
        .expectedQueries(expectedQueries)
        .expectedResults(expectedResults)
        .run();
  }

  public void testQuery(
      final String sql,
      final Map<String, Object> queryContext,
      final List<Query<?>> expectedQueries,
      final ResultsVerifier expectedResultsVerifier
  )
  {
    testBuilder()
        .sql(sql)
        .queryContext(queryContext)
        .expectedQueries(expectedQueries)
        .expectedResults(expectedResultsVerifier)
        .run();
  }

  public void testQuery(
      final PlannerConfig plannerConfig,
      final Map<String, Object> queryContext,
      final String sql,
      final AuthenticationResult authenticationResult,
      final List<Query<?>> expectedQueries,
      final List<Object[]> expectedResults
  )
  {
    testBuilder()
        .plannerConfig(plannerConfig)
        .queryContext(queryContext)
        .sql(sql)
        .authResult(authenticationResult)
        .expectedQueries(expectedQueries)
        .expectedResults(expectedResults)
        .run();
  }

  public void testQuery(
      final PlannerConfig plannerConfig,
      final Map<String, Object> queryContext,
      final List<SqlParameter> parameters,
      final String sql,
      final AuthenticationResult authenticationResult,
      final List<Query<?>> expectedQueries,
      final List<Object[]> expectedResults
  )
  {
    testBuilder()
        .plannerConfig(plannerConfig)
        .queryContext(queryContext)
        .parameters(parameters)
        .sql(sql)
        .authResult(authenticationResult)
        .expectedQueries(expectedQueries)
        .expectedResults(expectedResults)
        .run();
  }

  public void testQuery(
      final PlannerConfig plannerConfig,
      final Map<String, Object> queryContext,
      final List<SqlParameter> parameters,
      final String sql,
      final AuthenticationResult authenticationResult,
      final List<Query<?>> expectedQueries,
      final ResultsVerifier expectedResultsVerifier,
      @Nullable final Consumer<ExpectedException> expectedExceptionInitializer
  )
  {
    testBuilder()
        .plannerConfig(plannerConfig)
        .queryContext(queryContext)
        .parameters(parameters)
        .sql(sql)
        .authResult(authenticationResult)
        .expectedQueries(expectedQueries)
        .expectedResults(expectedResultsVerifier)
        .expectedException(expectedExceptionInitializer)
        .run();
  }

  protected QueryTestBuilder testBuilder()
  {
    return new QueryTestBuilder(new CalciteTestConfig())
        .cannotVectorize(cannotVectorize)
        .skipVectorize(skipVectorize);
  }

  public class CalciteTestConfig implements QueryTestBuilder.QueryTestConfig
  {
    @Override
<<<<<<< HEAD
    public QueryTestRunner analyze(QueryTestBuilder builder)
    {
      if (builder.expectedResultsVerifier == null && builder.expectedResults != null) {
        builder.expectedResultsVerifier = defaultResultsVerifier(
            builder.expectedResults,
            builder.expectedResultSignature
        );
      }
      final List<QueryTestRunner.QueryRunStep> runSteps = new ArrayList<>();
      final List<QueryTestRunner.QueryVerifyStep> verifySteps = new ArrayList<>();

      // Historically, a test either prepares the query (to check resources), or
      // runs the query (to check the native query and results.) In the future we
      // may want to do both in a single test; but we have no such tests today.
      if (builder.expectedResources != null) {
        Preconditions.checkArgument(
            builder.expectedResultsVerifier == null,
            "Cannot check both results and resources"
        );
        QueryTestRunner.PrepareQuery execStep = new QueryTestRunner.PrepareQuery(builder);
        runSteps.add(execStep);
        verifySteps.add(new QueryTestRunner.VerifyResources(execStep));
      } else {
        QueryTestRunner.ExecuteQuery execStep = new QueryTestRunner.ExecuteQuery(builder);
        runSteps.add(execStep);

        // Verify native queries before results. (Note: change from prior pattern
        // that reversed the steps.)
        if (builder.expectedQueries != null) {
          verifySteps.add(new QueryTestRunner.VerifyNativeQueries(execStep));
        }
        if (builder.expectedResultsVerifier != null) {
          verifySteps.add(new QueryTestRunner.VerifyResults(execStep));
        }

        if (!builder.customVerifications.isEmpty()) {
          for (QueryTestRunner.QueryVerifyStepFactory customVerification : builder.customVerifications) {
            verifySteps.add(customVerification.make(execStep));
          }
        }

        // The exception is always verified: either there should be no exception
        // (the other steps ran), or there should be the defined exception.
        verifySteps.add(new QueryTestRunner.VerifyExpectedException(execStep));
      }
      return new QueryTestRunner(runSteps, verifySteps);
    }

    @Override
=======
>>>>>>> 91774196
    public QueryLogHook queryLogHook()
    {
      return queryLogHook;
    }

    @Override
    public ExpectedException expectedException()
    {
      return expectedException;
    }

    @Override
    public PlannerFixture plannerFixture(PlannerConfig plannerConfig, AuthConfig authConfig)
    {
      return queryFramework().plannerFixture(BaseCalciteQueryTest.this, plannerConfig, authConfig);
    }

    @Override
    public ObjectMapper jsonMapper()
    {
      return queryFramework().queryJsonMapper();
    }

    @Override
    public ResultsVerifier defaultResultsVerifier(
        List<Object[]> expectedResults,
        RowSignature expectedResultSignature
    )
    {
      return BaseCalciteQueryTest.this.defaultResultsVerifier(
          expectedResults,
          expectedResultSignature
      );
    }
  }

  public Set<ResourceAction> analyzeResources(
      final SqlStatementFactory sqlStatementFactory,
      final SqlQueryPlus query
  )
  {
    PreparedStatement stmt = sqlStatementFactory.preparedStatement(query);
    stmt.prepare();
    return stmt.allResources();
  }

  public void assertResultsEquals(String sql, List<Object[]> expectedResults, List<Object[]> results)
  {
    for (int i = 0; i < results.size(); i++) {
      Assert.assertArrayEquals(
          StringUtils.format("result #%d: %s", i + 1, sql),
          expectedResults.get(i),
          results.get(i)
      );
    }
  }

  public void testQueryThrows(final String sql, Consumer<ExpectedException> expectedExceptionInitializer)
  {
    testBuilder()
        .sql(sql)
        .expectedException(expectedExceptionInitializer)
        .build()
        .run();
  }

  public void testQueryThrows(
      final String sql,
      final Map<String, Object> queryContext,
      final List<Query<?>> expectedQueries,
      final Consumer<ExpectedException> expectedExceptionInitializer
  )
  {
    testBuilder()
        .sql(sql)
        .queryContext(queryContext)
        .expectedQueries(expectedQueries)
        .expectedException(expectedExceptionInitializer)
        .build()
        .run();
  }

  public void analyzeResources(
      String sql,
      List<ResourceAction> expectedActions
  )
  {
    testBuilder()
        .sql(sql)
        .expectedResources(expectedActions)
        .run();
  }

  public void analyzeResources(
      PlannerConfig plannerConfig,
      String sql,
      AuthenticationResult authenticationResult,
      List<ResourceAction> expectedActions
  )
  {
    testBuilder()
        .plannerConfig(plannerConfig)
        .sql(sql)
        .authResult(authenticationResult)
        .expectedResources(expectedActions)
        .run();
  }

  public void analyzeResources(
      PlannerConfig plannerConfig,
      AuthConfig authConfig,
      String sql,
      Map<String, Object> contexts,
      AuthenticationResult authenticationResult,
      List<ResourceAction> expectedActions
  )
  {
    testBuilder()
        .plannerConfig(plannerConfig)
        .authConfig(authConfig)
        .sql(sql)
        .queryContext(contexts)
        .authResult(authenticationResult)
        .expectedResources(expectedActions)
        .run();
  }

  public SqlStatementFactory getSqlStatementFactory(
      PlannerConfig plannerConfig
  )
  {
    return getSqlStatementFactory(
        plannerConfig,
        new AuthConfig()
     );
  }

  /**
   * Build the statement factory, which also builds all the infrastructure
   * behind the factory by calling methods on this test class. As a result, each
   * factory is specific to one test and one planner config. This method can be
   * overridden to control the objects passed to the factory.
   */
  private SqlStatementFactory getSqlStatementFactory(
      PlannerConfig plannerConfig,
      AuthConfig authConfig
  )
  {
    return queryFramework().plannerFixture(this, plannerConfig, authConfig).statementFactory();
  }

  protected void cannotVectorize()
  {
    cannotVectorize = true;
  }

  protected void skipVectorize()
  {
    skipVectorize = true;
  }

  protected static boolean isRewriteJoinToFilter(final Map<String, Object> queryContext)
  {
    return (boolean) queryContext.getOrDefault(
        QueryContexts.REWRITE_JOIN_TO_FILTER_ENABLE_KEY,
        QueryContexts.DEFAULT_ENABLE_REWRITE_JOIN_TO_FILTER
    );
  }

  /**
   * Override not just the outer query context, but also the contexts of all subqueries.
   */
  public static <T> Query<T> recursivelyOverrideContext(final Query<T> query, final Map<String, Object> context)
  {
    return query.withDataSource(recursivelyOverrideContext(query.getDataSource(), context))
                .withOverriddenContext(context);
  }

  /**
   * Override the contexts of all subqueries of a particular datasource.
   */
  private static DataSource recursivelyOverrideContext(final DataSource dataSource, final Map<String, Object> context)
  {
    if (dataSource instanceof QueryDataSource) {
      final Query<?> subquery = ((QueryDataSource) dataSource).getQuery();
      return new QueryDataSource(recursivelyOverrideContext(subquery, context));
    } else {
      return dataSource.withChildren(
          dataSource.getChildren()
                    .stream()
                    .map(ds -> recursivelyOverrideContext(ds, context))
                    .collect(Collectors.toList())
      );
    }
  }

  /**
   * This is a provider of query contexts that should be used by join tests.
   * It tests various configs that can be passed to join queries. All the configs provided by this provider should
   * have the join query engine return the same results.
   */
  public static class QueryContextForJoinProvider
  {
    @UsedByJUnitParamsRunner
    public static Object[] provideQueryContexts()
    {
      return new Object[]{
          // default behavior
          QUERY_CONTEXT_DEFAULT,
          // all rewrites enabled
          new ImmutableMap.Builder<String, Object>()
              .putAll(QUERY_CONTEXT_DEFAULT)
              .put(QueryContexts.JOIN_FILTER_REWRITE_VALUE_COLUMN_FILTERS_ENABLE_KEY, true)
              .put(QueryContexts.JOIN_FILTER_REWRITE_ENABLE_KEY, true)
              .put(QueryContexts.REWRITE_JOIN_TO_FILTER_ENABLE_KEY, true)
              .build(),
          // filter-on-value-column rewrites disabled, everything else enabled
          new ImmutableMap.Builder<String, Object>()
              .putAll(QUERY_CONTEXT_DEFAULT)
              .put(QueryContexts.JOIN_FILTER_REWRITE_VALUE_COLUMN_FILTERS_ENABLE_KEY, false)
              .put(QueryContexts.JOIN_FILTER_REWRITE_ENABLE_KEY, true)
              .put(QueryContexts.REWRITE_JOIN_TO_FILTER_ENABLE_KEY, true)
              .build(),
          // filter rewrites fully disabled, join-to-filter enabled
          new ImmutableMap.Builder<String, Object>()
              .putAll(QUERY_CONTEXT_DEFAULT)
              .put(QueryContexts.JOIN_FILTER_REWRITE_VALUE_COLUMN_FILTERS_ENABLE_KEY, false)
              .put(QueryContexts.JOIN_FILTER_REWRITE_ENABLE_KEY, false)
              .put(QueryContexts.REWRITE_JOIN_TO_FILTER_ENABLE_KEY, true)
              .build(),
          // filter rewrites disabled, but value column filters still set to true (it should be ignored and this should
          // behave the same as the previous context)
          new ImmutableMap.Builder<String, Object>()
              .putAll(QUERY_CONTEXT_DEFAULT)
              .put(QueryContexts.JOIN_FILTER_REWRITE_VALUE_COLUMN_FILTERS_ENABLE_KEY, true)
              .put(QueryContexts.JOIN_FILTER_REWRITE_ENABLE_KEY, false)
              .put(QueryContexts.REWRITE_JOIN_TO_FILTER_ENABLE_KEY, true)
              .build(),
          // filter rewrites fully enabled, join-to-filter disabled
          new ImmutableMap.Builder<String, Object>()
              .putAll(QUERY_CONTEXT_DEFAULT)
              .put(QueryContexts.JOIN_FILTER_REWRITE_VALUE_COLUMN_FILTERS_ENABLE_KEY, true)
              .put(QueryContexts.JOIN_FILTER_REWRITE_ENABLE_KEY, true)
              .put(QueryContexts.REWRITE_JOIN_TO_FILTER_ENABLE_KEY, false)
              .build(),
          // all rewrites disabled
          new ImmutableMap.Builder<String, Object>()
              .putAll(QUERY_CONTEXT_DEFAULT)
              .put(QueryContexts.JOIN_FILTER_REWRITE_VALUE_COLUMN_FILTERS_ENABLE_KEY, false)
              .put(QueryContexts.JOIN_FILTER_REWRITE_ENABLE_KEY, false)
              .put(QueryContexts.REWRITE_JOIN_TO_FILTER_ENABLE_KEY, false)
              .build(),
          };
    }
  }

  protected Map<String, Object> withLeftDirectAccessEnabled(Map<String, Object> context)
  {
    // since context is usually immutable in tests, make a copy
    HashMap<String, Object> newContext = new HashMap<>(context);
    newContext.put(QueryContexts.SQL_JOIN_LEFT_SCAN_DIRECT, true);
    return newContext;
  }

  /**
   * Reset the conglomerate, walker, and engine with required number of merge buffers. Default value is 2.
   */
  protected void requireMergeBuffers(int numMergeBuffers)
  {
    createFramework(numMergeBuffers);
  }

  protected Map<String, Object> withTimestampResultContext(
      Map<String, Object> input,
      String timestampResultField,
      int timestampResultFieldIndex,
      Granularity granularity
  )
  {
    Map<String, Object> output = new HashMap<>(input);
    output.put(GroupByQuery.CTX_TIMESTAMP_RESULT_FIELD, timestampResultField);

    try {
      output.put(GroupByQuery.CTX_TIMESTAMP_RESULT_FIELD_GRANULARITY, queryFramework().queryJsonMapper().writeValueAsString(granularity));
    }
    catch (JsonProcessingException e) {
      throw new RuntimeException(e);
    }

    output.put(GroupByQuery.CTX_TIMESTAMP_RESULT_FIELD_INDEX, timestampResultFieldIndex);
    return output;
  }

  @FunctionalInterface
  public interface ResultsVerifier
  {
    default void verifyRowSignature(RowSignature rowSignature)
    {
      // do nothing
    }

    void verify(String sql, List<Object[]> results);
  }

  private ResultsVerifier defaultResultsVerifier(
      final List<Object[]> expectedResults,
      final RowSignature expectedSignature
  )
  {
    return new DefaultResultsVerifier(expectedResults, expectedSignature);
  }

  public class DefaultResultsVerifier implements ResultsVerifier
  {
    protected final List<Object[]> expectedResults;
    @Nullable
    protected final RowSignature expectedResultRowSignature;

    public DefaultResultsVerifier(List<Object[]> expectedResults, RowSignature expectedSignature)
    {
      this.expectedResults = expectedResults;
      this.expectedResultRowSignature = expectedSignature;
    }

    @Override
    public void verifyRowSignature(RowSignature rowSignature)
    {
      if (expectedResultRowSignature != null) {
        Assert.assertEquals(expectedResultRowSignature, rowSignature);
      }
    }

    @Override
    public void verify(String sql, List<Object[]> results)
    {
      Assert.assertEquals(StringUtils.format("result count: %s", sql), expectedResults.size(), results.size());
      assertResultsEquals(sql, expectedResults, results);
    }
  }
}<|MERGE_RESOLUTION|>--- conflicted
+++ resolved
@@ -836,7 +836,6 @@
   public class CalciteTestConfig implements QueryTestBuilder.QueryTestConfig
   {
     @Override
-<<<<<<< HEAD
     public QueryTestRunner analyze(QueryTestBuilder builder)
     {
       if (builder.expectedResultsVerifier == null && builder.expectedResults != null) {
@@ -886,8 +885,6 @@
     }
 
     @Override
-=======
->>>>>>> 91774196
     public QueryLogHook queryLogHook()
     {
       return queryLogHook;
