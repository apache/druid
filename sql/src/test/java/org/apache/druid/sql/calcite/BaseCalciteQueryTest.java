/*
 * Licensed to the Apache Software Foundation (ASF) under one
 * or more contributor license agreements.  See the NOTICE file
 * distributed with this work for additional information
 * regarding copyright ownership.  The ASF licenses this file
 * to you under the Apache License, Version 2.0 (the
 * "License"); you may not use this file except in compliance
 * with the License.  You may obtain a copy of the License at
 *
 *   http://www.apache.org/licenses/LICENSE-2.0
 *
 * Unless required by applicable law or agreed to in writing,
 * software distributed under the License is distributed on an
 * "AS IS" BASIS, WITHOUT WARRANTIES OR CONDITIONS OF ANY
 * KIND, either express or implied.  See the License for the
 * specific language governing permissions and limitations
 * under the License.
 */

package org.apache.druid.sql.calcite;

import com.fasterxml.jackson.core.JsonProcessingException;
import com.fasterxml.jackson.databind.JsonNode;
import com.fasterxml.jackson.databind.ObjectMapper;
import com.fasterxml.jackson.databind.node.ObjectNode;
import com.google.common.collect.ImmutableList;
import com.google.common.collect.ImmutableMap;
import com.google.inject.Injector;
import org.apache.commons.text.StringEscapeUtils;
import org.apache.druid.annotations.UsedByJUnitParamsRunner;
import org.apache.druid.common.config.NullHandling;
import org.apache.druid.error.DruidException;
import org.apache.druid.error.DruidExceptionMatcher;
import org.apache.druid.guice.DruidInjectorBuilder;
import org.apache.druid.hll.VersionOneHyperLogLogCollector;
import org.apache.druid.java.util.common.DateTimes;
import org.apache.druid.java.util.common.Intervals;
import org.apache.druid.java.util.common.RE;
import org.apache.druid.java.util.common.StringUtils;
import org.apache.druid.java.util.common.granularity.Granularity;
import org.apache.druid.java.util.common.io.Closer;
import org.apache.druid.java.util.common.logger.Logger;
import org.apache.druid.math.expr.Evals;
import org.apache.druid.query.DataSource;
import org.apache.druid.query.Druids;
import org.apache.druid.query.JoinDataSource;
import org.apache.druid.query.Query;
import org.apache.druid.query.QueryContexts;
import org.apache.druid.query.QueryDataSource;
import org.apache.druid.query.QueryRunnerFactoryConglomerate;
import org.apache.druid.query.aggregation.AggregatorFactory;
import org.apache.druid.query.aggregation.post.ExpressionPostAggregator;
import org.apache.druid.query.dimension.DimensionSpec;
import org.apache.druid.query.extraction.CascadeExtractionFn;
import org.apache.druid.query.extraction.ExtractionFn;
import org.apache.druid.query.filter.AndDimFilter;
import org.apache.druid.query.filter.BoundDimFilter;
import org.apache.druid.query.filter.DimFilter;
import org.apache.druid.query.filter.EqualityFilter;
import org.apache.druid.query.filter.ExpressionDimFilter;
import org.apache.druid.query.filter.InDimFilter;
import org.apache.druid.query.filter.NotDimFilter;
import org.apache.druid.query.filter.NullFilter;
import org.apache.druid.query.filter.OrDimFilter;
import org.apache.druid.query.filter.RangeFilter;
import org.apache.druid.query.filter.SelectorDimFilter;
import org.apache.druid.query.groupby.GroupByQuery;
import org.apache.druid.query.groupby.having.DimFilterHavingSpec;
import org.apache.druid.query.lookup.LookupExtractorFactoryContainerProvider;
import org.apache.druid.query.ordering.StringComparator;
import org.apache.druid.query.ordering.StringComparators;
import org.apache.druid.query.scan.ScanQuery;
import org.apache.druid.query.spec.MultipleIntervalSegmentSpec;
import org.apache.druid.query.spec.QuerySegmentSpec;
import org.apache.druid.query.timeseries.TimeseriesQuery;
import org.apache.druid.query.topn.TopNQueryConfig;
import org.apache.druid.segment.column.ColumnHolder;
import org.apache.druid.segment.column.ColumnType;
import org.apache.druid.segment.column.RowSignature;
import org.apache.druid.segment.column.ValueType;
import org.apache.druid.segment.join.JoinType;
import org.apache.druid.segment.join.JoinableFactoryWrapper;
import org.apache.druid.segment.virtual.ExpressionVirtualColumn;
import org.apache.druid.server.QueryLifecycleFactory;
import org.apache.druid.server.security.AuthConfig;
import org.apache.druid.server.security.AuthenticationResult;
import org.apache.druid.server.security.ForbiddenException;
import org.apache.druid.server.security.ResourceAction;
import org.apache.druid.sql.SqlStatementFactory;
import org.apache.druid.sql.calcite.QueryTestRunner.QueryResults;
import org.apache.druid.sql.calcite.expression.DruidExpression;
import org.apache.druid.sql.calcite.planner.Calcites;
import org.apache.druid.sql.calcite.planner.PlannerConfig;
import org.apache.druid.sql.calcite.planner.PlannerContext;
import org.apache.druid.sql.calcite.planner.PlannerFactory;
import org.apache.druid.sql.calcite.rule.ExtensionCalciteRuleProvider;
import org.apache.druid.sql.calcite.run.SqlEngine;
import org.apache.druid.sql.calcite.schema.DruidSchemaManager;
import org.apache.druid.sql.calcite.util.CalciteTestBase;
import org.apache.druid.sql.calcite.util.CalciteTests;
import org.apache.druid.sql.calcite.util.QueryLogHook;
import org.apache.druid.sql.calcite.util.SpecificSegmentsQuerySegmentWalker;
import org.apache.druid.sql.calcite.util.SqlTestFramework;
import org.apache.druid.sql.calcite.util.SqlTestFramework.Builder;
import org.apache.druid.sql.calcite.util.SqlTestFramework.PlannerComponentSupplier;
import org.apache.druid.sql.calcite.util.SqlTestFramework.PlannerFixture;
import org.apache.druid.sql.calcite.util.SqlTestFramework.QueryComponentSupplier;
import org.apache.druid.sql.calcite.util.SqlTestFramework.StandardComponentSupplier;
import org.apache.druid.sql.calcite.util.SqlTestFramework.StandardPlannerComponentSupplier;
import org.apache.druid.sql.calcite.view.ViewManager;
import org.apache.druid.sql.http.SqlParameter;
import org.hamcrest.MatcherAssert;
import org.joda.time.DateTime;
import org.joda.time.DateTimeZone;
import org.joda.time.Interval;
import org.joda.time.chrono.ISOChronology;
import org.junit.AfterClass;
import org.junit.Assert;
import org.junit.BeforeClass;
import org.junit.Rule;
import org.junit.rules.ExpectedException;
import org.junit.rules.TemporaryFolder;

import javax.annotation.Nullable;

import java.io.IOException;
import java.util.ArrayList;
import java.util.Arrays;
import java.util.Collection;
import java.util.HashMap;
import java.util.List;
import java.util.Map;
import java.util.Optional;
import java.util.Properties;
import java.util.Set;
import java.util.function.Consumer;
import java.util.stream.Collectors;

import static org.junit.Assert.assertEquals;

/**
 * A base class for SQL query testing. It sets up query execution environment, provides useful helper methods,
 * and populates data using {@link CalciteTests#createMockWalker}.
 */
public class BaseCalciteQueryTest extends CalciteTestBase
    implements QueryComponentSupplier, PlannerComponentSupplier
{
  public static final double ASSERTION_EPSILON = 1e-5;
  public static String NULL_STRING;
  public static Float NULL_FLOAT;
  public static Long NULL_LONG;
  public static final String HLLC_STRING = VersionOneHyperLogLogCollector.class.getName();

  @BeforeClass
  public static void setupNullValues()
  {
    NULL_STRING = NullHandling.defaultStringValue();
    NULL_FLOAT = NullHandling.defaultFloatValue();
    NULL_LONG = NullHandling.defaultLongValue();
  }

  public static final Logger log = new Logger(BaseCalciteQueryTest.class);

  public static final PlannerConfig PLANNER_CONFIG_DEFAULT = new PlannerConfig();
  public static final PlannerConfig PLANNER_CONFIG_DEFAULT_NO_COMPLEX_SERDE =
      PlannerConfig.builder().serializeComplexValues(false).build();

  public static final PlannerConfig PLANNER_CONFIG_REQUIRE_TIME_CONDITION =
      PlannerConfig.builder().requireTimeCondition(true).build();

  public static final PlannerConfig PLANNER_CONFIG_NO_TOPN =
      PlannerConfig.builder().maxTopNLimit(0).build();

  public static final PlannerConfig PLANNER_CONFIG_NO_HLL =
      PlannerConfig.builder().useApproximateCountDistinct(false).build();

  public static final String LOS_ANGELES = "America/Los_Angeles";
  public static final PlannerConfig PLANNER_CONFIG_LOS_ANGELES =
      PlannerConfig
          .builder()
          .sqlTimeZone(DateTimes.inferTzFromString(LOS_ANGELES))
          .build();

  public static final PlannerConfig PLANNER_CONFIG_AUTHORIZE_SYS_TABLES =
      PlannerConfig.builder().authorizeSystemTablesDirectly(true).build();

  public static final PlannerConfig PLANNER_CONFIG_LEGACY_QUERY_EXPLAIN =
      PlannerConfig.builder().useNativeQueryExplain(false).build();

  public static final PlannerConfig PLANNER_CONFIG_NATIVE_QUERY_EXPLAIN =
      PlannerConfig.builder().useNativeQueryExplain(true).build();

  public static final int MAX_NUM_IN_FILTERS = 100;
  public static final PlannerConfig PLANNER_CONFIG_MAX_NUMERIC_IN_FILTER =
      PlannerConfig.builder().maxNumericInFilters(MAX_NUM_IN_FILTERS).build();

  public static final String DUMMY_SQL_ID = "dummy";

  public static final String PRETEND_CURRENT_TIME = "2000-01-01T00:00:00Z";

  public static final Map<String, Object> QUERY_CONTEXT_DEFAULT =
      ImmutableMap.<String, Object>builder()
                  .put(QueryContexts.CTX_SQL_QUERY_ID, DUMMY_SQL_ID)
                  .put(PlannerContext.CTX_SQL_CURRENT_TIMESTAMP, "2000-01-01T00:00:00Z")
                  .put(QueryContexts.DEFAULT_TIMEOUT_KEY, QueryContexts.DEFAULT_TIMEOUT_MILLIS)
                  .put(QueryContexts.MAX_SCATTER_GATHER_BYTES_KEY, Long.MAX_VALUE)
                  .build();

  public static final Map<String, Object> QUERY_CONTEXT_NO_STRINGIFY_ARRAY =
      ImmutableMap.<String, Object>builder()
                  .putAll(QUERY_CONTEXT_DEFAULT)
                  .put(QueryContexts.CTX_SQL_STRINGIFY_ARRAYS, false)
                  .build();

  public static final Map<String, Object> QUERY_CONTEXT_NO_STRINGIFY_ARRAY_USE_EQUALITY =
      ImmutableMap.<String, Object>builder()
                  .putAll(QUERY_CONTEXT_NO_STRINGIFY_ARRAY)
                  .put(PlannerContext.CTX_SQL_USE_BOUNDS_AND_SELECTORS, false)
                  .build();

  public static final Map<String, Object> QUERY_CONTEXT_DONT_SKIP_EMPTY_BUCKETS = ImmutableMap.of(
      QueryContexts.CTX_SQL_QUERY_ID, DUMMY_SQL_ID,
      PlannerContext.CTX_SQL_CURRENT_TIMESTAMP, PRETEND_CURRENT_TIME,
      TimeseriesQuery.SKIP_EMPTY_BUCKETS, false,
      QueryContexts.DEFAULT_TIMEOUT_KEY, QueryContexts.DEFAULT_TIMEOUT_MILLIS,
      QueryContexts.MAX_SCATTER_GATHER_BYTES_KEY, Long.MAX_VALUE
  );

  public static final Map<String, Object> QUERY_CONTEXT_DO_SKIP_EMPTY_BUCKETS = ImmutableMap.of(
      QueryContexts.CTX_SQL_QUERY_ID, DUMMY_SQL_ID,
      PlannerContext.CTX_SQL_CURRENT_TIMESTAMP, PRETEND_CURRENT_TIME,
      TimeseriesQuery.SKIP_EMPTY_BUCKETS, true,
      QueryContexts.DEFAULT_TIMEOUT_KEY, QueryContexts.DEFAULT_TIMEOUT_MILLIS,
      QueryContexts.MAX_SCATTER_GATHER_BYTES_KEY, Long.MAX_VALUE
  );

  public static final Map<String, Object> QUERY_CONTEXT_NO_TOPN = ImmutableMap.of(
      QueryContexts.CTX_SQL_QUERY_ID, DUMMY_SQL_ID,
      PlannerContext.CTX_SQL_CURRENT_TIMESTAMP, PRETEND_CURRENT_TIME,
      PlannerConfig.CTX_KEY_USE_APPROXIMATE_TOPN, "false",
      QueryContexts.DEFAULT_TIMEOUT_KEY, QueryContexts.DEFAULT_TIMEOUT_MILLIS,
      QueryContexts.MAX_SCATTER_GATHER_BYTES_KEY, Long.MAX_VALUE
  );

  public static final Map<String, Object> QUERY_CONTEXT_LOS_ANGELES = ImmutableMap.of(
      QueryContexts.CTX_SQL_QUERY_ID, DUMMY_SQL_ID,
      PlannerContext.CTX_SQL_CURRENT_TIMESTAMP, PRETEND_CURRENT_TIME,
      PlannerContext.CTX_SQL_TIME_ZONE, LOS_ANGELES,
      QueryContexts.DEFAULT_TIMEOUT_KEY, QueryContexts.DEFAULT_TIMEOUT_MILLIS,
      QueryContexts.MAX_SCATTER_GATHER_BYTES_KEY, Long.MAX_VALUE
  );

  // Matches QUERY_CONTEXT_DEFAULT
  public static final Map<String, Object> TIMESERIES_CONTEXT_BY_GRAN = ImmutableMap.of(
      QueryContexts.CTX_SQL_QUERY_ID, DUMMY_SQL_ID,
      PlannerContext.CTX_SQL_CURRENT_TIMESTAMP, PRETEND_CURRENT_TIME,
      TimeseriesQuery.SKIP_EMPTY_BUCKETS, true,
      QueryContexts.DEFAULT_TIMEOUT_KEY, QueryContexts.DEFAULT_TIMEOUT_MILLIS,
      QueryContexts.MAX_SCATTER_GATHER_BYTES_KEY, Long.MAX_VALUE
  );

  public static final Map<String, Object> QUERY_CONTEXT_WITH_SUBQUERY_MEMORY_LIMIT =
      ImmutableMap.<String, Object>builder()
                  .putAll(QUERY_CONTEXT_DEFAULT)
                  .put(QueryContexts.MAX_SUBQUERY_BYTES_KEY, "100000")
                  .build();

  // Add additional context to the given context map for when the
  // timeseries query has timestamp_floor expression on the timestamp dimension
  public static Map<String, Object> getTimeseriesContextWithFloorTime(
      Map<String, Object> context,
      String timestampResultField
  )
  {
    return ImmutableMap.<String, Object>builder()
                       .putAll(context)
                       .put(TimeseriesQuery.CTX_TIMESTAMP_RESULT_FIELD, timestampResultField)
                       .build();
  }

  // Matches QUERY_CONTEXT_LOS_ANGELES
  public static final Map<String, Object> TIMESERIES_CONTEXT_LOS_ANGELES = new HashMap<>();

  public static final Map<String, Object> OUTER_LIMIT_CONTEXT = new HashMap<>(QUERY_CONTEXT_DEFAULT);

  public static int minTopNThreshold = TopNQueryConfig.DEFAULT_MIN_TOPN_THRESHOLD;

  @Nullable
  public final SqlEngine engine0;
  private static SqlTestFramework queryFramework;
  final boolean useDefault = NullHandling.replaceWithDefault();

  @Rule(order = 1)
  public ExpectedException expectedException = ExpectedException.none();

  @Rule(order = 2)
  public TemporaryFolder temporaryFolder = new TemporaryFolder();

  public boolean cannotVectorize = false;
  public boolean skipVectorize = false;
  public boolean msqCompatible = true;

  public QueryLogHook queryLogHook;

  public QueryComponentSupplier baseComponentSupplier;
  public PlannerComponentSupplier basePlannerComponentSupplier = new StandardPlannerComponentSupplier();

  public BaseCalciteQueryTest()
  {
    this(null);
  }

  public BaseCalciteQueryTest(@Nullable final SqlEngine engine)
  {
    this.engine0 = engine;
  }

  static {
    TIMESERIES_CONTEXT_LOS_ANGELES.put(QueryContexts.CTX_SQL_QUERY_ID, DUMMY_SQL_ID);
    TIMESERIES_CONTEXT_LOS_ANGELES.put(PlannerContext.CTX_SQL_CURRENT_TIMESTAMP, "2000-01-01T00:00:00Z");
    TIMESERIES_CONTEXT_LOS_ANGELES.put(PlannerContext.CTX_SQL_TIME_ZONE, LOS_ANGELES);
    TIMESERIES_CONTEXT_LOS_ANGELES.put(TimeseriesQuery.SKIP_EMPTY_BUCKETS, true);
    TIMESERIES_CONTEXT_LOS_ANGELES.put(QueryContexts.DEFAULT_TIMEOUT_KEY, QueryContexts.DEFAULT_TIMEOUT_MILLIS);
    TIMESERIES_CONTEXT_LOS_ANGELES.put(QueryContexts.MAX_SCATTER_GATHER_BYTES_KEY, Long.MAX_VALUE);

    OUTER_LIMIT_CONTEXT.put(PlannerContext.CTX_SQL_OUTER_LIMIT, 2);
  }

  // Generate timestamps for expected results
  public static long timestamp(final String timeString)
  {
    return Calcites.jodaToCalciteTimestamp(DateTimes.of(timeString), DateTimeZone.UTC);
  }

  // Generate timestamps for expected results
  public static long timestamp(final String timeString, final String timeZoneString)
  {
    final DateTimeZone timeZone = DateTimes.inferTzFromString(timeZoneString);
    return Calcites.jodaToCalciteTimestamp(new DateTime(timeString, timeZone), timeZone);
  }

  // Generate day numbers for expected results
  public static int day(final String dayString)
  {
    return (int) (Intervals.utc(timestamp("1970"), timestamp(dayString)).toDurationMillis() / (86400L * 1000L));
  }

  public static QuerySegmentSpec querySegmentSpec(final Interval... intervals)
  {
    return new MultipleIntervalSegmentSpec(Arrays.asList(intervals));
  }

  public static AndDimFilter and(DimFilter... filters)
  {
    return new AndDimFilter(Arrays.asList(filters));
  }

  public static OrDimFilter or(DimFilter... filters)
  {
    return new OrDimFilter(Arrays.asList(filters));
  }

  public static NotDimFilter not(DimFilter filter)
  {
    return new NotDimFilter(filter);
  }

  public static InDimFilter in(String dimension, Collection<String> values, ExtractionFn extractionFn)
  {
    return new InDimFilter(dimension, values, extractionFn);
  }

  public static DimFilter isNull(final String fieldName)
  {
    return isNull(fieldName, null);
  }

  public static DimFilter isNull(final String fieldName, final ExtractionFn extractionFn)
  {
    if (NullHandling.sqlCompatible()) {
      return new NullFilter(fieldName, null);
    }
    return selector(fieldName, NullHandling.defaultStringValue(), extractionFn);
  }

  public static DimFilter notNull(final String fieldName)
  {
    return not(isNull(fieldName));
  }

  public static DimFilter equality(final String fieldName, final Object matchValue, final ColumnType matchValueType)
  {
    if (NullHandling.sqlCompatible()) {
      return new EqualityFilter(fieldName, matchValueType, matchValue, null);
    }
    return selector(fieldName, Evals.asString(matchValue), null);
  }

  /**
   * Callers should use {@link #equality(String, Object, ColumnType)} instead of this method, since they will correctly
   * use either a {@link EqualityFilter} or {@link SelectorDimFilter} depending on the value of
   * {@link NullHandling#sqlCompatible()}, which determines the default of
   * {@link PlannerContext#CTX_SQL_USE_BOUNDS_AND_SELECTORS}
   */
  public static SelectorDimFilter selector(final String fieldName, final String value)
  {
    return selector(fieldName, value, null);
  }

  /**
   * Callers should use {@link #equality(String, Object, ColumnType)} instead of this method, since they will correctly
   * use either a {@link EqualityFilter} or {@link SelectorDimFilter} depending on the value of
   * {@link NullHandling#sqlCompatible()}, which determines the default of
   * {@link PlannerContext#CTX_SQL_USE_BOUNDS_AND_SELECTORS}
   */
  public static SelectorDimFilter selector(final String fieldName, final String value, final ExtractionFn extractionFn)
  {
    return new SelectorDimFilter(fieldName, value, extractionFn);
  }

  public static ExpressionDimFilter expressionFilter(final String expression)
  {
    return new ExpressionDimFilter(expression, CalciteTests.createExprMacroTable());
  }

  /**
   * This method should be used instead of {@link #equality(String, Object, ColumnType)} when the match value type
   * does not match the column type. If {@link NullHandling#sqlCompatible()} is true, this method is equivalent to
   * {@link #equality(String, Object, ColumnType)}. When false, this method uses
   * {@link #numericSelector(String, String)} so that the equality comparison uses a bound filter to correctly match
   * numerical types.
   */
  public static DimFilter numericEquality(
      final String fieldName,
      final Object value,
      final ColumnType matchValueType
  )
  {
    if (NullHandling.sqlCompatible()) {
      return equality(fieldName, value, matchValueType);
    }
    return numericSelector(fieldName, String.valueOf(value));
  }

  public static DimFilter numericSelector(
      final String fieldName,
      final String value
  )
  {
    // We use Bound filters for numeric equality to achieve "10.0" = "10"
    return bound(fieldName, value, value, false, false, null, StringComparators.NUMERIC);
  }

  /**
   * Callers should use {@link #range(String, ColumnType, Object, Object, boolean, boolean)} instead of this method,
   * since they will correctly use either a {@link RangeFilter} or {@link BoundDimFilter} depending on the value of
   * {@link NullHandling#sqlCompatible()}, which determines the default of
   * {@link PlannerContext#CTX_SQL_USE_BOUNDS_AND_SELECTORS}
   */
  public static BoundDimFilter bound(
      final String fieldName,
      final String lower,
      final String upper,
      final boolean lowerStrict,
      final boolean upperStrict,
      final ExtractionFn extractionFn,
      final StringComparator comparator
  )
  {
    return new BoundDimFilter(fieldName, lower, upper, lowerStrict, upperStrict, null, extractionFn, comparator);
  }

  /**
   * Callers should use {@link #timeRange(Object)} instead of this method, since it will correctly use either a
   * {@link RangeFilter} or {@link BoundDimFilter} depending on the value of {@link NullHandling#sqlCompatible()},
   * which determines the default of {@link PlannerContext#CTX_SQL_USE_BOUNDS_AND_SELECTORS}
   */
  public static BoundDimFilter timeBound(final Object intervalObj)
  {
    final Interval interval = new Interval(intervalObj, ISOChronology.getInstanceUTC());
    return new BoundDimFilter(
        ColumnHolder.TIME_COLUMN_NAME,
        String.valueOf(interval.getStartMillis()),
        String.valueOf(interval.getEndMillis()),
        false,
        true,
        null,
        null,
        StringComparators.NUMERIC
    );
  }

  public static DimFilter range(
      final String fieldName,
      final ColumnType matchValueType,
      final Object lower,
      final Object upper,
      final boolean lowerStrict,
      final boolean upperStrict
  )
  {
    if (NullHandling.sqlCompatible()) {
      return new RangeFilter(fieldName, matchValueType, lower, upper, lowerStrict, upperStrict, null);
    }
    return new BoundDimFilter(
        fieldName,
        Evals.asString(lower),
        Evals.asString(upper),
        lowerStrict,
        upperStrict,
        false,
        null,
        matchValueType.isNumeric() ? StringComparators.NUMERIC : StringComparators.LEXICOGRAPHIC
    );
  }

  public static DimFilter timeRange(final Object intervalObj)
  {
    final Interval interval = new Interval(intervalObj, ISOChronology.getInstanceUTC());
    if (NullHandling.sqlCompatible()) {
      return range(
          ColumnHolder.TIME_COLUMN_NAME,
          ColumnType.LONG,
          interval.getStartMillis(),
          interval.getEndMillis(),
          false,
          true
      );
    }
    return timeBound(intervalObj);
  }

  public static CascadeExtractionFn cascade(final ExtractionFn... fns)
  {
    return new CascadeExtractionFn(fns);
  }

  public static List<DimensionSpec> dimensions(final DimensionSpec... dimensionSpecs)
  {
    return Arrays.asList(dimensionSpecs);
  }

  public static List<AggregatorFactory> aggregators(final AggregatorFactory... aggregators)
  {
    return Arrays.asList(aggregators);
  }

  public static DimFilterHavingSpec having(final DimFilter filter)
  {
    return new DimFilterHavingSpec(filter, true);
  }

  public static ExpressionVirtualColumn expressionVirtualColumn(
      final String name,
      final String expression,
      final ColumnType outputType
  )
  {
    return new ExpressionVirtualColumn(name, expression, outputType, CalciteTests.createExprMacroTable());
  }

  public static JoinDataSource join(
      DataSource left,
      DataSource right,
      String rightPrefix,
      String condition,
      JoinType joinType,
      DimFilter filter
  )
  {
    return JoinDataSource.create(
        left,
        right,
        rightPrefix,
        condition,
        joinType,
        filter,
        CalciteTests.createExprMacroTable(),
        CalciteTests.createJoinableFactoryWrapper()
    );
  }

  public static JoinDataSource join(
      DataSource left,
      DataSource right,
      String rightPrefix,
      String condition,
      JoinType joinType
  )
  {
    return join(left, right, rightPrefix, condition, joinType, null);
  }

  public static String equalsCondition(DruidExpression left, DruidExpression right)
  {
    return StringUtils.format("(%s == %s)", left.getExpression(), right.getExpression());
  }

  public static ExpressionPostAggregator expressionPostAgg(final String name, final String expression)
  {
    return new ExpressionPostAggregator(name, expression, null, CalciteTests.createExprMacroTable());
  }

  public static Druids.ScanQueryBuilder newScanQueryBuilder()
  {
    return new Druids.ScanQueryBuilder().resultFormat(ScanQuery.ResultFormat.RESULT_FORMAT_COMPACTED_LIST)
                                        .legacy(false);
  }

  @BeforeClass
  public static void setUpClass()
  {
    resetFramework();
  }

  @AfterClass
  public static void tearDownClass()
  {
    resetFramework();
  }

  protected static void resetFramework()
  {
    if (queryFramework != null) {
      queryFramework.close();
    }
    queryFramework = null;
  }

  protected static DruidExceptionMatcher invalidSqlIs(String s)
  {
    return DruidExceptionMatcher.invalidSqlInput().expectMessageIs(s);
  }

  protected static DruidExceptionMatcher invalidSqlContains(String s)
  {
    return DruidExceptionMatcher.invalidSqlInput().expectMessageContains(s);
  }

  @Rule
  public QueryLogHook getQueryLogHook()
  {
    // Indirection for the JSON mapper. Otherwise, this rule method is called
    // before Setup is called, causing the query framework to be built before
    // tests have done their setup. The indirection means we access the query
    // framework only when we log the first query. By then, the query framework
    // will have been created via the normal path.
    return queryLogHook = new QueryLogHook(() -> queryFramework().queryJsonMapper());
  }

  public SqlTestFramework queryFramework()
  {
    if (queryFramework == null) {
      createFramework(0);
    }
    return queryFramework;
  }

  /**
   * Creates the query planning/execution framework. The logic is somewhat
   * round-about: the builder creates the structure, but delegates back to
   * this class for the parts that the Calcite tests customize. This class,
   * in turn, delegates back to a standard class to create components. However,
   * subclasses do override each method to customize components for specific
   * tests.
   */
  private void createFramework(int mergeBufferCount)
  {
    resetFramework();
    try {
      baseComponentSupplier = new StandardComponentSupplier(
          temporaryFolder.newFolder()
      );
    }
    catch (IOException e) {
      throw new RE(e);
    }
    SqlTestFramework.Builder builder = new SqlTestFramework.Builder(this)
        .minTopNThreshold(minTopNThreshold)
        .mergeBufferCount(mergeBufferCount);
    configureBuilder(builder);
    queryFramework = builder.build();
  }

  protected void configureBuilder(Builder builder)
  {
  }

  @Override
  public SpecificSegmentsQuerySegmentWalker createQuerySegmentWalker(
      final QueryRunnerFactoryConglomerate conglomerate,
      final JoinableFactoryWrapper joinableFactory,
      final Injector injector
  ) throws IOException
  {
    return baseComponentSupplier.createQuerySegmentWalker(conglomerate, joinableFactory, injector);
  }

  @Override
  public SqlEngine createEngine(
      final QueryLifecycleFactory qlf,
      final ObjectMapper queryJsonMapper,
      Injector injector
  )
  {
    if (engine0 == null) {
      return baseComponentSupplier.createEngine(qlf, queryJsonMapper, injector);
    } else {
      return engine0;
    }
  }

  @Override
  public void gatherProperties(Properties properties)
  {
    baseComponentSupplier.gatherProperties(properties);
  }

  @Override
  public void configureGuice(DruidInjectorBuilder builder)
  {
    baseComponentSupplier.configureGuice(builder);
  }

  @Override
  public QueryRunnerFactoryConglomerate createCongolmerate(Builder builder, Closer closer)
  {
    return baseComponentSupplier.createCongolmerate(builder, closer);
  }

  @Override
  public void configureJsonMapper(ObjectMapper mapper)
  {
    baseComponentSupplier.configureJsonMapper(mapper);
  }

  @Override
  public JoinableFactoryWrapper createJoinableFactoryWrapper(LookupExtractorFactoryContainerProvider lookupProvider)
  {
    return baseComponentSupplier.createJoinableFactoryWrapper(lookupProvider);
  }

  @Override
  public void finalizeTestFramework(SqlTestFramework sqlTestFramework)
  {
    baseComponentSupplier.finalizeTestFramework(sqlTestFramework);
  }

  @Override
  public Set<ExtensionCalciteRuleProvider> extensionCalciteRules()
  {
    return basePlannerComponentSupplier.extensionCalciteRules();
  }

  @Override
  public ViewManager createViewManager()
  {
    return basePlannerComponentSupplier.createViewManager();
  }

  @Override
  public void populateViews(ViewManager viewManager, PlannerFactory plannerFactory)
  {
    basePlannerComponentSupplier.populateViews(viewManager, plannerFactory);
  }

  @Override
  public DruidSchemaManager createSchemaManager()
  {
    return basePlannerComponentSupplier.createSchemaManager();
  }

  @Override
  public void finalizePlanner(PlannerFixture plannerFixture)
  {
    basePlannerComponentSupplier.finalizePlanner(plannerFixture);
  }

  public void assertQueryIsUnplannable(final String sql, String expectedError)
  {
    assertQueryIsUnplannable(PLANNER_CONFIG_DEFAULT, sql, expectedError);
  }

  public void assertQueryIsUnplannable(final PlannerConfig plannerConfig, final String sql, String expectedError)
  {
    try {
      testQuery(plannerConfig, sql, CalciteTests.REGULAR_USER_AUTH_RESULT, ImmutableList.of(), ImmutableList.of());
    }
    catch (DruidException e) {
      MatcherAssert.assertThat(
          e,
          new DruidExceptionMatcher(DruidException.Persona.ADMIN, DruidException.Category.INVALID_INPUT, "general")
              .expectMessageIs(
                  StringUtils.format(
                      "Query could not be planned. A possible reason is [%s]",
                      expectedError
                  )
              )
      );
    }
    catch (Exception e) {
      log.error(e, "Expected DruidException for query: %s", sql);
      Assert.fail(sql);
    }
  }

  /**
   * Provided for tests that wish to check multiple queries instead of relying on ExpectedException.
   */
  public void assertQueryIsForbidden(final String sql, final AuthenticationResult authenticationResult)
  {
    assertQueryIsForbidden(PLANNER_CONFIG_DEFAULT, sql, authenticationResult);
  }

  public void assertQueryIsForbidden(
      final PlannerConfig plannerConfig,
      final String sql,
      final AuthenticationResult authenticationResult
  )
  {
    Exception e = null;
    try {
      testQuery(plannerConfig, sql, authenticationResult, ImmutableList.of(), ImmutableList.of());
    }
    catch (Exception e1) {
      e = e1;
    }

    if (!(e instanceof ForbiddenException)) {
      log.error(e, "Expected ForbiddenException for query: %s with authResult: %s", sql, authenticationResult);
      Assert.fail(sql);
    }
  }

  public void testQuery(
      final String sql,
      final List<Query<?>> expectedQueries,
      final List<Object[]> expectedResults
  )
  {
    testBuilder()
        .sql(sql)
        .expectedQueries(expectedQueries)
        .expectedResults(expectedResults)
        .run();
  }

  public void testQuery(
      final String sql,
      final List<Query<?>> expectedQueries,
      final ResultMatchMode resultsMatchMode,
      final List<Object[]> expectedResults
  )
  {
    testBuilder()
        .sql(sql)
        .expectedQueries(expectedQueries)
        .expectedResults(resultsMatchMode, expectedResults)
        .run();
  }

  public void testQuery(
      final String sql,
      final List<Query<?>> expectedQueries,
      final List<Object[]> expectedResults,
      final RowSignature expectedResultSignature
  )
  {
    testBuilder()
        .sql(sql)
        .expectedQueries(expectedQueries)
        .expectedResults(expectedResults)
        .expectedSignature(expectedResultSignature)
        .run();
  }

  public void testQuery(
      final String sql,
      final Map<String, Object> queryContext,
      final List<Query<?>> expectedQueries,
      final List<Object[]> expectedResults
  )
  {
    testBuilder()
        .queryContext(queryContext)
        .sql(sql)
        .expectedQueries(expectedQueries)
        .expectedResults(expectedResults)
        .run();
  }

  public void testQuery(
      final String sql,
      final List<Query<?>> expectedQueries,
      final List<Object[]> expectedResults,
      final List<SqlParameter> parameters
  )
  {
    testBuilder()
        .sql(sql)
        .parameters(parameters)
        .expectedQueries(expectedQueries)
        .expectedResults(expectedResults)
        .run();
  }

  public void testQuery(
      final PlannerConfig plannerConfig,
      final String sql,
      final AuthenticationResult authenticationResult,
      final List<Query<?>> expectedQueries,
      final List<Object[]> expectedResults
  )
  {
    testBuilder()
        .plannerConfig(plannerConfig)
        .sql(sql)
        .authResult(authenticationResult)
        .expectedQueries(expectedQueries)
        .expectedResults(expectedResults)
        .run();
  }

  public void testQuery(
      final String sql,
      final Map<String, Object> queryContext,
      final List<Query<?>> expectedQueries,
      final ResultsVerifier expectedResultsVerifier
  )
  {
    testBuilder()
        .sql(sql)
        .queryContext(queryContext)
        .expectedQueries(expectedQueries)
        .expectedResults(expectedResultsVerifier)
        .run();
  }

  public void testQuery(
      final PlannerConfig plannerConfig,
      final Map<String, Object> queryContext,
      final String sql,
      final AuthenticationResult authenticationResult,
      final List<Query<?>> expectedQueries,
      final List<Object[]> expectedResults
  )
  {
    testBuilder()
        .plannerConfig(plannerConfig)
        .queryContext(queryContext)
        .sql(sql)
        .authResult(authenticationResult)
        .expectedQueries(expectedQueries)
        .expectedResults(expectedResults)
        .run();
  }

  public void testQuery(
      final PlannerConfig plannerConfig,
      final Map<String, Object> queryContext,
      final List<SqlParameter> parameters,
      final String sql,
      final AuthenticationResult authenticationResult,
      final List<Query<?>> expectedQueries,
      final List<Object[]> expectedResults
  )
  {
    testBuilder()
        .plannerConfig(plannerConfig)
        .queryContext(queryContext)
        .parameters(parameters)
        .sql(sql)
        .authResult(authenticationResult)
        .expectedQueries(expectedQueries)
        .expectedResults(expectedResults)
        .run();
  }

  public void testQuery(
      final PlannerConfig plannerConfig,
      final Map<String, Object> queryContext,
      final List<SqlParameter> parameters,
      final String sql,
      final AuthenticationResult authenticationResult,
      final List<Query<?>> expectedQueries,
      final ResultsVerifier expectedResultsVerifier,
      @Nullable final Consumer<ExpectedException> expectedExceptionInitializer
  )
  {
    testBuilder()
        .plannerConfig(plannerConfig)
        .queryContext(queryContext)
        .parameters(parameters)
        .sql(sql)
        .authResult(authenticationResult)
        .expectedQueries(expectedQueries)
        .expectedResults(expectedResultsVerifier)
        .expectedException(expectedExceptionInitializer)
        .run();
  }

  protected QueryTestBuilder testBuilder()
  {
    return new QueryTestBuilder(new CalciteTestConfig())
        .cannotVectorize(cannotVectorize)
        .skipVectorize(skipVectorize)
        .msqCompatible(msqCompatible);
  }

  public class CalciteTestConfig implements QueryTestBuilder.QueryTestConfig
  {
    private boolean isRunningMSQ = false;
    private Map<String, Object> baseQueryContext;

    public CalciteTestConfig()
    {
    }

    public CalciteTestConfig(boolean isRunningMSQ)
    {
      this.isRunningMSQ = isRunningMSQ;
    }

    public CalciteTestConfig(Map<String, Object> baseQueryContext)
    {
      this.baseQueryContext = baseQueryContext;
    }

    @Override
    public QueryLogHook queryLogHook()
    {
      return queryLogHook;
    }

    @Override
    public ExpectedException expectedException()
    {
      return expectedException;
    }

    @Override
    public PlannerFixture plannerFixture(PlannerConfig plannerConfig, AuthConfig authConfig)
    {
      return queryFramework().plannerFixture(BaseCalciteQueryTest.this, plannerConfig, authConfig);
    }

    @Override
    public ObjectMapper jsonMapper()
    {
      return queryFramework().queryJsonMapper();
    }

    @Override
    public ResultsVerifier defaultResultsVerifier(
        List<Object[]> expectedResults,
        ResultMatchMode expectedResultMatchMode,
        RowSignature expectedResultSignature
    )
    {
      return BaseCalciteQueryTest.this.defaultResultsVerifier(
          expectedResults,
          expectedResultMatchMode,
          expectedResultSignature
      );
    }

    @Override
    public boolean isRunningMSQ()
    {
      return isRunningMSQ;
    }

    @Override
    public Map<String, Object> baseQueryContext()
    {
      return baseQueryContext;
    }
  }

  public enum ResultMatchMode
  {
    EQUALS {
      @Override
      void validate(int row, int column, ValueType type, Object expectedCell, Object resultCell)
      {
        assertEquals(
            mismatchMessage(row, column),
            expectedCell,
            resultCell);
      }
    },
    RELAX_NULLS {
      @Override
      void validate(int row, int column, ValueType type, Object expectedCell, Object resultCell)
      {
        if (expectedCell == null) {
          if (resultCell == null) {
            return;
          }
          expectedCell = NullHandling.defaultValueForType(type);
        }
        EQUALS.validate(row, column, type, expectedCell, resultCell);
      }
    },
    EQUALS_EPS {
      @Override
      void validate(int row, int column, ValueType type, Object expectedCell, Object resultCell)
      {
        if (expectedCell instanceof Float) {
          assertEquals(
              mismatchMessage(row, column),
              (Float) expectedCell,
              (Float) resultCell,
              ASSERTION_EPSILON);
        } else if (expectedCell instanceof Double) {
          assertEquals(
              mismatchMessage(row, column),
              (Double) expectedCell,
              (Double) resultCell,
              ASSERTION_EPSILON);
        } else {
          EQUALS.validate(row, column, type, expectedCell, resultCell);
        }
      }
    };

    abstract void validate(int row, int column, ValueType type, Object expectedCell, Object resultCell);

    private static String mismatchMessage(int row, int column)
    {
      return StringUtils.format("column content mismatch at %d,%d", row, column);
    }

  }

  /**
   * Validates the results with slight loosening in case {@link NullHandling} is not sql compatible.
   *
   * In case {@link NullHandling#replaceWithDefault()} is true, if the expected result is <code>null</code> it accepts
   * both <code>null</code> and the default value for that column as actual result.
   */
  public void assertResultsValid(final ResultMatchMode matchMode, final List<Object[]> expected, final QueryResults queryResults)
  {
    final List<Object[]> results = queryResults.results;
    Assert.assertEquals("Result count mismatch", expected.size(), results.size());

    final List<ValueType> types = new ArrayList<>();

    final boolean isMSQ = isMSQRowType(queryResults.signature);

    if (!isMSQ) {
      for (int i = 0; i < queryResults.signature.getColumnNames().size(); i++) {
        Optional<ColumnType> columnType = queryResults.signature.getColumnType(i);
        if (columnType.isPresent()) {
          types.add(columnType.get().getType());
        } else {
          types.add(null);
        }
      }
    }

    final int numRows = results.size();
    for (int row = 0; row < numRows; row++) {
      final Object[] expectedRow = expected.get(row);
      final Object[] resultRow = results.get(row);
      assertEquals("column count mismatch; at row#" + row, expectedRow.length, resultRow.length);

      for (int i = 0; i < resultRow.length; i++) {
        final Object resultCell = resultRow[i];
        final Object expectedCell = expectedRow[i];

        matchMode.validate(
            row,
            i,
            isMSQ ? null : types.get(i),
            expectedCell,
            resultCell);
      }
    }
  }

  private boolean isMSQRowType(RowSignature signature)
  {
    List<String> colNames = signature.getColumnNames();
    return colNames.size() == 1 && "TASK".equals(colNames.get(0));
  }

  public void assertResultsEquals(String sql, List<Object[]> expectedResults, List<Object[]> results)
  {
    int minSize = Math.min(results.size(), expectedResults.size());
    for (int i = 0; i < minSize; i++) {
      Assert.assertArrayEquals(
          StringUtils.format("result #%d: %s", i + 1, sql),
          expectedResults.get(i),
          results.get(i)
      );
    }
    Assert.assertEquals(expectedResults.size(), results.size());
  }

  public void testQueryThrows(final String sql, Consumer<ExpectedException> expectedExceptionInitializer)
  {
    testBuilder()
        .sql(sql)
        .expectedException(expectedExceptionInitializer)
        .build()
        .run();
  }

  public void testQueryThrows(
      final String sql,
      final Map<String, Object> queryContext,
      final List<Query<?>> expectedQueries,
      final Consumer<ExpectedException> expectedExceptionInitializer
  )
  {
    testBuilder()
        .sql(sql)
        .queryContext(queryContext)
        .expectedQueries(expectedQueries)
        .expectedException(expectedExceptionInitializer)
        .build()
        .run();
  }

  public void analyzeResources(
      String sql,
      List<ResourceAction> expectedActions
  )
  {
    testBuilder()
        .sql(sql)
        .expectedResources(expectedActions)
        .run();
  }

  public void analyzeResources(
      PlannerConfig plannerConfig,
      String sql,
      AuthenticationResult authenticationResult,
      List<ResourceAction> expectedActions
  )
  {
    testBuilder()
        .plannerConfig(plannerConfig)
        .sql(sql)
        .authResult(authenticationResult)
        .expectedResources(expectedActions)
        .run();
  }

  public void analyzeResources(
      PlannerConfig plannerConfig,
      AuthConfig authConfig,
      String sql,
      Map<String, Object> contexts,
      AuthenticationResult authenticationResult,
      List<ResourceAction> expectedActions
  )
  {
    testBuilder()
        .plannerConfig(plannerConfig)
        .authConfig(authConfig)
        .sql(sql)
        .queryContext(contexts)
        .authResult(authenticationResult)
        .expectedResources(expectedActions)
        .run();
  }

  public SqlStatementFactory getSqlStatementFactory(
      PlannerConfig plannerConfig
  )
  {
    return getSqlStatementFactory(
        plannerConfig,
        new AuthConfig()
    );
  }

  /**
   * Build the statement factory, which also builds all the infrastructure
   * behind the factory by calling methods on this test class. As a result, each
   * factory is specific to one test and one planner config. This method can be
   * overridden to control the objects passed to the factory.
   */
  SqlStatementFactory getSqlStatementFactory(
      PlannerConfig plannerConfig,
      AuthConfig authConfig
  )
  {
    return queryFramework().plannerFixture(this, plannerConfig, authConfig).statementFactory();
  }

  protected void cannotVectorize()
  {
    cannotVectorize = true;
  }

  protected void skipVectorize()
  {
    skipVectorize = true;
  }

  protected void msqIncompatible()
  {
    msqCompatible = false;
  }

  protected static boolean isRewriteJoinToFilter(final Map<String, Object> queryContext)
  {
    return (boolean) queryContext.getOrDefault(
        QueryContexts.REWRITE_JOIN_TO_FILTER_ENABLE_KEY,
        QueryContexts.DEFAULT_ENABLE_REWRITE_JOIN_TO_FILTER
    );
  }

  /**
   * Override not just the outer query context, but also the contexts of all subqueries.
   *
   * @return
   */
  public static <T> Query<?> recursivelyClearContext(final Query<T> query, ObjectMapper queryJsonMapper)
  {
    try {
      Query<T> newQuery = query.withDataSource(recursivelyClearContext(query.getDataSource(), queryJsonMapper));
      final JsonNode newQueryNode = queryJsonMapper.valueToTree(newQuery);
      ((ObjectNode) newQueryNode).remove("context");
      return queryJsonMapper.treeToValue(newQueryNode, Query.class);
    }
    catch (Exception e) {
      Assert.fail(e.getMessage());
      return null;
    }
  }

  /**
   * Override the contexts of all subqueries of a particular datasource.
   */
  private static DataSource recursivelyClearContext(final DataSource dataSource, ObjectMapper queryJsonMapper)
  {
    if (dataSource instanceof QueryDataSource) {
      final Query<?> subquery = ((QueryDataSource) dataSource).getQuery();
      Query<?> newSubQuery = recursivelyClearContext(subquery, queryJsonMapper);
      return new QueryDataSource(newSubQuery);
    } else {
      return dataSource.withChildren(
          dataSource.getChildren()
                    .stream()
                    .map(ds -> recursivelyClearContext(ds, queryJsonMapper))
                    .collect(Collectors.toList())
      );
    }
  }

  /**
   * This is a provider of query contexts that should be used by join tests.
   * It tests various configs that can be passed to join queries. All the configs provided by this provider should
   * have the join query engine return the same results.
   */
  public static class QueryContextForJoinProvider
  {
    @UsedByJUnitParamsRunner
    public static Object[] provideQueryContexts()
    {
      return new Object[]{
          // default behavior
          QUERY_CONTEXT_DEFAULT,
          // all rewrites enabled
          new ImmutableMap.Builder<String, Object>()
              .putAll(QUERY_CONTEXT_DEFAULT)
              .put(QueryContexts.JOIN_FILTER_REWRITE_VALUE_COLUMN_FILTERS_ENABLE_KEY, true)
              .put(QueryContexts.JOIN_FILTER_REWRITE_ENABLE_KEY, true)
              .put(QueryContexts.REWRITE_JOIN_TO_FILTER_ENABLE_KEY, true)
              .build(),
          // filter-on-value-column rewrites disabled, everything else enabled
          new ImmutableMap.Builder<String, Object>()
              .putAll(QUERY_CONTEXT_DEFAULT)
              .put(QueryContexts.JOIN_FILTER_REWRITE_VALUE_COLUMN_FILTERS_ENABLE_KEY, false)
              .put(QueryContexts.JOIN_FILTER_REWRITE_ENABLE_KEY, true)
              .put(QueryContexts.REWRITE_JOIN_TO_FILTER_ENABLE_KEY, true)
              .build(),
          // filter rewrites fully disabled, join-to-filter enabled
          new ImmutableMap.Builder<String, Object>()
              .putAll(QUERY_CONTEXT_DEFAULT)
              .put(QueryContexts.JOIN_FILTER_REWRITE_VALUE_COLUMN_FILTERS_ENABLE_KEY, false)
              .put(QueryContexts.JOIN_FILTER_REWRITE_ENABLE_KEY, false)
              .put(QueryContexts.REWRITE_JOIN_TO_FILTER_ENABLE_KEY, true)
              .build(),
          // filter rewrites disabled, but value column filters still set to true (it should be ignored and this should
          // behave the same as the previous context)
          new ImmutableMap.Builder<String, Object>()
              .putAll(QUERY_CONTEXT_DEFAULT)
              .put(QueryContexts.JOIN_FILTER_REWRITE_VALUE_COLUMN_FILTERS_ENABLE_KEY, true)
              .put(QueryContexts.JOIN_FILTER_REWRITE_ENABLE_KEY, false)
              .put(QueryContexts.REWRITE_JOIN_TO_FILTER_ENABLE_KEY, true)
              .build(),
          // filter rewrites fully enabled, join-to-filter disabled
          new ImmutableMap.Builder<String, Object>()
              .putAll(QUERY_CONTEXT_DEFAULT)
              .put(QueryContexts.JOIN_FILTER_REWRITE_VALUE_COLUMN_FILTERS_ENABLE_KEY, true)
              .put(QueryContexts.JOIN_FILTER_REWRITE_ENABLE_KEY, true)
              .put(QueryContexts.REWRITE_JOIN_TO_FILTER_ENABLE_KEY, false)
              .build(),
          // all rewrites disabled
          new ImmutableMap.Builder<String, Object>()
              .putAll(QUERY_CONTEXT_DEFAULT)
              .put(QueryContexts.JOIN_FILTER_REWRITE_VALUE_COLUMN_FILTERS_ENABLE_KEY, false)
              .put(QueryContexts.JOIN_FILTER_REWRITE_ENABLE_KEY, false)
              .put(QueryContexts.REWRITE_JOIN_TO_FILTER_ENABLE_KEY, false)
              .build(),
          };
    }
  }

  protected Map<String, Object> withLeftDirectAccessEnabled(Map<String, Object> context)
  {
    // since context is usually immutable in tests, make a copy
    HashMap<String, Object> newContext = new HashMap<>(context);
    newContext.put(QueryContexts.SQL_JOIN_LEFT_SCAN_DIRECT, true);
    return newContext;
  }

  /**
   * Reset the conglomerate, walker, and engine with required number of merge buffers. Default value is 2.
   */
  protected void requireMergeBuffers(int numMergeBuffers)
  {
    createFramework(numMergeBuffers);
  }

  protected Map<String, Object> withTimestampResultContext(
      Map<String, Object> input,
      String timestampResultField,
      int timestampResultFieldIndex,
      Granularity granularity
  )
  {
    Map<String, Object> output = new HashMap<>(input);
    output.put(GroupByQuery.CTX_TIMESTAMP_RESULT_FIELD, timestampResultField);

    try {
      output.put(
          GroupByQuery.CTX_TIMESTAMP_RESULT_FIELD_GRANULARITY,
          queryFramework().queryJsonMapper().writeValueAsString(granularity)
      );
    }
    catch (JsonProcessingException e) {
      throw new RuntimeException(e);
    }

    output.put(GroupByQuery.CTX_TIMESTAMP_RESULT_FIELD_INDEX, timestampResultFieldIndex);
    return output;
  }

  @FunctionalInterface
  public interface ResultsVerifier
  {
    default void verifyRowSignature(RowSignature rowSignature)
    {
      // do nothing
    }

    void verify(String sql, QueryResults queryResults);
  }

  private ResultsVerifier defaultResultsVerifier(
      final List<Object[]> expectedResults,
      ResultMatchMode expectedResultMatchMode,
      final RowSignature expectedSignature
  )
  {
    return new DefaultResultsVerifier(expectedResults, expectedResultMatchMode, expectedSignature);
  }

  public class DefaultResultsVerifier implements ResultsVerifier
  {
    protected final List<Object[]> expectedResults;
    @Nullable
    protected final RowSignature expectedResultRowSignature;
    protected final ResultMatchMode expectedResultMatchMode;

    public DefaultResultsVerifier(List<Object[]> expectedResults, ResultMatchMode expectedResultMatchMode, RowSignature expectedSignature)
    {
      this.expectedResults = expectedResults;
      this.expectedResultMatchMode = expectedResultMatchMode;
      this.expectedResultRowSignature = expectedSignature;
    }

    public DefaultResultsVerifier(List<Object[]> expectedResults, RowSignature expectedSignature)
    {
      this(expectedResults, ResultMatchMode.EQUALS, expectedSignature);
    }

    @Override
    public void verifyRowSignature(RowSignature rowSignature)
    {
      if (expectedResultRowSignature != null) {
        Assert.assertEquals(expectedResultRowSignature, rowSignature);
      }
    }

    @Override
    public void verify(String sql, QueryResults queryResults)
    {
      try {
        assertResultsValid(expectedResultMatchMode, expectedResults, queryResults);
      }
      catch (AssertionError e) {
<<<<<<< HEAD
        System.out.println("sql: " + sql);
        displayResults("Expected", expectedResults);
        displayResults("Actual", queryResults.results);
=======
        log.info("sql: %s", sql);
        log.info(resultsToString("Actual", queryResults.results));
>>>>>>> 78d1d319
        throw e;
      }
    }

  }

  /**
   * Dump the expected results in the form of the elements of a Java array which
   * can be used to validate the results. This is a convenient way to create the
   * expected results: let the test fail with empty results. The actual results
   * are printed to the console. Copy them into the test.
   */
  public static String resultsToString(String name, List<Object[]> results)
  {
    return new ResultsPrinter(name, results).getResult();
  }

  static class ResultsPrinter
  {
    private StringBuilder sb;

    private ResultsPrinter(String name, List<Object[]> results)
    {
      sb = new StringBuilder();
      sb.append("-- ");
      sb.append(name);
      sb.append(" results --\n");

      for (int rowIndex = 0; rowIndex < results.size(); rowIndex++) {
        printArray(results.get(rowIndex));
        if (rowIndex < results.size() - 1) {
          outprint(",");
        }
        sb.append('\n');
      }
      sb.append("----");
    }

    private String getResult()
    {
      return sb.toString();
    }

    private void printArray(final Object[] array)
    {
      printArrayImpl(array, "new Object[]{", "}");
    }

    private void printList(final List<?> list)
    {
      printArrayImpl(list.toArray(new Object[0]), "ImmutableList.of(", ")");
    }

    private void printArrayImpl(final Object[] array, final String pre, final String post)
    {
      sb.append(pre);
      for (int colIndex = 0; colIndex < array.length; colIndex++) {
        Object col = array[colIndex];
        if (colIndex > 0) {
          sb.append(", ");
        }
        if (col == null) {
          sb.append("null");
        } else if (col instanceof String) {
          outprint("\"");
          outprint(StringEscapeUtils.escapeJava((String) col));
          outprint("\"");
        } else if (col instanceof Long) {
          outprint(col);
          outprint("L");
        } else if (col instanceof Double) {
          outprint(col);
          outprint("D");
        } else if (col instanceof Float) {
          outprint(col);
          outprint("F");
        } else if (col instanceof Object[]) {
          printArray(array);
        } else if (col instanceof List) {
          printList((List<?>) col);
        } else {
          outprint(col);
        }
      }
      outprint(post);
    }

    private void outprint(Object post)
    {
      sb.append(post);
    }
  }
}<|MERGE_RESOLUTION|>--- conflicted
+++ resolved
@@ -1507,14 +1507,9 @@
         assertResultsValid(expectedResultMatchMode, expectedResults, queryResults);
       }
       catch (AssertionError e) {
-<<<<<<< HEAD
-        System.out.println("sql: " + sql);
-        displayResults("Expected", expectedResults);
-        displayResults("Actual", queryResults.results);
-=======
         log.info("sql: %s", sql);
+        log.info(resultsToString("Expected", expectedResults));
         log.info(resultsToString("Actual", queryResults.results));
->>>>>>> 78d1d319
         throw e;
       }
     }
