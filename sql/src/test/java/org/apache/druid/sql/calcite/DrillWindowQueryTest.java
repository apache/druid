/*
 * Licensed to the Apache Software Foundation (ASF) under one
 * or more contributor license agreements.  See the NOTICE file
 * distributed with this work for additional information
 * regarding copyright ownership.  The ASF licenses this file
 * to you under the Apache License, Version 2.0 (the
 * "License"); you may not use this file except in compliance
 * with the License.  You may obtain a copy of the License at
 *
 *   http://www.apache.org/licenses/LICENSE-2.0
 *
 * Unless required by applicable law or agreed to in writing,
 * software distributed under the License is distributed on an
 * "AS IS" BASIS, WITHOUT WARRANTIES OR CONDITIONS OF ANY
 * KIND, either express or implied.  See the License for the
 * specific language governing permissions and limitations
 * under the License.
 */

package org.apache.druid.sql.calcite;

import com.fasterxml.jackson.databind.ObjectMapper;
import com.google.common.base.Function;
import com.google.common.collect.ImmutableMap;
import com.google.common.collect.Iterators;
import com.google.common.io.ByteStreams;
import com.google.inject.Injector;
import org.apache.calcite.sql.SqlNode;
import org.apache.calcite.sql2rel.SqlToRelConverter;
import org.apache.commons.io.FileUtils;
import org.apache.druid.common.config.NullHandling;
import org.apache.druid.data.input.InputRow;
import org.apache.druid.data.input.MapBasedInputRow;
import org.apache.druid.data.input.impl.DimensionSchema;
import org.apache.druid.data.input.impl.DimensionsSpec;
import org.apache.druid.data.input.impl.DoubleDimensionSchema;
import org.apache.druid.data.input.impl.LongDimensionSchema;
import org.apache.druid.data.input.impl.StringDimensionSchema;
import org.apache.druid.jackson.DefaultObjectMapper;
import org.apache.druid.java.util.common.Intervals;
import org.apache.druid.java.util.common.Numbers;
import org.apache.druid.java.util.common.RE;
import org.apache.druid.java.util.common.StringUtils;
import org.apache.druid.java.util.common.parsers.TimestampParser;
import org.apache.druid.query.QueryContexts;
import org.apache.druid.query.QueryRunnerFactoryConglomerate;
import org.apache.druid.segment.IndexBuilder;
import org.apache.druid.segment.QueryableIndex;
import org.apache.druid.segment.column.ColumnType;
import org.apache.druid.segment.column.RowSignature;
import org.apache.druid.segment.incremental.IncrementalIndexSchema;
import org.apache.druid.segment.join.JoinableFactoryWrapper;
import org.apache.druid.segment.writeout.OnHeapMemorySegmentWriteOutMediumFactory;
import org.apache.druid.server.SpecificSegmentsQuerySegmentWalker;
import org.apache.druid.sql.calcite.NotYetSupported.Modes;
import org.apache.druid.sql.calcite.NotYetSupported.NotYetSupportedProcessor;
import org.apache.druid.sql.calcite.QueryTestRunner.QueryResults;
import org.apache.druid.sql.calcite.planner.PlannerCaptureHook;
import org.apache.druid.sql.calcite.planner.PlannerContext;
import org.apache.druid.timeline.DataSegment;
import org.apache.druid.timeline.partition.NumberedShardSpec;
import org.joda.time.DateTime;
import org.joda.time.LocalTime;
import org.junit.Assert;
import org.junit.Rule;
import org.junit.Test;
import org.junit.rules.TestRule;
import org.junit.runner.Description;
import org.junit.runners.model.Statement;

import javax.annotation.Nonnull;
import javax.annotation.Nullable;

import java.io.File;
import java.io.IOException;
import java.io.InputStream;
import java.lang.annotation.ElementType;
import java.lang.annotation.Retention;
import java.lang.annotation.RetentionPolicy;
import java.lang.annotation.Target;
import java.lang.reflect.Method;
import java.net.URL;
import java.nio.charset.StandardCharsets;
import java.nio.file.Path;
import java.util.ArrayList;
import java.util.Arrays;
import java.util.Comparator;
import java.util.List;
import java.util.Locale;
import java.util.Map;
import java.util.Set;
import java.util.stream.Collectors;

import static org.junit.Assert.assertEquals;
import static org.junit.Assert.assertNull;
import static org.junit.Assert.fail;

/**
 * These test cases are borrowed from the drill-test-framework at
 * https://github.com/apache/drill-test-framework
 * <p>
 * The Drill data sources are just accessing parquet files directly, we ingest
 * and index the data first via JSON (so that we avoid pulling in the parquet
 * dependencies here) and then run the queries over that.
 * <p>
 * The setup of the ingestion is done via code in this class, so any new data
 * source needs to be added through that manner. That said, these tests are
 * primarily being added to bootstrap our own test coverage of window functions,
 * so it is believed that most iteration on tests will happen through the
 * CalciteWindowQueryTest instead of this class.
 */
public class DrillWindowQueryTest extends BaseCalciteQueryTest
{
  private static final ObjectMapper MAPPER = new DefaultObjectMapper();
  private DrillTestCase testCase = null;

  static {
    NullHandling.initializeForTests();
  }

  @Rule
  public TestRule disableWhenNonSqlCompat = DisableUnless.SQL_COMPATIBLE;

  @Rule
  public NotYetSupportedProcessor ignoreProcessor = new NotYetSupportedProcessor();

  @Rule
  public DrillTestCaseLoaderRule drillTestCaseRule = new DrillTestCaseLoaderRule();

  @Test
  public void ensureAllDeclared() throws Exception
  {
    final URL windowQueriesUrl = ClassLoader.getSystemResource("drill/window/queries/");
    Path windowFolder = new File(windowQueriesUrl.toURI()).toPath();

    Set<String> allCases = FileUtils
        .streamFiles(windowFolder.toFile(), true, "q")
        .map(file -> {
          return windowFolder.relativize(file.toPath()).toString();
        })
        .sorted().collect(Collectors.toSet());

    for (Method method : DrillWindowQueryTest.class.getDeclaredMethods()) {
      DrillTest ann = method.getAnnotation(DrillTest.class);
      if (method.getAnnotation(Test.class) == null || ann == null) {
        continue;
      }
      if (allCases.remove(ann.value() + ".q")) {
        continue;
      }
      fail(String.format(Locale.ENGLISH, "Testcase [%s] references invalid file [%s].", method.getName(), ann.value()));
    }

    for (String string : allCases) {
      string = string.substring(0, string.lastIndexOf('.'));
      System.out.printf(Locale.ENGLISH, "@%s( \"%s\" )\n"
          + "@Test\n"
          + "public void test_%s() {\n"
          + "    windowQueryTest();\n"
          + "}\n",
          DrillTest.class.getSimpleName(),
          string,
          string.replace('/', '_'));
    }
    assertEquals("Found some non-declared testcases; please add the new testcases printed to the console!", 0, allCases.size());
  }

  @Retention(RetentionPolicy.RUNTIME)
  @Target({ElementType.METHOD})
  public @interface DrillTest
  {
    /**
     * Name of the file this test should execute.
     */
    String value();
  }

  class DrillTestCaseLoaderRule implements TestRule
  {

    @Override
    public Statement apply(Statement base, Description description)
    {
      DrillTest annotation = description.getAnnotation(DrillTest.class);
      testCase = (annotation == null) ? null : new DrillTestCase(annotation.value());
      return base;
    }
  }

  static class DrillTestCase
  {
    private final String query;
    private final List<String[]> results;
    private String filename;

    public DrillTestCase(String filename)
    {
      try {
        this.filename = filename;
        this.query = readStringFromResource(".q");
        String resultsStr = readStringFromResource(".e");
        String[] lines = resultsStr.split("\n");
        results = new ArrayList<>();
        if (resultsStr.length() > 0) {
          for (String string : lines) {
            String[] cols = string.split("\t");
            results.add(cols);
          }
        }
      }
      catch (Exception e) {
        throw new RuntimeException(
            String.format(Locale.ENGLISH, "Encountered exception while loading testcase [%s]", filename),
            e);
      }
    }

    @Nonnull
    private String getQueryString()
    {
      return query;
    }

    @Nonnull
    private List<String[]> getExpectedResults()
    {
      return results;
    }

    @Nonnull
    private String readStringFromResource(String s) throws IOException
    {
      final String query;
      try (InputStream queryIn = ClassLoader.getSystemResourceAsStream("drill/window/queries/" + filename + s)) {
        query = new String(ByteStreams.toByteArray(queryIn), StandardCharsets.UTF_8);
      }
      return query;
    }
  }

  @Override
  public SpecificSegmentsQuerySegmentWalker createQuerySegmentWalker(
      QueryRunnerFactoryConglomerate conglomerate,
      JoinableFactoryWrapper joinableFactory,
      Injector injector) throws IOException
  {
    final SpecificSegmentsQuerySegmentWalker retVal = super.createQuerySegmentWalker(
        conglomerate,
        joinableFactory,
        injector);

    attachIndex(
        retVal,
        "tblWnulls.parquet",
        new LongDimensionSchema("c1"),
        new StringDimensionSchema("c2"));

    // {"col0":1,"col1":65534,"col2":256.0,"col3":1234.9,"col4":73578580,"col5":1393720082338,"col6":421185052800000,"col7":false,"col8":"CA","col9":"AXXXXXXXXXXXXXXXXXXXXXXXXXCXXXXXXXXXXXXXXXXXXXXXXXXZ"}
    attachIndex(
        retVal,
        "allTypsUniq.parquet",
        new LongDimensionSchema("col0"),
        new LongDimensionSchema("col1"),
        new DoubleDimensionSchema("col2"),
        new DoubleDimensionSchema("col3"),
        new LongDimensionSchema("col4"),
        new LongDimensionSchema("col5"),
        new LongDimensionSchema("col6"),
        new StringDimensionSchema("col7"),
        new StringDimensionSchema("col8"),
        new StringDimensionSchema("col9"));
    attachIndex(
        retVal,
        "smlTbl.parquet",
        // "col_int": 8122,
        new LongDimensionSchema("col_int"),
        // "col_bgint": 817200,
        new LongDimensionSchema("col_bgint"),
        // "col_char_2": "IN",
        new StringDimensionSchema("col_char_2"),
        // "col_vchar_52":
        // "AXXXXXXXXXXXXXXXXXXXXXXXXXCXXXXXXXXXXXXXXXXXXXXXXXXB",
        new StringDimensionSchema("col_vchar_52"),
        // "col_tmstmp": 1409617682418,
        new LongDimensionSchema("col_tmstmp"),
        // "col_dt": 422717616000000,
        new LongDimensionSchema("col_dt"),
        // "col_booln": false,
        new StringDimensionSchema("col_booln"),
        // "col_dbl": 12900.48,
        new DoubleDimensionSchema("col_dbl"),
        // "col_tm": 33109170
        new LongDimensionSchema("col_tm"));
    attachIndex(
        retVal,
        "fewRowsAllData.parquet",
        // "col0":12024,
        new LongDimensionSchema("col0"),
        // "col1":307168,
        new LongDimensionSchema("col1"),
        // "col2":"VT",
        new StringDimensionSchema("col2"),
        // "col3":"DXXXXXXXXXXXXXXXXXXXXXXXXXEXXXXXXXXXXXXXXXXXXXXXXXXF",
        new StringDimensionSchema("col3"),
        // "col4":1338596882419,
        new LongDimensionSchema("col4"),
        // "col5":422705433600000,
        new LongDimensionSchema("col5"),
        // "col6":true,
        new StringDimensionSchema("col6"),
        // "col7":3.95110006277E8,
        new DoubleDimensionSchema("col7"),
        // "col8":67465430
        new LongDimensionSchema("col8"));
    attachIndex(
        retVal,
        "t_alltype.parquet",
        // "c1":1,
        new LongDimensionSchema("c1"),
        // "c2":592475043,
        new LongDimensionSchema("c2"),
        // "c3":616080519999272,
        new LongDimensionSchema("c3"),
        // "c4":"ObHeWTDEcbGzssDwPwurfs",
        new StringDimensionSchema("c4"),
        // "c5":"0sZxIfZ CGwTOaLWZ6nWkUNx",
        new StringDimensionSchema("c5"),
        // "c6":1456290852307,
        new LongDimensionSchema("c6"),
        // "c7":421426627200000,
        new LongDimensionSchema("c7"),
        // "c8":true,
        new StringDimensionSchema("c8"),
        // "c9":0.626179100469
        new DoubleDimensionSchema("c9"));

    return retVal;
  }

  public class TextualResultsVerifier implements ResultsVerifier
  {
    protected final List<String[]> expectedResultsText;
    @Nullable
    protected final RowSignature expectedResultRowSignature;
    private RowSignature currentRowSignature;

    public TextualResultsVerifier(List<String[]> expectedResultsString, RowSignature expectedSignature)
    {
      this.expectedResultsText = expectedResultsString;
      this.expectedResultRowSignature = expectedSignature;
    }

    @Override
    public void verifyRowSignature(RowSignature rowSignature)
    {
      if (expectedResultRowSignature != null) {
        Assert.assertEquals(expectedResultRowSignature, rowSignature);
      }
      currentRowSignature = rowSignature;
    }

    @Override
    public void verify(String sql, QueryResults queryResults)
    {
      List<Object[]> results = queryResults.results;
      List<Object[]> expectedResults = parseResults(currentRowSignature, expectedResultsText);
      try {
        Assert.assertEquals(StringUtils.format("result count: %s", sql), expectedResultsText.size(), results.size());
        if (!isOrdered(queryResults)) {
          // in case the resultset is not ordered; order via the same comparator before comparision
          results.sort(new ArrayRowCmp());
          expectedResults.sort(new ArrayRowCmp());
        }
        assertResultsValid(ResultMatchMode.EQUALS_EPS, expectedResults, queryResults);
      }
      catch (AssertionError e) {
        log.info("query: %s", sql);
        log.info(resultsToString("Expected", expectedResults));
        log.info(resultsToString("Actual", results));
<<<<<<< HEAD
        throw new AssertionError(sql, e);
=======
        throw new AssertionError(StringUtils.format("%s while processing: %s", e.getMessage(), sql), e);
>>>>>>> 6ac0d864
      }
    }

    private boolean isOrdered(QueryResults queryResults)
    {
      SqlNode sqlNode = queryResults.capture.getSqlNode();
      return SqlToRelConverter.isOrdered(sqlNode);
    }
  }

  static class ArrayRowCmp implements Comparator<Object[]>
  {
    @Override
    public int compare(Object[] arg0, Object[] arg1)
    {
      String s0 = Arrays.toString(arg0);
      String s1 = Arrays.toString(arg1);
      return s0.compareTo(s1);
    }
  }

  private static List<Object[]> parseResults(RowSignature rs, List<String[]> results)
  {
    List<Object[]> ret = new ArrayList<>();
    for (String[] row : results) {
      Object[] newRow = new Object[row.length];
      List<String> cc = rs.getColumnNames();
      for (int i = 0; i < cc.size(); i++) {
        ColumnType type = rs.getColumnType(i).get();
        assertNull(type.getComplexTypeName());
        final String val = row[i];
        Object newVal;
        if ("null".equals(val)) {
          newVal = null;
        } else {
          switch (type.getType()) {
            case STRING:
              newVal = val;
              break;
            case LONG:
              newVal = parseLongValue(val);
              break;
            case DOUBLE:
              newVal = Numbers.parseDoubleObject(val);
              break;
            default:
              throw new RuntimeException("unimplemented");
          }
        }
        newRow[i] = newVal;
      }
      ret.add(newRow);
    }
    return ret;
  }

  private static Object parseLongValue(final String val)
  {
    if ("".equals(val)) {
      return null;
    }
    try {
      return Long.parseLong(val);
    }
    catch (NumberFormatException e) {
    }
    try {
      double d = Double.parseDouble(val);
      return (long) d;
    }
    catch (NumberFormatException e) {
    }
    try {
      LocalTime v = LocalTime.parse(val);
      Long l = (long) v.getMillisOfDay();
      return l;
    }
    catch (Exception e) {
    }
    Function<String, DateTime> parser = TimestampParser.createTimestampParser("auto");
    try {
      DateTime v = parser.apply(val);
      return v.getMillis();
    }
    catch (IllegalArgumentException iae) {
    }
    throw new RuntimeException("Can't parse input!");
  }

  public void windowQueryTest()
  {
    Thread thread = null;
    String oldName = null;
    try {
      thread = Thread.currentThread();
      oldName = thread.getName();
      thread.setName("drillWindowQuery-" + testCase.filename);

      testBuilder()
          .skipVectorize(true)
          .queryContext(ImmutableMap.of(
              PlannerContext.CTX_ENABLE_WINDOW_FNS, true,
              PlannerCaptureHook.NEED_CAPTURE_HOOK, true,
              QueryContexts.ENABLE_DEBUG, true)
              )
          .sql(testCase.getQueryString())
          .expectedResults(new TextualResultsVerifier(testCase.getExpectedResults(), null))
          .run();
    }
    finally {
      if (thread != null && oldName != null) {
        thread.setName(oldName);
      }
    }
  }

  @SuppressWarnings({"rawtypes", "unchecked"})
  private void attachIndex(SpecificSegmentsQuerySegmentWalker texasRanger, String dataSource, DimensionSchema... dims)
      throws IOException
  {
    ArrayList<String> dimensionNames = new ArrayList<>(dims.length);
    for (DimensionSchema dimension : dims) {
      dimensionNames.add(dimension.getName());
    }

    final File tmpFolder = temporaryFolder.newFolder();
    final QueryableIndex queryableIndex = IndexBuilder
        .create()
        .tmpDir(new File(tmpFolder, dataSource))
        .segmentWriteOutMediumFactory(OnHeapMemorySegmentWriteOutMediumFactory.instance())
        .schema(new IncrementalIndexSchema.Builder()
            .withRollup(false)
            .withDimensionsSpec(new DimensionsSpec(Arrays.asList(dims)))
            .build())
        .rows(
            () -> {
              try {
                return Iterators.transform(
                    MAPPER.readerFor(Map.class)
                        .readValues(
                            ClassLoader.getSystemResource("drill/window/datasources/" + dataSource + ".json")),
                    (Function<Map, InputRow>) input -> new MapBasedInputRow(0, dimensionNames, input));
              }
              catch (IOException e) {
                throw new RE(e, "problem reading file");
              }
            })
        .buildMMappedIndex();

    texasRanger.add(
        DataSegment.builder()
            .dataSource(dataSource)
            .interval(Intervals.ETERNITY)
            .version("1")
            .shardSpec(new NumberedShardSpec(0, 0))
            .size(0)
            .build(),
        queryableIndex);
  }

  // testcases_start
  @DrillTest("aggregates/aggOWnFn_11")
  @Test
  public void test_aggregates_aggOWnFn_11()
  {
    windowQueryTest();
  }

  @DrillTest("aggregates/aggOWnFn_13")
  @Test
  public void test_aggregates_aggOWnFn_13()
  {
    windowQueryTest();
  }

  @DrillTest("aggregates/aggOWnFn_16")
  @Test
  public void test_aggregates_aggOWnFn_16()
  {
    windowQueryTest();
  }

  @DrillTest("aggregates/aggOWnFn_1")
  @Test
  public void test_aggregates_aggOWnFn_1()
  {
    windowQueryTest();
  }

  @DrillTest("aggregates/aggOWnFn_20")
  @Test
  public void test_aggregates_aggOWnFn_20()
  {
    windowQueryTest();
  }

  @DrillTest("aggregates/aggOWnFn_21")
  @Test
  public void test_aggregates_aggOWnFn_21()
  {
    windowQueryTest();
  }

  @DrillTest("aggregates/aggOWnFn_2")
  @Test
  public void test_aggregates_aggOWnFn_2()
  {
    windowQueryTest();
  }

  @DrillTest("aggregates/aggOWnFn_30")
  @Test
  public void test_aggregates_aggOWnFn_30()
  {
    windowQueryTest();
  }

  @DrillTest("aggregates/aggOWnFn_31")
  @Test
  public void test_aggregates_aggOWnFn_31()
  {
    windowQueryTest();
  }

  @DrillTest("aggregates/aggOWnFn_32")
  @Test
  public void test_aggregates_aggOWnFn_32()
  {
    windowQueryTest();
  }

  @DrillTest("aggregates/aggOWnFn_33")
  @Test
  public void test_aggregates_aggOWnFn_33()
  {
    windowQueryTest();
  }

  @DrillTest("aggregates/aggOWnFn_34")
  @Test
  public void test_aggregates_aggOWnFn_34()
  {
    windowQueryTest();
  }

  @DrillTest("aggregates/aggOWnFn_35")
  @Test
  public void test_aggregates_aggOWnFn_35()
  {
    windowQueryTest();
  }

  @DrillTest("aggregates/aggOWnFn_36")
  @Test
  public void test_aggregates_aggOWnFn_36()
  {
    windowQueryTest();
  }

  @DrillTest("aggregates/aggOWnFn_37")
  @Test
  public void test_aggregates_aggOWnFn_37()
  {
    windowQueryTest();
  }

  @DrillTest("aggregates/aggOWnFn_38")
  @Test
  public void test_aggregates_aggOWnFn_38()
  {
    windowQueryTest();
  }

  @DrillTest("aggregates/aggOWnFn_41")
  @Test
  public void test_aggregates_aggOWnFn_41()
  {
    windowQueryTest();
  }

  @DrillTest("aggregates/aggOWnFn_42")
  @Test
  public void test_aggregates_aggOWnFn_42()
  {
    windowQueryTest();
  }

  @DrillTest("aggregates/aggOWnFn_43")
  @Test
  public void test_aggregates_aggOWnFn_43()
  {
    windowQueryTest();
  }

  @DrillTest("aggregates/aggOWnFn_44")
  @Test
  public void test_aggregates_aggOWnFn_44()
  {
    windowQueryTest();
  }

  @DrillTest("aggregates/aggOWnFn_45")
  @Test
  public void test_aggregates_aggOWnFn_45()
  {
    windowQueryTest();
  }

  @DrillTest("aggregates/aggOWnFn_46")
  @Test
  public void test_aggregates_aggOWnFn_46()
  {
    windowQueryTest();
  }

  @DrillTest("aggregates/aggOWnFn_47")
  @Test
  public void test_aggregates_aggOWnFn_47()
  {
    windowQueryTest();
  }

  @DrillTest("aggregates/aggOWnFn_48")
  @Test
  public void test_aggregates_aggOWnFn_48()
  {
    windowQueryTest();
  }

  @DrillTest("aggregates/aggOWnFn_49")
  @Test
  public void test_aggregates_aggOWnFn_49()
  {
    windowQueryTest();
  }

  @DrillTest("aggregates/aggOWnFn_51")
  @Test
  public void test_aggregates_aggOWnFn_51()
  {
    windowQueryTest();
  }

  @DrillTest("aggregates/aggOWnFn_5")
  @Test
  public void test_aggregates_aggOWnFn_5()
  {
    windowQueryTest();
  }

  @DrillTest("aggregates/aggOWnFn_6")
  @Test
  public void test_aggregates_aggOWnFn_6()
  {
    windowQueryTest();
  }

  @DrillTest("aggregates/aggOWnFn_7")
  @Test
  public void test_aggregates_aggOWnFn_7()
  {
    windowQueryTest();
  }

  @DrillTest("aggregates/aggOWnFn_8")
  @Test
  public void test_aggregates_aggOWnFn_8()
  {
    windowQueryTest();
  }

  @DrillTest("aggregates/aggOWnFn_9")
  @Test
  public void test_aggregates_aggOWnFn_9()
  {
    windowQueryTest();
  }

  @DrillTest("aggregates/mtyOvrCluse_01")
  @Test
  public void test_aggregates_mtyOvrCluse_01()
  {
    windowQueryTest();
  }

  @DrillTest("aggregates/mtyOvrCluse_02")
  @Test
  public void test_aggregates_mtyOvrCluse_02()
  {
    windowQueryTest();
  }

  @DrillTest("aggregates/mtyOvrCluse_03")
  @Test
  public void test_aggregates_mtyOvrCluse_03()
  {
    windowQueryTest();
  }

  @DrillTest("aggregates/mtyOvrCluse_04")
  @Test
  public void test_aggregates_mtyOvrCluse_04()
  {
    windowQueryTest();
  }

  @DrillTest("aggregates/mtyOvrCluse_05")
  @Test
  public void test_aggregates_mtyOvrCluse_05()
  {
    windowQueryTest();
  }

  @DrillTest("aggregates/winFnQry_11")
  @Test
  public void test_aggregates_winFnQry_11()
  {
    windowQueryTest();
  }

  @DrillTest("aggregates/winFnQry_14")
  @Test
  public void test_aggregates_winFnQry_14()
  {
    windowQueryTest();
  }

  @DrillTest("aggregates/winFnQry_19")
  @Test
  public void test_aggregates_winFnQry_19()
  {
    windowQueryTest();
  }

  @DrillTest("aggregates/winFnQry_22")
  @Test
  public void test_aggregates_winFnQry_22()
  {
    windowQueryTest();
  }

  @DrillTest("aggregates/winFnQry_24")
  @Test
  public void test_aggregates_winFnQry_24()
  {
    windowQueryTest();
  }

  @DrillTest("aggregates/winFnQry_29")
  @Test
  public void test_aggregates_winFnQry_29()
  {
    windowQueryTest();
  }

  @DrillTest("aggregates/winFnQry_56")
  @Test
  public void test_aggregates_winFnQry_56()
  {
    windowQueryTest();
  }

  @DrillTest("aggregates/winFnQry_57")
  @Test
  public void test_aggregates_winFnQry_57()
  {
    windowQueryTest();
  }

  @DrillTest("aggregates/winFnQry_58")
  @Test
  public void test_aggregates_winFnQry_58()
  {
    windowQueryTest();
  }

  @DrillTest("aggregates/winFnQry_59")
  @Test
  public void test_aggregates_winFnQry_59()
  {
    windowQueryTest();
  }

  @DrillTest("aggregates/winFnQry_60")
  @Test
  public void test_aggregates_winFnQry_60()
  {
    windowQueryTest();
  }

  @DrillTest("aggregates/wo_OrdrBy_10")
  @Test
  public void test_aggregates_wo_OrdrBy_10()
  {
    windowQueryTest();
  }

  @DrillTest("aggregates/wo_OrdrBy_11")
  @Test
  public void test_aggregates_wo_OrdrBy_11()
  {
    windowQueryTest();
  }

  @DrillTest("aggregates/wo_OrdrBy_12")
  @Test
  public void test_aggregates_wo_OrdrBy_12()
  {
    windowQueryTest();
  }

  @DrillTest("aggregates/wo_OrdrBy_13")
  @Test
  public void test_aggregates_wo_OrdrBy_13()
  {
    windowQueryTest();
  }

  @DrillTest("aggregates/wo_OrdrBy_14")
  @Test
  public void test_aggregates_wo_OrdrBy_14()
  {
    windowQueryTest();
  }

  @DrillTest("aggregates/wo_OrdrBy_15")
  @Test
  public void test_aggregates_wo_OrdrBy_15()
  {
    windowQueryTest();
  }

  @DrillTest("aggregates/wo_OrdrBy_16")
  @Test
  public void test_aggregates_wo_OrdrBy_16()
  {
    windowQueryTest();
  }

  @DrillTest("aggregates/wo_OrdrBy_1")
  @Test
  public void test_aggregates_wo_OrdrBy_1()
  {
    windowQueryTest();
  }

  @DrillTest("aggregates/wo_OrdrBy_2")
  @Test
  public void test_aggregates_wo_OrdrBy_2()
  {
    windowQueryTest();
  }

  @DrillTest("aggregates/wo_OrdrBy_3")
  @Test
  public void test_aggregates_wo_OrdrBy_3()
  {
    windowQueryTest();
  }

  @DrillTest("aggregates/wo_OrdrBy_4")
  @Test
  public void test_aggregates_wo_OrdrBy_4()
  {
    windowQueryTest();
  }

  @DrillTest("aggregates/wo_OrdrBy_5")
  @Test
  public void test_aggregates_wo_OrdrBy_5()
  {
    windowQueryTest();
  }

  @DrillTest("aggregates/wo_OrdrBy_6")
  @Test
  public void test_aggregates_wo_OrdrBy_6()
  {
    windowQueryTest();
  }

  @DrillTest("aggregates/wo_OrdrBy_7")
  @Test
  public void test_aggregates_wo_OrdrBy_7()
  {
    windowQueryTest();
  }

  @DrillTest("aggregates/wo_OrdrBy_8")
  @Test
  public void test_aggregates_wo_OrdrBy_8()
  {
    windowQueryTest();
  }

  @DrillTest("aggregates/wo_OrdrBy_9")
  @Test
  public void test_aggregates_wo_OrdrBy_9()
  {
    windowQueryTest();
  }

  @DrillTest("aggregates/woPrtnBy_11")
  @Test
  public void test_aggregates_woPrtnBy_11()
  {
    windowQueryTest();
  }

  @DrillTest("aggregates/woPrtnBy_16")
  @Test
  public void test_aggregates_woPrtnBy_16()
  {
    windowQueryTest();
  }

  @DrillTest("aggregates/woPrtnBy_1")
  @Test
  public void test_aggregates_woPrtnBy_1()
  {
    windowQueryTest();
  }

  @DrillTest("aggregates/woPrtnBy_21")
  @Test
  public void test_aggregates_woPrtnBy_21()
  {
    windowQueryTest();
  }

  @DrillTest("aggregates/woPrtnBy_22")
  @Test
  public void test_aggregates_woPrtnBy_22()
  {
    windowQueryTest();
  }

  @DrillTest("aggregates/woPrtnBy_23")
  @Test
  public void test_aggregates_woPrtnBy_23()
  {
    windowQueryTest();
  }

  @DrillTest("aggregates/woPrtnBy_24")
  @Test
  public void test_aggregates_woPrtnBy_24()
  {
    windowQueryTest();
  }

  @DrillTest("aggregates/woPrtnBy_26")
  @Test
  public void test_aggregates_woPrtnBy_26()
  {
    windowQueryTest();
  }

  @DrillTest("aggregates/woPrtnBy_27")
  @Test
  public void test_aggregates_woPrtnBy_27()
  {
    windowQueryTest();
  }

  @DrillTest("aggregates/woPrtnBy_28")
  @Test
  public void test_aggregates_woPrtnBy_28()
  {
    windowQueryTest();
  }

  @DrillTest("aggregates/woPrtnBy_29")
  @Test
  public void test_aggregates_woPrtnBy_29()
  {
    windowQueryTest();
  }

  @DrillTest("aggregates/woPrtnBy_2")
  @Test
  public void test_aggregates_woPrtnBy_2()
  {
    windowQueryTest();
  }

  @DrillTest("aggregates/woPrtnBy_30")
  @Test
  public void test_aggregates_woPrtnBy_30()
  {
    windowQueryTest();
  }

  @DrillTest("aggregates/woPrtnBy_31")
  @Test
  public void test_aggregates_woPrtnBy_31()
  {
    windowQueryTest();
  }

  @DrillTest("aggregates/woPrtnBy_32")
  @Test
  public void test_aggregates_woPrtnBy_32()
  {
    windowQueryTest();
  }

  @DrillTest("aggregates/woPrtnBy_33")
  @Test
  public void test_aggregates_woPrtnBy_33()
  {
    windowQueryTest();
  }

  @DrillTest("aggregates/woPrtnBy_34")
  @Test
  public void test_aggregates_woPrtnBy_34()
  {
    windowQueryTest();
  }

  @DrillTest("aggregates/woPrtnBy_35")
  @Test
  public void test_aggregates_woPrtnBy_35()
  {
    windowQueryTest();
  }

  @DrillTest("aggregates/woPrtnBy_36")
  @Test
  public void test_aggregates_woPrtnBy_36()
  {
    windowQueryTest();
  }

  @DrillTest("aggregates/woPrtnBy_37")
  @Test
  public void test_aggregates_woPrtnBy_37()
  {
    windowQueryTest();
  }

  @DrillTest("aggregates/woPrtnBy_38")
  @Test
  public void test_aggregates_woPrtnBy_38()
  {
    windowQueryTest();
  }

  @DrillTest("aggregates/woPrtnBy_39")
  @Test
  public void test_aggregates_woPrtnBy_39()
  {
    windowQueryTest();
  }

  @DrillTest("aggregates/woPrtnBy_40")
  @Test
  public void test_aggregates_woPrtnBy_40()
  {
    windowQueryTest();
  }

  @DrillTest("aggregates/woPrtnBy_41")
  @Test
  public void test_aggregates_woPrtnBy_41()
  {
    windowQueryTest();
  }

  @DrillTest("aggregates/woPrtnBy_42")
  @Test
  public void test_aggregates_woPrtnBy_42()
  {
    windowQueryTest();
  }

  @DrillTest("aggregates/woPrtnBy_43")
  @Test
  public void test_aggregates_woPrtnBy_43()
  {
    windowQueryTest();
  }

  @DrillTest("aggregates/woPrtnBy_44")
  @Test
  public void test_aggregates_woPrtnBy_44()
  {
    windowQueryTest();
  }

  @DrillTest("aggregates/woPrtnBy_45")
  @Test
  public void test_aggregates_woPrtnBy_45()
  {
    windowQueryTest();
  }

  @DrillTest("aggregates/woPrtnBy_46")
  @Test
  public void test_aggregates_woPrtnBy_46()
  {
    windowQueryTest();
  }

  @DrillTest("aggregates/woPrtnBy_47")
  @Test
  public void test_aggregates_woPrtnBy_47()
  {
    windowQueryTest();
  }

  @DrillTest("aggregates/woPrtnBy_48")
  @Test
  public void test_aggregates_woPrtnBy_48()
  {
    windowQueryTest();
  }

  @DrillTest("aggregates/woPrtnBy_49")
  @Test
  public void test_aggregates_woPrtnBy_49()
  {
    windowQueryTest();
  }

  @DrillTest("aggregates/woPrtnBy_50")
  @Test
  public void test_aggregates_woPrtnBy_50()
  {
    windowQueryTest();
  }

  @DrillTest("aggregates/wPrtnOrdrBy_10")
  @Test
  public void test_aggregates_wPrtnOrdrBy_10()
  {
    windowQueryTest();
  }

  @DrillTest("aggregates/wPrtnOrdrBy_1")
  @Test
  public void test_aggregates_wPrtnOrdrBy_1()
  {
    windowQueryTest();
  }

  @DrillTest("aggregates/wPrtnOrdrBy_2")
  @Test
  public void test_aggregates_wPrtnOrdrBy_2()
  {
    windowQueryTest();
  }

  @DrillTest("aggregates/wPrtnOrdrBy_3")
  @Test
  public void test_aggregates_wPrtnOrdrBy_3()
  {
    windowQueryTest();
  }

  @DrillTest("aggregates/wPrtnOrdrBy_4")
  @Test
  public void test_aggregates_wPrtnOrdrBy_4()
  {
    windowQueryTest();
  }

  @DrillTest("aggregates/wPrtnOrdrBy_5")
  @Test
  public void test_aggregates_wPrtnOrdrBy_5()
  {
    windowQueryTest();
  }

  @DrillTest("aggregates/wPrtnOrdrBy_6")
  @Test
  public void test_aggregates_wPrtnOrdrBy_6()
  {
    windowQueryTest();
  }

  @DrillTest("aggregates/wPrtnOrdrBy_7")
  @Test
  public void test_aggregates_wPrtnOrdrBy_7()
  {
    windowQueryTest();
  }

  @DrillTest("aggregates/wPrtnOrdrBy_8")
  @Test
  public void test_aggregates_wPrtnOrdrBy_8()
  {
    windowQueryTest();
  }

  @DrillTest("aggregates/wPrtnOrdrBy_9")
  @Test
  public void test_aggregates_wPrtnOrdrBy_9()
  {
    windowQueryTest();
  }

  @DrillTest("first_val/firstValFn_10")
  @Test
  public void test_first_val_firstValFn_10()
  {
    windowQueryTest();
  }

  @DrillTest("first_val/firstValFn_11")
  @Test
  public void test_first_val_firstValFn_11()
  {
    windowQueryTest();
  }

  @DrillTest("first_val/firstValFn_12")
  @Test
  public void test_first_val_firstValFn_12()
  {
    windowQueryTest();
  }

  @DrillTest("first_val/firstValFn_13")
  @Test
  public void test_first_val_firstValFn_13()
  {
    windowQueryTest();
  }

  @DrillTest("first_val/firstValFn_14")
  @Test
  public void test_first_val_firstValFn_14()
  {
    windowQueryTest();
  }

  @DrillTest("first_val/firstValFn_15")
  @Test
  public void test_first_val_firstValFn_15()
  {
    windowQueryTest();
  }

  @DrillTest("first_val/firstValFn_16")
  @Test
  public void test_first_val_firstValFn_16()
  {
    windowQueryTest();
  }

  @DrillTest("first_val/firstValFn_1")
  @Test
  public void test_first_val_firstValFn_1()
  {
    windowQueryTest();
  }

  @DrillTest("first_val/firstValFn_20")
  @Test
  public void test_first_val_firstValFn_20()
  {
    windowQueryTest();
  }

  @DrillTest("first_val/firstValFn_26")
  @Test
  public void test_first_val_firstValFn_26()
  {
    windowQueryTest();
  }

  @DrillTest("first_val/firstValFn_27")
  @Test
  public void test_first_val_firstValFn_27()
  {
    windowQueryTest();
  }

  @DrillTest("first_val/firstValFn_28")
  @Test
  public void test_first_val_firstValFn_28()
  {
    windowQueryTest();
  }

  @DrillTest("first_val/firstValFn_2")
  @Test
  public void test_first_val_firstValFn_2()
  {
    windowQueryTest();
  }

  @DrillTest("first_val/firstValFn_30")
  @Test
  public void test_first_val_firstValFn_30()
  {
    windowQueryTest();
  }

  @DrillTest("first_val/firstValFn_31")
  @Test
  public void test_first_val_firstValFn_31()
  {
    windowQueryTest();
  }

  @DrillTest("first_val/firstValFn_3")
  @Test
  public void test_first_val_firstValFn_3()
  {
    windowQueryTest();
  }

  @DrillTest("first_val/firstValFn_4")
  @Test
  public void test_first_val_firstValFn_4()
  {
    windowQueryTest();
  }

  @DrillTest("first_val/firstValFn_6")
  @Test
  public void test_first_val_firstValFn_6()
  {
    windowQueryTest();
  }

  @DrillTest("first_val/firstValFn_7")
  @Test
  public void test_first_val_firstValFn_7()
  {
    windowQueryTest();
  }

  @DrillTest("first_val/firstValFn_8")
  @Test
  public void test_first_val_firstValFn_8()
  {
    windowQueryTest();
  }

  @DrillTest("first_val/firstValFn_9")
  @Test
  public void test_first_val_firstValFn_9()
  {
    windowQueryTest();
  }

  @DrillTest("frameclause/defaultFrame/RBUPACR_bgint_5")
  @Test
  public void test_frameclause_defaultFrame_RBUPACR_bgint_5()
  {
    windowQueryTest();
  }

  @DrillTest("frameclause/defaultFrame/RBUPACR_bln_1")
  @Test
  public void test_frameclause_defaultFrame_RBUPACR_bln_1()
  {
    windowQueryTest();
  }

  @DrillTest("frameclause/defaultFrame/RBUPACR_bln_2")
  @Test
  public void test_frameclause_defaultFrame_RBUPACR_bln_2()
  {
    windowQueryTest();
  }

  @DrillTest("frameclause/defaultFrame/RBUPACR_bln_3")
  @Test
  public void test_frameclause_defaultFrame_RBUPACR_bln_3()
  {
    windowQueryTest();
  }

  @DrillTest("frameclause/defaultFrame/RBUPACR_chr_4")
  @Test
  public void test_frameclause_defaultFrame_RBUPACR_chr_4()
  {
    windowQueryTest();
  }

  @DrillTest("frameclause/defaultFrame/RBUPACR_dbl_4")
  @Test
  public void test_frameclause_defaultFrame_RBUPACR_dbl_4()
  {
    windowQueryTest();
  }

  @DrillTest("frameclause/defaultFrame/RBUPACR_dbl_5")
  @Test
  public void test_frameclause_defaultFrame_RBUPACR_dbl_5()
  {
    windowQueryTest();
  }

  @DrillTest("frameclause/defaultFrame/RBUPACR_dt_3")
  @Test
  public void test_frameclause_defaultFrame_RBUPACR_dt_3()
  {
    windowQueryTest();
  }

  @DrillTest("frameclause/defaultFrame/RBUPACR_int11")
  @Test
  public void test_frameclause_defaultFrame_RBUPACR_int11()
  {
    windowQueryTest();
  }

  @DrillTest("frameclause/defaultFrame/RBUPACR_int12")
  @Test
  public void test_frameclause_defaultFrame_RBUPACR_int12()
  {
    windowQueryTest();
  }

  @DrillTest("frameclause/defaultFrame/RBUPACR_int1")
  @Test
  public void test_frameclause_defaultFrame_RBUPACR_int1()
  {
    windowQueryTest();
  }

  @DrillTest("frameclause/defaultFrame/RBUPACR_int2")
  @Test
  public void test_frameclause_defaultFrame_RBUPACR_int2()
  {
    windowQueryTest();
  }

  @DrillTest("frameclause/defaultFrame/RBUPACR_int3")
  @Test
  public void test_frameclause_defaultFrame_RBUPACR_int3()
  {
    windowQueryTest();
  }

  @DrillTest("frameclause/defaultFrame/RBUPACR_int4")
  @Test
  public void test_frameclause_defaultFrame_RBUPACR_int4()
  {
    windowQueryTest();
  }

  @DrillTest("frameclause/defaultFrame/RBUPACR_int5")
  @Test
  public void test_frameclause_defaultFrame_RBUPACR_int5()
  {
    windowQueryTest();
  }

  @DrillTest("frameclause/defaultFrame/RBUPACR_int6")
  @Test
  public void test_frameclause_defaultFrame_RBUPACR_int6()
  {
    windowQueryTest();
  }

  @DrillTest("frameclause/defaultFrame/RBUPACR_vchr_4")
  @Test
  public void test_frameclause_defaultFrame_RBUPACR_vchr_4()
  {
    windowQueryTest();
  }

  @DrillTest("frameclause/RBCRACR/RBCRACR_bgint_1")
  @Test
  public void test_frameclause_RBCRACR_RBCRACR_bgint_1()
  {
    windowQueryTest();
  }

  @DrillTest("frameclause/RBCRACR/RBCRACR_bgint_2")
  @Test
  public void test_frameclause_RBCRACR_RBCRACR_bgint_2()
  {
    windowQueryTest();
  }

  @DrillTest("frameclause/RBCRACR/RBCRACR_bgint_3")
  @Test
  public void test_frameclause_RBCRACR_RBCRACR_bgint_3()
  {
    windowQueryTest();
  }

  @DrillTest("frameclause/RBCRACR/RBCRACR_bgint_4")
  @Test
  public void test_frameclause_RBCRACR_RBCRACR_bgint_4()
  {
    windowQueryTest();
  }

  @DrillTest("frameclause/RBCRACR/RBCRACR_bgint_5")
  @Test
  public void test_frameclause_RBCRACR_RBCRACR_bgint_5()
  {
    windowQueryTest();
  }

  @DrillTest("frameclause/RBCRACR/RBCRACR_bln_1")
  @Test
  public void test_frameclause_RBCRACR_RBCRACR_bln_1()
  {
    windowQueryTest();
  }

  @DrillTest("frameclause/RBCRACR/RBCRACR_bln_2")
  @Test
  public void test_frameclause_RBCRACR_RBCRACR_bln_2()
  {
    windowQueryTest();
  }

  @DrillTest("frameclause/RBCRACR/RBCRACR_bln_3")
  @Test
  public void test_frameclause_RBCRACR_RBCRACR_bln_3()
  {
    windowQueryTest();
  }

  @DrillTest("frameclause/RBCRACR/RBCRACR_dbl_1")
  @Test
  public void test_frameclause_RBCRACR_RBCRACR_dbl_1()
  {
    windowQueryTest();
  }

  @DrillTest("frameclause/RBCRACR/RBCRACR_dbl_2")
  @Test
  public void test_frameclause_RBCRACR_RBCRACR_dbl_2()
  {
    windowQueryTest();
  }

  @DrillTest("frameclause/RBCRACR/RBCRACR_dbl_3")
  @Test
  public void test_frameclause_RBCRACR_RBCRACR_dbl_3()
  {
    windowQueryTest();
  }

  @DrillTest("frameclause/RBCRACR/RBCRACR_dbl_4")
  @Test
  public void test_frameclause_RBCRACR_RBCRACR_dbl_4()
  {
    windowQueryTest();
  }

  @DrillTest("frameclause/RBCRACR/RBCRACR_dbl_5")
  @Test
  public void test_frameclause_RBCRACR_RBCRACR_dbl_5()
  {
    windowQueryTest();
  }

  @DrillTest("frameclause/RBCRACR/RBCRACR_dt_3")
  @Test
  public void test_frameclause_RBCRACR_RBCRACR_dt_3()
  {
    windowQueryTest();
  }

  @DrillTest("frameclause/RBCRACR/RBCRACR_int_10")
  @Test
  public void test_frameclause_RBCRACR_RBCRACR_int_10()
  {
    windowQueryTest();
  }

  @DrillTest("frameclause/RBCRACR/RBCRACR_int_11")
  @Test
  public void test_frameclause_RBCRACR_RBCRACR_int_11()
  {
    windowQueryTest();
  }

  @DrillTest("frameclause/RBCRACR/RBCRACR_int_12")
  @Test
  public void test_frameclause_RBCRACR_RBCRACR_int_12()
  {
    windowQueryTest();
  }

  @DrillTest("frameclause/RBCRACR/RBCRACR_int_1")
  @Test
  public void test_frameclause_RBCRACR_RBCRACR_int_1()
  {
    windowQueryTest();
  }

  @DrillTest("frameclause/RBCRACR/RBCRACR_int_2")
  @Test
  public void test_frameclause_RBCRACR_RBCRACR_int_2()
  {
    windowQueryTest();
  }

  @DrillTest("frameclause/RBCRACR/RBCRACR_int_3")
  @Test
  public void test_frameclause_RBCRACR_RBCRACR_int_3()
  {
    windowQueryTest();
  }

  @DrillTest("frameclause/RBCRACR/RBCRACR_int_4")
  @Test
  public void test_frameclause_RBCRACR_RBCRACR_int_4()
  {
    windowQueryTest();
  }

  @DrillTest("frameclause/RBCRACR/RBCRACR_int_5")
  @Test
  public void test_frameclause_RBCRACR_RBCRACR_int_5()
  {
    windowQueryTest();
  }

  @DrillTest("frameclause/RBCRACR/RBCRACR_int_8")
  @Test
  public void test_frameclause_RBCRACR_RBCRACR_int_8()
  {
    windowQueryTest();
  }

  @DrillTest("frameclause/RBCRACR/RBCRACR_int_9")
  @Test
  public void test_frameclause_RBCRACR_RBCRACR_int_9()
  {
    windowQueryTest();
  }

  @DrillTest("frameclause/RBUPACR/RBUPACR_bgint_5")
  @Test
  public void test_frameclause_RBUPACR_RBUPACR_bgint_5()
  {
    windowQueryTest();
  }

  @DrillTest("frameclause/RBUPACR/RBUPACR_bln_1")
  @Test
  public void test_frameclause_RBUPACR_RBUPACR_bln_1()
  {
    windowQueryTest();
  }

  @DrillTest("frameclause/RBUPACR/RBUPACR_bln_2")
  @Test
  public void test_frameclause_RBUPACR_RBUPACR_bln_2()
  {
    windowQueryTest();
  }

  @DrillTest("frameclause/RBUPACR/RBUPACR_bln_3")
  @Test
  public void test_frameclause_RBUPACR_RBUPACR_bln_3()
  {
    windowQueryTest();
  }

  @DrillTest("frameclause/RBUPACR/RBUPACR_chr_4")
  @Test
  public void test_frameclause_RBUPACR_RBUPACR_chr_4()
  {
    windowQueryTest();
  }

  @DrillTest("frameclause/RBUPACR/RBUPACR_dbl_4")
  @Test
  public void test_frameclause_RBUPACR_RBUPACR_dbl_4()
  {
    windowQueryTest();
  }

  @DrillTest("frameclause/RBUPACR/RBUPACR_dbl_5")
  @Test
  public void test_frameclause_RBUPACR_RBUPACR_dbl_5()
  {
    windowQueryTest();
  }

  @DrillTest("frameclause/RBUPACR/RBUPACR_dt_3")
  @Test
  public void test_frameclause_RBUPACR_RBUPACR_dt_3()
  {
    windowQueryTest();
  }

  @DrillTest("frameclause/RBUPACR/RBUPACR_int11")
  @Test
  public void test_frameclause_RBUPACR_RBUPACR_int11()
  {
    windowQueryTest();
  }

  @DrillTest("frameclause/RBUPACR/RBUPACR_int12")
  @Test
  public void test_frameclause_RBUPACR_RBUPACR_int12()
  {
    windowQueryTest();
  }

  @DrillTest("frameclause/RBUPACR/RBUPACR_int1")
  @Test
  public void test_frameclause_RBUPACR_RBUPACR_int1()
  {
    windowQueryTest();
  }

  @DrillTest("frameclause/RBUPACR/RBUPACR_int2")
  @Test
  public void test_frameclause_RBUPACR_RBUPACR_int2()
  {
    windowQueryTest();
  }

  @DrillTest("frameclause/RBUPACR/RBUPACR_int3")
  @Test
  public void test_frameclause_RBUPACR_RBUPACR_int3()
  {
    windowQueryTest();
  }

  @DrillTest("frameclause/RBUPACR/RBUPACR_int4")
  @Test
  public void test_frameclause_RBUPACR_RBUPACR_int4()
  {
    windowQueryTest();
  }

  @DrillTest("frameclause/RBUPACR/RBUPACR_int5")
  @Test
  public void test_frameclause_RBUPACR_RBUPACR_int5()
  {
    windowQueryTest();
  }

  @DrillTest("frameclause/RBUPACR/RBUPACR_int6")
  @Test
  public void test_frameclause_RBUPACR_RBUPACR_int6()
  {
    windowQueryTest();
  }

  @DrillTest("frameclause/RBUPACR/RBUPACR_vchr_4")
  @Test
  public void test_frameclause_RBUPACR_RBUPACR_vchr_4()
  {
    windowQueryTest();
  }

  @DrillTest("frameclause/RBUPAUF/RBUPAUF_bgint_1")
  @Test
  public void test_frameclause_RBUPAUF_RBUPAUF_bgint_1()
  {
    windowQueryTest();
  }

  @DrillTest("frameclause/RBUPAUF/RBUPAUF_bgint_2")
  @Test
  public void test_frameclause_RBUPAUF_RBUPAUF_bgint_2()
  {
    windowQueryTest();
  }

  @DrillTest("frameclause/RBUPAUF/RBUPAUF_bgint_3")
  @Test
  public void test_frameclause_RBUPAUF_RBUPAUF_bgint_3()
  {
    windowQueryTest();
  }

  @DrillTest("frameclause/RBUPAUF/RBUPAUF_bgint_5")
  @Test
  public void test_frameclause_RBUPAUF_RBUPAUF_bgint_5()
  {
    windowQueryTest();
  }

  @DrillTest("frameclause/RBUPAUF/RBUPAUF_bgint_7")
  @Test
  public void test_frameclause_RBUPAUF_RBUPAUF_bgint_7()
  {
    windowQueryTest();
  }

  @DrillTest("frameclause/RBUPAUF/RBUPAUF_bln_1")
  @Test
  public void test_frameclause_RBUPAUF_RBUPAUF_bln_1()
  {
    windowQueryTest();
  }

  @DrillTest("frameclause/RBUPAUF/RBUPAUF_bln_2")
  @Test
  public void test_frameclause_RBUPAUF_RBUPAUF_bln_2()
  {
    windowQueryTest();
  }

  @DrillTest("frameclause/RBUPAUF/RBUPAUF_bln_3")
  @Test
  public void test_frameclause_RBUPAUF_RBUPAUF_bln_3()
  {
    windowQueryTest();
  }

  @DrillTest("frameclause/RBUPAUF/RBUPAUF_char_4")
  @Test
  public void test_frameclause_RBUPAUF_RBUPAUF_char_4()
  {
    windowQueryTest();
  }

  @DrillTest("frameclause/RBUPAUF/RBUPAUF_char_5")
  @Test
  public void test_frameclause_RBUPAUF_RBUPAUF_char_5()
  {
    windowQueryTest();
  }

  @DrillTest("frameclause/RBUPAUF/RBUPAUF_dbl_1")
  @Test
  public void test_frameclause_RBUPAUF_RBUPAUF_dbl_1()
  {
    windowQueryTest();
  }

  @DrillTest("frameclause/RBUPAUF/RBUPAUF_dbl_2")
  @Test
  public void test_frameclause_RBUPAUF_RBUPAUF_dbl_2()
  {
    windowQueryTest();
  }

  @DrillTest("frameclause/RBUPAUF/RBUPAUF_dbl_3")
  @Test
  public void test_frameclause_RBUPAUF_RBUPAUF_dbl_3()
  {
    windowQueryTest();
  }

  @DrillTest("frameclause/RBUPAUF/RBUPAUF_dbl_4")
  @Test
  public void test_frameclause_RBUPAUF_RBUPAUF_dbl_4()
  {
    windowQueryTest();
  }

  @DrillTest("frameclause/RBUPAUF/RBUPAUF_dbl_5")
  @Test
  public void test_frameclause_RBUPAUF_RBUPAUF_dbl_5()
  {
    windowQueryTest();
  }

  @DrillTest("frameclause/RBUPAUF/RBUPAUF_dt_3")
  @Test
  public void test_frameclause_RBUPAUF_RBUPAUF_dt_3()
  {
    windowQueryTest();
  }

  @DrillTest("frameclause/RBUPAUF/RBUPAUF_int_10")
  @Test
  public void test_frameclause_RBUPAUF_RBUPAUF_int_10()
  {
    windowQueryTest();
  }

  @DrillTest("frameclause/RBUPAUF/RBUPAUF_int_11")
  @Test
  public void test_frameclause_RBUPAUF_RBUPAUF_int_11()
  {
    windowQueryTest();
  }

  @DrillTest("frameclause/RBUPAUF/RBUPAUF_int_12")
  @Test
  public void test_frameclause_RBUPAUF_RBUPAUF_int_12()
  {
    windowQueryTest();
  }

  @DrillTest("frameclause/RBUPAUF/RBUPAUF_int_14")
  @Test
  public void test_frameclause_RBUPAUF_RBUPAUF_int_14()
  {
    windowQueryTest();
  }

  @DrillTest("frameclause/RBUPAUF/RBUPAUF_int_1")
  @Test
  public void test_frameclause_RBUPAUF_RBUPAUF_int_1()
  {
    windowQueryTest();
  }

  @DrillTest("frameclause/RBUPAUF/RBUPAUF_int_2")
  @Test
  public void test_frameclause_RBUPAUF_RBUPAUF_int_2()
  {
    windowQueryTest();
  }

  @DrillTest("frameclause/RBUPAUF/RBUPAUF_int_3")
  @Test
  public void test_frameclause_RBUPAUF_RBUPAUF_int_3()
  {
    windowQueryTest();
  }

  @DrillTest("frameclause/RBUPAUF/RBUPAUF_int_4")
  @Test
  public void test_frameclause_RBUPAUF_RBUPAUF_int_4()
  {
    windowQueryTest();
  }

  @DrillTest("frameclause/RBUPAUF/RBUPAUF_int_5")
  @Test
  public void test_frameclause_RBUPAUF_RBUPAUF_int_5()
  {
    windowQueryTest();
  }

  @DrillTest("frameclause/RBUPAUF/RBUPAUF_int_6")
  @Test
  public void test_frameclause_RBUPAUF_RBUPAUF_int_6()
  {
    windowQueryTest();
  }

  @DrillTest("frameclause/RBUPAUF/RBUPAUF_int_7")
  @Test
  public void test_frameclause_RBUPAUF_RBUPAUF_int_7()
  {
    windowQueryTest();
  }

  @DrillTest("frameclause/RBUPAUF/RBUPAUF_int_8")
  @Test
  public void test_frameclause_RBUPAUF_RBUPAUF_int_8()
  {
    windowQueryTest();
  }

  @DrillTest("frameclause/RBUPAUF/RBUPAUF_int_9")
  @Test
  public void test_frameclause_RBUPAUF_RBUPAUF_int_9()
  {
    windowQueryTest();
  }

  @DrillTest("frameclause/RBUPAUF/RBUPAUF_vchar_4")
  @Test
  public void test_frameclause_RBUPAUF_RBUPAUF_vchar_4()
  {
    windowQueryTest();
  }

  @DrillTest("frameclause/RBUPAUF/RBUPAUF_vchar_5")
  @Test
  public void test_frameclause_RBUPAUF_RBUPAUF_vchar_5()
  {
    windowQueryTest();
  }

  @DrillTest("frameclause/subQueries/frmInSubQry_01")
  @Test
  public void test_frameclause_subQueries_frmInSubQry_01()
  {
    windowQueryTest();
  }

  @DrillTest("frameclause/subQueries/frmInSubQry_02")
  @Test
  public void test_frameclause_subQueries_frmInSubQry_02()
  {
    windowQueryTest();
  }

  @DrillTest("frameclause/subQueries/frmInSubQry_03")
  @Test
  public void test_frameclause_subQueries_frmInSubQry_03()
  {
    windowQueryTest();
  }

  @DrillTest("frameclause/subQueries/frmInSubQry_04")
  @Test
  public void test_frameclause_subQueries_frmInSubQry_04()
  {
    windowQueryTest();
  }

  @DrillTest("frameclause/subQueries/frmInSubQry_05")
  @Test
  public void test_frameclause_subQueries_frmInSubQry_05()
  {
    windowQueryTest();
  }

  @DrillTest("frameclause/subQueries/frmInSubQry_06")
  @Test
  public void test_frameclause_subQueries_frmInSubQry_06()
  {
    windowQueryTest();
  }

  @DrillTest("frameclause/subQueries/frmInSubQry_07")
  @Test
  public void test_frameclause_subQueries_frmInSubQry_07()
  {
    windowQueryTest();
  }

  @DrillTest("frameclause/subQueries/frmInSubQry_08")
  @Test
  public void test_frameclause_subQueries_frmInSubQry_08()
  {
    windowQueryTest();
  }

  @DrillTest("frameclause/subQueries/frmInSubQry_09")
  @Test
  public void test_frameclause_subQueries_frmInSubQry_09()
  {
    windowQueryTest();
  }

  @DrillTest("frameclause/subQueries/frmInSubQry_10")
  @Test
  public void test_frameclause_subQueries_frmInSubQry_10()
  {
    windowQueryTest();
  }

  @DrillTest("frameclause/subQueries/frmInSubQry_11")
  @Test
  public void test_frameclause_subQueries_frmInSubQry_11()
  {
    windowQueryTest();
  }

  @DrillTest("frameclause/subQueries/frmInSubQry_12")
  @Test
  public void test_frameclause_subQueries_frmInSubQry_12()
  {
    windowQueryTest();
  }

  @DrillTest("frameclause/subQueries/frmInSubQry_13")
  @Test
  public void test_frameclause_subQueries_frmInSubQry_13()
  {
    windowQueryTest();
  }

  @DrillTest("frameclause/subQueries/frmInSubQry_14")
  @Test
  public void test_frameclause_subQueries_frmInSubQry_14()
  {
    windowQueryTest();
  }

  @DrillTest("frameclause/subQueries/frmInSubQry_15")
  @Test
  public void test_frameclause_subQueries_frmInSubQry_15()
  {
    windowQueryTest();
  }

  @DrillTest("frameclause/subQueries/frmInSubQry_16")
  @Test
  public void test_frameclause_subQueries_frmInSubQry_16()
  {
    windowQueryTest();
  }

  @DrillTest("frameclause/subQueries/frmInSubQry_18")
  @Test
  public void test_frameclause_subQueries_frmInSubQry_18()
  {
    windowQueryTest();
  }

  @DrillTest("frameclause/subQueries/frmInSubQry_19")
  @Test
  public void test_frameclause_subQueries_frmInSubQry_19()
  {
    windowQueryTest();
  }

  @DrillTest("frameclause/subQueries/frmInSubQry_21")
  @Test
  public void test_frameclause_subQueries_frmInSubQry_21()
  {
    windowQueryTest();
  }

  @DrillTest("frameclause/subQueries/frmInSubQry_29")
  @Test
  public void test_frameclause_subQueries_frmInSubQry_29()
  {
    windowQueryTest();
  }

  @DrillTest("frameclause/subQueries/frmInSubQry_31")
  @Test
  public void test_frameclause_subQueries_frmInSubQry_31()
  {
    windowQueryTest();
  }

  @DrillTest("frameclause/subQueries/frmInSubQry_32")
  @Test
  public void test_frameclause_subQueries_frmInSubQry_32()
  {
    windowQueryTest();
  }

  @DrillTest("frameclause/subQueries/frmInSubQry_33")
  @Test
  public void test_frameclause_subQueries_frmInSubQry_33()
  {
    windowQueryTest();
  }

  @DrillTest("frameclause/subQueries/frmInSubQry_34")
  @Test
  public void test_frameclause_subQueries_frmInSubQry_34()
  {
    windowQueryTest();
  }

  @DrillTest("frameclause/subQueries/frmInSubQry_35")
  @Test
  public void test_frameclause_subQueries_frmInSubQry_35()
  {
    windowQueryTest();
  }

  @DrillTest("frameclause/subQueries/frmInSubQry_36")
  @Test
  public void test_frameclause_subQueries_frmInSubQry_36()
  {
    windowQueryTest();
  }

  @DrillTest("frameclause/subQueries/frmInSubQry_37")
  @Test
  public void test_frameclause_subQueries_frmInSubQry_37()
  {
    windowQueryTest();
  }

  @DrillTest("frameclause/subQueries/frmInSubQry_38")
  @Test
  public void test_frameclause_subQueries_frmInSubQry_38()
  {
    windowQueryTest();
  }

  @DrillTest("frameclause/subQueries/frmInSubQry_39")
  @Test
  public void test_frameclause_subQueries_frmInSubQry_39()
  {
    windowQueryTest();
  }

  @DrillTest("frameclause/subQueries/frmInSubQry_40")
  @Test
  public void test_frameclause_subQueries_frmInSubQry_40()
  {
    windowQueryTest();
  }

  @DrillTest("frameclause/subQueries/frmInSubQry_50")
  @Test
  public void test_frameclause_subQueries_frmInSubQry_50()
  {
    windowQueryTest();
  }

  @DrillTest("frameclause/subQueries/frmInSubQry_51")
  @Test
  public void test_frameclause_subQueries_frmInSubQry_51()
  {
    windowQueryTest();
  }

  @DrillTest("frameclause/subQueries/frmInSubQry_52")
  @Test
  public void test_frameclause_subQueries_frmInSubQry_52()
  {
    windowQueryTest();
  }

  @DrillTest("frameclause/subQueries/frmInSubQry_56")
  @Test
  public void test_frameclause_subQueries_frmInSubQry_56()
  {
    windowQueryTest();
  }

  @DrillTest("lag_func/lag_Fn_104")
  @Test
  public void test_lag_func_lag_Fn_104()
  {
    windowQueryTest();
  }

  @DrillTest("lag_func/lag_Fn_105")
  @Test
  public void test_lag_func_lag_Fn_105()
  {
    windowQueryTest();
  }

  @DrillTest("lag_func/lag_Fn_106")
  @Test
  public void test_lag_func_lag_Fn_106()
  {
    windowQueryTest();
  }

  @DrillTest("lag_func/lag_Fn_107")
  @Test
  public void test_lag_func_lag_Fn_107()
  {
    windowQueryTest();
  }

  @DrillTest("lag_func/lag_Fn_110")
  @Test
  public void test_lag_func_lag_Fn_110()
  {
    windowQueryTest();
  }

  @DrillTest("lag_func/lag_Fn_111")
  @Test
  public void test_lag_func_lag_Fn_111()
  {
    windowQueryTest();
  }

  @DrillTest("lag_func/lag_Fn_112")
  @Test
  public void test_lag_func_lag_Fn_112()
  {
    windowQueryTest();
  }

  @DrillTest("lag_func/lag_Fn_1")
  @Test
  public void test_lag_func_lag_Fn_1()
  {
    windowQueryTest();
  }

  @DrillTest("lag_func/lag_Fn_28")
  @Test
  public void test_lag_func_lag_Fn_28()
  {
    windowQueryTest();
  }

  @DrillTest("lag_func/lag_Fn_29")
  @Test
  public void test_lag_func_lag_Fn_29()
  {
    windowQueryTest();
  }

  @DrillTest("lag_func/lag_Fn_2")
  @Test
  public void test_lag_func_lag_Fn_2()
  {
    windowQueryTest();
  }

  @DrillTest("lag_func/lag_Fn_30")
  @Test
  public void test_lag_func_lag_Fn_30()
  {
    windowQueryTest();
  }

  @DrillTest("lag_func/lag_Fn_31")
  @Test
  public void test_lag_func_lag_Fn_31()
  {
    windowQueryTest();
  }

  @DrillTest("lag_func/lag_Fn_32")
  @Test
  public void test_lag_func_lag_Fn_32()
  {
    windowQueryTest();
  }

  @DrillTest("lag_func/lag_Fn_34")
  @Test
  public void test_lag_func_lag_Fn_34()
  {
    windowQueryTest();
  }

  @DrillTest("lag_func/lag_Fn_35")
  @Test
  public void test_lag_func_lag_Fn_35()
  {
    windowQueryTest();
  }

  @DrillTest("lag_func/lag_Fn_37")
  @Test
  public void test_lag_func_lag_Fn_37()
  {
    windowQueryTest();
  }

  @DrillTest("lag_func/lag_Fn_38")
  @Test
  public void test_lag_func_lag_Fn_38()
  {
    windowQueryTest();
  }

  @DrillTest("lag_func/lag_Fn_39")
  @Test
  public void test_lag_func_lag_Fn_39()
  {
    windowQueryTest();
  }

  @DrillTest("lag_func/lag_Fn_3")
  @Test
  public void test_lag_func_lag_Fn_3()
  {
    windowQueryTest();
  }

  @DrillTest("lag_func/lag_Fn_40")
  @Test
  public void test_lag_func_lag_Fn_40()
  {
    windowQueryTest();
  }

  @DrillTest("lag_func/lag_Fn_43")
  @Test
  public void test_lag_func_lag_Fn_43()
  {
    windowQueryTest();
  }

  @DrillTest("lag_func/lag_Fn_44")
  @Test
  public void test_lag_func_lag_Fn_44()
  {
    windowQueryTest();
  }

  @DrillTest("lag_func/lag_Fn_46")
  @Test
  public void test_lag_func_lag_Fn_46()
  {
    windowQueryTest();
  }

  @DrillTest("lag_func/lag_Fn_47")
  @Test
  public void test_lag_func_lag_Fn_47()
  {
    windowQueryTest();
  }

  @DrillTest("lag_func/lag_Fn_48")
  @Test
  public void test_lag_func_lag_Fn_48()
  {
    windowQueryTest();
  }

  @DrillTest("lag_func/lag_Fn_49")
  @Test
  public void test_lag_func_lag_Fn_49()
  {
    windowQueryTest();
  }

  @DrillTest("lag_func/lag_Fn_4")
  @Test
  public void test_lag_func_lag_Fn_4()
  {
    windowQueryTest();
  }

  @DrillTest("lag_func/lag_Fn_50")
  @Test
  public void test_lag_func_lag_Fn_50()
  {
    windowQueryTest();
  }

  @DrillTest("lag_func/lag_Fn_52")
  @Test
  public void test_lag_func_lag_Fn_52()
  {
    windowQueryTest();
  }

  @DrillTest("lag_func/lag_Fn_53")
  @Test
  public void test_lag_func_lag_Fn_53()
  {
    windowQueryTest();
  }

  @DrillTest("lag_func/lag_Fn_55")
  @Test
  public void test_lag_func_lag_Fn_55()
  {
    windowQueryTest();
  }

  @DrillTest("lag_func/lag_Fn_56")
  @Test
  public void test_lag_func_lag_Fn_56()
  {
    windowQueryTest();
  }

  @DrillTest("lag_func/lag_Fn_57")
  @Test
  public void test_lag_func_lag_Fn_57()
  {
    windowQueryTest();
  }

  @DrillTest("lag_func/lag_Fn_58")
  @Test
  public void test_lag_func_lag_Fn_58()
  {
    windowQueryTest();
  }

  @DrillTest("lag_func/lag_Fn_59")
  @Test
  public void test_lag_func_lag_Fn_59()
  {
    windowQueryTest();
  }

  @DrillTest("lag_func/lag_Fn_5")
  @Test
  public void test_lag_func_lag_Fn_5()
  {
    windowQueryTest();
  }

  @DrillTest("lag_func/lag_Fn_61")
  @Test
  public void test_lag_func_lag_Fn_61()
  {
    windowQueryTest();
  }

  @DrillTest("lag_func/lag_Fn_62")
  @Test
  public void test_lag_func_lag_Fn_62()
  {
    windowQueryTest();
  }

  @DrillTest("lag_func/lag_Fn_70")
  @Test
  public void test_lag_func_lag_Fn_70()
  {
    windowQueryTest();
  }

  @DrillTest("lag_func/lag_Fn_73")
  @Test
  public void test_lag_func_lag_Fn_73()
  {
    windowQueryTest();
  }

  @DrillTest("lag_func/lag_Fn_74")
  @Test
  public void test_lag_func_lag_Fn_74()
  {
    windowQueryTest();
  }

  @DrillTest("lag_func/lag_Fn_75")
  @Test
  public void test_lag_func_lag_Fn_75()
  {
    windowQueryTest();
  }

  @DrillTest("lag_func/lag_Fn_76")
  @Test
  public void test_lag_func_lag_Fn_76()
  {
    windowQueryTest();
  }

  @DrillTest("lag_func/lag_Fn_78")
  @Test
  public void test_lag_func_lag_Fn_78()
  {
    windowQueryTest();
  }

  @DrillTest("lag_func/lag_Fn_79")
  @Test
  public void test_lag_func_lag_Fn_79()
  {
    windowQueryTest();
  }

  @DrillTest("lag_func/lag_Fn_7")
  @Test
  public void test_lag_func_lag_Fn_7()
  {
    windowQueryTest();
  }

  @DrillTest("lag_func/lag_Fn_80")
  @Test
  public void test_lag_func_lag_Fn_80()
  {
    windowQueryTest();
  }

  @DrillTest("lag_func/lag_Fn_81")
  @Test
  public void test_lag_func_lag_Fn_81()
  {
    windowQueryTest();
  }

  @DrillTest("lag_func/lag_Fn_83")
  @Test
  public void test_lag_func_lag_Fn_83()
  {
    windowQueryTest();
  }

  @DrillTest("lag_func/lag_Fn_84")
  @Test
  public void test_lag_func_lag_Fn_84()
  {
    windowQueryTest();
  }

  @DrillTest("lag_func/lag_Fn_85")
  @Test
  public void test_lag_func_lag_Fn_85()
  {
    windowQueryTest();
  }

  @DrillTest("lag_func/lag_Fn_86")
  @Test
  public void test_lag_func_lag_Fn_86()
  {
    windowQueryTest();
  }

  @DrillTest("lag_func/lag_Fn_87")
  @Test
  public void test_lag_func_lag_Fn_87()
  {
    windowQueryTest();
  }

  @DrillTest("lag_func/lag_Fn_88")
  @Test
  public void test_lag_func_lag_Fn_88()
  {
    windowQueryTest();
  }

  @DrillTest("lag_func/lag_Fn_89")
  @Test
  public void test_lag_func_lag_Fn_89()
  {
    windowQueryTest();
  }

  @DrillTest("lag_func/lag_Fn_8")
  @Test
  public void test_lag_func_lag_Fn_8()
  {
    windowQueryTest();
  }

  @DrillTest("lag_func/lag_Fn_90")
  @Test
  public void test_lag_func_lag_Fn_90()
  {
    windowQueryTest();
  }

  @DrillTest("lag_func/lag_Fn_91")
  @Test
  public void test_lag_func_lag_Fn_91()
  {
    windowQueryTest();
  }

  @DrillTest("lag_func/lag_Fn_92")
  @Test
  public void test_lag_func_lag_Fn_92()
  {
    windowQueryTest();
  }

  @DrillTest("lag_func/lag_Fn_93")
  @Test
  public void test_lag_func_lag_Fn_93()
  {
    windowQueryTest();
  }

  @DrillTest("lag_func/lag_Fn_94")
  @Test
  public void test_lag_func_lag_Fn_94()
  {
    windowQueryTest();
  }

  @DrillTest("lag_func/lag_Fn_98")
  @Test
  public void test_lag_func_lag_Fn_98()
  {
    windowQueryTest();
  }

  @DrillTest("last_val/lastValFn_26")
  @Test
  public void test_last_val_lastValFn_26()
  {
    windowQueryTest();
  }

  @DrillTest("last_val/lastValFn_27")
  @Test
  public void test_last_val_lastValFn_27()
  {
    windowQueryTest();
  }

  @DrillTest("last_val/lastValFn_28")
  @Test
  public void test_last_val_lastValFn_28()
  {
    windowQueryTest();
  }

  @DrillTest("last_val/lastValFn_30")
  @Test
  public void test_last_val_lastValFn_30()
  {
    windowQueryTest();
  }

  @DrillTest("last_val/lastValFn_31")
  @Test
  public void test_last_val_lastValFn_31()
  {
    windowQueryTest();
  }

  @DrillTest("last_val/lastValFn_37")
  @Test
  public void test_last_val_lastValFn_37()
  {
    windowQueryTest();
  }

  @DrillTest("lead_func/lead_Fn_100")
  @Test
  public void test_lead_func_lead_Fn_100()
  {
    windowQueryTest();
  }

  @DrillTest("lead_func/lead_Fn_101")
  @Test
  public void test_lead_func_lead_Fn_101()
  {
    windowQueryTest();
  }

  @DrillTest("lead_func/lead_Fn_102")
  @Test
  public void test_lead_func_lead_Fn_102()
  {
    windowQueryTest();
  }

  @DrillTest("lead_func/lead_Fn_105")
  @Test
  public void test_lead_func_lead_Fn_105()
  {
    windowQueryTest();
  }

  @DrillTest("lead_func/lead_Fn_106")
  @Test
  public void test_lead_func_lead_Fn_106()
  {
    windowQueryTest();
  }

  @DrillTest("lead_func/lead_Fn_107")
  @Test
  public void test_lead_func_lead_Fn_107()
  {
    windowQueryTest();
  }

  @DrillTest("lead_func/lead_Fn_1")
  @Test
  public void test_lead_func_lead_Fn_1()
  {
    windowQueryTest();
  }

  @DrillTest("lead_func/lead_Fn_28")
  @Test
  public void test_lead_func_lead_Fn_28()
  {
    windowQueryTest();
  }

  @DrillTest("lead_func/lead_Fn_29")
  @Test
  public void test_lead_func_lead_Fn_29()
  {
    windowQueryTest();
  }

  @DrillTest("lead_func/lead_Fn_2")
  @Test
  public void test_lead_func_lead_Fn_2()
  {
    windowQueryTest();
  }

  @DrillTest("lead_func/lead_Fn_30")
  @Test
  public void test_lead_func_lead_Fn_30()
  {
    windowQueryTest();
  }

  @DrillTest("lead_func/lead_Fn_31")
  @Test
  public void test_lead_func_lead_Fn_31()
  {
    windowQueryTest();
  }

  @DrillTest("lead_func/lead_Fn_32")
  @Test
  public void test_lead_func_lead_Fn_32()
  {
    windowQueryTest();
  }

  @DrillTest("lead_func/lead_Fn_34")
  @Test
  public void test_lead_func_lead_Fn_34()
  {
    windowQueryTest();
  }

  @DrillTest("lead_func/lead_Fn_35")
  @Test
  public void test_lead_func_lead_Fn_35()
  {
    windowQueryTest();
  }

  @DrillTest("lead_func/lead_Fn_37")
  @Test
  public void test_lead_func_lead_Fn_37()
  {
    windowQueryTest();
  }

  @DrillTest("lead_func/lead_Fn_38")
  @Test
  public void test_lead_func_lead_Fn_38()
  {
    windowQueryTest();
  }

  @DrillTest("lead_func/lead_Fn_39")
  @Test
  public void test_lead_func_lead_Fn_39()
  {
    windowQueryTest();
  }

  @DrillTest("lead_func/lead_Fn_3")
  @Test
  public void test_lead_func_lead_Fn_3()
  {
    windowQueryTest();
  }

  @DrillTest("lead_func/lead_Fn_40")
  @Test
  public void test_lead_func_lead_Fn_40()
  {
    windowQueryTest();
  }

  @DrillTest("lead_func/lead_Fn_41")
  @Test
  public void test_lead_func_lead_Fn_41()
  {
    windowQueryTest();
  }

  @DrillTest("lead_func/lead_Fn_43")
  @Test
  public void test_lead_func_lead_Fn_43()
  {
    windowQueryTest();
  }

  @DrillTest("lead_func/lead_Fn_44")
  @Test
  public void test_lead_func_lead_Fn_44()
  {
    windowQueryTest();
  }

  @DrillTest("lead_func/lead_Fn_46")
  @Test
  public void test_lead_func_lead_Fn_46()
  {
    windowQueryTest();
  }

  @DrillTest("lead_func/lead_Fn_47")
  @Test
  public void test_lead_func_lead_Fn_47()
  {
    windowQueryTest();
  }

  @DrillTest("lead_func/lead_Fn_48")
  @Test
  public void test_lead_func_lead_Fn_48()
  {
    windowQueryTest();
  }

  @DrillTest("lead_func/lead_Fn_49")
  @Test
  public void test_lead_func_lead_Fn_49()
  {
    windowQueryTest();
  }

  @DrillTest("lead_func/lead_Fn_4")
  @Test
  public void test_lead_func_lead_Fn_4()
  {
    windowQueryTest();
  }

  @DrillTest("lead_func/lead_Fn_50")
  @Test
  public void test_lead_func_lead_Fn_50()
  {
    windowQueryTest();
  }

  @DrillTest("lead_func/lead_Fn_52")
  @Test
  public void test_lead_func_lead_Fn_52()
  {
    windowQueryTest();
  }

  @DrillTest("lead_func/lead_Fn_53")
  @Test
  public void test_lead_func_lead_Fn_53()
  {
    windowQueryTest();
  }

  @DrillTest("lead_func/lead_Fn_55")
  @Test
  public void test_lead_func_lead_Fn_55()
  {
    windowQueryTest();
  }

  @DrillTest("lead_func/lead_Fn_56")
  @Test
  public void test_lead_func_lead_Fn_56()
  {
    windowQueryTest();
  }

  @DrillTest("lead_func/lead_Fn_57")
  @Test
  public void test_lead_func_lead_Fn_57()
  {
    windowQueryTest();
  }

  @DrillTest("lead_func/lead_Fn_58")
  @Test
  public void test_lead_func_lead_Fn_58()
  {
    windowQueryTest();
  }

  @DrillTest("lead_func/lead_Fn_59")
  @Test
  public void test_lead_func_lead_Fn_59()
  {
    windowQueryTest();
  }

  @DrillTest("lead_func/lead_Fn_5")
  @Test
  public void test_lead_func_lead_Fn_5()
  {
    windowQueryTest();
  }

  @DrillTest("lead_func/lead_Fn_61")
  @Test
  public void test_lead_func_lead_Fn_61()
  {
    windowQueryTest();
  }

  @DrillTest("lead_func/lead_Fn_62")
  @Test
  public void test_lead_func_lead_Fn_62()
  {
    windowQueryTest();
  }

  @DrillTest("lead_func/lead_Fn_70")
  @Test
  public void test_lead_func_lead_Fn_70()
  {
    windowQueryTest();
  }

  @DrillTest("lead_func/lead_Fn_73")
  @Test
  public void test_lead_func_lead_Fn_73()
  {
    windowQueryTest();
  }

  @DrillTest("lead_func/lead_Fn_74")
  @Test
  public void test_lead_func_lead_Fn_74()
  {
    windowQueryTest();
  }

  @DrillTest("lead_func/lead_Fn_75")
  @Test
  public void test_lead_func_lead_Fn_75()
  {
    windowQueryTest();
  }

  @DrillTest("lead_func/lead_Fn_76")
  @Test
  public void test_lead_func_lead_Fn_76()
  {
    windowQueryTest();
  }

  @DrillTest("lead_func/lead_Fn_78")
  @Test
  public void test_lead_func_lead_Fn_78()
  {
    windowQueryTest();
  }

  @DrillTest("lead_func/lead_Fn_79")
  @Test
  public void test_lead_func_lead_Fn_79()
  {
    windowQueryTest();
  }

  @DrillTest("lead_func/lead_Fn_7")
  @Test
  public void test_lead_func_lead_Fn_7()
  {
    windowQueryTest();
  }

  @DrillTest("lead_func/lead_Fn_80")
  @Test
  public void test_lead_func_lead_Fn_80()
  {
    windowQueryTest();
  }

  @DrillTest("lead_func/lead_Fn_81")
  @Test
  public void test_lead_func_lead_Fn_81()
  {
    windowQueryTest();
  }

  @DrillTest("lead_func/lead_Fn_82")
  @Test
  public void test_lead_func_lead_Fn_82()
  {
    windowQueryTest();
  }

  @DrillTest("lead_func/lead_Fn_83")
  @Test
  public void test_lead_func_lead_Fn_83()
  {
    windowQueryTest();
  }

  @DrillTest("lead_func/lead_Fn_84")
  @Test
  public void test_lead_func_lead_Fn_84()
  {
    windowQueryTest();
  }

  @DrillTest("lead_func/lead_Fn_85")
  @Test
  public void test_lead_func_lead_Fn_85()
  {
    windowQueryTest();
  }

  @DrillTest("lead_func/lead_Fn_86")
  @Test
  public void test_lead_func_lead_Fn_86()
  {
    windowQueryTest();
  }

  @DrillTest("lead_func/lead_Fn_87")
  @Test
  public void test_lead_func_lead_Fn_87()
  {
    windowQueryTest();
  }

  @DrillTest("lead_func/lead_Fn_88")
  @Test
  public void test_lead_func_lead_Fn_88()
  {
    windowQueryTest();
  }

  @DrillTest("lead_func/lead_Fn_89")
  @Test
  public void test_lead_func_lead_Fn_89()
  {
    windowQueryTest();
  }

  @DrillTest("lead_func/lead_Fn_8")
  @Test
  public void test_lead_func_lead_Fn_8()
  {
    windowQueryTest();
  }

  @DrillTest("lead_func/lead_Fn_93")
  @Test
  public void test_lead_func_lead_Fn_93()
  {
    windowQueryTest();
  }

  @DrillTest("lead_func/lead_Fn_99")
  @Test
  public void test_lead_func_lead_Fn_99()
  {
    windowQueryTest();
  }

  @DrillTest("nestedAggs/basic_1")
  @Test
  public void test_nestedAggs_basic_1()
  {
    windowQueryTest();
  }

  @DrillTest("nestedAggs/basic_2")
  @Test
  public void test_nestedAggs_basic_2()
  {
    windowQueryTest();
  }

  @DrillTest("nestedAggs/basic_4")
  @Test
  public void test_nestedAggs_basic_4()
  {
    windowQueryTest();
  }

  @DrillTest("nestedAggs/basic_6")
  @Test
  public void test_nestedAggs_basic_6()
  {
    windowQueryTest();
  }

  @DrillTest("nestedAggs/basic_8")
  @Test
  public void test_nestedAggs_basic_8()
  {
    windowQueryTest();
  }

  @DrillTest("nestedAggs/basic_9")
  @Test
  public void test_nestedAggs_basic_9()
  {
    windowQueryTest();
  }

  @DrillTest("nestedAggs/emtyOvrCls_10")
  @Test
  public void test_nestedAggs_emtyOvrCls_10()
  {
    windowQueryTest();
  }

  @DrillTest("nestedAggs/emtyOvrCls_11")
  @Test
  public void test_nestedAggs_emtyOvrCls_11()
  {
    windowQueryTest();
  }

  @DrillTest("nestedAggs/emtyOvrCls_12")
  @Test
  public void test_nestedAggs_emtyOvrCls_12()
  {
    windowQueryTest();
  }

  @DrillTest("nestedAggs/emtyOvrCls_1")
  @Test
  public void test_nestedAggs_emtyOvrCls_1()
  {
    windowQueryTest();
  }

  @DrillTest("nestedAggs/emtyOvrCls_2")
  @Test
  public void test_nestedAggs_emtyOvrCls_2()
  {
    windowQueryTest();
  }

  @DrillTest("nestedAggs/emtyOvrCls_3")
  @Test
  public void test_nestedAggs_emtyOvrCls_3()
  {
    windowQueryTest();
  }

  @DrillTest("nestedAggs/emtyOvrCls_4")
  @Test
  public void test_nestedAggs_emtyOvrCls_4()
  {
    windowQueryTest();
  }

  @DrillTest("nestedAggs/emtyOvrCls_5")
  @Test
  public void test_nestedAggs_emtyOvrCls_5()
  {
    windowQueryTest();
  }

  @DrillTest("nestedAggs/emtyOvrCls_6")
  @Test
  public void test_nestedAggs_emtyOvrCls_6()
  {
    windowQueryTest();
  }

  @DrillTest("nestedAggs/emtyOvrCls_9")
  @Test
  public void test_nestedAggs_emtyOvrCls_9()
  {
    windowQueryTest();
  }

  @DrillTest("nestedAggs/frmclause01")
  @Test
  public void test_nestedAggs_frmclause01()
  {
    windowQueryTest();
  }

  @DrillTest("nestedAggs/frmclause02")
  @Test
  public void test_nestedAggs_frmclause02()
  {
    windowQueryTest();
  }

  @DrillTest("nestedAggs/frmclause06")
  @Test
  public void test_nestedAggs_frmclause06()
  {
    windowQueryTest();
  }

  @DrillTest("nestedAggs/frmclause14")
  @Test
  public void test_nestedAggs_frmclause14()
  {
    windowQueryTest();
  }

  @DrillTest("nestedAggs/frmclause19")
  @Test
  public void test_nestedAggs_frmclause19()
  {
    windowQueryTest();
  }

  @DrillTest("nestedAggs/multiWin_1")
  @Test
  public void test_nestedAggs_multiWin_1()
  {
    windowQueryTest();
  }

  @DrillTest("nestedAggs/nstdagg01")
  @Test
  public void test_nestedAggs_nstdagg01()
  {
    windowQueryTest();
  }

  @DrillTest("nestedAggs/nstdagg02")
  @Test
  public void test_nestedAggs_nstdagg02()
  {
    windowQueryTest();
  }

  @DrillTest("nestedAggs/nstdagg03")
  @Test
  public void test_nestedAggs_nstdagg03()
  {
    windowQueryTest();
  }

  @DrillTest("nestedAggs/nstdagg04")
  @Test
  public void test_nestedAggs_nstdagg04()
  {
    windowQueryTest();
  }

  @DrillTest("nestedAggs/nstdagg05")
  @Test
  public void test_nestedAggs_nstdagg05()
  {
    windowQueryTest();
  }

  @DrillTest("nestedAggs/nstdagg06")
  @Test
  public void test_nestedAggs_nstdagg06()
  {
    windowQueryTest();
  }

  @DrillTest("nestedAggs/nstdagg07")
  @Test
  public void test_nestedAggs_nstdagg07()
  {
    windowQueryTest();
  }

  @DrillTest("nestedAggs/nstdagg08")
  @Test
  public void test_nestedAggs_nstdagg08()
  {
    windowQueryTest();
  }

  @DrillTest("nestedAggs/nstdagg09")
  @Test
  public void test_nestedAggs_nstdagg09()
  {
    windowQueryTest();
  }

  @DrillTest("nestedAggs/nstdagg10")
  @Test
  public void test_nestedAggs_nstdagg10()
  {
    windowQueryTest();
  }

  @DrillTest("nestedAggs/nstdagg11")
  @Test
  public void test_nestedAggs_nstdagg11()
  {
    windowQueryTest();
  }

  @DrillTest("nestedAggs/nstdagg12")
  @Test
  public void test_nestedAggs_nstdagg12()
  {
    windowQueryTest();
  }

  @DrillTest("nestedAggs/nstdagg13")
  @Test
  public void test_nestedAggs_nstdagg13()
  {
    windowQueryTest();
  }

  @DrillTest("nestedAggs/nstdagg14")
  @Test
  public void test_nestedAggs_nstdagg14()
  {
    windowQueryTest();
  }

  @DrillTest("nestedAggs/nstdagg15")
  @Test
  public void test_nestedAggs_nstdagg15()
  {
    windowQueryTest();
  }

  @DrillTest("nestedAggs/nstdagg16")
  @Test
  public void test_nestedAggs_nstdagg16()
  {
    windowQueryTest();
  }

  @DrillTest("nestedAggs/nstdagg17")
  @Test
  public void test_nestedAggs_nstdagg17()
  {
    windowQueryTest();
  }

  @DrillTest("nestedAggs/nstdagg18")
  @Test
  public void test_nestedAggs_nstdagg18()
  {
    windowQueryTest();
  }

  @DrillTest("nestedAggs/nstdagg19")
  @Test
  public void test_nestedAggs_nstdagg19()
  {
    windowQueryTest();
  }

  @DrillTest("nestedAggs/nstdagg20")
  @Test
  public void test_nestedAggs_nstdagg20()
  {
    windowQueryTest();
  }

  @DrillTest("nestedAggs/nstdagg21")
  @Test
  public void test_nestedAggs_nstdagg21()
  {
    windowQueryTest();
  }

  @DrillTest("nestedAggs/nstdagg22")
  @Test
  public void test_nestedAggs_nstdagg22()
  {
    windowQueryTest();
  }

  @DrillTest("nestedAggs/nstdagg23")
  @Test
  public void test_nestedAggs_nstdagg23()
  {
    windowQueryTest();
  }

  @DrillTest("nestedAggs/nstdagg25")
  @Test
  public void test_nestedAggs_nstdagg25()
  {
    windowQueryTest();
  }

  @DrillTest("nestedAggs/nstdagg26")
  @Test
  public void test_nestedAggs_nstdagg26()
  {
    windowQueryTest();
  }

  @DrillTest("nestedAggs/woutOby_1")
  @Test
  public void test_nestedAggs_woutOby_1()
  {
    windowQueryTest();
  }

  @DrillTest("nestedAggs/woutOby_2")
  @Test
  public void test_nestedAggs_woutOby_2()
  {
    windowQueryTest();
  }

  @DrillTest("nestedAggs/woutOby_3")
  @Test
  public void test_nestedAggs_woutOby_3()
  {
    windowQueryTest();
  }

  @DrillTest("nestedAggs/woutOby_4")
  @Test
  public void test_nestedAggs_woutOby_4()
  {
    windowQueryTest();
  }

  @DrillTest("nestedAggs/woutOby_5")
  @Test
  public void test_nestedAggs_woutOby_5()
  {
    windowQueryTest();
  }

  @DrillTest("nestedAggs/woutOby_8")
  @Test
  public void test_nestedAggs_woutOby_8()
  {
    windowQueryTest();
  }

  @DrillTest("nestedAggs/wPbOb_10")
  @Test
  public void test_nestedAggs_wPbOb_10()
  {
    windowQueryTest();
  }

  @DrillTest("nestedAggs/wPbOb_11")
  @Test
  public void test_nestedAggs_wPbOb_11()
  {
    windowQueryTest();
  }

  @DrillTest("nestedAggs/wPbOb_12")
  @Test
  public void test_nestedAggs_wPbOb_12()
  {
    windowQueryTest();
  }

  @DrillTest("nestedAggs/wPbOb_13")
  @Test
  public void test_nestedAggs_wPbOb_13()
  {
    windowQueryTest();
  }

  @DrillTest("nestedAggs/wPbOb_14")
  @Test
  public void test_nestedAggs_wPbOb_14()
  {
    windowQueryTest();
  }

  @DrillTest("nestedAggs/wPbOb_15")
  @Test
  public void test_nestedAggs_wPbOb_15()
  {
    windowQueryTest();
  }

  @DrillTest("nestedAggs/wPbOb_16")
  @Test
  public void test_nestedAggs_wPbOb_16()
  {
    windowQueryTest();
  }

  @DrillTest("nestedAggs/wPbOb_17")
  @Test
  public void test_nestedAggs_wPbOb_17()
  {
    windowQueryTest();
  }

  @DrillTest("nestedAggs/wPbOb_18")
  @Test
  public void test_nestedAggs_wPbOb_18()
  {
    windowQueryTest();
  }

  @DrillTest("nestedAggs/wPbOb_19")
  @Test
  public void test_nestedAggs_wPbOb_19()
  {
    windowQueryTest();
  }

  @DrillTest("nestedAggs/wPbOb_1")
  @Test
  public void test_nestedAggs_wPbOb_1()
  {
    windowQueryTest();
  }

  @DrillTest("nestedAggs/wPbOb_20")
  @Test
  public void test_nestedAggs_wPbOb_20()
  {
    windowQueryTest();
  }

  @DrillTest("nestedAggs/wPbOb_21")
  @Test
  public void test_nestedAggs_wPbOb_21()
  {
    windowQueryTest();
  }

  @DrillTest("nestedAggs/wPbOb_22")
  @Test
  public void test_nestedAggs_wPbOb_22()
  {
    windowQueryTest();
  }

  @DrillTest("nestedAggs/wPbOb_23")
  @Test
  public void test_nestedAggs_wPbOb_23()
  {
    windowQueryTest();
  }

  @DrillTest("nestedAggs/wPbOb_24")
  @Test
  public void test_nestedAggs_wPbOb_24()
  {
    windowQueryTest();
  }

  @DrillTest("nestedAggs/wPbOb_25")
  @Test
  public void test_nestedAggs_wPbOb_25()
  {
    windowQueryTest();
  }

  @DrillTest("nestedAggs/wPbOb_26")
  @Test
  public void test_nestedAggs_wPbOb_26()
  {
    windowQueryTest();
  }

  @DrillTest("nestedAggs/wPbOb_2")
  @Test
  public void test_nestedAggs_wPbOb_2()
  {
    windowQueryTest();
  }

  @DrillTest("nestedAggs/wPbOb_3")
  @Test
  public void test_nestedAggs_wPbOb_3()
  {
    windowQueryTest();
  }

  @DrillTest("nestedAggs/wPbOb_4")
  @Test
  public void test_nestedAggs_wPbOb_4()
  {
    windowQueryTest();
  }

  @DrillTest("nestedAggs/wPbOb_5")
  @Test
  public void test_nestedAggs_wPbOb_5()
  {
    windowQueryTest();
  }

  @DrillTest("nestedAggs/wPbOb_6")
  @Test
  public void test_nestedAggs_wPbOb_6()
  {
    windowQueryTest();
  }

  @DrillTest("nestedAggs/wPbOb_7")
  @Test
  public void test_nestedAggs_wPbOb_7()
  {
    windowQueryTest();
  }

  @DrillTest("nestedAggs/wPbOb_8")
  @Test
  public void test_nestedAggs_wPbOb_8()
  {
    windowQueryTest();
  }

  @DrillTest("nestedAggs/wPbOb_9")
  @Test
  public void test_nestedAggs_wPbOb_9()
  {
    windowQueryTest();
  }

  @DrillTest("ntile_func/ntileFn_10")
  @Test
  public void test_ntile_func_ntileFn_10()
  {
    windowQueryTest();
  }

  @DrillTest("ntile_func/ntileFn_11")
  @Test
  public void test_ntile_func_ntileFn_11()
  {
    windowQueryTest();
  }

  @DrillTest("ntile_func/ntileFn_12")
  @Test
  public void test_ntile_func_ntileFn_12()
  {
    windowQueryTest();
  }

  @DrillTest("ntile_func/ntileFn_13")
  @Test
  public void test_ntile_func_ntileFn_13()
  {
    windowQueryTest();
  }

  @DrillTest("ntile_func/ntileFn_14")
  @Test
  public void test_ntile_func_ntileFn_14()
  {
    windowQueryTest();
  }

  @DrillTest("ntile_func/ntileFn_16")
  @Test
  public void test_ntile_func_ntileFn_16()
  {
    windowQueryTest();
  }

  @DrillTest("ntile_func/ntileFn_18")
  @Test
  public void test_ntile_func_ntileFn_18()
  {
    windowQueryTest();
  }

  @DrillTest("ntile_func/ntileFn_19")
  @Test
  public void test_ntile_func_ntileFn_19()
  {
    windowQueryTest();
  }

  @DrillTest("ntile_func/ntileFn_1")
  @Test
  public void test_ntile_func_ntileFn_1()
  {
    windowQueryTest();
  }

  @DrillTest("ntile_func/ntileFn_20")
  @Test
  public void test_ntile_func_ntileFn_20()
  {
    windowQueryTest();
  }

  @DrillTest("ntile_func/ntileFn_21")
  @Test
  public void test_ntile_func_ntileFn_21()
  {
    windowQueryTest();
  }

  @DrillTest("ntile_func/ntileFn_22")
  @Test
  public void test_ntile_func_ntileFn_22()
  {
    windowQueryTest();
  }

  @DrillTest("ntile_func/ntileFn_23")
  @Test
  public void test_ntile_func_ntileFn_23()
  {
    windowQueryTest();
  }

  @DrillTest("ntile_func/ntileFn_24")
  @Test
  public void test_ntile_func_ntileFn_24()
  {
    windowQueryTest();
  }

  @DrillTest("ntile_func/ntileFn_25")
  @Test
  public void test_ntile_func_ntileFn_25()
  {
    windowQueryTest();
  }

  @DrillTest("ntile_func/ntileFn_26")
  @Test
  public void test_ntile_func_ntileFn_26()
  {
    windowQueryTest();
  }

  @DrillTest("ntile_func/ntileFn_28")
  @Test
  public void test_ntile_func_ntileFn_28()
  {
    windowQueryTest();
  }

  @DrillTest("ntile_func/ntileFn_29")
  @Test
  public void test_ntile_func_ntileFn_29()
  {
    windowQueryTest();
  }

  @DrillTest("ntile_func/ntileFn_2")
  @Test
  public void test_ntile_func_ntileFn_2()
  {
    windowQueryTest();
  }

  @DrillTest("ntile_func/ntileFn_30")
  @Test
  public void test_ntile_func_ntileFn_30()
  {
    windowQueryTest();
  }

  @DrillTest("ntile_func/ntileFn_31")
  @Test
  public void test_ntile_func_ntileFn_31()
  {
    windowQueryTest();
  }

  @DrillTest("ntile_func/ntileFn_32")
  @Test
  public void test_ntile_func_ntileFn_32()
  {
    windowQueryTest();
  }

  @DrillTest("ntile_func/ntileFn_35")
  @Test
  public void test_ntile_func_ntileFn_35()
  {
    windowQueryTest();
  }

  @DrillTest("ntile_func/ntileFn_36")
  @Test
  public void test_ntile_func_ntileFn_36()
  {
    windowQueryTest();
  }

  @DrillTest("ntile_func/ntileFn_37")
  @Test
  public void test_ntile_func_ntileFn_37()
  {
    windowQueryTest();
  }

  @DrillTest("ntile_func/ntileFn_38")
  @Test
  public void test_ntile_func_ntileFn_38()
  {
    windowQueryTest();
  }

  @DrillTest("ntile_func/ntileFn_39")
  @Test
  public void test_ntile_func_ntileFn_39()
  {
    windowQueryTest();
  }

  @DrillTest("ntile_func/ntileFn_3")
  @Test
  public void test_ntile_func_ntileFn_3()
  {
    windowQueryTest();
  }

  @DrillTest("ntile_func/ntileFn_40")
  @Test
  public void test_ntile_func_ntileFn_40()
  {
    windowQueryTest();
  }

  @DrillTest("ntile_func/ntileFn_41")
  @Test
  public void test_ntile_func_ntileFn_41()
  {
    windowQueryTest();
  }

  @DrillTest("ntile_func/ntileFn_42")
  @Test
  public void test_ntile_func_ntileFn_42()
  {
    windowQueryTest();
  }

  @DrillTest("ntile_func/ntileFn_43")
  @Test
  public void test_ntile_func_ntileFn_43()
  {
    windowQueryTest();
  }

  @DrillTest("ntile_func/ntileFn_44")
  @Test
  public void test_ntile_func_ntileFn_44()
  {
    windowQueryTest();
  }

  @DrillTest("ntile_func/ntileFn_46")
  @Test
  public void test_ntile_func_ntileFn_46()
  {
    windowQueryTest();
  }

  @DrillTest("ntile_func/ntileFn_4")
  @Test
  public void test_ntile_func_ntileFn_4()
  {
    windowQueryTest();
  }

  @DrillTest("ntile_func/ntileFn_5")
  @Test
  public void test_ntile_func_ntileFn_5()
  {
    windowQueryTest();
  }

  @DrillTest("ntile_func/ntileFn_6")
  @Test
  public void test_ntile_func_ntileFn_6()
  {
    windowQueryTest();
  }

  @DrillTest("ntile_func/ntileFn_8")
  @Test
  public void test_ntile_func_ntileFn_8()
  {
    windowQueryTest();
  }

  @DrillTest("ntile_func/ntileFn_9")
  @Test
  public void test_ntile_func_ntileFn_9()
  {
    windowQueryTest();
  }

  @NotYetSupported(Modes.AGGREGATION_NOT_SUPPORT_TYPE)
  @DrillTest("nestedAggs/cte_win_02")
  @Test
  public void test_nestedAggs_cte_win_02()
  {
    windowQueryTest();
  }

  @NotYetSupported(Modes.AGGREGATION_NOT_SUPPORT_TYPE)
  @DrillTest("nestedAggs/cte_win_03")
  @Test
  public void test_nestedAggs_cte_win_03()
  {
    windowQueryTest();
  }

  @NotYetSupported(Modes.AGGREGATION_NOT_SUPPORT_TYPE)
  @DrillTest("nestedAggs/cte_win_04")
  @Test
  public void test_nestedAggs_cte_win_04()
  {
    windowQueryTest();
  }

  @NotYetSupported(Modes.AGGREGATION_NOT_SUPPORT_TYPE)
  @DrillTest("nestedAggs/frmclause04")
  @Test
  public void test_nestedAggs_frmclause04()
  {
    windowQueryTest();
  }

  @NotYetSupported(Modes.AGGREGATION_NOT_SUPPORT_TYPE)
  @DrillTest("nestedAggs/frmclause05")
  @Test
  public void test_nestedAggs_frmclause05()
  {
    windowQueryTest();
  }

  @NotYetSupported(Modes.AGGREGATION_NOT_SUPPORT_TYPE)
  @DrillTest("nestedAggs/frmclause07")
  @Test
  public void test_nestedAggs_frmclause07()
  {
    windowQueryTest();
  }

  @NotYetSupported(Modes.AGGREGATION_NOT_SUPPORT_TYPE)
  @DrillTest("nestedAggs/frmclause08")
  @Test
  public void test_nestedAggs_frmclause08()
  {
    windowQueryTest();
  }

  @NotYetSupported(Modes.AGGREGATION_NOT_SUPPORT_TYPE)
  @DrillTest("nestedAggs/frmclause09")
  @Test
  public void test_nestedAggs_frmclause09()
  {
    windowQueryTest();
  }

  @NotYetSupported(Modes.AGGREGATION_NOT_SUPPORT_TYPE)
  @DrillTest("nestedAggs/frmclause10")
  @Test
  public void test_nestedAggs_frmclause10()
  {
    windowQueryTest();
  }

  @NotYetSupported(Modes.AGGREGATION_NOT_SUPPORT_TYPE)
  @DrillTest("nestedAggs/frmclause11")
  @Test
  public void test_nestedAggs_frmclause11()
  {
    windowQueryTest();
  }

  @NotYetSupported(Modes.AGGREGATION_NOT_SUPPORT_TYPE)
  @DrillTest("nestedAggs/frmclause13")
  @Test
  public void test_nestedAggs_frmclause13()
  {
    windowQueryTest();
  }

  @NotYetSupported(Modes.AGGREGATION_NOT_SUPPORT_TYPE)
  @DrillTest("nestedAggs/frmclause15")
  @Test
  public void test_nestedAggs_frmclause15()
  {
    windowQueryTest();
  }

  @NotYetSupported(Modes.AGGREGATION_NOT_SUPPORT_TYPE)
  @DrillTest("nestedAggs/frmclause17")
  @Test
  public void test_nestedAggs_frmclause17()
  {
    windowQueryTest();
  }

  @NotYetSupported(Modes.AGGREGATION_NOT_SUPPORT_TYPE)
  @DrillTest("nestedAggs/frmclause18")
  @Test
  public void test_nestedAggs_frmclause18()
  {
    windowQueryTest();
  }

  @NotYetSupported(Modes.AGGREGATION_NOT_SUPPORT_TYPE)
  @DrillTest("nestedAggs/woutOby_10")
  @Test
  public void test_nestedAggs_woutOby_10()
  {
    windowQueryTest();
  }

  @NotYetSupported(Modes.AGGREGATION_NOT_SUPPORT_TYPE)
  @DrillTest("nestedAggs/woutOby_11")
  @Test
  public void test_nestedAggs_woutOby_11()
  {
    windowQueryTest();
  }

  @NotYetSupported(Modes.AGGREGATION_NOT_SUPPORT_TYPE)
  @DrillTest("nestedAggs/woutOby_12")
  @Test
  public void test_nestedAggs_woutOby_12()
  {
    windowQueryTest();
  }

  @NotYetSupported(Modes.AGGREGATION_NOT_SUPPORT_TYPE)
  @DrillTest("nestedAggs/woutOby_13")
  @Test
  public void test_nestedAggs_woutOby_13()
  {
    windowQueryTest();
  }

  @NotYetSupported(Modes.AGGREGATION_NOT_SUPPORT_TYPE)
  @DrillTest("nestedAggs/woutOby_6")
  @Test
  public void test_nestedAggs_woutOby_6()
  {
    windowQueryTest();
  }

  @NotYetSupported(Modes.AGGREGATION_NOT_SUPPORT_TYPE)
  @DrillTest("nestedAggs/woutOby_7")
  @Test
  public void test_nestedAggs_woutOby_7()
  {
    windowQueryTest();
  }

  @NotYetSupported(Modes.AGGREGATION_NOT_SUPPORT_TYPE)
  @DrillTest("nestedAggs/woutOby_9")
  @Test
  public void test_nestedAggs_woutOby_9()
  {
    windowQueryTest();
  }

  @NotYetSupported(Modes.AGGREGATION_NOT_SUPPORT_TYPE)
  @DrillTest("nestedAggs/woutPrtnBy_6")
  @Test
  public void test_nestedAggs_woutPrtnBy_6()
  {
    windowQueryTest();
  }

  @NotYetSupported(Modes.AGGREGATION_NOT_SUPPORT_TYPE)
  @DrillTest("nestedAggs/woutPrtnBy_7")
  @Test
  public void test_nestedAggs_woutPrtnBy_7()
  {
    windowQueryTest();
  }

  @NotYetSupported(Modes.ALLDATA_CSV)
  @DrillTest("aggregates/winFnQry_17")
  @Test
  public void test_aggregates_winFnQry_17()
  {
    windowQueryTest();
  }

  @NotYetSupported(Modes.BIGINT_TIME_COMPARE)
  @DrillTest("lead_func/lead_Fn_27")
  @Test
  public void test_lead_func_lead_Fn_27()
  {
    windowQueryTest();
  }

  @NotYetSupported(Modes.BIGINT_TO_DATE)
  @DrillTest("aggregates/winFnQry_15")
  @Test
  public void test_aggregates_winFnQry_15()
  {
    windowQueryTest();
  }

  @NotYetSupported(Modes.BIGINT_TO_DATE)
  @DrillTest("aggregates/winFnQry_23")
  @Test
  public void test_aggregates_winFnQry_23()
  {
    windowQueryTest();
  }

  @NotYetSupported(Modes.BIGINT_TO_DATE)
  @DrillTest("aggregates/winFnQry_32")
  @Test
  public void test_aggregates_winFnQry_32()
  {
    windowQueryTest();
  }

  @NotYetSupported(Modes.BIGINT_TO_DATE)
  @DrillTest("aggregates/winFnQry_33")
  @Test
  public void test_aggregates_winFnQry_33()
  {
    windowQueryTest();
  }

  @NotYetSupported(Modes.BIGINT_TO_DATE)
  @DrillTest("aggregates/winFnQry_34")
  @Test
  public void test_aggregates_winFnQry_34()
  {
    windowQueryTest();
  }

  @NotYetSupported(Modes.BIGINT_TO_DATE)
  @DrillTest("aggregates/winFnQry_35")
  @Test
  public void test_aggregates_winFnQry_35()
  {
    windowQueryTest();
  }

  @NotYetSupported(Modes.BIGINT_TO_DATE)
  @DrillTest("aggregates/winFnQry_36")
  @Test
  public void test_aggregates_winFnQry_36()
  {
    windowQueryTest();
  }

  @NotYetSupported(Modes.BIGINT_TO_DATE)
  @DrillTest("aggregates/winFnQry_37")
  @Test
  public void test_aggregates_winFnQry_37()
  {
    windowQueryTest();
  }

  @NotYetSupported(Modes.BIGINT_TO_DATE)
  @DrillTest("aggregates/winFnQry_38")
  @Test
  public void test_aggregates_winFnQry_38()
  {
    windowQueryTest();
  }

  @NotYetSupported(Modes.BIGINT_TO_DATE)
  @DrillTest("aggregates/winFnQry_39")
  @Test
  public void test_aggregates_winFnQry_39()
  {
    windowQueryTest();
  }

  @NotYetSupported(Modes.BIGINT_TO_DATE)
  @DrillTest("aggregates/winFnQry_40")
  @Test
  public void test_aggregates_winFnQry_40()
  {
    windowQueryTest();
  }

  @NotYetSupported(Modes.BIGINT_TO_DATE)
  @DrillTest("aggregates/winFnQry_41")
  @Test
  public void test_aggregates_winFnQry_41()
  {
    windowQueryTest();
  }

  @NotYetSupported(Modes.BIGINT_TO_DATE)
  @DrillTest("aggregates/winFnQry_42")
  @Test
  public void test_aggregates_winFnQry_42()
  {
    windowQueryTest();
  }

  @NotYetSupported(Modes.BIGINT_TO_DATE)
  @DrillTest("aggregates/winFnQry_43")
  @Test
  public void test_aggregates_winFnQry_43()
  {
    windowQueryTest();
  }

  @NotYetSupported(Modes.BIGINT_TO_DATE)
  @DrillTest("aggregates/winFnQry_44")
  @Test
  public void test_aggregates_winFnQry_44()
  {
    windowQueryTest();
  }

  @NotYetSupported(Modes.BIGINT_TO_DATE)
  @DrillTest("aggregates/winFnQry_45")
  @Test
  public void test_aggregates_winFnQry_45()
  {
    windowQueryTest();
  }

  @NotYetSupported(Modes.BIGINT_TO_DATE)
  @DrillTest("aggregates/winFnQry_6")
  @Test
  public void test_aggregates_winFnQry_6()
  {
    windowQueryTest();
  }

  @NotYetSupported(Modes.BIGINT_TO_DATE)
  @DrillTest("aggregates/winFnQry_9")
  @Test
  public void test_aggregates_winFnQry_9()
  {
    windowQueryTest();
  }

  @NotYetSupported(Modes.CANNOT_APPLY_VIRTUAL_COL)
  @DrillTest("nestedAggs/multiWin_5")
  @Test
  public void test_nestedAggs_multiWin_5()
  {
    windowQueryTest();
  }

  @NotYetSupported(Modes.COLUMN_NOT_FOUND)
  @DrillTest("frameclause/subQueries/frmInSubQry_25")
  @Test
  public void test_frameclause_subQueries_frmInSubQry_25()
  {
    windowQueryTest();
  }

  @NotYetSupported(Modes.INCORRECT_SYNTAX)
  @DrillTest("nestedAggs/nstdWinView01")
  @Test
  public void test_nestedAggs_nstdWinView01()
  {
    windowQueryTest();
  }

  @NotYetSupported(Modes.NULLS_FIRST_LAST)
  @DrillTest("aggregates/winFnQry_63")
  @Test
  public void test_aggregates_winFnQry_63()
  {
    windowQueryTest();
  }

  @NotYetSupported(Modes.RESULT_MISMATCH)
  @DrillTest("aggregates/winFnQry_83")
  @Test
  public void test_aggregates_winFnQry_83()
  {
    windowQueryTest();
  }

  @NotYetSupported(Modes.NULLS_FIRST_LAST)
  @DrillTest("frameclause/multipl_wnwds/mulwind_01")
  @Test
  public void test_frameclause_multipl_wnwds_mulwind_01()
  {
    windowQueryTest();
  }

  @NotYetSupported(Modes.NULLS_FIRST_LAST)
  @DrillTest("frameclause/multipl_wnwds/mulwind_06")
  @Test
  public void test_frameclause_multipl_wnwds_mulwind_06()
  {
    windowQueryTest();
  }

  @NotYetSupported(Modes.NULLS_FIRST_LAST)
  @DrillTest("frameclause/multipl_wnwds/mulwind_07")
  @Test
  public void test_frameclause_multipl_wnwds_mulwind_07()
  {
    windowQueryTest();
  }

  @DrillTest("lag_func/lag_Fn_108")
  @Test
  public void test_lag_func_lag_Fn_108()
  {
    windowQueryTest();
  }

  @DrillTest("lag_func/lag_Fn_109")
  @Test
  public void test_lag_func_lag_Fn_109()
  {
    windowQueryTest();
  }

  @DrillTest("lag_func/lag_Fn_69")
  @Test
  public void test_lag_func_lag_Fn_69()
  {
    windowQueryTest();
  }

  @DrillTest("lead_func/lead_Fn_103")
  @Test
  public void test_lead_func_lead_Fn_103()
  {
    windowQueryTest();
  }

  @DrillTest("lead_func/lead_Fn_104")
  @Test
  public void test_lead_func_lead_Fn_104()
  {
    windowQueryTest();
  }

  @DrillTest("lead_func/lead_Fn_69")
  @Test
  public void test_lead_func_lead_Fn_69()
  {
    windowQueryTest();
  }

  @NotYetSupported(Modes.NULLS_FIRST_LAST)
  @DrillTest("nestedAggs/multiWin_7")
  @Test
  public void test_nestedAggs_multiWin_7()
  {
    windowQueryTest();
  }

  @DrillTest("aggregates/aggOWnFn_3")
  @Test
  public void test_aggregates_aggOWnFn_3()
  {
    windowQueryTest();
  }

  @DrillTest("aggregates/aggOWnFn_4")
  @Test
  public void test_aggregates_aggOWnFn_4()
  {
    windowQueryTest();
  }

  @DrillTest("first_val/firstValFn_29")
  @Test
  public void test_first_val_firstValFn_29()
  {
    windowQueryTest();
  }

  @DrillTest("first_val/firstValFn_32")
  @Test
  public void test_first_val_firstValFn_32()
  {
    windowQueryTest();
  }

  @NotYetSupported(Modes.RESULT_MISMATCH)
  @DrillTest("first_val/firstValFn_33")
  @Test
  public void test_first_val_firstValFn_33()
  {
    windowQueryTest();
  }

  @NotYetSupported(Modes.RESULT_MISMATCH)
  @DrillTest("frameclause/defaultFrame/RBUPACR_int7")
  @Test
  public void test_frameclause_defaultFrame_RBUPACR_int7()
  {
    windowQueryTest();
  }

  @DrillTest("lag_func/lag_Fn_9")
  @Test
  public void test_lag_func_lag_Fn_9()
  {
    windowQueryTest();
  }

  @DrillTest("last_val/lastValFn_29")
  @Test
  public void test_last_val_lastValFn_29()
  {
    windowQueryTest();
  }

  @NotYetSupported(Modes.RESULT_MISMATCH)
  @DrillTest("last_val/lastValFn_34")
  @Test
  public void test_last_val_lastValFn_34()
  {
    windowQueryTest();
  }

  @NotYetSupported(Modes.RESULT_MISMATCH)
  @DrillTest("last_val/lastValFn_35")
  @Test
  public void test_last_val_lastValFn_35()
  {
    windowQueryTest();
  }

  @NotYetSupported(Modes.RESULT_MISMATCH)
  @DrillTest("last_val/lastValFn_38")
  @Test
  public void test_last_val_lastValFn_38()
  {
    windowQueryTest();
  }

  @NotYetSupported(Modes.RESULT_MISMATCH)
  @DrillTest("last_val/lastValFn_39")
  @Test
  public void test_last_val_lastValFn_39()
  {
    windowQueryTest();
  }

  @NotYetSupported(Modes.NOT_ENOUGH_RULES)
  @DrillTest("nestedAggs/emtyOvrCls_7")
  @Test
  public void test_nestedAggs_emtyOvrCls_7()
  {
    windowQueryTest();
  }

  @DrillTest("ntile_func/ntileFn_33")
  @Test
  public void test_ntile_func_ntileFn_33()
  {
    windowQueryTest();
  }

  @DrillTest("ntile_func/ntileFn_34")
  @Test
  public void test_ntile_func_ntileFn_34()
  {
    windowQueryTest();
  }

  @NotYetSupported(Modes.RESULT_COUNT_MISMATCH)
  @DrillTest("ntile_func/ntileFn_47")
  @Test
  public void test_ntile_func_ntileFn_47()
  {
    windowQueryTest();
  }

  @NotYetSupported(Modes.RESULT_COUNT_MISMATCH)
  @DrillTest("ntile_func/ntileFn_48")
  @Test
  public void test_ntile_func_ntileFn_48()
  {
    windowQueryTest();
  }

  @NotYetSupported(Modes.RESULT_COUNT_MISMATCH)
  @DrillTest("ntile_func/ntileFn_49")
  @Test
  public void test_ntile_func_ntileFn_49()
  {
    windowQueryTest();
  }

  @NotYetSupported(Modes.RESULT_COUNT_MISMATCH)
  @DrillTest("ntile_func/ntileFn_50")
  @Test
  public void test_ntile_func_ntileFn_50()
  {
    windowQueryTest();
  }

  @NotYetSupported(Modes.RESULT_COUNT_MISMATCH)
  @DrillTest("ntile_func/ntileFn_51")
  @Test
  public void test_ntile_func_ntileFn_51()
  {
    windowQueryTest();
  }

  @NotYetSupported(Modes.RESULT_MISMATCH)
  @DrillTest("ntile_func/ntileFn_52")
  @Test
  public void test_ntile_func_ntileFn_52()
  {
    windowQueryTest();
  }

  @NotYetSupported(Modes.RESULT_MISMATCH)
  @DrillTest("ntile_func/ntileFn_53")
  @Test
  public void test_ntile_func_ntileFn_53()
  {
    windowQueryTest();
  }

  @NotYetSupported(Modes.RESULT_MISMATCH)
  @DrillTest("ntile_func/ntileFn_54")
  @Test
  public void test_ntile_func_ntileFn_54()
  {
    windowQueryTest();
  }

  @NotYetSupported(Modes.RESULT_MISMATCH)
  @DrillTest("ntile_func/ntileFn_55")
  @Test
  public void test_ntile_func_ntileFn_55()
  {
    windowQueryTest();
  }

  @NotYetSupported(Modes.RESULT_MISMATCH)
  @DrillTest("ntile_func/ntileFn_56")
  @Test
  public void test_ntile_func_ntileFn_56()
  {
    windowQueryTest();
  }

  @NotYetSupported(Modes.RESULT_MISMATCH)
  @DrillTest("ntile_func/ntileFn_57")
  @Test
  public void test_ntile_func_ntileFn_57()
  {
    windowQueryTest();
  }

  @NotYetSupported(Modes.RESULT_MISMATCH)
  @DrillTest("ntile_func/ntileFn_58")
  @Test
  public void test_ntile_func_ntileFn_58()
  {
    windowQueryTest();
  }

  @NotYetSupported(Modes.AGGREGATION_NOT_SUPPORT_TYPE)
  @DrillTest("aggregates/winFnQry_12")
  @Test
  public void test_aggregates_winFnQry_12()
  {
    windowQueryTest();
  }

  @NotYetSupported(Modes.AGGREGATION_NOT_SUPPORT_TYPE)
  @DrillTest("aggregates/winFnQry_13")
  @Test
  public void test_aggregates_winFnQry_13()
  {
    windowQueryTest();
  }

  @NotYetSupported(Modes.AGGREGATION_NOT_SUPPORT_TYPE)
  @DrillTest("aggregates/winFnQry_20")
  @Test
  public void test_aggregates_winFnQry_20()
  {
    windowQueryTest();
  }

  @NotYetSupported(Modes.AGGREGATION_NOT_SUPPORT_TYPE)
  @DrillTest("aggregates/winFnQry_21")
  @Test
  public void test_aggregates_winFnQry_21()
  {
    windowQueryTest();
  }

  @NotYetSupported(Modes.NPE)
  @DrillTest("first_val/firstValFn_5")
  @Test
  public void test_first_val_firstValFn_5()
  {
    windowQueryTest();
  }

  @NotYetSupported(Modes.AGGREGATION_NOT_SUPPORT_TYPE)
  @DrillTest("frameclause/defaultFrame/RBUPACR_chr_1")
  @Test
  public void test_frameclause_defaultFrame_RBUPACR_chr_1()
  {
    windowQueryTest();
  }

  @NotYetSupported(Modes.AGGREGATION_NOT_SUPPORT_TYPE)
  @DrillTest("frameclause/defaultFrame/RBUPACR_chr_2")
  @Test
  public void test_frameclause_defaultFrame_RBUPACR_chr_2()
  {
    windowQueryTest();
  }

  @NotYetSupported(Modes.AGGREGATION_NOT_SUPPORT_TYPE)
  @DrillTest("frameclause/defaultFrame/RBUPACR_vchr_1")
  @Test
  public void test_frameclause_defaultFrame_RBUPACR_vchr_1()
  {
    windowQueryTest();
  }

  @NotYetSupported(Modes.AGGREGATION_NOT_SUPPORT_TYPE)
  @DrillTest("frameclause/defaultFrame/RBUPACR_vchr_2")
  @Test
  public void test_frameclause_defaultFrame_RBUPACR_vchr_2()
  {
    windowQueryTest();
  }

  @NotYetSupported(Modes.AGGREGATION_NOT_SUPPORT_TYPE)
  @DrillTest("frameclause/multipl_wnwds/max_mulwds")
  @Test
  public void test_frameclause_multipl_wnwds_max_mulwds()
  {
    windowQueryTest();
  }

  @NotYetSupported(Modes.AGGREGATION_NOT_SUPPORT_TYPE)
  @DrillTest("frameclause/multipl_wnwds/min_mulwds")
  @Test
  public void test_frameclause_multipl_wnwds_min_mulwds()
  {
    windowQueryTest();
  }

  @NotYetSupported(Modes.AGGREGATION_NOT_SUPPORT_TYPE)
  @DrillTest("frameclause/RBCRACR/RBCRACR_char_1")
  @Test
  public void test_frameclause_RBCRACR_RBCRACR_char_1()
  {
    windowQueryTest();
  }

  @NotYetSupported(Modes.AGGREGATION_NOT_SUPPORT_TYPE)
  @DrillTest("frameclause/RBCRACR/RBCRACR_char_2")
  @Test
  public void test_frameclause_RBCRACR_RBCRACR_char_2()
  {
    windowQueryTest();
  }

  @NotYetSupported(Modes.AGGREGATION_NOT_SUPPORT_TYPE)
  @DrillTest("frameclause/RBCRACR/RBCRACR_vchar_1")
  @Test
  public void test_frameclause_RBCRACR_RBCRACR_vchar_1()
  {
    windowQueryTest();
  }

  @NotYetSupported(Modes.AGGREGATION_NOT_SUPPORT_TYPE)
  @DrillTest("frameclause/RBCRACR/RBCRACR_vchar_2")
  @Test
  public void test_frameclause_RBCRACR_RBCRACR_vchar_2()
  {
    windowQueryTest();
  }

  @NotYetSupported(Modes.AGGREGATION_NOT_SUPPORT_TYPE)
  @DrillTest("frameclause/RBUPACR/RBUPACR_chr_1")
  @Test
  public void test_frameclause_RBUPACR_RBUPACR_chr_1()
  {
    windowQueryTest();
  }

  @NotYetSupported(Modes.AGGREGATION_NOT_SUPPORT_TYPE)
  @DrillTest("frameclause/RBUPACR/RBUPACR_chr_2")
  @Test
  public void test_frameclause_RBUPACR_RBUPACR_chr_2()
  {
    windowQueryTest();
  }

  @NotYetSupported(Modes.AGGREGATION_NOT_SUPPORT_TYPE)
  @DrillTest("frameclause/RBUPACR/RBUPACR_vchr_1")
  @Test
  public void test_frameclause_RBUPACR_RBUPACR_vchr_1()
  {
    windowQueryTest();
  }

  @NotYetSupported(Modes.AGGREGATION_NOT_SUPPORT_TYPE)
  @DrillTest("frameclause/RBUPACR/RBUPACR_vchr_2")
  @Test
  public void test_frameclause_RBUPACR_RBUPACR_vchr_2()
  {
    windowQueryTest();
  }

  @NotYetSupported(Modes.AGGREGATION_NOT_SUPPORT_TYPE)
  @DrillTest("frameclause/RBUPAUF/RBUPAUF_char_1")
  @Test
  public void test_frameclause_RBUPAUF_RBUPAUF_char_1()
  {
    windowQueryTest();
  }

  @NotYetSupported(Modes.AGGREGATION_NOT_SUPPORT_TYPE)
  @DrillTest("frameclause/RBUPAUF/RBUPAUF_char_2")
  @Test
  public void test_frameclause_RBUPAUF_RBUPAUF_char_2()
  {
    windowQueryTest();
  }

  @NotYetSupported(Modes.AGGREGATION_NOT_SUPPORT_TYPE)
  @DrillTest("frameclause/RBUPAUF/RBUPAUF_vchar_1")
  @Test
  public void test_frameclause_RBUPAUF_RBUPAUF_vchar_1()
  {
    windowQueryTest();
  }

  @NotYetSupported(Modes.AGGREGATION_NOT_SUPPORT_TYPE)
  @DrillTest("frameclause/RBUPAUF/RBUPAUF_vchar_2")
  @Test
  public void test_frameclause_RBUPAUF_RBUPAUF_vchar_2()
  {
    windowQueryTest();
  }

  @NotYetSupported(Modes.AGGREGATION_NOT_SUPPORT_TYPE)
  @DrillTest("frameclause/subQueries/frmInSubQry_22")
  @Test
  public void test_frameclause_subQueries_frmInSubQry_22()
  {
    windowQueryTest();
  }

  @NotYetSupported(Modes.AGGREGATION_NOT_SUPPORT_TYPE)
  @DrillTest("frameclause/subQueries/frmInSubQry_23")
  @Test
  public void test_frameclause_subQueries_frmInSubQry_23()
  {
    windowQueryTest();
  }

  @NotYetSupported(Modes.AGGREGATION_NOT_SUPPORT_TYPE)
  @DrillTest("frameclause/subQueries/frmInSubQry_24")
  @Test
  public void test_frameclause_subQueries_frmInSubQry_24()
  {
    windowQueryTest();
  }

  @NotYetSupported(Modes.AGGREGATION_NOT_SUPPORT_TYPE)
  @DrillTest("frameclause/subQueries/frmInSubQry_41")
  @Test
  public void test_frameclause_subQueries_frmInSubQry_41()
  {
    windowQueryTest();
  }

  @NotYetSupported(Modes.AGGREGATION_NOT_SUPPORT_TYPE)
  @DrillTest("frameclause/subQueries/frmInSubQry_42")
  @Test
  public void test_frameclause_subQueries_frmInSubQry_42()
  {
    windowQueryTest();
  }

  @NotYetSupported(Modes.AGGREGATION_NOT_SUPPORT_TYPE)
  @DrillTest("frameclause/subQueries/frmInSubQry_43")
  @Test
  public void test_frameclause_subQueries_frmInSubQry_43()
  {
    windowQueryTest();
  }

  @NotYetSupported(Modes.AGGREGATION_NOT_SUPPORT_TYPE)
  @DrillTest("frameclause/subQueries/frmInSubQry_44")
  @Test
  public void test_frameclause_subQueries_frmInSubQry_44()
  {
    windowQueryTest();
  }

  @NotYetSupported(Modes.AGGREGATION_NOT_SUPPORT_TYPE)
  @DrillTest("frameclause/subQueries/frmInSubQry_45")
  @Test
  public void test_frameclause_subQueries_frmInSubQry_45()
  {
    windowQueryTest();
  }

  @NotYetSupported(Modes.AGGREGATION_NOT_SUPPORT_TYPE)
  @DrillTest("frameclause/subQueries/frmInSubQry_46")
  @Test
  public void test_frameclause_subQueries_frmInSubQry_46()
  {
    windowQueryTest();
  }

  @NotYetSupported(Modes.NPE)
  @DrillTest("lag_func/lag_Fn_82")
  @Test
  public void test_lag_func_lag_Fn_82()
  {
    windowQueryTest();
  }

  @NotYetSupported(Modes.NPE)
  @DrillTest("last_val/lastValFn_5")
  @Test
  public void test_last_val_lastValFn_5()
  {
    windowQueryTest();
  }

  @NotYetSupported(Modes.AGGREGATION_NOT_SUPPORT_TYPE)
  @DrillTest("nestedAggs/basic_10")
  @Test
  public void test_nestedAggs_basic_10()
  {
    windowQueryTest();
  }

  @NotYetSupported(Modes.AGGREGATION_NOT_SUPPORT_TYPE)
  @DrillTest("nestedAggs/cte_win_01")
  @Test
  public void test_nestedAggs_cte_win_01()
  {
    windowQueryTest();
  }

  @DrillTest("aggregates/winFnQry_7")
  @Test
  public void test_aggregates_winFnQry_7()
  {
    windowQueryTest();
  }

  @DrillTest("aggregates/testW_Nulls_10")
  @Test
  public void test_aggregates_testW_Nulls_10()
  {
    windowQueryTest();
  }

  @DrillTest("aggregates/testW_Nulls_11")
  @Test
  public void test_aggregates_testW_Nulls_11()
  {
    windowQueryTest();
  }

  @NotYetSupported(Modes.NULLS_FIRST_LAST)
  @DrillTest("aggregates/testW_Nulls_12")
  @Test
  public void test_aggregates_testW_Nulls_12()
  {
    windowQueryTest();
  }

  @NotYetSupported(Modes.NULLS_FIRST_LAST)
  @DrillTest("aggregates/testW_Nulls_13")
  @Test
  public void test_aggregates_testW_Nulls_13()
  {
    windowQueryTest();
  }

  @NotYetSupported(Modes.NULLS_FIRST_LAST)
  @DrillTest("aggregates/testW_Nulls_14")
  @Test
  public void test_aggregates_testW_Nulls_14()
  {
    windowQueryTest();
  }

  @NotYetSupported(Modes.NULLS_FIRST_LAST)
  @DrillTest("aggregates/testW_Nulls_15")
  @Test
  public void test_aggregates_testW_Nulls_15()
  {
    windowQueryTest();
  }

  @NotYetSupported(Modes.NULLS_FIRST_LAST)
  @DrillTest("aggregates/testW_Nulls_16")
  @Test
  public void test_aggregates_testW_Nulls_16()
  {
    windowQueryTest();
  }

  @NotYetSupported(Modes.NULLS_FIRST_LAST)
  @DrillTest("aggregates/testW_Nulls_17")
  @Test
  public void test_aggregates_testW_Nulls_17()
  {
    windowQueryTest();
  }

  @NotYetSupported(Modes.NULLS_FIRST_LAST)
  @DrillTest("aggregates/testW_Nulls_18")
  @Test
  public void test_aggregates_testW_Nulls_18()
  {
    windowQueryTest();
  }

  @NotYetSupported(Modes.NULLS_FIRST_LAST)
  @DrillTest("aggregates/testW_Nulls_19")
  @Test
  public void test_aggregates_testW_Nulls_19()
  {
    windowQueryTest();
  }

  @NotYetSupported(Modes.NULLS_FIRST_LAST)
  @DrillTest("aggregates/testW_Nulls_20")
  @Test
  public void test_aggregates_testW_Nulls_20()
  {
    windowQueryTest();
  }

  @NotYetSupported(Modes.NULLS_FIRST_LAST)
  @DrillTest("aggregates/testW_Nulls_21")
  @Test
  public void test_aggregates_testW_Nulls_21()
  {
    windowQueryTest();
  }

  @NotYetSupported(Modes.NULLS_FIRST_LAST)
  @DrillTest("aggregates/testW_Nulls_22")
  @Test
  public void test_aggregates_testW_Nulls_22()
  {
    windowQueryTest();
  }

  @NotYetSupported(Modes.NULLS_FIRST_LAST)
  @DrillTest("aggregates/testW_Nulls_23")
  @Test
  public void test_aggregates_testW_Nulls_23()
  {
    windowQueryTest();
  }

  @NotYetSupported(Modes.NULLS_FIRST_LAST)
  @DrillTest("aggregates/testW_Nulls_24")
  @Test
  public void test_aggregates_testW_Nulls_24()
  {
    windowQueryTest();
  }

  @NotYetSupported(Modes.NULLS_FIRST_LAST)
  @DrillTest("aggregates/testW_Nulls_25")
  @Test
  public void test_aggregates_testW_Nulls_25()
  {
    windowQueryTest();
  }

  @NotYetSupported(Modes.NULLS_FIRST_LAST)
  @DrillTest("aggregates/testW_Nulls_26")
  @Test
  public void test_aggregates_testW_Nulls_26()
  {
    windowQueryTest();
  }

  @NotYetSupported(Modes.NULLS_FIRST_LAST)
  @DrillTest("aggregates/testW_Nulls_27")
  @Test
  public void test_aggregates_testW_Nulls_27()
  {
    windowQueryTest();
  }

  @NotYetSupported(Modes.NULLS_FIRST_LAST)
  @DrillTest("aggregates/testW_Nulls_28")
  @Test
  public void test_aggregates_testW_Nulls_28()
  {
    windowQueryTest();
  }

  @NotYetSupported(Modes.NULLS_FIRST_LAST)
  @DrillTest("aggregates/testW_Nulls_29")
  @Test
  public void test_aggregates_testW_Nulls_29()
  {
    windowQueryTest();
  }

  @DrillTest("aggregates/testW_Nulls_2")
  @Test
  public void test_aggregates_testW_Nulls_2()
  {
    windowQueryTest();
  }

  @NotYetSupported(Modes.NULLS_FIRST_LAST)
  @DrillTest("aggregates/testW_Nulls_30")
  @Test
  public void test_aggregates_testW_Nulls_30()
  {
    windowQueryTest();
  }

  @NotYetSupported(Modes.NULLS_FIRST_LAST)
  @DrillTest("aggregates/testW_Nulls_31")
  @Test
  public void test_aggregates_testW_Nulls_31()
  {
    windowQueryTest();
  }

  @NotYetSupported(Modes.NULLS_FIRST_LAST)
  @DrillTest("aggregates/testW_Nulls_32")
  @Test
  public void test_aggregates_testW_Nulls_32()
  {
    windowQueryTest();
  }

  @NotYetSupported(Modes.NULLS_FIRST_LAST)
  @DrillTest("aggregates/testW_Nulls_33")
  @Test
  public void test_aggregates_testW_Nulls_33()
  {
    windowQueryTest();
  }

  @NotYetSupported(Modes.NULLS_FIRST_LAST)
  @DrillTest("aggregates/testW_Nulls_34")
  @Test
  public void test_aggregates_testW_Nulls_34()
  {
    windowQueryTest();
  }

  @NotYetSupported(Modes.NULLS_FIRST_LAST)
  @DrillTest("aggregates/testW_Nulls_35")
  @Test
  public void test_aggregates_testW_Nulls_35()
  {
    windowQueryTest();
  }

  @NotYetSupported(Modes.NULLS_FIRST_LAST)
  @DrillTest("aggregates/testW_Nulls_36")
  @Test
  public void test_aggregates_testW_Nulls_36()
  {
    windowQueryTest();
  }

  @NotYetSupported(Modes.NULLS_FIRST_LAST)
  @DrillTest("aggregates/testW_Nulls_37")
  @Test
  public void test_aggregates_testW_Nulls_37()
  {
    windowQueryTest();
  }

  @NotYetSupported(Modes.NULLS_FIRST_LAST)
  @DrillTest("aggregates/testW_Nulls_38")
  @Test
  public void test_aggregates_testW_Nulls_38()
  {
    windowQueryTest();
  }

  @NotYetSupported(Modes.NULLS_FIRST_LAST)
  @DrillTest("aggregates/testW_Nulls_39")
  @Test
  public void test_aggregates_testW_Nulls_39()
  {
    windowQueryTest();
  }

  @DrillTest("aggregates/testW_Nulls_3")
  @Test
  public void test_aggregates_testW_Nulls_3()
  {
    windowQueryTest();
  }

  @DrillTest("aggregates/testW_Nulls_4")
  @Test
  public void test_aggregates_testW_Nulls_4()
  {
    windowQueryTest();
  }

  @NotYetSupported(Modes.COLUMN_NOT_FOUND)
  @DrillTest("aggregates/testW_Nulls_5")
  @Test
  public void test_aggregates_testW_Nulls_5()
  {
    windowQueryTest();
  }

  @NotYetSupported(Modes.COLUMN_NOT_FOUND)
  @DrillTest("aggregates/testW_Nulls_6")
  @Test
  public void test_aggregates_testW_Nulls_6()
  {
    windowQueryTest();
  }

  @DrillTest("aggregates/testW_Nulls_7")
  @Test
  public void test_aggregates_testW_Nulls_7()
  {
    windowQueryTest();
  }

  @DrillTest("aggregates/testW_Nulls_8")
  @Test
  public void test_aggregates_testW_Nulls_8()
  {
    windowQueryTest();
  }

  @DrillTest("aggregates/testW_Nulls_9")
  @Test
  public void test_aggregates_testW_Nulls_9()
  {
    windowQueryTest();
  }

  @DrillTest("aggregates/winFnQry_61")
  @Test
  public void test_aggregates_winFnQry_61()
  {
    windowQueryTest();
  }

  @DrillTest("aggregates/winFnQry_62")
  @Test
  public void test_aggregates_winFnQry_62()
  {
    windowQueryTest();
  }

  @DrillTest("aggregates/winFnQry_64")
  @Test
  public void test_aggregates_winFnQry_64()
  {
    windowQueryTest();
  }

  @DrillTest("aggregates/winFnQry_65")
  @Test
  public void test_aggregates_winFnQry_65()
  {
    windowQueryTest();
  }

  @NotYetSupported(Modes.NULLS_FIRST_LAST)
  @DrillTest("aggregates/winFnQry_66")
  @Test
  public void test_aggregates_winFnQry_66()
  {
    windowQueryTest();
  }

  @NotYetSupported(Modes.NULLS_FIRST_LAST)
  @DrillTest("aggregates/winFnQry_67")
  @Test
  public void test_aggregates_winFnQry_67()
  {
    windowQueryTest();
  }

  @NotYetSupported(Modes.NULLS_FIRST_LAST)
  @DrillTest("aggregates/winFnQry_68")
  @Test
  public void test_aggregates_winFnQry_68()
  {
    windowQueryTest();
  }

  @NotYetSupported(Modes.NULLS_FIRST_LAST)
  @DrillTest("aggregates/winFnQry_69")
  @Test
  public void test_aggregates_winFnQry_69()
  {
    windowQueryTest();
  }

  @NotYetSupported(Modes.NULLS_FIRST_LAST)
  @DrillTest("aggregates/winFnQry_70")
  @Test
  public void test_aggregates_winFnQry_70()
  {
    windowQueryTest();
  }

  @NotYetSupported(Modes.NULLS_FIRST_LAST)
  @DrillTest("aggregates/winFnQry_71")
  @Test
  public void test_aggregates_winFnQry_71()
  {
    windowQueryTest();
  }

  @NotYetSupported(Modes.NULLS_FIRST_LAST)
  @DrillTest("aggregates/winFnQry_72")
  @Test
  public void test_aggregates_winFnQry_72()
  {
    windowQueryTest();
  }

  @NotYetSupported(Modes.NULLS_FIRST_LAST)
  @DrillTest("aggregates/winFnQry_73")
  @Test
  public void test_aggregates_winFnQry_73()
  {
    windowQueryTest();
  }

  @NotYetSupported(Modes.NULLS_FIRST_LAST)
  @DrillTest("aggregates/winFnQry_74")
  @Test
  public void test_aggregates_winFnQry_74()
  {
    windowQueryTest();
  }

  @NotYetSupported(Modes.NULLS_FIRST_LAST)
  @DrillTest("aggregates/winFnQry_75")
  @Test
  public void test_aggregates_winFnQry_75()
  {
    windowQueryTest();
  }

  @DrillTest("aggregates/winFnQry_76")
  @Test
  public void test_aggregates_winFnQry_76()
  {
    windowQueryTest();
  }

  @DrillTest("aggregates/winFnQry_77")
  @Test
  public void test_aggregates_winFnQry_77()
  {
    windowQueryTest();
  }

  @DrillTest("aggregates/winFnQry_78")
  @Test
  public void test_aggregates_winFnQry_78()
  {
    windowQueryTest();
  }

  @DrillTest("aggregates/winFnQry_79")
  @Test
  public void test_aggregates_winFnQry_79()
  {
    windowQueryTest();
  }

  @DrillTest("aggregates/winFnQry_80")
  @Test
  public void test_aggregates_winFnQry_80()
  {
    windowQueryTest();
  }

  @DrillTest("aggregates/winFnQry_81")
  @Test
  public void test_aggregates_winFnQry_81()
  {
    windowQueryTest();
  }

  @DrillTest("aggregates/winFnQry_82")
  @Test
  public void test_aggregates_winFnQry_82()
  {
    windowQueryTest();
  }

  @DrillTest("lag_func/lag_Fn_10")
  @Test
  public void test_lag_func_lag_Fn_10()
  {
    windowQueryTest();
  }

  @DrillTest("lag_func/lag_Fn_11")
  @Test
  public void test_lag_func_lag_Fn_11()
  {
    windowQueryTest();
  }

  @DrillTest("lag_func/lag_Fn_12")
  @Test
  public void test_lag_func_lag_Fn_12()
  {
    windowQueryTest();
  }

  @DrillTest("lag_func/lag_Fn_13")
  @Test
  public void test_lag_func_lag_Fn_13()
  {
    windowQueryTest();
  }

  @DrillTest("lag_func/lag_Fn_14")
  @Test
  public void test_lag_func_lag_Fn_14()
  {
    windowQueryTest();
  }

  @DrillTest("lag_func/lag_Fn_15")
  @Test
  public void test_lag_func_lag_Fn_15()
  {
    windowQueryTest();
  }

  @DrillTest("lag_func/lag_Fn_16")
  @Test
  public void test_lag_func_lag_Fn_16()
  {
    windowQueryTest();
  }

  @DrillTest("lag_func/lag_Fn_17")
  @Test
  public void test_lag_func_lag_Fn_17()
  {
    windowQueryTest();
  }

  @DrillTest("lag_func/lag_Fn_18")
  @Test
  public void test_lag_func_lag_Fn_18()
  {
    windowQueryTest();
  }

  @NotYetSupported(Modes.UNSUPPORTED_NULL_ORDERING)
  @DrillTest("lag_func/lag_Fn_19")
  @Test
  public void test_lag_func_lag_Fn_19()
  {
    windowQueryTest();
  }

  @NotYetSupported(Modes.UNSUPPORTED_NULL_ORDERING)
  @DrillTest("lag_func/lag_Fn_20")
  @Test
  public void test_lag_func_lag_Fn_20()
  {
    windowQueryTest();
  }

  @NotYetSupported(Modes.UNSUPPORTED_NULL_ORDERING)
  @DrillTest("lag_func/lag_Fn_21")
  @Test
  public void test_lag_func_lag_Fn_21()
  {
    windowQueryTest();
  }

  @NotYetSupported(Modes.UNSUPPORTED_NULL_ORDERING)
  @DrillTest("lag_func/lag_Fn_22")
  @Test
  public void test_lag_func_lag_Fn_22()
  {
    windowQueryTest();
  }

  @NotYetSupported(Modes.NULLS_FIRST_LAST)
  @DrillTest("lag_func/lag_Fn_23")
  @Test
  public void test_lag_func_lag_Fn_23()
  {
    windowQueryTest();
  }

  @NotYetSupported(Modes.UNSUPPORTED_NULL_ORDERING)
  @DrillTest("lag_func/lag_Fn_24")
  @Test
  public void test_lag_func_lag_Fn_24()
  {
    windowQueryTest();
  }

  @NotYetSupported(Modes.UNSUPPORTED_NULL_ORDERING)
  @DrillTest("lag_func/lag_Fn_25")
  @Test
  public void test_lag_func_lag_Fn_25()
  {
    windowQueryTest();
  }

  @NotYetSupported(Modes.UNSUPPORTED_NULL_ORDERING)
  @DrillTest("lag_func/lag_Fn_26")
  @Test
  public void test_lag_func_lag_Fn_26()
  {
    windowQueryTest();
  }

  @NotYetSupported(Modes.UNSUPPORTED_NULL_ORDERING)
  @DrillTest("lag_func/lag_Fn_54")
  @Test
  public void test_lag_func_lag_Fn_54()
  {
    windowQueryTest();
  }

  @DrillTest("lag_func/lag_Fn_64")
  @Test
  public void test_lag_func_lag_Fn_64()
  {
    windowQueryTest();
  }

  @DrillTest("lag_func/lag_Fn_65")
  @Test
  public void test_lag_func_lag_Fn_65()
  {
    windowQueryTest();
  }

  @DrillTest("lag_func/lag_Fn_66")
  @Test
  public void test_lag_func_lag_Fn_66()
  {
    windowQueryTest();
  }

  @DrillTest("lag_func/lag_Fn_67")
  @Test
  public void test_lag_func_lag_Fn_67()
  {
    windowQueryTest();
  }

  @NotYetSupported(Modes.UNSUPPORTED_NULL_ORDERING)
  @DrillTest("lag_func/lag_Fn_68")
  @Test
  public void test_lag_func_lag_Fn_68()
  {
    windowQueryTest();
  }

  @DrillTest("lag_func/lag_Fn_71")
  @Test
  public void test_lag_func_lag_Fn_71()
  {
    windowQueryTest();
  }

  @NotYetSupported(Modes.UNSUPPORTED_NULL_ORDERING)
  @DrillTest("lag_func/lag_Fn_72")
  @Test
  public void test_lag_func_lag_Fn_72()
  {
    windowQueryTest();
  }

  @DrillTest("lead_func/lead_Fn_10")
  @Test
  public void test_lead_func_lead_Fn_10()
  {
    windowQueryTest();
  }

  @DrillTest("lead_func/lead_Fn_11")
  @Test
  public void test_lead_func_lead_Fn_11()
  {
    windowQueryTest();
  }

  @DrillTest("lead_func/lead_Fn_12")
  @Test
  public void test_lead_func_lead_Fn_12()
  {
    windowQueryTest();
  }

  @DrillTest("lead_func/lead_Fn_13")
  @Test
  public void test_lead_func_lead_Fn_13()
  {
    windowQueryTest();
  }

  @DrillTest("lead_func/lead_Fn_14")
  @Test
  public void test_lead_func_lead_Fn_14()
  {
    windowQueryTest();
  }

  @DrillTest("lead_func/lead_Fn_15")
  @Test
  public void test_lead_func_lead_Fn_15()
  {
    windowQueryTest();
  }

  @DrillTest("lead_func/lead_Fn_16")
  @Test
  public void test_lead_func_lead_Fn_16()
  {
    windowQueryTest();
  }

  @DrillTest("lead_func/lead_Fn_17")
  @Test
  public void test_lead_func_lead_Fn_17()
  {
    windowQueryTest();
  }

  @DrillTest("lead_func/lead_Fn_18")
  @Test
  public void test_lead_func_lead_Fn_18()
  {
    windowQueryTest();
  }

  @NotYetSupported(Modes.UNSUPPORTED_NULL_ORDERING)
  @DrillTest("lead_func/lead_Fn_19")
  @Test
  public void test_lead_func_lead_Fn_19()
  {
    windowQueryTest();
  }

  @NotYetSupported(Modes.NULLS_FIRST_LAST)
  @DrillTest("lead_func/lead_Fn_20")
  @Test
  public void test_lead_func_lead_Fn_20()
  {
    windowQueryTest();
  }

  @NotYetSupported(Modes.UNSUPPORTED_NULL_ORDERING)
  @DrillTest("lead_func/lead_Fn_21")
  @Test
  public void test_lead_func_lead_Fn_21()
  {
    windowQueryTest();
  }

  @NotYetSupported(Modes.UNSUPPORTED_NULL_ORDERING)
  @DrillTest("lead_func/lead_Fn_22")
  @Test
  public void test_lead_func_lead_Fn_22()
  {
    windowQueryTest();
  }

  @NotYetSupported(Modes.NULLS_FIRST_LAST)
  @DrillTest("lead_func/lead_Fn_23")
  @Test
  public void test_lead_func_lead_Fn_23()
  {
    windowQueryTest();
  }

  @NotYetSupported(Modes.NULLS_FIRST_LAST)
  @DrillTest("lead_func/lead_Fn_24")
  @Test
  public void test_lead_func_lead_Fn_24()
  {
    windowQueryTest();
  }

  @NotYetSupported(Modes.NULLS_FIRST_LAST)
  @DrillTest("lead_func/lead_Fn_25")
  @Test
  public void test_lead_func_lead_Fn_25()
  {
    windowQueryTest();
  }

  @DrillTest("lead_func/lead_Fn_64")
  @Test
  public void test_lead_func_lead_Fn_64()
  {
    windowQueryTest();
  }

  @DrillTest("lead_func/lead_Fn_65")
  @Test
  public void test_lead_func_lead_Fn_65()
  {
    windowQueryTest();
  }

  @DrillTest("lead_func/lead_Fn_66")
  @Test
  public void test_lead_func_lead_Fn_66()
  {
    windowQueryTest();
  }

  @DrillTest("lead_func/lead_Fn_67")
  @Test
  public void test_lead_func_lead_Fn_67()
  {
    windowQueryTest();
  }

  @NotYetSupported(Modes.UNSUPPORTED_NULL_ORDERING)
  @DrillTest("lead_func/lead_Fn_68")
  @Test
  public void test_lead_func_lead_Fn_68()
  {
    windowQueryTest();
  }

  @DrillTest("lead_func/lead_Fn_71")
  @Test
  public void test_lead_func_lead_Fn_71()
  {
    windowQueryTest();
  }

  @NotYetSupported(Modes.UNSUPPORTED_NULL_ORDERING)
  @DrillTest("lead_func/lead_Fn_72")
  @Test
  public void test_lead_func_lead_Fn_72()
  {
    windowQueryTest();
  }

  @NotYetSupported(Modes.RESULT_COUNT_MISMATCH)
  @DrillTest("aggregates/testW_Nulls_1")
  @Test
  public void test_aggregates_testW_Nulls_1()
  {
    windowQueryTest();
  }

  @NotYetSupported(Modes.RESULT_COUNT_MISMATCH)
  @DrillTest("first_val/firstValFn_18")
  @Test
  public void test_first_val_firstValFn_18()
  {
    windowQueryTest();
  }

  @NotYetSupported(Modes.RESULT_COUNT_MISMATCH)
  @DrillTest("first_val/firstValFn_19")
  @Test
  public void test_first_val_firstValFn_19()
  {
    windowQueryTest();
  }

  @NotYetSupported(Modes.RESULT_COUNT_MISMATCH)
  @DrillTest("first_val/firstValFn_21")
  @Test
  public void test_first_val_firstValFn_21()
  {
    windowQueryTest();
  }

  @NotYetSupported(Modes.RESULT_COUNT_MISMATCH)
  @DrillTest("first_val/firstValFn_22")
  @Test
  public void test_first_val_firstValFn_22()
  {
    windowQueryTest();
  }

  @NotYetSupported(Modes.RESULT_COUNT_MISMATCH)
  @DrillTest("first_val/firstValFn_24")
  @Test
  public void test_first_val_firstValFn_24()
  {
    windowQueryTest();
  }

  @NotYetSupported(Modes.RESULT_COUNT_MISMATCH)
  @DrillTest("first_val/firstValFn_25")
  @Test
  public void test_first_val_firstValFn_25()
  {
    windowQueryTest();
  }

  @NotYetSupported(Modes.RESULT_COUNT_MISMATCH)
  @DrillTest("frameclause/subQueries/frmInSubQry_17")
  @Test
  public void test_frameclause_subQueries_frmInSubQry_17()
  {
    windowQueryTest();
  }

  @NotYetSupported(Modes.RESULT_COUNT_MISMATCH)
  @DrillTest("frameclause/subQueries/frmInSubQry_20")
  @Test
  public void test_frameclause_subQueries_frmInSubQry_20()
  {
    windowQueryTest();
  }

  @NotYetSupported(Modes.RESULT_COUNT_MISMATCH)
  @DrillTest("frameclause/subQueries/frmInSubQry_26")
  @Test
  public void test_frameclause_subQueries_frmInSubQry_26()
  {
    windowQueryTest();
  }

  @NotYetSupported(Modes.RESULT_COUNT_MISMATCH)
  @DrillTest("frameclause/subQueries/frmInSubQry_27")
  @Test
  public void test_frameclause_subQueries_frmInSubQry_27()
  {
    windowQueryTest();
  }

  @NotYetSupported(Modes.RESULT_COUNT_MISMATCH)
  @DrillTest("frameclause/subQueries/frmInSubQry_28")
  @Test
  public void test_frameclause_subQueries_frmInSubQry_28()
  {
    windowQueryTest();
  }

  @NotYetSupported(Modes.RESULT_COUNT_MISMATCH)
  @DrillTest("frameclause/subQueries/frmInSubQry_30")
  @Test
  public void test_frameclause_subQueries_frmInSubQry_30()
  {
    windowQueryTest();
  }

  @NotYetSupported(Modes.RESULT_COUNT_MISMATCH)
  @DrillTest("frameclause/subQueries/frmInSubQry_47")
  @Test
  public void test_frameclause_subQueries_frmInSubQry_47()
  {
    windowQueryTest();
  }

  @NotYetSupported(Modes.RESULT_COUNT_MISMATCH)
  @DrillTest("frameclause/subQueries/frmInSubQry_48")
  @Test
  public void test_frameclause_subQueries_frmInSubQry_48()
  {
    windowQueryTest();
  }

  @NotYetSupported(Modes.RESULT_COUNT_MISMATCH)
  @DrillTest("frameclause/subQueries/frmInSubQry_49")
  @Test
  public void test_frameclause_subQueries_frmInSubQry_49()
  {
    windowQueryTest();
  }

  @NotYetSupported(Modes.RESULT_COUNT_MISMATCH)
  @DrillTest("lag_func/lag_Fn_100")
  @Test
  public void test_lag_func_lag_Fn_100()
  {
    windowQueryTest();
  }

  @NotYetSupported(Modes.RESULT_COUNT_MISMATCH)
  @DrillTest("lag_func/lag_Fn_102")
  @Test
  public void test_lag_func_lag_Fn_102()
  {
    windowQueryTest();
  }

  @NotYetSupported(Modes.RESULT_COUNT_MISMATCH)
  @DrillTest("lag_func/lag_Fn_103")
  @Test
  public void test_lag_func_lag_Fn_103()
  {
    windowQueryTest();
  }

  @NotYetSupported(Modes.RESULT_COUNT_MISMATCH)
  @DrillTest("lag_func/lag_Fn_41")
  @Test
  public void test_lag_func_lag_Fn_41()
  {
    windowQueryTest();
  }

  @NotYetSupported(Modes.RESULT_COUNT_MISMATCH)
  @DrillTest("lag_func/lag_Fn_42")
  @Test
  public void test_lag_func_lag_Fn_42()
  {
    windowQueryTest();
  }

  @NotYetSupported(Modes.RESULT_COUNT_MISMATCH)
  @DrillTest("lag_func/lag_Fn_45")
  @Test
  public void test_lag_func_lag_Fn_45()
  {
    windowQueryTest();
  }

  @NotYetSupported(Modes.RESULT_COUNT_MISMATCH)
  @DrillTest("lag_func/lag_Fn_63")
  @Test
  public void test_lag_func_lag_Fn_63()
  {
    windowQueryTest();
  }

  @NotYetSupported(Modes.RESULT_COUNT_MISMATCH)
  @DrillTest("lag_func/lag_Fn_96")
  @Test
  public void test_lag_func_lag_Fn_96()
  {
    windowQueryTest();
  }

  @NotYetSupported(Modes.RESULT_COUNT_MISMATCH)
  @DrillTest("lag_func/lag_Fn_97")
  @Test
  public void test_lag_func_lag_Fn_97()
  {
    windowQueryTest();
  }

  @NotYetSupported(Modes.RESULT_COUNT_MISMATCH)
  @DrillTest("lag_func/lag_Fn_99")
  @Test
  public void test_lag_func_lag_Fn_99()
  {
    windowQueryTest();
  }

  @NotYetSupported(Modes.RESULT_COUNT_MISMATCH)
  @DrillTest("last_val/lastValFn_18")
  @Test
  public void test_last_val_lastValFn_18()
  {
    windowQueryTest();
  }

  @NotYetSupported(Modes.RESULT_COUNT_MISMATCH)
  @DrillTest("last_val/lastValFn_19")
  @Test
  public void test_last_val_lastValFn_19()
  {
    windowQueryTest();
  }

  @NotYetSupported(Modes.RESULT_COUNT_MISMATCH)
  @DrillTest("last_val/lastValFn_21")
  @Test
  public void test_last_val_lastValFn_21()
  {
    windowQueryTest();
  }

  @NotYetSupported(Modes.RESULT_COUNT_MISMATCH)
  @DrillTest("last_val/lastValFn_22")
  @Test
  public void test_last_val_lastValFn_22()
  {
    windowQueryTest();
  }

  @NotYetSupported(Modes.RESULT_COUNT_MISMATCH)
  @DrillTest("last_val/lastValFn_24")
  @Test
  public void test_last_val_lastValFn_24()
  {
    windowQueryTest();
  }

  @NotYetSupported(Modes.RESULT_COUNT_MISMATCH)
  @DrillTest("last_val/lastValFn_25")
  @Test
  public void test_last_val_lastValFn_25()
  {
    windowQueryTest();
  }

  @NotYetSupported(Modes.RESULT_COUNT_MISMATCH)
  @DrillTest("last_val/lastValFn_33")
  @Test
  public void test_last_val_lastValFn_33()
  {
    windowQueryTest();
  }

  @NotYetSupported(Modes.RESULT_COUNT_MISMATCH)
  @DrillTest("lead_func/lead_Fn_36")
  @Test
  public void test_lead_func_lead_Fn_36()
  {
    windowQueryTest();
  }

  @NotYetSupported(Modes.RESULT_COUNT_MISMATCH)
  @DrillTest("lead_func/lead_Fn_45")
  @Test
  public void test_lead_func_lead_Fn_45()
  {
    windowQueryTest();
  }

  @NotYetSupported(Modes.RESULT_COUNT_MISMATCH)
  @DrillTest("lead_func/lead_Fn_91")
  @Test
  public void test_lead_func_lead_Fn_91()
  {
    windowQueryTest();
  }

  @NotYetSupported(Modes.RESULT_COUNT_MISMATCH)
  @DrillTest("lead_func/lead_Fn_92")
  @Test
  public void test_lead_func_lead_Fn_92()
  {
    windowQueryTest();
  }

  @NotYetSupported(Modes.RESULT_COUNT_MISMATCH)
  @DrillTest("lead_func/lead_Fn_94")
  @Test
  public void test_lead_func_lead_Fn_94()
  {
    windowQueryTest();
  }

  @NotYetSupported(Modes.RESULT_COUNT_MISMATCH)
  @DrillTest("lead_func/lead_Fn_95")
  @Test
  public void test_lead_func_lead_Fn_95()
  {
    windowQueryTest();
  }

  @NotYetSupported(Modes.RESULT_COUNT_MISMATCH)
  @DrillTest("lead_func/lead_Fn_97")
  @Test
  public void test_lead_func_lead_Fn_97()
  {
    windowQueryTest();
  }

  @NotYetSupported(Modes.RESULT_COUNT_MISMATCH)
  @DrillTest("lead_func/lead_Fn_98")
  @Test
  public void test_lead_func_lead_Fn_98()
  {
    windowQueryTest();
  }

  @NotYetSupported(Modes.RESULT_MISMATCH)
  @DrillTest("aggregates/aggOWnFn_10")
  @Test
  public void test_aggregates_aggOWnFn_10()
  {
    windowQueryTest();
  }

  @NotYetSupported(Modes.RESULT_MISMATCH)
  @DrillTest("aggregates/aggOWnFn_12")
  @Test
  public void test_aggregates_aggOWnFn_12()
  {
    windowQueryTest();
  }

  @NotYetSupported(Modes.RESULT_MISMATCH)
  @DrillTest("aggregates/aggOWnFn_14")
  @Test
  public void test_aggregates_aggOWnFn_14()
  {
    windowQueryTest();
  }

  @NotYetSupported(Modes.RESULT_MISMATCH)
  @DrillTest("aggregates/aggOWnFn_15")
  @Test
  public void test_aggregates_aggOWnFn_15()
  {
    windowQueryTest();
  }

  @DrillTest("aggregates/aggOWnFn_17")
  @Test
  public void test_aggregates_aggOWnFn_17()
  {
    windowQueryTest();
  }

  @NotYetSupported(Modes.RESULT_MISMATCH)
  @DrillTest("aggregates/aggOWnFn_18")
  @Test
  public void test_aggregates_aggOWnFn_18()
  {
    windowQueryTest();
  }

  @NotYetSupported(Modes.RESULT_MISMATCH)
  @DrillTest("aggregates/aggOWnFn_19")
  @Test
  public void test_aggregates_aggOWnFn_19()
  {
    windowQueryTest();
  }

  @NotYetSupported(Modes.RESULT_MISMATCH)
  @DrillTest("aggregates/aggOWnFn_22")
  @Test
  public void test_aggregates_aggOWnFn_22()
  {
    windowQueryTest();
  }

  @NotYetSupported(Modes.RESULT_MISMATCH)
  @DrillTest("aggregates/aggOWnFn_23")
  @Test
  public void test_aggregates_aggOWnFn_23()
  {
    windowQueryTest();
  }

  @NotYetSupported(Modes.RESULT_MISMATCH)
  @DrillTest("aggregates/aggOWnFn_39")
  @Test
  public void test_aggregates_aggOWnFn_39()
  {
    windowQueryTest();
  }

  @NotYetSupported(Modes.RESULT_MISMATCH)
  @DrillTest("aggregates/aggOWnFn_40")
  @Test
  public void test_aggregates_aggOWnFn_40()
  {
    windowQueryTest();
  }

  @DrillTest("aggregates/aggOWnFn_50")
  @Test
  public void test_aggregates_aggOWnFn_50()
  {
    windowQueryTest();
  }

  @NotYetSupported(Modes.RESULT_MISMATCH)
  @DrillTest("aggregates/winFnQry_10")
  @Test
  public void test_aggregates_winFnQry_10()
  {
    windowQueryTest();
  }

  @DrillTest("aggregates/winFnQry_16")
  @Test
  public void test_aggregates_winFnQry_16()
  {
    windowQueryTest();
  }

  @NotYetSupported(Modes.RESULT_MISMATCH)
  @DrillTest("aggregates/winFnQry_18")
  @Test
  public void test_aggregates_winFnQry_18()
  {
    windowQueryTest();
  }

  @DrillTest("aggregates/winFnQry_1")
  @Test
  public void test_aggregates_winFnQry_1()
  {
    windowQueryTest();
  }

  @DrillTest("aggregates/winFnQry_26")
  @Test
  public void test_aggregates_winFnQry_26()
  {
    windowQueryTest();
  }

  @DrillTest("aggregates/winFnQry_28")
  @Test
  public void test_aggregates_winFnQry_28()
  {
    windowQueryTest();
  }

  @DrillTest("aggregates/winFnQry_2")
  @Test
  public void test_aggregates_winFnQry_2()
  {
    windowQueryTest();
  }

  @DrillTest("aggregates/winFnQry_31")
  @Test
  public void test_aggregates_winFnQry_31()
  {
    windowQueryTest();
  }

  @DrillTest("aggregates/winFnQry_3")
  @Test
  public void test_aggregates_winFnQry_3()
  {
    windowQueryTest();
  }

  @DrillTest("aggregates/winFnQry_46")
  @Test
  public void test_aggregates_winFnQry_46()
  {
    windowQueryTest();
  }

  @DrillTest("aggregates/winFnQry_47")
  @Test
  public void test_aggregates_winFnQry_47()
  {
    windowQueryTest();
  }

  @DrillTest("aggregates/winFnQry_48")
  @Test
  public void test_aggregates_winFnQry_48()
  {
    windowQueryTest();
  }

  @DrillTest("aggregates/winFnQry_49")
  @Test
  public void test_aggregates_winFnQry_49()
  {
    windowQueryTest();
  }

  @DrillTest("aggregates/winFnQry_4")
  @Test
  public void test_aggregates_winFnQry_4()
  {
    windowQueryTest();
  }

  @DrillTest("aggregates/winFnQry_50")
  @Test
  public void test_aggregates_winFnQry_50()
  {
    windowQueryTest();
  }

  @NotYetSupported(Modes.RESULT_MISMATCH)
  @DrillTest("aggregates/winFnQry_51")
  @Test
  public void test_aggregates_winFnQry_51()
  {
    windowQueryTest();
  }

  @DrillTest("aggregates/winFnQry_52")
  @Test
  public void test_aggregates_winFnQry_52()
  {
    windowQueryTest();
  }

  @DrillTest("aggregates/winFnQry_53")
  @Test
  public void test_aggregates_winFnQry_53()
  {
    windowQueryTest();
  }

  @NotYetSupported(Modes.RESULT_MISMATCH)
  @DrillTest("aggregates/winFnQry_54")
  @Test
  public void test_aggregates_winFnQry_54()
  {
    windowQueryTest();
  }

  @DrillTest("aggregates/winFnQry_55")
  @Test
  public void test_aggregates_winFnQry_55()
  {
    windowQueryTest();
  }

  @DrillTest("aggregates/winFnQry_5")
  @Test
  public void test_aggregates_winFnQry_5()
  {
    windowQueryTest();
  }

  @NotYetSupported(Modes.RESULT_MISMATCH)
  @DrillTest("aggregates/winFnQry_84")
  @Test
  public void test_aggregates_winFnQry_84()
  {
    windowQueryTest();
  }

  @NotYetSupported(Modes.RESULT_MISMATCH)
  @DrillTest("aggregates/winFnQry_85")
  @Test
  public void test_aggregates_winFnQry_85()
  {
    windowQueryTest();
  }

  @DrillTest("aggregates/winFnQry_8")
  @Test
  public void test_aggregates_winFnQry_8()
  {
    windowQueryTest();
  }

  @DrillTest("aggregates/wo_OrdrBy_17")
  @Test
  public void test_aggregates_wo_OrdrBy_17()
  {
    windowQueryTest();
  }

  @DrillTest("aggregates/wo_OrdrBy_18")
  @Test
  public void test_aggregates_wo_OrdrBy_18()
  {
    windowQueryTest();
  }

  @DrillTest("aggregates/wo_OrdrBy_19")
  @Test
  public void test_aggregates_wo_OrdrBy_19()
  {
    windowQueryTest();
  }

  @DrillTest("aggregates/wo_OrdrBy_20")
  @Test
  public void test_aggregates_wo_OrdrBy_20()
  {
    windowQueryTest();
  }

  @DrillTest("aggregates/wo_OrdrBy_21")
  @Test
  public void test_aggregates_wo_OrdrBy_21()
  {
    windowQueryTest();
  }

  @DrillTest("aggregates/wo_OrdrBy_22")
  @Test
  public void test_aggregates_wo_OrdrBy_22()
  {
    windowQueryTest();
  }

  @DrillTest("aggregates/wo_OrdrBy_23")
  @Test
  public void test_aggregates_wo_OrdrBy_23()
  {
    windowQueryTest();
  }

  @DrillTest("aggregates/wo_OrdrBy_24")
  @Test
  public void test_aggregates_wo_OrdrBy_24()
  {
    windowQueryTest();
  }

  @DrillTest("aggregates/wo_OrdrBy_25")
  @Test
  public void test_aggregates_wo_OrdrBy_25()
  {
    windowQueryTest();
  }

  @DrillTest("aggregates/wo_OrdrBy_26")
  @Test
  public void test_aggregates_wo_OrdrBy_26()
  {
    windowQueryTest();
  }

  @DrillTest("aggregates/woPrtnBy_10")
  @Test
  public void test_aggregates_woPrtnBy_10()
  {
    windowQueryTest();
  }

  @DrillTest("aggregates/woPrtnBy_12")
  @Test
  public void test_aggregates_woPrtnBy_12()
  {
    windowQueryTest();
  }

  @DrillTest("aggregates/woPrtnBy_13")
  @Test
  public void test_aggregates_woPrtnBy_13()
  {
    windowQueryTest();
  }

  @NotYetSupported(Modes.RESULT_MISMATCH)
  @DrillTest("aggregates/woPrtnBy_14")
  @Test
  public void test_aggregates_woPrtnBy_14()
  {
    windowQueryTest();
  }

  @DrillTest("aggregates/woPrtnBy_15")
  @Test
  public void test_aggregates_woPrtnBy_15()
  {
    windowQueryTest();
  }

  @DrillTest("aggregates/woPrtnBy_17")
  @Test
  public void test_aggregates_woPrtnBy_17()
  {
    windowQueryTest();
  }

  @DrillTest("aggregates/woPrtnBy_18")
  @Test
  public void test_aggregates_woPrtnBy_18()
  {
    windowQueryTest();
  }

  @NotYetSupported(Modes.RESULT_MISMATCH)
  @DrillTest("aggregates/woPrtnBy_19")
  @Test
  public void test_aggregates_woPrtnBy_19()
  {
    windowQueryTest();
  }

  @DrillTest("aggregates/woPrtnBy_20")
  @Test
  public void test_aggregates_woPrtnBy_20()
  {
    windowQueryTest();
  }

  @DrillTest("aggregates/woPrtnBy_25")
  @Test
  public void test_aggregates_woPrtnBy_25()
  {
    windowQueryTest();
  }

  @DrillTest("aggregates/woPrtnBy_3")
  @Test
  public void test_aggregates_woPrtnBy_3()
  {
    windowQueryTest();
  }

  @DrillTest("aggregates/woPrtnBy_4")
  @Test
  public void test_aggregates_woPrtnBy_4()
  {
    windowQueryTest();
  }

  @DrillTest("aggregates/woPrtnBy_5")
  @Test
  public void test_aggregates_woPrtnBy_5()
  {
    windowQueryTest();
  }

  @DrillTest("aggregates/woPrtnBy_6")
  @Test
  public void test_aggregates_woPrtnBy_6()
  {
    windowQueryTest();
  }

  @DrillTest("aggregates/woPrtnBy_7")
  @Test
  public void test_aggregates_woPrtnBy_7()
  {
    windowQueryTest();
  }

  @DrillTest("aggregates/woPrtnBy_8")
  @Test
  public void test_aggregates_woPrtnBy_8()
  {
    windowQueryTest();
  }

  @DrillTest("aggregates/woPrtnBy_9")
  @Test
  public void test_aggregates_woPrtnBy_9()
  {
    windowQueryTest();
  }

  @DrillTest("first_val/firstValFn_17")
  @Test
  public void test_first_val_firstValFn_17()
  {
    windowQueryTest();
  }

  @DrillTest("first_val/firstValFn_23")
  @Test
  public void test_first_val_firstValFn_23()
  {
    windowQueryTest();
  }

  @DrillTest("frameclause/defaultFrame/RBUPACR_bgint_1")
  @Test
  public void test_frameclause_defaultFrame_RBUPACR_bgint_1()
  {
    windowQueryTest();
  }

  @DrillTest("frameclause/defaultFrame/RBUPACR_bgint_2")
  @Test
  public void test_frameclause_defaultFrame_RBUPACR_bgint_2()
  {
    windowQueryTest();
  }

  @DrillTest("frameclause/defaultFrame/RBUPACR_bgint_3")
  @Test
  public void test_frameclause_defaultFrame_RBUPACR_bgint_3()
  {
    windowQueryTest();
  }

  @DrillTest("frameclause/defaultFrame/RBUPACR_bgint_4")
  @Test
  public void test_frameclause_defaultFrame_RBUPACR_bgint_4()
  {
    windowQueryTest();
  }

  @DrillTest("frameclause/defaultFrame/RBUPACR_bgint_6")
  @Test
  public void test_frameclause_defaultFrame_RBUPACR_bgint_6()
  {
    windowQueryTest();
  }

  @NotYetSupported(Modes.RESULT_MISMATCH)
  @DrillTest("frameclause/defaultFrame/RBUPACR_bgint_7")
  @Test
  public void test_frameclause_defaultFrame_RBUPACR_bgint_7()
  {
    windowQueryTest();
  }

  @DrillTest("frameclause/defaultFrame/RBUPACR_chr_3")
  @Test
  public void test_frameclause_defaultFrame_RBUPACR_chr_3()
  {
    windowQueryTest();
  }

  @NotYetSupported(Modes.RESULT_MISMATCH)
  @DrillTest("frameclause/defaultFrame/RBUPACR_chr_5")
  @Test
  public void test_frameclause_defaultFrame_RBUPACR_chr_5()
  {
    windowQueryTest();
  }

  @DrillTest("frameclause/defaultFrame/RBUPACR_dbl_1")
  @Test
  public void test_frameclause_defaultFrame_RBUPACR_dbl_1()
  {
    windowQueryTest();
  }

  @DrillTest("frameclause/defaultFrame/RBUPACR_dbl_2")
  @Test
  public void test_frameclause_defaultFrame_RBUPACR_dbl_2()
  {
    windowQueryTest();
  }

  @DrillTest("frameclause/defaultFrame/RBUPACR_dbl_3")
  @Test
  public void test_frameclause_defaultFrame_RBUPACR_dbl_3()
  {
    windowQueryTest();
  }

  @DrillTest("frameclause/defaultFrame/RBUPACR_dbl_6")
  @Test
  public void test_frameclause_defaultFrame_RBUPACR_dbl_6()
  {
    windowQueryTest();
  }

  @NotYetSupported(Modes.RESULT_MISMATCH)
  @DrillTest("frameclause/defaultFrame/RBUPACR_dbl_7")
  @Test
  public void test_frameclause_defaultFrame_RBUPACR_dbl_7()
  {
    windowQueryTest();
  }

  @DrillTest("frameclause/defaultFrame/RBUPACR_dt_1")
  @Test
  public void test_frameclause_defaultFrame_RBUPACR_dt_1()
  {
    windowQueryTest();
  }

  @DrillTest("frameclause/defaultFrame/RBUPACR_dt_2")
  @Test
  public void test_frameclause_defaultFrame_RBUPACR_dt_2()
  {
    windowQueryTest();
  }

  @DrillTest("frameclause/defaultFrame/RBUPACR_dt_4")
  @Test
  public void test_frameclause_defaultFrame_RBUPACR_dt_4()
  {
    windowQueryTest();
  }

  @NotYetSupported(Modes.RESULT_MISMATCH)
  @DrillTest("frameclause/defaultFrame/RBUPACR_dt_5")
  @Test
  public void test_frameclause_defaultFrame_RBUPACR_dt_5()
  {
    windowQueryTest();
  }

  @DrillTest("frameclause/defaultFrame/RBUPACR_int10")
  @Test
  public void test_frameclause_defaultFrame_RBUPACR_int10()
  {
    windowQueryTest();
  }

  @DrillTest("frameclause/defaultFrame/RBUPACR_int13")
  @Test
  public void test_frameclause_defaultFrame_RBUPACR_int13()
  {
    windowQueryTest();
  }

  @NotYetSupported(Modes.RESULT_MISMATCH)
  @DrillTest("frameclause/defaultFrame/RBUPACR_int14")
  @Test
  public void test_frameclause_defaultFrame_RBUPACR_int14()
  {
    windowQueryTest();
  }

  @DrillTest("frameclause/defaultFrame/RBUPACR_int8")
  @Test
  public void test_frameclause_defaultFrame_RBUPACR_int8()
  {
    windowQueryTest();
  }

  @DrillTest("frameclause/defaultFrame/RBUPACR_int9")
  @Test
  public void test_frameclause_defaultFrame_RBUPACR_int9()
  {
    windowQueryTest();
  }

  @DrillTest("frameclause/defaultFrame/RBUPACR_vchr_3")
  @Test
  public void test_frameclause_defaultFrame_RBUPACR_vchr_3()
  {
    windowQueryTest();
  }

  @NotYetSupported(Modes.RESULT_MISMATCH)
  @DrillTest("frameclause/defaultFrame/RBUPACR_vchr_5")
  @Test
  public void test_frameclause_defaultFrame_RBUPACR_vchr_5()
  {
    windowQueryTest();
  }

  @DrillTest("frameclause/multipl_wnwds/avg_mulwds")
  @Test
  public void test_frameclause_multipl_wnwds_avg_mulwds()
  {
    windowQueryTest();
  }

  @DrillTest("frameclause/multipl_wnwds/count_mulwds")
  @Test
  public void test_frameclause_multipl_wnwds_count_mulwds()
  {
    windowQueryTest();
  }

  @NotYetSupported(Modes.RESULT_MISMATCH)
  @DrillTest("frameclause/multipl_wnwds/fval_mulwds")
  @Test
  public void test_frameclause_multipl_wnwds_fval_mulwds()
  {
    windowQueryTest();
  }

  @NotYetSupported(Modes.RESULT_MISMATCH)
  @DrillTest("frameclause/multipl_wnwds/lval_mulwds")
  @Test
  public void test_frameclause_multipl_wnwds_lval_mulwds()
  {
    windowQueryTest();
  }

  @NotYetSupported(Modes.RESULT_MISMATCH)
  @DrillTest("frameclause/multipl_wnwds/mulwind_08")
  @Test
  public void test_frameclause_multipl_wnwds_mulwind_08()
  {
    windowQueryTest();
  }

  @NotYetSupported(Modes.RESULT_MISMATCH)
  @DrillTest("frameclause/multipl_wnwds/mulwind_09")
  @Test
  public void test_frameclause_multipl_wnwds_mulwind_09()
  {
    windowQueryTest();
  }

  @NotYetSupported(Modes.RESULT_MISMATCH)
  @DrillTest("frameclause/multipl_wnwds/sum_mulwds")
  @Test
  public void test_frameclause_multipl_wnwds_sum_mulwds()
  {
    windowQueryTest();
  }

  @NotYetSupported(Modes.RESULT_MISMATCH)
  @DrillTest("frameclause/RBCRACR/RBCRACR_bgint_6")
  @Test
  public void test_frameclause_RBCRACR_RBCRACR_bgint_6()
  {
    windowQueryTest();
  }

  @NotYetSupported(Modes.RESULT_MISMATCH)
  @DrillTest("frameclause/RBCRACR/RBCRACR_bgint_7")
  @Test
  public void test_frameclause_RBCRACR_RBCRACR_bgint_7()
  {
    windowQueryTest();
  }

  @DrillTest("frameclause/RBCRACR/RBCRACR_char_3")
  @Test
  public void test_frameclause_RBCRACR_RBCRACR_char_3()
  {
    windowQueryTest();
  }

  @NotYetSupported(Modes.RESULT_MISMATCH)
  @DrillTest("frameclause/RBCRACR/RBCRACR_char_4")
  @Test
  public void test_frameclause_RBCRACR_RBCRACR_char_4()
  {
    windowQueryTest();
  }

  @NotYetSupported(Modes.RESULT_MISMATCH)
  @DrillTest("frameclause/RBCRACR/RBCRACR_char_5")
  @Test
  public void test_frameclause_RBCRACR_RBCRACR_char_5()
  {
    windowQueryTest();
  }

  @NotYetSupported(Modes.RESULT_MISMATCH)
  @DrillTest("frameclause/RBCRACR/RBCRACR_dbl_6")
  @Test
  public void test_frameclause_RBCRACR_RBCRACR_dbl_6()
  {
    windowQueryTest();
  }

  @NotYetSupported(Modes.RESULT_MISMATCH)
  @DrillTest("frameclause/RBCRACR/RBCRACR_dbl_7")
  @Test
  public void test_frameclause_RBCRACR_RBCRACR_dbl_7()
  {
    windowQueryTest();
  }

  @DrillTest("frameclause/RBCRACR/RBCRACR_dt_1")
  @Test
  public void test_frameclause_RBCRACR_RBCRACR_dt_1()
  {
    windowQueryTest();
  }

  @DrillTest("frameclause/RBCRACR/RBCRACR_dt_2")
  @Test
  public void test_frameclause_RBCRACR_RBCRACR_dt_2()
  {
    windowQueryTest();
  }

  @NotYetSupported(Modes.RESULT_MISMATCH)
  @DrillTest("frameclause/RBCRACR/RBCRACR_dt_4")
  @Test
  public void test_frameclause_RBCRACR_RBCRACR_dt_4()
  {
    windowQueryTest();
  }

  @NotYetSupported(Modes.RESULT_MISMATCH)
  @DrillTest("frameclause/RBCRACR/RBCRACR_dt_5")
  @Test
  public void test_frameclause_RBCRACR_RBCRACR_dt_5()
  {
    windowQueryTest();
  }

  @NotYetSupported(Modes.RESULT_MISMATCH)
  @DrillTest("frameclause/RBCRACR/RBCRACR_int_13")
  @Test
  public void test_frameclause_RBCRACR_RBCRACR_int_13()
  {
    windowQueryTest();
  }

  @NotYetSupported(Modes.RESULT_MISMATCH)
  @DrillTest("frameclause/RBCRACR/RBCRACR_int_14")
  @Test
  public void test_frameclause_RBCRACR_RBCRACR_int_14()
  {
    windowQueryTest();
  }

  @NotYetSupported(Modes.RESULT_MISMATCH)
  @DrillTest("frameclause/RBCRACR/RBCRACR_int_6")
  @Test
  public void test_frameclause_RBCRACR_RBCRACR_int_6()
  {
    windowQueryTest();
  }

  @NotYetSupported(Modes.RESULT_MISMATCH)
  @DrillTest("frameclause/RBCRACR/RBCRACR_int_7")
  @Test
  public void test_frameclause_RBCRACR_RBCRACR_int_7()
  {
    windowQueryTest();
  }

  @DrillTest("frameclause/RBCRACR/RBCRACR_vchar_3")
  @Test
  public void test_frameclause_RBCRACR_RBCRACR_vchar_3()
  {
    windowQueryTest();
  }

  @NotYetSupported(Modes.RESULT_MISMATCH)
  @DrillTest("frameclause/RBCRACR/RBCRACR_vchar_4")
  @Test
  public void test_frameclause_RBCRACR_RBCRACR_vchar_4()
  {
    windowQueryTest();
  }

  @NotYetSupported(Modes.RESULT_MISMATCH)
  @DrillTest("frameclause/RBCRACR/RBCRACR_vchar_5")
  @Test
  public void test_frameclause_RBCRACR_RBCRACR_vchar_5()
  {
    windowQueryTest();
  }

  @NotYetSupported(Modes.RESULT_MISMATCH)
  @DrillTest("frameclause/RBUPACR/RBUPACR_bgint_1")
  @Test
  public void test_frameclause_RBUPACR_RBUPACR_bgint_1()
  {
    windowQueryTest();
  }

  @NotYetSupported(Modes.RESULT_MISMATCH)
  @DrillTest("frameclause/RBUPACR/RBUPACR_bgint_2")
  @Test
  public void test_frameclause_RBUPACR_RBUPACR_bgint_2()
  {
    windowQueryTest();
  }

  @NotYetSupported(Modes.RESULT_MISMATCH)
  @DrillTest("frameclause/RBUPACR/RBUPACR_bgint_3")
  @Test
  public void test_frameclause_RBUPACR_RBUPACR_bgint_3()
  {
    windowQueryTest();
  }

  @DrillTest("frameclause/RBUPACR/RBUPACR_bgint_4")
  @Test
  public void test_frameclause_RBUPACR_RBUPACR_bgint_4()
  {
    windowQueryTest();
  }

  @DrillTest("frameclause/RBUPACR/RBUPACR_bgint_6")
  @Test
  public void test_frameclause_RBUPACR_RBUPACR_bgint_6()
  {
    windowQueryTest();
  }

  @NotYetSupported(Modes.RESULT_MISMATCH)
  @DrillTest("frameclause/RBUPACR/RBUPACR_bgint_7")
  @Test
  public void test_frameclause_RBUPACR_RBUPACR_bgint_7()
  {
    windowQueryTest();
  }

  @DrillTest("frameclause/RBUPACR/RBUPACR_chr_3")
  @Test
  public void test_frameclause_RBUPACR_RBUPACR_chr_3()
  {
    windowQueryTest();
  }

  @NotYetSupported(Modes.RESULT_MISMATCH)
  @DrillTest("frameclause/RBUPACR/RBUPACR_chr_5")
  @Test
  public void test_frameclause_RBUPACR_RBUPACR_chr_5()
  {
    windowQueryTest();
  }

  @NotYetSupported(Modes.RESULT_MISMATCH)
  @DrillTest("frameclause/RBUPACR/RBUPACR_dbl_1")
  @Test
  public void test_frameclause_RBUPACR_RBUPACR_dbl_1()
  {
    windowQueryTest();
  }

  @NotYetSupported(Modes.RESULT_MISMATCH)
  @DrillTest("frameclause/RBUPACR/RBUPACR_dbl_2")
  @Test
  public void test_frameclause_RBUPACR_RBUPACR_dbl_2()
  {
    windowQueryTest();
  }

  @NotYetSupported(Modes.RESULT_MISMATCH)
  @DrillTest("frameclause/RBUPACR/RBUPACR_dbl_3")
  @Test
  public void test_frameclause_RBUPACR_RBUPACR_dbl_3()
  {
    windowQueryTest();
  }

  @DrillTest("frameclause/RBUPACR/RBUPACR_dbl_6")
  @Test
  public void test_frameclause_RBUPACR_RBUPACR_dbl_6()
  {
    windowQueryTest();
  }

  @NotYetSupported(Modes.RESULT_MISMATCH)
  @DrillTest("frameclause/RBUPACR/RBUPACR_dbl_7")
  @Test
  public void test_frameclause_RBUPACR_RBUPACR_dbl_7()
  {
    windowQueryTest();
  }

  @NotYetSupported(Modes.RESULT_MISMATCH)
  @DrillTest("frameclause/RBUPACR/RBUPACR_int10")
  @Test
  public void test_frameclause_RBUPACR_RBUPACR_int10()
  {
    windowQueryTest();
  }

  @DrillTest("frameclause/RBUPACR/RBUPACR_int13")
  @Test
  public void test_frameclause_RBUPACR_RBUPACR_int13()
  {
    windowQueryTest();
  }

  @NotYetSupported(Modes.RESULT_MISMATCH)
  @DrillTest("frameclause/RBUPACR/RBUPACR_int14")
  @Test
  public void test_frameclause_RBUPACR_RBUPACR_int14()
  {
    windowQueryTest();
  }

  @DrillTest("frameclause/RBUPACR/RBUPACR_vchr_3")
  @Test
  public void test_frameclause_RBUPACR_RBUPACR_vchr_3()
  {
    windowQueryTest();
  }

  @NotYetSupported(Modes.RESULT_MISMATCH)
  @DrillTest("frameclause/RBUPACR/RBUPACR_vchr_5")
  @Test
  public void test_frameclause_RBUPACR_RBUPACR_vchr_5()
  {
    windowQueryTest();
  }

  @DrillTest("frameclause/RBUPAUF/RBUPAUF_bgint_4")
  @Test
  public void test_frameclause_RBUPAUF_RBUPAUF_bgint_4()
  {
    windowQueryTest();
  }

  @DrillTest("frameclause/RBUPAUF/RBUPAUF_bgint_6")
  @Test
  public void test_frameclause_RBUPAUF_RBUPAUF_bgint_6()
  {
    windowQueryTest();
  }

  @DrillTest("frameclause/RBUPAUF/RBUPAUF_char_3")
  @Test
  public void test_frameclause_RBUPAUF_RBUPAUF_char_3()
  {
    windowQueryTest();
  }

  @DrillTest("frameclause/RBUPAUF/RBUPAUF_dbl_6")
  @Test
  public void test_frameclause_RBUPAUF_RBUPAUF_dbl_6()
  {
    windowQueryTest();
  }

  @DrillTest("frameclause/RBUPAUF/RBUPAUF_dbl_7")
  @Test
  public void test_frameclause_RBUPAUF_RBUPAUF_dbl_7()
  {
    windowQueryTest();
  }

  @DrillTest("frameclause/RBUPAUF/RBUPAUF_dt_1")
  @Test
  public void test_frameclause_RBUPAUF_RBUPAUF_dt_1()
  {
    windowQueryTest();
  }

  @DrillTest("frameclause/RBUPAUF/RBUPAUF_dt_2")
  @Test
  public void test_frameclause_RBUPAUF_RBUPAUF_dt_2()
  {
    windowQueryTest();
  }

  @DrillTest("frameclause/RBUPAUF/RBUPAUF_dt_4")
  @Test
  public void test_frameclause_RBUPAUF_RBUPAUF_dt_4()
  {
    windowQueryTest();
  }

  @DrillTest("frameclause/RBUPAUF/RBUPAUF_dt_5")
  @Test
  public void test_frameclause_RBUPAUF_RBUPAUF_dt_5()
  {
    windowQueryTest();
  }

  @DrillTest("frameclause/RBUPAUF/RBUPAUF_int_13")
  @Test
  public void test_frameclause_RBUPAUF_RBUPAUF_int_13()
  {
    windowQueryTest();
  }

  @DrillTest("frameclause/RBUPAUF/RBUPAUF_vchar_3")
  @Test
  public void test_frameclause_RBUPAUF_RBUPAUF_vchar_3()
  {
    windowQueryTest();
  }

  @DrillTest("frameclause/subQueries/frmInSubQry_53")
  @Test
  public void test_frameclause_subQueries_frmInSubQry_53()
  {
    windowQueryTest();
  }

  @DrillTest("frameclause/subQueries/frmInSubQry_54")
  @Test
  public void test_frameclause_subQueries_frmInSubQry_54()
  {
    windowQueryTest();
  }

  @DrillTest("frameclause/subQueries/frmInSubQry_55")
  @Test
  public void test_frameclause_subQueries_frmInSubQry_55()
  {
    windowQueryTest();
  }

  @DrillTest("frameclause/subQueries/frmInSubQry_57")
  @Test
  public void test_frameclause_subQueries_frmInSubQry_57()
  {
    windowQueryTest();
  }

  @DrillTest("frameclause/subQueries/frmInSubQry_58")
  @Test
  public void test_frameclause_subQueries_frmInSubQry_58()
  {
    windowQueryTest();
  }

  @DrillTest("frameclause/subQueries/frmInSubQry_59")
  @Test
  public void test_frameclause_subQueries_frmInSubQry_59()
  {
    windowQueryTest();
  }

  @DrillTest("frameclause/subQueries/frmInSubQry_60")
  @Test
  public void test_frameclause_subQueries_frmInSubQry_60()
  {
    windowQueryTest();
  }

  @NotYetSupported(Modes.RESULT_MISMATCH)
  @DrillTest("frameclause/subQueries/frmInSubQry_61")
  @Test
  public void test_frameclause_subQueries_frmInSubQry_61()
  {
    windowQueryTest();
  }

  @DrillTest("frameclause/subQueries/frmInSubQry_62")
  @Test
  public void test_frameclause_subQueries_frmInSubQry_62()
  {
    windowQueryTest();
  }

  @NotYetSupported(Modes.RESULT_MISMATCH)
  @DrillTest("frameclause/subQueries/frmInSubQry_63")
  @Test
  public void test_frameclause_subQueries_frmInSubQry_63()
  {
    windowQueryTest();
  }

  @NotYetSupported(Modes.RESULT_MISMATCH)
  @DrillTest("frameclause/subQueries/frmInSubQry_64")
  @Test
  public void test_frameclause_subQueries_frmInSubQry_64()
  {
    windowQueryTest();
  }

  @DrillTest("lag_func/lag_Fn_101")
  @Test
  public void test_lag_func_lag_Fn_101()
  {
    windowQueryTest();
  }

  @DrillTest("lag_func/lag_Fn_6")
  @Test
  public void test_lag_func_lag_Fn_6()
  {
    windowQueryTest();
  }

  @NotYetSupported(Modes.RESULT_MISMATCH)
  @DrillTest("last_val/lastValFn_10")
  @Test
  public void test_last_val_lastValFn_10()
  {
    windowQueryTest();
  }

  @NotYetSupported(Modes.RESULT_MISMATCH)
  @DrillTest("last_val/lastValFn_11")
  @Test
  public void test_last_val_lastValFn_11()
  {
    windowQueryTest();
  }

  @NotYetSupported(Modes.RESULT_MISMATCH)
  @DrillTest("last_val/lastValFn_12")
  @Test
  public void test_last_val_lastValFn_12()
  {
    windowQueryTest();
  }

  @NotYetSupported(Modes.RESULT_MISMATCH)
  @DrillTest("last_val/lastValFn_13")
  @Test
  public void test_last_val_lastValFn_13()
  {
    windowQueryTest();
  }

  @NotYetSupported(Modes.RESULT_MISMATCH)
  @DrillTest("last_val/lastValFn_14")
  @Test
  public void test_last_val_lastValFn_14()
  {
    windowQueryTest();
  }

  @NotYetSupported(Modes.RESULT_MISMATCH)
  @DrillTest("last_val/lastValFn_15")
  @Test
  public void test_last_val_lastValFn_15()
  {
    windowQueryTest();
  }

  @NotYetSupported(Modes.RESULT_MISMATCH)
  @DrillTest("last_val/lastValFn_16")
  @Test
  public void test_last_val_lastValFn_16()
  {
    windowQueryTest();
  }

  @NotYetSupported(Modes.RESULT_MISMATCH)
  @DrillTest("last_val/lastValFn_17")
  @Test
  public void test_last_val_lastValFn_17()
  {
    windowQueryTest();
  }

  @NotYetSupported(Modes.RESULT_MISMATCH)
  @DrillTest("last_val/lastValFn_1")
  @Test
  public void test_last_val_lastValFn_1()
  {
    windowQueryTest();
  }

  @NotYetSupported(Modes.RESULT_MISMATCH)
  @DrillTest("last_val/lastValFn_20")
  @Test
  public void test_last_val_lastValFn_20()
  {
    windowQueryTest();
  }

  @NotYetSupported(Modes.RESULT_MISMATCH)
  @DrillTest("last_val/lastValFn_23")
  @Test
  public void test_last_val_lastValFn_23()
  {
    windowQueryTest();
  }

  @NotYetSupported(Modes.RESULT_MISMATCH)
  @DrillTest("last_val/lastValFn_2")
  @Test
  public void test_last_val_lastValFn_2()
  {
    windowQueryTest();
  }

  @NotYetSupported(Modes.RESULT_MISMATCH)
  @DrillTest("last_val/lastValFn_32")
  @Test
  public void test_last_val_lastValFn_32()
  {
    windowQueryTest();
  }

  @NotYetSupported(Modes.RESULT_MISMATCH)
  @DrillTest("last_val/lastValFn_36")
  @Test
  public void test_last_val_lastValFn_36()
  {
    windowQueryTest();
  }

  @NotYetSupported(Modes.RESULT_MISMATCH)
  @DrillTest("last_val/lastValFn_3")
  @Test
  public void test_last_val_lastValFn_3()
  {
    windowQueryTest();
  }

  @NotYetSupported(Modes.RESULT_MISMATCH)
  @DrillTest("last_val/lastValFn_4")
  @Test
  public void test_last_val_lastValFn_4()
  {
    windowQueryTest();
  }

  @NotYetSupported(Modes.RESULT_MISMATCH)
  @DrillTest("last_val/lastValFn_6")
  @Test
  public void test_last_val_lastValFn_6()
  {
    windowQueryTest();
  }

  @NotYetSupported(Modes.RESULT_MISMATCH)
  @DrillTest("last_val/lastValFn_7")
  @Test
  public void test_last_val_lastValFn_7()
  {
    windowQueryTest();
  }

  @NotYetSupported(Modes.RESULT_MISMATCH)
  @DrillTest("last_val/lastValFn_8")
  @Test
  public void test_last_val_lastValFn_8()
  {
    windowQueryTest();
  }

  @NotYetSupported(Modes.RESULT_MISMATCH)
  @DrillTest("last_val/lastValFn_9")
  @Test
  public void test_last_val_lastValFn_9()
  {
    windowQueryTest();
  }

  @DrillTest("lead_func/lead_Fn_33")
  @Test
  public void test_lead_func_lead_Fn_33()
  {
    windowQueryTest();
  }

  @DrillTest("lead_func/lead_Fn_42")
  @Test
  public void test_lead_func_lead_Fn_42()
  {
    windowQueryTest();
  }

  @DrillTest("lead_func/lead_Fn_51")
  @Test
  public void test_lead_func_lead_Fn_51()
  {
    windowQueryTest();
  }

  @DrillTest("lead_func/lead_Fn_54")
  @Test
  public void test_lead_func_lead_Fn_54()
  {
    windowQueryTest();
  }

  @DrillTest("lead_func/lead_Fn_60")
  @Test
  public void test_lead_func_lead_Fn_60()
  {
    windowQueryTest();
  }

  @DrillTest("lead_func/lead_Fn_63")
  @Test
  public void test_lead_func_lead_Fn_63()
  {
    windowQueryTest();
  }

  @DrillTest("lead_func/lead_Fn_6")
  @Test
  public void test_lead_func_lead_Fn_6()
  {
    windowQueryTest();
  }

  @DrillTest("lead_func/lead_Fn_77")
  @Test
  public void test_lead_func_lead_Fn_77()
  {
    windowQueryTest();
  }

  @DrillTest("lead_func/lead_Fn_90")
  @Test
  public void test_lead_func_lead_Fn_90()
  {
    windowQueryTest();
  }

  @DrillTest("lead_func/lead_Fn_96")
  @Test
  public void test_lead_func_lead_Fn_96()
  {
    windowQueryTest();
  }

  @DrillTest("lead_func/lead_Fn_9")
  @Test
  public void test_lead_func_lead_Fn_9()
  {
    windowQueryTest();
  }

  @NotYetSupported(Modes.RESULT_MISMATCH)
  @DrillTest("nestedAggs/basic_3")
  @Test
  public void test_nestedAggs_basic_3()
  {
    windowQueryTest();
  }

  @DrillTest("nestedAggs/basic_5")
  @Test
  public void test_nestedAggs_basic_5()
  {
    windowQueryTest();
  }

  @DrillTest("nestedAggs/basic_7")
  @Test
  public void test_nestedAggs_basic_7()
  {
    windowQueryTest();
  }

  @DrillTest("nestedAggs/cte_win_05")
  @Test
  public void test_nestedAggs_cte_win_05()
  {
    windowQueryTest();
  }

  @DrillTest("nestedAggs/emtyOvrCls_13")
  @Test
  public void test_nestedAggs_emtyOvrCls_13()
  {
    windowQueryTest();
  }

  @NotYetSupported(Modes.RESULT_MISMATCH)
  @DrillTest("nestedAggs/emtyOvrCls_8")
  @Test
  public void test_nestedAggs_emtyOvrCls_8()
  {
    windowQueryTest();
  }

  @DrillTest("nestedAggs/nstdagg24")
  @Test
  public void test_nestedAggs_nstdagg24()
  {
    windowQueryTest();
  }

  @NotYetSupported(Modes.RESULT_MISMATCH)
  @DrillTest("nestedAggs/woutPrtnBy_1")
  @Test
  public void test_nestedAggs_woutPrtnBy_1()
  {
    windowQueryTest();
  }

  @NotYetSupported(Modes.RESULT_MISMATCH)
  @DrillTest("nestedAggs/woutPrtnBy_2")
  @Test
  public void test_nestedAggs_woutPrtnBy_2()
  {
    windowQueryTest();
  }

  @NotYetSupported(Modes.RESULT_MISMATCH)
  @DrillTest("nestedAggs/woutPrtnBy_3")
  @Test
  public void test_nestedAggs_woutPrtnBy_3()
  {
    windowQueryTest();
  }

  @NotYetSupported(Modes.RESULT_MISMATCH)
  @DrillTest("nestedAggs/woutPrtnBy_4")
  @Test
  public void test_nestedAggs_woutPrtnBy_4()
  {
    windowQueryTest();
  }

  @NotYetSupported(Modes.RESULT_MISMATCH)
  @DrillTest("nestedAggs/woutPrtnBy_5")
  @Test
  public void test_nestedAggs_woutPrtnBy_5()
  {
    windowQueryTest();
  }

  @DrillTest("ntile_func/ntileFn_15")
  @Test
  public void test_ntile_func_ntileFn_15()
  {
    windowQueryTest();
  }

  @DrillTest("ntile_func/ntileFn_17")
  @Test
  public void test_ntile_func_ntileFn_17()
  {
    windowQueryTest();
  }

  @DrillTest("ntile_func/ntileFn_27")
  @Test
  public void test_ntile_func_ntileFn_27()
  {
    windowQueryTest();
  }

  @NotYetSupported(Modes.RESULT_MISMATCH)
  @DrillTest("ntile_func/ntileFn_45")
  @Test
  public void test_ntile_func_ntileFn_45()
  {
    windowQueryTest();
  }

  @NotYetSupported(Modes.RESULT_MISMATCH)
  @DrillTest("ntile_func/ntileFn_59")
  @Test
  public void test_ntile_func_ntileFn_59()
  {
    windowQueryTest();
  }

  @DrillTest("ntile_func/ntileFn_7")
  @Test
  public void test_ntile_func_ntileFn_7()
  {
    windowQueryTest();
  }

  @NotYetSupported(Modes.T_ALLTYPES_ISSUES)
  @DrillTest("frameclause/multipl_wnwds/rnkNoFrm01")
  @Test
  public void test_frameclause_multipl_wnwds_rnkNoFrm01()
  {
    windowQueryTest();
  }

  @NotYetSupported(Modes.T_ALLTYPES_ISSUES)
  @DrillTest("frameclause/multipl_wnwds/rnkNoFrm02")
  @Test
  public void test_frameclause_multipl_wnwds_rnkNoFrm02()
  {
    windowQueryTest();
  }

  @NotYetSupported(Modes.T_ALLTYPES_ISSUES)
  @DrillTest("frameclause/multipl_wnwds/rnkNoFrm03")
  @Test
  public void test_frameclause_multipl_wnwds_rnkNoFrm03()
  {
    windowQueryTest();
  }

  @NotYetSupported(Modes.T_ALLTYPES_ISSUES)
  @DrillTest("frameclause/multipl_wnwds/rnkNoFrm04")
  @Test
  public void test_frameclause_multipl_wnwds_rnkNoFrm04()
  {
    windowQueryTest();
  }

  @NotYetSupported(Modes.T_ALLTYPES_ISSUES)
  @DrillTest("frameclause/multipl_wnwds/rnkNoFrm05")
  @Test
  public void test_frameclause_multipl_wnwds_rnkNoFrm05()
  {
    windowQueryTest();
  }

  @NotYetSupported(Modes.T_ALLTYPES_ISSUES)
  @DrillTest("frameclause/multipl_wnwds/rnkNoFrm06")
  @Test
  public void test_frameclause_multipl_wnwds_rnkNoFrm06()
  {
    windowQueryTest();
  }

  @NotYetSupported(Modes.T_ALLTYPES_ISSUES)
  @DrillTest("frameclause/RBUPACR/RBUPACR_dt_1")
  @Test
  public void test_frameclause_RBUPACR_RBUPACR_dt_1()
  {
    windowQueryTest();
  }

  @NotYetSupported(Modes.T_ALLTYPES_ISSUES)
  @DrillTest("frameclause/RBUPACR/RBUPACR_dt_2")
  @Test
  public void test_frameclause_RBUPACR_RBUPACR_dt_2()
  {
    windowQueryTest();
  }

  @DrillTest("frameclause/RBUPACR/RBUPACR_dt_4")
  @Test
  public void test_frameclause_RBUPACR_RBUPACR_dt_4()
  {
    windowQueryTest();
  }

  @NotYetSupported(Modes.T_ALLTYPES_ISSUES)
  @DrillTest("frameclause/RBUPACR/RBUPACR_dt_5")
  @Test
  public void test_frameclause_RBUPACR_RBUPACR_dt_5()
  {
    windowQueryTest();
  }

  @NotYetSupported(Modes.T_ALLTYPES_ISSUES)
  @DrillTest("frameclause/RBUPACR/RBUPACR_int7")
  @Test
  public void test_frameclause_RBUPACR_RBUPACR_int7()
  {
    windowQueryTest();
  }

  @NotYetSupported(Modes.T_ALLTYPES_ISSUES)
  @DrillTest("frameclause/RBUPACR/RBUPACR_int8")
  @Test
  public void test_frameclause_RBUPACR_RBUPACR_int8()
  {
    windowQueryTest();
  }

  @NotYetSupported(Modes.T_ALLTYPES_ISSUES)
  @DrillTest("frameclause/RBUPACR/RBUPACR_int9")
  @Test
  public void test_frameclause_RBUPACR_RBUPACR_int9()
  {
    windowQueryTest();
  }

  @DrillTest("lag_func/lag_Fn_33")
  @Test
  public void test_lag_func_lag_Fn_33()
  {
    windowQueryTest();
  }

  @DrillTest("lag_func/lag_Fn_51")
  @Test
  public void test_lag_func_lag_Fn_51()
  {
    windowQueryTest();
  }

  @DrillTest("lag_func/lag_Fn_60")
  @Test
  public void test_lag_func_lag_Fn_60()
  {
    windowQueryTest();
  }

  @DrillTest("lag_func/lag_Fn_77")
  @Test
  public void test_lag_func_lag_Fn_77()
  {
    windowQueryTest();
  }

  @DrillTest("lag_func/lag_Fn_95")
  @Test
  public void test_lag_func_lag_Fn_95()
  {
    windowQueryTest();
  }

  @DrillTest("nestedAggs/frmclause03")
  @Test
  public void test_nestedAggs_frmclause03()
  {
    windowQueryTest();
  }

  @DrillTest("nestedAggs/frmclause12")
  @Test
  public void test_nestedAggs_frmclause12()
  {
    windowQueryTest();
  }

  @DrillTest("nestedAggs/frmclause16")
  @Test
  public void test_nestedAggs_frmclause16()
  {
    windowQueryTest();
  }

  @NotYetSupported(Modes.T_ALLTYPES_ISSUES)
  @DrillTest("nestedAggs/multiWin_6")
  @Test
  public void test_nestedAggs_multiWin_6()
  {
    windowQueryTest();
  }

  @NotYetSupported(Modes.T_ALLTYPES_ISSUES)
  @DrillTest("nestedAggs/multiWin_8")
  @Test
  public void test_nestedAggs_multiWin_8()
  {
    windowQueryTest();
  }
}<|MERGE_RESOLUTION|>--- conflicted
+++ resolved
@@ -377,11 +377,7 @@
         log.info("query: %s", sql);
         log.info(resultsToString("Expected", expectedResults));
         log.info(resultsToString("Actual", results));
-<<<<<<< HEAD
-        throw new AssertionError(sql, e);
-=======
         throw new AssertionError(StringUtils.format("%s while processing: %s", e.getMessage(), sql), e);
->>>>>>> 6ac0d864
       }
     }
 
