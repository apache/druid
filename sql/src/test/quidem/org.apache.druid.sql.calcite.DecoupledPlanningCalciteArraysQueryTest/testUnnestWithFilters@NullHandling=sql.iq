# testUnnestWithFilters@NullHandling=sql case-crc:810b3e0d
# quidem testcase reason: UNNEST_EXTRA_SCAN
!set debug true
!set defaultTimeout 300000
!set maxScatterGatherBytes 9223372036854775807
!set plannerStrategy DECOUPLED
!set sqlCurrentTimestamp 2000-01-01T00:00:00Z
!set sqlQueryId dummy
!set sqlStringifyArrays false
!set outputformat mysql
!use druidtest:///
SELECT d3 FROM (select * from druid.numfoo where dim2='a'), UNNEST(MV_TO_ARRAY(dim3)) as unnested (d3);
+----+
| d3 |
+----+
|    |
| a  |
| b  |
+----+
(3 rows)

!ok
LogicalProject(d3=[$18])
  LogicalUnnest(unnestExpr=[MV_TO_ARRAY($3)])
    LogicalProject(__time=[$0], dim1=[$1], $f2=[CAST('a':VARCHAR):VARCHAR], dim3=[$3], dim4=[$4], dim5=[$5], dim6=[$6], dbl1=[$7], dbl2=[$8], f1=[$9], f2=[$10], l1=[$11], l2=[$12], cnt=[$13], m1=[$14], m2=[$15], unique_dim1=[$16], __time0=[$0])
      LogicalFilter(condition=[=($2, 'a')])
        LogicalTableScan(table=[[druid, numfoo]])

!logicalPlan
DruidProject(d3=[$18], druid=[logical])
  DruidUnnest(unnestExpr=[MV_TO_ARRAY($3)])
    DruidProject(__time=[$0], dim1=[$1], $f2=[CAST('a':VARCHAR):VARCHAR], dim3=[$3], dim4=[$4], dim5=[$5], dim6=[$6], dbl1=[$7], dbl2=[$8], f1=[$9], f2=[$10], l1=[$11], l2=[$12], cnt=[$13], m1=[$14], m2=[$15], unique_dim1=[$16], __time0=[$0], druid=[logical])
      DruidFilter(condition=[=($2, 'a')])
        DruidTableScan(table=[[druid, numfoo]], druid=[logical])

!druidPlan
{
  "queryType" : "scan",
  "dataSource" : {
    "type" : "unnest",
    "base" : {
      "type" : "query",
      "query" : {
        "queryType" : "scan",
        "dataSource" : {
          "type" : "table",
          "name" : "numfoo"
        },
        "intervals" : {
          "type" : "intervals",
          "intervals" : [ "-146136543-09-08T08:23:32.096Z/146140482-04-24T15:36:27.903Z" ]
        },
        "virtualColumns" : [ {
          "type" : "expression",
          "name" : "v0",
          "expression" : "'a'",
          "outputType" : "STRING"
        } ],
        "resultFormat" : "compactedList",
        "filter" : {
          "type" : "equals",
          "column" : "dim2",
          "matchValueType" : "STRING",
          "matchValue" : "a"
        },
<<<<<<< HEAD
        "columns" : [ "__time", "cnt", "dbl1", "dbl2", "dim1", "dim3", "dim4", "dim5", "dim6", "f1", "f2", "l1", "l2", "m1", "m2", "unique_dim1", "v0" ],
        "columnTypes" : [ "LONG", "LONG", "DOUBLE", "DOUBLE", "STRING", "STRING", "STRING", "STRING", "STRING", "FLOAT", "FLOAT", "LONG", "LONG", "FLOAT", "DOUBLE", "COMPLEX<hyperUnique>", "STRING" ],
=======
        "columns" : [ "__time", "dim1", "v0", "dim3", "dim4", "dim5", "dim6", "d1", "d2", "f1", "f2", "l1", "l2", "cnt", "m1", "m2", "unique_dim1" ],
        "columnTypes" : [ "LONG", "STRING", "STRING", "STRING", "STRING", "STRING", "STRING", "DOUBLE", "DOUBLE", "FLOAT", "FLOAT", "LONG", "LONG", "LONG", "FLOAT", "DOUBLE", "COMPLEX<hyperUnique>" ],
>>>>>>> 390c2d68
        "granularity" : {
          "type" : "all"
        },
        "legacy" : false
      }
    },
    "virtualColumn" : {
      "type" : "expression",
      "name" : "j0.unnest",
      "expression" : "mv_to_array(\"dim3\")",
      "outputType" : "ARRAY<STRING>"
    },
    "unnestFilter" : null
  },
  "intervals" : {
    "type" : "intervals",
    "intervals" : [ "-146136543-09-08T08:23:32.096Z/146140482-04-24T15:36:27.903Z" ]
  },
  "resultFormat" : "compactedList",
  "columns" : [ "j0.unnest" ],
  "columnTypes" : [ "STRING" ],
  "granularity" : {
    "type" : "all"
  },
  "legacy" : false
}
!nativePlan<|MERGE_RESOLUTION|>--- conflicted
+++ resolved
@@ -63,13 +63,9 @@
           "matchValueType" : "STRING",
           "matchValue" : "a"
         },
-<<<<<<< HEAD
         "columns" : [ "__time", "cnt", "dbl1", "dbl2", "dim1", "dim3", "dim4", "dim5", "dim6", "f1", "f2", "l1", "l2", "m1", "m2", "unique_dim1", "v0" ],
-        "columnTypes" : [ "LONG", "LONG", "DOUBLE", "DOUBLE", "STRING", "STRING", "STRING", "STRING", "STRING", "FLOAT", "FLOAT", "LONG", "LONG", "FLOAT", "DOUBLE", "COMPLEX<hyperUnique>", "STRING" ],
-=======
         "columns" : [ "__time", "dim1", "v0", "dim3", "dim4", "dim5", "dim6", "d1", "d2", "f1", "f2", "l1", "l2", "cnt", "m1", "m2", "unique_dim1" ],
         "columnTypes" : [ "LONG", "STRING", "STRING", "STRING", "STRING", "STRING", "STRING", "DOUBLE", "DOUBLE", "FLOAT", "FLOAT", "LONG", "LONG", "LONG", "FLOAT", "DOUBLE", "COMPLEX<hyperUnique>" ],
->>>>>>> 390c2d68
         "granularity" : {
           "type" : "all"
         },
