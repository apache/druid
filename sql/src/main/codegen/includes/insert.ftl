/*
 * Licensed to the Apache Software Foundation (ASF) under one
 * or more contributor license agreements.  See the NOTICE file
 * distributed with this work for additional information
 * regarding copyright ownership.  The ASF licenses this file
 * to you under the Apache License, Version 2.0 (the
 * "License"); you may not use this file except in compliance
 * with the License.  You may obtain a copy of the License at
 *
 *   http://www.apache.org/licenses/LICENSE-2.0
 *
 * Unless required by applicable law or agreed to in writing,
 * software distributed under the License is distributed on an
 * "AS IS" BASIS, WITHOUT WARRANTIES OR CONDITIONS OF ANY
 * KIND, either express or implied.  See the License for the
 * specific language governing permissions and limitations
 * under the License.
 */

/**
 * Parses an INSERT statement. This function is copied from SqlInsert in core/src/main/codegen/templates/Parser.jj,
 * with some changes to allow a custom error message if an OVERWRITE clause is present.
 */
// Using fully qualified name for Pair class, since Calcite also has a same class name being used in the Parser.jj
SqlNode DruidSqlInsertEof() :
{
  SqlNode insertNode;
  final List<SqlLiteral> keywords = new ArrayList<SqlLiteral>();
  final SqlNodeList keywordList;
  final SqlIdentifier destination;
  SqlNode tableRef = null;
  SqlNode source;
  final SqlNodeList columnList;
  final Span s;
  final Pair<SqlNodeList, SqlNodeList> p;
  org.apache.druid.java.util.common.Pair<Granularity, String> partitionedBy = new org.apache.druid.java.util.common.Pair(null, null);
  SqlNodeList clusteredBy = null;
  String exportFileFormat = null;
}
{
  (
    <INSERT>
    |
    <UPSERT> { keywords.add(SqlInsertKeyword.UPSERT.symbol(getPos())); }
  )
  { s = span(); }
  SqlInsertKeywords(keywords) {
    keywordList = new SqlNodeList(keywords, s.addAll(keywords).pos());
  }
  <INTO>
  (
    LOOKAHEAD(2)
    <EXTERN> <LPAREN> destination = ExternalDestination() <RPAREN>
    |
    destination = CompoundTableIdentifier()
    ( tableRef = TableHints(destination) | { tableRef = destination; } )
    [ LOOKAHEAD(5) tableRef = ExtendTable(tableRef) ]
  )
  (
    LOOKAHEAD(2)
    p = ParenthesizedCompoundIdentifierList() {
      if (p.right.size() > 0) {
        tableRef = extend(tableRef, p.right);
      }
      if (p.left.size() > 0) {
        columnList = p.left;
      } else {
        columnList = null;
      }
    }
    | { columnList = null; }
  )
  [
    <AS> exportFileFormat = FileFormat()
  ]
  (
    <OVERWRITE>
    {
      throw org.apache.druid.sql.calcite.parser.DruidSqlParserUtils.problemParsing(
          "An OVERWRITE clause is not allowed with INSERT statements. Use REPLACE statements if overwriting existing segments is required or remove the OVERWRITE clause."
      );
    }
    |
<<<<<<< HEAD
    source = OrderedQueryOrExpr(ExprContext.ACCEPT_QUERY) {
        return new SqlInsert(s.end(source), keywordList, tableRef, source,
            columnList);
    }
    )
}

// Using fully qualified name for Pair class, since Calcite also has a same class name being used in the Parser.jj
SqlNode DruidSqlInsertEof() :
{
  SqlNode insertNode;
  SqlNode partitionedBy = null;
  SqlNodeList clusteredBy = null;
}
{
  insertNode = DruidSqlInsert()
  // PARTITIONED BY is necessary. It can be provided either in this statement or in the catalog.
  // As a result, it is optional in the grammar. It is asserted that it is not missing in the
  // insert analysis step.
=======
    source = OrderedQueryOrExpr(ExprContext.ACCEPT_QUERY)
  )
  // PARTITIONED BY is necessary, but is kept optional in the grammar. It is asserted that it is not missing in the
  // DruidSqlInsert constructor so that we can return a custom error message.
>>>>>>> 514b3b4d
  [
    <PARTITIONED> <BY>
    partitionedBy = PartitionGranularity()
  ]
  [
    clusteredBy = ClusteredBy()
  ]
  {
      if (clusteredBy != null && partitionedBy == null) {
        throw org.apache.druid.sql.calcite.parser.DruidSqlParserUtils.problemParsing(
          "CLUSTERED BY found before PARTITIONED BY, CLUSTERED BY must come after the PARTITIONED BY clause"
        );
      }
  }
  // EOF is also present in SqlStmtEof but EOF is a special case and a single EOF can be consumed multiple times.
  // The reason for adding EOF here is to ensure that we create a DruidSqlInsert node after the syntax has been
  // validated and throw SQL syntax errors before performing validations in the DruidSqlInsert which can overshadow the
  // actual error message.
  <EOF>
  {
    insertNode = new SqlInsert(s.end(source), keywordList, destination, source, columnList);
    if (!(insertNode instanceof SqlInsert)) {
      // This shouldn't be encountered, but done as a defensive practice. SqlInsert() always returns a node of type
      // SqlInsert
      return insertNode;
    }
    SqlInsert sqlInsert = (SqlInsert) insertNode;
<<<<<<< HEAD
    return DruidSqlInsert.create(sqlInsert, partitionedBy, clusteredBy);
=======
    return new DruidSqlInsert(sqlInsert, partitionedBy.lhs, partitionedBy.rhs, clusteredBy, exportFileFormat);
>>>>>>> 514b3b4d
  }
}<|MERGE_RESOLUTION|>--- conflicted
+++ resolved
@@ -33,7 +33,7 @@
   final SqlNodeList columnList;
   final Span s;
   final Pair<SqlNodeList, SqlNodeList> p;
-  org.apache.druid.java.util.common.Pair<Granularity, String> partitionedBy = new org.apache.druid.java.util.common.Pair(null, null);
+  SqlNode partitionedBy = null;
   SqlNodeList clusteredBy = null;
   String exportFileFormat = null;
 }
@@ -81,32 +81,10 @@
       );
     }
     |
-<<<<<<< HEAD
-    source = OrderedQueryOrExpr(ExprContext.ACCEPT_QUERY) {
-        return new SqlInsert(s.end(source), keywordList, tableRef, source,
-            columnList);
-    }
-    )
-}
-
-// Using fully qualified name for Pair class, since Calcite also has a same class name being used in the Parser.jj
-SqlNode DruidSqlInsertEof() :
-{
-  SqlNode insertNode;
-  SqlNode partitionedBy = null;
-  SqlNodeList clusteredBy = null;
-}
-{
-  insertNode = DruidSqlInsert()
-  // PARTITIONED BY is necessary. It can be provided either in this statement or in the catalog.
-  // As a result, it is optional in the grammar. It is asserted that it is not missing in the
-  // insert analysis step.
-=======
     source = OrderedQueryOrExpr(ExprContext.ACCEPT_QUERY)
   )
   // PARTITIONED BY is necessary, but is kept optional in the grammar. It is asserted that it is not missing in the
   // DruidSqlInsert constructor so that we can return a custom error message.
->>>>>>> 514b3b4d
   [
     <PARTITIONED> <BY>
     partitionedBy = PartitionGranularity()
@@ -134,10 +112,6 @@
       return insertNode;
     }
     SqlInsert sqlInsert = (SqlInsert) insertNode;
-<<<<<<< HEAD
-    return DruidSqlInsert.create(sqlInsert, partitionedBy, clusteredBy);
-=======
-    return new DruidSqlInsert(sqlInsert, partitionedBy.lhs, partitionedBy.rhs, clusteredBy, exportFileFormat);
->>>>>>> 514b3b4d
+    return DruidSqlInsert.create(sqlInsert, partitionedBy, clusteredBy, exportFileFormat);
   }
 }