/*
 * Licensed to Metamarkets Group Inc. (Metamarkets) under one
 * or more contributor license agreements. See the NOTICE file
 * distributed with this work for additional information
 * regarding copyright ownership. Metamarkets licenses this file
 * to you under the Apache License, Version 2.0 (the
 * "License"); you may not use this file except in compliance
 * with the License. You may obtain a copy of the License at
 *
 * http://www.apache.org/licenses/LICENSE-2.0
 *
 * Unless required by applicable law or agreed to in writing,
 * software distributed under the License is distributed on an
 * "AS IS" BASIS, WITHOUT WARRANTIES OR CONDITIONS OF ANY
 * KIND, either express or implied. See the License for the
 * specific language governing permissions and limitations
 * under the License.
 */

package io.druid.sql.calcite.expression;

import com.google.common.base.Preconditions;
import com.google.common.collect.ImmutableList;
import com.google.common.collect.ImmutableMap;
import com.google.common.collect.Iterables;
import com.google.common.collect.Lists;
import io.druid.java.util.common.ISE;
import io.druid.java.util.common.granularity.Granularity;
import io.druid.java.util.common.granularity.PeriodGranularity;
import io.druid.math.expr.ExprType;
import io.druid.query.extraction.ExtractionFn;
import io.druid.query.extraction.TimeFormatExtractionFn;
import io.druid.query.filter.AndDimFilter;
import io.druid.query.filter.BoundDimFilter;
import io.druid.query.filter.DimFilter;
import io.druid.query.filter.ExpressionDimFilter;
import io.druid.query.filter.LikeDimFilter;
import io.druid.query.filter.NotDimFilter;
import io.druid.query.filter.OrDimFilter;
import io.druid.query.ordering.StringComparator;
import io.druid.query.ordering.StringComparators;
import io.druid.segment.column.Column;
import io.druid.sql.calcite.filtration.BoundRefKey;
import io.druid.sql.calcite.filtration.Bounds;
import io.druid.sql.calcite.filtration.Filtration;
import io.druid.sql.calcite.planner.Calcites;
import io.druid.sql.calcite.planner.PlannerContext;
import io.druid.sql.calcite.table.RowSignature;
import org.apache.calcite.jdbc.JavaTypeFactoryImpl;
import org.apache.calcite.rel.core.Project;
import org.apache.calcite.rex.RexCall;
import org.apache.calcite.rex.RexInputRef;
import org.apache.calcite.rex.RexLiteral;
import org.apache.calcite.rex.RexNode;
import org.apache.calcite.sql.SqlKind;
import org.apache.calcite.sql.SqlOperator;
import org.apache.calcite.sql.fun.SqlStdOperatorTable;
import org.apache.calcite.sql.type.SqlTypeFamily;
import org.apache.calcite.sql.type.SqlTypeName;
import org.joda.time.DateTime;
import org.joda.time.Interval;
import org.joda.time.Period;

import javax.annotation.Nullable;
import java.util.ArrayList;
import java.util.List;
import java.util.Map;
import java.util.function.Function;

/**
 * A collection of functions for translating from Calcite expressions into Druid objects.
 */
public class Expressions
{
  private static final Map<SqlOperator, String> DIRECT_CONVERSIONS = ImmutableMap.<SqlOperator, String>builder()
      .put(SqlStdOperatorTable.ABS, "abs")
      .put(SqlStdOperatorTable.CASE, "case_searched")
      .put(SqlStdOperatorTable.CHAR_LENGTH, "strlen")
      .put(SqlStdOperatorTable.CHARACTER_LENGTH, "strlen")
      .put(SqlStdOperatorTable.CONCAT, "concat")
      .put(SqlStdOperatorTable.EXP, "exp")
      .put(SqlStdOperatorTable.DIVIDE_INTEGER, "div")
      .put(SqlStdOperatorTable.LIKE, "like")
      .put(SqlStdOperatorTable.LN, "log")
      .put(SqlStdOperatorTable.LOWER, "lower")
      .put(SqlStdOperatorTable.LOG10, "log10")
      .put(SqlStdOperatorTable.POWER, "pow")
      .put(SqlStdOperatorTable.REPLACE, "replace")
      .put(SqlStdOperatorTable.SQRT, "sqrt")
      .put(SqlStdOperatorTable.TRIM, "trim")
      .put(SqlStdOperatorTable.UPPER, "upper")
      .build();

  private static final Map<SqlOperator, String> UNARY_PREFIX_OPERATOR_MAP = ImmutableMap.<SqlOperator, String>builder()
      .put(SqlStdOperatorTable.NOT, "!")
      .put(SqlStdOperatorTable.UNARY_MINUS, "-")
      .build();

  private static final Map<SqlOperator, String> UNARY_SUFFIX_OPERATOR_MAP = ImmutableMap.<SqlOperator, String>builder()
      .put(SqlStdOperatorTable.IS_NULL, "== ''")
      .put(SqlStdOperatorTable.IS_NOT_NULL, "!= ''")
      .put(SqlStdOperatorTable.IS_FALSE, "<= 0") // Matches Evals.asBoolean
      .put(SqlStdOperatorTable.IS_NOT_TRUE, "<= 0") // Matches Evals.asBoolean
      .put(SqlStdOperatorTable.IS_TRUE, "> 0") // Matches Evals.asBoolean
      .put(SqlStdOperatorTable.IS_NOT_FALSE, "> 0") // Matches Evals.asBoolean
      .build();

  private static final Map<SqlOperator, String> BINARY_OPERATOR_MAP = ImmutableMap.<SqlOperator, String>builder()
      .put(SqlStdOperatorTable.MULTIPLY, "*")
      .put(SqlStdOperatorTable.MOD, "%")
      .put(SqlStdOperatorTable.DIVIDE, "/")
      .put(SqlStdOperatorTable.PLUS, "+")
      .put(SqlStdOperatorTable.MINUS, "-")
      .put(SqlStdOperatorTable.EQUALS, "==")
      .put(SqlStdOperatorTable.NOT_EQUALS, "!=")
      .put(SqlStdOperatorTable.GREATER_THAN, ">")
      .put(SqlStdOperatorTable.GREATER_THAN_OR_EQUAL, ">=")
      .put(SqlStdOperatorTable.LESS_THAN, "<")
      .put(SqlStdOperatorTable.LESS_THAN_OR_EQUAL, "<=")
      .put(SqlStdOperatorTable.AND, "&&")
      .put(SqlStdOperatorTable.OR, "||")
      .build();

  private static final Map<SqlTypeName, ExprType> EXPRESSION_TYPES;

  static {
    final ImmutableMap.Builder<SqlTypeName, ExprType> builder = ImmutableMap.builder();

    for (SqlTypeName type : SqlTypeName.FRACTIONAL_TYPES) {
      builder.put(type, ExprType.DOUBLE);
    }

    for (SqlTypeName type : SqlTypeName.INT_TYPES) {
      builder.put(type, ExprType.LONG);
    }

    for (SqlTypeName type : SqlTypeName.STRING_TYPES) {
      builder.put(type, ExprType.STRING);
    }

    // Booleans are treated as longs in Druid expressions, using two-value logic (positive = true, nonpositive = false).
    builder.put(SqlTypeName.BOOLEAN, ExprType.LONG);

    // Timestamps are treated as longs (millis since the epoch) in Druid expressions.
    builder.put(SqlTypeName.TIMESTAMP, ExprType.LONG);
    builder.put(SqlTypeName.DATE, ExprType.LONG);

    EXPRESSION_TYPES = builder.build();
  }

  private Expressions()
  {
    // No instantiation.
  }

  /**
   * Translate a field access, possibly through a projection, to an underlying Druid dataSource.
   *
   * @param rowSignature row signature of underlying Druid dataSource
   * @param project      projection, or null
   * @param fieldNumber  number of the field to access
   *
   * @return row expression
   */
  public static RexNode fromFieldAccess(
      final RowSignature rowSignature,
      final Project project,
      final int fieldNumber
  )
  {
    if (project == null) {
      // I don't think the factory impl matters here.
      return RexInputRef.of(fieldNumber, rowSignature.getRelDataType(new JavaTypeFactoryImpl()));
    } else {
      return project.getChildExps().get(fieldNumber);
    }
  }

  /**
   * Translate a list of Calcite {@code RexNode} to Druid expressions.
   *
   * @param plannerContext SQL planner context
   * @param rowSignature   signature of the rows to be extracted from
   * @param rexNodes       list of Calcite expressions meant to be applied on top of the rows
   *
   * @return list of Druid expressions in the same order as rexNodes, or null if not possible.
   * If a non-null list is returned, all elements will be non-null.
   */
  @Nullable
  public static List<DruidExpression> toDruidExpressions(
      final PlannerContext plannerContext,
<<<<<<< HEAD
      final List<String> rowOrder,
      final RexNode expression
  )
  {
    if (expression.getKind() == SqlKind.INPUT_REF) {
      final RexInputRef ref = (RexInputRef) expression;
      final String columnName = rowOrder.get(ref.getIndex());
      if (columnName == null) {
        throw new ISE("WTF?! Expression referred to nonexistent index[%d]", ref.getIndex());
      }

      return RowExtraction.of(columnName, null);
    } else if (expression.getKind() == SqlKind.CAST) {
      final RexNode operand = ((RexCall) expression).getOperands().get(0);
      if (expression.getType().getSqlTypeName() == SqlTypeName.DATE
          && operand.getType().getSqlTypeName() == SqlTypeName.TIMESTAMP) {
        // Handling casting TIMESTAMP to DATE by flooring to DAY.
        return FloorExtractionOperator.applyTimestampFloor(
            toRowExtraction(plannerContext, rowOrder, operand),
            TimeUnits.toQueryGranularity(TimeUnitRange.DAY, plannerContext.getTimeZone())
        );
      } else {
        // Ignore other casts.
        // TODO(gianm): Probably not a good idea to ignore other CASTs like this.
        return toRowExtraction(plannerContext, rowOrder, ((RexCall) expression).getOperands().get(0));
      }
    } else {
      // Try conversion using a SqlExtractionOperator.
      final RowExtraction retVal;

      if (expression instanceof RexCall) {
        final SqlExtractionOperator extractionOperator = plannerContext.getOperatorTable().lookupExtractionOperator(
            expression.getKind(),
            ((RexCall) expression).getOperator().getName()
        );

        retVal = extractionOperator != null
                 ? extractionOperator.convert(plannerContext, rowOrder, expression)
                 : null;
      } else {
        retVal = null;
      }

      return retVal;
    }
  }

  /**
   * Translate a Calcite row-expression to a Druid PostAggregator. One day, when possible, this could be folded
   * into {@link #toRowExtraction(PlannerContext, List, RexNode)} .
   *
   * @param name                              name of the PostAggregator
   * @param rowOrder                          order of fields in the Druid rows to be extracted from
   * @param finalizingPostAggregatorFactories post-aggregators that should be used for specific entries in rowOrder.
   *                                          May be empty, and individual values may be null. Missing or null values
   *                                          will lead to creation of {@link FieldAccessPostAggregator}.
   * @param expression                        expression meant to be applied on top of the rows
   *
   * @return PostAggregator or null if not possible
   */
  public static PostAggregator toPostAggregator(
      final String name,
      final List<String> rowOrder,
      final List<PostAggregatorFactory> finalizingPostAggregatorFactories,
      final RexNode expression,
      final PlannerContext plannerContext
=======
      final RowSignature rowSignature,
      final List<RexNode> rexNodes
>>>>>>> 6d2df2a5
  )
  {
    final List<DruidExpression> retVal = new ArrayList<>(rexNodes.size());
    for (RexNode rexNode : rexNodes) {
      final DruidExpression druidExpression = toDruidExpression(plannerContext, rowSignature, rexNode);
      if (druidExpression == null) {
        return null;
      }

      retVal.add(druidExpression);
    }
    return retVal;
  }

  /**
<<<<<<< HEAD
   * Translate a row-expression to a Druid math expression. One day, when possible, this could be folded into
   * {@link #toRowExtraction(PlannerContext, List, RexNode)}.
=======
   * Translate a Calcite {@code RexNode} to a Druid expressions.
>>>>>>> 6d2df2a5
   *
   * @param plannerContext SQL planner context
   * @param rowSignature   signature of the rows to be extracted from
   * @param rexNode        expression meant to be applied on top of the rows
   *
   * @return rexNode referring to fields in rowOrder, or null if not possible
   */
  @Nullable
  public static DruidExpression toDruidExpression(
      final PlannerContext plannerContext,
      final RowSignature rowSignature,
      final RexNode rexNode
  )
  {
    final SqlKind kind = rexNode.getKind();
    final SqlTypeName sqlTypeName = rexNode.getType().getSqlTypeName();

    if (kind == SqlKind.INPUT_REF) {
      // Translate field references.
      final RexInputRef ref = (RexInputRef) rexNode;
      final String columnName = rowSignature.getRowOrder().get(ref.getIndex());
      if (columnName == null) {
        throw new ISE("WTF?! Expression referred to nonexistent index[%d]", ref.getIndex());
      }

      return DruidExpression.fromColumn(columnName);
    } else if (kind == SqlKind.CAST || kind == SqlKind.REINTERPRET) {
      // Translate casts.
      final RexNode operand = ((RexCall) rexNode).getOperands().get(0);
      final DruidExpression operandExpression = toDruidExpression(
          plannerContext,
          rowSignature,
          operand
      );
      if (operandExpression == null) {
        return null;
      }

      final SqlTypeName fromType = operand.getType().getSqlTypeName();
      final SqlTypeName toType = rexNode.getType().getSqlTypeName();

      if (SqlTypeName.CHAR_TYPES.contains(fromType) && SqlTypeName.DATETIME_TYPES.contains(toType)) {
        // Cast strings to datetimes by parsing them from SQL format.
        final DruidExpression timestampExpression = DruidExpression.fromFunctionCall(
            "timestamp_parse",
            ImmutableList.of(
                operandExpression,
                DruidExpression.fromExpression(DruidExpression.stringLiteral(dateTimeFormatString(toType)))
            )
        );

        if (toType == SqlTypeName.DATE) {
          return TimeFloorOperatorConversion.applyTimestampFloor(
              timestampExpression,
              new PeriodGranularity(Period.days(1), null, plannerContext.getTimeZone())
          );
        } else {
          return timestampExpression;
        }
      } else if (SqlTypeName.DATETIME_TYPES.contains(fromType) && SqlTypeName.CHAR_TYPES.contains(toType)) {
        // Cast datetimes to strings by formatting them in SQL format.
        return DruidExpression.fromFunctionCall(
            "timestamp_format",
            ImmutableList.of(
                operandExpression,
                DruidExpression.fromExpression(DruidExpression.stringLiteral(dateTimeFormatString(fromType)))
            )
        );
      } else {
        // Handle other casts.
        final ExprType fromExprType = EXPRESSION_TYPES.get(fromType);
        final ExprType toExprType = EXPRESSION_TYPES.get(toType);

        if (fromExprType == null || toExprType == null) {
          // We have no runtime type for these SQL types.
          return null;
        }

        final DruidExpression typeCastExpression;

        if (fromExprType != toExprType) {
          // Ignore casts for simple extractions (use Function.identity) since it is ok in many cases.
          typeCastExpression = operandExpression.map(
              Function.identity(),
              expression -> String.format("CAST(%s, '%s')", expression, toExprType.toString())
          );
        } else {
          typeCastExpression = operandExpression;
        }

        if (toType == SqlTypeName.DATE) {
          // Floor to day when casting to DATE.
          return TimeFloorOperatorConversion.applyTimestampFloor(
              typeCastExpression,
              new PeriodGranularity(Period.days(1), null, plannerContext.getTimeZone())
          );
        } else {
          return typeCastExpression;
        }
      }
    } else if (rexNode instanceof RexCall) {
      final SqlOperator operator = ((RexCall) rexNode).getOperator();

      final SqlOperatorConversion conversion = plannerContext.getOperatorTable()
                                                             .lookupOperatorConversion(operator);

      if (conversion != null) {
        return conversion.toDruidExpression(plannerContext, rowSignature, rexNode);
      }

      final List<DruidExpression> operands = Expressions.toDruidExpressions(
          plannerContext,
          rowSignature,
          ((RexCall) rexNode).getOperands()
      );

      if (operands == null) {
        return null;
      } else if (UNARY_PREFIX_OPERATOR_MAP.containsKey(operator)) {
        return DruidExpression.fromExpression(
            String.format(
                "(%s %s)",
                UNARY_PREFIX_OPERATOR_MAP.get(operator),
                Iterables.getOnlyElement(operands).getExpression()
            )
        );
      } else if (UNARY_SUFFIX_OPERATOR_MAP.containsKey(operator)) {
        return DruidExpression.fromExpression(
            String.format(
                "(%s %s)",
                Iterables.getOnlyElement(operands).getExpression(),
                UNARY_SUFFIX_OPERATOR_MAP.get(operator)
            )
        );
      } else if (BINARY_OPERATOR_MAP.containsKey(operator)) {
        if (operands.size() != 2) {
          throw new ISE("WTF?! Got binary operator[%s] with %s args?", kind, operands.size());
        }
        return DruidExpression.fromExpression(
            String.format(
                "(%s %s %s)",
                operands.get(0).getExpression(),
                BINARY_OPERATOR_MAP.get(operator),
                operands.get(1).getExpression()
            )
        );
      } else if (DIRECT_CONVERSIONS.containsKey(operator)) {
        final String functionName = DIRECT_CONVERSIONS.get(operator);
        return DruidExpression.fromExpression(DruidExpression.functionCall(functionName, operands));
      } else {
        return null;
      }
    } else if (kind == SqlKind.LITERAL) {
      // Translate literal.
      if (SqlTypeName.NUMERIC_TYPES.contains(sqlTypeName)) {
        return DruidExpression.fromExpression(DruidExpression.numberLiteral((Number) RexLiteral.value(rexNode)));
      } else if (SqlTypeFamily.INTERVAL_DAY_TIME == sqlTypeName.getFamily()) {
        // Calcite represents DAY-TIME intervals in milliseconds.
        final long milliseconds = ((Number) RexLiteral.value(rexNode)).longValue();
        return DruidExpression.fromExpression(DruidExpression.numberLiteral(milliseconds));
      } else if (SqlTypeFamily.INTERVAL_YEAR_MONTH == sqlTypeName.getFamily()) {
        // Calcite represents YEAR-MONTH intervals in months.
        final long months = ((Number) RexLiteral.value(rexNode)).longValue();
        return DruidExpression.fromExpression(DruidExpression.numberLiteral(months));
      } else if (SqlTypeName.STRING_TYPES.contains(sqlTypeName)) {
        return DruidExpression.fromExpression(DruidExpression.stringLiteral(RexLiteral.stringValue(rexNode)));
      } else if (SqlTypeName.TIMESTAMP == sqlTypeName || SqlTypeName.DATE == sqlTypeName) {
        if (RexLiteral.isNullLiteral(rexNode)) {
          return DruidExpression.fromExpression(DruidExpression.nullLiteral());
        } else {
          return DruidExpression.fromExpression(
              DruidExpression.numberLiteral(
                  Calcites.calciteDateTimeLiteralToJoda(rexNode, plannerContext.getTimeZone()).getMillis()
              )
          );
        }
      } else if (SqlTypeName.BOOLEAN == sqlTypeName) {
        return DruidExpression.fromExpression(DruidExpression.numberLiteral(RexLiteral.booleanValue(rexNode) ? 1 : 0));
      } else {
        // Can't translate other literals.
        return null;
      }
    } else {
      // Can't translate.
      return null;
    }
  }

  /**
   * Translates "condition" to a Druid filter, or returns null if we cannot translate the condition.
   *
   * @param plannerContext planner context
   * @param rowSignature   row signature of the dataSource to be filtered
   * @param expression     Calcite row expression
   */
  public static DimFilter toFilter(
      final PlannerContext plannerContext,
      final RowSignature rowSignature,
      final RexNode expression
  )
  {
    if (expression.getKind() == SqlKind.AND
        || expression.getKind() == SqlKind.OR
        || expression.getKind() == SqlKind.NOT) {
      final List<DimFilter> filters = Lists.newArrayList();
      for (final RexNode rexNode : ((RexCall) expression).getOperands()) {
        final DimFilter nextFilter = toFilter(
            plannerContext,
            rowSignature,
            rexNode
        );
        if (nextFilter == null) {
          return null;
        }
        filters.add(nextFilter);
      }

      if (expression.getKind() == SqlKind.AND) {
        return new AndDimFilter(filters);
      } else if (expression.getKind() == SqlKind.OR) {
        return new OrDimFilter(filters);
      } else {
        assert expression.getKind() == SqlKind.NOT;
        return new NotDimFilter(Iterables.getOnlyElement(filters));
      }
    } else {
      // Handle filter conditions on everything else.
      return toLeafFilter(plannerContext, rowSignature, expression);
    }
  }

  /**
   * Translates "condition" to a Druid filter, assuming it does not contain any boolean expressions. Returns null
   * if we cannot translate the condition.
   *
   * @param plannerContext planner context
   * @param rowSignature   row signature of the dataSource to be filtered
   * @param rexNode        Calcite row expression
   */
  private static DimFilter toLeafFilter(
      final PlannerContext plannerContext,
      final RowSignature rowSignature,
      final RexNode rexNode
  )
  {
    if (rexNode.isAlwaysTrue()) {
      return Filtration.matchEverything();
    } else if (rexNode.isAlwaysFalse()) {
      return Filtration.matchNothing();
    }

    final DimFilter simpleFilter = toSimpleLeafFilter(plannerContext, rowSignature, rexNode);
    return simpleFilter != null ? simpleFilter : toExpressionLeafFilter(plannerContext, rowSignature, rexNode);
  }

  /**
   * Translates to a simple leaf filter, meaning one that hits just a single column and is not an expression filter.
   */
  private static DimFilter toSimpleLeafFilter(
      final PlannerContext plannerContext,
      final RowSignature rowSignature,
      final RexNode rexNode
  )
  {
    final SqlKind kind = rexNode.getKind();

    if (kind == SqlKind.IS_TRUE || kind == SqlKind.IS_NOT_FALSE) {
      return toSimpleLeafFilter(
          plannerContext,
          rowSignature,
          Iterables.getOnlyElement(((RexCall) rexNode).getOperands())
      );
    } else if (kind == SqlKind.IS_FALSE || kind == SqlKind.IS_NOT_TRUE) {
      return new NotDimFilter(
          toSimpleLeafFilter(
              plannerContext,
              rowSignature,
              Iterables.getOnlyElement(((RexCall) rexNode).getOperands())
          )
      );
    } else if (kind == SqlKind.IS_NULL || kind == SqlKind.IS_NOT_NULL) {
      final RexNode operand = Iterables.getOnlyElement(((RexCall) rexNode).getOperands());

      // operand must be translatable to a SimpleExtraction to be simple-filterable
      final DruidExpression druidExpression = toDruidExpression(plannerContext, rowSignature, operand);
      if (druidExpression == null || !druidExpression.isSimpleExtraction()) {
        return null;
      }

      final BoundDimFilter equalFilter = Bounds.equalTo(
          new BoundRefKey(
              druidExpression.getSimpleExtraction().getColumn(),
              druidExpression.getSimpleExtraction().getExtractionFn(),
              StringComparators.LEXICOGRAPHIC
          ),
          ""
      );

      return kind == SqlKind.IS_NOT_NULL ? new NotDimFilter(equalFilter) : equalFilter;
    } else if (kind == SqlKind.EQUALS
               || kind == SqlKind.NOT_EQUALS
               || kind == SqlKind.GREATER_THAN
               || kind == SqlKind.GREATER_THAN_OR_EQUAL
               || kind == SqlKind.LESS_THAN
               || kind == SqlKind.LESS_THAN_OR_EQUAL) {
      final List<RexNode> operands = ((RexCall) rexNode).getOperands();
      Preconditions.checkState(operands.size() == 2, "WTF?! Expected 2 operands, got[%,d]", operands.size());
      boolean flip = false;
      RexNode lhs = operands.get(0);
      RexNode rhs = operands.get(1);

      if (lhs.getKind() == SqlKind.LITERAL && rhs.getKind() != SqlKind.LITERAL) {
        // swap lhs, rhs
        RexNode x = lhs;
        lhs = rhs;
        rhs = x;
        flip = true;
      }

      // rhs must be a literal
      if (rhs.getKind() != SqlKind.LITERAL) {
        return null;
      }

      // lhs must be translatable to a SimpleExtraction to be simple-filterable
      final DruidExpression lhsExpression = toDruidExpression(plannerContext, rowSignature, lhs);
      if (lhsExpression == null || !lhsExpression.isSimpleExtraction()) {
        return null;
      }

      final String column = lhsExpression.getSimpleExtraction().getColumn();
      final ExtractionFn extractionFn = lhsExpression.getSimpleExtraction().getExtractionFn();

      if (column.equals(Column.TIME_COLUMN_NAME) && extractionFn instanceof TimeFormatExtractionFn) {
        // Check if we can strip the extractionFn and convert the filter to a direct filter on __time.
        // This allows potential conversion to query-level "intervals" later on, which is ideal for Druid queries.

        final Granularity granularity = ExtractionFns.toQueryGranularity(extractionFn);
        if (granularity != null) {
          // lhs is FLOOR(__time TO granularity); rhs must be a timestamp
          final long rhsMillis = Calcites.calciteDateTimeLiteralToJoda(rhs, plannerContext.getTimeZone()).getMillis();
          final Interval rhsInterval = granularity.bucket(new DateTime(rhsMillis));

          // Is rhs aligned on granularity boundaries?
          final boolean rhsAligned = rhsInterval.getStartMillis() == rhsMillis;

          // Create a BoundRefKey that strips the extractionFn and compares __time as a number.
          final BoundRefKey boundRefKey = new BoundRefKey(column, null, StringComparators.NUMERIC);

          if (kind == SqlKind.EQUALS) {
            return rhsAligned
                   ? Bounds.interval(boundRefKey, rhsInterval)
                   : Filtration.matchNothing();
          } else if (kind == SqlKind.NOT_EQUALS) {
            return rhsAligned
                   ? new NotDimFilter(Bounds.interval(boundRefKey, rhsInterval))
                   : Filtration.matchEverything();
          } else if ((!flip && kind == SqlKind.GREATER_THAN) || (flip && kind == SqlKind.LESS_THAN)) {
            return Bounds.greaterThanOrEqualTo(boundRefKey, String.valueOf(rhsInterval.getEndMillis()));
          } else if ((!flip && kind == SqlKind.GREATER_THAN_OR_EQUAL) || (flip && kind == SqlKind.LESS_THAN_OR_EQUAL)) {
            return rhsAligned
                   ? Bounds.greaterThanOrEqualTo(boundRefKey, String.valueOf(rhsInterval.getStartMillis()))
                   : Bounds.greaterThanOrEqualTo(boundRefKey, String.valueOf(rhsInterval.getEndMillis()));
          } else if ((!flip && kind == SqlKind.LESS_THAN) || (flip && kind == SqlKind.GREATER_THAN)) {
            return rhsAligned
                   ? Bounds.lessThan(boundRefKey, String.valueOf(rhsInterval.getStartMillis()))
                   : Bounds.lessThan(boundRefKey, String.valueOf(rhsInterval.getEndMillis()));
          } else if ((!flip && kind == SqlKind.LESS_THAN_OR_EQUAL) || (flip && kind == SqlKind.GREATER_THAN_OR_EQUAL)) {
            return Bounds.lessThan(boundRefKey, String.valueOf(rhsInterval.getEndMillis()));
          } else {
            throw new IllegalStateException("WTF?! Shouldn't have got here...");
          }
        }
      }

      final String val;
      final RexLiteral rhsLiteral = (RexLiteral) rhs;
      if (SqlTypeName.NUMERIC_TYPES.contains(rhsLiteral.getTypeName())) {
        val = String.valueOf(RexLiteral.value(rhsLiteral));
      } else if (SqlTypeName.CHAR_TYPES.contains(rhsLiteral.getTypeName())) {
        val = String.valueOf(RexLiteral.stringValue(rhsLiteral));
      } else if (SqlTypeName.TIMESTAMP == rhsLiteral.getTypeName() || SqlTypeName.DATE == rhsLiteral.getTypeName()) {
        val = String.valueOf(
            Calcites.calciteDateTimeLiteralToJoda(
                rhsLiteral,
                plannerContext.getTimeZone()
            ).getMillis()
        );
      } else {
        // Don't know how to filter on this kind of literal.
        return null;
      }

      // Numeric lhs needs a numeric comparison.
      final StringComparator comparator = Calcites.getStringComparatorForSqlTypeName(lhs.getType().getSqlTypeName());
      final BoundRefKey boundRefKey = new BoundRefKey(column, extractionFn, comparator);
      final DimFilter filter;

      // Always use BoundDimFilters, to simplify filter optimization later (it helps to remember the comparator).
      if (kind == SqlKind.EQUALS) {
        filter = Bounds.equalTo(boundRefKey, val);
      } else if (kind == SqlKind.NOT_EQUALS) {
        filter = new NotDimFilter(Bounds.equalTo(boundRefKey, val));
      } else if ((!flip && kind == SqlKind.GREATER_THAN) || (flip && kind == SqlKind.LESS_THAN)) {
        filter = Bounds.greaterThan(boundRefKey, val);
      } else if ((!flip && kind == SqlKind.GREATER_THAN_OR_EQUAL) || (flip && kind == SqlKind.LESS_THAN_OR_EQUAL)) {
        filter = Bounds.greaterThanOrEqualTo(boundRefKey, val);
      } else if ((!flip && kind == SqlKind.LESS_THAN) || (flip && kind == SqlKind.GREATER_THAN)) {
        filter = Bounds.lessThan(boundRefKey, val);
      } else if ((!flip && kind == SqlKind.LESS_THAN_OR_EQUAL) || (flip && kind == SqlKind.GREATER_THAN_OR_EQUAL)) {
        filter = Bounds.lessThanOrEqualTo(boundRefKey, val);
      } else {
        throw new IllegalStateException("WTF?! Shouldn't have got here...");
      }

      return filter;
    } else if (kind == SqlKind.LIKE) {
      final List<RexNode> operands = ((RexCall) rexNode).getOperands();
      final DruidExpression druidExpression = toDruidExpression(
          plannerContext,
          rowSignature,
          operands.get(0)
      );
      if (druidExpression == null || !druidExpression.isSimpleExtraction()) {
        return null;
      }
      return new LikeDimFilter(
          druidExpression.getSimpleExtraction().getColumn(),
          RexLiteral.stringValue(operands.get(1)),
          operands.size() > 2 ? RexLiteral.stringValue(operands.get(2)) : null,
          druidExpression.getSimpleExtraction().getExtractionFn()
      );
    } else {
      return null;
    }
  }

  /**
   * Translates to an "expression" type leaf filter. Used as a fallback if we can't use a simple leaf filter.
   */
  private static DimFilter toExpressionLeafFilter(
      final PlannerContext plannerContext,
      final RowSignature rowSignature,
      final RexNode rexNode
  )
  {
    final DruidExpression druidExpression = toDruidExpression(plannerContext, rowSignature, rexNode);
    return druidExpression == null
           ? null
           : new ExpressionDimFilter(druidExpression.getExpression(), plannerContext.getExprMacroTable());
  }

  private static String dateTimeFormatString(final SqlTypeName sqlTypeName)
  {
    if (sqlTypeName == SqlTypeName.DATE) {
      return "yyyy-MM-dd";
    } else if (sqlTypeName == SqlTypeName.TIMESTAMP) {
      return "yyyy-MM-dd HH:mm:ss";
    } else {
      throw new ISE("Unsupported DateTime type[%s]", sqlTypeName);
    }
  }
}<|MERGE_RESOLUTION|>--- conflicted
+++ resolved
@@ -189,77 +189,8 @@
   @Nullable
   public static List<DruidExpression> toDruidExpressions(
       final PlannerContext plannerContext,
-<<<<<<< HEAD
-      final List<String> rowOrder,
-      final RexNode expression
-  )
-  {
-    if (expression.getKind() == SqlKind.INPUT_REF) {
-      final RexInputRef ref = (RexInputRef) expression;
-      final String columnName = rowOrder.get(ref.getIndex());
-      if (columnName == null) {
-        throw new ISE("WTF?! Expression referred to nonexistent index[%d]", ref.getIndex());
-      }
-
-      return RowExtraction.of(columnName, null);
-    } else if (expression.getKind() == SqlKind.CAST) {
-      final RexNode operand = ((RexCall) expression).getOperands().get(0);
-      if (expression.getType().getSqlTypeName() == SqlTypeName.DATE
-          && operand.getType().getSqlTypeName() == SqlTypeName.TIMESTAMP) {
-        // Handling casting TIMESTAMP to DATE by flooring to DAY.
-        return FloorExtractionOperator.applyTimestampFloor(
-            toRowExtraction(plannerContext, rowOrder, operand),
-            TimeUnits.toQueryGranularity(TimeUnitRange.DAY, plannerContext.getTimeZone())
-        );
-      } else {
-        // Ignore other casts.
-        // TODO(gianm): Probably not a good idea to ignore other CASTs like this.
-        return toRowExtraction(plannerContext, rowOrder, ((RexCall) expression).getOperands().get(0));
-      }
-    } else {
-      // Try conversion using a SqlExtractionOperator.
-      final RowExtraction retVal;
-
-      if (expression instanceof RexCall) {
-        final SqlExtractionOperator extractionOperator = plannerContext.getOperatorTable().lookupExtractionOperator(
-            expression.getKind(),
-            ((RexCall) expression).getOperator().getName()
-        );
-
-        retVal = extractionOperator != null
-                 ? extractionOperator.convert(plannerContext, rowOrder, expression)
-                 : null;
-      } else {
-        retVal = null;
-      }
-
-      return retVal;
-    }
-  }
-
-  /**
-   * Translate a Calcite row-expression to a Druid PostAggregator. One day, when possible, this could be folded
-   * into {@link #toRowExtraction(PlannerContext, List, RexNode)} .
-   *
-   * @param name                              name of the PostAggregator
-   * @param rowOrder                          order of fields in the Druid rows to be extracted from
-   * @param finalizingPostAggregatorFactories post-aggregators that should be used for specific entries in rowOrder.
-   *                                          May be empty, and individual values may be null. Missing or null values
-   *                                          will lead to creation of {@link FieldAccessPostAggregator}.
-   * @param expression                        expression meant to be applied on top of the rows
-   *
-   * @return PostAggregator or null if not possible
-   */
-  public static PostAggregator toPostAggregator(
-      final String name,
-      final List<String> rowOrder,
-      final List<PostAggregatorFactory> finalizingPostAggregatorFactories,
-      final RexNode expression,
-      final PlannerContext plannerContext
-=======
       final RowSignature rowSignature,
       final List<RexNode> rexNodes
->>>>>>> 6d2df2a5
   )
   {
     final List<DruidExpression> retVal = new ArrayList<>(rexNodes.size());
@@ -275,12 +206,7 @@
   }
 
   /**
-<<<<<<< HEAD
-   * Translate a row-expression to a Druid math expression. One day, when possible, this could be folded into
-   * {@link #toRowExtraction(PlannerContext, List, RexNode)}.
-=======
    * Translate a Calcite {@code RexNode} to a Druid expressions.
->>>>>>> 6d2df2a5
    *
    * @param plannerContext SQL planner context
    * @param rowSignature   signature of the rows to be extracted from
