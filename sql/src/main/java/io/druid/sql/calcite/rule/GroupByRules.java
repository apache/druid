--- conflicted
+++ resolved
@@ -857,15 +857,8 @@
               createMaxAggregatorFactory(aggregationType, name, fieldName, expression, macroTable)
           );
         } else if (kind == SqlKind.AVG) {
-<<<<<<< HEAD
           final String sumName = StringUtils.format("%s:sum", name);
           final String countName = StringUtils.format("%s:count", name);
-          final AggregatorFactory sum = isLong
-                                        ? new LongSumAggregatorFactory(sumName, fieldName, expression, macroTable)
-                                        : new DoubleSumAggregatorFactory(sumName, fieldName, expression, macroTable);
-=======
-          final String sumName = String.format("%s:sum", name);
-          final String countName = String.format("%s:count", name);
           final AggregatorFactory sum = createSumAggregatorFactory(
               aggregationType,
               sumName,
@@ -873,7 +866,6 @@
               expression,
               macroTable
           );
->>>>>>> da43f68e
           final AggregatorFactory count = new CountAggregatorFactory(countName);
           retVal = Aggregation.create(
               ImmutableList.of(sum, count),
