--- conflicted
+++ resolved
@@ -98,22 +98,8 @@
       final SqlTypeName sqlTypeName = field.getType().getSqlTypeName();
       final ValueType valueType;
 
-<<<<<<< HEAD
-      if (SqlTypeName.APPROX_TYPES.contains(sqlTypeName)) {
-        valueType = ValueType.FLOAT;
-      } else if (SqlTypeName.TIMESTAMP == sqlTypeName
-                 || SqlTypeName.DATE == sqlTypeName
-                 || SqlTypeName.EXACT_TYPES.contains(sqlTypeName)) {
-        valueType = ValueType.LONG;
-      } else if (SqlTypeName.CHAR_TYPES.contains(sqlTypeName)) {
-        valueType = ValueType.STRING;
-      } else if (SqlTypeName.OTHER == sqlTypeName) {
-        valueType = ValueType.COMPLEX;
-      } else {
-=======
       valueType = Calcites.getValueTypeForSqlTypeName(sqlTypeName);
       if (valueType == null) {
->>>>>>> ca2b04f0
         throw new ISE("Cannot translate sqlTypeName[%s] to Druid type for field[%s]", sqlTypeName, rowOrder.get(i));
       }
 
