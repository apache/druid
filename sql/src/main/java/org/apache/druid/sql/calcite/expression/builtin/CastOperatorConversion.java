/*
 * Licensed to the Apache Software Foundation (ASF) under one
 * or more contributor license agreements.  See the NOTICE file
 * distributed with this work for additional information
 * regarding copyright ownership.  The ASF licenses this file
 * to you under the Apache License, Version 2.0 (the
 * "License"); you may not use this file except in compliance
 * with the License.  You may obtain a copy of the License at
 *
 *   http://www.apache.org/licenses/LICENSE-2.0
 *
 * Unless required by applicable law or agreed to in writing,
 * software distributed under the License is distributed on an
 * "AS IS" BASIS, WITHOUT WARRANTIES OR CONDITIONS OF ANY
 * KIND, either express or implied.  See the License for the
 * specific language governing permissions and limitations
 * under the License.
 */

package org.apache.druid.sql.calcite.expression.builtin;

import com.google.common.collect.ImmutableList;
import org.apache.calcite.rex.RexCall;
import org.apache.calcite.rex.RexNode;
import org.apache.calcite.sql.SqlOperator;
import org.apache.calcite.sql.fun.SqlStdOperatorTable;
import org.apache.calcite.sql.type.SqlTypeName;
import org.apache.druid.java.util.common.ISE;
import org.apache.druid.java.util.common.StringUtils;
import org.apache.druid.java.util.common.granularity.PeriodGranularity;
import org.apache.druid.math.expr.ExprType;
import org.apache.druid.math.expr.ExpressionType;
import org.apache.druid.segment.column.ColumnType;
import org.apache.druid.segment.column.RowSignature;
import org.apache.druid.sql.calcite.expression.DruidExpression;
import org.apache.druid.sql.calcite.expression.Expressions;
import org.apache.druid.sql.calcite.expression.SqlOperatorConversion;
import org.apache.druid.sql.calcite.planner.Calcites;
import org.apache.druid.sql.calcite.planner.PlannerContext;
import org.joda.time.Period;

import java.util.function.Function;

public class CastOperatorConversion implements SqlOperatorConversion
{
<<<<<<< HEAD
  private static final Map<SqlTypeName, ExprType> EXPRESSION_TYPES;

  static {
    final ImmutableMap.Builder<SqlTypeName, ExprType> builder = ImmutableMap.builder();

    for (SqlTypeName type : SqlTypeName.FRACTIONAL_TYPES) {
      builder.put(type, ExprType.DOUBLE);
    }

    for (SqlTypeName type : SqlTypeName.INT_TYPES) {
      builder.put(type, ExprType.LONG);
    }

    for (SqlTypeName type : SqlTypeName.STRING_TYPES) {
      builder.put(type, ExprType.STRING);
    }

    // Booleans are treated as longs in Druid expressions, using two-value logic (positive = true, nonpositive = false).
    builder.put(SqlTypeName.BOOLEAN, ExprType.LONG);

    // Timestamps are treated as longs (millis since the epoch) in Druid expressions.
    builder.put(SqlTypeName.TIMESTAMP, ExprType.LONG);
    builder.put(SqlTypeName.DATE, ExprType.LONG);

    for (SqlTypeName type : SqlTypeName.DAY_INTERVAL_TYPES) {
      builder.put(type, ExprType.LONG);
    }

    for (SqlTypeName type : SqlTypeName.YEAR_INTERVAL_TYPES) {
      builder.put(type, ExprType.LONG);
    }

    builder.put(SqlTypeName.ARRAY, ExprType.ARRAY);

    EXPRESSION_TYPES = builder.build();
  }

=======
>>>>>>> 90d8f67e
  @Override
  public SqlOperator calciteOperator()
  {
    return SqlStdOperatorTable.CAST;
  }

  @Override
  public DruidExpression toDruidExpression(
      final PlannerContext plannerContext,
      final RowSignature rowSignature,
      final RexNode rexNode
  )
  {
    final RexNode operand = ((RexCall) rexNode).getOperands().get(0);
    final DruidExpression operandExpression = Expressions.toDruidExpression(
        plannerContext,
        rowSignature,
        operand
    );

    if (operandExpression == null) {
      return null;
    }

    final SqlTypeName fromType = operand.getType().getSqlTypeName();
    final SqlTypeName toType = rexNode.getType().getSqlTypeName();

    if (SqlTypeName.CHAR_TYPES.contains(fromType) && SqlTypeName.DATETIME_TYPES.contains(toType)) {
      return castCharToDateTime(
          plannerContext,
          operandExpression,
          toType,
          Calcites.getColumnTypeForRelDataType(rexNode.getType())
      );
    } else if (SqlTypeName.DATETIME_TYPES.contains(fromType) && SqlTypeName.CHAR_TYPES.contains(toType)) {
      return castDateTimeToChar(plannerContext, operandExpression, fromType, Calcites.getColumnTypeForRelDataType(rexNode.getType()));
    } else {
      // Handle other casts. If either type is ANY, use the other type instead. If both are ANY, this means nulls
      // downstream, Druid will try its best
      final ColumnType fromDruidType = Calcites.getColumnTypeForRelDataType(operand.getType());
      final ColumnType toDruidType = Calcites.getColumnTypeForRelDataType(rexNode.getType());

      final ExpressionType fromExpressionType = SqlTypeName.ANY.equals(fromType)
                                                ? ExpressionType.fromColumnType(toDruidType)
                                                : ExpressionType.fromColumnType(fromDruidType);
      final ExpressionType toExpressionType = SqlTypeName.ANY.equals(toType)
                                              ? ExpressionType.fromColumnType(fromDruidType)
                                              : ExpressionType.fromColumnType(toDruidType);

      if (fromExpressionType == null || toExpressionType == null) {
        // We have no runtime type for these SQL types.
        return null;
      }

      final DruidExpression typeCastExpression;

      if (fromExpressionType.equals(toExpressionType)) {
        typeCastExpression = operandExpression;
      } else if (SqlTypeName.INTERVAL_TYPES.contains(fromType) && toExpressionType.is(ExprType.LONG)) {
        // intervals can be longs without an explicit cast
        typeCastExpression = operandExpression;
      } else {
        // Ignore casts for simple extractions (use Function.identity) since it is ok in many cases.
        typeCastExpression = operandExpression.map(
            Function.identity(),
            expression -> StringUtils.format("CAST(%s, '%s')", expression, toExpressionType.asTypeString())
        );
      }

      if (toType == SqlTypeName.DATE) {
        // Floor to day when casting to DATE.
        return TimeFloorOperatorConversion.applyTimestampFloor(
            typeCastExpression,
            new PeriodGranularity(Period.days(1), null, plannerContext.getTimeZone()),
            plannerContext.getExprMacroTable()
        );
      } else {
        return typeCastExpression;
      }
    }
  }

  private static DruidExpression castCharToDateTime(
      final PlannerContext plannerContext,
      final DruidExpression operand,
      final SqlTypeName toType,
      final ColumnType toDruidType
  )
  {
    // Cast strings to datetimes by parsing them from SQL format.
    final DruidExpression timestampExpression = DruidExpression.ofFunctionCall(
        toDruidType,
        "timestamp_parse",
        ImmutableList.of(
            operand,
            DruidExpression.ofLiteral(null, DruidExpression.nullLiteral()),
            DruidExpression.ofStringLiteral(plannerContext.getTimeZone().getID())
        )
    );

    if (toType == SqlTypeName.DATE) {
      return TimeFloorOperatorConversion.applyTimestampFloor(
          timestampExpression,
          new PeriodGranularity(Period.days(1), null, plannerContext.getTimeZone()),
          plannerContext.getExprMacroTable()
      );
    } else if (toType == SqlTypeName.TIMESTAMP) {
      return timestampExpression;
    } else {
      throw new ISE("Unsupported DateTime type[%s]", toType);
    }
  }

  private static DruidExpression castDateTimeToChar(
      final PlannerContext plannerContext,
      final DruidExpression operand,
      final SqlTypeName fromType,
      final ColumnType toDruidType
  )
  {
    return DruidExpression.ofFunctionCall(
        toDruidType,
        "timestamp_format",
        ImmutableList.of(
            operand,
            DruidExpression.ofStringLiteral(dateTimeFormatString(fromType)),
            DruidExpression.ofStringLiteral(plannerContext.getTimeZone().getID())
        )
    );
  }

  private static String dateTimeFormatString(final SqlTypeName sqlTypeName)
  {
    if (sqlTypeName == SqlTypeName.DATE) {
      return "yyyy-MM-dd";
    } else if (sqlTypeName == SqlTypeName.TIMESTAMP) {
      return "yyyy-MM-dd HH:mm:ss";
    } else {
      throw new ISE("Unsupported DateTime type[%s]", sqlTypeName);
    }
  }
}<|MERGE_RESOLUTION|>--- conflicted
+++ resolved
@@ -43,46 +43,6 @@
 
 public class CastOperatorConversion implements SqlOperatorConversion
 {
-<<<<<<< HEAD
-  private static final Map<SqlTypeName, ExprType> EXPRESSION_TYPES;
-
-  static {
-    final ImmutableMap.Builder<SqlTypeName, ExprType> builder = ImmutableMap.builder();
-
-    for (SqlTypeName type : SqlTypeName.FRACTIONAL_TYPES) {
-      builder.put(type, ExprType.DOUBLE);
-    }
-
-    for (SqlTypeName type : SqlTypeName.INT_TYPES) {
-      builder.put(type, ExprType.LONG);
-    }
-
-    for (SqlTypeName type : SqlTypeName.STRING_TYPES) {
-      builder.put(type, ExprType.STRING);
-    }
-
-    // Booleans are treated as longs in Druid expressions, using two-value logic (positive = true, nonpositive = false).
-    builder.put(SqlTypeName.BOOLEAN, ExprType.LONG);
-
-    // Timestamps are treated as longs (millis since the epoch) in Druid expressions.
-    builder.put(SqlTypeName.TIMESTAMP, ExprType.LONG);
-    builder.put(SqlTypeName.DATE, ExprType.LONG);
-
-    for (SqlTypeName type : SqlTypeName.DAY_INTERVAL_TYPES) {
-      builder.put(type, ExprType.LONG);
-    }
-
-    for (SqlTypeName type : SqlTypeName.YEAR_INTERVAL_TYPES) {
-      builder.put(type, ExprType.LONG);
-    }
-
-    builder.put(SqlTypeName.ARRAY, ExprType.ARRAY);
-
-    EXPRESSION_TYPES = builder.build();
-  }
-
-=======
->>>>>>> 90d8f67e
   @Override
   public SqlOperator calciteOperator()
   {
