--- conflicted
+++ resolved
@@ -75,30 +75,10 @@
   private static final Logger log = new Logger(DruidSqlParserUtils.class);
   public static final String ALL = "all";
 
-<<<<<<< HEAD
-  /**
-   * Delegates to {@code convertSqlNodeToGranularity} and converts the exceptions to {@link ParseException}
-   * with the underlying message
-   */
-  public static Granularity convertSqlNodeToGranularityThrowingParseExceptions(SqlNode sqlNode) throws ParseException
-  {
-    try {
-      return convertSqlNodeToGranularity(sqlNode);
-    }
-    catch (DruidException e) {
-      throw e;
-    }
-    catch (Exception e) {
-      log.debug(e, "Unable to convert node[%s] to a valid granularity.", sqlNode);
-      throw new ParseException(e.getMessage());
-    }
-  }
-=======
   private static final List<GranularityType> DOCUMENTED_GRANULARITIES = Arrays.stream(GranularityType.values())
                                                                               .filter(g -> g != GranularityType.WEEK &&
                                                                                            g != GranularityType.NONE)
                                                                               .collect(Collectors.toList());
->>>>>>> d6f59d19
 
   /**
    * This method is used to extract the granularity from a SqlNode which represents
