--- conflicted
+++ resolved
@@ -230,19 +230,6 @@
     final boolean isDebug = plannerContext.queryContext().isDebug();
 
     // Program that pre-processes the tree before letting the full-on VolcanoPlanner loose.
-<<<<<<< HEAD
-    List<RelOptRule> hepRules = new ArrayList<RelOptRule>(REDUCTION_RULES);
-    if (plannerContext.getJoinAlgorithm().requiresSubquery()) {
-      hepRules.add(CoreRules.FILTER_INTO_JOIN);
-    }
-    final Program preProgram =
-        Programs.sequence(
-            Programs.subQuery(DefaultRelMetadataProvider.INSTANCE),
-            DecorrelateAndTrimFieldsProgram.INSTANCE,
-            buildHepProgram(hepRules, true, DefaultRelMetadataProvider.INSTANCE, HEP_DEFAULT_MATCH_LIMIT)
-
-        );
-=======
     final List<Program> prePrograms = new ArrayList<>();
     prePrograms.add(new LoggingProgram("Start", isDebug));
     prePrograms.add(Programs.subQuery(DefaultRelMetadataProvider.INSTANCE));
@@ -251,11 +238,10 @@
     prePrograms.add(new LoggingProgram("Finished decorrelate and trim fields program", isDebug));
     prePrograms.add(buildCoalesceProgram());
     prePrograms.add(new LoggingProgram("Finished coalesce program", isDebug));
-    prePrograms.add(buildHepProgram(REDUCTION_RULES));
+    prePrograms.add(buildReductionProgram(plannerContext));
     prePrograms.add(new LoggingProgram("Finished expression reduction program", isDebug));
 
     final Program preProgram = Programs.sequence(prePrograms.toArray(new Program[0]));
->>>>>>> 5c3391a0
 
     return ImmutableList.of(
         Programs.sequence(
@@ -276,6 +262,17 @@
     );
   }
 
+  private Program buildReductionProgram(final PlannerContext plannerContext)
+  {
+    List<RelOptRule> hepRules = new ArrayList<RelOptRule>(REDUCTION_RULES);
+    if (plannerContext.getJoinAlgorithm().requiresSubquery()) {
+      hepRules.add(CoreRules.FILTER_INTO_JOIN);
+    }
+    return buildHepProgram(
+        hepRules
+    );
+  }
+
   private static class LoggingProgram implements Program
   {
     private final String stage;
