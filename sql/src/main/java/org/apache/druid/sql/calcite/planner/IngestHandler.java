/*
 * Licensed to the Apache Software Foundation (ASF) under one
 * or more contributor license agreements.  See the NOTICE file
 * distributed with this work for additional information
 * regarding copyright ownership.  The ASF licenses this file
 * to you under the Apache License, Version 2.0 (the
 * "License"); you may not use this file except in compliance
 * with the License.  You may obtain a copy of the License at
 *
 *   http://www.apache.org/licenses/LICENSE-2.0
 *
 * Unless required by applicable law or agreed to in writing,
 * software distributed under the License is distributed on an
 * "AS IS" BASIS, WITHOUT WARRANTIES OR CONDITIONS OF ANY
 * KIND, either express or implied.  See the License for the
 * specific language governing permissions and limitations
 * under the License.
 */

package org.apache.druid.sql.calcite.planner;

import org.apache.calcite.rel.RelRoot;
import org.apache.calcite.rel.type.RelDataType;
import org.apache.calcite.rel.type.RelDataTypeFactory;
import org.apache.calcite.sql.SqlExplain;
import org.apache.calcite.sql.SqlIdentifier;
import org.apache.calcite.sql.SqlNode;
import org.apache.calcite.sql.validate.SqlValidator;
import org.apache.calcite.tools.ValidationException;
import org.apache.druid.java.util.common.StringUtils;
import org.apache.druid.java.util.common.granularity.Granularity;
import org.apache.druid.sql.calcite.parser.DruidSqlIngest;
import org.apache.druid.sql.calcite.parser.DruidSqlInsert;
import org.apache.druid.sql.calcite.parser.DruidSqlParserUtils;
import org.apache.druid.sql.calcite.parser.DruidSqlReplace;
import org.apache.druid.sql.calcite.run.EngineFeature;
import org.apache.druid.sql.calcite.run.QueryMaker;

import java.util.List;

public abstract class IngestHandler extends QueryHandler
{
  private SqlNode validatedQueryNode;
  private RelDataType targetType;

  IngestHandler(
      final HandlerContext handlerContext,
      final SqlExplain explain
  )
  {
    super(handlerContext, explain);
  }

  protected String operationName()
  {
    return ingestNode().getOperator().getName();
  }

  protected abstract DruidSqlIngest ingestNode();

  @Override
  public void validate() throws ValidationException
  {
    // Check if CTX_SQL_OUTER_LIMIT is specified and fail the query if it is. CTX_SQL_OUTER_LIMIT being provided causes
    // the number of rows inserted to be limited which is likely to be confusing and unintended.
    if (handlerContext.queryContextMap().get(PlannerContext.CTX_SQL_OUTER_LIMIT) != null) {
      throw new ValidationException(
          StringUtils.format(
              "%s context parameter cannot be provided with %s.",
              PlannerContext.CTX_SQL_OUTER_LIMIT,
              operationName()
          )
      );
    }
    DruidSqlIngest ingestNode = ingestNode();
    DruidSqlIngest validatedNode = (DruidSqlIngest) validate(ingestNode);
    validatedQueryNode = validatedNode.getSource();
    CalcitePlanner planner = handlerContext.planner();
    final SqlValidator validator = planner.getValidator();
    targetType = validator.getValidatedNodeType(validatedNode);
  }

  @Override
  protected SqlNode validatedQueryNode()
  {
    return validatedQueryNode;
  }

  @Override
  protected RelDataType returnedRowType()
  {
    final RelDataTypeFactory typeFactory = rootQueryRel.rel.getCluster().getTypeFactory();
    return handlerContext.engine().resultTypeForInsert(
        typeFactory,
        rootQueryRel.validatedRowType);
  }

  @Override
  protected PlannerResult planForDruid() throws ValidationException
  {
    return planWithDruidConvention();
  }

  @Override
  protected QueryMaker buildQueryMaker(final RelRoot rootQueryRel) throws ValidationException
  {
    final SqlIdentifier tableIdentifier = (SqlIdentifier) ingestNode().getTargetTable();
    String targetDatasource = tableIdentifier.names.get(tableIdentifier.names.size() - 1);
    return handlerContext.engine().buildQueryMakerForInsert(
        targetDatasource,
        rootQueryRel,
        handlerContext.plannerContext()
    );
  }

  /**
   * Handler for the INSERT statement.
   */
  protected static class InsertHandler extends IngestHandler
  {
    private final DruidSqlInsert sqlNode;

    public InsertHandler(
        HandlerContext handlerContext,
        DruidSqlInsert insertNode,
        SqlExplain explain
    )
    {
<<<<<<< HEAD
      super(handlerContext, explain);
      this.sqlNode = insertNode;
      handlerContext.hook().captureInsert(insertNode);
=======
      super(
          handlerContext,
          sqlNode,
          convertQuery(sqlNode),
          explain);
      this.sqlNode = sqlNode;
>>>>>>> 48ac5ce5
    }

    @Override
    protected DruidSqlIngest ingestNode()
    {
      return sqlNode;
    }

    @Override
    public void validate() throws ValidationException
    {
      if (!handlerContext.plannerContext().engineHasFeature(EngineFeature.CAN_INSERT)) {
        throw new ValidationException(StringUtils.format(
            "Cannot execute INSERT with SQL engine '%s'.",
            handlerContext.engine().name())
        );
      }
      super.validate();
    }
  }

  /**
   * Handler for the REPLACE statement.
   */
  protected static class ReplaceHandler extends IngestHandler
  {
    private final DruidSqlReplace sqlNode;
    private List<String> replaceIntervals;

    public ReplaceHandler(
        SqlStatementHandler.HandlerContext handlerContext,
        DruidSqlReplace replaceNode,
        SqlExplain explain
    )
    {
<<<<<<< HEAD
      super(handlerContext, explain);
      this.sqlNode = replaceNode;
      handlerContext.hook().captureInsert(replaceNode);
=======
      super(
          handlerContext,
          sqlNode,
          convertQuery(sqlNode),
          explain
      );
      this.sqlNode = sqlNode;
>>>>>>> 48ac5ce5
    }

    @Override
    protected DruidSqlIngest ingestNode()
    {
      return sqlNode;
    }

    @Override
    public void validate() throws ValidationException
    {
      if (!handlerContext.plannerContext().engineHasFeature(EngineFeature.CAN_REPLACE)) {
        throw new ValidationException(StringUtils.format(
            "Cannot execute REPLACE with SQL engine '%s'.",
            handlerContext.engine().name())
        );
      }
      SqlNode replaceTimeQuery = sqlNode.getReplaceTimeQuery();
      if (replaceTimeQuery == null) {
        throw new ValidationException("Missing time chunk information in OVERWRITE clause for REPLACE. Use "
            + "OVERWRITE WHERE <__time based condition> or OVERWRITE ALL to overwrite the entire table.");
      }

      final Granularity ingestionGranularity = DruidSqlParserUtils.convertSqlNodeToGranularity(ingestNode().getPartitionedBy());
      replaceIntervals = DruidSqlParserUtils.validateQueryAndConvertToIntervals(
          replaceTimeQuery,
          ingestionGranularity,
          handlerContext.timeZone());
      super.validate();
      if (replaceIntervals != null) {
        handlerContext.queryContextMap().put(
            DruidSqlReplace.SQL_REPLACE_TIME_CHUNKS,
            String.join(",", replaceIntervals)
        );
      }
    }
  }
}<|MERGE_RESOLUTION|>--- conflicted
+++ resolved
@@ -126,18 +126,13 @@
         SqlExplain explain
     )
     {
-<<<<<<< HEAD
-      super(handlerContext, explain);
-      this.sqlNode = insertNode;
-      handlerContext.hook().captureInsert(insertNode);
-=======
       super(
           handlerContext,
           sqlNode,
           convertQuery(sqlNode),
           explain);
       this.sqlNode = sqlNode;
->>>>>>> 48ac5ce5
+      handlerContext.hook().captureInsert(insertNode);
     }
 
     @Override
@@ -173,11 +168,6 @@
         SqlExplain explain
     )
     {
-<<<<<<< HEAD
-      super(handlerContext, explain);
-      this.sqlNode = replaceNode;
-      handlerContext.hook().captureInsert(replaceNode);
-=======
       super(
           handlerContext,
           sqlNode,
@@ -185,7 +175,7 @@
           explain
       );
       this.sqlNode = sqlNode;
->>>>>>> 48ac5ce5
+      handlerContext.hook().captureInsert(replaceNode);
     }
 
     @Override
