--- conflicted
+++ resolved
@@ -206,16 +206,8 @@
     try (DruidPlanner planner = sqlToolbox.plannerFactory.createPlanner(
         sqlToolbox.engine,
         queryPlus.sql(),
-<<<<<<< HEAD
-        queryContext)) {
-=======
-        queryContext,
-        // Context keys for authorization. Use the user-provided keys,
-        // NOT the keys from the query context which, by this point,
-        // will have been extended with internally-defined values.
-        queryPlus.context().keySet()
+        queryContext
     )) {
->>>>>>> affc522b
       validate(planner);
       authorize(planner, authorizer());
 
