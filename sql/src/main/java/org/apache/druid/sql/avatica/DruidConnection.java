--- conflicted
+++ resolved
@@ -24,6 +24,7 @@
 import com.google.errorprone.annotations.concurrent.GuardedBy;
 import org.apache.druid.java.util.common.ISE;
 import org.apache.druid.java.util.common.logger.Logger;
+import org.apache.druid.sql.PreparedStatement;
 import org.apache.druid.sql.SqlQueryPlus;
 import org.apache.druid.sql.SqlStatementFactory;
 import org.apache.druid.sql.avatica.DruidJdbcResultSet.ResultFetcherFactory;
@@ -88,39 +89,24 @@
     return connectionId;
   }
 
-<<<<<<< HEAD
+  public Map<String, Object> sessionContext()
+  {
+    return sessionContext;
+  }
+
+  public Map<String, Object> userSecret()
+  {
+    return userSecret;
+  }
+
   public synchronized DruidJdbcStatement createStatement(
       final SqlStatementFactory sqlStatementFactory,
       final ResultFetcherFactory fetcherFactory
-=======
-  public Map<String, Object> sessionContext()
-  {
-    return sessionContext;
-  }
-
-  public Map<String, Object> userSecret()
-  {
-    return userSecret;
-  }
-
-  public DruidJdbcStatement createStatement(
-      final SqlStatementFactory sqlStatementFactory
->>>>>>> 6aca6176
   )
   {
     final int statementId = statementCounter.incrementAndGet();
 
-<<<<<<< HEAD
-    if (statements.containsKey(statementId)) {
-      // Will only happen if statementCounter rolls over before old statements are cleaned up. If this
-      // ever happens then something fishy is going on, because we shouldn't have billions of statements.
-      throw DruidMeta.logFailure(new ISE("Uh oh, too many statements"));
-    }
-
-    if (statements.size() >= maxStatements) {
-      throw DruidMeta.logFailure(new ISE("Too many open statements, limit is %,d", maxStatements));
-=======
-    synchronized (connectionLock) {
+    synchronized (this) {
       if (statements.containsKey(statementId)) {
         // Will only happen if statementCounter rolls over before old statements are cleaned up. If this
         // ever happens then something fishy is going on, because we shouldn't have billions of statements.
@@ -135,55 +121,27 @@
       final DruidJdbcStatement statement = new DruidJdbcStatement(
           connectionId,
           statementId,
-          sqlStatementFactory
+          sessionContext,
+          sqlStatementFactory,
+          fetcherFactory
       );
 
       statements.put(statementId, statement);
       LOG.debug("Connection [%s] opened statement [%s].", connectionId, statementId);
       return statement;
->>>>>>> 6aca6176
-    }
-
-    @SuppressWarnings("GuardedBy")
-    final DruidJdbcStatement statement = new DruidJdbcStatement(
-        connectionId,
-        statementId,
-        context.copy(),
-        sqlStatementFactory,
-        fetcherFactory
-    );
-
-    statements.put(statementId, statement);
-    LOG.debug("Connection [%s] opened statement [%s].", connectionId, statementId);
-    return statement;
-  }
-
-<<<<<<< HEAD
+    }
+  }
+
   public synchronized DruidJdbcPreparedStatement createPreparedStatement(
       final SqlStatementFactory sqlStatementFactory,
       final SqlQueryPlus sqlQueryPlus,
       final long maxRowCount,
       final ResultFetcherFactory fetcherFactory
-=======
-  public DruidJdbcPreparedStatement createPreparedStatement(
-      final SqlStatementFactory sqlStatementFactory,
-      final SqlQueryPlus sqlQueryPlus,
-      final long maxRowCount
->>>>>>> 6aca6176
   )
   {
     final int statementId = statementCounter.incrementAndGet();
-    if (statements.containsKey(statementId)) {
-      // Will only happen if statementCounter rolls over before old statements are cleaned up. If this
-      // ever happens then something fishy is going on, because we shouldn't have billions of statements.
-      throw DruidMeta.logFailure(new ISE("Uh oh, too many statements"));
-    }
-
-<<<<<<< HEAD
-    if (statements.size() >= maxStatements) {
-      throw DruidMeta.logFailure(new ISE("Too many open statements, limit is %,d", maxStatements));
-=======
-    synchronized (connectionLock) {
+
+    synchronized (this) {
       if (statements.containsKey(statementId)) {
         // Will only happen if statementCounter rolls over before old statements are cleaned up. If this
         // ever happens then something fishy is going on, because we shouldn't have billions of statements.
@@ -195,34 +153,21 @@
       }
 
       @SuppressWarnings("GuardedBy")
+      final PreparedStatement statement = sqlStatementFactory.preparedStatement(
+          sqlQueryPlus.withContext(sessionContext)
+      );
       final DruidJdbcPreparedStatement jdbcStmt = new DruidJdbcPreparedStatement(
           connectionId,
           statementId,
-          sqlStatementFactory.preparedStatement(sqlQueryPlus),
-          maxRowCount
+          statement,
+          maxRowCount,
+          fetcherFactory
       );
 
       statements.put(statementId, jdbcStmt);
       LOG.debug("Connection [%s] opened prepared statement [%s].", connectionId, statementId);
       return jdbcStmt;
->>>>>>> 6aca6176
-    }
-
-    @SuppressWarnings("GuardedBy")
-    final PreparedStatement statement = sqlStatementFactory.preparedStatement(
-        sqlQueryPlus.withContext(context.copy())
-    );
-    final DruidJdbcPreparedStatement jdbcStmt = new DruidJdbcPreparedStatement(
-        connectionId,
-        statementId,
-        statement,
-        maxRowCount,
-        fetcherFactory
-    );
-
-    statements.put(statementId, jdbcStmt);
-    LOG.debug("Connection [%s] opened prepared statement [%s].", connectionId, statementId);
-    return jdbcStmt;
+    }
   }
 
   public synchronized AbstractDruidJdbcStatement getStatement(final int statementId)
