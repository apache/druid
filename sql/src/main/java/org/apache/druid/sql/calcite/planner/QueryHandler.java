/*
 * Licensed to the Apache Software Foundation (ASF) under one
 * or more contributor license agreements.  See the NOTICE file
 * distributed with this work for additional information
 * regarding copyright ownership.  The ASF licenses this file
 * to you under the Apache License, Version 2.0 (the
 * "License"); you may not use this file except in compliance
 * with the License.  You may obtain a copy of the License at
 *
 *   http://www.apache.org/licenses/LICENSE-2.0
 *
 * Unless required by applicable law or agreed to in writing,
 * software distributed under the License is distributed on an
 * "AS IS" BASIS, WITHOUT WARRANTIES OR CONDITIONS OF ANY
 * KIND, either express or implied.  See the License for the
 * specific language governing permissions and limitations
 * under the License.
 */

package org.apache.druid.sql.calcite.planner;

import com.fasterxml.jackson.core.JsonProcessingException;
import com.fasterxml.jackson.databind.ObjectMapper;
import com.fasterxml.jackson.databind.node.ArrayNode;
import com.fasterxml.jackson.databind.node.ObjectNode;
import com.google.common.base.Joiner;
import com.google.common.base.Preconditions;
import com.google.common.base.Supplier;
import com.google.common.base.Suppliers;
import com.google.common.collect.ImmutableList;
import org.apache.calcite.DataContext;
import org.apache.calcite.interpreter.BindableConvention;
import org.apache.calcite.interpreter.BindableRel;
import org.apache.calcite.interpreter.Bindables;
import org.apache.calcite.linq4j.Enumerable;
import org.apache.calcite.linq4j.Enumerator;
import org.apache.calcite.plan.RelOptPlanner;
import org.apache.calcite.plan.RelOptTable;
import org.apache.calcite.plan.RelOptUtil;
import org.apache.calcite.rel.RelNode;
import org.apache.calcite.rel.RelRoot;
import org.apache.calcite.rel.RelVisitor;
import org.apache.calcite.rel.core.Sort;
import org.apache.calcite.rel.core.TableScan;
import org.apache.calcite.rel.logical.LogicalSort;
import org.apache.calcite.rel.type.RelDataType;
import org.apache.calcite.rel.type.RelDataTypeFactory;
import org.apache.calcite.rex.RexBuilder;
import org.apache.calcite.rex.RexNode;
import org.apache.calcite.schema.ProjectableFilterableTable;
import org.apache.calcite.schema.ScannableTable;
import org.apache.calcite.sql.SqlExplain;
import org.apache.calcite.sql.SqlNode;
import org.apache.calcite.sql.type.SqlTypeName;
import org.apache.calcite.sql.validate.SqlValidator;
import org.apache.calcite.tools.ValidationException;
import org.apache.calcite.util.Pair;
import org.apache.druid.error.DruidException;
import org.apache.druid.error.InvalidSqlInput;
import org.apache.druid.jackson.DefaultObjectMapper;
import org.apache.druid.java.util.common.guava.BaseSequence;
import org.apache.druid.java.util.common.guava.Sequences;
import org.apache.druid.java.util.emitter.EmittingLogger;
import org.apache.druid.query.Query;
import org.apache.druid.query.QueryContexts;
import org.apache.druid.query.explain.ExplainAttributes;
import org.apache.druid.server.QueryResponse;
import org.apache.druid.server.security.Action;
import org.apache.druid.server.security.Resource;
import org.apache.druid.server.security.ResourceAction;
import org.apache.druid.sql.calcite.planner.querygen.DruidQueryGenerator;
import org.apache.druid.sql.calcite.rel.DruidConvention;
import org.apache.druid.sql.calcite.rel.DruidQuery;
import org.apache.druid.sql.calcite.rel.DruidRel;
import org.apache.druid.sql.calcite.rel.DruidUnionRel;
import org.apache.druid.sql.calcite.rel.logical.DruidLogicalConvention;
import org.apache.druid.sql.calcite.rel.logical.DruidLogicalNode;
import org.apache.druid.sql.calcite.run.EngineFeature;
import org.apache.druid.sql.calcite.run.QueryMaker;
import org.apache.druid.sql.calcite.table.DruidTable;
import org.apache.druid.sql.hook.DruidHook;
import org.apache.druid.utils.Throwables;

import javax.annotation.Nullable;
import java.util.ArrayList;
import java.util.Comparator;
import java.util.HashSet;
import java.util.Iterator;
import java.util.List;
import java.util.Set;
import java.util.stream.Collectors;

/**
 * Abstract base class for handlers that revolve around queries: SELECT,
 * INSERT and REPLACE. This class handles the common SELECT portion of the statement.
 */
public abstract class QueryHandler extends SqlStatementHandler.BaseStatementHandler
{
  static final EmittingLogger log = new EmittingLogger(QueryHandler.class);

  protected SqlExplain explain;
  private boolean isPrepared;
  protected RelRoot rootQueryRel;
  private PrepareResult prepareResult;
  protected RexBuilder rexBuilder;

  public QueryHandler(HandlerContext handlerContext, SqlExplain explain)
  {
    super(handlerContext);
    this.explain = explain;
  }

  protected SqlNode validate(SqlNode root)
  {
    CalcitePlanner planner = handlerContext.planner();
    SqlNode validatedQueryNode;
    try {
      validatedQueryNode = planner.validate(root);
    }
    catch (ValidationException e) {
      throw DruidPlanner.translateException(e);
    }

    final SqlValidator validator = planner.getValidator();
    SqlResourceCollectorShuttle resourceCollectorShuttle = new SqlResourceCollectorShuttle(
        validator,
        handlerContext.plannerContext()
    );
    validatedQueryNode.accept(resourceCollectorShuttle);
    resourceActions = resourceCollectorShuttle.getResourceActions();
    return validatedQueryNode;
  }

  @Override
  public void prepare()
  {
    if (isPrepared) {
      return;
    }
    isPrepared = true;
    SqlNode validatedQueryNode = validatedQueryNode();
    rootQueryRel = handlerContext.planner().rel(validatedQueryNode);
    handlerContext.plannerContext().dispatchHook(DruidHook.CONVERTED_PLAN, rootQueryRel.rel);
    handlerContext.hook().captureQueryRel(rootQueryRel);
    final RelDataTypeFactory typeFactory = rootQueryRel.rel.getCluster().getTypeFactory();
    final SqlValidator validator = handlerContext.planner().getValidator();
    final RelDataType parameterTypes = validator.getParameterRowType(validatedQueryNode);
    handlerContext.hook().captureParameterTypes(parameterTypes);
    final RelDataType returnedRowType;

    if (explain != null) {
      handlerContext.plannerContext().setExplainAttributes(explainAttributes());
      returnedRowType = getExplainStructType(typeFactory);
    } else {
      returnedRowType = returnedRowType();
    }

    prepareResult = new PrepareResult(rootQueryRel.validatedRowType, returnedRowType, parameterTypes);
  }

  @Override
  public PrepareResult prepareResult()
  {
    return prepareResult;
  }

  protected abstract SqlNode validatedQueryNode();

  protected abstract RelDataType returnedRowType();

  private static RelDataType getExplainStructType(RelDataTypeFactory typeFactory)
  {
    return typeFactory.createStructType(
        ImmutableList.of(
            Calcites.createSqlType(typeFactory, SqlTypeName.VARCHAR),
            Calcites.createSqlType(typeFactory, SqlTypeName.VARCHAR),
            Calcites.createSqlType(typeFactory, SqlTypeName.VARCHAR)
        ),
        ImmutableList.of("PLAN", "RESOURCES", "ATTRIBUTES")
    );
  }

  @Override
  public PlannerResult plan()
  {
    prepare();
    final Set<RelOptTable> bindableTables = getBindableTables(rootQueryRel.rel);

    // the planner's type factory is not available until after parsing
    rexBuilder = new RexBuilder(handlerContext.planner().getTypeFactory());

    try {
      if (!bindableTables.isEmpty()) {
        // Consider BINDABLE convention when necessary. Used for metadata tables.

        if (!handlerContext.plannerContext().featureAvailable(EngineFeature.ALLOW_BINDABLE_PLAN)) {
          throw InvalidSqlInput.exception(
              "Cannot query table(s) [%s] with SQL engine [%s]",
              bindableTables.stream()
                            .map(table -> Joiner.on(".").join(table.getQualifiedName()))
                            .collect(Collectors.joining(", ")),
              handlerContext.engine().name()
          );
        }

        return planWithBindableConvention();
      } else {
        // Druid convention is used whenever there are no tables that require BINDABLE.
        return planForDruid();
      }
    }
    catch (RelOptPlanner.CannotPlanException e) {
      throw buildSQLPlanningError(e);
    }
    catch (RuntimeException e) {
      if (e instanceof DruidException) {
        throw e;
      }

      // Calcite throws a Runtime exception as the result of an IllegalTargetException
      // as the result of invoking a method dynamically, when that method throws an
      // exception. Unwrap the exception if this exception is from Calcite.
      RelOptPlanner.CannotPlanException cpe = Throwables.getCauseOfType(e, RelOptPlanner.CannotPlanException.class);
      if (cpe != null) {
        throw buildSQLPlanningError(cpe);
      }
      DruidException de = Throwables.getCauseOfType(e, DruidException.class);
      if (de != null) {
        throw de;
      }

      // Exceptions during rule evaluations could be wrapped inside a RuntimeException by VolcanoRuleCall class.
      // This block will extract a user-friendly message from the exception chain.
      if (e.getMessage() != null
          && e.getCause() != null
          && e.getCause().getMessage() != null
          && e.getMessage().startsWith("Error while applying rule")) {
        throw DruidException.forPersona(DruidException.Persona.ADMIN)
                            .ofCategory(DruidException.Category.UNCATEGORIZED)
                            .build(e, "%s", e.getCause().getMessage());
      }
      throw DruidPlanner.translateException(e);
    }
    catch (Exception e) {
      // Not sure what this is. Should it have been translated sooner?
      throw DruidPlanner.translateException(e);
    }
  }

  @Override
  public ExplainAttributes explainAttributes()
  {
    return new ExplainAttributes(
        "SELECT",
        null,
        null,
        null,
        null
    );
  }

  private static Set<RelOptTable> getBindableTables(final RelNode relNode)
  {
    class HasBindableVisitor extends RelVisitor
    {
      private final Set<RelOptTable> found = new HashSet<>();

      @Override
      public void visit(RelNode node, int ordinal, RelNode parent)
      {
        if (node instanceof TableScan) {
          RelOptTable table = node.getTable();
          if ((table.unwrap(ScannableTable.class) != null || table.unwrap(ProjectableFilterableTable.class) != null)
              && table.unwrap(DruidTable.class) == null) {
            found.add(table);
            return;
          }
        }

        super.visit(node, ordinal, parent);
      }
    }

    final HasBindableVisitor visitor = new HasBindableVisitor();
    visitor.go(relNode);
    return visitor.found;
  }

  /**
   * Construct a {@link PlannerResult} for a fall-back 'bindable' rel, for
   * things that are not directly translatable to native Druid queries such
   * as system tables and just a general purpose (but definitely not optimized)
   * fall-back.
   * <p>
   * See {@link #planWithDruidConvention} which will handle things which are
   * directly translatable to native Druid queries.
   * <p>
   * The bindable path handles parameter substitution of any values not
   * bound by the earlier steps.
   */
  private PlannerResult planWithBindableConvention()
  {
    CalcitePlanner planner = handlerContext.planner();
    BindableRel bindableRel = (BindableRel) planner.transform(
        CalciteRulesManager.BINDABLE_CONVENTION_RULES,
        planner.getEmptyTraitSet().replace(BindableConvention.INSTANCE).plus(rootQueryRel.collation),
        rootQueryRel.rel
    );

    if (!rootQueryRel.isRefTrivial()) {
      // Add a projection on top to accommodate root.fields.
      final List<RexNode> projects = new ArrayList<>();
      final RexBuilder rexBuilder = bindableRel.getCluster().getRexBuilder();
      for (int field : Pair.left(rootQueryRel.fields)) {
        projects.add(rexBuilder.makeInputRef(bindableRel, field));
      }
      bindableRel = new Bindables.BindableProject(
          bindableRel.getCluster(),
          bindableRel.getTraitSet(),
          bindableRel,
          projects,
          rootQueryRel.validatedRowType
      );
    }

    handlerContext.hook().captureBindableRel(bindableRel);
    PlannerContext plannerContext = handlerContext.plannerContext();
    if (explain != null) {
      return planExplanation(rootQueryRel, bindableRel, false);
    } else {
      final BindableRel theRel = bindableRel;
      final DataContext dataContext = plannerContext.createDataContext(
          planner.getTypeFactory(),
          plannerContext.getParameters()
      );
      final Supplier<QueryResponse<Object[]>> resultsSupplier = () -> {
        final Enumerable<?> enumerable = theRel.bind(dataContext);
        final Enumerator<?> enumerator = enumerable.enumerator();
        return QueryResponse.withEmptyContext(
            Sequences.withBaggage(new BaseSequence<>(
                new BaseSequence.IteratorMaker<Object[], QueryHandler.EnumeratorIterator<Object[]>>()
                {
                  @Override
                  public QueryHandler.EnumeratorIterator<Object[]> make()
                  {
                    return new QueryHandler.EnumeratorIterator<>(new Iterator<>()
                    {
                      @Override
                      public boolean hasNext()
                      {
                        return enumerator.moveNext();
                      }

                      @Override
                      public Object[] next()
                      {
                        return (Object[]) enumerator.current();
                      }
                    });
                  }

                  @Override
                  public void cleanup(QueryHandler.EnumeratorIterator<Object[]> iterFromMake)
                  {

                  }
                }
            ), enumerator::close)
        );
      };
      return new PlannerResult(resultsSupplier, rootQueryRel.validatedRowType);
    }
  }

  /**
   * Construct a {@link PlannerResult} for an 'explain' query from a {@link RelNode} and root {@link RelRoot}
   */
  protected PlannerResult planExplanation(
      final RelRoot relRoot,
      final RelNode rel,
      final boolean isDruidConventionExplanation
  )
  {
    PlannerContext plannerContext = handlerContext.plannerContext();
    String explanation = RelOptUtil.dumpPlan("", rel, explain.getFormat(), explain.getDetailLevel());
    String resourcesString;
    try {
      if (isDruidConventionExplanation && rel instanceof DruidRel) {
        // Show the native queries instead of Calcite's explain if the legacy flag is turned off
        if (plannerContext.getPlannerConfig().isUseNativeQueryExplain()) {
          DruidRel<?> druidRel = (DruidRel<?>) rel;
          try {
            explanation = explainSqlPlanAsNativeQueries(plannerContext, relRoot, druidRel);
          }
          catch (Exception ex) {
            log.warn(ex, "Unable to translate to a native Druid query. Resorting to legacy Druid explain plan.");
          }
        }
      }
      final List<Resource> resources = plannerContext.getResourceActions()
          .stream()
          .map(ResourceAction::getResource)
          .sorted(Comparator.comparing(Resource::getName))
          .collect(Collectors.toList());
      resourcesString = plannerContext.getJsonMapper().writeValueAsString(resources);
    }
    catch (JsonProcessingException jpe) {
      // this should never happen, we create the Resources here, not a user
      log.error(jpe, "Encountered exception while serializing resources for explain output");
      resourcesString = null;
    }

    String explainAttributesString;
    try {
      explainAttributesString = plannerContext.getJsonMapper().writeValueAsString(plannerContext.getExplainAttributes());
    }
    catch (JsonProcessingException jpe) {
      log.error(jpe, "Encountered exception while serializing attributes for explain output");
      explainAttributesString = null;
    }

    final Supplier<QueryResponse<Object[]>> resultsSupplier = Suppliers.ofInstance(
        QueryResponse.withEmptyContext(
            Sequences.simple(ImmutableList.of(new Object[]{explanation, resourcesString, explainAttributesString}))
        )
    );
    return new PlannerResult(resultsSupplier, getExplainStructType(rel.getCluster().getTypeFactory()));
  }

  /**
   * This method doesn't utilize the Calcite's internal {@link RelOptUtil#dumpPlan} since that tends to be verbose
   * and not indicative of the native Druid Queries which will get executed.
   * This method assumes that the Planner has converted the RelNodes to DruidRels, and thereby we can implicitly cast it
   *
   * @param relRoot  The rel root.
   * @param rel Instance of the root {@link DruidRel} which is formed by running the planner transformations on it
   * @return A string representing an array of native queries that correspond to the given SQL query, in JSON format
   * @throws JsonProcessingException
   */
  private String explainSqlPlanAsNativeQueries(PlannerContext plannerContext, final RelRoot relRoot, DruidRel<?> rel) throws JsonProcessingException
  {
    ObjectMapper jsonMapper = handlerContext.jsonMapper();
    List<DruidQuery> druidQueryList;
    druidQueryList = flattenOutermostRel(rel)
        .stream()
        .map(druidRel -> druidRel.toDruidQuery(false))
        .collect(Collectors.toList());


    // Putting the queries as object node in an ArrayNode, since directly returning a list causes issues when
    // serializing the "queryType". Another method would be to create a POJO containing query and signature, and then
    // serializing it using normal list method.
    ArrayNode nativeQueriesArrayNode = jsonMapper.createArrayNode();

    for (DruidQuery druidQuery : druidQueryList) {
      Query<?> nativeQuery = druidQuery.getQuery();

      plannerContext.dispatchHook(DruidHook.NATIVE_PLAN, nativeQuery);

      ObjectNode objectNode = jsonMapper.createObjectNode();
      objectNode.set("query", jsonMapper.convertValue(nativeQuery, ObjectNode.class));
      objectNode.set("signature", jsonMapper.convertValue(druidQuery.getOutputRowSignature(), ArrayNode.class));
      objectNode.set(
          "columnMappings",
          jsonMapper.convertValue(QueryUtils.buildColumnMappings(relRoot.fields, druidQuery.getOutputRowSignature()).getMappings(), ArrayNode.class));
      nativeQueriesArrayNode.add(objectNode);
    }

    return jsonMapper.writeValueAsString(nativeQueriesArrayNode);
  }

  /**
   * Given a {@link DruidRel}, this method recursively flattens the Rels if they are of the type {@link DruidUnionRel}
   * It is implicitly assumed that the {@link DruidUnionRel} can never be the child of a non {@link DruidUnionRel}
   * node
   * E.g. a DruidRel structure of kind:<pre><code>
   * DruidUnionRel
   *  DruidUnionRel
   *    DruidRel (A)
   *    DruidRel (B)
   *  DruidRel(C)
   * </code</pre>will return {@code [DruidRel(A), DruidRel(B), DruidRel(C)]}.
   *
   * @param outermostDruidRel The outermost rel which is to be flattened
   * @return a list of DruidRel's which do not have a DruidUnionRel nested in between them
   */
  private List<DruidRel<?>> flattenOutermostRel(DruidRel<?> outermostDruidRel)
  {
    List<DruidRel<?>> druidRels = new ArrayList<>();
    flattenOutermostRel(outermostDruidRel, druidRels);
    return druidRels;
  }

  /**
   * Recursive function (DFS) which traverses the nodes and collects the corresponding {@link DruidRel} into a list if
   * they are not of the type {@link DruidUnionRel} or else calls the method with the child nodes. The DFS order of the
   * nodes are retained, since that is the order in which they will actually be called in {@link DruidUnionRel#runQuery()}
   *
   * @param druidRel                The current relNode
   * @param flattendListAccumulator Accumulator list which needs to be appended by this method
   */
  private void flattenOutermostRel(DruidRel<?> druidRel, List<DruidRel<?>> flattendListAccumulator)
  {
    if (druidRel instanceof DruidUnionRel) {
      DruidUnionRel druidUnionRel = (DruidUnionRel) druidRel;
      druidUnionRel.getInputs().forEach(innerRelNode -> {
        DruidRel<?> innerDruidRelNode = (DruidRel<?>) innerRelNode; // This type conversion should always be possible
        flattenOutermostRel(innerDruidRelNode, flattendListAccumulator);
      });
    } else {
      flattendListAccumulator.add(druidRel);
    }
  }

  protected abstract PlannerResult planForDruid() throws ValidationException;

  /**
   * Construct a {@link PlannerResult} for a {@link RelNode} that is directly translatable to a native Druid query.
   */
  protected PlannerResult planWithDruidConvention() throws ValidationException
  {
    final RelRoot possiblyLimitedRoot = possiblyWrapRootWithOuterLimitFromContext(rootQueryRel);
    handlerContext.hook().captureQueryRel(possiblyLimitedRoot);
    final QueryMaker queryMaker = buildQueryMaker(possiblyLimitedRoot);
    PlannerContext plannerContext = handlerContext.plannerContext();
    plannerContext.setQueryMaker(queryMaker);

    // Fall-back dynamic parameter substitution using {@link RelParameterizerShuttle}
    // in the event that {@link #rewriteDynamicParameters(SqlNode)} was unable to
    // successfully substitute all parameter values, and will cause a failure if any
    // dynamic a parameters are not bound. This occurs at least for DATE parameters
    // with integer values.
    //
    // This check also catches the case where we did not do a parameter check earlier
    // because no values were provided. (Values are not required in the PREPARE case
    // but now that we're planning, we require them.)
    RelNode parameterized = possiblyLimitedRoot.rel.accept(
        new RelParameterizerShuttle(plannerContext)
    );
    QueryValidations.validateLogicalQueryForDruid(handlerContext.plannerContext(), parameterized);
    CalcitePlanner planner = handlerContext.planner();
    final RelDataType returnedRowType = prepareResult.getReturnedRowType();


    final RelDataType rowType = prepareResult.getReturnedRowType();

    if (plannerContext.getPlannerConfig()
                      .getNativeQuerySqlPlanningMode()
                      .equals(QueryContexts.NATIVE_QUERY_SQL_PLANNING_MODE_DECOUPLED)
    ) {
      RelNode newRoot = parameterized;
      newRoot = planner.transform(
          CalciteRulesManager.DRUID_DAG_CONVENTION_RULES,
          planner.getEmptyTraitSet()
                 .plus(rootQueryRel.collation)
                 .plus(DruidLogicalConvention.instance()),
          newRoot
      );

      plannerContext.dispatchHook(DruidHook.DRUID_PLAN, newRoot);

      if (queryMaker instanceof QueryMaker.FromDruidLogical) {
        QueryMaker.FromDruidLogical logicalQueryMaker = (QueryMaker.FromDruidLogical) queryMaker;
        QueryResponse<Object[]> response = logicalQueryMaker.runQuery((DruidLogicalNode) newRoot);
        return new PlannerResult(() -> response, returnedRowType);
      }

      DruidQueryGenerator generator = new DruidQueryGenerator(plannerContext, (DruidLogicalNode) newRoot, rexBuilder);
      DruidQuery baseQuery = generator.buildQuery();
      try {
        log.info(
            "final query : " +
                new DefaultObjectMapper().writerWithDefaultPrettyPrinter().writeValueAsString(baseQuery.getQuery())
        );
      }
      catch (JsonProcessingException e) {
        throw new RuntimeException(e);
      }
      DruidQuery finalBaseQuery = baseQuery;
      final Supplier<QueryResponse<Object[]>> resultsSupplier = () -> plannerContext.getQueryMaker().runQuery(finalBaseQuery);

      if (explain != null) {
        plannerContext.dispatchHook(DruidHook.NATIVE_PLAN, finalBaseQuery.getQuery());
        return planExplanation(possiblyLimitedRoot, newRoot, true);
      }

<<<<<<< HEAD
      return new PlannerResult(resultsSupplier, returnedRowType);
=======
      return new PlannerResult(resultsSupplier, rowType);
>>>>>>> 9d39ae0c
    } else {
      final DruidRel<?> druidRel = (DruidRel<?>) planner.transform(
          CalciteRulesManager.DRUID_CONVENTION_RULES,
          planner.getEmptyTraitSet()
                 .replace(DruidConvention.instance())
                 .plus(rootQueryRel.collation),
          parameterized
      );

      handlerContext.hook().captureDruidRel(druidRel);

      plannerContext.dispatchHook(DruidHook.DRUID_PLAN, druidRel);

      if (explain != null) {
        return planExplanation(possiblyLimitedRoot, druidRel, true);
      } else {
        // sanity check
        final Set<ResourceAction> readResourceActions =
            plannerContext.getResourceActions()
                          .stream()
                          .filter(action -> action.getAction() == Action.READ)
                          .collect(Collectors.toSet());
        Preconditions.checkState(
            readResourceActions.isEmpty() == druidRel.getDataSourceNames().isEmpty()
            // The resources found in the plannerContext can be less than the datasources in
            // the query plan, because the query planner can eliminate empty tables by replacing
            // them with InlineDataSource of empty rows.
            || readResourceActions.size() >= druidRel.getDataSourceNames().size(),
            "Authorization sanity check failed"
        );

        return new PlannerResult(druidRel::runQuery, returnedRowType);
      }
    }
  }

  /**
   * This method wraps the root with a {@link LogicalSort} that applies a limit (no ordering change). If the outer rel
   * is already a {@link Sort}, we can merge our outerLimit into it, similar to what is going on in
   * {@link org.apache.druid.sql.calcite.rule.SortCollapseRule}.
   * <p>
   * The {@link PlannerContext#CTX_SQL_OUTER_LIMIT} flag that controls this wrapping is meant for internal use only by
   * the web console, allowing it to apply a limit to queries without rewriting the original SQL.
   *
   * @param root root node
   * @return root node wrapped with a limiting logical sort if a limit is specified in the query context.
   */
  @Nullable
  private RelRoot possiblyWrapRootWithOuterLimitFromContext(RelRoot root)
  {
    Long outerLimit = handlerContext.queryContext().getLong(PlannerContext.CTX_SQL_OUTER_LIMIT);
    if (outerLimit == null) {
      return root;
    }

    final LogicalSort newRootRel;

    if (root.rel instanceof Sort) {
      Sort sort = (Sort) root.rel;

      final OffsetLimit originalOffsetLimit = OffsetLimit.fromSort(sort);
      final OffsetLimit newOffsetLimit = originalOffsetLimit.andThen(new OffsetLimit(0, outerLimit));

      if (newOffsetLimit.equals(originalOffsetLimit)) {
        // nothing to do, don't bother to make a new sort
        return root;
      }

      newRootRel = LogicalSort.create(
          sort.getInput(),
          sort.collation,
          newOffsetLimit.getOffsetAsRexNode(rexBuilder),
          newOffsetLimit.getLimitAsRexNode(rexBuilder)
      );
    } else {
      newRootRel = LogicalSort.create(
          root.rel,
          root.collation,
          null,
          new OffsetLimit(0, outerLimit).getLimitAsRexNode(rexBuilder)
      );
    }

    return new RelRoot(newRootRel, root.validatedRowType, root.kind, root.fields, root.collation, root.hints);
  }

  protected abstract QueryMaker buildQueryMaker(RelRoot rootQueryRel) throws ValidationException;

  private DruidException buildSQLPlanningError(RelOptPlanner.CannotPlanException exception)
  {
    String errorMessage = handlerContext.plannerContext().getPlanningError();
    if (errorMessage == null) {
      throw DruidException.forPersona(DruidException.Persona.OPERATOR)
                          .ofCategory(DruidException.Category.UNSUPPORTED)
                          .build(exception, "Unhandled Query Planning Failure, see broker logs for details");
    } else {
      // Planning errors are more like hints: it isn't guaranteed that the planning error is actually what went wrong.
      // Even though the errors could be targetted to a more expert persona the errors aren't leaking any privileged
      // information about the cluster that an admin might care about. The errors that are user resolvable are worth
      // the potential confusion that a user might face with one that requires an expert persona.
      throw DruidException.forPersona(DruidException.Persona.USER)
                          .ofCategory(DruidException.Category.INVALID_INPUT)
                          .build(
                              exception,
                              "Query could not be planned. A possible reason is [%s]",
                              errorMessage
                          );
    }
  }

  public static class SelectHandler extends QueryHandler
  {
    private final SqlNode queryNode;
    private SqlNode validatedQueryNode;

    public SelectHandler(
        HandlerContext handlerContext,
        SqlNode sqlNode,
        SqlExplain explain
    )
    {
      super(handlerContext, explain);
      this.queryNode = sqlNode;
    }

    @Override
    public void validate()
    {
      if (!handlerContext.plannerContext().featureAvailable(EngineFeature.CAN_SELECT)) {
        throw InvalidSqlInput.exception("Cannot execute SELECT with SQL engine [%s]", handlerContext.engine().name());
      }
      validatedQueryNode = validate(queryNode);
    }

    @Override
    protected SqlNode validatedQueryNode()
    {
      return validatedQueryNode;
    }

    @Override
    protected RelDataType returnedRowType()
    {
      final RelDataTypeFactory typeFactory = rootQueryRel.rel.getCluster().getTypeFactory();
      return handlerContext.engine().resultTypeForSelect(
          typeFactory,
          rootQueryRel.validatedRowType,
          handlerContext.plannerContext().queryContextMap()
      );
    }

    @Override
    protected PlannerResult planForDruid() throws ValidationException
    {
      return planWithDruidConvention();
    }

    @Override
    protected QueryMaker buildQueryMaker(final RelRoot rootQueryRel) throws ValidationException
    {
      return handlerContext.engine().buildQueryMakerForSelect(
          rootQueryRel,
          handlerContext.plannerContext()
      );
    }
  }

  private static class EnumeratorIterator<T> implements Iterator<T>
  {
    private final Iterator<T> it;

    EnumeratorIterator(Iterator<T> it)
    {
      this.it = it;
    }

    @Override
    public boolean hasNext()
    {
      return it.hasNext();
    }

    @Override
    public T next()
    {
      return it.next();
    }
  }
}<|MERGE_RESOLUTION|>--- conflicted
+++ resolved
@@ -541,9 +541,6 @@
     CalcitePlanner planner = handlerContext.planner();
     final RelDataType returnedRowType = prepareResult.getReturnedRowType();
 
-
-    final RelDataType rowType = prepareResult.getReturnedRowType();
-
     if (plannerContext.getPlannerConfig()
                       .getNativeQuerySqlPlanningMode()
                       .equals(QueryContexts.NATIVE_QUERY_SQL_PLANNING_MODE_DECOUPLED)
@@ -584,11 +581,7 @@
         return planExplanation(possiblyLimitedRoot, newRoot, true);
       }
 
-<<<<<<< HEAD
       return new PlannerResult(resultsSupplier, returnedRowType);
-=======
-      return new PlannerResult(resultsSupplier, rowType);
->>>>>>> 9d39ae0c
     } else {
       final DruidRel<?> druidRel = (DruidRel<?>) planner.transform(
           CalciteRulesManager.DRUID_CONVENTION_RULES,
