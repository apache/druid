--- conflicted
+++ resolved
@@ -598,76 +598,4 @@
         handlerContext.plannerContext().getSql()
     );
   }
-<<<<<<< HEAD
-=======
-
-  public static class SelectHandler extends QueryHandler
-  {
-    public SelectHandler(
-        HandlerContext handlerContext,
-        SqlNode sqlNode,
-        SqlExplain explain)
-    {
-      super(handlerContext, sqlNode, explain);
-    }
-
-    @Override
-    public void validate() throws ValidationException
-    {
-      if (!handlerContext.plannerContext().featureAvailable(EngineFeature.CAN_SELECT)) {
-        throw new ValidationException(StringUtils.format(
-            "Cannot execute SELECT with SQL engine '%s'.",
-            handlerContext.engine().name())
-        );
-      }
-      super.validate();
-    }
-
-    @Override
-    protected RelDataType returnedRowType()
-    {
-      final RelDataTypeFactory typeFactory = rootQueryRel.rel.getCluster().getTypeFactory();
-      return handlerContext.engine().resultTypeForSelect(
-          typeFactory,
-          rootQueryRel.validatedRowType
-      );
-    }
-
-    @Override
-    protected PlannerResult planForDruid() throws ValidationException
-    {
-      return planWithDruidConvention();
-    }
-
-    @Override
-    protected QueryMaker buildQueryMaker(final RelRoot rootQueryRel) throws ValidationException
-    {
-      return handlerContext.engine().buildQueryMakerForSelect(
-          rootQueryRel,
-          handlerContext.plannerContext());
-    }
-  }
-
-  private static class EnumeratorIterator<T> implements Iterator<T>
-  {
-    private final Iterator<T> it;
-
-    EnumeratorIterator(Iterator<T> it)
-    {
-      this.it = it;
-    }
-
-    @Override
-    public boolean hasNext()
-    {
-      return it.hasNext();
-    }
-
-    @Override
-    public T next()
-    {
-      return it.next();
-    }
-  }
->>>>>>> 8a1dc2f5
 }