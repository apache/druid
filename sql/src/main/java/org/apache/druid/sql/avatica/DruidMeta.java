--- conflicted
+++ resolved
@@ -42,12 +42,8 @@
 import org.apache.druid.java.util.common.ISE;
 import org.apache.druid.java.util.common.UOE;
 import org.apache.druid.java.util.common.logger.Logger;
-<<<<<<< HEAD
-import org.apache.druid.query.QueryContext;
+import org.apache.druid.query.QueryContexts;
 import org.apache.druid.server.security.Access;
-=======
-import org.apache.druid.query.QueryContexts;
->>>>>>> b34b4353
 import org.apache.druid.server.security.AuthenticationResult;
 import org.apache.druid.server.security.Authenticator;
 import org.apache.druid.server.security.AuthenticatorMapper;
@@ -212,11 +208,6 @@
       openDruidConnection(ch.id, secret, contextMap);
     }
     catch (Throwable t) {
-<<<<<<< HEAD
-      // We want to avoid sanitizing Avatica specific exceptions as the Avatica
-      // code can rely on them to handle issues in JDBC-specific ways.
-=======
->>>>>>> b34b4353
       throw mapException(t);
     }
   }
@@ -304,8 +295,7 @@
 
   private AuthenticationResult doAuthenticate(final DruidConnection druidConnection)
   {
-<<<<<<< HEAD
-    AuthenticationResult authenticationResult = authenticateConnection(druidConnection);
+    final AuthenticationResult authenticationResult = authenticateConnection(druidConnection);
     if (authenticationResult != null) {
       return authenticationResult;
     }
@@ -324,16 +314,6 @@
         ),
         "Authentication failed for prepare"
     );
-=======
-    final AuthenticationResult authenticationResult = authenticateConnection(druidConnection);
-    if (authenticationResult == null) {
-      throw logFailure(
-          new ForbiddenException("Authentication failed."),
-          "Authentication failed for prepare"
-      );
-    }
-    return authenticationResult;
->>>>>>> b34b4353
   }
 
   @Deprecated
