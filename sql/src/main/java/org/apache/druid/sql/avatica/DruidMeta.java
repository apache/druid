/*
 * Licensed to the Apache Software Foundation (ASF) under one
 * or more contributor license agreements.  See the NOTICE file
 * distributed with this work for additional information
 * regarding copyright ownership.  The ASF licenses this file
 * to you under the Apache License, Version 2.0 (the
 * "License"); you may not use this file except in compliance
 * with the License.  You may obtain a copy of the License at
 *
 *   http://www.apache.org/licenses/LICENSE-2.0
 *
 * Unless required by applicable law or agreed to in writing,
 * software distributed under the License is distributed on an
 * "AS IS" BASIS, WITHOUT WARRANTIES OR CONDITIONS OF ANY
 * KIND, either express or implied.  See the License for the
 * specific language governing permissions and limitations
 * under the License.
 */

package org.apache.druid.sql.avatica;

import com.google.common.annotations.VisibleForTesting;
import com.google.common.base.Joiner;
import com.google.common.base.Preconditions;
import com.google.common.collect.ImmutableList;
import com.google.common.collect.ImmutableMap;
import com.google.common.collect.ImmutableSet;
import com.google.common.collect.Iterables;
import com.google.common.util.concurrent.ThreadFactoryBuilder;
import com.google.inject.Inject;
import com.google.inject.Injector;
import org.apache.calcite.avatica.AvaticaSeverity;
import org.apache.calcite.avatica.MetaImpl;
import org.apache.calcite.avatica.MissingResultsException;
import org.apache.calcite.avatica.NoSuchConnectionException;
import org.apache.calcite.avatica.NoSuchStatementException;
import org.apache.calcite.avatica.QueryState;
import org.apache.calcite.avatica.remote.AvaticaRuntimeException;
import org.apache.calcite.avatica.remote.Service.ErrorResponse;
import org.apache.calcite.avatica.remote.TypedValue;
import org.apache.druid.java.util.common.DateTimes;
import org.apache.druid.java.util.common.ISE;
import org.apache.druid.java.util.common.StringUtils;
import org.apache.druid.java.util.common.UOE;
import org.apache.druid.java.util.common.logger.Logger;
import org.apache.druid.query.QueryContext;
import org.apache.druid.server.security.AuthenticationResult;
import org.apache.druid.server.security.Authenticator;
import org.apache.druid.server.security.AuthenticatorMapper;
import org.apache.druid.server.security.ForbiddenException;
import org.apache.druid.sql.SqlQueryPlus;
import org.apache.druid.sql.SqlStatementFactory;
import org.apache.druid.sql.calcite.planner.Calcites;
<<<<<<< HEAD
import org.apache.druid.sql.calcite.run.NativeSqlEngine;
import org.apache.druid.sql.calcite.run.SqlEngine;
=======
import org.apache.druid.sql.calcite.planner.PlannerContext;
>>>>>>> 41712b7a
import org.joda.time.Interval;

import javax.annotation.Nonnull;
import javax.annotation.Nullable;
import java.util.ArrayList;
import java.util.HashMap;
import java.util.Iterator;
import java.util.List;
import java.util.Map;
import java.util.Set;
import java.util.concurrent.ConcurrentHashMap;
import java.util.concurrent.ConcurrentMap;
import java.util.concurrent.Executors;
import java.util.concurrent.ScheduledExecutorService;
import java.util.concurrent.TimeUnit;
import java.util.concurrent.atomic.AtomicInteger;

public class DruidMeta extends MetaImpl
{
  /**
   * Logs any throwable and string format message with args at the error level.
   *
   * @param error   the Throwable to be logged
   * @param message the message to be logged. Can be in string format structure
   * @param format  the format arguments for the format message string
   * @param <T>     any type that extends throwable
   * @return the original Throwable
   */
  public static <T extends Throwable> T logFailure(T error, String message, Object... format)
  {
    LOG.error(error, message, format);
    return error;
  }

  /**
   * Logs any throwable at the error level with the throwables message.
   *
   * @param error the throwable to be logged
   * @param <T>   any type that extends throwable
   * @return the original Throwable
   */
  public static <T extends Throwable> T logFailure(T error)
  {
    logFailure(error, error.getMessage());
    return error;
  }

  private static final Logger LOG = new Logger(DruidMeta.class);
  private static final Set<String> SENSITIVE_CONTEXT_FIELDS = ImmutableSet.of(
      "user", "password"
  );

<<<<<<< HEAD
  private final SqlEngine engine;
  private final SqlLifecycleFactory sqlLifecycleFactory;
=======
  private final SqlStatementFactory sqlLifecycleFactory;
>>>>>>> 41712b7a
  private final ScheduledExecutorService exec;
  private final AvaticaServerConfig config;
  private final List<Authenticator> authenticators;
  private final ErrorHandler errorHandler;

  /**
   * Tracks logical connections.
   */
  private final ConcurrentMap<String, DruidConnection> connections = new ConcurrentHashMap<>();

  /**
   * Number of connections reserved in "connections". May be higher than the actual number of connections at times,
   * such as when we're reserving space to open a new one.
   */
  private final AtomicInteger connectionCount = new AtomicInteger();

  @Inject
  public DruidMeta(
<<<<<<< HEAD
      final NativeSqlEngine engine,
      final SqlLifecycleFactory sqlLifecycleFactory,
=======
      final SqlStatementFactory sqlLifecycleFactory,
>>>>>>> 41712b7a
      final AvaticaServerConfig config,
      final ErrorHandler errorHandler,
      final Injector injector
  )
  {
    super(null);
    this.engine = engine;
    this.sqlLifecycleFactory = Preconditions.checkNotNull(sqlLifecycleFactory, "sqlLifecycleFactory");
    this.config = config;
    this.errorHandler = errorHandler;
    this.exec = Executors.newSingleThreadScheduledExecutor(
        new ThreadFactoryBuilder()
            .setNameFormat(StringUtils.format("DruidMeta@%s-ScheduledExecutor", Integer.toHexString(hashCode())))
            .setDaemon(true)
            .build()
    );

    final AuthenticatorMapper authenticatorMapper = injector.getInstance(AuthenticatorMapper.class);
    this.authenticators = authenticatorMapper.getAuthenticatorChain();
  }

  @Override
  public void openConnection(final ConnectionHandle ch, final Map<String, String> info)
  {
    try {
      // Build connection context.
      final Map<String, Object> secret = new HashMap<>();
      final Map<String, Object> contextMap = new HashMap<>();
      if (info != null) {
        for (Map.Entry<String, String> entry : info.entrySet()) {
          if (SENSITIVE_CONTEXT_FIELDS.contains(entry.getKey())) {
            secret.put(entry.getKey(), entry.getValue());
          } else {
            contextMap.put(entry.getKey(), entry.getValue());
          }
        }
      }
      // we don't want to stringify arrays for JDBC ever because Avatica needs to handle this
      final QueryContext context = new QueryContext(contextMap);
      context.addSystemParam(PlannerContext.CTX_SQL_STRINGIFY_ARRAYS, false);
      openDruidConnection(ch.id, secret, context);
    }
    catch (NoSuchConnectionException e) {
      throw e;
    }
    catch (Throwable t) {
      // we want to avoid sanitizing Avatica specific exceptions as the Avatica code can rely on them to handle issues
      // differently
      throw mapException(t);
    }
  }

  @Override
  public void closeConnection(final ConnectionHandle ch)
  {
    try {
      final DruidConnection druidConnection = connections.remove(ch.id);
      if (druidConnection != null) {
        connectionCount.decrementAndGet();
        druidConnection.close();
      }
    }
    catch (NoSuchConnectionException e) {
      throw e;
    }
    catch (Throwable t) {
      throw mapException(t);
    }
  }

  @Override
  public ConnectionProperties connectionSync(final ConnectionHandle ch, final ConnectionProperties connProps)
  {
    try {
      // getDruidConnection re-syncs it.
      getDruidConnection(ch.id);
      return connProps;
    }
    catch (NoSuchConnectionException e) {
      throw e;
    }
    catch (Throwable t) {
      throw mapException(t);
    }
  }

  /**
   * Creates a new implementation of the one-pass JDBC {@code Statement}
   * class. Corresponds to the JDBC {@code Connection.createStatement()}
   * method.
   */
  @Override
  public StatementHandle createStatement(final ConnectionHandle ch)
  {
    try {
      final DruidJdbcStatement druidStatement = getDruidConnection(ch.id).createStatement(engine, sqlLifecycleFactory);
      return new StatementHandle(ch.id, druidStatement.getStatementId(), null);
    }
    catch (NoSuchConnectionException e) {
      throw e;
    }
    catch (Throwable t) {
      throw mapException(t);
    }
  }

  /**
   * Creates a new implementation of the JDBC {@code PreparedStatement}
   * class which allows preparing once, executing many times. Corresponds to
   * the JDBC {@code Connection.prepareStatement()} call.
   */
  @Override
  public StatementHandle prepare(
      final ConnectionHandle ch,
      final String sql,
      final long maxRowCount
  )
  {
    try {
      final DruidConnection druidConnection = getDruidConnection(ch.id);
      SqlQueryPlus sqlReq = new SqlQueryPlus(
          sql,
          null, // Context provided by connection
          null, // No parameters in this path
          doAuthenticate(druidConnection)
      );
<<<<<<< HEAD
      DruidJdbcPreparedStatement stmt = druidConnection.createPreparedStatement(
          engine,
=======
      DruidJdbcPreparedStatement stmt = getDruidConnection(ch.id).createPreparedStatement(
>>>>>>> 41712b7a
          sqlLifecycleFactory,
          sqlReq,
          maxRowCount);
      stmt.prepare();
      LOG.debug("Successfully prepared statement [%s] for execution", stmt.getStatementId());
      return new StatementHandle(ch.id, stmt.getStatementId(), stmt.getSignature());
    }
    catch (NoSuchConnectionException e) {
      throw e;
    }
    catch (Throwable t) {
      throw mapException(t);
    }
  }

  private AuthenticationResult doAuthenticate(final DruidConnection druidConnection)
  {
    AuthenticationResult authenticationResult = authenticateConnection(druidConnection);
    if (authenticationResult == null) {
      throw logFailure(
          new ForbiddenException("Authentication failed."),
          "Authentication failed for prepare"
      );
    }
    return authenticationResult;
  }

  @Deprecated
  @Override
  public ExecuteResult prepareAndExecute(
      final StatementHandle h,
      final String sql,
      final long maxRowCount,
      final PrepareCallback callback
  )
  {
    // Avatica doesn't call this.
    throw errorHandler.sanitize(new UOE("Deprecated"));
  }

  /**
   * Prepares and executes a JDBC {@code Statement}
   */
  @Override
  public ExecuteResult prepareAndExecute(
      final StatementHandle statement,
      final String sql,
      final long maxRowCount,
      final int maxRowsInFirstFrame,
      final PrepareCallback callback
  ) throws NoSuchStatementException
  {

    try {
      // Ignore "callback", this class is designed for use with LocalService which doesn't use it.
      final DruidJdbcStatement druidStatement = getDruidStatement(statement, DruidJdbcStatement.class);
      final DruidConnection druidConnection = getDruidConnection(statement.connectionId);
      AuthenticationResult authenticationResult = doAuthenticate(druidConnection);
      SqlQueryPlus sqlRequest = SqlQueryPlus.builder(sql)
          .auth(authenticationResult)
          .build();
      druidStatement.execute(sqlRequest, maxRowCount);
      ExecuteResult result = doFetch(druidStatement, maxRowsInFirstFrame);
      LOG.debug("Successfully prepared statement [%s] and started execution", druidStatement.getStatementId());
      return result;
    }
    // Cannot affect these exceptions as Avatica handles them.
    catch (NoSuchConnectionException | NoSuchStatementException e) {
      throw e;
    }
    catch (Throwable t) {
      throw mapException(t);
    }
  }

  /**
   * Convert a Druid exception to an Avatica exception. Avatica can pass
   * along things like an error code and SQL state. There are defined
   * values for security failures, so map to those.
   */
  private RuntimeException mapException(Throwable t)
  {
    // BasicSecurityAuthenticationException is not visible here.
    String className = t.getClass().getSimpleName();
    if (t instanceof ForbiddenException ||
        "BasicSecurityAuthenticationException".equals(className)) {
      throw new AvaticaRuntimeException(
          t.getMessage(),
          ErrorResponse.UNAUTHORIZED_ERROR_CODE,
          ErrorResponse.UNAUTHORIZED_SQL_STATE,
          AvaticaSeverity.ERROR);
    }

    // Let Avatica do its default mapping.
    throw errorHandler.sanitize(t);
  }

  private ExecuteResult doFetch(AbstractDruidJdbcStatement druidStatement, int maxRows)
  {
    final Signature signature = druidStatement.getSignature();
    final Frame firstFrame = druidStatement.nextFrame(
                                       AbstractDruidJdbcStatement.START_OFFSET,
                                       getEffectiveMaxRowsPerFrame(maxRows)
                                   );

    return new ExecuteResult(
        ImmutableList.of(
            MetaResultSet.create(
                druidStatement.connectionId,
                druidStatement.statementId,
                false,
                signature,
                firstFrame
            )
        )
    );
  }

  @Override
  public ExecuteBatchResult prepareAndExecuteBatch(
      final StatementHandle statement,
      final List<String> sqlCommands
  )
  {
    // Batch statements are used for bulk updates, but we don't support updates.
    throw errorHandler.sanitize(new UOE("Batch statements not supported"));
  }

  @Override
  public ExecuteBatchResult executeBatch(
      final StatementHandle statement,
      final List<List<TypedValue>> parameterValues
  )
  {
    // Batch statements are used for bulk updates, but we don't support updates.
    throw errorHandler.sanitize(new UOE("Batch statements not supported"));
  }

  @Override
  public Frame fetch(
      final StatementHandle statement,
      final long offset,
      final int fetchMaxRowCount
  ) throws NoSuchStatementException, MissingResultsException
  {
    try {
      final int maxRows = getEffectiveMaxRowsPerFrame(fetchMaxRowCount);
      LOG.debug("Fetching next frame from offset[%s] with [%s] rows for statement[%s]", offset, maxRows, statement.id);
      return getDruidStatement(statement, AbstractDruidJdbcStatement.class).nextFrame(offset, maxRows);
    }
    catch (NoSuchConnectionException e) {
      throw e;
    }
    catch (Throwable t) {
      throw mapException(t);
    }
  }

  @Deprecated
  @Override
  public ExecuteResult execute(
      final StatementHandle statement,
      final List<TypedValue> parameterValues,
      final long maxRowCount
  )
  {
    // Avatica doesn't call this.
    throw errorHandler.sanitize(new UOE("Deprecated"));
  }

  @Override
  public ExecuteResult execute(
      final StatementHandle statement,
      final List<TypedValue> parameterValues,
      final int maxRowsInFirstFrame
  ) throws NoSuchStatementException
  {
    try {
      final DruidJdbcPreparedStatement druidStatement =
          getDruidStatement(statement, DruidJdbcPreparedStatement.class);
      druidStatement.execute(parameterValues);
      ExecuteResult result = doFetch(druidStatement, maxRowsInFirstFrame);
      LOG.debug(
          "Successfully started execution of statement[%s]",
          druidStatement.getStatementId());
      return result;
    }
    catch (NoSuchStatementException | NoSuchConnectionException e) {
      throw e;
    }
    catch (Throwable t) {
      throw mapException(t);
    }
  }

  @Override
  public Iterable<Object> createIterable(
      final StatementHandle statement,
      final QueryState state,
      final Signature signature,
      final List<TypedValue> parameterValues,
      final Frame firstFrame
  )
  {
    // Avatica calls this but ignores the return value.
    return null;
  }

  @Override
  public void closeStatement(final StatementHandle h)
  {
    try {
      // connections.get, not getDruidConnection, since we want to silently ignore nonexistent statements
      final DruidConnection druidConnection = connections.get(h.connectionId);
      if (druidConnection != null) {
        druidConnection.closeStatement(h.id);
      }
    }
    catch (NoSuchConnectionException e) {
      throw e;
    }
    catch (Throwable t) {
      throw mapException(t);
    }
  }

  @Override
  public boolean syncResults(
      final StatementHandle sh,
      final QueryState state,
      final long offset
  ) throws NoSuchStatementException
  {
    try {
      final AbstractDruidJdbcStatement druidStatement = getDruidStatement(sh, AbstractDruidJdbcStatement.class);
      final boolean isDone = druidStatement.isDone();
      final long currentOffset = druidStatement.getCurrentOffset();
      if (currentOffset != offset) {
        throw logFailure(new ISE(
            "Requested offset[%,d] does not match currentOffset[%,d]",
            offset,
            currentOffset
        ));
      }
      return !isDone;
    }
    catch (NoSuchStatementException | NoSuchConnectionException e) {
      throw e;
    }
    catch (Throwable t) {
      throw mapException(t);
    }
  }

  @Override
  public void commit(final ConnectionHandle ch)
  {
    // We don't support writes, just ignore commits.
  }

  @Override
  public void rollback(final ConnectionHandle ch)
  {
    // We don't support writes, just ignore rollbacks.
  }

  @Override
  public Map<DatabaseProperty, Object> getDatabaseProperties(final ConnectionHandle ch)
  {
    return ImmutableMap.of();
  }

  @Override
  public MetaResultSet getCatalogs(final ConnectionHandle ch)
  {
    try {
      final String sql = "SELECT\n"
                         + "  DISTINCT CATALOG_NAME AS TABLE_CAT\n"
                         + "FROM\n"
                         + "  INFORMATION_SCHEMA.SCHEMATA\n"
                         + "ORDER BY\n"
                         + "  TABLE_CAT\n";

      return sqlResultSet(ch, sql);
    }
    catch (NoSuchConnectionException e) {
      throw e;
    }
    catch (Throwable t) {
      throw mapException(t);
    }
  }

  @Override
  public MetaResultSet getSchemas(
      final ConnectionHandle ch,
      final String catalog,
      final Pat schemaPattern
  )
  {
    try {
      final List<String> whereBuilder = new ArrayList<>();
      if (catalog != null) {
        whereBuilder.add("SCHEMATA.CATALOG_NAME = " + Calcites.escapeStringLiteral(catalog));
      }

      if (schemaPattern.s != null) {
        whereBuilder.add("SCHEMATA.SCHEMA_NAME LIKE " + withEscapeClause(schemaPattern.s));
      }

      final String where = whereBuilder.isEmpty() ? "" : "WHERE " + Joiner.on(" AND ").join(whereBuilder);
      final String sql = "SELECT\n"
                         + "  SCHEMA_NAME AS TABLE_SCHEM,\n"
                         + "  CATALOG_NAME AS TABLE_CATALOG\n"
                         + "FROM\n"
                         + "  INFORMATION_SCHEMA.SCHEMATA\n"
                         + where + "\n"
                         + "ORDER BY\n"
                         + "  TABLE_CATALOG, TABLE_SCHEM\n";

      return sqlResultSet(ch, sql);
    }
    catch (NoSuchConnectionException e) {
      throw e;
    }
    catch (Throwable t) {
      throw mapException(t);
    }
  }

  @Override
  public MetaResultSet getTables(
      final ConnectionHandle ch,
      final String catalog,
      final Pat schemaPattern,
      final Pat tableNamePattern,
      final List<String> typeList
  )
  {
    try {
      final List<String> whereBuilder = new ArrayList<>();
      if (catalog != null) {
        whereBuilder.add("TABLES.TABLE_CATALOG = " + Calcites.escapeStringLiteral(catalog));
      }

      if (schemaPattern.s != null) {
        whereBuilder.add("TABLES.TABLE_SCHEMA LIKE " + withEscapeClause(schemaPattern.s));
      }

      if (tableNamePattern.s != null) {
        whereBuilder.add("TABLES.TABLE_NAME LIKE " + withEscapeClause(tableNamePattern.s));
      }

      if (typeList != null) {
        final List<String> escapedTypes = new ArrayList<>();
        for (String type : typeList) {
          escapedTypes.add(Calcites.escapeStringLiteral(type));
        }
        whereBuilder.add("TABLES.TABLE_TYPE IN (" + Joiner.on(", ").join(escapedTypes) + ")");
      }

      final String where = whereBuilder.isEmpty() ? "" : "WHERE " + Joiner.on(" AND ").join(whereBuilder);
      final String sql = "SELECT\n"
                         + "  TABLE_CATALOG AS TABLE_CAT,\n"
                         + "  TABLE_SCHEMA AS TABLE_SCHEM,\n"
                         + "  TABLE_NAME AS TABLE_NAME,\n"
                         + "  TABLE_TYPE AS TABLE_TYPE,\n"
                         + "  CAST(NULL AS VARCHAR) AS REMARKS,\n"
                         + "  CAST(NULL AS VARCHAR) AS TYPE_CAT,\n"
                         + "  CAST(NULL AS VARCHAR) AS TYPE_SCHEM,\n"
                         + "  CAST(NULL AS VARCHAR) AS TYPE_NAME,\n"
                         + "  CAST(NULL AS VARCHAR) AS SELF_REFERENCING_COL_NAME,\n"
                         + "  CAST(NULL AS VARCHAR) AS REF_GENERATION\n"
                         + "FROM\n"
                         + "  INFORMATION_SCHEMA.TABLES\n"
                         + where + "\n"
                         + "ORDER BY\n"
                         + "  TABLE_TYPE, TABLE_CAT, TABLE_SCHEM, TABLE_NAME\n";

      return sqlResultSet(ch, sql);
    }
    catch (NoSuchConnectionException e) {
      throw e;
    }
    catch (Throwable t) {
      throw mapException(t);
    }
  }

  @Override
  public MetaResultSet getColumns(
      final ConnectionHandle ch,
      final String catalog,
      final Pat schemaPattern,
      final Pat tableNamePattern,
      final Pat columnNamePattern
  )
  {
    try {
      final List<String> whereBuilder = new ArrayList<>();
      if (catalog != null) {
        whereBuilder.add("COLUMNS.TABLE_CATALOG = " + Calcites.escapeStringLiteral(catalog));
      }

      if (schemaPattern.s != null) {
        whereBuilder.add("COLUMNS.TABLE_SCHEMA LIKE " + withEscapeClause(schemaPattern.s));
      }

      if (tableNamePattern.s != null) {
        whereBuilder.add("COLUMNS.TABLE_NAME LIKE " + withEscapeClause(tableNamePattern.s));
      }

      if (columnNamePattern.s != null) {
        whereBuilder.add("COLUMNS.COLUMN_NAME LIKE "
                         + withEscapeClause(columnNamePattern.s));
      }

      final String where = whereBuilder.isEmpty() ? "" : "WHERE " + Joiner.on(" AND ").join(whereBuilder);
      final String sql = "SELECT\n"
                         + "  TABLE_CATALOG AS TABLE_CAT,\n"
                         + "  TABLE_SCHEMA AS TABLE_SCHEM,\n"
                         + "  TABLE_NAME AS TABLE_NAME,\n"
                         + "  COLUMN_NAME AS COLUMN_NAME,\n"
                         + "  CAST(JDBC_TYPE AS INTEGER) AS DATA_TYPE,\n"
                         + "  DATA_TYPE AS TYPE_NAME,\n"
                         + "  -1 AS COLUMN_SIZE,\n"
                         + "  -1 AS BUFFER_LENGTH,\n"
                         + "  -1 AS DECIMAL_DIGITS,\n"
                         + "  -1 AS NUM_PREC_RADIX,\n"
                         + "  CASE IS_NULLABLE WHEN 'YES' THEN 1 ELSE 0 END AS NULLABLE,\n"
                         + "  CAST(NULL AS VARCHAR) AS REMARKS,\n"
                         + "  COLUMN_DEFAULT AS COLUMN_DEF,\n"
                         + "  -1 AS SQL_DATA_TYPE,\n"
                         + "  -1 AS SQL_DATETIME_SUB,\n"
                         + "  -1 AS CHAR_OCTET_LENGTH,\n"
                         + "  CAST(ORDINAL_POSITION AS INTEGER) AS ORDINAL_POSITION,\n"
                         + "  IS_NULLABLE AS IS_NULLABLE,\n"
                         + "  CAST(NULL AS VARCHAR) AS SCOPE_CATALOG,\n"
                         + "  CAST(NULL AS VARCHAR) AS SCOPE_SCHEMA,\n"
                         + "  CAST(NULL AS VARCHAR) AS SCOPE_TABLE,\n"
                         + "  -1 AS SOURCE_DATA_TYPE,\n"
                         + "  'NO' AS IS_AUTOINCREMENT,\n"
                         + "  'NO' AS IS_GENERATEDCOLUMN\n"
                         + "FROM\n"
                         + "  INFORMATION_SCHEMA.COLUMNS\n"
                         + where + "\n"
                         + "ORDER BY\n"
                         + "  TABLE_CAT, TABLE_SCHEM, TABLE_NAME, ORDINAL_POSITION\n";

      return sqlResultSet(ch, sql);
    }
    catch (NoSuchConnectionException e) {
      throw e;
    }
    catch (Throwable t) {
      throw mapException(t);
    }
  }

  @Override
  public MetaResultSet getTableTypes(final ConnectionHandle ch)
  {
    try {
      final String sql = "SELECT\n"
                         + "  DISTINCT TABLE_TYPE AS TABLE_TYPE\n"
                         + "FROM\n"
                         + "  INFORMATION_SCHEMA.TABLES\n"
                         + "ORDER BY\n"
                         + "  TABLE_TYPE\n";

      return sqlResultSet(ch, sql);
    }
    catch (NoSuchConnectionException e) {
      throw e;
    }
    catch (Throwable t) {
      throw mapException(t);
    }
  }

  @VisibleForTesting
  void closeAllConnections()
  {
    for (String connectionId : ImmutableSet.copyOf(connections.keySet())) {
      closeConnection(new ConnectionHandle(connectionId));
    }
  }

  @Nullable
  private AuthenticationResult authenticateConnection(final DruidConnection connection)
  {
    Map<String, Object> context = connection.userSecret();
    for (Authenticator authenticator : authenticators) {
      LOG.debug("Attempting authentication with authenticator[%s]", authenticator.getClass());
      AuthenticationResult authenticationResult = authenticator.authenticateJDBCContext(context);
      if (authenticationResult != null) {
        LOG.debug(
            "Authenticated identity[%s] for connection[%s]",
            authenticationResult.getIdentity(),
            connection.getConnectionId()
        );
        return authenticationResult;
      }
    }
    LOG.debug("No successful authentication");
    return null;
  }

  private DruidConnection openDruidConnection(
      final String connectionId,
      final Map<String, Object> userSecret,
      final QueryContext context
  )
  {
    if (connectionCount.incrementAndGet() > config.getMaxConnections()) {
      // O(connections) but we don't expect this to happen often (it's a last-ditch effort to clear out
      // abandoned connections) or to have too many connections.
      final Iterator<Map.Entry<String, DruidConnection>> entryIterator = connections.entrySet().iterator();
      while (entryIterator.hasNext()) {
        final Map.Entry<String, DruidConnection> entry = entryIterator.next();
        if (entry.getValue().closeIfEmpty()) {
          entryIterator.remove();

          // Removed a connection, decrement the counter.
          connectionCount.decrementAndGet();
          break;
        }
      }

      if (connectionCount.get() > config.getMaxConnections()) {
        // We aren't going to make a connection after all.
        connectionCount.decrementAndGet();
        throw logFailure(
            new ISE("Too many connections"),
            "Too many connections, limit is[%,d] per broker",
            config.getMaxConnections()
        );
      }
    }

    final DruidConnection putResult = connections.putIfAbsent(
        connectionId,
        new DruidConnection(connectionId, config.getMaxStatementsPerConnection(), userSecret, context)
    );

    if (putResult != null) {
      // Didn't actually insert the connection.
      connectionCount.decrementAndGet();
      throw logFailure(new ISE("Connection[%s] already open.", connectionId));
    }

    LOG.debug("Connection[%s] opened.", connectionId);

    // Call getDruidConnection to start the timeout timer.
    return getDruidConnection(connectionId);
  }

  /**
   * Get a connection, or throw an exception if it doesn't exist. Also refreshes the timeout timer.
   *
   * @param connectionId connection id
   * @return the connection
   * @throws NoSuchConnectionException if the connection id doesn't exist
   */
  @Nonnull
  private DruidConnection getDruidConnection(final String connectionId)
  {
    final DruidConnection connection = connections.get(connectionId);

    if (connection == null) {
      throw logFailure(new NoSuchConnectionException(connectionId));
    }

    return connection.sync(
        exec.schedule(
            () -> {
              LOG.debug("Connection[%s] timed out.", connectionId);
              closeConnection(new ConnectionHandle(connectionId));
            },
            new Interval(DateTimes.nowUtc(), config.getConnectionIdleTimeout()).toDurationMillis(),
            TimeUnit.MILLISECONDS
        )
    );
  }

  @Nonnull
  private <T extends AbstractDruidJdbcStatement> T getDruidStatement(
      final StatementHandle statement,
      final Class<T> stmtClass
  ) throws NoSuchStatementException
  {
    final DruidConnection connection = getDruidConnection(statement.connectionId);
    final AbstractDruidJdbcStatement druidStatement = connection.getStatement(statement.id);
    if (druidStatement == null) {
      throw logFailure(new NoSuchStatementException(statement));
    }
    try {
      return stmtClass.cast(druidStatement);
    }
    catch (ClassCastException e) {
      throw logFailure(new NoSuchStatementException(statement));
    }
  }

  private MetaResultSet sqlResultSet(final ConnectionHandle ch, final String sql)
  {
    final StatementHandle statement = createStatement(ch);
    try {
      final ExecuteResult result = prepareAndExecute(statement, sql, -1, -1, null);
      final MetaResultSet metaResultSet = Iterables.getOnlyElement(result.resultSets);
      if (!metaResultSet.firstFrame.done) {
        throw new ISE("Expected all results to be in a single frame!");
      }
      return metaResultSet;
    }
    catch (Exception e) {
      throw logFailure(new RuntimeException(e));
    }
    finally {
      closeStatement(statement);
    }
  }

  /**
   * Determine JDBC 'frame' size, that is the number of results which will be returned to a single
   * {@link java.sql.ResultSet}. This value corresponds to {@link java.sql.Statement#setFetchSize(int)} (which is a user
   * hint, we don't have to honor it), and this method modifies it, ensuring the actual chosen value falls within
   * {@link AvaticaServerConfig#minRowsPerFrame} and {@link AvaticaServerConfig#maxRowsPerFrame}.
   * <p>
   * A value of -1 supplied as input indicates that the client has no preference for fetch size, and can handle
   * unlimited results (at our discretion). Similarly, a value of -1 for {@link AvaticaServerConfig#maxRowsPerFrame}
   * also indicates that there is no upper limit on fetch size on the server side.
   * <p>
   * {@link AvaticaServerConfig#minRowsPerFrame} must be configured to a value greater than 0, because it will be
   * checked against if any additional frames are required (which means one of the input or maximum was set to a value
   * other than -1).
   */
  private int getEffectiveMaxRowsPerFrame(int clientMaxRowsPerFrame)
  {
    // no configured row limit, use the client provided limit
    if (config.getMaxRowsPerFrame() < 0) {
      return adjustForMinumumRowsPerFrame(clientMaxRowsPerFrame);
    }
    // client provided no row limit, use the configured row limit
    if (clientMaxRowsPerFrame < 0) {
      return adjustForMinumumRowsPerFrame(config.getMaxRowsPerFrame());
    }
    return adjustForMinumumRowsPerFrame(Math.min(clientMaxRowsPerFrame, config.getMaxRowsPerFrame()));
  }

  /**
   * coerce fetch size to be, at minimum, {@link AvaticaServerConfig#minRowsPerFrame}
   */
  private int adjustForMinumumRowsPerFrame(int rowsPerFrame)
  {
    final int adjustedRowsPerFrame = Math.max(config.getMinRowsPerFrame(), rowsPerFrame);
    return adjustedRowsPerFrame;
  }

  private static String withEscapeClause(String toEscape)
  {
    return Calcites.escapeStringLiteral(toEscape) + " ESCAPE '\\'";
  }
}<|MERGE_RESOLUTION|>--- conflicted
+++ resolved
@@ -21,7 +21,6 @@
 
 import com.google.common.annotations.VisibleForTesting;
 import com.google.common.base.Joiner;
-import com.google.common.base.Preconditions;
 import com.google.common.collect.ImmutableList;
 import com.google.common.collect.ImmutableMap;
 import com.google.common.collect.ImmutableSet;
@@ -38,9 +37,9 @@
 import org.apache.calcite.avatica.remote.AvaticaRuntimeException;
 import org.apache.calcite.avatica.remote.Service.ErrorResponse;
 import org.apache.calcite.avatica.remote.TypedValue;
+import org.apache.druid.guice.LazySingleton;
 import org.apache.druid.java.util.common.DateTimes;
 import org.apache.druid.java.util.common.ISE;
-import org.apache.druid.java.util.common.StringUtils;
 import org.apache.druid.java.util.common.UOE;
 import org.apache.druid.java.util.common.logger.Logger;
 import org.apache.druid.query.QueryContext;
@@ -50,13 +49,10 @@
 import org.apache.druid.server.security.ForbiddenException;
 import org.apache.druid.sql.SqlQueryPlus;
 import org.apache.druid.sql.SqlStatementFactory;
+import org.apache.druid.sql.SqlStatementFactoryFactory;
 import org.apache.druid.sql.calcite.planner.Calcites;
-<<<<<<< HEAD
+import org.apache.druid.sql.calcite.planner.PlannerContext;
 import org.apache.druid.sql.calcite.run.NativeSqlEngine;
-import org.apache.druid.sql.calcite.run.SqlEngine;
-=======
-import org.apache.druid.sql.calcite.planner.PlannerContext;
->>>>>>> 41712b7a
 import org.joda.time.Interval;
 
 import javax.annotation.Nonnull;
@@ -74,6 +70,7 @@
 import java.util.concurrent.TimeUnit;
 import java.util.concurrent.atomic.AtomicInteger;
 
+@LazySingleton
 public class DruidMeta extends MetaImpl
 {
   /**
@@ -109,12 +106,7 @@
       "user", "password"
   );
 
-<<<<<<< HEAD
-  private final SqlEngine engine;
-  private final SqlLifecycleFactory sqlLifecycleFactory;
-=======
   private final SqlStatementFactory sqlLifecycleFactory;
->>>>>>> 41712b7a
   private final ScheduledExecutorService exec;
   private final AvaticaServerConfig config;
   private final List<Authenticator> authenticators;
@@ -133,31 +125,41 @@
 
   @Inject
   public DruidMeta(
-<<<<<<< HEAD
       final NativeSqlEngine engine,
-      final SqlLifecycleFactory sqlLifecycleFactory,
-=======
-      final SqlStatementFactory sqlLifecycleFactory,
->>>>>>> 41712b7a
+      final SqlStatementFactoryFactory sqlLifecycleFactoryFactory,
       final AvaticaServerConfig config,
       final ErrorHandler errorHandler,
       final Injector injector
   )
   {
+    this(
+        sqlLifecycleFactoryFactory.factorize(engine),
+        config,
+        errorHandler,
+        Executors.newSingleThreadScheduledExecutor(
+            new ThreadFactoryBuilder()
+                .setNameFormat("DruidMeta-ScheduledExecutor-%d")
+                .setDaemon(true)
+                .build()
+        ),
+        injector.getInstance(AuthenticatorMapper.class).getAuthenticatorChain()
+    );
+  }
+
+  public DruidMeta(
+      final SqlStatementFactory sqlLifecycleFactory,
+      final AvaticaServerConfig config,
+      final ErrorHandler errorHandler,
+      final ScheduledExecutorService exec,
+      final List<Authenticator> authenticators
+  )
+  {
     super(null);
-    this.engine = engine;
-    this.sqlLifecycleFactory = Preconditions.checkNotNull(sqlLifecycleFactory, "sqlLifecycleFactory");
+    this.sqlLifecycleFactory = sqlLifecycleFactory;
     this.config = config;
     this.errorHandler = errorHandler;
-    this.exec = Executors.newSingleThreadScheduledExecutor(
-        new ThreadFactoryBuilder()
-            .setNameFormat(StringUtils.format("DruidMeta@%s-ScheduledExecutor", Integer.toHexString(hashCode())))
-            .setDaemon(true)
-            .build()
-    );
-
-    final AuthenticatorMapper authenticatorMapper = injector.getInstance(AuthenticatorMapper.class);
-    this.authenticators = authenticatorMapper.getAuthenticatorChain();
+    this.exec = exec;
+    this.authenticators = authenticators;
   }
 
   @Override
@@ -234,7 +236,7 @@
   public StatementHandle createStatement(final ConnectionHandle ch)
   {
     try {
-      final DruidJdbcStatement druidStatement = getDruidConnection(ch.id).createStatement(engine, sqlLifecycleFactory);
+      final DruidJdbcStatement druidStatement = getDruidConnection(ch.id).createStatement(sqlLifecycleFactory);
       return new StatementHandle(ch.id, druidStatement.getStatementId(), null);
     }
     catch (NoSuchConnectionException e) {
@@ -265,12 +267,7 @@
           null, // No parameters in this path
           doAuthenticate(druidConnection)
       );
-<<<<<<< HEAD
-      DruidJdbcPreparedStatement stmt = druidConnection.createPreparedStatement(
-          engine,
-=======
       DruidJdbcPreparedStatement stmt = getDruidConnection(ch.id).createPreparedStatement(
->>>>>>> 41712b7a
           sqlLifecycleFactory,
           sqlReq,
           maxRowCount);
