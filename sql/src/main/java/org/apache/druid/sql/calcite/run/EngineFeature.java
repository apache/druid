--- conflicted
+++ resolved
@@ -81,7 +81,6 @@
   ALLOW_BINDABLE_PLAN,
 
   /**
-<<<<<<< HEAD
    * Queries can use GROUPING SETS.
    */
   GROUPING_SETS,
@@ -94,14 +93,14 @@
   /**
    * Queries can use {@link org.apache.calcite.sql.fun.SqlStdOperatorTable#UNNEST}.
    */
-  UNNEST
-=======
+  UNNEST,
+
+  /**
    * Planner is permitted to use {@link org.apache.druid.sql.calcite.planner.JoinAlgorithm#BROADCAST} with RIGHT
    * and FULL join. Not guaranteed to produce correct results in either the native or MSQ engines, but we allow
    * it in native for two reasons: legacy (the docs caution against it, but it's always been allowed), and the fact
    * that it actually *does* generate correct results in native when the join is processed on the Broker. It is much
    * less likely that MSQ will plan in such a way that generates correct results.
    */
-  ALLOW_BROADCAST_RIGHTY_JOIN
->>>>>>> 90d8f67e
+  ALLOW_BROADCAST_RIGHTY_JOIN;
 }