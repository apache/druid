/*
 * Licensed to the Apache Software Foundation (ASF) under one
 * or more contributor license agreements.  See the NOTICE file
 * distributed with this work for additional information
 * regarding copyright ownership.  The ASF licenses this file
 * to you under the Apache License, Version 2.0 (the
 * "License"); you may not use this file except in compliance
 * with the License.  You may obtain a copy of the License at
 *
 *   http://www.apache.org/licenses/LICENSE-2.0
 *
 * Unless required by applicable law or agreed to in writing,
 * software distributed under the License is distributed on an
 * "AS IS" BASIS, WITHOUT WARRANTIES OR CONDITIONS OF ANY
 * KIND, either express or implied.  See the License for the
 * specific language governing permissions and limitations
 * under the License.
 */

package org.apache.druid.sql.calcite.run;

import com.fasterxml.jackson.databind.ObjectMapper;
import com.google.common.collect.ImmutableSet;
import com.google.inject.Inject;
import org.apache.calcite.rel.RelRoot;
import org.apache.calcite.rel.type.RelDataType;
import org.apache.calcite.rel.type.RelDataTypeFactory;
import org.apache.calcite.tools.ValidationException;
import org.apache.druid.guice.LazySingleton;
import org.apache.druid.java.util.common.IAE;
import org.apache.druid.java.util.common.StringUtils;
import org.apache.druid.query.groupby.GroupByQuery;
import org.apache.druid.query.timeboundary.TimeBoundaryQuery;
import org.apache.druid.server.QueryLifecycleFactory;
import org.apache.druid.sql.calcite.parser.DruidSqlInsert;
import org.apache.druid.sql.calcite.parser.DruidSqlReplace;
import org.apache.druid.sql.calcite.planner.JoinAlgorithm;
import org.apache.druid.sql.calcite.planner.PlannerContext;
import org.apache.druid.sql.calcite.rel.DruidQuery;

import java.util.Map;
import java.util.Set;

@LazySingleton
public class NativeSqlEngine implements SqlEngine
{
  public static final Set<String> SYSTEM_CONTEXT_PARAMETERS = ImmutableSet.of(
      TimeBoundaryQuery.MAX_TIME_ARRAY_OUTPUT_NAME,
      TimeBoundaryQuery.MIN_TIME_ARRAY_OUTPUT_NAME,
      GroupByQuery.CTX_TIMESTAMP_RESULT_FIELD,
      GroupByQuery.CTX_TIMESTAMP_RESULT_FIELD_GRANULARITY,
      GroupByQuery.CTX_TIMESTAMP_RESULT_FIELD_INDEX,
      DruidQuery.CTX_SCAN_SIGNATURE,
      DruidSqlInsert.SQL_INSERT_SEGMENT_GRANULARITY,
      DruidSqlReplace.SQL_REPLACE_TIME_CHUNKS
  );

  private static final String NAME = "native";

  private final QueryLifecycleFactory queryLifecycleFactory;
  private final ObjectMapper jsonMapper;

  @Inject
  public NativeSqlEngine(
      final QueryLifecycleFactory queryLifecycleFactory,
      final ObjectMapper jsonMapper
  )
  {
    this.queryLifecycleFactory = queryLifecycleFactory;
    this.jsonMapper = jsonMapper;
  }

  @Override
  public String name()
  {
    return NAME;
  }

  @Override
  public void validateContext(Map<String, Object> queryContext) throws ValidationException
  {
    SqlEngines.validateNoSpecialContextKeys(queryContext, SYSTEM_CONTEXT_PARAMETERS);
    validateJoinAlgorithm(queryContext);
  }

  @Override
  public RelDataType resultTypeForSelect(RelDataTypeFactory typeFactory, RelDataType validatedRowType)
  {
    return validatedRowType;
  }

  @Override
  public RelDataType resultTypeForInsert(RelDataTypeFactory typeFactory, RelDataType validatedRowType)
  {
    throw new UnsupportedOperationException();
  }

  @Override
  public boolean featureAvailable(EngineFeature feature, PlannerContext plannerContext)
  {
    switch (feature) {
      case CAN_SELECT:
      case ALLOW_BINDABLE_PLAN:
      case TIMESERIES_QUERY:
      case TOPN_QUERY:
<<<<<<< HEAD
      case GROUPING_SETS:
      case WINDOW_FUNCTIONS:
      case UNNEST:
=======
      case ALLOW_BROADCAST_RIGHTY_JOIN:
>>>>>>> 90d8f67e
        return true;
      case TIME_BOUNDARY_QUERY:
        return plannerContext.queryContext().isTimeBoundaryPlanningEnabled();
      case CAN_INSERT:
      case CAN_REPLACE:
      case READ_EXTERNAL_DATA:
      case SCAN_ORDER_BY_NON_TIME:
      case SCAN_NEEDS_SIGNATURE:
        return false;
      default:
        throw new IAE("Unrecognized feature: %s", feature);
    }
  }

  @Override
  public QueryMaker buildQueryMakerForSelect(final RelRoot relRoot, final PlannerContext plannerContext)
  {
    return new NativeQueryMaker(
        queryLifecycleFactory,
        plannerContext,
        jsonMapper,
        relRoot.fields
    );
  }

  @Override
  public QueryMaker buildQueryMakerForInsert(
      final String targetDataSource,
      final RelRoot relRoot,
      final PlannerContext plannerContext
  )
  {
    throw new UnsupportedOperationException();
  }

  /**
   * Validates that {@link PlannerContext#CTX_SQL_JOIN_ALGORITHM} is {@link JoinAlgorithm#BROADCAST}. This is the
   * only join algorithm supported by native queries.
   */
  private static void validateJoinAlgorithm(final Map<String, Object> queryContext) throws ValidationException
  {
    final JoinAlgorithm joinAlgorithm = PlannerContext.getJoinAlgorithm(queryContext);

    if (joinAlgorithm != JoinAlgorithm.BROADCAST) {
      throw new ValidationException(
          StringUtils.format(
              "Join algorithm [%s] is not supported by engine [%s]",
              joinAlgorithm,
              NAME
          )
      );
    }
  }
}<|MERGE_RESOLUTION|>--- conflicted
+++ resolved
@@ -103,13 +103,10 @@
       case ALLOW_BINDABLE_PLAN:
       case TIMESERIES_QUERY:
       case TOPN_QUERY:
-<<<<<<< HEAD
       case GROUPING_SETS:
       case WINDOW_FUNCTIONS:
       case UNNEST:
-=======
       case ALLOW_BROADCAST_RIGHTY_JOIN:
->>>>>>> 90d8f67e
         return true;
       case TIME_BOUNDARY_QUERY:
         return plannerContext.queryContext().isTimeBoundaryPlanningEnabled();
