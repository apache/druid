--- conflicted
+++ resolved
@@ -193,15 +193,7 @@
       Set<String> watchedDataSources
   )
   {
-<<<<<<< HEAD
-=======
-    // includeRealtimeSegments flag would additionally request realtime segments
-<<<<<<< HEAD
-    // note that realtime segments are returned only when druid.coordinator.centralizedTableSchema.enabled is set on the Coordinator
->>>>>>> upstream/master
-=======
     // note that realtime segments are returned only when druid.centralizedDatasourceSchema.enabled is set on the Coordinator
->>>>>>> 6a64f72c
     StringBuilder queryBuilder = new StringBuilder("/druid/coordinator/v1/metadata/segments?includeOvershadowedStatus&includeRealtimeSegments");
     if (watchedDataSources != null && !watchedDataSources.isEmpty()) {
       log.debug(
