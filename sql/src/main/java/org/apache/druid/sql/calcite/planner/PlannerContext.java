--- conflicted
+++ resolved
@@ -34,11 +34,8 @@
 import org.apache.druid.java.util.common.StringUtils;
 import org.apache.druid.math.expr.ExprMacroTable;
 import org.apache.druid.query.QueryContext;
-<<<<<<< HEAD
+import org.apache.druid.query.QueryContexts;
 import org.apache.druid.segment.join.JoinableFactoryWrapper;
-=======
-import org.apache.druid.query.QueryContexts;
->>>>>>> cc103508
 import org.apache.druid.server.security.Access;
 import org.apache.druid.server.security.AuthenticationResult;
 import org.apache.druid.server.security.ResourceAction;
@@ -52,7 +49,6 @@
 import org.joda.time.Interval;
 
 import javax.annotation.Nullable;
-
 import java.util.Collections;
 import java.util.List;
 import java.util.Map;
@@ -116,13 +112,9 @@
       final boolean stringifyArrays,
       final DruidSchemaCatalog rootSchema,
       final SqlEngine engine,
-<<<<<<< HEAD
-      final QueryContext queryContext,
+      final Map<String, Object> queryContext,
+      final Set<String> contextKeys,
       final JoinableFactoryWrapper joinableFactoryWrapper
-=======
-      final Map<String, Object> queryContext,
-      final Set<String> contextKeys
->>>>>>> cc103508
   )
   {
     this.sql = sql;
@@ -153,13 +145,9 @@
       final PlannerConfig plannerConfig,
       final DruidSchemaCatalog rootSchema,
       final SqlEngine engine,
-<<<<<<< HEAD
-      final QueryContext queryContext,
+      final Map<String, Object> queryContext,
+      final Set<String> contextKeys,
       final JoinableFactoryWrapper joinableFactoryWrapper
-=======
-      final Map<String, Object> queryContext,
-      final Set<String> contextKeys
->>>>>>> cc103508
   )
   {
     final DateTime utcNow;
@@ -199,11 +187,8 @@
         rootSchema,
         engine,
         queryContext,
-<<<<<<< HEAD
+        contextKeys,
         joinableFactoryWrapper
-=======
-        contextKeys
->>>>>>> cc103508
     );
   }
 
