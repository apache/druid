/*
 * Licensed to the Apache Software Foundation (ASF) under one
 * or more contributor license agreements.  See the NOTICE file
 * distributed with this work for additional information
 * regarding copyright ownership.  The ASF licenses this file
 * to you under the Apache License, Version 2.0 (the
 * "License"); you may not use this file except in compliance
 * with the License.  You may obtain a copy of the License at
 *
 *   http://www.apache.org/licenses/LICENSE-2.0
 *
 * Unless required by applicable law or agreed to in writing,
 * software distributed under the License is distributed on an
 * "AS IS" BASIS, WITHOUT WARRANTIES OR CONDITIONS OF ANY
 * KIND, either express or implied.  See the License for the
 * specific language governing permissions and limitations
 * under the License.
 */

package org.apache.druid.sql.calcite.planner;

import com.fasterxml.jackson.databind.ObjectMapper;
import com.google.common.base.Preconditions;
import com.google.common.base.Strings;
import com.google.common.collect.ImmutableMap;
import org.apache.calcite.DataContext;
import org.apache.calcite.adapter.java.JavaTypeFactory;
import org.apache.calcite.avatica.remote.TypedValue;
import org.apache.calcite.linq4j.QueryProvider;
import org.apache.calcite.schema.SchemaPlus;
import org.apache.druid.java.util.common.DateTimes;
import org.apache.druid.java.util.common.ISE;
import org.apache.druid.java.util.common.Numbers;
import org.apache.druid.java.util.common.StringUtils;
import org.apache.druid.math.expr.ExprMacroTable;
import org.apache.druid.server.security.Access;
import org.apache.druid.server.security.AuthenticationResult;
import org.apache.druid.server.security.ResourceAction;
import org.apache.druid.sql.calcite.run.QueryMaker;
import org.apache.druid.sql.calcite.schema.DruidSchemaCatalog;
import org.joda.time.DateTime;
import org.joda.time.DateTimeZone;
import org.joda.time.Interval;

import javax.annotation.Nullable;

import java.util.Collections;
import java.util.HashMap;
import java.util.List;
import java.util.Map;
import java.util.Set;
import java.util.UUID;
import java.util.concurrent.CopyOnWriteArrayList;

/**
 * Like {@link PlannerConfig}, but that has static configuration and this class contains dynamic, per-query
 * configuration.
 */
public class PlannerContext
{
  // query context keys
  public static final String CTX_SQL_QUERY_ID = "sqlQueryId";
  public static final String CTX_SQL_CURRENT_TIMESTAMP = "sqlCurrentTimestamp";
  public static final String CTX_SQL_TIME_ZONE = "sqlTimeZone";
  public static final String CTX_SQL_STRINGIFY_ARRAYS = "sqlStringifyArrays";

  // This context parameter is an undocumented parameter, used internally, to allow the web console to
  // apply a limit without having to rewrite the SQL query.
  public static final String CTX_SQL_OUTER_LIMIT = "sqlOuterLimit";

  // DataContext keys
  public static final String DATA_CTX_AUTHENTICATION_RESULT = "authenticationResult";

  private final String sql;
  private final DruidOperatorTable operatorTable;
  private final ExprMacroTable macroTable;
  private final ObjectMapper jsonMapper;
  private final PlannerConfig plannerConfig;
  private final DateTime localNow;
  private final DruidSchemaCatalog rootSchema;
  private final Map<String, Object> queryContext;
  private final String sqlQueryId;
  private final boolean stringifyArrays;
  private final CopyOnWriteArrayList<String> nativeQueryIds = new CopyOnWriteArrayList<>();
  // bindings for dynamic parameters to bind during planning
  private List<TypedValue> parameters = Collections.emptyList();
  // result of authentication, providing identity to authorize set of resources produced by validation
  private AuthenticationResult authenticationResult;
  // set of datasources and views which must be authorized, initialized to null so we can detect if it has been set.
  private Set<ResourceAction> resourceActions = null;
  // result of authorizing set of resources against authentication identity
  private Access authorizationResult;
<<<<<<< HEAD
  // error messages encountered while planning the query
  @Nullable
  private String planningError;

=======
  private QueryMaker queryMaker;
>>>>>>> f536f312

  private PlannerContext(
      final String sql,
      final DruidOperatorTable operatorTable,
      final ExprMacroTable macroTable,
      final ObjectMapper jsonMapper,
      final PlannerConfig plannerConfig,
      final DateTime localNow,
      final boolean stringifyArrays,
      final DruidSchemaCatalog rootSchema,
      final Map<String, Object> queryContext
  )
  {
    this.sql = sql;
    this.operatorTable = operatorTable;
    this.macroTable = macroTable;
    this.jsonMapper = jsonMapper;
    this.plannerConfig = Preconditions.checkNotNull(plannerConfig, "plannerConfig");
    this.rootSchema = rootSchema;
    this.queryContext = queryContext != null ? new HashMap<>(queryContext) : new HashMap<>();
    this.localNow = Preconditions.checkNotNull(localNow, "localNow");
    this.stringifyArrays = stringifyArrays;

    String sqlQueryId = (String) this.queryContext.get(CTX_SQL_QUERY_ID);
    // special handling for DruidViewMacro, normal client will allocate sqlid in SqlLifecyle
    if (Strings.isNullOrEmpty(sqlQueryId)) {
      sqlQueryId = UUID.randomUUID().toString();
    }
    this.sqlQueryId = sqlQueryId;
  }

  public static PlannerContext create(
      final String sql,
      final DruidOperatorTable operatorTable,
      final ExprMacroTable macroTable,
      final ObjectMapper jsonMapper,
      final PlannerConfig plannerConfig,
      final DruidSchemaCatalog rootSchema,
      final Map<String, Object> queryContext
  )
  {
    final DateTime utcNow;
    final DateTimeZone timeZone;
    final boolean stringifyArrays;

    if (queryContext != null) {
      final Object stringifyParam = queryContext.get(CTX_SQL_STRINGIFY_ARRAYS);
      final Object tsParam = queryContext.get(CTX_SQL_CURRENT_TIMESTAMP);
      final Object tzParam = queryContext.get(CTX_SQL_TIME_ZONE);

      if (tsParam != null) {
        utcNow = new DateTime(tsParam, DateTimeZone.UTC);
      } else {
        utcNow = new DateTime(DateTimeZone.UTC);
      }

      if (tzParam != null) {
        timeZone = DateTimes.inferTzFromString(String.valueOf(tzParam));
      } else {
        timeZone = plannerConfig.getSqlTimeZone();
      }

      if (stringifyParam != null) {
        stringifyArrays = Numbers.parseBoolean(stringifyParam);
      } else {
        stringifyArrays = true;
      }
    } else {
      utcNow = new DateTime(DateTimeZone.UTC);
      timeZone = plannerConfig.getSqlTimeZone();
      stringifyArrays = true;
    }

    return new PlannerContext(
        sql,
        operatorTable,
        macroTable,
        jsonMapper,
        plannerConfig.withOverrides(queryContext),
        utcNow.withZone(timeZone),
        stringifyArrays,
        rootSchema,
        queryContext
    );
  }

  public DruidOperatorTable getOperatorTable()
  {
    return operatorTable;
  }

  public ExprMacroTable getExprMacroTable()
  {
    return macroTable;
  }

  public ObjectMapper getJsonMapper()
  {
    return jsonMapper;
  }

  public PlannerConfig getPlannerConfig()
  {
    return plannerConfig;
  }

  public DateTime getLocalNow()
  {
    return localNow;
  }

  public DateTimeZone getTimeZone()
  {
    return localNow.getZone();
  }

  @Nullable
  public String getSchemaResourceType(String schema, String resourceName)
  {
    return rootSchema.getResourceType(schema, resourceName);
  }

  public Map<String, Object> getQueryContext()
  {
    return queryContext;
  }

  public boolean isStringifyArrays()
  {
    return stringifyArrays;
  }

  public List<TypedValue> getParameters()
  {
    return parameters;
  }

  public AuthenticationResult getAuthenticationResult()
  {
    return Preconditions.checkNotNull(authenticationResult, "Authentication result not available");
  }

  public String getSql()
  {
    return sql;
  }

  public String getSqlQueryId()
  {
    return sqlQueryId;
  }

  public CopyOnWriteArrayList<String> getNativeQueryIds()
  {
    return nativeQueryIds;
  }

  public void addNativeQueryId(String queryId)
  {
    this.nativeQueryIds.add(queryId);
  }

  public String getPlanningError()
  {
    return planningError;
  }

  public void setPlanningError(String formatText, Object... arguments)
  {
    planningError = StringUtils.nonStrictFormat(formatText, arguments);
  }

  public DataContext createDataContext(final JavaTypeFactory typeFactory, List<TypedValue> parameters)
  {
    class DruidDataContext implements DataContext
    {
      private final Map<String, Object> base_context = ImmutableMap.of(
          DataContext.Variable.UTC_TIMESTAMP.camelName, localNow.getMillis(),
          DataContext.Variable.CURRENT_TIMESTAMP.camelName, localNow.getMillis(),
          DataContext.Variable.LOCAL_TIMESTAMP.camelName, new Interval(
              new DateTime("1970-01-01T00:00:00.000", localNow.getZone()),
              localNow
          ).toDurationMillis(),
          DataContext.Variable.TIME_ZONE.camelName, localNow.getZone().toTimeZone().clone()
      );
      private final Map<String, Object> context;

      DruidDataContext()
      {
        ImmutableMap.Builder<String, Object> builder = ImmutableMap.builder();
        builder.putAll(base_context);
        int i = 0;
        for (TypedValue parameter : parameters) {
          builder.put("?" + i, parameter.value);
          i++;
        }
        if (authenticationResult != null) {
          builder.put(DATA_CTX_AUTHENTICATION_RESULT, authenticationResult);
        }
        context = builder.build();
      }

      @Override
      public SchemaPlus getRootSchema()
      {
        throw new UnsupportedOperationException();
      }

      @Override
      public JavaTypeFactory getTypeFactory()
      {
        return typeFactory;
      }

      @Override
      public QueryProvider getQueryProvider()
      {
        throw new UnsupportedOperationException();
      }

      @Override
      public Object get(final String name)
      {
        return context.get(name);
      }
    }

    return new DruidDataContext();
  }


  public Access getAuthorizationResult()
  {
    return Preconditions.checkNotNull(authorizationResult, "Authorization result not available");
  }

  public void setParameters(List<TypedValue> parameters)
  {
    this.parameters = Preconditions.checkNotNull(parameters, "parameters");
  }

  public void setAuthenticationResult(AuthenticationResult authenticationResult)
  {
    if (this.authenticationResult != null) {
      // It's a bug if this happens, because setAuthenticationResult should be called exactly once.
      throw new ISE("Authentication result has already been set");
    }

    this.authenticationResult = Preconditions.checkNotNull(authenticationResult, "authenticationResult");
  }

  public void setAuthorizationResult(Access access)
  {
    if (this.authorizationResult != null) {
      // It's a bug if this happens, because setAuthorizationResult should be called exactly once.
      throw new ISE("Authorization result has already been set");
    }

    this.authorizationResult = Preconditions.checkNotNull(access, "authorizationResult");
  }

  public Set<ResourceAction> getResourceActions()
  {
    return Preconditions.checkNotNull(resourceActions, "Resources not available");
  }

  public void setResourceActions(Set<ResourceAction> resourceActions)
  {
    if (this.resourceActions != null) {
      // It's a bug if this happens, because setResourceActions should be called exactly once.
      throw new ISE("Resources have already been set");
    }

    this.resourceActions = Preconditions.checkNotNull(resourceActions, "resourceActions");
  }

  public void setQueryMaker(QueryMaker queryMaker)
  {
    if (this.queryMaker != null) {
      // It's a bug if this happens, because setQueryMaker should be called exactly once.
      throw new ISE("QueryMaker has already been set");
    }

    this.queryMaker = Preconditions.checkNotNull(queryMaker, "queryMaker");
  }

  public QueryMaker getQueryMaker()
  {
    return Preconditions.checkNotNull(queryMaker, "QueryMaker not available");
  }
}<|MERGE_RESOLUTION|>--- conflicted
+++ resolved
@@ -90,14 +90,10 @@
   private Set<ResourceAction> resourceActions = null;
   // result of authorizing set of resources against authentication identity
   private Access authorizationResult;
-<<<<<<< HEAD
   // error messages encountered while planning the query
   @Nullable
   private String planningError;
-
-=======
   private QueryMaker queryMaker;
->>>>>>> f536f312
 
   private PlannerContext(
       final String sql,
