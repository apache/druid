/*
 * Licensed to the Apache Software Foundation (ASF) under one
 * or more contributor license agreements.  See the NOTICE file
 * distributed with this work for additional information
 * regarding copyright ownership.  The ASF licenses this file
 * to you under the Apache License, Version 2.0 (the
 * "License"); you may not use this file except in compliance
 * with the License.  You may obtain a copy of the License at
 *
 *   http://www.apache.org/licenses/LICENSE-2.0
 *
 * Unless required by applicable law or agreed to in writing,
 * software distributed under the License is distributed on an
 * "AS IS" BASIS, WITHOUT WARRANTIES OR CONDITIONS OF ANY
 * KIND, either express or implied.  See the License for the
 * specific language governing permissions and limitations
 * under the License.
 */

package org.apache.druid.sql.calcite.planner;

import com.fasterxml.jackson.databind.ObjectMapper;
import com.google.common.base.Preconditions;
import com.google.common.base.Strings;
import com.google.common.collect.ImmutableMap;
import org.apache.calcite.DataContext;
import org.apache.calcite.adapter.java.JavaTypeFactory;
import org.apache.calcite.avatica.remote.TypedValue;
import org.apache.calcite.linq4j.QueryProvider;
import org.apache.calcite.schema.SchemaPlus;
import org.apache.druid.error.InvalidSqlInput;
import org.apache.druid.java.util.common.DateTimes;
import org.apache.druid.java.util.common.ISE;
import org.apache.druid.java.util.common.Numbers;
import org.apache.druid.java.util.common.StringUtils;
import org.apache.druid.java.util.common.granularity.Granularities;
import org.apache.druid.math.expr.Expr;
import org.apache.druid.math.expr.ExprMacroTable;
import org.apache.druid.query.JoinAlgorithm;
import org.apache.druid.query.QueryContext;
import org.apache.druid.query.QueryContexts;
import org.apache.druid.query.explain.ExplainAttributes;
import org.apache.druid.query.filter.InDimFilter;
import org.apache.druid.query.filter.TypedInFilter;
import org.apache.druid.query.lookup.LookupExtractor;
import org.apache.druid.query.lookup.LookupExtractorFactoryContainerProvider;
import org.apache.druid.query.lookup.RegisteredLookupExtractionFn;
import org.apache.druid.segment.join.JoinableFactoryWrapper;
import org.apache.druid.server.lookup.cache.LookupLoadingSpec;
import org.apache.druid.server.security.AuthenticationResult;
import org.apache.druid.server.security.AuthorizationResult;
import org.apache.druid.server.security.ResourceAction;
import org.apache.druid.sql.calcite.expression.SqlOperatorConversion;
import org.apache.druid.sql.calcite.expression.builtin.QueryLookupOperatorConversion;
import org.apache.druid.sql.calcite.rel.VirtualColumnRegistry;
import org.apache.druid.sql.calcite.rule.AggregatePullUpLookupRule;
import org.apache.druid.sql.calcite.rule.ReverseLookupRule;
import org.apache.druid.sql.calcite.run.EngineFeature;
import org.apache.druid.sql.calcite.run.QueryMaker;
import org.apache.druid.sql.calcite.run.SqlEngine;
import org.apache.druid.sql.hook.DruidHook.HookKey;
import org.joda.time.DateTime;
import org.joda.time.DateTimeZone;
import org.joda.time.Interval;

import javax.annotation.Nullable;
import java.util.Arrays;
import java.util.Collections;
import java.util.HashSet;
import java.util.List;
import java.util.Map;
import java.util.Set;
import java.util.UUID;
import java.util.concurrent.CopyOnWriteArrayList;

/**
 * Like {@link PlannerConfig}, but that has static configuration and this class
 * contains dynamic, per-query configuration. Additional Druid-specific static
 * configuration resides in the {@link PlannerToolbox} class.
 */
public class PlannerContext
{
  // Query context keys
  public static final String CTX_SQL_CURRENT_TIMESTAMP = "sqlCurrentTimestamp";
  public static final String CTX_SQL_TIME_ZONE = "sqlTimeZone";
  public static final String CTX_SQL_JOIN_ALGORITHM = "sqlJoinAlgorithm";
  private static final JoinAlgorithm DEFAULT_SQL_JOIN_ALGORITHM = JoinAlgorithm.BROADCAST;

  /**
   * Undocumented context key, used internally, to allow the web console to
   * apply a limit without having to rewrite the SQL query.
   */
  public static final String CTX_SQL_OUTER_LIMIT = "sqlOuterLimit";

  /**
   * Key to enable transfer of RACs over wire.
   */
  public static final String CTX_ENABLE_RAC_TRANSFER_OVER_WIRE = "enableRACOverWire";

  /**
   * Context key for {@link PlannerContext#isUseBoundsAndSelectors()}.
   */
  public static final String CTX_SQL_USE_BOUNDS_AND_SELECTORS = "sqlUseBoundAndSelectors";
  public static final boolean DEFAULT_SQL_USE_BOUNDS_AND_SELECTORS = false;

  /**
   * Context key for {@link PlannerContext#isPullUpLookup()}.
   */
  public static final String CTX_SQL_PULL_UP_LOOKUP = "sqlPullUpLookup";
  public static final boolean DEFAULT_SQL_PULL_UP_LOOKUP = true;

  /**
   * Context key for {@link PlannerContext#isReverseLookup()}.
   */
  public static final String CTX_SQL_REVERSE_LOOKUP = "sqlReverseLookup";
  public static final boolean DEFAULT_SQL_REVERSE_LOOKUP = true;

  /**
   * Context key for {@link PlannerContext#isUseGranularity()}.
   */
  public static final String CTX_SQL_USE_GRANULARITY = "sqlUseGranularity";
  public static final boolean DEFAULT_SQL_USE_GRANULARITY = true;

  // DataContext keys
  public static final String DATA_CTX_AUTHENTICATION_RESULT = "authenticationResult";

  private final PlannerToolbox plannerToolbox;
  private final ExpressionParser expressionParser;
  private final String sql;
  private final PlannerConfig plannerConfig;
  private final DateTime localNow;
  private final SqlEngine engine;
  private final Map<String, Object> queryContext;
  private final String sqlQueryId;
  private final boolean stringifyArrays;
  private final boolean useBoundsAndSelectors;
  private final boolean pullUpLookup;
  private final boolean reverseLookup;
  private final boolean useGranularity;
  private final CopyOnWriteArrayList<String> nativeQueryIds = new CopyOnWriteArrayList<>();
  private final PlannerHook hook;
  // bindings for dynamic parameters to bind during planning
  private List<TypedValue> parameters = Collections.emptyList();
  // result of authentication, providing identity to authorize set of resources produced by validation
  private AuthenticationResult authenticationResult;
  // set of datasources and views which must be authorized, initialized to null so we can detect if it has been set.
  private Set<ResourceAction> resourceActions;
  // result of authorizing set of resources against authentication identity
  private AuthorizationResult authorizationResult;
  // error messages encountered while planning the query
  @Nullable
  private String planningError;
  private QueryMaker queryMaker;
  private VirtualColumnRegistry joinExpressionVirtualColumnRegistry;
  // set of attributes for a SQL statement used in the EXPLAIN PLAN output
  private ExplainAttributes explainAttributes;
  private PlannerLookupCache lookupCache;
  private final Set<String> lookupsToLoad = new HashSet<>();

  private PlannerContext(
      final PlannerToolbox plannerToolbox,
      final String sql,
      final PlannerConfig plannerConfig,
      final DateTime localNow,
      final boolean stringifyArrays,
      final boolean useBoundsAndSelectors,
      final boolean pullUpLookup,
      final boolean reverseLookup,
      final boolean useGranularity,
      final SqlEngine engine,
      final Map<String, Object> queryContext,
      final PlannerHook hook
  )
  {
    this.plannerToolbox = plannerToolbox;
    this.expressionParser = new ExpressionParserImpl(plannerToolbox.exprMacroTable());
    this.sql = sql;
    this.plannerConfig = Preconditions.checkNotNull(plannerConfig, "plannerConfig");
    this.engine = engine;
    this.queryContext = queryContext;
    this.localNow = Preconditions.checkNotNull(localNow, "localNow");
    this.stringifyArrays = stringifyArrays;
    this.useBoundsAndSelectors = useBoundsAndSelectors;
    this.pullUpLookup = pullUpLookup;
    this.reverseLookup = reverseLookup;
    this.useGranularity = useGranularity;
    this.hook = hook == null ? NoOpPlannerHook.INSTANCE : hook;

    String sqlQueryId = (String) this.queryContext.get(QueryContexts.CTX_SQL_QUERY_ID);
    // special handling for DruidViewMacro, normal client will allocate sqlid in SqlLifecyle
    if (Strings.isNullOrEmpty(sqlQueryId)) {
      sqlQueryId = UUID.randomUUID().toString();
    }
    this.sqlQueryId = sqlQueryId;
  }

  public static PlannerContext create(
      final PlannerToolbox plannerToolbox,
      final String sql,
      final SqlEngine engine,
      final Map<String, Object> queryContext,
      final PlannerHook hook
  )
  {
    final DateTime utcNow;
    final DateTimeZone timeZone;
    final boolean stringifyArrays;
    final boolean useBoundsAndSelectors;
    final boolean pullUpLookup;
    final boolean reverseLookup;
    final boolean useGranularity;

    final Object stringifyParam = queryContext.get(QueryContexts.CTX_SQL_STRINGIFY_ARRAYS);
    final Object tsParam = queryContext.get(CTX_SQL_CURRENT_TIMESTAMP);
    final Object tzParam = queryContext.get(CTX_SQL_TIME_ZONE);
    final Object useBoundsAndSelectorsParam = queryContext.get(CTX_SQL_USE_BOUNDS_AND_SELECTORS);
    final Object pullUpLookupParam = queryContext.get(CTX_SQL_PULL_UP_LOOKUP);
    final Object reverseLookupParam = queryContext.get(CTX_SQL_REVERSE_LOOKUP);
    final Object useGranularityParam = queryContext.get(CTX_SQL_USE_GRANULARITY);

    if (tsParam != null) {
      utcNow = new DateTime(tsParam, DateTimeZone.UTC);
    } else {
      utcNow = new DateTime(DateTimeZone.UTC);
    }

    if (tzParam != null) {
      timeZone = DateTimes.inferTzFromString(String.valueOf(tzParam));
    } else {
      timeZone = plannerToolbox.plannerConfig().getSqlTimeZone();
    }

    if (stringifyParam != null) {
      stringifyArrays = Numbers.parseBoolean(stringifyParam);
    } else {
      stringifyArrays = true;
    }

    if (useBoundsAndSelectorsParam != null) {
      useBoundsAndSelectors = Numbers.parseBoolean(useBoundsAndSelectorsParam);
    } else {
      useBoundsAndSelectors = DEFAULT_SQL_USE_BOUNDS_AND_SELECTORS;
    }

    if (pullUpLookupParam != null) {
      pullUpLookup = Numbers.parseBoolean(pullUpLookupParam);
    } else {
      pullUpLookup = DEFAULT_SQL_PULL_UP_LOOKUP;
    }

    if (reverseLookupParam != null) {
      reverseLookup = Numbers.parseBoolean(reverseLookupParam);
    } else {
      reverseLookup = DEFAULT_SQL_REVERSE_LOOKUP;
    }

    if (useGranularityParam != null) {
      useGranularity = Numbers.parseBoolean(useGranularityParam);
    } else {
      useGranularity = DEFAULT_SQL_USE_GRANULARITY;
    }

    return new PlannerContext(
        plannerToolbox,
        sql,
        plannerToolbox.plannerConfig().withOverrides(queryContext),
        utcNow.withZone(timeZone),
        stringifyArrays,
        useBoundsAndSelectors,
        pullUpLookup,
        reverseLookup,
        useGranularity,
        engine,
        queryContext,
        hook
    );
  }

  /**
   * Returns the join algorithm specified in a query context.
   */
  public static JoinAlgorithm getJoinAlgorithm(QueryContext queryContext)
  {
    return getJoinAlgorithmFromContextValue(queryContext.get(CTX_SQL_JOIN_ALGORITHM));
  }

  /**
   * Returns the join algorithm specified in a query context.
   */
  public static JoinAlgorithm getJoinAlgorithm(Map<String, Object> queryContext)
  {
    return getJoinAlgorithmFromContextValue(queryContext.get(CTX_SQL_JOIN_ALGORITHM));
  }

  private static JoinAlgorithm getJoinAlgorithmFromContextValue(final Object object)
  {
    final String s = QueryContexts.getAsString(
        CTX_SQL_JOIN_ALGORITHM,
        object,
        DEFAULT_SQL_JOIN_ALGORITHM.toString()
    );

    try {
      return JoinAlgorithm.fromString(s);
    }
    catch (IllegalArgumentException e) {
      throw QueryContexts.badValueException(
          CTX_SQL_JOIN_ALGORITHM,
          StringUtils.format("one of %s", Arrays.toString(JoinAlgorithm.values())),
          object
      );
    }
  }

  public PlannerToolbox getPlannerToolbox()
  {
    return plannerToolbox;
  }

  public ExprMacroTable getExprMacroTable()
  {
    return plannerToolbox.exprMacroTable();
  }

  public ExpressionParser getExpressionParser()
  {
    return expressionParser;
  }


  /**
   * Equivalent to {@link ExpressionParser#parse(String)} on {@link #getExpressionParser()}.
   */
  public Expr parseExpression(final String expr)
  {
    return expressionParser.parse(expr);
  }

  // Deprecated: prefer using the toolbox
  public ObjectMapper getJsonMapper()
  {
    return plannerToolbox.jsonMapper();
  }

  public PlannerConfig getPlannerConfig()
  {
    return plannerConfig;
  }

  public DateTime getLocalNow()
  {
    return localNow;
  }

  public DateTimeZone getTimeZone()
  {
    return localNow.getZone();
  }

  public JoinableFactoryWrapper getJoinableFactoryWrapper()
  {
    return plannerToolbox.joinableFactoryWrapper();
  }

  @Nullable
  public String getSchemaResourceType(String schema, String resourceName)
  {
    return plannerToolbox.rootSchema().getResourceType(schema, resourceName);
  }

  /**
   * Adds the given lookup name to the lookup loading spec.
   */
  public void addLookupToLoad(String lookupName)
  {
    lookupsToLoad.add(lookupName);
  }

  /**
   * Lookup loading spec used if this context corresponds to an MSQ task.
   */
  public LookupLoadingSpec getLookupLoadingSpec()
  {
    return lookupsToLoad.isEmpty() ? LookupLoadingSpec.NONE : LookupLoadingSpec.loadOnly(lookupsToLoad);
  }

  /**
   * Return the query context as a mutable map. Use this form when
   * modifying the context during planning.
   */
  public Map<String, Object> queryContextMap()
  {
    return queryContext;
  }

  /**
   * Return the query context as an immutable object. Use this form
   * when querying the context as it provides type-safe accessors.
   */
  public QueryContext queryContext()
  {
    return QueryContext.of(queryContext);
  }

  public boolean isStringifyArrays()
  {
    return stringifyArrays;
  }

  /**
   * Whether we should use {@link org.apache.druid.query.filter.BoundDimFilter} and
   * {@link org.apache.druid.query.filter.SelectorDimFilter} (true) or {@link org.apache.druid.query.filter.RangeFilter},
   * {@link org.apache.druid.query.filter.EqualityFilter}, and {@link org.apache.druid.query.filter.NullFilter} (false).
<<<<<<< HEAD
   * <p>
   * Typically true when {@link NullHandling#replaceWithDefault()} and false when {@link NullHandling#sqlCompatible()}.
=======
   *
>>>>>>> 12e88b74
   * Can be overriden by the context parameter {@link #CTX_SQL_USE_BOUNDS_AND_SELECTORS}.
   */
  public boolean isUseBoundsAndSelectors()
  {
    return useBoundsAndSelectors;
  }

  /**
   * Whether we should use {@link InDimFilter} (true) or {@link TypedInFilter} (false).
   */
  public boolean isUseLegacyInFilter()
  {
    return useBoundsAndSelectors;
  }

  /**
   * Whether we should use {@link AggregatePullUpLookupRule} to pull LOOKUP functions on injective lookups up above
   * a GROUP BY.
   */
  public boolean isPullUpLookup()
  {
    return pullUpLookup;
  }

  /**
   * Whether we should use {@link ReverseLookupRule} to reduce the LOOKUP function, and whether we should set the
   * "optimize" flag on {@link RegisteredLookupExtractionFn}.
   */
  public boolean isReverseLookup()
  {
    return reverseLookup;
  }

  /**
   * Whether we should use granularities other than {@link Granularities#ALL} when planning queries. This is provided
   * mainly so it can be set to false when running SQL queries on non-time-ordered tables, which do not support
   * any other granularities.
   */
  public boolean isUseGranularity()
  {
    return useGranularity;
  }

  public List<TypedValue> getParameters()
  {
    return parameters;
  }

  public AuthenticationResult getAuthenticationResult()
  {
    return Preconditions.checkNotNull(authenticationResult, "Authentication result not available");
  }

  public JoinAlgorithm getJoinAlgorithm()
  {
    return getJoinAlgorithm(queryContext);
  }

  public String getSql()
  {
    return sql;
  }

  public PlannerHook getPlannerHook()
  {
    return hook;
  }

  public String getSqlQueryId()
  {
    return sqlQueryId;
  }

  public CopyOnWriteArrayList<String> getNativeQueryIds()
  {
    return nativeQueryIds;
  }

  public void addNativeQueryId(String queryId)
  {
    this.nativeQueryIds.add(queryId);
  }

  @Nullable
  public String getPlanningError()
  {
    return planningError;
  }

  /**
   * Sets the planning error in the context that will be shown to the user if the SQL query cannot be translated
   * to a native query. This error is often a hint and thus should be phrased as such. Also, the final plan can
   * be very different from SQL that user has written. So again, the error should be phrased to indicate this gap
   * clearly.
   */
  public void setPlanningError(String formatText, Object... arguments)
  {
    if (queryContext().isDecoupledMode()) {
      throw InvalidSqlInput.exception(formatText, arguments);
    }
    planningError = StringUtils.nonStrictFormat(formatText, arguments);
  }

  public DataContext createDataContext(final JavaTypeFactory typeFactory, List<TypedValue> parameters)
  {
    class DruidDataContext implements DataContext
    {
      private final Map<String, Object> base_context = ImmutableMap.of(
          DataContext.Variable.UTC_TIMESTAMP.camelName, localNow.getMillis(),
          DataContext.Variable.CURRENT_TIMESTAMP.camelName, localNow.getMillis(),
          DataContext.Variable.LOCAL_TIMESTAMP.camelName, new Interval(
              new DateTime("1970-01-01T00:00:00.000", localNow.getZone()),
              localNow
          ).toDurationMillis(),
          DataContext.Variable.TIME_ZONE.camelName, localNow.getZone().toTimeZone().clone()
      );
      private final Map<String, Object> context;

      DruidDataContext()
      {
        ImmutableMap.Builder<String, Object> builder = ImmutableMap.builder();
        builder.putAll(base_context);
        int i = 0;
        for (TypedValue parameter : parameters) {
          builder.put("?" + i, parameter.value);
          i++;
        }
        if (authenticationResult != null) {
          builder.put(DATA_CTX_AUTHENTICATION_RESULT, authenticationResult);
        }
        context = builder.build();
      }

      @Override
      public SchemaPlus getRootSchema()
      {
        throw new UnsupportedOperationException();
      }

      @Override
      public JavaTypeFactory getTypeFactory()
      {
        return typeFactory;
      }

      @Override
      public QueryProvider getQueryProvider()
      {
        throw new UnsupportedOperationException();
      }

      @Override
      public Object get(final String name)
      {
        return context.get(name);
      }
    }

    return new DruidDataContext();
  }


  public AuthorizationResult getAuthorizationResult()
  {
    return Preconditions.checkNotNull(authorizationResult, "Authorization result not available");
  }

  public void setParameters(List<TypedValue> parameters)
  {
    this.parameters = Preconditions.checkNotNull(parameters, "parameters");
  }

  public void setAuthenticationResult(AuthenticationResult authenticationResult)
  {
    if (this.authenticationResult != null) {
      // It's a bug if this happens, because setAuthenticationResult should be called exactly once.
      throw new ISE("Authentication result has already been set");
    }

    this.authenticationResult = Preconditions.checkNotNull(authenticationResult, "authenticationResult");
  }

  public void setAuthorizationResult(AuthorizationResult access)
  {
    if (this.authorizationResult != null) {
      // It's a bug if this happens, because setAuthorizationResult should be called exactly once.
      throw new ISE("Authorization result has already been set");
    }

    this.authorizationResult = Preconditions.checkNotNull(access, "authorizationResult");
  }

  public Set<ResourceAction> getResourceActions()
  {
    return Preconditions.checkNotNull(resourceActions, "Resources not available");
  }

  public void setResourceActions(Set<ResourceAction> resourceActions)
  {
    if (this.resourceActions != null) {
      // It's a bug if this happens, because setResourceActions should be called exactly once.
      throw new ISE("Resources have already been set");
    }

    this.resourceActions = Preconditions.checkNotNull(resourceActions, "resourceActions");
  }

  public void setQueryMaker(QueryMaker queryMaker)
  {
    if (this.queryMaker != null) {
      // It's a bug if this happens, because setQueryMaker should be called exactly once.
      throw new ISE("QueryMaker has already been set");
    }

    this.queryMaker = Preconditions.checkNotNull(queryMaker, "queryMaker");
  }

  public SqlEngine getEngine()
  {
    return engine;
  }

  /**
   * Checks if the current {@link SqlEngine} supports a particular feature.
   * <p>
   * When executing a specific query, use this method instead of {@link SqlEngine#featureAvailable(EngineFeature)}
   * because it also verifies feature flags.
   */
  public boolean featureAvailable(final EngineFeature feature)
  {
    if (feature == EngineFeature.TIME_BOUNDARY_QUERY && !queryContext().isTimeBoundaryPlanningEnabled()) {
      // Short-circuit: feature requires context flag.
      return false;
    }
    return engine.featureAvailable(feature);
  }

  public QueryMaker getQueryMaker()
  {
    return Preconditions.checkNotNull(queryMaker, "QueryMaker not available");
  }

  public VirtualColumnRegistry getJoinExpressionVirtualColumnRegistry()
  {
    return joinExpressionVirtualColumnRegistry;
  }

  public void setJoinExpressionVirtualColumnRegistry(VirtualColumnRegistry joinExpressionVirtualColumnRegistry)
  {
    this.joinExpressionVirtualColumnRegistry = joinExpressionVirtualColumnRegistry;
  }

  public ExplainAttributes getExplainAttributes()
  {
    return this.explainAttributes;
  }

  public void setExplainAttributes(ExplainAttributes explainAttributes)
  {
    if (this.explainAttributes != null) {
      throw new ISE("ExplainAttributes has already been set");
    }
    this.explainAttributes = explainAttributes;
  }

  /**
   * Retrieve a named {@link LookupExtractor}.
   */
  public LookupExtractor getLookup(final String lookupName)
  {
    if (lookupCache == null) {
      final SqlOperatorConversion lookupOperatorConversion =
          plannerToolbox.operatorTable().lookupOperatorConversion(QueryLookupOperatorConversion.SQL_FUNCTION);

      if (lookupOperatorConversion != null) {
        final LookupExtractorFactoryContainerProvider lookupProvider =
            ((QueryLookupOperatorConversion) lookupOperatorConversion).getLookupExtractorFactoryContainerProvider();
        lookupCache = new PlannerLookupCache(lookupProvider);
      } else {
        lookupCache = new PlannerLookupCache(null);
      }
    }

    return lookupCache.getLookup(lookupName);
  }

  public <T> void dispatchHook(HookKey<T> key, T object)
  {
    plannerToolbox.getHookDispatcher().dispatch(key, object);
  }
}<|MERGE_RESOLUTION|>--- conflicted
+++ resolved
@@ -411,12 +411,7 @@
    * Whether we should use {@link org.apache.druid.query.filter.BoundDimFilter} and
    * {@link org.apache.druid.query.filter.SelectorDimFilter} (true) or {@link org.apache.druid.query.filter.RangeFilter},
    * {@link org.apache.druid.query.filter.EqualityFilter}, and {@link org.apache.druid.query.filter.NullFilter} (false).
-<<<<<<< HEAD
-   * <p>
-   * Typically true when {@link NullHandling#replaceWithDefault()} and false when {@link NullHandling#sqlCompatible()}.
-=======
    *
->>>>>>> 12e88b74
    * Can be overriden by the context parameter {@link #CTX_SQL_USE_BOUNDS_AND_SELECTORS}.
    */
   public boolean isUseBoundsAndSelectors()
