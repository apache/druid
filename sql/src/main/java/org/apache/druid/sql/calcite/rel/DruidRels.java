--- conflicted
+++ resolved
@@ -66,13 +66,8 @@
    */
   public static boolean isScanOrProject(final DruidRel<?> druidRel, final boolean canBeJoinOrUnion)
   {
-<<<<<<< HEAD
-    if (druidRel instanceof DruidQueryRel || (canBeJoinOrUnion && (druidRel instanceof DruidJoinQueryRel
-                                                            || druidRel instanceof DruidCorrelateUnnestRel || druidRel instanceof DruidUnionDataSourceRel))) {
-=======
     if (druidRel instanceof DruidQueryRel || (canBeJoinOrUnion && (druidRel instanceof DruidJoinQueryRel || druidRel instanceof DruidCorrelateUnnestRel
                                                                    || druidRel instanceof DruidUnionDataSourceRel))) {
->>>>>>> 90a1458a
       final PartialDruidQuery partialQuery = druidRel.getPartialDruidQuery();
       final PartialDruidQuery.Stage stage = partialQuery.stage();
       return (stage == PartialDruidQuery.Stage.SCAN || stage == PartialDruidQuery.Stage.SELECT_PROJECT)
