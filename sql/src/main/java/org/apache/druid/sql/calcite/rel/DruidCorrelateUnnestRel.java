/*
 * Licensed to the Apache Software Foundation (ASF) under one
 * or more contributor license agreements.  See the NOTICE file
 * distributed with this work for additional information
 * regarding copyright ownership.  The ASF licenses this file
 * to you under the Apache License, Version 2.0 (the
 * "License"); you may not use this file except in compliance
 * with the License.  You may obtain a copy of the License at
 *
 *   http://www.apache.org/licenses/LICENSE-2.0
 *
 * Unless required by applicable law or agreed to in writing,
 * software distributed under the License is distributed on an
 * "AS IS" BASIS, WITHOUT WARRANTIES OR CONDITIONS OF ANY
 * KIND, either express or implied.  See the License for the
 * specific language governing permissions and limitations
 * under the License.
 */

package org.apache.druid.sql.calcite.rel;

import com.fasterxml.jackson.core.JsonProcessingException;
import com.google.common.base.Preconditions;
import com.google.common.collect.ImmutableList;
import com.google.common.collect.ImmutableSet;
import org.apache.calcite.plan.RelOptCluster;
import org.apache.calcite.plan.RelOptCost;
import org.apache.calcite.plan.RelOptPlanner;
import org.apache.calcite.plan.RelOptRule;
import org.apache.calcite.plan.RelTraitSet;
import org.apache.calcite.rel.RelNode;
import org.apache.calcite.rel.RelWriter;
import org.apache.calcite.rel.core.Correlate;
import org.apache.calcite.rel.core.Filter;
import org.apache.calcite.rel.core.JoinRelType;
import org.apache.calcite.rel.logical.LogicalFilter;
import org.apache.calcite.rel.logical.LogicalProject;
import org.apache.calcite.rel.metadata.RelMetadataQuery;
import org.apache.calcite.rel.type.RelDataType;
import org.apache.calcite.rex.RexUtil;
import org.apache.druid.java.util.common.StringUtils;
import org.apache.druid.query.DataSource;
import org.apache.druid.query.QueryDataSource;
import org.apache.druid.query.TableDataSource;
import org.apache.druid.query.UnnestDataSource;
import org.apache.druid.segment.column.RowSignature;
import org.apache.druid.sql.calcite.expression.DruidExpression;
import org.apache.druid.sql.calcite.expression.Expressions;
import org.apache.druid.sql.calcite.filtration.Filtration;
import org.apache.druid.sql.calcite.planner.PlannerConfig;
import org.apache.druid.sql.calcite.planner.PlannerContext;
import org.apache.druid.sql.calcite.table.RowSignatures;

import javax.annotation.Nullable;
import java.util.HashSet;
import java.util.List;
import java.util.Set;
import java.util.stream.Collectors;

/**
 * This is the DruidRel to handle correlated rel nodes to be used for unnest.
 * Each correlate can be perceived as a join with the join type being inner
 * the left of a correlate as seen in the rule {@link org.apache.druid.sql.calcite.rule.DruidCorrelateUnnestRule}
 * is the {@link DruidQueryRel} while the right will always be an {@link DruidUnnestDatasourceRel}.
 * <p>
 * Since this is a subclass of DruidRel it is automatically considered by other rules that involves DruidRels.
 * Some example being SELECT_PROJECT and SORT_PROJECT rules in {@link org.apache.druid.sql.calcite.rule.DruidRules.DruidQueryRule}
 */
public class DruidCorrelateUnnestRel extends DruidRel<DruidCorrelateUnnestRel>
{
  private static final TableDataSource DUMMY_DATA_SOURCE = new TableDataSource("unnest");

  private final Filter leftFilter;
  private final PartialDruidQuery partialQuery;
  private final PlannerConfig plannerConfig;
  private final Correlate correlateRel;
  private final RelNode left;
  private final RelNode right;

  private DruidCorrelateUnnestRel(
      RelOptCluster cluster,
      RelTraitSet traitSet,
      Correlate correlateRel,
      PartialDruidQuery partialQuery,
      Filter baseFilter,
      PlannerContext plannerContext
  )
  {
    super(cluster, traitSet, plannerContext);
    this.correlateRel = correlateRel;
    this.partialQuery = partialQuery;
    this.left = correlateRel.getLeft();
    this.right = correlateRel.getRight();
    this.leftFilter = baseFilter;
    this.plannerConfig = plannerContext.getPlannerConfig();
  }

  /**
   * Create an instance from a Correlate that is based on a {@link DruidRel} and a {@link DruidUnnestDatasourceRel} inputs.
   */
  public static DruidCorrelateUnnestRel create(
      final Correlate correlateRel,
      final Filter leftFilter,
      final PlannerContext plannerContext
  )
  {
    return new DruidCorrelateUnnestRel(
        correlateRel.getCluster(),
        correlateRel.getTraitSet(),
        correlateRel,
        PartialDruidQuery.create(correlateRel),
        leftFilter,
        plannerContext
    );
  }

  @Nullable
  @Override
  public PartialDruidQuery getPartialDruidQuery()
  {
    return partialQuery;
  }

  @Override
  public DruidCorrelateUnnestRel withPartialQuery(PartialDruidQuery newQueryBuilder)
  {
    return new DruidCorrelateUnnestRel(
        getCluster(),
        getTraitSet().plusAll(newQueryBuilder.getRelTraits()),
        correlateRel,
        newQueryBuilder,
        leftFilter,
        getPlannerContext()
    );
  }

  @Override
  public DruidQuery toDruidQuery(boolean finalizeAggregations)
  {
    final DruidRel<?> druidQueryRel = (DruidRel<?>) left;
    final DruidQuery leftQuery = Preconditions.checkNotNull((druidQueryRel).toDruidQuery(false), "leftQuery");
    final DataSource leftDataSource;
    final PartialDruidQuery partialQueryFromLeft = druidQueryRel.getPartialDruidQuery();
    final PartialDruidQuery corrPartialQuey;

    // If there is a LIMIT in the left query
    // It should be honored before unnest
    // Create a query data source in that case

<<<<<<< HEAD
    if (partialQueryFromLeft.getSort() != null || partialQueryFromLeft.getSortProject() != null) {
=======
    if (DruidJoinQueryRel.computeLeftRequiresSubquery(getPlannerContext(), druidQueryRel)) {
>>>>>>> c7f4bb50
      leftDataSource = new QueryDataSource(leftQuery.getQuery());
      corrPartialQuey = partialQuery;
    } else {
      leftDataSource = leftQuery.getDataSource();
      corrPartialQuey = updateCorrPartialQueryFromLeft(partialQueryFromLeft);
    }


    final DruidUnnestDatasourceRel unnestDatasourceRel = (DruidUnnestDatasourceRel) right;


    final RowSignature rowSignature = RowSignatures.fromRelDataType(
        correlateRel.getRowType().getFieldNames(),
        correlateRel.getRowType()
    );

    final DruidExpression expression = Expressions.toDruidExpression(
        getPlannerContext(),
        rowSignature,
        unnestDatasourceRel.getUnnestProject().getProjects().get(0)
    );

    final LogicalProject unnestProject = LogicalProject.create(
        this,
        ImmutableList.of(unnestDatasourceRel.getUnnestProject()
                                            .getProjects()
                                            .get(0)),
        unnestDatasourceRel.getUnnestProject().getRowType()
    );

    final Filter unnestFilterFound = unnestDatasourceRel.getUnnestFilter();
    final Filter logicalFilter;
    if (unnestFilterFound != null) {
      // The correlated value will be the last element in the row signature of correlate
      // The filter points to $0 of the right data source e.g. OR(=($0, 'a'), =($0, 'b'))
      // After the correlation the rowType becomes (left data source rowtype + 1)
      // So the filter needs to be shifted to the last element of
      // rowtype after the correlation for e.g OR(=($17, 'a'), =($17, 'b'))
      logicalFilter = LogicalFilter.create(
          correlateRel,
          RexUtil.shift(unnestFilterFound.getCondition(), rowSignature.size() - 1),
          ImmutableSet.of(correlateRel.getCorrelationId())
      );
    } else {
      logicalFilter = null;
    }

    // placeholder for dimension or expression to be unnested
    final String dimOrExpToUnnest;
    final VirtualColumnRegistry virtualColumnRegistry = VirtualColumnRegistry.create(
        rowSignature,
        getPlannerContext().getExprMacroTable(),
        getPlannerContext().getPlannerConfig().isForceExpressionVirtualColumns()
    );

    // the unnest project is needed in case of a virtual column
    // unnest(mv_to_array(dim_1)) is reconciled as unnesting an MVD dim_1 not requiring a virtual column
    // while unnest(array(dim_2,dim_3)) is understood as unnesting a virtual column which is an array over dim_2 and dim_3 elements
    boolean unnestProjectNeeded = false;
    getPlannerContext().setJoinExpressionVirtualColumnRegistry(virtualColumnRegistry);

    // handling for case when mv_to_array is used
    // No need to use virtual column in such a case
    if (StringUtils.toLowerCase(expression.getExpression()).startsWith("mv_to_array")) {
      dimOrExpToUnnest = expression.getArguments().get(0).getSimpleExtraction().getColumn();
    } else {
      if (expression.isDirectColumnAccess()) {
        dimOrExpToUnnest = expression.getDirectColumn();
      } else {
        // buckle up time to create virtual columns on expressions
        unnestProjectNeeded = true;
        dimOrExpToUnnest = virtualColumnRegistry.getOrCreateVirtualColumnForExpression(
            expression,
            expression.getDruidType()
        );
      }
    }

    // add the unnest project to the partial query if required
    // This is necessary to handle the virtual columns on the unnestProject
    // Also create the unnest datasource to be used by the partial query
    PartialDruidQuery partialDruidQuery = unnestProjectNeeded
                                          ? corrPartialQuey.withUnnestProject(unnestProject)
                                          : corrPartialQuey;
    return partialDruidQuery.build(
        UnnestDataSource.create(
            leftDataSource,
            dimOrExpToUnnest,
            unnestDatasourceRel.getUnnestProject().getRowType().getFieldNames().get(0),
            // Filters from Calcite are received as bound Filters
            // This piece optimizes multiple bounds to IN filters, Selector Filters etc.
            logicalFilter != null ? Filtration.create(DruidQuery.getDimFilter(
                getPlannerContext(),
                rowSignature,
                virtualColumnRegistry,
                logicalFilter
            )).optimizeFilterOnly(rowSignature).getDimFilter() : null
        ),
        rowSignature,
        getPlannerContext(),
        getCluster().getRexBuilder(),
        finalizeAggregations,
        virtualColumnRegistry
    );
  }

  private PartialDruidQuery updateCorrPartialQueryFromLeft(PartialDruidQuery partialQueryFromLeft)
  {
    // The DruidCorrelateRule already creates the project and pushes it on the top level
    // So get select project from partialQuery
    // The filters are present on the partial query of the left
    // The group by and having clauses would be on the top level
    // Same for the sort
    PartialDruidQuery corrQuery = PartialDruidQuery.create(correlateRel);
    corrQuery = corrQuery.withWhereFilter(partialQueryFromLeft.getWhereFilter())
                         .withSelectProject(partialQuery.getSelectProject());
    if (partialQuery.getAggregate() != null) {
      corrQuery = corrQuery.withAggregate(partialQuery.getAggregate())
                           .withHavingFilter(partialQuery.getHavingFilter());
    }
    if (partialQuery.getSort() != null || partialQuery.getSortProject() != null) {
      corrQuery = corrQuery.withSort(partialQuery.getSort());
    }
    return corrQuery;
  }

  @Override
  protected DruidCorrelateUnnestRel clone()
  {
    return DruidCorrelateUnnestRel.create(correlateRel, leftFilter, getPlannerContext());
  }

  @Override
  protected RelDataType deriveRowType()
  {
    return partialQuery.getRowType();
  }

  @Override
  public DruidQuery toDruidQueryForExplaining()
  {
    return partialQuery.build(
        DUMMY_DATA_SOURCE,
        RowSignatures.fromRelDataType(
            correlateRel.getRowType().getFieldNames(),
            correlateRel.getRowType()
        ),
        getPlannerContext(),
        getCluster().getRexBuilder(),
        false
    );
  }

  // This is required to be overwritten as Calcite uses this method
  // to maintain a map of equivalent DruidCorrelateUnnestRel or in general any Rel nodes.
  // Without this method overwritten multiple RelNodes will produce the same key
  // which makes the planner plan incorrectly.
  @Override
  public RelWriter explainTerms(RelWriter pw)
  {
    final String queryString;
    final DruidQuery druidQuery = toDruidQueryForExplaining();

    try {
      queryString = getPlannerContext().getJsonMapper().writeValueAsString(druidQuery.getQuery());
    }
    catch (JsonProcessingException e) {
      throw new RuntimeException(e);
    }

    return pw.item("query", queryString)
             .item("signature", druidQuery.getOutputRowSignature());
  }

  // This is called from the DruidRelToDruidRule which converts from the NONE convention to the DRUID convention
  @Override
  public DruidCorrelateUnnestRel asDruidConvention()
  {
    return new DruidCorrelateUnnestRel(
        getCluster(),
        getTraitSet().replace(DruidConvention.instance()),
        correlateRel.copy(
            correlateRel.getTraitSet(),
            correlateRel.getInputs()
                        .stream()
                        .map(input -> RelOptRule.convert(input, DruidConvention.instance()))
                        .collect(Collectors.toList())
        ),
        partialQuery,
        leftFilter,
        getPlannerContext()
    );
  }

  @Override
  public List<RelNode> getInputs()
  {
    return ImmutableList.of(left, right);
  }

  @Override
  public RelNode copy(final RelTraitSet traitSet, final List<RelNode> inputs)
  {
    return new DruidCorrelateUnnestRel(
        getCluster(),
        traitSet,
        correlateRel.copy(correlateRel.getTraitSet(), inputs),
        getPartialDruidQuery(),
        leftFilter,
        getPlannerContext()
    );
  }

  @Override
  public RelOptCost computeSelfCost(final RelOptPlanner planner, final RelMetadataQuery mq)
  {
    double cost;

    if (DruidJoinQueryRel.computeLeftRequiresSubquery(getPlannerContext(), DruidJoinQueryRel.getSomeDruidChild(left))) {
      cost = CostEstimates.COST_SUBQUERY;
    } else {
      cost = partialQuery.estimateCost();
      if (correlateRel.getJoinType() == JoinRelType.INNER && plannerConfig.isComputeInnerJoinCostAsFilter()) {
        cost *= CostEstimates.MULTIPLIER_FILTER;
      }
    }

    return planner.getCostFactory().makeCost(cost, 0, 0);
  }

  @Override
  public Set<String> getDataSourceNames()
  {
    final Set<String> retVal = new HashSet<>();
    retVal.addAll(((DruidRel<?>) left).getDataSourceNames());
    retVal.addAll(((DruidRel<?>) right).getDataSourceNames());
    return retVal;
  }
}<|MERGE_RESOLUTION|>--- conflicted
+++ resolved
@@ -147,11 +147,8 @@
     // It should be honored before unnest
     // Create a query data source in that case
 
-<<<<<<< HEAD
+
     if (partialQueryFromLeft.getSort() != null || partialQueryFromLeft.getSortProject() != null) {
-=======
-    if (DruidJoinQueryRel.computeLeftRequiresSubquery(getPlannerContext(), druidQueryRel)) {
->>>>>>> c7f4bb50
       leftDataSource = new QueryDataSource(leftQuery.getQuery());
       corrPartialQuey = partialQuery;
     } else {
