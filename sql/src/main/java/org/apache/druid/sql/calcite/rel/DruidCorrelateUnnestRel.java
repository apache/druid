--- conflicted
+++ resolved
@@ -141,16 +141,12 @@
     final DataSource leftDataSource;
     final RowSignature leftDataSourceSignature;
 
-<<<<<<< HEAD
     if (right.getRowType().getFieldNames().size() != 1) {
       throw new CannotBuildQueryException("Cannot perform correlated join + UNNEST with more than one column");
     }
 
     if (computeLeftRequiresSubquery(leftDruidRel)) {
-      // Left side is doing more than projection: generate a subquery.
-=======
-    if (DruidJoinQueryRel.computeLeftRequiresSubquery(getPlannerContext(), druidQueryRel)) {
->>>>>>> 90d8f67e
+      // Left side is doing more than simple scan: generate a subquery.
       leftDataSource = new QueryDataSource(leftQuery.getQuery());
       leftDataSourceSignature = leftQuery.getOutputRowSignature();
     } else {
@@ -278,11 +274,7 @@
   {
     double cost;
 
-<<<<<<< HEAD
     if (computeLeftRequiresSubquery(DruidJoinQueryRel.getSomeDruidChild(left))) {
-=======
-    if (DruidJoinQueryRel.computeLeftRequiresSubquery(getPlannerContext(), DruidJoinQueryRel.getSomeDruidChild(left))) {
->>>>>>> 90d8f67e
       cost = CostEstimates.COST_SUBQUERY;
     } else {
       cost = partialQuery.estimateCost();
