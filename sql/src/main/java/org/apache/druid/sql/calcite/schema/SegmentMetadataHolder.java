/*
 * Licensed to the Apache Software Foundation (ASF) under one
 * or more contributor license agreements.  See the NOTICE file
 * distributed with this work for additional information
 * regarding copyright ownership.  The ASF licenses this file
 * to you under the Apache License, Version 2.0 (the
 * "License"); you may not use this file except in compliance
 * with the License.  You may obtain a copy of the License at
 *
 *   http://www.apache.org/licenses/LICENSE-2.0
 *
 * Unless required by applicable law or agreed to in writing,
 * software distributed under the License is distributed on an
 * "AS IS" BASIS, WITHOUT WARRANTIES OR CONDITIONS OF ANY
 * KIND, either express or implied.  See the License for the
 * specific language governing permissions and limitations
 * under the License.
 */

package org.apache.druid.sql.calcite.schema;

import org.apache.druid.sql.calcite.table.RowSignature;
import org.apache.druid.timeline.SegmentId;

import javax.annotation.Nullable;
import java.util.Map;
import java.util.Set;

/**
 * Immutable representation of RowSignature and other segment attributes needed by {@link SystemSchema.SegmentsTable}
 */
public class SegmentMetadataHolder
{
  public static Builder builder(
      SegmentId segmentId,
      long isPublished,
      long isAvailable,
      long isRealtime,
      long numReplicas
  )
  {
    return new Builder(segmentId, isPublished, isAvailable, isRealtime, numReplicas);
  }

  private final SegmentId segmentId;
  // Booleans represented as long type, where 1 = true and 0 = false
  // to make it easy to count number of segments which are
  // published, available or realtime etc.
  private final long isPublished;
  private final long isAvailable;
  private final long isRealtime;
<<<<<<< HEAD
  private final long numReplicas;
=======
  private final String segmentId;
  //segmentId -> set of servers that contain the segment
  private final Map<String, Set<String>> segmentServerMap;
>>>>>>> 5b8a2217
  private final long numRows;
  @Nullable
  private final RowSignature rowSignature;

  private SegmentMetadataHolder(Builder builder)
  {
    this.rowSignature = builder.rowSignature;
    this.isPublished = builder.isPublished;
    this.isAvailable = builder.isAvailable;
    this.isRealtime = builder.isRealtime;
    this.segmentServerMap = builder.segmentServerMap;
    this.numRows = builder.numRows;
    this.segmentId = builder.segmentId;
  }

  public long isPublished()
  {
    return isPublished;
  }

  public long isAvailable()
  {
    return isAvailable;
  }

  public long isRealtime()
  {
    return isRealtime;
  }

  public SegmentId getSegmentId()
  {
    return segmentId;
  }

  public Map<String, Set<String>> getReplicas()
  {
    return segmentServerMap;
  }

  public long getNumReplicas(String segmentId)
  {
    return segmentServerMap.get(segmentId).size();
  }

  public long getNumRows()
  {
    return numRows;
  }

  @Nullable
  public RowSignature getRowSignature()
  {
    return rowSignature;
  }

  public static class Builder
  {
    private final SegmentId segmentId;
    private final long isPublished;
    private final long isAvailable;
    private final long isRealtime;

    private Map<String, Set<String>> segmentServerMap;
    @Nullable
    private RowSignature rowSignature;
    private long numRows;

<<<<<<< HEAD
    private Builder(SegmentId segmentId, long isPublished, long isAvailable, long isRealtime, long numReplicas)
=======
    public Builder(
        String segmentId,
        long isPublished,
        long isAvailable,
        long isRealtime,
        Map<String, Set<String>> segmentServerMap
    )
>>>>>>> 5b8a2217
    {
      this.segmentId = segmentId;
      this.isPublished = isPublished;
      this.isAvailable = isAvailable;
      this.isRealtime = isRealtime;
      this.segmentServerMap = segmentServerMap;
    }

    public Builder withRowSignature(RowSignature rowSignature)
    {
      this.rowSignature = rowSignature;
      return this;
    }

    public Builder withNumRows(long numRows)
    {
      this.numRows = numRows;
      return this;
    }

    public Builder withReplicas(Map<String, Set<String>> segmentServerMap)
    {
      this.segmentServerMap = segmentServerMap;
      return this;
    }

    public SegmentMetadataHolder build()
    {
      return new SegmentMetadataHolder(this);
    }
  }

}<|MERGE_RESOLUTION|>--- conflicted
+++ resolved
@@ -36,10 +36,15 @@
       long isPublished,
       long isAvailable,
       long isRealtime,
-      long numReplicas
+      Map<SegmentId, Set<String>> segmentServerMap
   )
   {
-    return new Builder(segmentId, isPublished, isAvailable, isRealtime, numReplicas);
+    return new Builder(segmentId, isPublished, isAvailable, isRealtime, segmentServerMap);
+  }
+
+  public static Builder from(SegmentMetadataHolder h)
+  {
+    return new Builder(h.getSegmentId(), h.isPublished(), h.isAvailable(), h.isRealtime(), h.getReplicas());
   }
 
   private final SegmentId segmentId;
@@ -49,13 +54,8 @@
   private final long isPublished;
   private final long isAvailable;
   private final long isRealtime;
-<<<<<<< HEAD
-  private final long numReplicas;
-=======
-  private final String segmentId;
   //segmentId -> set of servers that contain the segment
-  private final Map<String, Set<String>> segmentServerMap;
->>>>>>> 5b8a2217
+  private final Map<SegmentId, Set<String>> segmentServerMap;
   private final long numRows;
   @Nullable
   private final RowSignature rowSignature;
@@ -91,12 +91,12 @@
     return segmentId;
   }
 
-  public Map<String, Set<String>> getReplicas()
+  public Map<SegmentId, Set<String>> getReplicas()
   {
     return segmentServerMap;
   }
 
-  public long getNumReplicas(String segmentId)
+  public long getNumReplicas(SegmentId segmentId)
   {
     return segmentServerMap.get(segmentId).size();
   }
@@ -119,22 +119,18 @@
     private final long isAvailable;
     private final long isRealtime;
 
-    private Map<String, Set<String>> segmentServerMap;
+    private Map<SegmentId, Set<String>> segmentServerMap;
     @Nullable
     private RowSignature rowSignature;
     private long numRows;
 
-<<<<<<< HEAD
-    private Builder(SegmentId segmentId, long isPublished, long isAvailable, long isRealtime, long numReplicas)
-=======
-    public Builder(
-        String segmentId,
+    private Builder(
+        SegmentId segmentId,
         long isPublished,
         long isAvailable,
         long isRealtime,
-        Map<String, Set<String>> segmentServerMap
+        Map<SegmentId, Set<String>> segmentServerMap
     )
->>>>>>> 5b8a2217
     {
       this.segmentId = segmentId;
       this.isPublished = isPublished;
@@ -155,7 +151,7 @@
       return this;
     }
 
-    public Builder withReplicas(Map<String, Set<String>> segmentServerMap)
+    public Builder withReplicas(Map<SegmentId, Set<String>> segmentServerMap)
     {
       this.segmentServerMap = segmentServerMap;
       return this;
