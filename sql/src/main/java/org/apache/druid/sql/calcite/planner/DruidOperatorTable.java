--- conflicted
+++ resolved
@@ -371,31 +371,12 @@
                    .add(new UnaryPrefixOperatorConversion(SqlStdOperatorTable.UNARY_MINUS, "-"))
                    .add(new UnaryFunctionOperatorConversion(SqlStdOperatorTable.IS_NULL, "isnull"))
                    .add(new UnaryFunctionOperatorConversion(SqlStdOperatorTable.IS_NOT_NULL, "notnull"))
-<<<<<<< HEAD
-                   .add(new UnarySuffixOperatorConversion(
-                       SqlStdOperatorTable.IS_FALSE,
-                       "<= 0"
-                   )) // Matches Evals.asBoolean
-                   .add(new UnarySuffixOperatorConversion(
-                       SqlStdOperatorTable.IS_NOT_TRUE,
-                       "<= 0"
-                   )) // Matches Evals.asBoolean
-                   .add(new UnarySuffixOperatorConversion(
-                       SqlStdOperatorTable.IS_TRUE,
-                       "> 0"
-                   )) // Matches Evals.asBoolean
-                   .add(new UnarySuffixOperatorConversion(
-                       SqlStdOperatorTable.IS_NOT_FALSE,
-                       "> 0"
-                   )) // Matches Evals.asBoolean
                    .add(new DirectOperatorConversion(SqlStdOperatorTable.IS_DISTINCT_FROM, "isdistinctfrom"))
                    .add(new DirectOperatorConversion(SqlStdOperatorTable.IS_NOT_DISTINCT_FROM, "notdistinctfrom"))
-=======
                    .add(new DirectOperatorConversion(SqlStdOperatorTable.IS_FALSE, "isfalse"))
                    .add(new DirectOperatorConversion(SqlStdOperatorTable.IS_TRUE, "istrue"))
                    .add(new DirectOperatorConversion(SqlStdOperatorTable.IS_NOT_FALSE, "notfalse"))
                    .add(new DirectOperatorConversion(SqlStdOperatorTable.IS_NOT_TRUE, "nottrue"))
->>>>>>> 3ae5e978
                    .add(new BinaryOperatorConversion(SqlStdOperatorTable.MULTIPLY, "*"))
                    .add(new BinaryOperatorConversion(SqlStdOperatorTable.MOD, "%"))
                    .add(new BinaryOperatorConversion(SqlStdOperatorTable.DIVIDE, "/"))
