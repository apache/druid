--- conflicted
+++ resolved
@@ -138,13 +138,10 @@
                    .add(new SumZeroSqlAggregator())
                    .add(new GroupingSqlAggregator())
                    .add(new ArraySqlAggregator())
-<<<<<<< HEAD
                    .add(new StringSqlAggregator())
-=======
                    .add(new BitwiseSqlAggregator(BitwiseSqlAggregator.Op.AND))
                    .add(new BitwiseSqlAggregator(BitwiseSqlAggregator.Op.OR))
                    .add(new BitwiseSqlAggregator(BitwiseSqlAggregator.Op.XOR))
->>>>>>> 561cc718
                    .build();
 
 
