/*
 * Licensed to the Apache Software Foundation (ASF) under one
 * or more contributor license agreements.  See the NOTICE file
 * distributed with this work for additional information
 * regarding copyright ownership.  The ASF licenses this file
 * to you under the Apache License, Version 2.0 (the
 * "License"); you may not use this file except in compliance
 * with the License.  You may obtain a copy of the License at
 *
 *   http://www.apache.org/licenses/LICENSE-2.0
 *
 * Unless required by applicable law or agreed to in writing,
 * software distributed under the License is distributed on an
 * "AS IS" BASIS, WITHOUT WARRANTIES OR CONDITIONS OF ANY
 * KIND, either express or implied.  See the License for the
 * specific language governing permissions and limitations
 * under the License.
 */

package org.apache.druid.sql.calcite.planner;

import com.fasterxml.jackson.core.JsonProcessingException;
import com.fasterxml.jackson.databind.ObjectMapper;
import com.fasterxml.jackson.databind.node.ArrayNode;
import com.fasterxml.jackson.databind.node.ObjectNode;
import com.google.common.base.Preconditions;
import com.google.common.base.Supplier;
import com.google.common.base.Suppliers;
import com.google.common.collect.ImmutableList;
import com.google.common.collect.Iterables;
import org.apache.calcite.DataContext;
import org.apache.calcite.adapter.java.JavaTypeFactory;
import org.apache.calcite.config.CalciteConnectionConfig;
import org.apache.calcite.config.CalciteConnectionConfigImpl;
import org.apache.calcite.config.CalciteConnectionProperty;
import org.apache.calcite.interpreter.BindableConvention;
import org.apache.calcite.interpreter.BindableRel;
import org.apache.calcite.interpreter.Bindables;
import org.apache.calcite.jdbc.CalciteSchema;
import org.apache.calcite.linq4j.Enumerable;
import org.apache.calcite.linq4j.Enumerator;
import org.apache.calcite.plan.RelOptPlanner;
import org.apache.calcite.plan.RelOptUtil;
import org.apache.calcite.prepare.CalciteCatalogReader;
import org.apache.calcite.prepare.Prepare;
import org.apache.calcite.rel.RelNode;
import org.apache.calcite.rel.RelRoot;
import org.apache.calcite.rel.core.Sort;
import org.apache.calcite.rel.logical.LogicalSort;
import org.apache.calcite.rel.type.RelDataType;
import org.apache.calcite.rel.type.RelDataTypeFactory;
import org.apache.calcite.rex.RexBuilder;
import org.apache.calcite.rex.RexNode;
import org.apache.calcite.sql.SqlExplain;
import org.apache.calcite.sql.SqlIdentifier;
import org.apache.calcite.sql.SqlInsert;
import org.apache.calcite.sql.SqlKind;
import org.apache.calcite.sql.SqlNode;
import org.apache.calcite.sql.parser.SqlParseException;
import org.apache.calcite.sql.type.SqlTypeName;
import org.apache.calcite.sql.validate.SqlValidator;
import org.apache.calcite.sql.validate.SqlValidatorUtil;
import org.apache.calcite.tools.FrameworkConfig;
import org.apache.calcite.tools.Frameworks;
import org.apache.calcite.tools.Planner;
import org.apache.calcite.tools.RelConversionException;
import org.apache.calcite.tools.ValidationException;
import org.apache.calcite.util.Pair;
import org.apache.druid.java.util.common.ISE;
import org.apache.druid.java.util.common.StringUtils;
import org.apache.druid.java.util.common.guava.BaseSequence;
import org.apache.druid.java.util.common.guava.Sequence;
import org.apache.druid.java.util.common.guava.Sequences;
import org.apache.druid.java.util.emitter.EmittingLogger;
import org.apache.druid.query.Query;
import org.apache.druid.segment.DimensionHandlerUtils;
import org.apache.druid.server.security.Action;
import org.apache.druid.server.security.Resource;
import org.apache.druid.server.security.ResourceAction;
import org.apache.druid.server.security.ResourceType;
import org.apache.druid.sql.calcite.rel.DruidConvention;
import org.apache.druid.sql.calcite.rel.DruidQuery;
import org.apache.druid.sql.calcite.rel.DruidRel;
<<<<<<< HEAD
import org.apache.druid.utils.Throwables;
=======
import org.apache.druid.sql.calcite.rel.DruidUnionRel;
import org.apache.druid.sql.calcite.run.QueryMaker;
import org.apache.druid.sql.calcite.run.QueryMakerFactory;
>>>>>>> f536f312

import javax.annotation.Nullable;

import java.io.Closeable;
import java.util.ArrayList;
import java.util.HashSet;
import java.util.Iterator;
import java.util.List;
import java.util.Properties;
import java.util.Set;
import java.util.stream.Collectors;

public class DruidPlanner implements Closeable
{
  private static final EmittingLogger log = new EmittingLogger(DruidPlanner.class);

  private final FrameworkConfig frameworkConfig;
  private final Planner planner;
  private final PlannerContext plannerContext;
  private final QueryMakerFactory queryMakerFactory;

  private RexBuilder rexBuilder;

  DruidPlanner(
      final FrameworkConfig frameworkConfig,
      final PlannerContext plannerContext,
      final QueryMakerFactory queryMakerFactory
  )
  {
    this.frameworkConfig = frameworkConfig;
    this.planner = Frameworks.getPlanner(frameworkConfig);
    this.plannerContext = plannerContext;
    this.queryMakerFactory = queryMakerFactory;
  }

  /**
   * Validates a SQL query and populates {@link PlannerContext#getResourceActions()}.
   *
   * @return set of {@link Resource} corresponding to any Druid datasources or views which are taking part in the query.
   */
  public ValidationResult validate() throws SqlParseException, ValidationException
  {
    resetPlanner();
    final ParsedNodes parsed = ParsedNodes.create(planner.parse(plannerContext.getSql()));
    final SqlValidator validator = getValidator();
    final SqlNode validatedQueryNode;

    try {
      validatedQueryNode = validator.validate(rewriteDynamicParameters(parsed.getQueryNode()));
    }
    catch (RuntimeException e) {
      throw new ValidationException(e);
    }

    SqlResourceCollectorShuttle resourceCollectorShuttle = new SqlResourceCollectorShuttle(validator, plannerContext);
    validatedQueryNode.accept(resourceCollectorShuttle);

    final Set<ResourceAction> resourceActions = new HashSet<>(resourceCollectorShuttle.getResourceActions());

    if (parsed.getInsertNode() != null) {
      final String targetDataSource = validateAndGetDataSourceForInsert(parsed.getInsertNode());
      resourceActions.add(new ResourceAction(new Resource(targetDataSource, ResourceType.DATASOURCE), Action.WRITE));
    }

    plannerContext.setResourceActions(resourceActions);
    return new ValidationResult(resourceActions);
  }

  /**
   * Prepare an SQL query for execution, including some initial parsing and validation and any dyanmic parameter type
   * resolution, to support prepared statements via JDBC.
   *
   * In some future this could perhaps re-use some of the work done by {@link #validate()}
   * instead of repeating it, but that day is not today.
   */
  public PrepareResult prepare() throws SqlParseException, ValidationException, RelConversionException
  {
    resetPlanner();

    final ParsedNodes parsed = ParsedNodes.create(planner.parse(plannerContext.getSql()));
    final SqlNode validatedQueryNode = planner.validate(parsed.getQueryNode());
    final RelRoot rootQueryRel = planner.rel(validatedQueryNode);

    final SqlValidator validator = getValidator();
    final RelDataTypeFactory typeFactory = rootQueryRel.rel.getCluster().getTypeFactory();
    final RelDataType parameterTypes = validator.getParameterRowType(validator.validate(validatedQueryNode));
    final RelDataType returnedRowType;

    if (parsed.getExplainNode() != null) {
      returnedRowType = getExplainStructType(typeFactory);
    } else {
      returnedRowType = buildQueryMaker(rootQueryRel, parsed.getInsertNode()).getResultType();
    }

    return new PrepareResult(returnedRowType, parameterTypes);
  }

  /**
   * Plan an SQL query for execution, returning a {@link PlannerResult} which can be used to actually execute the query.
   *
   * Ideally, the query can be planned into a native Druid query, using {@link #planWithDruidConvention}, but will
   * fall-back to {@link #planWithBindableConvention} if this is not possible.
   *
   * In some future this could perhaps re-use some of the work done by {@link #validate()}
   * instead of repeating it, but that day is not today.
   */
  public PlannerResult plan() throws SqlParseException, ValidationException, RelConversionException
  {
    resetPlanner();

    final ParsedNodes parsed = ParsedNodes.create(planner.parse(plannerContext.getSql()));

    // the planner's type factory is not available until after parsing
    this.rexBuilder = new RexBuilder(planner.getTypeFactory());
    final SqlNode parameterizedQueryNode = rewriteDynamicParameters(parsed.getQueryNode());
    final SqlNode validatedQueryNode = planner.validate(parameterizedQueryNode);
    final RelRoot rootQueryRel = planner.rel(validatedQueryNode);

    try {
      return planWithDruidConvention(rootQueryRel, parsed.getExplainNode(), parsed.getInsertNode());
    }
<<<<<<< HEAD
    catch (Exception e) {
      Throwable cannotPlanException = Throwables.getCauseOfType(e, RelOptPlanner.CannotPlanException.class);
      if (null == cannotPlanException) {
        // Not a CannotPlanningException, rethrow without trying with bindable
        throw e;
      }
      // Try again with BINDABLE convention. Used for querying Values and metadata tables.
      try {
        return planWithBindableConvention(explain, root);
      }
      catch (Exception e2) {
        e.addSuppressed(e2);
        log.noStackTrace().warn(e, "Failed to plan the query '%s'", sql);
        String errorMessage = plannerContext.getPlanningError();
        if (null == errorMessage && cannotPlanException instanceof UnsupportedQueryFeatureException) {
          errorMessage = cannotPlanException.getMessage();
        }
        if (null == errorMessage) {
          errorMessage = "Please check broker logs for more details";
        } else {
          errorMessage = "Possible error: " + errorMessage;
        }
        throw new UnsupportedQueryFeatureException(errorMessage);
=======
    catch (RelOptPlanner.CannotPlanException e) {
      if (parsed.getInsertNode() == null) {
        // Try again with BINDABLE convention. Used for querying Values and metadata tables.
        try {
          return planWithBindableConvention(rootQueryRel, parsed.getExplainNode());
        }
        catch (Exception e2) {
          e.addSuppressed(e2);
          throw e;
        }
      } else {
        // Cannot INSERT with BINDABLE.
        throw e;
>>>>>>> f536f312
      }
    }
  }

  public PlannerContext getPlannerContext()
  {
    return plannerContext;
  }

  @Override
  public void close()
  {
    planner.close();
  }

  /**
   * While the actual query might not have changed, if the druid planner is re-used, we still have the need to reset the
   * {@link #planner} since we do not re-use artifacts or keep track of state between
   * {@link #validate}, {@link #prepare}, and {@link #plan} and instead repeat parsing and validation
   * for each step.
   *
   * Currently, that state tracking is done in {@link org.apache.druid.sql.SqlLifecycle}, which will create a new
   * planner for each of the corresponding steps so this isn't strictly necessary at this time, this method is here as
   * much to make this situation explicit and provide context for a future refactor as anything else (and some tests
   * do re-use the planner between validate, prepare, and plan, which will run into this issue).
   *
   * This could be improved by tying {@link org.apache.druid.sql.SqlLifecycle} and {@link DruidPlanner} states more
   * closely with the state of {@link #planner}, instead of repeating parsing and validation between each of these
   * steps.
   */
  private void resetPlanner()
  {
    planner.close();
    planner.reset();
  }

  /**
   * Construct a {@link PlannerResult} for a {@link RelNode} that is directly translatable to a native Druid query.
   */
  private PlannerResult planWithDruidConvention(
      final RelRoot root,
      @Nullable final SqlExplain explain,
      @Nullable final SqlInsert insert
  ) throws ValidationException, RelConversionException
  {
    final RelRoot possiblyLimitedRoot = possiblyWrapRootWithOuterLimitFromContext(root);

    final QueryMaker queryMaker = buildQueryMaker(root, insert);
    plannerContext.setQueryMaker(queryMaker);

    RelNode parameterized = rewriteRelDynamicParameters(possiblyLimitedRoot.rel);
    final DruidRel<?> druidRel = (DruidRel<?>) planner.transform(
        Rules.DRUID_CONVENTION_RULES,
        planner.getEmptyTraitSet()
               .replace(DruidConvention.instance())
               .plus(root.collation),
        parameterized
    );

    if (explain != null) {
      return planExplanation(druidRel, explain, true);
    } else {
      final Supplier<Sequence<Object[]>> resultsSupplier = () -> {
        // sanity check
        final Set<ResourceAction> readResourceActions =
            plannerContext.getResourceActions()
                          .stream()
                          .filter(action -> action.getAction() == Action.READ)
                          .collect(Collectors.toSet());

        Preconditions.checkState(
            readResourceActions.isEmpty() == druidRel.getDataSourceNames().isEmpty()
            // The resources found in the plannerContext can be less than the datasources in
            // the query plan, because the query planner can eliminate empty tables by replacing
            // them with InlineDataSource of empty rows.
            || readResourceActions.size() >= druidRel.getDataSourceNames().size(),
            "Authorization sanity check failed"
        );

        return druidRel.runQuery();
      };

      return new PlannerResult(resultsSupplier, queryMaker.getResultType());
    }
  }

  /**
   * Construct a {@link PlannerResult} for a fall-back 'bindable' rel, for things that are not directly translatable
   * to native Druid queries such as system tables and just a general purpose (but definitely not optimized) fall-back.
   *
   * See {@link #planWithDruidConvention} which will handle things which are directly translatable
   * to native Druid queries.
   */
  private PlannerResult planWithBindableConvention(
      final RelRoot root,
      @Nullable final SqlExplain explain
  ) throws RelConversionException
  {
    BindableRel bindableRel = (BindableRel) planner.transform(
        Rules.BINDABLE_CONVENTION_RULES,
        planner.getEmptyTraitSet().replace(BindableConvention.INSTANCE).plus(root.collation),
        root.rel
    );

    if (!root.isRefTrivial()) {
      // Add a projection on top to accommodate root.fields.
      final List<RexNode> projects = new ArrayList<>();
      final RexBuilder rexBuilder = bindableRel.getCluster().getRexBuilder();
      for (int field : Pair.left(root.fields)) {
        projects.add(rexBuilder.makeInputRef(bindableRel, field));
      }
      bindableRel = new Bindables.BindableProject(
          bindableRel.getCluster(),
          bindableRel.getTraitSet(),
          bindableRel,
          projects,
          root.validatedRowType
      );
    }

    if (explain != null) {
      return planExplanation(bindableRel, explain, false);
    } else {
      final BindableRel theRel = bindableRel;
      final DataContext dataContext = plannerContext.createDataContext(
          (JavaTypeFactory) planner.getTypeFactory(),
          plannerContext.getParameters()
      );
      final Supplier<Sequence<Object[]>> resultsSupplier = () -> {
        final Enumerable<?> enumerable = theRel.bind(dataContext);
        final Enumerator<?> enumerator = enumerable.enumerator();
        return Sequences.withBaggage(new BaseSequence<>(
            new BaseSequence.IteratorMaker<Object[], EnumeratorIterator<Object[]>>()
            {
              @Override
              public EnumeratorIterator<Object[]> make()
              {
                return new EnumeratorIterator<>(new Iterator<Object[]>()
                {
                  @Override
                  public boolean hasNext()
                  {
                    return enumerator.moveNext();
                  }

                  @Override
                  public Object[] next()
                  {
                    return (Object[]) enumerator.current();
                  }
                });
              }

              @Override
              public void cleanup(EnumeratorIterator<Object[]> iterFromMake)
              {

              }
            }
        ), enumerator::close);
      };
      return new PlannerResult(resultsSupplier, root.validatedRowType);
    }
  }

  /**
   * Construct a {@link PlannerResult} for an 'explain' query from a {@link RelNode}
   */
  private PlannerResult planExplanation(
      final RelNode rel,
      final SqlExplain explain,
      final boolean isDruidConventionExplanation
  )
  {
    String explanation = RelOptUtil.dumpPlan("", rel, explain.getFormat(), explain.getDetailLevel());
    String resourcesString;
    try {
      if (isDruidConventionExplanation && rel instanceof DruidRel) {
        // Show the native queries instead of Calcite's explain if the legacy flag is turned off
        if (plannerContext.getPlannerConfig().isUseNativeQueryExplain()) {
          DruidRel<?> druidRel = (DruidRel<?>) rel;
          explanation = explainSqlPlanAsNativeQueries(druidRel);
        }
      }
      final Set<Resource> resources =
          plannerContext.getResourceActions().stream().map(ResourceAction::getResource).collect(Collectors.toSet());
      resourcesString = plannerContext.getJsonMapper().writeValueAsString(resources);
    }
    catch (JsonProcessingException jpe) {
      // this should never happen, we create the Resources here, not a user
      log.error(jpe, "Encountered exception while serializing Resources for explain output");
      resourcesString = null;
    }
    catch (ISE ise) {
      log.error(ise, "Unable to translate to a native Druid query. Resorting to legacy Druid explain plan");
      resourcesString = null;
    }
    final Supplier<Sequence<Object[]>> resultsSupplier = Suppliers.ofInstance(
        Sequences.simple(ImmutableList.of(new Object[]{explanation, resourcesString})));
    return new PlannerResult(resultsSupplier, getExplainStructType(rel.getCluster().getTypeFactory()));
  }

  /**
   * This method doesn't utilize the Calcite's internal {@link RelOptUtil#dumpPlan} since that tends to be verbose
   * and not indicative of the native Druid Queries which will get executed
   * This method assumes that the Planner has converted the RelNodes to DruidRels, and thereby we can implictly cast it
   *
   * @param rel Instance of the root {@link DruidRel} which is formed by running the planner transformations on it
   * @return A string representing an array of native queries that correspond to the given SQL query, in JSON format
   * @throws JsonProcessingException
   */
  private String explainSqlPlanAsNativeQueries(DruidRel<?> rel) throws JsonProcessingException
  {
    // Only if rel is an instance of DruidUnionRel, do we run multiple native queries corresponding to single SQL query
    // Also, DruidUnionRel can only be a top level node, so we don't need to check for this condition in the subsequent
    // child nodes
    ObjectMapper jsonMapper = plannerContext.getJsonMapper();
    List<DruidQuery> druidQueryList;
    if (rel instanceof DruidUnionRel) {
      druidQueryList = rel.getInputs().stream().map(childRel -> (DruidRel<?>) childRel).map(childRel -> {
        if (childRel instanceof DruidUnionRel) {
          log.error("DruidUnionRel can only be the outermost RelNode. This error shouldn't be encountered");
          throw new ISE("DruidUnionRel is only supported at the outermost RelNode.");
        }
        return childRel.toDruidQuery(false);
      }).collect(Collectors.toList());
    } else {
      druidQueryList = ImmutableList.of(rel.toDruidQuery(false));
    }

    // Putting the queries as object node in an ArrayNode, since directly returning a list causes issues when
    // serializing the "queryType"
    ArrayNode nativeQueriesArrayNode = jsonMapper.createArrayNode();

    for (DruidQuery druidQuery : druidQueryList) {
      Query<?> nativeQuery = druidQuery.getQuery();
      ObjectNode objectNode = jsonMapper.createObjectNode();
      objectNode.put("query", jsonMapper.convertValue(nativeQuery, ObjectNode.class));
      objectNode.put("signature", jsonMapper.convertValue(druidQuery.getOutputRowSignature(), ArrayNode.class));
      nativeQueriesArrayNode.add(objectNode);
    }

    return jsonMapper.writeValueAsString(nativeQueriesArrayNode);
  }

  /**
   * This method wraps the root with a {@link LogicalSort} that applies a limit (no ordering change). If the outer rel
   * is already a {@link Sort}, we can merge our outerLimit into it, similar to what is going on in
   * {@link org.apache.druid.sql.calcite.rule.SortCollapseRule}.
   *
   * The {@link PlannerContext#CTX_SQL_OUTER_LIMIT} flag that controls this wrapping is meant for internal use only by
   * the web console, allowing it to apply a limit to queries without rewriting the original SQL.
   *
   * @param root root node
   * @return root node wrapped with a limiting logical sort if a limit is specified in the query context.
   */
  @Nullable
  private RelRoot possiblyWrapRootWithOuterLimitFromContext(RelRoot root)
  {
    Object outerLimitObj = plannerContext.getQueryContext().get(PlannerContext.CTX_SQL_OUTER_LIMIT);
    Long outerLimit = DimensionHandlerUtils.convertObjectToLong(outerLimitObj, true);
    if (outerLimit == null) {
      return root;
    }

    final LogicalSort newRootRel;

    if (root.rel instanceof Sort) {
      Sort sort = (Sort) root.rel;

      final OffsetLimit originalOffsetLimit = OffsetLimit.fromSort(sort);
      final OffsetLimit newOffsetLimit = originalOffsetLimit.andThen(new OffsetLimit(0, outerLimit));

      if (newOffsetLimit.equals(originalOffsetLimit)) {
        // nothing to do, don't bother to make a new sort
        return root;
      }

      newRootRel = LogicalSort.create(
          sort.getInput(),
          sort.collation,
          newOffsetLimit.getOffsetAsRexNode(rexBuilder),
          newOffsetLimit.getLimitAsRexNode(rexBuilder)
      );
    } else {
      newRootRel = LogicalSort.create(
          root.rel,
          root.collation,
          null,
          new OffsetLimit(0, outerLimit).getLimitAsRexNode(rexBuilder)
      );
    }

    return new RelRoot(newRootRel, root.validatedRowType, root.kind, root.fields, root.collation);
  }

  /**
   * Constructs an SQL validator, just like papa {@link #planner} uses.
   */
  private SqlValidator getValidator()
  {
    // this is sort of lame, planner won't cough up its validator, which is nice and seeded after validating a query,
    // but it is private and has no accessors, so make another one so we can get the parameter types... but i suppose
    // beats creating our own Prepare and Planner implementations
    Preconditions.checkNotNull(planner.getTypeFactory());

    final CalciteConnectionConfig connectionConfig;

    if (frameworkConfig.getContext() != null) {
      connectionConfig = frameworkConfig.getContext().unwrap(CalciteConnectionConfig.class);
    } else {
      Properties properties = new Properties();
      properties.setProperty(
          CalciteConnectionProperty.CASE_SENSITIVE.camelName(),
          String.valueOf(PlannerFactory.PARSER_CONFIG.caseSensitive())
      );
      connectionConfig = new CalciteConnectionConfigImpl(properties);
    }

    Prepare.CatalogReader catalogReader = new CalciteCatalogReader(
        CalciteSchema.from(frameworkConfig.getDefaultSchema().getParentSchema()),
        CalciteSchema.from(frameworkConfig.getDefaultSchema()).path(null),
        planner.getTypeFactory(),
        connectionConfig
    );

    return SqlValidatorUtil.newValidator(
        frameworkConfig.getOperatorTable(),
        catalogReader,
        planner.getTypeFactory(),
        DruidConformance.instance()
    );
  }

  /**
   * Uses {@link SqlParameterizerShuttle} to rewrite {@link SqlNode} to swap out any
   * {@link org.apache.calcite.sql.SqlDynamicParam} early for their {@link org.apache.calcite.sql.SqlLiteral}
   * replacement
   */
  private SqlNode rewriteDynamicParameters(SqlNode parsed)
  {
    if (!plannerContext.getParameters().isEmpty()) {
      SqlParameterizerShuttle sshuttle = new SqlParameterizerShuttle(plannerContext);
      return parsed.accept(sshuttle);
    }
    return parsed;
  }

  /**
   * Fall-back dynamic parameter substitution using {@link RelParameterizerShuttle} in the event that
   * {@link #rewriteDynamicParameters(SqlNode)} was unable to successfully substitute all parameter values, and will
   * cause a failure if any dynamic a parameters are not bound.
   */
  private RelNode rewriteRelDynamicParameters(RelNode rootRel)
  {
    RelParameterizerShuttle parameterizer = new RelParameterizerShuttle(plannerContext);
    return rootRel.accept(parameterizer);
  }

  private QueryMaker buildQueryMaker(
      final RelRoot rootQueryRel,
      @Nullable final SqlInsert insert
  ) throws ValidationException
  {
    if (insert != null) {
      final String targetDataSource = validateAndGetDataSourceForInsert(insert);
      return queryMakerFactory.buildForInsert(targetDataSource, rootQueryRel, plannerContext);
    } else {
      return queryMakerFactory.buildForSelect(rootQueryRel, plannerContext);
    }
  }

  private static RelDataType getExplainStructType(RelDataTypeFactory typeFactory)
  {
    return typeFactory.createStructType(
        ImmutableList.of(
            Calcites.createSqlType(typeFactory, SqlTypeName.VARCHAR),
            Calcites.createSqlType(typeFactory, SqlTypeName.VARCHAR)
        ),
        ImmutableList.of("PLAN", "RESOURCES")
    );
  }

  /**
   * Extract target datasource from a {@link SqlInsert}, and also validate that the INSERT is of a form we support.
   * Expects the INSERT target to be either an unqualified name, or a name qualified by the default schema.
   */
  private String validateAndGetDataSourceForInsert(final SqlInsert insert) throws ValidationException
  {
    if (insert.isUpsert()) {
      throw new ValidationException("UPSERT is not supported.");
    }

    if (insert.getTargetColumnList() != null) {
      throw new ValidationException("INSERT with target column list is not supported.");
    }

    final SqlIdentifier tableIdentifier = (SqlIdentifier) insert.getTargetTable();

    if (tableIdentifier.names.isEmpty()) {
      // I don't think this can happen, but include a branch for it just in case.
      throw new ValidationException("INSERT requires target table.");
    } else if (tableIdentifier.names.size() == 1) {
      // Unqualified name.
      return Iterables.getOnlyElement(tableIdentifier.names);
    } else {
      // Qualified name.
      final String defaultSchemaName =
          Iterables.getOnlyElement(CalciteSchema.from(frameworkConfig.getDefaultSchema()).path(null));

      if (tableIdentifier.names.size() == 2 && defaultSchemaName.equals(tableIdentifier.names.get(0))) {
        return tableIdentifier.names.get(1);
      } else {
        throw new ValidationException(
            StringUtils.format("Cannot INSERT into [%s] because it is not a Druid datasource.", tableIdentifier)
        );
      }
    }
  }

  private static class EnumeratorIterator<T> implements Iterator<T>
  {
    private final Iterator<T> it;

    EnumeratorIterator(Iterator<T> it)
    {
      this.it = it;
    }

    @Override
    public boolean hasNext()
    {
      return it.hasNext();
    }

    @Override
    public T next()
    {
      return it.next();
    }
  }

  private static class ParsedNodes
  {
    @Nullable
    private SqlExplain explain;

    @Nullable
    private SqlInsert insert;

    private SqlNode query;

    private ParsedNodes(@Nullable SqlExplain explain, @Nullable SqlInsert insert, SqlNode query)
    {
      this.explain = explain;
      this.insert = insert;
      this.query = query;
    }

    static ParsedNodes create(final SqlNode node) throws ValidationException
    {
      SqlExplain explain = null;
      SqlInsert insert = null;
      SqlNode query = node;

      if (query.getKind() == SqlKind.EXPLAIN) {
        explain = (SqlExplain) query;
        query = explain.getExplicandum();
      }

      if (query.getKind() == SqlKind.INSERT) {
        insert = (SqlInsert) query;
        query = insert.getSource();
      }

      if (!query.isA(SqlKind.QUERY)) {
        throw new ValidationException(StringUtils.format("Cannot execute [%s].", query.getKind()));
      }

      return new ParsedNodes(explain, insert, query);
    }

    @Nullable
    public SqlExplain getExplainNode()
    {
      return explain;
    }

    @Nullable
    public SqlInsert getInsertNode()
    {
      return insert;
    }

    public SqlNode getQueryNode()
    {
      return query;
    }
  }
}<|MERGE_RESOLUTION|>--- conflicted
+++ resolved
@@ -81,13 +81,10 @@
 import org.apache.druid.sql.calcite.rel.DruidConvention;
 import org.apache.druid.sql.calcite.rel.DruidQuery;
 import org.apache.druid.sql.calcite.rel.DruidRel;
-<<<<<<< HEAD
-import org.apache.druid.utils.Throwables;
-=======
 import org.apache.druid.sql.calcite.rel.DruidUnionRel;
 import org.apache.druid.sql.calcite.run.QueryMaker;
 import org.apache.druid.sql.calcite.run.QueryMakerFactory;
->>>>>>> f536f312
+import org.apache.druid.utils.Throwables;
 
 import javax.annotation.Nullable;
 
@@ -209,20 +206,23 @@
     try {
       return planWithDruidConvention(rootQueryRel, parsed.getExplainNode(), parsed.getInsertNode());
     }
-<<<<<<< HEAD
     catch (Exception e) {
       Throwable cannotPlanException = Throwables.getCauseOfType(e, RelOptPlanner.CannotPlanException.class);
       if (null == cannotPlanException) {
         // Not a CannotPlanningException, rethrow without trying with bindable
         throw e;
       }
+      if (parsed.getInsertNode() != null) {
+        // Cannot INSERT with BINDABLE.
+        throw e;
+      }
       // Try again with BINDABLE convention. Used for querying Values and metadata tables.
       try {
-        return planWithBindableConvention(explain, root);
+        return planWithBindableConvention(rootQueryRel, parsed.getExplainNode());
       }
       catch (Exception e2) {
         e.addSuppressed(e2);
-        log.noStackTrace().warn(e, "Failed to plan the query '%s'", sql);
+        log.noStackTrace().warn(e, "Failed to plan the query '%s'", plannerContext.getSql());
         String errorMessage = plannerContext.getPlanningError();
         if (null == errorMessage && cannotPlanException instanceof UnsupportedQueryFeatureException) {
           errorMessage = cannotPlanException.getMessage();
@@ -233,21 +233,6 @@
           errorMessage = "Possible error: " + errorMessage;
         }
         throw new UnsupportedQueryFeatureException(errorMessage);
-=======
-    catch (RelOptPlanner.CannotPlanException e) {
-      if (parsed.getInsertNode() == null) {
-        // Try again with BINDABLE convention. Used for querying Values and metadata tables.
-        try {
-          return planWithBindableConvention(rootQueryRel, parsed.getExplainNode());
-        }
-        catch (Exception e2) {
-          e.addSuppressed(e2);
-          throw e;
-        }
-      } else {
-        // Cannot INSERT with BINDABLE.
-        throw e;
->>>>>>> f536f312
       }
     }
   }
