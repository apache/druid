/*
 * Licensed to the Apache Software Foundation (ASF) under one
 * or more contributor license agreements.  See the NOTICE file
 * distributed with this work for additional information
 * regarding copyright ownership.  The ASF licenses this file
 * to you under the Apache License, Version 2.0 (the
 * "License"); you may not use this file except in compliance
 * with the License.  You may obtain a copy of the License at
 *
 *   http://www.apache.org/licenses/LICENSE-2.0
 *
 * Unless required by applicable law or agreed to in writing,
 * software distributed under the License is distributed on an
 * "AS IS" BASIS, WITHOUT WARRANTIES OR CONDITIONS OF ANY
 * KIND, either express or implied.  See the License for the
 * specific language governing permissions and limitations
 * under the License.
 */

package org.apache.druid.sql.calcite.planner;

import com.fasterxml.jackson.core.JsonProcessingException;
import com.fasterxml.jackson.databind.ObjectMapper;
import com.fasterxml.jackson.databind.node.ArrayNode;
import com.fasterxml.jackson.databind.node.ObjectNode;
import com.google.common.base.Preconditions;
import com.google.common.base.Supplier;
import com.google.common.base.Suppliers;
import com.google.common.collect.ImmutableList;
import com.google.common.collect.Iterables;
import org.apache.calcite.DataContext;
import org.apache.calcite.adapter.java.JavaTypeFactory;
import org.apache.calcite.config.CalciteConnectionConfig;
import org.apache.calcite.config.CalciteConnectionConfigImpl;
import org.apache.calcite.config.CalciteConnectionProperty;
import org.apache.calcite.interpreter.BindableConvention;
import org.apache.calcite.interpreter.BindableRel;
import org.apache.calcite.interpreter.Bindables;
import org.apache.calcite.jdbc.CalciteSchema;
import org.apache.calcite.linq4j.Enumerable;
import org.apache.calcite.linq4j.Enumerator;
import org.apache.calcite.plan.RelOptPlanner;
import org.apache.calcite.plan.RelOptUtil;
import org.apache.calcite.prepare.CalciteCatalogReader;
import org.apache.calcite.prepare.Prepare;
import org.apache.calcite.rel.RelNode;
import org.apache.calcite.rel.RelRoot;
import org.apache.calcite.rel.core.Sort;
import org.apache.calcite.rel.logical.LogicalSort;
import org.apache.calcite.rel.type.RelDataType;
import org.apache.calcite.rel.type.RelDataTypeFactory;
import org.apache.calcite.rex.RexBuilder;
import org.apache.calcite.rex.RexNode;
import org.apache.calcite.sql.SqlExplain;
import org.apache.calcite.sql.SqlIdentifier;
import org.apache.calcite.sql.SqlInsert;
import org.apache.calcite.sql.SqlKind;
import org.apache.calcite.sql.SqlLiteral;
import org.apache.calcite.sql.SqlNode;
import org.apache.calcite.sql.SqlNodeList;
import org.apache.calcite.sql.SqlOrderBy;
import org.apache.calcite.sql.parser.SqlParseException;
import org.apache.calcite.sql.type.SqlTypeName;
import org.apache.calcite.sql.validate.SqlValidator;
import org.apache.calcite.sql.validate.SqlValidatorUtil;
import org.apache.calcite.tools.FrameworkConfig;
import org.apache.calcite.tools.Frameworks;
import org.apache.calcite.tools.Planner;
import org.apache.calcite.tools.RelConversionException;
import org.apache.calcite.tools.ValidationException;
import org.apache.calcite.util.Pair;
import org.apache.druid.common.utils.IdUtils;
import org.apache.druid.java.util.common.StringUtils;
import org.apache.druid.java.util.common.granularity.Granularity;
import org.apache.druid.java.util.common.guava.BaseSequence;
import org.apache.druid.java.util.common.guava.Sequence;
import org.apache.druid.java.util.common.guava.Sequences;
import org.apache.druid.java.util.common.logger.Logger;
import org.apache.druid.java.util.emitter.EmittingLogger;
import org.apache.druid.query.Query;
import org.apache.druid.segment.DimensionHandlerUtils;
import org.apache.druid.server.security.Action;
import org.apache.druid.server.security.Resource;
import org.apache.druid.server.security.ResourceAction;
import org.apache.druid.server.security.ResourceType;
import org.apache.druid.sql.calcite.parser.DruidSqlInsert;
import org.apache.druid.sql.calcite.parser.DruidSqlParserUtils;
import org.apache.druid.sql.calcite.parser.DruidSqlReplace;
import org.apache.druid.sql.calcite.rel.DruidConvention;
import org.apache.druid.sql.calcite.rel.DruidQuery;
import org.apache.druid.sql.calcite.rel.DruidRel;
import org.apache.druid.sql.calcite.rel.DruidUnionRel;
import org.apache.druid.sql.calcite.run.QueryMaker;
import org.apache.druid.sql.calcite.run.QueryMakerFactory;
import org.apache.druid.utils.Throwables;
import org.joda.time.DateTimeZone;

import javax.annotation.Nullable;
import java.io.Closeable;
import java.util.ArrayList;
import java.util.HashSet;
import java.util.Iterator;
import java.util.List;
import java.util.Properties;
import java.util.Set;
import java.util.regex.Pattern;
import java.util.stream.Collectors;

public class DruidPlanner implements Closeable
{
  private static final EmittingLogger log = new EmittingLogger(DruidPlanner.class);
  private static final Pattern UNNAMED_COLUMN_PATTERN = Pattern.compile("^EXPR\\$\\d+$", Pattern.CASE_INSENSITIVE);

  private final FrameworkConfig frameworkConfig;
  private final Planner planner;
  private final PlannerContext plannerContext;
  private final QueryMakerFactory queryMakerFactory;

  private RexBuilder rexBuilder;

  DruidPlanner(
      final FrameworkConfig frameworkConfig,
      final PlannerContext plannerContext,
      final QueryMakerFactory queryMakerFactory
  )
  {
    this.frameworkConfig = frameworkConfig;
    this.planner = Frameworks.getPlanner(frameworkConfig);
    this.plannerContext = plannerContext;
    this.queryMakerFactory = queryMakerFactory;
  }

  /**
   * Validates a SQL query and populates {@link PlannerContext#getResourceActions()}.
   *
   * @return set of {@link Resource} corresponding to any Druid datasources or views which are taking part in the query.
   */
  public ValidationResult validate(boolean authorizeContextParams) throws SqlParseException, ValidationException
  {
    resetPlanner();
    final ParsedNodes parsed = ParsedNodes.create(planner.parse(plannerContext.getSql()), plannerContext.getTimeZone());
    final SqlValidator validator = getValidator();
    final SqlNode validatedQueryNode;

    try {
      validatedQueryNode = validator.validate(rewriteDynamicParameters(parsed.getQueryNode()));
    }
    catch (RuntimeException e) {
      throw new ValidationException(e);
    }

    SqlResourceCollectorShuttle resourceCollectorShuttle = new SqlResourceCollectorShuttle(validator, plannerContext);
    validatedQueryNode.accept(resourceCollectorShuttle);

    final Set<ResourceAction> resourceActions = new HashSet<>(resourceCollectorShuttle.getResourceActions());

    if (parsed.getInsertOrReplace() != null) {
      final String targetDataSource = validateAndGetDataSourceForIngest(parsed.getInsertOrReplace());
      resourceActions.add(new ResourceAction(new Resource(targetDataSource, ResourceType.DATASOURCE), Action.WRITE));
    }
    if (authorizeContextParams) {
      plannerContext.getQueryContext().getUserParams().keySet().forEach(contextParam -> resourceActions.add(
          new ResourceAction(new Resource(contextParam, ResourceType.QUERY_CONTEXT), Action.WRITE)
      ));
    }

    plannerContext.setResourceActions(resourceActions);
    return new ValidationResult(resourceActions);
  }

  /**
   * Prepare an SQL query for execution, including some initial parsing and validation and any dynamic parameter type
   * resolution, to support prepared statements via JDBC.
   *
   * In some future this could perhaps re-use some of the work done by {@link #validate(boolean)}
   * instead of repeating it, but that day is not today.
   */
  public PrepareResult prepare() throws SqlParseException, ValidationException, RelConversionException
  {
    resetPlanner();

    final ParsedNodes parsed = ParsedNodes.create(planner.parse(plannerContext.getSql()), plannerContext.getTimeZone());
    final SqlNode validatedQueryNode = planner.validate(parsed.getQueryNode());
    final RelRoot rootQueryRel = planner.rel(validatedQueryNode);

    final SqlValidator validator = getValidator();
    final RelDataTypeFactory typeFactory = rootQueryRel.rel.getCluster().getTypeFactory();
    final RelDataType parameterTypes = validator.getParameterRowType(validator.validate(validatedQueryNode));
    final RelDataType returnedRowType;

    if (parsed.getExplainNode() != null) {
      returnedRowType = getExplainStructType(typeFactory);
    } else {
      returnedRowType = buildQueryMaker(rootQueryRel, parsed.getInsertOrReplace()).getResultType();
    }

    return new PrepareResult(returnedRowType, parameterTypes);
  }

  /**
   * Plan an SQL query for execution, returning a {@link PlannerResult} which can be used to actually execute the query.
   *
   * Ideally, the query can be planned into a native Druid query, using {@link #planWithDruidConvention}, but will
   * fall-back to {@link #planWithBindableConvention} if this is not possible.
   *
   * In some future this could perhaps re-use some of the work done by {@link #validate(boolean)}
   * instead of repeating it, but that day is not today.
   */
  public PlannerResult plan() throws SqlParseException, ValidationException, RelConversionException
  {
    resetPlanner();

    final ParsedNodes parsed = ParsedNodes.create(planner.parse(plannerContext.getSql()), plannerContext.getTimeZone());

    try {
      if (parsed.getIngestionGranularity() != null) {
        plannerContext.getQueryContext().addSystemParam(
            DruidSqlInsert.SQL_INSERT_SEGMENT_GRANULARITY,
            plannerContext.getJsonMapper().writeValueAsString(parsed.getIngestionGranularity())
        );
      }
    }
    catch (JsonProcessingException e) {
      throw new ValidationException("Unable to serialize partition granularity.");
    }

    if (parsed.getReplaceIntervals() != null) {
      plannerContext.getQueryContext().addSystemParam(
          DruidSqlReplace.SQL_REPLACE_TIME_CHUNKS,
          String.join(",", parsed.getReplaceIntervals())
      );
    }

    // the planner's type factory is not available until after parsing
    this.rexBuilder = new RexBuilder(planner.getTypeFactory());
    final SqlNode parameterizedQueryNode = rewriteDynamicParameters(parsed.getQueryNode());
    final SqlNode validatedQueryNode = planner.validate(parameterizedQueryNode);
    final RelRoot rootQueryRel = planner.rel(validatedQueryNode);

    try {
      return planWithDruidConvention(rootQueryRel, parsed.getExplainNode(), parsed.getInsertOrReplace());
    }
    catch (Exception e) {
      Throwable cannotPlanException = Throwables.getCauseOfType(e, RelOptPlanner.CannotPlanException.class);
      if (null == cannotPlanException) {
        // Not a CannotPlanningException, rethrow without trying with bindable
        throw e;
      }

      // If there isn't any ingestion clause, then we should try again with BINDABLE convention. And return without
      // any error, if it is plannable by the bindable convention
      if (parsed.getInsertOrReplace() == null) {
        // Try again with BINDABLE convention. Used for querying Values and metadata tables.
        try {
          return planWithBindableConvention(rootQueryRel, parsed.getExplainNode());
        }
        catch (Exception e2) {
          e.addSuppressed(e2);
        }
      }
      Logger logger = log;
      if (!plannerContext.getQueryContext().isDebug()) {
        logger = log.noStackTrace();
      }
      String errorMessage = buildSQLPlanningErrorMessage(cannotPlanException);
      logger.warn(e, errorMessage);
      throw new UnsupportedSQLQueryException(errorMessage);
    }
  }

  public PlannerContext getPlannerContext()
  {
    return plannerContext;
  }

  @Override
  public void close()
  {
    planner.close();
  }

  /**
   * While the actual query might not have changed, if the druid planner is re-used, we still have the need to reset the
   * {@link #planner} since we do not re-use artifacts or keep track of state between
   * {@link #validate}, {@link #prepare}, and {@link #plan} and instead repeat parsing and validation
   * for each step.
   *
   * Currently, that state tracking is done in {@link org.apache.druid.sql.SqlLifecycle}, which will create a new
   * planner for each of the corresponding steps so this isn't strictly necessary at this time, this method is here as
   * much to make this situation explicit and provide context for a future refactor as anything else (and some tests
   * do re-use the planner between validate, prepare, and plan, which will run into this issue).
   *
   * This could be improved by tying {@link org.apache.druid.sql.SqlLifecycle} and {@link DruidPlanner} states more
   * closely with the state of {@link #planner}, instead of repeating parsing and validation between each of these
   * steps.
   */
  private void resetPlanner()
  {
    planner.close();
    planner.reset();
  }

  /**
   * Construct a {@link PlannerResult} for a {@link RelNode} that is directly translatable to a native Druid query.
   */
  private PlannerResult planWithDruidConvention(
      final RelRoot root,
      @Nullable final SqlExplain explain,
      @Nullable final SqlInsert insertOrReplace
  ) throws ValidationException, RelConversionException
  {
    final RelRoot possiblyLimitedRoot = possiblyWrapRootWithOuterLimitFromContext(root);
    final QueryMaker queryMaker = buildQueryMaker(root, insertOrReplace);
    plannerContext.setQueryMaker(queryMaker);

    RelNode parameterized = rewriteRelDynamicParameters(possiblyLimitedRoot.rel);
    final DruidRel<?> druidRel = (DruidRel<?>) planner.transform(
        Rules.DRUID_CONVENTION_RULES,
        planner.getEmptyTraitSet()
               .replace(DruidConvention.instance())
               .plus(root.collation),
        parameterized
    );

    if (explain != null) {
      return planExplanation(druidRel, explain, true);
    } else {
      final Supplier<Sequence<Object[]>> resultsSupplier = () -> {
        // sanity check
        final Set<ResourceAction> readResourceActions =
            plannerContext.getResourceActions()
                          .stream()
                          .filter(action -> action.getAction() == Action.READ)
                          .collect(Collectors.toSet());

        Preconditions.checkState(
            readResourceActions.isEmpty() == druidRel.getDataSourceNames().isEmpty()
            // The resources found in the plannerContext can be less than the datasources in
            // the query plan, because the query planner can eliminate empty tables by replacing
            // them with InlineDataSource of empty rows.
            || readResourceActions.size() >= druidRel.getDataSourceNames().size(),
            "Authorization sanity check failed"
        );

        return druidRel.runQuery();
      };

      return new PlannerResult(resultsSupplier, queryMaker.getResultType());
    }
  }

  /**
   * Construct a {@link PlannerResult} for a fall-back 'bindable' rel, for things that are not directly translatable
   * to native Druid queries such as system tables and just a general purpose (but definitely not optimized) fall-back.
   *
   * See {@link #planWithDruidConvention} which will handle things which are directly translatable
   * to native Druid queries.
   */
  private PlannerResult planWithBindableConvention(
      final RelRoot root,
      @Nullable final SqlExplain explain
  ) throws RelConversionException
  {
    BindableRel bindableRel = (BindableRel) planner.transform(
        Rules.BINDABLE_CONVENTION_RULES,
        planner.getEmptyTraitSet().replace(BindableConvention.INSTANCE).plus(root.collation),
        root.rel
    );

    if (!root.isRefTrivial()) {
      // Add a projection on top to accommodate root.fields.
      final List<RexNode> projects = new ArrayList<>();
      final RexBuilder rexBuilder = bindableRel.getCluster().getRexBuilder();
      for (int field : Pair.left(root.fields)) {
        projects.add(rexBuilder.makeInputRef(bindableRel, field));
      }
      bindableRel = new Bindables.BindableProject(
          bindableRel.getCluster(),
          bindableRel.getTraitSet(),
          bindableRel,
          projects,
          root.validatedRowType
      );
    }

    if (explain != null) {
      return planExplanation(bindableRel, explain, false);
    } else {
      final BindableRel theRel = bindableRel;
      final DataContext dataContext = plannerContext.createDataContext(
          (JavaTypeFactory) planner.getTypeFactory(),
          plannerContext.getParameters()
      );
      final Supplier<Sequence<Object[]>> resultsSupplier = () -> {
        final Enumerable<?> enumerable = theRel.bind(dataContext);
        final Enumerator<?> enumerator = enumerable.enumerator();
        return Sequences.withBaggage(new BaseSequence<>(
            new BaseSequence.IteratorMaker<Object[], EnumeratorIterator<Object[]>>()
            {
              @Override
              public EnumeratorIterator<Object[]> make()
              {
                return new EnumeratorIterator<>(new Iterator<Object[]>()
                {
                  @Override
                  public boolean hasNext()
                  {
                    return enumerator.moveNext();
                  }

                  @Override
                  public Object[] next()
                  {
                    return (Object[]) enumerator.current();
                  }
                });
              }

              @Override
              public void cleanup(EnumeratorIterator<Object[]> iterFromMake)
              {

              }
            }
        ), enumerator::close);
      };
      return new PlannerResult(resultsSupplier, root.validatedRowType);
    }
  }

  /**
   * Construct a {@link PlannerResult} for an 'explain' query from a {@link RelNode}
   */
  private PlannerResult planExplanation(
      final RelNode rel,
      final SqlExplain explain,
      final boolean isDruidConventionExplanation
  )
  {
    String explanation = RelOptUtil.dumpPlan("", rel, explain.getFormat(), explain.getDetailLevel());
    String resourcesString;
    try {
      if (isDruidConventionExplanation && rel instanceof DruidRel) {
        // Show the native queries instead of Calcite's explain if the legacy flag is turned off
        if (plannerContext.getPlannerConfig().isUseNativeQueryExplain()) {
          DruidRel<?> druidRel = (DruidRel<?>) rel;
          try {
            explanation = explainSqlPlanAsNativeQueries(druidRel);
          }
          catch (Exception ex) {
            log.warn(ex, "Unable to translate to a native Druid query. Resorting to legacy Druid explain plan");
          }
        }
      }
      final Set<Resource> resources =
          plannerContext.getResourceActions().stream().map(ResourceAction::getResource).collect(Collectors.toSet());
      resourcesString = plannerContext.getJsonMapper().writeValueAsString(resources);
    }
    catch (JsonProcessingException jpe) {
      // this should never happen, we create the Resources here, not a user
      log.error(jpe, "Encountered exception while serializing Resources for explain output");
      resourcesString = null;
    }
    final Supplier<Sequence<Object[]>> resultsSupplier = Suppliers.ofInstance(
        Sequences.simple(ImmutableList.of(new Object[]{explanation, resourcesString})));
    return new PlannerResult(resultsSupplier, getExplainStructType(rel.getCluster().getTypeFactory()));
  }

  /**
   * This method doesn't utilize the Calcite's internal {@link RelOptUtil#dumpPlan} since that tends to be verbose
   * and not indicative of the native Druid Queries which will get executed
   * This method assumes that the Planner has converted the RelNodes to DruidRels, and thereby we can implictly cast it
   *
   * @param rel Instance of the root {@link DruidRel} which is formed by running the planner transformations on it
   * @return A string representing an array of native queries that correspond to the given SQL query, in JSON format
   * @throws JsonProcessingException
   */
  private String explainSqlPlanAsNativeQueries(DruidRel<?> rel) throws JsonProcessingException
  {
    ObjectMapper jsonMapper = plannerContext.getJsonMapper();
    List<DruidQuery> druidQueryList;
    druidQueryList = flattenOutermostRel(rel)
        .stream()
        .map(druidRel -> druidRel.toDruidQuery(false))
        .collect(Collectors.toList());


    // Putting the queries as object node in an ArrayNode, since directly returning a list causes issues when
    // serializing the "queryType". Another method would be to create a POJO containing query and signature, and then
    // serializing it using normal list method.
    ArrayNode nativeQueriesArrayNode = jsonMapper.createArrayNode();

    for (DruidQuery druidQuery : druidQueryList) {
      Query<?> nativeQuery = druidQuery.getQuery();
      ObjectNode objectNode = jsonMapper.createObjectNode();
      objectNode.put("query", jsonMapper.convertValue(nativeQuery, ObjectNode.class));
      objectNode.put("signature", jsonMapper.convertValue(druidQuery.getOutputRowSignature(), ArrayNode.class));
      nativeQueriesArrayNode.add(objectNode);
    }

    return jsonMapper.writeValueAsString(nativeQueriesArrayNode);
  }

  /**
   * Given a {@link DruidRel}, this method recursively flattens the Rels if they are of the type {@link DruidUnionRel}
   * It is implicitly assumed that the {@link DruidUnionRel} can never be the child of a non {@link DruidUnionRel}
   * node
   * For eg, a DruidRel structure of kind:
   * DruidUnionRel
   *  DruidUnionRel
   *    DruidRel (A)
   *    DruidRel (B)
   *  DruidRel(C)
   * will return [DruidRel(A), DruidRel(B), DruidRel(C)]
   *
   * @param outermostDruidRel The outermost rel which is to be flattened
   * @return a list of DruidRel's which donot have a DruidUnionRel nested in between them
   */
  private List<DruidRel<?>> flattenOutermostRel(DruidRel<?> outermostDruidRel)
  {
    List<DruidRel<?>> druidRels = new ArrayList<>();
    flattenOutermostRel(outermostDruidRel, druidRels);
    return druidRels;
  }

  /**
   * Recursive function (DFS) which traverses the nodes and collects the corresponding {@link DruidRel} into a list if
   * they are not of the type {@link DruidUnionRel} or else calls the method with the child nodes. The DFS order of the
   * nodes are retained, since that is the order in which they will actually be called in {@link DruidUnionRel#runQuery()}
   *
   * @param druidRel                The current relNode
   * @param flattendListAccumulator Accumulator list which needs to be appended by this method
   */
  private void flattenOutermostRel(DruidRel<?> druidRel, List<DruidRel<?>> flattendListAccumulator)
  {
    if (druidRel instanceof DruidUnionRel) {
      DruidUnionRel druidUnionRel = (DruidUnionRel) druidRel;
      druidUnionRel.getInputs().forEach(innerRelNode -> {
        DruidRel<?> innerDruidRelNode = (DruidRel<?>) innerRelNode; // This type conversion should always be possible
        flattenOutermostRel(innerDruidRelNode, flattendListAccumulator);
      });
    } else {
      flattendListAccumulator.add(druidRel);
    }
  }

  /**
   * This method wraps the root with a {@link LogicalSort} that applies a limit (no ordering change). If the outer rel
   * is already a {@link Sort}, we can merge our outerLimit into it, similar to what is going on in
   * {@link org.apache.druid.sql.calcite.rule.SortCollapseRule}.
   *
   * The {@link PlannerContext#CTX_SQL_OUTER_LIMIT} flag that controls this wrapping is meant for internal use only by
   * the web console, allowing it to apply a limit to queries without rewriting the original SQL.
   *
   * @param root root node
   * @return root node wrapped with a limiting logical sort if a limit is specified in the query context.
   */
  @Nullable
  private RelRoot possiblyWrapRootWithOuterLimitFromContext(RelRoot root)
  {
    Object outerLimitObj = plannerContext.getQueryContext().get(PlannerContext.CTX_SQL_OUTER_LIMIT);
    Long outerLimit = DimensionHandlerUtils.convertObjectToLong(outerLimitObj, true);
    if (outerLimit == null) {
      return root;
    }

    final LogicalSort newRootRel;

    if (root.rel instanceof Sort) {
      Sort sort = (Sort) root.rel;

      final OffsetLimit originalOffsetLimit = OffsetLimit.fromSort(sort);
      final OffsetLimit newOffsetLimit = originalOffsetLimit.andThen(new OffsetLimit(0, outerLimit));

      if (newOffsetLimit.equals(originalOffsetLimit)) {
        // nothing to do, don't bother to make a new sort
        return root;
      }

      newRootRel = LogicalSort.create(
          sort.getInput(),
          sort.collation,
          newOffsetLimit.getOffsetAsRexNode(rexBuilder),
          newOffsetLimit.getLimitAsRexNode(rexBuilder)
      );
    } else {
      newRootRel = LogicalSort.create(
          root.rel,
          root.collation,
          null,
          new OffsetLimit(0, outerLimit).getLimitAsRexNode(rexBuilder)
      );
    }

    return new RelRoot(newRootRel, root.validatedRowType, root.kind, root.fields, root.collation);
  }

  /**
   * Constructs an SQL validator, just like papa {@link #planner} uses.
   */
  private SqlValidator getValidator()
  {
    // this is sort of lame, planner won't cough up its validator, which is nice and seeded after validating a query,
    // but it is private and has no accessors, so make another one so we can get the parameter types... but i suppose
    // beats creating our own Prepare and Planner implementations
    Preconditions.checkNotNull(planner.getTypeFactory());

    final CalciteConnectionConfig connectionConfig;

    if (frameworkConfig.getContext() != null) {
      connectionConfig = frameworkConfig.getContext().unwrap(CalciteConnectionConfig.class);
    } else {
      Properties properties = new Properties();
      properties.setProperty(
          CalciteConnectionProperty.CASE_SENSITIVE.camelName(),
          String.valueOf(PlannerFactory.PARSER_CONFIG.caseSensitive())
      );
      connectionConfig = new CalciteConnectionConfigImpl(properties);
    }

    Prepare.CatalogReader catalogReader = new CalciteCatalogReader(
        CalciteSchema.from(frameworkConfig.getDefaultSchema().getParentSchema()),
        CalciteSchema.from(frameworkConfig.getDefaultSchema()).path(null),
        planner.getTypeFactory(),
        connectionConfig
    );

    return SqlValidatorUtil.newValidator(
        frameworkConfig.getOperatorTable(),
        catalogReader,
        planner.getTypeFactory(),
        DruidConformance.instance()
    );
  }

  /**
   * Uses {@link SqlParameterizerShuttle} to rewrite {@link SqlNode} to swap out any
   * {@link org.apache.calcite.sql.SqlDynamicParam} early for their {@link SqlLiteral}
   * replacement
   */
  private SqlNode rewriteDynamicParameters(SqlNode parsed)
  {
    if (!plannerContext.getParameters().isEmpty()) {
      SqlParameterizerShuttle sshuttle = new SqlParameterizerShuttle(plannerContext);
      return parsed.accept(sshuttle);
    }
    return parsed;
  }

  /**
   * Fall-back dynamic parameter substitution using {@link RelParameterizerShuttle} in the event that
   * {@link #rewriteDynamicParameters(SqlNode)} was unable to successfully substitute all parameter values, and will
   * cause a failure if any dynamic a parameters are not bound.
   */
  private RelNode rewriteRelDynamicParameters(RelNode rootRel)
  {
    RelParameterizerShuttle parameterizer = new RelParameterizerShuttle(plannerContext);
    return rootRel.accept(parameterizer);
  }

  private QueryMaker buildQueryMaker(
      final RelRoot rootQueryRel,
      @Nullable final SqlInsert insertOrReplace
  ) throws ValidationException
  {
<<<<<<< HEAD
    if (insertOrReplace != null) {
      final String targetDataSource = validateAndGetDataSourceForIngest(insertOrReplace);
=======
    if (insert != null) {
      final String targetDataSource = validateAndGetDataSourceForInsert(insert);
      validateColumnsForIngestion(rootQueryRel);
>>>>>>> 2fe053c5
      return queryMakerFactory.buildForInsert(targetDataSource, rootQueryRel, plannerContext);
    } else {
      return queryMakerFactory.buildForSelect(rootQueryRel, plannerContext);
    }
  }

  private static RelDataType getExplainStructType(RelDataTypeFactory typeFactory)
  {
    return typeFactory.createStructType(
        ImmutableList.of(
            Calcites.createSqlType(typeFactory, SqlTypeName.VARCHAR),
            Calcites.createSqlType(typeFactory, SqlTypeName.VARCHAR)
        ),
        ImmutableList.of("PLAN", "RESOURCES")
    );
  }

  /**
   * Extract target datasource from a {@link SqlInsert}, and also validate that the ingestion is of a form we support.
   * Expects the target datasource to be either an unqualified name, or a name qualified by the default schema.
   */
  private String validateAndGetDataSourceForIngest(final SqlInsert insert) throws ValidationException
  {
    if (insert.isUpsert()) {
      throw new ValidationException("UPSERT is not supported.");
    }

    if (insert.getTargetColumnList() != null) {
      throw new ValidationException("Ingestion with target column list is not supported.");
    }

    final SqlIdentifier tableIdentifier = (SqlIdentifier) insert.getTargetTable();
    final String dataSource;

    if (tableIdentifier.names.isEmpty()) {
      // I don't think this can happen, but include a branch for it just in case.
      throw new ValidationException("Ingestion requires target table.");
    } else if (tableIdentifier.names.size() == 1) {
      // Unqualified name.
      dataSource = Iterables.getOnlyElement(tableIdentifier.names);
    } else {
      // Qualified name.
      final String defaultSchemaName =
          Iterables.getOnlyElement(CalciteSchema.from(frameworkConfig.getDefaultSchema()).path(null));

      if (tableIdentifier.names.size() == 2 && defaultSchemaName.equals(tableIdentifier.names.get(0))) {
        dataSource = tableIdentifier.names.get(1);
      } else {
        throw new ValidationException(
            StringUtils.format("Cannot ingest into [%s] because it is not a Druid datasource.", tableIdentifier)
        );
      }
    }

    try {
      IdUtils.validateId("Ingestion dataSource", dataSource);
    }
    catch (IllegalArgumentException e) {
      throw new ValidationException(e.getMessage());
    }

    return dataSource;
  }

  private void validateColumnsForIngestion(RelRoot rootQueryRel) throws ValidationException
  {
    // Check that there are no unnamed columns in the insert.
    for (Pair<Integer, String> field : rootQueryRel.fields) {
      if (UNNAMED_COLUMN_PATTERN.matcher(field.right).matches()) {
        throw new ValidationException("Cannot ingest expressions that do not have an alias "
                                      + "or columns with names like EXPR$[digit]."
                                      + "E.g. if you are ingesting \"func(X)\", then you can rewrite it as "
                                      + "\"func(X) as myColumn\"");
      }
    }
  }

  private String buildSQLPlanningErrorMessage(Throwable exception)
  {
    String errorMessage = plannerContext.getPlanningError();
    if (null == errorMessage && exception instanceof UnsupportedSQLQueryException) {
      errorMessage = exception.getMessage();
    }
    if (null == errorMessage) {
      errorMessage = "Please check broker logs for more details";
    } else {
      // Re-phrase since planning errors are more like hints
      errorMessage = "Possible error: " + errorMessage;
    }
    // Finally, add the query itself to error message that user will get.
    return StringUtils.format("Cannot build plan for query: %s. %s", plannerContext.getSql(), errorMessage);
  }

  private static class EnumeratorIterator<T> implements Iterator<T>
  {
    private final Iterator<T> it;

    EnumeratorIterator(Iterator<T> it)
    {
      this.it = it;
    }

    @Override
    public boolean hasNext()
    {
      return it.hasNext();
    }

    @Override
    public T next()
    {
      return it.next();
    }
  }

  private static class ParsedNodes
  {
    @Nullable
    private final SqlExplain explain;

    @Nullable
    private final SqlInsert insertOrReplace;

    private final SqlNode query;

    @Nullable
    private final Granularity ingestionGranularity;

    @Nullable
    private final List<String> replaceIntervals;

    private ParsedNodes(
        @Nullable SqlExplain explain,
        @Nullable SqlInsert insertOrReplace,
        SqlNode query,
        @Nullable Granularity ingestionGranularity,
        @Nullable List<String> replaceIntervals
    )
    {
      this.explain = explain;
      this.insertOrReplace = insertOrReplace;
      this.query = query;
      this.ingestionGranularity = ingestionGranularity;
      this.replaceIntervals = replaceIntervals;
    }

    static ParsedNodes create(final SqlNode node, DateTimeZone dateTimeZone) throws ValidationException
    {
      SqlExplain explain = null;
      DruidSqlInsert druidSqlInsert = null;
      DruidSqlReplace druidSqlReplace = null;
      SqlNode query = node;
      Granularity ingestionGranularity = null;
      List<String> replaceIntervals = null;

      if (query.getKind() == SqlKind.EXPLAIN) {
        explain = (SqlExplain) query;
        query = explain.getExplicandum();
      }

      if (query.getKind() == SqlKind.INSERT) {
        if (query instanceof DruidSqlInsert) {
          druidSqlInsert = (DruidSqlInsert) query;
          query = druidSqlInsert.getSource();

          // Check if ORDER BY clause is not provided to the underlying query
          if (query instanceof SqlOrderBy) {
            SqlOrderBy sqlOrderBy = (SqlOrderBy) query;
            SqlNodeList orderByList = sqlOrderBy.orderList;
            if (!(orderByList == null || orderByList.equals(SqlNodeList.EMPTY))) {
              throw new ValidationException("Cannot have ORDER BY on an INSERT query, use CLUSTERED BY instead.");
            }
          }

          ingestionGranularity = druidSqlInsert.getPartitionedBy();

          if (druidSqlInsert.getClusteredBy() != null) {
            // If we have a CLUSTERED BY clause, extract the information in that CLUSTERED BY and create a new
            // SqlOrderBy node
            SqlNode offset = null;
            SqlNode fetch = null;

            if (query instanceof SqlOrderBy) {
              SqlOrderBy sqlOrderBy = (SqlOrderBy) query;
              // This represents the underlying query free of OFFSET, FETCH and ORDER BY clauses
              // For a sqlOrderBy.query like "SELECT dim1, sum(dim2) FROM foo OFFSET 10 FETCH 30 ORDER BY dim1 GROUP
              // BY dim1 this would represent the "SELECT dim1, sum(dim2) from foo GROUP BY dim1
              query = sqlOrderBy.query;
              offset = sqlOrderBy.offset;
              fetch = sqlOrderBy.fetch;
            }
            // Creates a new SqlOrderBy query, which may have our CLUSTERED BY overwritten
            query = new SqlOrderBy(
                query.getParserPosition(),
                query,
                druidSqlInsert.getClusteredBy(),
                offset,
                fetch
            );
          }
        } else if (query instanceof DruidSqlReplace) {
          druidSqlReplace = (DruidSqlReplace) query;
          query = druidSqlReplace.getSource();

          // Check if ORDER BY clause is not provided to the underlying query
          if (query instanceof SqlOrderBy) {
            SqlOrderBy sqlOrderBy = (SqlOrderBy) query;
            SqlNodeList orderByList = sqlOrderBy.orderList;
            if (!(orderByList == null || orderByList.equals(SqlNodeList.EMPTY))) {
              throw new ValidationException("Cannot have ORDER BY on a REPLACE query.");
            }
          }

          SqlNode replaceTimeQuery = druidSqlReplace.getReplaceTimeQuery();
          if (replaceTimeQuery == null) {
            throw new ValidationException("Missing time chunk information in DELETE WHERE clause for replace.");
          }

          ingestionGranularity = druidSqlReplace.getPartitionedBy();
          replaceIntervals = DruidSqlParserUtils.validateQueryAndConvertToIntervals(replaceTimeQuery, ingestionGranularity, dateTimeZone);
        }
      }

      if (!query.isA(SqlKind.QUERY)) {
        throw new ValidationException(StringUtils.format("Cannot execute [%s].", query.getKind()));
      }

      if (druidSqlInsert != null) {
        return new ParsedNodes(explain, druidSqlInsert, query, ingestionGranularity, null);
      } else {
        return new ParsedNodes(explain, druidSqlReplace, query, ingestionGranularity, replaceIntervals);
      }
    }

    @Nullable
    public SqlExplain getExplainNode()
    {
      return explain;
    }

    @Nullable
    public SqlInsert getInsertOrReplace()
    {
      return insertOrReplace;
    }

    @Nullable
    public List<String> getReplaceIntervals()
    {
      return replaceIntervals;
    }

    public SqlNode getQueryNode()
    {
      return query;
    }

    @Nullable
    public Granularity getIngestionGranularity()
    {
      return ingestionGranularity;
    }
  }
}<|MERGE_RESOLUTION|>--- conflicted
+++ resolved
@@ -663,14 +663,9 @@
       @Nullable final SqlInsert insertOrReplace
   ) throws ValidationException
   {
-<<<<<<< HEAD
     if (insertOrReplace != null) {
       final String targetDataSource = validateAndGetDataSourceForIngest(insertOrReplace);
-=======
-    if (insert != null) {
-      final String targetDataSource = validateAndGetDataSourceForInsert(insert);
       validateColumnsForIngestion(rootQueryRel);
->>>>>>> 2fe053c5
       return queryMakerFactory.buildForInsert(targetDataSource, rootQueryRel, plannerContext);
     } else {
       return queryMakerFactory.buildForSelect(rootQueryRel, plannerContext);
