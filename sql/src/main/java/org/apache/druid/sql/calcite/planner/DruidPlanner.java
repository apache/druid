--- conflicted
+++ resolved
@@ -35,7 +35,6 @@
 import org.apache.druid.server.security.AuthorizationResult;
 import org.apache.druid.server.security.Resource;
 import org.apache.druid.server.security.ResourceAction;
-import org.apache.druid.setting.QuerySettingRegistry;
 import org.apache.druid.sql.calcite.parser.DruidSqlInsert;
 import org.apache.druid.sql.calcite.parser.DruidSqlReplace;
 import org.apache.druid.sql.calcite.run.SqlEngine;
@@ -265,74 +264,6 @@
     planner.close();
   }
 
-<<<<<<< HEAD
-  /**
-   * If an {@link SqlNode} is a {@link SqlNodeList}, it must consist of 0 or more {@link SqlSetOption} followed by a
-   * single {@link SqlNode} which is NOT a {@link SqlSetOption}. All {@link SqlSetOption} will be converted into a
-   * context parameters {@link Map} and added to the {@link PlannerContext} with
-   * {@link PlannerContext#addAllToQueryContext(Map)}. The final {@link SqlNode} of the {@link SqlNodeList} is returned
-   * by this method as the {@link SqlNode} which should actually be validated and executed, and will have access to the
-   * modified query context through the {@link PlannerContext}. {@link SqlSetOption} override any existing query
-   * context parameter values.
-   */
-  private SqlNode processStatementList(SqlNode root)
-  {
-    if (root instanceof SqlNodeList) {
-      final SqlNodeList nodeList = (SqlNodeList) root;
-      if (!allowSetStatementsToBuildContext && nodeList.size() > 1) {
-        throw InvalidSqlInput.exception("SQL query string must contain only a single statement");
-      }
-      final Map<String, Object> contextMap = new LinkedHashMap<>();
-      boolean isMissingDruidStatementNode = true;
-      // convert 0 or more SET statements into a Map of stuff to add to the query context
-      for (int i = 0; i < nodeList.size(); i++) {
-        SqlNode sqlNode = nodeList.get(i);
-        if (sqlNode instanceof SqlSetOption) {
-          final SqlSetOption sqlSetOption = (SqlSetOption) sqlNode;
-          if (!(sqlSetOption.getValue() instanceof SqlLiteral)) {
-            throw InvalidSqlInput.exception(
-                "Assigned value must be a literal for SET statement[%s]",
-                sqlSetOption.toSqlString(CalciteSqlDialect.DEFAULT)
-            );
-          }
-          final SqlLiteral value = (SqlLiteral) sqlSetOption.getValue();
-          String name = sqlSetOption.getName().getSimple();
-
-          // Validate the SET parameter and parse the value into the value with appropriate type.
-          Object val = QuerySettingRegistry.getInstance()
-                                           .validateAndParse(
-                                               name,
-                                               SqlResults.coerce(
-                                                   plannerContext.getJsonMapper(),
-                                                   SqlResults.Context.fromPlannerContext(plannerContext),
-                                                   value.getValue(),
-                                                   value.getTypeName(),
-                                                   "set"
-                                               )
-                                           );
-          contextMap.put(name, val);
-        } else if (i < nodeList.size() - 1) {
-          // only SET statements can appear before the last statement
-          throw InvalidSqlInput.exception(
-              "Only SET statements can appear before the final statement in a statement list, but found non-SET statement[%s]",
-              sqlNode.toSqlString(CalciteSqlDialect.DEFAULT)
-          );
-        } else {
-          // last SqlNode
-          root = sqlNode;
-          isMissingDruidStatementNode = false;
-        }
-      }
-      if (isMissingDruidStatementNode) {
-        throw InvalidSqlInput.exception("Statement list is missing a non-SET statement to execute");
-      }
-      plannerContext.addAllToQueryContext(contextMap);
-    }
-    return root;
-  }
-
-=======
->>>>>>> b063429d
   protected class HandlerContextImpl implements SqlStatementHandler.HandlerContext
   {
     @Override
