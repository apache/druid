/*
 * Licensed to the Apache Software Foundation (ASF) under one
 * or more contributor license agreements.  See the NOTICE file
 * distributed with this work for additional information
 * regarding copyright ownership.  The ASF licenses this file
 * to you under the Apache License, Version 2.0 (the
 * "License"); you may not use this file except in compliance
 * with the License.  You may obtain a copy of the License at
 *
 *   http://www.apache.org/licenses/LICENSE-2.0
 *
 * Unless required by applicable law or agreed to in writing,
 * software distributed under the License is distributed on an
 * "AS IS" BASIS, WITHOUT WARRANTIES OR CONDITIONS OF ANY
 * KIND, either express or implied.  See the License for the
 * specific language governing permissions and limitations
 * under the License.
 */

package org.apache.druid.sql.calcite.rel;

import com.fasterxml.jackson.core.JsonProcessingException;
import com.google.common.annotations.VisibleForTesting;
import com.google.common.base.Preconditions;
import com.google.common.collect.ImmutableList;
import com.google.common.collect.ImmutableSortedMap;
import com.google.common.collect.Iterables;
import com.google.common.collect.Iterators;
import com.google.common.primitives.Ints;
import it.unimi.dsi.fastutil.ints.IntArrayList;
import it.unimi.dsi.fastutil.ints.IntList;
import org.apache.calcite.rel.RelFieldCollation;
import org.apache.calcite.rel.core.Aggregate;
import org.apache.calcite.rel.core.AggregateCall;
import org.apache.calcite.rel.core.Filter;
import org.apache.calcite.rel.core.Project;
import org.apache.calcite.rel.core.Sort;
import org.apache.calcite.rel.type.RelDataType;
import org.apache.calcite.rel.type.RelDataTypeFactory;
import org.apache.calcite.rex.RexBuilder;
import org.apache.calcite.rex.RexInputRef;
import org.apache.calcite.rex.RexNode;
import org.apache.calcite.sql.SqlKind;
import org.apache.calcite.util.ImmutableBitSet;
import org.apache.druid.java.util.common.ISE;
import org.apache.druid.java.util.common.Pair;
import org.apache.druid.java.util.common.granularity.Granularities;
import org.apache.druid.java.util.common.granularity.Granularity;
import org.apache.druid.query.DataSource;
import org.apache.druid.query.JoinDataSource;
import org.apache.druid.query.Query;
import org.apache.druid.query.QueryDataSource;
import org.apache.druid.query.aggregation.AggregatorFactory;
import org.apache.druid.query.aggregation.LongMaxAggregatorFactory;
import org.apache.druid.query.aggregation.LongMinAggregatorFactory;
import org.apache.druid.query.aggregation.PostAggregator;
import org.apache.druid.query.aggregation.SimpleLongAggregatorFactory;
import org.apache.druid.query.dimension.DimensionSpec;
import org.apache.druid.query.filter.DimFilter;
import org.apache.druid.query.groupby.GroupByQuery;
import org.apache.druid.query.groupby.having.DimFilterHavingSpec;
import org.apache.druid.query.groupby.orderby.DefaultLimitSpec;
import org.apache.druid.query.groupby.orderby.OrderByColumnSpec;
import org.apache.druid.query.operator.WindowOperatorQuery;
import org.apache.druid.query.ordering.StringComparator;
import org.apache.druid.query.scan.ScanQuery;
import org.apache.druid.query.timeboundary.TimeBoundaryQuery;
import org.apache.druid.query.timeseries.TimeseriesQuery;
import org.apache.druid.query.topn.DimensionTopNMetricSpec;
import org.apache.druid.query.topn.InvertedTopNMetricSpec;
import org.apache.druid.query.topn.NumericTopNMetricSpec;
import org.apache.druid.query.topn.TopNMetricSpec;
import org.apache.druid.query.topn.TopNQuery;
import org.apache.druid.segment.RowBasedStorageAdapter;
import org.apache.druid.segment.VirtualColumn;
import org.apache.druid.segment.VirtualColumns;
import org.apache.druid.segment.column.ColumnCapabilities;
import org.apache.druid.segment.column.ColumnHolder;
import org.apache.druid.segment.column.ColumnType;
import org.apache.druid.segment.column.RowSignature;
import org.apache.druid.segment.column.Types;
import org.apache.druid.segment.column.ValueType;
import org.apache.druid.segment.join.JoinableFactoryWrapper;
import org.apache.druid.sql.calcite.aggregation.Aggregation;
import org.apache.druid.sql.calcite.aggregation.DimensionExpression;
import org.apache.druid.sql.calcite.expression.DruidExpression;
import org.apache.druid.sql.calcite.expression.Expressions;
import org.apache.druid.sql.calcite.filtration.Filtration;
import org.apache.druid.sql.calcite.planner.Calcites;
import org.apache.druid.sql.calcite.planner.OffsetLimit;
import org.apache.druid.sql.calcite.planner.PlannerContext;
import org.apache.druid.sql.calcite.rule.GroupByRules;
import org.apache.druid.sql.calcite.run.EngineFeature;
import org.apache.druid.sql.calcite.table.RowSignatures;
import org.joda.time.Interval;

import javax.annotation.Nonnull;
import javax.annotation.Nullable;
import java.util.ArrayList;
import java.util.Collections;
import java.util.Comparator;
import java.util.HashMap;
import java.util.HashSet;
import java.util.List;
import java.util.Map;
import java.util.Optional;
import java.util.Set;
import java.util.SortedSet;
import java.util.TreeSet;
import java.util.stream.Collectors;

/**
 * A fully formed Druid query, built from a {@link PartialDruidQuery}. The work to develop this query is done
 * during construction, which may throw {@link CannotBuildQueryException}.
 */
public class DruidQuery
{
  /**
   * Native query context key that is set when {@link EngineFeature#SCAN_NEEDS_SIGNATURE}.
   */
  public static final String CTX_SCAN_SIGNATURE = "scanSignature";

  /**
   * Maximum number of time-granular buckets that we allow for non-Druid tables.
   * <p>
   * Used by {@link #canUseQueryGranularity}.
   */
  private static final int MAX_TIME_GRAINS_NON_DRUID_TABLE = 100000;

  private final DataSource dataSource;
  private final PlannerContext plannerContext;

  @Nullable
  private final DimFilter filter;

  @Nullable
  private final Projection selectProjection;

  @Nullable
  private final Grouping grouping;

  @Nullable
  private final Sorting sorting;

  @Nullable
  private final Windowing windowing;

  private final Query<?> query;
  private final RowSignature outputRowSignature;
  private final RelDataType outputRowType;
  private final VirtualColumnRegistry virtualColumnRegistry;
  private final RowSignature sourceRowSignature;

  private DruidQuery(
      final DataSource dataSource,
      final PlannerContext plannerContext,
      @Nullable final DimFilter filter,
      @Nullable final Projection selectProjection,
      @Nullable final Grouping grouping,
      @Nullable final Sorting sorting,
      @Nullable final Windowing windowing,
      final RowSignature sourceRowSignature,
      final RelDataType outputRowType,
      final VirtualColumnRegistry virtualColumnRegistry
  )
  {
    this.dataSource = Preconditions.checkNotNull(dataSource, "dataSource");
    this.plannerContext = Preconditions.checkNotNull(plannerContext, "plannerContext");
    this.filter = filter;
    this.selectProjection = selectProjection;
    this.grouping = grouping;
    this.sorting = sorting;
    this.windowing = windowing;
    this.sourceRowSignature = sourceRowSignature;

    this.outputRowSignature = computeOutputRowSignature(
        sourceRowSignature,
        selectProjection,
        grouping,
        sorting,
        windowing
    );
    this.outputRowType = Preconditions.checkNotNull(outputRowType, "outputRowType");
    this.virtualColumnRegistry = Preconditions.checkNotNull(virtualColumnRegistry, "virtualColumnRegistry");
    this.query = computeQuery();
  }

  public static DruidQuery fromPartialQuery(
      final PartialDruidQuery partialQuery,
      final DataSource dataSource,
      final RowSignature sourceRowSignature,
      final PlannerContext plannerContext,
      final RexBuilder rexBuilder,
      final boolean finalizeAggregations,
      @Nullable VirtualColumnRegistry virtualColumnRegistry
  )
  {
    final RelDataType outputRowType = partialQuery.leafRel().getRowType();
    if (virtualColumnRegistry == null) {
      virtualColumnRegistry = VirtualColumnRegistry.create(
          sourceRowSignature,
          plannerContext.getExprMacroTable(),
          plannerContext.getPlannerConfig().isForceExpressionVirtualColumns()
      );
    }

    // Now the fun begins.
    final DimFilter filter;
    final Projection selectProjection;
    final Grouping grouping;
    final Sorting sorting;
    final Windowing windowing;

    if (partialQuery.getWhereFilter() != null) {
      filter = Preconditions.checkNotNull(
          computeWhereFilter(
              partialQuery,
              plannerContext,
              sourceRowSignature,
              virtualColumnRegistry
          )
      );
    } else {
      filter = null;
    }

    // Only compute "selectProjection" if this is a non-aggregating query. (For aggregating queries, "grouping" will
    // reflect select-project from partialQuery on its own.)
    if (partialQuery.getSelectProject() != null && partialQuery.getAggregate() == null) {
      selectProjection = Preconditions.checkNotNull(
          computeSelectProjection(
              partialQuery,
              plannerContext,
              computeOutputRowSignature(sourceRowSignature, null, null, null, null),
              virtualColumnRegistry
          )
      );
    } else {
      selectProjection = null;
    }

    if (partialQuery.getAggregate() != null) {
      grouping = Preconditions.checkNotNull(
          computeGrouping(
              partialQuery,
              plannerContext,
              computeOutputRowSignature(sourceRowSignature, null, null, null, null),
              virtualColumnRegistry,
              rexBuilder,
              finalizeAggregations
          )
      );
    } else {
      grouping = null;
    }

    if (partialQuery.getSort() != null) {
      sorting = Preconditions.checkNotNull(
          computeSorting(
              partialQuery,
              plannerContext,
              computeOutputRowSignature(sourceRowSignature, selectProjection, grouping, null, null),
              // When sorting follows grouping, virtual columns cannot be used
              partialQuery.getAggregate() != null ? null : virtualColumnRegistry
          )
      );
    } else {
      sorting = null;
    }

    if (partialQuery.getWindow() != null) {
      if (plannerContext.featureAvailable(EngineFeature.WINDOW_FUNCTIONS)) {
        windowing = Preconditions.checkNotNull(
            Windowing.fromCalciteStuff(
                partialQuery,
                plannerContext,
                sourceRowSignature, // Plans immediately after Scan, so safe to use the row signature from scan
                rexBuilder
            )
        );
      } else {
        plannerContext.setPlanningError("Windowing not supported");
        throw new CannotBuildQueryException("Windowing not supported");
      }
    } else {
      windowing = null;
    }

    return new DruidQuery(
        dataSource,
        plannerContext,
        filter,
        selectProjection,
        grouping,
        sorting,
        windowing,
        sourceRowSignature,
        outputRowType,
        virtualColumnRegistry
    );
  }

  @Nonnull
  private static DimFilter computeWhereFilter(
      final PartialDruidQuery partialQuery,
      final PlannerContext plannerContext,
      final RowSignature rowSignature,
      final VirtualColumnRegistry virtualColumnRegistry
  )
  {
    return getDimFilter(plannerContext, rowSignature, virtualColumnRegistry, partialQuery.getWhereFilter());
  }

  @Nullable
  private static DimFilter computeHavingFilter(
      final PartialDruidQuery partialQuery,
      final PlannerContext plannerContext,
      final RowSignature aggregateSignature
  )
  {
    final Filter havingFilter = partialQuery.getHavingFilter();

    if (havingFilter == null) {
      return null;
    }

    // null virtualColumnRegistry, since virtual columns cannot be referenced by "having" filters.
    return getDimFilter(plannerContext, aggregateSignature, null, havingFilter);
  }

  @Nonnull
  public static DimFilter getDimFilter(
      final PlannerContext plannerContext,
      final RowSignature rowSignature,
      @Nullable final VirtualColumnRegistry virtualColumnRegistry,
      final Filter filter
  )
  {
    final RexNode condition = filter.getCondition();
    final DimFilter dimFilter = Expressions.toFilter(
        plannerContext,
        rowSignature,
        virtualColumnRegistry,
        condition
    );
    if (dimFilter == null) {
      throw new CannotBuildQueryException(filter, condition);
    } else {
      return dimFilter;
    }
  }

  @Nonnull
  private static Projection computeSelectProjection(
      final PartialDruidQuery partialQuery,
      final PlannerContext plannerContext,
      final RowSignature rowSignature,
      final VirtualColumnRegistry virtualColumnRegistry
  )
  {
    final Project project = Preconditions.checkNotNull(partialQuery.getSelectProject(), "selectProject");

    if (partialQuery.getAggregate() != null) {
      throw new ISE("Cannot have both 'selectProject' and 'aggregate', how can this be?");
    } else {
      return Projection.preAggregation(project, plannerContext, rowSignature, virtualColumnRegistry);
    }
  }

  @Nonnull
  private static Grouping computeGrouping(
      final PartialDruidQuery partialQuery,
      final PlannerContext plannerContext,
      final RowSignature rowSignature,
      final VirtualColumnRegistry virtualColumnRegistry,
      final RexBuilder rexBuilder,
      final boolean finalizeAggregations
  )
  {
    final Aggregate aggregate = Preconditions.checkNotNull(partialQuery.getAggregate(), "aggregate");
    final Project aggregateProject = partialQuery.getAggregateProject();

    final List<DimensionExpression> dimensions = computeDimensions(
        partialQuery,
        plannerContext,
        rowSignature,
        virtualColumnRegistry,
        rexBuilder.getTypeFactory()
    );

    final Subtotals subtotals = computeSubtotals(
        partialQuery,
        rowSignature
    );

    final List<Aggregation> aggregations = computeAggregations(
        partialQuery,
        plannerContext,
        rowSignature,
        virtualColumnRegistry,
        rexBuilder,
        finalizeAggregations
    );

    final RowSignature aggregateRowSignature = RowSignatures.fromRelDataType(
        ImmutableList.copyOf(
            Iterators.concat(
                dimensions.stream().map(DimensionExpression::getOutputName).iterator(),
                aggregations.stream().map(Aggregation::getOutputName).iterator()
            )
        ),
        aggregate.getRowType()
    );

    final DimFilter havingFilter = computeHavingFilter(
        partialQuery,
        plannerContext,
        aggregateRowSignature
    );

    final Grouping grouping = Grouping.create(dimensions, subtotals, aggregations, havingFilter, aggregateRowSignature);

    if (aggregateProject == null) {
      return grouping;
    } else {
      return grouping.applyProject(plannerContext, aggregateProject);
    }
  }

  /**
   * Returns dimensions corresponding to {@code aggregate.getGroupSet()}, in the same order.
   *
   * @param partialQuery          partial query
   * @param plannerContext        planner context
   * @param rowSignature          source row signature
   * @param virtualColumnRegistry re-usable virtual column references
   * @param typeFactory           factory for SQL types
   *
   * @return dimensions
   *
   * @throws CannotBuildQueryException if dimensions cannot be computed
   */
  private static List<DimensionExpression> computeDimensions(
      final PartialDruidQuery partialQuery,
      final PlannerContext plannerContext,
      final RowSignature rowSignature,
      final VirtualColumnRegistry virtualColumnRegistry,
      final RelDataTypeFactory typeFactory
  )
  {
    final Aggregate aggregate = Preconditions.checkNotNull(partialQuery.getAggregate());
    final List<DimensionExpression> dimensions = new ArrayList<>();
    final String outputNamePrefix = Calcites.findUnusedPrefixForDigits("d", rowSignature.getColumnNames());

    int outputNameCounter = 0;

    for (int i : aggregate.getGroupSet()) {
      // Dimension might need to create virtual columns. Avoid giving it a name that would lead to colliding columns.
      final RexNode rexNode = Expressions.fromFieldAccess(
          typeFactory,
          rowSignature,
          partialQuery.getSelectProject(),
          i
      );
      final DruidExpression druidExpression = Expressions.toDruidExpression(plannerContext, rowSignature, rexNode);
      if (druidExpression == null) {
        throw new CannotBuildQueryException(aggregate, rexNode);
      }

      final RelDataType dataType = rexNode.getType();
      final ColumnType outputType = Calcites.getColumnTypeForRelDataType(dataType);
      if (Types.isNullOr(outputType, ValueType.COMPLEX)) {
        // Can't group on unknown or COMPLEX types.
        plannerContext.setPlanningError(
            "SQL requires a group-by on a column of type %s that is unsupported.",
            outputType
        );
        throw new CannotBuildQueryException(aggregate, rexNode);
      }

      final String dimOutputName = outputNamePrefix + outputNameCounter++;
      if (!druidExpression.isSimpleExtraction()) {
        final String virtualColumn = virtualColumnRegistry.getOrCreateVirtualColumnForExpression(
            druidExpression,
            dataType
        );
        dimensions.add(DimensionExpression.ofVirtualColumn(
            virtualColumn,
            dimOutputName,
            druidExpression,
            outputType
        ));
      } else {
        dimensions.add(DimensionExpression.ofSimpleColumn(dimOutputName, druidExpression, outputType));
      }
    }

    return dimensions;
  }

  /**
   * Builds a {@link Subtotals} object based on {@link Aggregate#getGroupSets()}.
   */
  private static Subtotals computeSubtotals(
      final PartialDruidQuery partialQuery,
      final RowSignature rowSignature
  )
  {
    final Aggregate aggregate = partialQuery.getAggregate();

    // dimBitMapping maps from input field position to group set position (dimension number).
    final int[] dimBitMapping;
    if (partialQuery.getSelectProject() != null) {
      dimBitMapping = new int[partialQuery.getSelectProject().getRowType().getFieldCount()];
    } else {
      dimBitMapping = new int[rowSignature.size()];
    }

    int i = 0;
    for (int dimBit : aggregate.getGroupSet()) {
      dimBitMapping[dimBit] = i++;
    }

    // Use dimBitMapping to remap groupSets (which is input-field-position based) into subtotals (which is
    // dimension-list-position based).
    final List<IntList> subtotals = new ArrayList<>();
    for (ImmutableBitSet groupSet : aggregate.getGroupSets()) {
      final IntList subtotal = new IntArrayList();
      for (int dimBit : groupSet) {
        subtotal.add(dimBitMapping[dimBit]);
      }

      subtotals.add(subtotal);
    }

    return new Subtotals(subtotals);
  }

  /**
   * Returns aggregations corresponding to {@code aggregate.getAggCallList()}, in the same order.
   *
   * @param partialQuery          partial query
   * @param plannerContext        planner context
   * @param rowSignature          source row signature
   * @param virtualColumnRegistry re-usable virtual column references
   * @param rexBuilder            calcite RexBuilder
   * @param finalizeAggregations  true if this query should include explicit finalization for all of its
   *                              aggregators, where required. Useful for subqueries where Druid's native query layer
   *                              does not do this automatically.
   *
   * @return aggregations
   *
   * @throws CannotBuildQueryException if dimensions cannot be computed
   */
  private static List<Aggregation> computeAggregations(
      final PartialDruidQuery partialQuery,
      final PlannerContext plannerContext,
      final RowSignature rowSignature,
      final VirtualColumnRegistry virtualColumnRegistry,
      final RexBuilder rexBuilder,
      final boolean finalizeAggregations
  )
  {
    final Aggregate aggregate = Preconditions.checkNotNull(partialQuery.getAggregate());
    final List<Aggregation> aggregations = new ArrayList<>();
    final String outputNamePrefix = Calcites.findUnusedPrefixForDigits("a", rowSignature.getColumnNames());

    for (int i = 0; i < aggregate.getAggCallList().size(); i++) {
      final String aggName = outputNamePrefix + i;
      final AggregateCall aggCall = aggregate.getAggCallList().get(i);
      final Aggregation aggregation = GroupByRules.translateAggregateCall(
          plannerContext,
          rowSignature,
          virtualColumnRegistry,
          rexBuilder,
          partialQuery.getSelectProject(),
          aggregations,
          aggName,
          aggCall,
          finalizeAggregations
      );

      if (aggregation == null) {
        if (null == plannerContext.getPlanningError()) {
          plannerContext.setPlanningError("Aggregation [%s] is not supported", aggCall);
        }
        throw new CannotBuildQueryException(aggregate, aggCall);
      }

      aggregations.add(aggregation);
    }

    return aggregations;
  }

  @Nonnull
  private static Sorting computeSorting(
      final PartialDruidQuery partialQuery,
      final PlannerContext plannerContext,
      final RowSignature rowSignature,
      @Nullable final VirtualColumnRegistry virtualColumnRegistry
  )
  {
    final Sort sort = Preconditions.checkNotNull(partialQuery.getSort(), "sort");
    final Project sortProject = partialQuery.getSortProject();

    // Extract limit and offset.
    final OffsetLimit offsetLimit = OffsetLimit.fromSort(sort);

    // Extract orderBy column specs.
    final List<OrderByColumnSpec> orderBys = new ArrayList<>(sort.getChildExps().size());
    for (int sortKey = 0; sortKey < sort.getChildExps().size(); sortKey++) {
      final RexNode sortExpression = sort.getChildExps().get(sortKey);
      final RelFieldCollation collation = sort.getCollation().getFieldCollations().get(sortKey);
      final OrderByColumnSpec.Direction direction;
      final StringComparator comparator;

      if (collation.getDirection() == RelFieldCollation.Direction.ASCENDING) {
        direction = OrderByColumnSpec.Direction.ASCENDING;
      } else if (collation.getDirection() == RelFieldCollation.Direction.DESCENDING) {
        direction = OrderByColumnSpec.Direction.DESCENDING;
      } else {
        throw new ISE("Don't know what to do with direction[%s]", collation.getDirection());
      }

      comparator = Calcites.getStringComparatorForRelDataType(sortExpression.getType());

      if (sortExpression.isA(SqlKind.INPUT_REF)) {
        final RexInputRef ref = (RexInputRef) sortExpression;
        final String fieldName = rowSignature.getColumnName(ref.getIndex());
        orderBys.add(new OrderByColumnSpec(fieldName, direction, comparator));
      } else {
        // We don't support sorting by anything other than refs which actually appear in the query result.
        throw new CannotBuildQueryException(sort, sortExpression);
      }
    }

    // Extract any post-sort Projection.
    final Projection projection;

    if (sortProject == null) {
      projection = null;
    } else if (partialQuery.getAggregate() == null) {
      if (virtualColumnRegistry == null) {
        throw new ISE("Must provide 'virtualColumnRegistry' for pre-aggregation Projection!");
      }

      projection = Projection.preAggregation(sortProject, plannerContext, rowSignature, virtualColumnRegistry);
    } else {
      projection = Projection.postAggregation(sortProject, plannerContext, rowSignature, "s");
    }

    return Sorting.create(orderBys, offsetLimit, projection);
  }

  /**
   * Return the {@link RowSignature} corresponding to the output of a query with the given parameters.
   */
  private static RowSignature computeOutputRowSignature(
      final RowSignature sourceRowSignature,
      @Nullable final Projection selectProjection,
      @Nullable final Grouping grouping,
      @Nullable final Sorting sorting,
      @Nullable final Windowing windowing
  )
  {
    if (windowing != null) {
      return windowing.getSignature();
    } else if (sorting != null && sorting.getProjection() != null) {
      return sorting.getProjection().getOutputRowSignature();
    } else if (grouping != null) {
      // Sanity check: cannot have both "grouping" and "selectProjection".
      Preconditions.checkState(selectProjection == null, "Cannot have both 'grouping' and 'selectProjection'");
      return grouping.getOutputRowSignature();
    } else if (selectProjection != null) {
      return selectProjection.getOutputRowSignature();
    } else {
      return sourceRowSignature;
    }
  }

  private VirtualColumns getVirtualColumns(final boolean includeDimensions)
  {
    // 'sourceRowSignature' could provide a list of all defined virtual columns while constructing a query, but we
    // still want to collect the set of VirtualColumns this way to ensure we only add what is still being used after
    // the various transforms and optimizations
    Set<VirtualColumn> virtualColumns = new HashSet<>();


    // rewrite any "specialized" virtual column expressions as top level virtual columns so that their native
    // implementation can be used instead of being composed as part of some expression tree in an expresson virtual
    // column
    Set<String> specialized = new HashSet<>();
    final boolean forceExpressionVirtualColumns =
        plannerContext.getPlannerConfig().isForceExpressionVirtualColumns();
    virtualColumnRegistry.visitAllSubExpressions((expression) -> {
      if (!forceExpressionVirtualColumns && expression.getType() == DruidExpression.NodeType.SPECIALIZED) {
        // add the expression to the top level of the registry as a standalone virtual column
        final String name = virtualColumnRegistry.getOrCreateVirtualColumnForExpression(
            expression,
            expression.getDruidType()
        );
        specialized.add(name);
        // replace with an identifier expression of the new virtual column name
        return DruidExpression.ofColumn(expression.getDruidType(), name);
      } else {
        // do nothing
        return expression;
      }
    });

    // we always want to add any virtual columns used by the query level DimFilter
    if (filter != null) {
      for (String columnName : filter.getRequiredColumns()) {
        if (virtualColumnRegistry.isVirtualColumnDefined(columnName)) {
          virtualColumns.add(virtualColumnRegistry.getVirtualColumn(columnName));
        }
      }
    }

    if (selectProjection != null) {
      for (String columnName : selectProjection.getVirtualColumns()) {
        if (virtualColumnRegistry.isVirtualColumnDefined(columnName)) {
          virtualColumns.add(virtualColumnRegistry.getVirtualColumn(columnName));
        }
      }
    }

    if (grouping != null) {
      if (includeDimensions) {
        for (DimensionExpression expression : grouping.getDimensions()) {
          if (virtualColumnRegistry.isVirtualColumnDefined(expression.getVirtualColumn())) {
            virtualColumns.add(virtualColumnRegistry.getVirtualColumn(expression.getVirtualColumn()));
          }
        }
      }

      for (Aggregation aggregation : grouping.getAggregations()) {
        virtualColumns.addAll(virtualColumnRegistry.getAllVirtualColumns(aggregation.getRequiredColumns()));
      }
    }

    if (sorting != null && sorting.getProjection() != null && grouping == null) {
      // Sorting without grouping means we might have some post-sort Projection virtual columns.

      for (String columnName : sorting.getProjection().getVirtualColumns()) {
        if (virtualColumnRegistry.isVirtualColumnDefined(columnName)) {
          virtualColumns.add(virtualColumnRegistry.getVirtualColumn(columnName));
        }
      }
    }

    if (dataSource instanceof JoinDataSource) {
      for (String expression : ((JoinDataSource) dataSource).getVirtualColumnCandidates()) {
        if (virtualColumnRegistry.isVirtualColumnDefined(expression)) {
          virtualColumns.add(virtualColumnRegistry.getVirtualColumn(expression));
        }
      }
    }

    for (String columnName : specialized) {
      if (virtualColumnRegistry.isVirtualColumnDefined(columnName)) {
        virtualColumns.add(virtualColumnRegistry.getVirtualColumn(columnName));
      }
    }

    // sort for predictable output
    List<VirtualColumn> columns = new ArrayList<>(virtualColumns);
    columns.sort(Comparator.comparing(VirtualColumn::getOutputName));
    return VirtualColumns.create(columns);
  }

  /**
   * Returns a pair of DataSource and Filtration object created on the query filter. In case the, data source is
   * a join datasource, the datasource may be altered and left filter of join datasource may
   * be rid of time filters.
   */
  @VisibleForTesting
  static Pair<DataSource, Filtration> getFiltration(
      DataSource dataSource,
      DimFilter filter,
      VirtualColumnRegistry virtualColumnRegistry,
      JoinableFactoryWrapper joinableFactoryWrapper
  )
  {
    if (!canUseIntervalFiltering(dataSource)) {
      return Pair.of(dataSource, toFiltration(filter, virtualColumnRegistry.getFullRowSignature(), false));
    } else if (dataSource instanceof JoinDataSource && ((JoinDataSource) dataSource).getLeftFilter() != null) {
      final JoinDataSource joinDataSource = (JoinDataSource) dataSource;

      // If the join is left or inner, we can pull the intervals up to the query. This is done
      // so that broker can prune the segments to query.
      final Filtration leftFiltration = Filtration.create(joinDataSource.getLeftFilter())
                                                  .optimize(virtualColumnRegistry.getFullRowSignature());

      // Adds the intervals from the join left filter to query filtration
      final Filtration queryFiltration = Filtration.create(filter, leftFiltration.getIntervals())
                                                   .optimize(virtualColumnRegistry.getFullRowSignature());

      final JoinDataSource newDataSource = JoinDataSource.create(
          joinDataSource.getLeft(),
          joinDataSource.getRight(),
          joinDataSource.getRightPrefix(),
          joinDataSource.getConditionAnalysis(),
          joinDataSource.getJoinType(),
          leftFiltration.getDimFilter(),
          joinableFactoryWrapper
      );

      return Pair.of(newDataSource, queryFiltration);
    } else {
      return Pair.of(dataSource, toFiltration(filter, virtualColumnRegistry.getFullRowSignature(), true));
    }
  }

  /**
   * Whether the given datasource can make use of "intervals" based filtering. The is true for anything based on
   * regular tables ({@link org.apache.druid.query.TableDataSource}).
   */
  private static boolean canUseIntervalFiltering(final DataSource dataSource)
  {
    return dataSource.getAnalysis().isTableBased();
  }

  private static Filtration toFiltration(
      final DimFilter filter,
      final RowSignature rowSignature,
      final boolean useIntervals
  )
  {
    final Filtration filtration = Filtration.create(filter);

    if (useIntervals) {
      return filtration.optimize(rowSignature);
    } else {
      return filtration.optimizeFilterOnly(rowSignature);
    }
  }

  /**
   * Whether the provided combination of dataSource, filtration, and queryGranularity is safe to use in queries.
   * <p>
   * Necessary because some combinations are unsafe, mainly because they would lead to the creation of too many
   * time-granular buckets during query processing.
   */
  private static boolean canUseQueryGranularity(
      final DataSource dataSource,
      final Filtration filtration,
      final Granularity queryGranularity
  )
  {
    if (Granularities.ALL.equals(queryGranularity)) {
      // Always OK: no storage adapter has problem with ALL.
      return true;
    }

    if (dataSource.getAnalysis().isConcreteAndTableBased()) {
      // Always OK: queries on concrete tables (regular Druid datasources) use segment-based storage adapters
      // (IncrementalIndex or QueryableIndex). These clip query interval to data interval, making wide query
      // intervals safer. They do not have special checks for granularity and interval safety.
      return true;
    }

    // Query is against something other than a regular Druid table. Apply additional checks, because we can't
    // count on interval-clipping to save us.

    for (final Interval filtrationInterval : filtration.getIntervals()) {
      // Query may be using RowBasedStorageAdapter. We don't know for sure, so check
      // RowBasedStorageAdapter#isQueryGranularityAllowed to be safe.
      if (!RowBasedStorageAdapter.isQueryGranularityAllowed(filtrationInterval, queryGranularity)) {
        return false;
      }

      // Validate the interval against MAX_TIME_GRAINS_NON_DRUID_TABLE.
      // Estimate based on the size of the first bucket, to avoid computing them all. (That's what we're
      // trying to avoid!)
      final Interval firstBucket = queryGranularity.bucket(filtrationInterval.getStart());
      final long estimatedNumBuckets = filtrationInterval.toDurationMillis() / firstBucket.toDurationMillis();
      if (estimatedNumBuckets > MAX_TIME_GRAINS_NON_DRUID_TABLE) {
        return false;
      }
    }

    return true;
  }

  public DataSource getDataSource()
  {
    return dataSource;
  }

  @Nullable
  public Grouping getGrouping()
  {
    return grouping;
  }

  public RelDataType getOutputRowType()
  {
    return outputRowType;
  }

  public RowSignature getOutputRowSignature()
  {
    return outputRowSignature;
  }

  public Query<?> getQuery()
  {
    return query;
  }

  /**
   * Return this query as some kind of Druid query. The returned query will either be {@link TopNQuery},
   * {@link TimeseriesQuery}, {@link GroupByQuery}, {@link ScanQuery}
   *
   * @return Druid query
   */
  private Query<?> computeQuery()
  {
    if (dataSource instanceof QueryDataSource) {
      // If there is a subquery, then we prefer the outer query to be a groupBy if possible, since this potentially
      // enables more efficient execution. (The groupBy query toolchest can handle some subqueries by itself, without
      // requiring the Broker to inline results.)
      final GroupByQuery outerQuery = toGroupByQuery();

      if (outerQuery != null) {
        return outerQuery;
      }
    }

    final WindowOperatorQuery operatorQuery = toWindowQuery();
    if (operatorQuery != null) {
      return operatorQuery;
    }

    final TimeBoundaryQuery timeBoundaryQuery = toTimeBoundaryQuery();
    if (timeBoundaryQuery != null) {
      return timeBoundaryQuery;
    }

    final TimeseriesQuery tsQuery = toTimeseriesQuery();
    if (tsQuery != null) {
      return tsQuery;
    }

    final TopNQuery topNQuery = toTopNQuery();
    if (topNQuery != null) {
      return topNQuery;
    }

    final GroupByQuery groupByQuery = toGroupByQuery();
    if (groupByQuery != null) {
      return groupByQuery;
    }

    final ScanQuery scanQuery = toScanQuery();
    if (scanQuery != null) {
      return scanQuery;
    }

    throw new CannotBuildQueryException("Cannot convert query parts into an actual query");
  }

  /**
   * Return this query as a TimeBoundary query, or null if this query is not compatible with Timeseries.
   *
   * @return a TimeBoundaryQuery if possible. null if it is not possible to construct one.
   */
  @Nullable
  private TimeBoundaryQuery toTimeBoundaryQuery()
  {
    if (!plannerContext.featureAvailable(EngineFeature.TIME_BOUNDARY_QUERY)
        || grouping == null
        || grouping.getSubtotals().hasEffect(grouping.getDimensionSpecs())
        || grouping.getHavingFilter() != null
        || selectProjection != null
        || windowing != null) {
      return null;
    }

    if (sorting != null && sorting.getOffsetLimit().hasOffset()) {
      // Timeboundary cannot handle offsets.
      return null;
    }

    if (grouping.getDimensions().isEmpty() &&
        grouping.getPostAggregators().isEmpty() &&
        grouping.getAggregatorFactories().size() == 1) { // currently only handles max(__time) or min(__time) not both
      boolean minTime;
      AggregatorFactory aggregatorFactory = Iterables.getOnlyElement(grouping.getAggregatorFactories());
      if (aggregatorFactory instanceof LongMaxAggregatorFactory ||
          aggregatorFactory instanceof LongMinAggregatorFactory) {
        SimpleLongAggregatorFactory minMaxFactory = (SimpleLongAggregatorFactory) aggregatorFactory;
        String fieldName = minMaxFactory.getFieldName();
        if (fieldName == null ||
            !fieldName.equals(ColumnHolder.TIME_COLUMN_NAME) ||
            (minMaxFactory.getExpression() != null && !minMaxFactory.getExpression().isEmpty())) {
          return null;
        }
        minTime = aggregatorFactory instanceof LongMinAggregatorFactory;
      } else {
        return null;
      }
      final Pair<DataSource, Filtration> dataSourceFiltrationPair = getFiltration(
          dataSource,
          filter,
          virtualColumnRegistry,
          plannerContext.getJoinableFactoryWrapper()
      );
      final DataSource newDataSource = dataSourceFiltrationPair.lhs;
      final Filtration filtration = dataSourceFiltrationPair.rhs;
      String bound = minTime ? TimeBoundaryQuery.MIN_TIME : TimeBoundaryQuery.MAX_TIME;
      Map<String, Object> context = new HashMap<>(plannerContext.queryContextMap());
      if (minTime) {
        context.put(TimeBoundaryQuery.MIN_TIME_ARRAY_OUTPUT_NAME, aggregatorFactory.getName());
      } else {
        context.put(TimeBoundaryQuery.MAX_TIME_ARRAY_OUTPUT_NAME, aggregatorFactory.getName());
      }
      return new TimeBoundaryQuery(
          newDataSource,
          filtration.getQuerySegmentSpec(),
          bound,
          filtration.getDimFilter(),
          context
      );
    }
    return null;
  }

  /**
   * Return this query as a Timeseries query, or null if this query is not compatible with Timeseries.
   *
   * @return query
   */
  @Nullable
  private TimeseriesQuery toTimeseriesQuery()
  {
    if (!plannerContext.featureAvailable(EngineFeature.TIMESERIES_QUERY)
        || grouping == null
        || grouping.getSubtotals().hasEffect(grouping.getDimensionSpecs())
        || grouping.getHavingFilter() != null
        || windowing != null) {
      return null;
    }

    if (sorting != null && sorting.getOffsetLimit().hasOffset()) {
      // Timeseries cannot handle offsets.
      return null;
    }

    final Granularity queryGranularity;
    final boolean descending;
    int timeseriesLimit = 0;
    final Map<String, Object> theContext = new HashMap<>();
    if (grouping.getDimensions().isEmpty()) {
      queryGranularity = Granularities.ALL;
      descending = false;
    } else if (grouping.getDimensions().size() == 1) {
      final DimensionExpression dimensionExpression = Iterables.getOnlyElement(grouping.getDimensions());
      queryGranularity = Expressions.toQueryGranularity(
          dimensionExpression.getDruidExpression(),
          plannerContext.getExprMacroTable()
      );

      if (queryGranularity == null) {
        // Timeseries only applies if the single dimension is granular __time.
        return null;
      }
      theContext.put(
          TimeseriesQuery.CTX_TIMESTAMP_RESULT_FIELD,
          Iterables.getOnlyElement(grouping.getDimensions()).toDimensionSpec().getOutputName()
      );
      if (sorting != null) {
        if (sorting.getOffsetLimit().hasLimit()) {
          final long limit = sorting.getOffsetLimit().getLimit();

          if (limit == 0) {
            // Can't handle zero limit (the Timeseries query engine would treat it as unlimited).
            return null;
          }

          timeseriesLimit = Ints.checkedCast(limit);
        }

        switch (sorting.getTimeSortKind(dimensionExpression.getOutputName())) {
          case UNORDERED:
          case TIME_ASCENDING:
            descending = false;
            break;
          case TIME_DESCENDING:
            descending = true;
            break;
          default:
            // Sorting on a metric, maybe. Timeseries cannot handle.
            return null;
        }
      } else {
        // No limitSpec.
        descending = false;
      }
    } else {
      // More than one dimension, timeseries cannot handle.
      return null;
    }

    // An aggregation query should return one row per group, with no grouping (e.g. ALL granularity), the entire table
    // is the group, so we should not skip empty buckets. When there are no results, this means we return the
    // initialized state for given aggregators instead of nothing.
    // Alternatively, the timeseries query should return empty buckets, even with ALL granularity when timeseries query
    // was originally a groupBy query, but with the grouping dimensions removed away in Grouping#applyProject
    if (!Granularities.ALL.equals(queryGranularity) || grouping.hasGroupingDimensionsDropped()) {
      theContext.put(TimeseriesQuery.SKIP_EMPTY_BUCKETS, true);
    }
    theContext.putAll(plannerContext.queryContextMap());

    final Pair<DataSource, Filtration> dataSourceFiltrationPair = getFiltration(
        dataSource,
        filter,
        virtualColumnRegistry,
        plannerContext.getJoinableFactoryWrapper()
    );
    final DataSource newDataSource = dataSourceFiltrationPair.lhs;
    final Filtration filtration = dataSourceFiltrationPair.rhs;

    if (!canUseQueryGranularity(dataSource, filtration, queryGranularity)) {
      return null;
    }

    final List<PostAggregator> postAggregators = new ArrayList<>(grouping.getPostAggregators());
    if (sorting != null && sorting.getProjection() != null) {
      postAggregators.addAll(sorting.getProjection().getPostAggregators());
    }

    return new TimeseriesQuery(
        newDataSource,
        filtration.getQuerySegmentSpec(),
        descending,
        getVirtualColumns(false),
        filtration.getDimFilter(),
        queryGranularity,
        grouping.getAggregatorFactories(),
        postAggregators,
        timeseriesLimit,
        ImmutableSortedMap.copyOf(theContext)
    );
  }

  /**
   * Return this query as a TopN query, or null if this query is not compatible with TopN.
   *
   * @return query or null
   */
  @Nullable
  private TopNQuery toTopNQuery()
  {
    // Must be allowed by the QueryMaker.
    if (!plannerContext.featureAvailable(EngineFeature.TOPN_QUERY)) {
      return null;
    }

    // Must have GROUP BY one column, no GROUPING SETS, ORDER BY ≤ 1 column, LIMIT > 0 and ≤ maxTopNLimit,
    // no OFFSET, no HAVING, no windowing.
    final boolean topNOk = grouping != null
                           && grouping.getDimensions().size() == 1
                           && !grouping.getSubtotals().hasEffect(grouping.getDimensionSpecs())
                           && sorting != null
                           && (sorting.getOrderBys().size() <= 1
                               && sorting.getOffsetLimit().hasLimit()
                               && sorting.getOffsetLimit().getLimit() > 0
                               && sorting.getOffsetLimit().getLimit() <= plannerContext.getPlannerConfig()
                                                                                       .getMaxTopNLimit()
                               && !sorting.getOffsetLimit().hasOffset())
                           && grouping.getHavingFilter() == null
                           && windowing == null;

    if (!topNOk) {
      return null;
    }

    final DimensionSpec dimensionSpec = Iterables.getOnlyElement(grouping.getDimensions()).toDimensionSpec();
    // grouping col cannot be type array
    if (dimensionSpec.getOutputType().isArray()) {
      return null;
    }
    final OrderByColumnSpec limitColumn;
    if (sorting.getOrderBys().isEmpty()) {
      limitColumn = new OrderByColumnSpec(
          dimensionSpec.getOutputName(),
          OrderByColumnSpec.Direction.ASCENDING,
          Calcites.getStringComparatorForValueType(dimensionSpec.getOutputType())
      );
    } else {
      limitColumn = Iterables.getOnlyElement(sorting.getOrderBys());
    }
    final TopNMetricSpec topNMetricSpec;

    if (limitColumn.getDimension().equals(dimensionSpec.getOutputName())) {
      // DimensionTopNMetricSpec is exact; always return it even if allowApproximate is false.
      final DimensionTopNMetricSpec baseMetricSpec = new DimensionTopNMetricSpec(
          null,
          limitColumn.getDimensionComparator()
      );
      topNMetricSpec = limitColumn.getDirection() == OrderByColumnSpec.Direction.ASCENDING
                       ? baseMetricSpec
                       : new InvertedTopNMetricSpec(baseMetricSpec);
    } else if (plannerContext.getPlannerConfig().isUseApproximateTopN()) {
      // ORDER BY metric
      final NumericTopNMetricSpec baseMetricSpec = new NumericTopNMetricSpec(limitColumn.getDimension());
      topNMetricSpec = limitColumn.getDirection() == OrderByColumnSpec.Direction.ASCENDING
                       ? new InvertedTopNMetricSpec(baseMetricSpec)
                       : baseMetricSpec;
    } else {
      return null;
    }

    final Pair<DataSource, Filtration> dataSourceFiltrationPair = getFiltration(
        dataSource,
        filter,
        virtualColumnRegistry,
        plannerContext.getJoinableFactoryWrapper()
    );
    final DataSource newDataSource = dataSourceFiltrationPair.lhs;
    final Filtration filtration = dataSourceFiltrationPair.rhs;

    final List<PostAggregator> postAggregators = new ArrayList<>(grouping.getPostAggregators());
    if (sorting.getProjection() != null) {
      postAggregators.addAll(sorting.getProjection().getPostAggregators());
    }

    return new TopNQuery(
        newDataSource,
        getVirtualColumns(true),
        dimensionSpec,
        topNMetricSpec,
        Ints.checkedCast(sorting.getOffsetLimit().getLimit()),
        filtration.getQuerySegmentSpec(),
        filtration.getDimFilter(),
        Granularities.ALL,
        grouping.getAggregatorFactories(),
        postAggregators,
        ImmutableSortedMap.copyOf(plannerContext.queryContextMap())
    );
  }

  /**
   * Return this query as a GroupBy query, or null if this query is not compatible with GroupBy.
   *
   * @return query or null
   */
  @Nullable
  private GroupByQuery toGroupByQuery()
  {
    if (grouping == null || windowing != null) {
      return null;
    }

    if (sorting != null && sorting.getOffsetLimit().hasLimit() && sorting.getOffsetLimit().getLimit() <= 0) {
      // Cannot handle zero or negative limits.
      return null;
    }

    final Pair<DataSource, Filtration> dataSourceFiltrationPair = getFiltration(
        dataSource,
        filter,
        virtualColumnRegistry,
        plannerContext.getJoinableFactoryWrapper()
    );
    final DataSource newDataSource = dataSourceFiltrationPair.lhs;
    final Filtration filtration = dataSourceFiltrationPair.rhs;

    final DimFilterHavingSpec havingSpec;
    if (grouping.getHavingFilter() != null) {
      havingSpec = new DimFilterHavingSpec(
          Filtration.create(grouping.getHavingFilter())
                    .optimizeFilterOnly(grouping.getOutputRowSignature())
                    .getDimFilter(),
          true
      );
    } else {
      havingSpec = null;
    }
    final List<PostAggregator> postAggregators = new ArrayList<>(grouping.getPostAggregators());
    if (sorting != null && sorting.getProjection() != null) {
      postAggregators.addAll(sorting.getProjection().getPostAggregators());
    }

    GroupByQuery query = new GroupByQuery(
        newDataSource,
        filtration.getQuerySegmentSpec(),
        getVirtualColumns(true),
        filtration.getDimFilter(),
        Granularities.ALL,
        grouping.getDimensionSpecs(),
        grouping.getAggregatorFactories(),
        postAggregators,
        havingSpec,
        Optional.ofNullable(sorting).orElse(Sorting.none()).limitSpec(),
        grouping.getSubtotals().toSubtotalsSpec(grouping.getDimensionSpecs()),
        ImmutableSortedMap.copyOf(plannerContext.queryContextMap())
    );
    // We don't apply timestamp computation optimization yet when limit is pushed down. Maybe someday.
    if (query.getLimitSpec() instanceof DefaultLimitSpec && query.isApplyLimitPushDown()) {
      return query;
    }
    Map<String, Object> theContext = new HashMap<>();

    Granularity queryGranularity = null;

    // sql like "group by city_id,time_floor(__time to day)",
    // the original translated query is granularity=all and dimensions:[d0, d1]
    // the better plan is granularity=day and dimensions:[d0]
    // but the ResultRow structure is changed from [d0, d1] to [__time, d0]
    // this structure should be fixed as [d0, d1] (actually it is [d0, __time]) before postAggs are called.
    //
    // the above is the general idea of this optimization.
    // but from coding perspective, the granularity=all and "d0" dimension are referenced by many places,
    // eg: subtotals, having, grouping set, post agg,
    // there would be many many places need to be fixed if "d0" dimension is removed from query.dimensions
    // and the same to the granularity change.
    // so from easier coding perspective, this optimization is coded as groupby engine-level inner process change.
    // the most part of codes are in GroupByStrategyV2 about the process change between broker and compute node.
    // the basic logic like nested queries and subtotals are kept unchanged,
    // they will still see the granularity=all and the "d0" dimension.
    //
    // the tradeoff is that GroupByStrategyV2 behaviors differently according to the below query contexts.
    // in another word,
    // the query generated by "explain plan for select ..." doesn't match to the native query ACTUALLY being executed,
    // the granularity and dimensions are slightly different.
    // now, part of the query plan logic is handled in GroupByStrategyV2.
    if (!grouping.getDimensions().isEmpty()) {
      for (DimensionExpression dimensionExpression : grouping.getDimensions()) {
        Granularity granularity = Expressions.toQueryGranularity(
            dimensionExpression.getDruidExpression(),
            plannerContext.getExprMacroTable()
        );
        if (granularity == null || !canUseQueryGranularity(dataSource, filtration, granularity)) {
          // Can't, or won't, convert this dimension to a query granularity.
          continue;
        }
        if (queryGranularity != null) {
          // group by more than one timestamp_floor
          // eg: group by timestamp_floor(__time to DAY),timestamp_floor(__time, to HOUR)
          queryGranularity = null;
          break;
        }
        queryGranularity = granularity;
        int timestampDimensionIndexInDimensions = grouping.getDimensions().indexOf(dimensionExpression);

        // these settings will only affect the most inner query sent to the down streaming compute nodes
        theContext.put(GroupByQuery.CTX_TIMESTAMP_RESULT_FIELD, dimensionExpression.getOutputName());
        theContext.put(GroupByQuery.CTX_TIMESTAMP_RESULT_FIELD_INDEX, timestampDimensionIndexInDimensions);

        try {
          theContext.put(
              GroupByQuery.CTX_TIMESTAMP_RESULT_FIELD_GRANULARITY,
              plannerContext.getJsonMapper().writeValueAsString(queryGranularity)
          );
        }
        catch (Exception e) {
          throw new RuntimeException(e);
        }
      }
    }
    if (queryGranularity == null) {
      return query;
    }
    return query.withOverriddenContext(theContext);
  }

  /**
   * Return this query as a {@link WindowOperatorQuery}, or null if this query cannot be run that way.
   *
   * @return query or null
   */
  @Nullable
  private WindowOperatorQuery toWindowQuery()
  {
    if (windowing == null) {
      return null;
    }

    return new WindowOperatorQuery(
        dataSource,
        plannerContext.queryContextMap(),
        windowing.getSignature(),
        windowing.getOperators()
    );
  }

  /**
   * Return this query as a Scan query, or null if this query is not compatible with Scan.
   *
   * @return query or null
   */
  @Nullable
  private ScanQuery toScanQuery()
  {
    if (grouping != null || windowing != null) {
      // Scan cannot GROUP BY or do windows.
      return null;
    }

    if (outputRowSignature.size() == 0) {
      // Should never do a scan query without any columns that we're interested in. This is probably a planner bug.
      throw new ISE("Cannot convert to Scan query without any columns.");
    }

    final Pair<DataSource, Filtration> dataSourceFiltrationPair = getFiltration(
        dataSource,
        filter,
        virtualColumnRegistry,
        plannerContext.getJoinableFactoryWrapper()
    );
    final DataSource newDataSource = dataSourceFiltrationPair.lhs;
    final Filtration filtration = dataSourceFiltrationPair.rhs;

    final List<ScanQuery.OrderBy> orderByColumns;
    long scanOffset = 0L;
    long scanLimit = 0L;

    if (sorting != null) {
      scanOffset = sorting.getOffsetLimit().getOffset();

      if (sorting.getOffsetLimit().hasLimit()) {
        final long limit = sorting.getOffsetLimit().getLimit();

        if (limit == 0) {
          // Can't handle zero limit (the Scan query engine would treat it as unlimited).
          return null;
        }

        scanLimit = limit;
      }

      orderByColumns = sorting.getOrderBys().stream().map(
          orderBy ->
              new ScanQuery.OrderBy(
                  orderBy.getDimension(),
                  orderBy.getDirection() == OrderByColumnSpec.Direction.DESCENDING
                  ? ScanQuery.Order.DESCENDING
                  : ScanQuery.Order.ASCENDING
              )
      ).collect(Collectors.toList());
    } else {
      orderByColumns = Collections.emptyList();
    }

    if (!plannerContext.featureAvailable(EngineFeature.SCAN_ORDER_BY_NON_TIME) && !orderByColumns.isEmpty()) {
<<<<<<< HEAD
      if (orderByColumns.size() > 1 || orderByColumns.stream()
                                                     .anyMatch(orderBy -> !orderBy.getColumnName()
                                                                                  .equals(ColumnHolder.TIME_COLUMN_NAME))) {
        // Cannot handle this ordering.
        // Scan cannot ORDER BY non-time columns.
=======
      if (orderByColumns.size() > 1 || !ColumnHolder.TIME_COLUMN_NAME.equals(orderByColumns.get(0).getColumnName())) {
        // We cannot handle this ordering, but we encounter this ordering as part of the exploration of the volcano
        // planner, which means that the query that we are looking right now might only be doing this as one of the
        // potential branches of exploration rather than being a semantic requirement of the query itself.  So, it is
        // not safe to send an error message telling the end-user exactly what is happening, instead we need to set the
        // planning error and hope.
>>>>>>> 155fde33
        plannerContext.setPlanningError(
            "SQL query requires order by non-time column [%s], which is not supported.",
            orderByColumns
        );
        return null;
      }
    }

    // Compute the list of columns to select, sorted and deduped.
    final SortedSet<String> scanColumns = new TreeSet<>(outputRowSignature.getColumnNames());
    orderByColumns.forEach(column -> scanColumns.add(column.getColumnName()));

    final VirtualColumns virtualColumns = getVirtualColumns(true);
    final ImmutableList<String> scanColumnsList = ImmutableList.copyOf(scanColumns);

    return new ScanQuery(
        newDataSource,
        filtration.getQuerySegmentSpec(),
        virtualColumns,
        ScanQuery.ResultFormat.RESULT_FORMAT_COMPACTED_LIST,
        0,
        scanOffset,
        scanLimit,
        null,
        orderByColumns,
        filtration.getDimFilter(),
        scanColumnsList,
        false,
        withScanSignatureIfNeeded(
            virtualColumns,
            scanColumnsList,
            plannerContext.queryContextMap()
        )
    );
  }

  /**
   * Returns a copy of "queryContext" with {@link #CTX_SCAN_SIGNATURE} added if the execution context has the
   * {@link EngineFeature#SCAN_NEEDS_SIGNATURE} feature.
   */
  private Map<String, Object> withScanSignatureIfNeeded(
      final VirtualColumns virtualColumns,
      final List<String> scanColumns,
      final Map<String, Object> queryContext
  )
  {
    if (!plannerContext.featureAvailable(EngineFeature.SCAN_NEEDS_SIGNATURE)) {
      return queryContext;
    }
    // Compute the signature of the columns that we are selecting.
    final RowSignature.Builder scanSignatureBuilder = RowSignature.builder();

    for (final String columnName : scanColumns) {
      final ColumnCapabilities capabilities =
          virtualColumns.getColumnCapabilitiesWithFallback(sourceRowSignature, columnName);

      if (capabilities == null) {
        // No type for this column. This is a planner bug.
        throw new ISE("No type for column [%s]", columnName);
      }

      scanSignatureBuilder.add(columnName, capabilities.toColumnType());
    }

    final RowSignature signature = scanSignatureBuilder.build();

    try {
      Map<String, Object> revised = new HashMap<>(queryContext);
      revised.put(
          CTX_SCAN_SIGNATURE,
          plannerContext.getJsonMapper().writeValueAsString(signature)
      );
      return revised;
    }
    catch (JsonProcessingException e) {
      throw new RuntimeException(e);
    }
  }
}<|MERGE_RESOLUTION|>--- conflicted
+++ resolved
@@ -1447,20 +1447,14 @@
     }
 
     if (!plannerContext.featureAvailable(EngineFeature.SCAN_ORDER_BY_NON_TIME) && !orderByColumns.isEmpty()) {
-<<<<<<< HEAD
-      if (orderByColumns.size() > 1 || orderByColumns.stream()
-                                                     .anyMatch(orderBy -> !orderBy.getColumnName()
-                                                                                  .equals(ColumnHolder.TIME_COLUMN_NAME))) {
-        // Cannot handle this ordering.
-        // Scan cannot ORDER BY non-time columns.
-=======
-      if (orderByColumns.size() > 1 || !ColumnHolder.TIME_COLUMN_NAME.equals(orderByColumns.get(0).getColumnName())) {
+      if (orderByColumns.size() > 1
+          || orderByColumns.stream()
+                           .anyMatch(orderBy -> !orderBy.getColumnName().equals(ColumnHolder.TIME_COLUMN_NAME))) {
         // We cannot handle this ordering, but we encounter this ordering as part of the exploration of the volcano
         // planner, which means that the query that we are looking right now might only be doing this as one of the
         // potential branches of exploration rather than being a semantic requirement of the query itself.  So, it is
         // not safe to send an error message telling the end-user exactly what is happening, instead we need to set the
         // planning error and hope.
->>>>>>> 155fde33
         plannerContext.setPlanningError(
             "SQL query requires order by non-time column [%s], which is not supported.",
             orderByColumns
