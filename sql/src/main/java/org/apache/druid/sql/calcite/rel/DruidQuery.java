--- conflicted
+++ resolved
@@ -1667,11 +1667,7 @@
       }
     }
 
-<<<<<<< HEAD
-    // Compute the list of columns to select, sorted and deduped.
-=======
     // Deduplicate column list
->>>>>>> f4178939
     final Set<String> scanColumns = new LinkedHashSet<>(outputRowSignature.getColumnNames());
     orderByColumns.forEach(column -> scanColumns.add(column.getColumnName()));
 
