/*
 * Licensed to the Apache Software Foundation (ASF) under one
 * or more contributor license agreements.  See the NOTICE file
 * distributed with this work for additional information
 * regarding copyright ownership.  The ASF licenses this file
 * to you under the Apache License, Version 2.0 (the
 * "License"); you may not use this file except in compliance
 * with the License.  You may obtain a copy of the License at
 *
 *   http://www.apache.org/licenses/LICENSE-2.0
 *
 * Unless required by applicable law or agreed to in writing,
 * software distributed under the License is distributed on an
 * "AS IS" BASIS, WITHOUT WARRANTIES OR CONDITIONS OF ANY
 * KIND, either express or implied.  See the License for the
 * specific language governing permissions and limitations
 * under the License.
 */

package org.apache.druid.sql.calcite.rel;

import com.fasterxml.jackson.core.JsonProcessingException;
import com.google.common.annotations.VisibleForTesting;
import com.google.common.base.Preconditions;
import com.google.common.collect.ImmutableList;
import com.google.common.collect.ImmutableSortedMap;
import com.google.common.collect.Iterables;
import com.google.common.collect.Iterators;
import com.google.common.primitives.Ints;
import it.unimi.dsi.fastutil.ints.IntArrayList;
import it.unimi.dsi.fastutil.ints.IntList;
import org.apache.calcite.rel.RelFieldCollation;
import org.apache.calcite.rel.core.Aggregate;
import org.apache.calcite.rel.core.AggregateCall;
import org.apache.calcite.rel.core.Filter;
import org.apache.calcite.rel.core.Project;
import org.apache.calcite.rel.core.Sort;
import org.apache.calcite.rel.type.RelDataType;
import org.apache.calcite.rel.type.RelDataTypeFactory;
import org.apache.calcite.rex.RexBuilder;
import org.apache.calcite.rex.RexInputRef;
import org.apache.calcite.rex.RexNode;
import org.apache.calcite.sql.SqlKind;
import org.apache.calcite.sql.type.SqlTypeName;
import org.apache.calcite.util.ImmutableBitSet;
import org.apache.druid.java.util.common.ISE;
import org.apache.druid.java.util.common.Pair;
import org.apache.druid.java.util.common.granularity.Granularities;
import org.apache.druid.java.util.common.granularity.Granularity;
import org.apache.druid.query.DataSource;
import org.apache.druid.query.JoinDataSource;
import org.apache.druid.query.Query;
import org.apache.druid.query.QueryContext;
import org.apache.druid.query.QueryDataSource;
import org.apache.druid.query.aggregation.AggregatorFactory;
import org.apache.druid.query.aggregation.LongMaxAggregatorFactory;
import org.apache.druid.query.aggregation.LongMinAggregatorFactory;
import org.apache.druid.query.aggregation.PostAggregator;
import org.apache.druid.query.aggregation.SimpleLongAggregatorFactory;
import org.apache.druid.query.dimension.DimensionSpec;
import org.apache.druid.query.filter.DimFilter;
import org.apache.druid.query.groupby.GroupByQuery;
import org.apache.druid.query.groupby.having.DimFilterHavingSpec;
import org.apache.druid.query.groupby.orderby.DefaultLimitSpec;
import org.apache.druid.query.groupby.orderby.OrderByColumnSpec;
import org.apache.druid.query.operator.WindowOperatorQuery;
import org.apache.druid.query.ordering.StringComparator;
import org.apache.druid.query.ordering.StringComparators;
import org.apache.druid.query.scan.ScanQuery;
import org.apache.druid.query.timeboundary.TimeBoundaryQuery;
import org.apache.druid.query.timeseries.TimeseriesQuery;
import org.apache.druid.query.topn.DimensionTopNMetricSpec;
import org.apache.druid.query.topn.InvertedTopNMetricSpec;
import org.apache.druid.query.topn.NumericTopNMetricSpec;
import org.apache.druid.query.topn.TopNMetricSpec;
import org.apache.druid.query.topn.TopNQuery;
import org.apache.druid.segment.RowBasedStorageAdapter;
import org.apache.druid.segment.VirtualColumn;
import org.apache.druid.segment.VirtualColumns;
import org.apache.druid.segment.column.ColumnCapabilities;
import org.apache.druid.segment.column.ColumnHolder;
import org.apache.druid.segment.column.ColumnType;
import org.apache.druid.segment.column.RowSignature;
import org.apache.druid.segment.column.Types;
import org.apache.druid.segment.column.ValueType;
import org.apache.druid.segment.join.JoinableFactoryWrapper;
import org.apache.druid.sql.calcite.aggregation.Aggregation;
import org.apache.druid.sql.calcite.aggregation.DimensionExpression;
import org.apache.druid.sql.calcite.expression.DruidExpression;
import org.apache.druid.sql.calcite.expression.Expressions;
import org.apache.druid.sql.calcite.filtration.Filtration;
import org.apache.druid.sql.calcite.planner.Calcites;
import org.apache.druid.sql.calcite.planner.OffsetLimit;
import org.apache.druid.sql.calcite.planner.PlannerContext;
import org.apache.druid.sql.calcite.rule.GroupByRules;
import org.apache.druid.sql.calcite.run.EngineFeature;
import org.apache.druid.sql.calcite.table.RowSignatures;
import org.joda.time.Interval;

import javax.annotation.Nonnull;
import javax.annotation.Nullable;
import java.util.ArrayList;
import java.util.Collections;
import java.util.Comparator;
import java.util.HashMap;
import java.util.HashSet;
import java.util.List;
import java.util.Map;
import java.util.Optional;
import java.util.Set;
import java.util.SortedSet;
import java.util.TreeSet;
import java.util.stream.Collectors;

/**
 * A fully formed Druid query, built from a {@link PartialDruidQuery}. The work to develop this query is done
 * during construction, which may throw {@link CannotBuildQueryException}.
 */
public class DruidQuery
{
  /**
   * Native query context key that is set when {@link EngineFeature#SCAN_NEEDS_SIGNATURE}.
   */
  public static final String CTX_SCAN_SIGNATURE = "scanSignature";

  /**
   * Maximum number of time-granular buckets that we allow for non-Druid tables.
   * <p>
   * Used by {@link #canUseQueryGranularity}.
   */
  private static final int MAX_TIME_GRAINS_NON_DRUID_TABLE = 100000;
  public static final String CTX_ENABLE_WINDOW_FNS = "windowsAreForClosers";

  private final DataSource dataSource;
  private final PlannerContext plannerContext;

  @Nullable
  private final DimFilter filter;

  @Nullable
  private final Projection selectProjection;

  @Nullable
  private final Projection unnestProjection;

  @Nullable
  private final Grouping grouping;

  @Nullable
  private final Sorting sorting;

  @Nullable
  private final Windowing windowing;

  private final Query<?> query;
  private final RowSignature outputRowSignature;
  private final RelDataType outputRowType;
  private final VirtualColumnRegistry virtualColumnRegistry;
  private final RowSignature sourceRowSignature;

  private DruidQuery(
      final DataSource dataSource,
      final PlannerContext plannerContext,
      @Nullable final DimFilter filter,
      @Nullable final Projection selectProjection,
      @Nullable final Projection unnestProjection,
      @Nullable final Grouping grouping,
      @Nullable final Sorting sorting,
      @Nullable final Windowing windowing,
      final RowSignature sourceRowSignature,
      final RelDataType outputRowType,
      final VirtualColumnRegistry virtualColumnRegistry
  )
  {
    this.dataSource = Preconditions.checkNotNull(dataSource, "dataSource");
    this.plannerContext = Preconditions.checkNotNull(plannerContext, "plannerContext");
    this.filter = filter;
    this.selectProjection = selectProjection;
    this.unnestProjection = unnestProjection;
    this.grouping = grouping;
    this.sorting = sorting;
    this.windowing = windowing;
    this.sourceRowSignature = sourceRowSignature;

    this.outputRowSignature = computeOutputRowSignature(
        sourceRowSignature,
        selectProjection,
        grouping,
        sorting,
        windowing
    );
    this.outputRowType = Preconditions.checkNotNull(outputRowType, "outputRowType");
    this.virtualColumnRegistry = Preconditions.checkNotNull(virtualColumnRegistry, "virtualColumnRegistry");
    this.query = computeQuery();
  }

  public static DruidQuery fromPartialQuery(
      final PartialDruidQuery partialQuery,
      final DataSource dataSource,
      final RowSignature sourceRowSignature,
      final PlannerContext plannerContext,
      final RexBuilder rexBuilder,
      final boolean finalizeAggregations,
      @Nullable VirtualColumnRegistry virtualColumnRegistry
  )
  {
    final RelDataType outputRowType = partialQuery.leafRel().getRowType();
    if (virtualColumnRegistry == null) {
      virtualColumnRegistry = VirtualColumnRegistry.create(
          sourceRowSignature,
          plannerContext.getExprMacroTable(),
          plannerContext.getPlannerConfig().isForceExpressionVirtualColumns()
      );
    }

    // Now the fun begins.
    final DimFilter filter;
    final Projection selectProjection;
    final Projection unnestProjection;
    final Grouping grouping;
    final Sorting sorting;
    final Windowing windowing;

    if (partialQuery.getWhereFilter() != null) {
      filter = Preconditions.checkNotNull(
          computeWhereFilter(
              partialQuery,
              plannerContext,
              sourceRowSignature,
              virtualColumnRegistry
          )
      );
    } else {
      filter = null;
    }

    // Only compute "selectProjection" if this is a non-aggregating query. (For aggregating queries, "grouping" will
    // reflect select-project from partialQuery on its own.)
    if (partialQuery.getSelectProject() != null && partialQuery.getAggregate() == null) {
      selectProjection = Preconditions.checkNotNull(
          computeSelectProjection(
              partialQuery,
              plannerContext,
              computeOutputRowSignature(sourceRowSignature, null, null, null, null),
              virtualColumnRegistry
          )
      );
    } else {
      selectProjection = null;
    }

    if (partialQuery.getAggregate() != null) {
      grouping = Preconditions.checkNotNull(
          computeGrouping(
              partialQuery,
              plannerContext,
              computeOutputRowSignature(sourceRowSignature, null, null, null, null),
              virtualColumnRegistry,
              rexBuilder,
              finalizeAggregations
          )
      );
    } else {
      grouping = null;
    }

    if (partialQuery.getSort() != null) {
      sorting = Preconditions.checkNotNull(
          computeSorting(
              partialQuery,
              plannerContext,
              computeOutputRowSignature(sourceRowSignature, selectProjection, grouping, null, null),
              // When sorting follows grouping, virtual columns cannot be used
              partialQuery.getAggregate() != null ? null : virtualColumnRegistry
          )
      );
    } else {
      sorting = null;
    }

    if (partialQuery.getWindow() != null) {
      final QueryContext queryContext = plannerContext.queryContext();
      if (queryContext.getBoolean(CTX_ENABLE_WINDOW_FNS, false)) {
        windowing = Preconditions.checkNotNull(
            Windowing.fromCalciteStuff(
                partialQuery,
                plannerContext,
                sourceRowSignature, // Plans immediately after Scan, so safe to use the row signature from scan
                rexBuilder
            )
        );
      } else {
        plannerContext.setPlanningError("Windowing Not Currently Supported");
        throw new CannotBuildQueryException("Windowing Not Currently Supported");
      }
    } else {
      windowing = null;
    }

    if (partialQuery.getUnnestProject() != null) {
      unnestProjection = Preconditions.checkNotNull(
          computeUnnestProjection(
              partialQuery,
              plannerContext,
              computeOutputRowSignature(sourceRowSignature, null, null, null, null),
              virtualColumnRegistry
          )
      );
    } else {
      unnestProjection = null;
    }

    return new DruidQuery(
        dataSource,
        plannerContext,
        filter,
        selectProjection,
        unnestProjection,
        grouping,
        sorting,
        windowing,
        sourceRowSignature,
        outputRowType,
        virtualColumnRegistry
    );
  }

  @Nonnull
  private static DimFilter computeWhereFilter(
      final PartialDruidQuery partialQuery,
      final PlannerContext plannerContext,
      final RowSignature rowSignature,
      final VirtualColumnRegistry virtualColumnRegistry
  )
  {
    return getDimFilter(plannerContext, rowSignature, virtualColumnRegistry, partialQuery.getWhereFilter());
  }

  @Nullable
  private static DimFilter computeHavingFilter(
      final PartialDruidQuery partialQuery,
      final PlannerContext plannerContext,
      final RowSignature aggregateSignature
  )
  {
    final Filter havingFilter = partialQuery.getHavingFilter();

    if (havingFilter == null) {
      return null;
    }

    // null virtualColumnRegistry, since virtual columns cannot be referenced by "having" filters.
    return getDimFilter(plannerContext, aggregateSignature, null, havingFilter);
  }

  @Nonnull
  private static DimFilter getDimFilter(
      final PlannerContext plannerContext,
      final RowSignature rowSignature,
      @Nullable final VirtualColumnRegistry virtualColumnRegistry,
      final Filter filter
  )
  {
    final RexNode condition = filter.getCondition();
    final DimFilter dimFilter = Expressions.toFilter(
        plannerContext,
        rowSignature,
        virtualColumnRegistry,
        condition
    );
    if (dimFilter == null) {
      throw new CannotBuildQueryException(filter, condition);
    } else {
      return dimFilter;
    }
  }

  @Nonnull
  private static Projection computeSelectProjection(
      final PartialDruidQuery partialQuery,
      final PlannerContext plannerContext,
      final RowSignature rowSignature,
      final VirtualColumnRegistry virtualColumnRegistry
  )
  {
    final Project project = Preconditions.checkNotNull(partialQuery.getSelectProject(), "selectProject");

    if (partialQuery.getAggregate() != null) {
      throw new ISE("Cannot have both 'selectProject' and 'aggregate', how can this be?");
    } else {
      return Projection.preAggregation(project, plannerContext, rowSignature, virtualColumnRegistry);
    }
  }

  @Nonnull
  private static Projection computeUnnestProjection(
      final PartialDruidQuery partialQuery,
      final PlannerContext plannerContext,
      final RowSignature rowSignature,
      final VirtualColumnRegistry virtualColumnRegistry
  )
  {
    final Project project = Preconditions.checkNotNull(partialQuery.getUnnestProject(), "unnestProject");
    return Projection.preAggregation(project, plannerContext, rowSignature, virtualColumnRegistry);
  }

  @Nonnull
  private static Grouping computeGrouping(
      final PartialDruidQuery partialQuery,
      final PlannerContext plannerContext,
      final RowSignature rowSignature,
      final VirtualColumnRegistry virtualColumnRegistry,
      final RexBuilder rexBuilder,
      final boolean finalizeAggregations
  )
  {
    final Aggregate aggregate = Preconditions.checkNotNull(partialQuery.getAggregate(), "aggregate");
    final Project aggregateProject = partialQuery.getAggregateProject();

    final List<DimensionExpression> dimensions = computeDimensions(
        partialQuery,
        plannerContext,
        rowSignature,
        virtualColumnRegistry,
        rexBuilder.getTypeFactory()
    );

    final Subtotals subtotals = computeSubtotals(
        partialQuery,
        rowSignature
    );

    final List<Aggregation> aggregations = computeAggregations(
        partialQuery,
        plannerContext,
        rowSignature,
        virtualColumnRegistry,
        rexBuilder,
        finalizeAggregations
    );

    final RowSignature aggregateRowSignature = RowSignatures.fromRelDataType(
        ImmutableList.copyOf(
            Iterators.concat(
                dimensions.stream().map(DimensionExpression::getOutputName).iterator(),
                aggregations.stream().map(Aggregation::getOutputName).iterator()
            )
        ),
        aggregate.getRowType()
    );

    final DimFilter havingFilter = computeHavingFilter(
        partialQuery,
        plannerContext,
        aggregateRowSignature
    );

    final Grouping grouping = Grouping.create(dimensions, subtotals, aggregations, havingFilter, aggregateRowSignature);

    if (aggregateProject == null) {
      return grouping;
    } else {
      return grouping.applyProject(plannerContext, aggregateProject);
    }
  }

  /**
   * Returns dimensions corresponding to {@code aggregate.getGroupSet()}, in the same order.
   *
   * @param partialQuery          partial query
   * @param plannerContext        planner context
   * @param rowSignature          source row signature
   * @param virtualColumnRegistry re-usable virtual column references
<<<<<<< HEAD
   *
=======
   * @param typeFactory           factory for SQL types
>>>>>>> 90d8f67e
   * @return dimensions
   *
   * @throws CannotBuildQueryException if dimensions cannot be computed
   */
  private static List<DimensionExpression> computeDimensions(
      final PartialDruidQuery partialQuery,
      final PlannerContext plannerContext,
      final RowSignature rowSignature,
      final VirtualColumnRegistry virtualColumnRegistry,
      final RelDataTypeFactory typeFactory
  )
  {
    final Aggregate aggregate = Preconditions.checkNotNull(partialQuery.getAggregate());
    final List<DimensionExpression> dimensions = new ArrayList<>();
    final String outputNamePrefix = Calcites.findUnusedPrefixForDigits("d", rowSignature.getColumnNames());

    int outputNameCounter = 0;

    for (int i : aggregate.getGroupSet()) {
      // Dimension might need to create virtual columns. Avoid giving it a name that would lead to colliding columns.
      final RexNode rexNode = Expressions.fromFieldAccess(
          typeFactory,
          rowSignature,
          partialQuery.getSelectProject(),
          i
      );
      final DruidExpression druidExpression = Expressions.toDruidExpression(plannerContext, rowSignature, rexNode);
      if (druidExpression == null) {
        throw new CannotBuildQueryException(aggregate, rexNode);
      }

      final RelDataType dataType = rexNode.getType();
      final ColumnType outputType = Calcites.getColumnTypeForRelDataType(dataType);
      if (Types.isNullOr(outputType, ValueType.COMPLEX)) {
        // Can't group on unknown or COMPLEX types.
        plannerContext.setPlanningError(
            "SQL requires a group-by on a column of type %s that is unsupported.",
            outputType
        );
        throw new CannotBuildQueryException(aggregate, rexNode);
      }

      final String dimOutputName = outputNamePrefix + outputNameCounter++;
      if (!druidExpression.isSimpleExtraction()) {
        final String virtualColumn = virtualColumnRegistry.getOrCreateVirtualColumnForExpression(
            druidExpression,
            dataType
        );
        dimensions.add(DimensionExpression.ofVirtualColumn(
            virtualColumn,
            dimOutputName,
            druidExpression,
            outputType
        ));
      } else {
        dimensions.add(DimensionExpression.ofSimpleColumn(dimOutputName, druidExpression, outputType));
      }
    }

    return dimensions;
  }

  /**
   * Builds a {@link Subtotals} object based on {@link Aggregate#getGroupSets()}.
   */
  private static Subtotals computeSubtotals(
      final PartialDruidQuery partialQuery,
      final RowSignature rowSignature
  )
  {
    final Aggregate aggregate = partialQuery.getAggregate();

    // dimBitMapping maps from input field position to group set position (dimension number).
    final int[] dimBitMapping;
    if (partialQuery.getSelectProject() != null) {
      dimBitMapping = new int[partialQuery.getSelectProject().getRowType().getFieldCount()];
    } else {
      dimBitMapping = new int[rowSignature.size()];
    }

    int i = 0;
    for (int dimBit : aggregate.getGroupSet()) {
      dimBitMapping[dimBit] = i++;
    }

    // Use dimBitMapping to remap groupSets (which is input-field-position based) into subtotals (which is
    // dimension-list-position based).
    final List<IntList> subtotals = new ArrayList<>();
    for (ImmutableBitSet groupSet : aggregate.getGroupSets()) {
      final IntList subtotal = new IntArrayList();
      for (int dimBit : groupSet) {
        subtotal.add(dimBitMapping[dimBit]);
      }

      subtotals.add(subtotal);
    }

    return new Subtotals(subtotals);
  }

  /**
   * Returns aggregations corresponding to {@code aggregate.getAggCallList()}, in the same order.
   *
   * @param partialQuery          partial query
   * @param plannerContext        planner context
   * @param rowSignature          source row signature
   * @param virtualColumnRegistry re-usable virtual column references
   * @param rexBuilder            calcite RexBuilder
   * @param finalizeAggregations  true if this query should include explicit finalization for all of its
   *                              aggregators, where required. Useful for subqueries where Druid's native query layer
   *                              does not do this automatically.
   *
   * @return aggregations
   *
   * @throws CannotBuildQueryException if dimensions cannot be computed
   */
  private static List<Aggregation> computeAggregations(
      final PartialDruidQuery partialQuery,
      final PlannerContext plannerContext,
      final RowSignature rowSignature,
      final VirtualColumnRegistry virtualColumnRegistry,
      final RexBuilder rexBuilder,
      final boolean finalizeAggregations
  )
  {
    final Aggregate aggregate = Preconditions.checkNotNull(partialQuery.getAggregate());
    final List<Aggregation> aggregations = new ArrayList<>();
    final String outputNamePrefix = Calcites.findUnusedPrefixForDigits("a", rowSignature.getColumnNames());

    for (int i = 0; i < aggregate.getAggCallList().size(); i++) {
      final String aggName = outputNamePrefix + i;
      final AggregateCall aggCall = aggregate.getAggCallList().get(i);
      final Aggregation aggregation = GroupByRules.translateAggregateCall(
          plannerContext,
          rowSignature,
          virtualColumnRegistry,
          rexBuilder,
          partialQuery.getSelectProject(),
          aggregations,
          aggName,
          aggCall,
          finalizeAggregations
      );

      if (aggregation == null) {
        if (null == plannerContext.getPlanningError()) {
          plannerContext.setPlanningError("Aggregation [%s] is not supported", aggCall);
        }
        throw new CannotBuildQueryException(aggregate, aggCall);
      }

      aggregations.add(aggregation);
    }

    return aggregations;
  }

  @Nonnull
  private static Sorting computeSorting(
      final PartialDruidQuery partialQuery,
      final PlannerContext plannerContext,
      final RowSignature rowSignature,
      @Nullable final VirtualColumnRegistry virtualColumnRegistry
  )
  {
    final Sort sort = Preconditions.checkNotNull(partialQuery.getSort(), "sort");
    final Project sortProject = partialQuery.getSortProject();

    // Extract limit and offset.
    final OffsetLimit offsetLimit = OffsetLimit.fromSort(sort);

    // Extract orderBy column specs.
    final List<OrderByColumnSpec> orderBys = new ArrayList<>(sort.getChildExps().size());
    for (int sortKey = 0; sortKey < sort.getChildExps().size(); sortKey++) {
      final RexNode sortExpression = sort.getChildExps().get(sortKey);
      final RelFieldCollation collation = sort.getCollation().getFieldCollations().get(sortKey);
      final OrderByColumnSpec.Direction direction;
      final StringComparator comparator;

      if (collation.getDirection() == RelFieldCollation.Direction.ASCENDING) {
        direction = OrderByColumnSpec.Direction.ASCENDING;
      } else if (collation.getDirection() == RelFieldCollation.Direction.DESCENDING) {
        direction = OrderByColumnSpec.Direction.DESCENDING;
      } else {
        throw new ISE("Don't know what to do with direction[%s]", collation.getDirection());
      }

      final SqlTypeName sortExpressionType = sortExpression.getType().getSqlTypeName();
      if (SqlTypeName.NUMERIC_TYPES.contains(sortExpressionType)
          || SqlTypeName.TIMESTAMP == sortExpressionType
          || SqlTypeName.DATE == sortExpressionType) {
        comparator = StringComparators.NUMERIC;
      } else {
        comparator = StringComparators.LEXICOGRAPHIC;
      }

      if (sortExpression.isA(SqlKind.INPUT_REF)) {
        final RexInputRef ref = (RexInputRef) sortExpression;
        final String fieldName = rowSignature.getColumnName(ref.getIndex());
        orderBys.add(new OrderByColumnSpec(fieldName, direction, comparator));
      } else {
        // We don't support sorting by anything other than refs which actually appear in the query result.
        throw new CannotBuildQueryException(sort, sortExpression);
      }
    }

    // Extract any post-sort Projection.
    final Projection projection;

    if (sortProject == null) {
      projection = null;
    } else if (partialQuery.getAggregate() == null) {
      if (virtualColumnRegistry == null) {
        throw new ISE("Must provide 'virtualColumnRegistry' for pre-aggregation Projection!");
      }

      projection = Projection.preAggregation(sortProject, plannerContext, rowSignature, virtualColumnRegistry);
    } else {
      projection = Projection.postAggregation(sortProject, plannerContext, rowSignature, "s");
    }

    return Sorting.create(orderBys, offsetLimit, projection);
  }

  /**
   * Return the {@link RowSignature} corresponding to the output of a query with the given parameters.
   */
  private static RowSignature computeOutputRowSignature(
      final RowSignature sourceRowSignature,
      @Nullable final Projection selectProjection,
      @Nullable final Grouping grouping,
      @Nullable final Sorting sorting,
      @Nullable final Windowing windowing
  )
  {
    if (windowing != null) {
      return windowing.getSignature();
    } else if (sorting != null && sorting.getProjection() != null) {
      return sorting.getProjection().getOutputRowSignature();
    } else if (grouping != null) {
      // Sanity check: cannot have both "grouping" and "selectProjection".
      Preconditions.checkState(selectProjection == null, "Cannot have both 'grouping' and 'selectProjection'");
      return grouping.getOutputRowSignature();
    } else if (selectProjection != null) {
      return selectProjection.getOutputRowSignature();
    } else {
      return sourceRowSignature;
    }
  }

  private VirtualColumns getVirtualColumns(final boolean includeDimensions)
  {
    // 'sourceRowSignature' could provide a list of all defined virtual columns while constructing a query, but we
    // still want to collect the set of VirtualColumns this way to ensure we only add what is still being used after
    // the various transforms and optimizations
    Set<VirtualColumn> virtualColumns = new HashSet<>();


    // rewrite any "specialized" virtual column expressions as top level virtual columns so that their native
    // implementation can be used instead of being composed as part of some expression tree in an expresson virtual
    // column
    Set<String> specialized = new HashSet<>();
    final boolean forceExpressionVirtualColumns =
        plannerContext.getPlannerConfig().isForceExpressionVirtualColumns();
    virtualColumnRegistry.visitAllSubExpressions((expression) -> {
      if (!forceExpressionVirtualColumns
          && expression.getType() == DruidExpression.NodeType.SPECIALIZED) {
        // add the expression to the top level of the registry as a standalone virtual column
        final String name = virtualColumnRegistry.getOrCreateVirtualColumnForExpression(
            expression,
            expression.getDruidType()
        );
        specialized.add(name);
        // replace with an identifier expression of the new virtual column name
        return DruidExpression.ofColumn(expression.getDruidType(), name);
      } else {
        // do nothing
        return expression;
      }
    });

    // we always want to add any virtual columns used by the query level DimFilter
    if (filter != null) {
      for (String columnName : filter.getRequiredColumns()) {
        if (virtualColumnRegistry.isVirtualColumnDefined(columnName)) {
          virtualColumns.add(virtualColumnRegistry.getVirtualColumn(columnName));
        }
      }
    }

    if (selectProjection != null) {
      for (String columnName : selectProjection.getVirtualColumns()) {
        if (virtualColumnRegistry.isVirtualColumnDefined(columnName)) {
          virtualColumns.add(virtualColumnRegistry.getVirtualColumn(columnName));
        }
      }
    }

    if (grouping != null) {
      if (includeDimensions) {
        for (DimensionExpression expression : grouping.getDimensions()) {
          if (virtualColumnRegistry.isVirtualColumnDefined(expression.getVirtualColumn())) {
            virtualColumns.add(virtualColumnRegistry.getVirtualColumn(expression.getVirtualColumn()));
          }
        }
      }

      for (Aggregation aggregation : grouping.getAggregations()) {
        virtualColumns.addAll(virtualColumnRegistry.getAllVirtualColumns(aggregation.getRequiredColumns()));
      }
    }

    if (sorting != null && sorting.getProjection() != null && grouping == null) {
      // Sorting without grouping means we might have some post-sort Projection virtual columns.

      for (String columnName : sorting.getProjection().getVirtualColumns()) {
        if (virtualColumnRegistry.isVirtualColumnDefined(columnName)) {
          virtualColumns.add(virtualColumnRegistry.getVirtualColumn(columnName));
        }
      }
    }

    if (dataSource instanceof JoinDataSource) {
      for (String expression : ((JoinDataSource) dataSource).getVirtualColumnCandidates()) {
        if (virtualColumnRegistry.isVirtualColumnDefined(expression)) {
          virtualColumns.add(virtualColumnRegistry.getVirtualColumn(expression));
        }
      }
    }


    if (unnestProjection != null) {
      for (String columnName : unnestProjection.getVirtualColumns()) {
        if (virtualColumnRegistry.isVirtualColumnDefined(columnName)) {
          virtualColumns.add(virtualColumnRegistry.getVirtualColumn(columnName));
        }
      }
    }


    for (String columnName : specialized) {
      if (virtualColumnRegistry.isVirtualColumnDefined(columnName)) {
        virtualColumns.add(virtualColumnRegistry.getVirtualColumn(columnName));
      }
    }

    // sort for predictable output
    List<VirtualColumn> columns = new ArrayList<>(virtualColumns);
    columns.sort(Comparator.comparing(VirtualColumn::getOutputName));
    return VirtualColumns.create(columns);
  }

  /**
   * Returns a pair of DataSource and Filtration object created on the query filter. In case the, data source is
   * a join datasource, the datasource may be altered and left filter of join datasource may
   * be rid of time filters.
   * TODO: should we optimize the base table filter just like we do with query filters
   */
  @VisibleForTesting
  static Pair<DataSource, Filtration> getFiltration(
      DataSource dataSource,
      DimFilter filter,
      VirtualColumnRegistry virtualColumnRegistry,
      JoinableFactoryWrapper joinableFactoryWrapper
  )
  {
    if (!(dataSource instanceof JoinDataSource)) {
      return Pair.of(dataSource, toFiltration(filter, virtualColumnRegistry));
    }
    JoinDataSource joinDataSource = (JoinDataSource) dataSource;
    if (joinDataSource.getLeftFilter() == null) {
      return Pair.of(dataSource, toFiltration(filter, virtualColumnRegistry));
    }
    //TODO: We should avoid promoting the time filter as interval for right outer and full outer joins. This is not
    // done now as we apply the intervals to left base table today irrespective of the join type.

    // If the join is left or inner, we can pull the intervals up to the query. This is done
    // so that broker can prune the segments to query.
    Filtration leftFiltration = Filtration.create(joinDataSource.getLeftFilter())
                                          .optimize(virtualColumnRegistry.getFullRowSignature());
    // Adds the intervals from the join left filter to query filtration
    Filtration queryFiltration = Filtration.create(filter, leftFiltration.getIntervals())
                                           .optimize(virtualColumnRegistry.getFullRowSignature());


    JoinDataSource newDataSource = JoinDataSource.create(
        joinDataSource.getLeft(),
        joinDataSource.getRight(),
        joinDataSource.getRightPrefix(),
        joinDataSource.getConditionAnalysis(),
        joinDataSource.getJoinType(),
        leftFiltration.getDimFilter(),
        joinableFactoryWrapper
    );
    return Pair.of(newDataSource, queryFiltration);
  }

  private static Filtration toFiltration(DimFilter filter, VirtualColumnRegistry virtualColumnRegistry)
  {
    return Filtration.create(filter).optimize(virtualColumnRegistry.getFullRowSignature());
  }

  /**
   * Whether the provided combination of dataSource, filtration, and queryGranularity is safe to use in queries.
   * <p>
   * Necessary because some combinations are unsafe, mainly because they would lead to the creation of too many
   * time-granular buckets during query processing.
   */
  private static boolean canUseQueryGranularity(
      final DataSource dataSource,
      final Filtration filtration,
      final Granularity queryGranularity
  )
  {
    if (Granularities.ALL.equals(queryGranularity)) {
      // Always OK: no storage adapter has problem with ALL.
      return true;
    }

    if (dataSource.getAnalysis().isConcreteTableBased()) {
      // Always OK: queries on concrete tables (regular Druid datasources) use segment-based storage adapters
      // (IncrementalIndex or QueryableIndex). These clip query interval to data interval, making wide query
      // intervals safer. They do not have special checks for granularity and interval safety.
      return true;
    }

    // Query is against something other than a regular Druid table. Apply additional checks, because we can't
    // count on interval-clipping to save us.

    for (final Interval filtrationInterval : filtration.getIntervals()) {
      // Query may be using RowBasedStorageAdapter. We don't know for sure, so check
      // RowBasedStorageAdapter#isQueryGranularityAllowed to be safe.
      if (!RowBasedStorageAdapter.isQueryGranularityAllowed(filtrationInterval, queryGranularity)) {
        return false;
      }

      // Validate the interval against MAX_TIME_GRAINS_NON_DRUID_TABLE.
      // Estimate based on the size of the first bucket, to avoid computing them all. (That's what we're
      // trying to avoid!)
      final Interval firstBucket = queryGranularity.bucket(filtrationInterval.getStart());
      final long estimatedNumBuckets = filtrationInterval.toDurationMillis() / firstBucket.toDurationMillis();
      if (estimatedNumBuckets > MAX_TIME_GRAINS_NON_DRUID_TABLE) {
        return false;
      }
    }

    return true;
  }

  public DataSource getDataSource()
  {
    return dataSource;
  }

  @Nullable
  public Grouping getGrouping()
  {
    return grouping;
  }

  public RelDataType getOutputRowType()
  {
    return outputRowType;
  }

  public RowSignature getOutputRowSignature()
  {
    return outputRowSignature;
  }

  public Query<?> getQuery()
  {
    return query;
  }

  /**
   * Return this query as some kind of Druid query. The returned query will either be {@link TopNQuery},
   * {@link TimeseriesQuery}, {@link GroupByQuery}, {@link ScanQuery}
   *
   * @return Druid query
   */
  private Query<?> computeQuery()
  {
    if (dataSource instanceof QueryDataSource) {
      // If there is a subquery, then we prefer the outer query to be a groupBy if possible, since this potentially
      // enables more efficient execution. (The groupBy query toolchest can handle some subqueries by itself, without
      // requiring the Broker to inline results.)
      final GroupByQuery outerQuery = toGroupByQuery();

      if (outerQuery != null) {
        return outerQuery;
      }
    }

    final WindowOperatorQuery operatorQuery = toWindowQuery();
    if (operatorQuery != null) {
      return operatorQuery;
    }

    final TimeBoundaryQuery timeBoundaryQuery = toTimeBoundaryQuery();
    if (timeBoundaryQuery != null) {
      return timeBoundaryQuery;
    }

    final TimeseriesQuery tsQuery = toTimeseriesQuery();
    if (tsQuery != null) {
      return tsQuery;
    }

    final TopNQuery topNQuery = toTopNQuery();
    if (topNQuery != null) {
      return topNQuery;
    }

    final GroupByQuery groupByQuery = toGroupByQuery();
    if (groupByQuery != null) {
      return groupByQuery;
    }

    final ScanQuery scanQuery = toScanQuery();
    if (scanQuery != null) {
      return scanQuery;
    }

    throw new CannotBuildQueryException("Cannot convert query parts into an actual query");
  }

  /**
   * Return this query as a TimeBoundary query, or null if this query is not compatible with Timeseries.
   *
   * @return a TimeBoundaryQuery if possible. null if it is not possible to construct one.
   */
  @Nullable
  private TimeBoundaryQuery toTimeBoundaryQuery()
  {
    if (!plannerContext.engineHasFeature(EngineFeature.TIME_BOUNDARY_QUERY)
        || grouping == null
        || grouping.getSubtotals().hasEffect(grouping.getDimensionSpecs())
        || grouping.getHavingFilter() != null
        || selectProjection != null
        || windowing != null) {
      return null;
    }

    if (sorting != null && sorting.getOffsetLimit().hasOffset()) {
      // Timeboundary cannot handle offsets.
      return null;
    }

    if (grouping.getDimensions().isEmpty() &&
        grouping.getPostAggregators().isEmpty() &&
        grouping.getAggregatorFactories().size() == 1) { // currently only handles max(__time) or min(__time) not both
      boolean minTime;
      AggregatorFactory aggregatorFactory = Iterables.getOnlyElement(grouping.getAggregatorFactories());
      if (aggregatorFactory instanceof LongMaxAggregatorFactory ||
          aggregatorFactory instanceof LongMinAggregatorFactory) {
        SimpleLongAggregatorFactory minMaxFactory = (SimpleLongAggregatorFactory) aggregatorFactory;
        String fieldName = minMaxFactory.getFieldName();
        if (fieldName == null ||
            !fieldName.equals(ColumnHolder.TIME_COLUMN_NAME) ||
            (minMaxFactory.getExpression() != null && !minMaxFactory.getExpression().isEmpty())) {
          return null;
        }
        minTime = aggregatorFactory instanceof LongMinAggregatorFactory;
      } else {
        return null;
      }
      final Pair<DataSource, Filtration> dataSourceFiltrationPair = getFiltration(
          dataSource,
          filter,
          virtualColumnRegistry,
          plannerContext.getJoinableFactoryWrapper()
      );
      final DataSource newDataSource = dataSourceFiltrationPair.lhs;
      final Filtration filtration = dataSourceFiltrationPair.rhs;
      String bound = minTime ? TimeBoundaryQuery.MIN_TIME : TimeBoundaryQuery.MAX_TIME;
      Map<String, Object> context = new HashMap<>(plannerContext.queryContextMap());
      if (minTime) {
        context.put(TimeBoundaryQuery.MIN_TIME_ARRAY_OUTPUT_NAME, aggregatorFactory.getName());
      } else {
        context.put(TimeBoundaryQuery.MAX_TIME_ARRAY_OUTPUT_NAME, aggregatorFactory.getName());
      }
      return new TimeBoundaryQuery(
          newDataSource,
          filtration.getQuerySegmentSpec(),
          bound,
          filtration.getDimFilter(),
          context
      );
    }
    return null;
  }

  /**
   * Return this query as a Timeseries query, or null if this query is not compatible with Timeseries.
   *
   * @return query
   */
  @Nullable
  private TimeseriesQuery toTimeseriesQuery()
  {
    if (!plannerContext.engineHasFeature(EngineFeature.TIMESERIES_QUERY)
        || grouping == null
        || grouping.getSubtotals().hasEffect(grouping.getDimensionSpecs())
        || grouping.getHavingFilter() != null
        || windowing != null) {
      return null;
    }

    if (sorting != null && sorting.getOffsetLimit().hasOffset()) {
      // Timeseries cannot handle offsets.
      return null;
    }

    final Granularity queryGranularity;
    final boolean descending;
    int timeseriesLimit = 0;
    final Map<String, Object> theContext = new HashMap<>();
    if (grouping.getDimensions().isEmpty()) {
      queryGranularity = Granularities.ALL;
      descending = false;
    } else if (grouping.getDimensions().size() == 1) {
      final DimensionExpression dimensionExpression = Iterables.getOnlyElement(grouping.getDimensions());
      queryGranularity = Expressions.toQueryGranularity(
          dimensionExpression.getDruidExpression(),
          plannerContext.getExprMacroTable()
      );

      if (queryGranularity == null) {
        // Timeseries only applies if the single dimension is granular __time.
        return null;
      }
      theContext.put(
          TimeseriesQuery.CTX_TIMESTAMP_RESULT_FIELD,
          Iterables.getOnlyElement(grouping.getDimensions()).toDimensionSpec().getOutputName()
      );
      if (sorting != null) {
        if (sorting.getOffsetLimit().hasLimit()) {
          final long limit = sorting.getOffsetLimit().getLimit();

          if (limit == 0) {
            // Can't handle zero limit (the Timeseries query engine would treat it as unlimited).
            return null;
          }

          timeseriesLimit = Ints.checkedCast(limit);
        }

        switch (sorting.getTimeSortKind(dimensionExpression.getOutputName())) {
          case UNORDERED:
          case TIME_ASCENDING:
            descending = false;
            break;
          case TIME_DESCENDING:
            descending = true;
            break;
          default:
            // Sorting on a metric, maybe. Timeseries cannot handle.
            return null;
        }
      } else {
        // No limitSpec.
        descending = false;
      }
    } else {
      // More than one dimension, timeseries cannot handle.
      return null;
    }

    // An aggregation query should return one row per group, with no grouping (e.g. ALL granularity), the entire table
    // is the group, so we should not skip empty buckets. When there are no results, this means we return the
    // initialized state for given aggregators instead of nothing.
    // Alternatively, the timeseries query should return empty buckets, even with ALL granularity when timeseries query
    // was originally a groupBy query, but with the grouping dimensions removed away in Grouping#applyProject
    if (!Granularities.ALL.equals(queryGranularity) || grouping.hasGroupingDimensionsDropped()) {
      theContext.put(TimeseriesQuery.SKIP_EMPTY_BUCKETS, true);
    }
    theContext.putAll(plannerContext.queryContextMap());

    final Pair<DataSource, Filtration> dataSourceFiltrationPair = getFiltration(
        dataSource,
        filter,
        virtualColumnRegistry,
        plannerContext.getJoinableFactoryWrapper()
    );
    final DataSource newDataSource = dataSourceFiltrationPair.lhs;
    final Filtration filtration = dataSourceFiltrationPair.rhs;

    if (!canUseQueryGranularity(dataSource, filtration, queryGranularity)) {
      return null;
    }

    final List<PostAggregator> postAggregators = new ArrayList<>(grouping.getPostAggregators());
    if (sorting != null && sorting.getProjection() != null) {
      postAggregators.addAll(sorting.getProjection().getPostAggregators());
    }

    return new TimeseriesQuery(
        newDataSource,
        filtration.getQuerySegmentSpec(),
        descending,
        getVirtualColumns(false),
        filtration.getDimFilter(),
        queryGranularity,
        grouping.getAggregatorFactories(),
        postAggregators,
        timeseriesLimit,
        ImmutableSortedMap.copyOf(theContext)
    );
  }

  /**
   * Return this query as a TopN query, or null if this query is not compatible with TopN.
   *
   * @return query or null
   */
  @Nullable
  private TopNQuery toTopNQuery()
  {
    // Must be allowed by the QueryMaker.
    if (!plannerContext.engineHasFeature(EngineFeature.TOPN_QUERY)) {
      return null;
    }

    // Must have GROUP BY one column, no GROUPING SETS, ORDER BY ≤ 1 column, LIMIT > 0 and ≤ maxTopNLimit,
    // no OFFSET, no HAVING, no windowing.
    final boolean topNOk = grouping != null
                           && grouping.getDimensions().size() == 1
                           && !grouping.getSubtotals().hasEffect(grouping.getDimensionSpecs())
                           && sorting != null
                           && (sorting.getOrderBys().size() <= 1
                               && sorting.getOffsetLimit().hasLimit()
                               && sorting.getOffsetLimit().getLimit() > 0
                               && sorting.getOffsetLimit().getLimit() <= plannerContext.getPlannerConfig()
                                                                                       .getMaxTopNLimit()
                               && !sorting.getOffsetLimit().hasOffset())
                           && grouping.getHavingFilter() == null
                           && windowing == null;

    if (!topNOk) {
      return null;
    }

    final DimensionSpec dimensionSpec = Iterables.getOnlyElement(grouping.getDimensions()).toDimensionSpec();
    // grouping col cannot be type array
    if (dimensionSpec.getOutputType().isArray()) {
      return null;
    }
    final OrderByColumnSpec limitColumn;
    if (sorting.getOrderBys().isEmpty()) {
      limitColumn = new OrderByColumnSpec(
          dimensionSpec.getOutputName(),
          OrderByColumnSpec.Direction.ASCENDING,
          Calcites.getStringComparatorForValueType(dimensionSpec.getOutputType())
      );
    } else {
      limitColumn = Iterables.getOnlyElement(sorting.getOrderBys());
    }
    final TopNMetricSpec topNMetricSpec;

    if (limitColumn.getDimension().equals(dimensionSpec.getOutputName())) {
      // DimensionTopNMetricSpec is exact; always return it even if allowApproximate is false.
      final DimensionTopNMetricSpec baseMetricSpec = new DimensionTopNMetricSpec(
          null,
          limitColumn.getDimensionComparator()
      );
      topNMetricSpec = limitColumn.getDirection() == OrderByColumnSpec.Direction.ASCENDING
                       ? baseMetricSpec
                       : new InvertedTopNMetricSpec(baseMetricSpec);
    } else if (plannerContext.getPlannerConfig().isUseApproximateTopN()) {
      // ORDER BY metric
      final NumericTopNMetricSpec baseMetricSpec = new NumericTopNMetricSpec(limitColumn.getDimension());
      topNMetricSpec = limitColumn.getDirection() == OrderByColumnSpec.Direction.ASCENDING
                       ? new InvertedTopNMetricSpec(baseMetricSpec)
                       : baseMetricSpec;
    } else {
      return null;
    }

    final Pair<DataSource, Filtration> dataSourceFiltrationPair = getFiltration(
        dataSource,
        filter,
        virtualColumnRegistry,
        plannerContext.getJoinableFactoryWrapper()
    );
    final DataSource newDataSource = dataSourceFiltrationPair.lhs;
    final Filtration filtration = dataSourceFiltrationPair.rhs;

    final List<PostAggregator> postAggregators = new ArrayList<>(grouping.getPostAggregators());
    if (sorting.getProjection() != null) {
      postAggregators.addAll(sorting.getProjection().getPostAggregators());
    }

    return new TopNQuery(
        newDataSource,
        getVirtualColumns(true),
        dimensionSpec,
        topNMetricSpec,
        Ints.checkedCast(sorting.getOffsetLimit().getLimit()),
        filtration.getQuerySegmentSpec(),
        filtration.getDimFilter(),
        Granularities.ALL,
        grouping.getAggregatorFactories(),
        postAggregators,
        ImmutableSortedMap.copyOf(plannerContext.queryContextMap())
    );
  }

  /**
   * Return this query as a GroupBy query, or null if this query is not compatible with GroupBy.
   *
   * @return query or null
   */
  @Nullable
  private GroupByQuery toGroupByQuery()
  {
    if (grouping == null || windowing != null) {
      return null;
    }

    if (sorting != null && sorting.getOffsetLimit().hasLimit() && sorting.getOffsetLimit().getLimit() <= 0) {
      // Cannot handle zero or negative limits.
      return null;
    }

    final Pair<DataSource, Filtration> dataSourceFiltrationPair = getFiltration(
        dataSource,
        filter,
        virtualColumnRegistry,
        plannerContext.getJoinableFactoryWrapper()
    );
    final DataSource newDataSource = dataSourceFiltrationPair.lhs;
    final Filtration filtration = dataSourceFiltrationPair.rhs;

    final DimFilterHavingSpec havingSpec;
    if (grouping.getHavingFilter() != null) {
      havingSpec = new DimFilterHavingSpec(
          Filtration.create(grouping.getHavingFilter())
                    .optimizeFilterOnly(grouping.getOutputRowSignature())
                    .getDimFilter(),
          true
      );
    } else {
      havingSpec = null;
    }
    final List<PostAggregator> postAggregators = new ArrayList<>(grouping.getPostAggregators());
    if (sorting != null && sorting.getProjection() != null) {
      postAggregators.addAll(sorting.getProjection().getPostAggregators());
    }

    GroupByQuery query = new GroupByQuery(
        newDataSource,
        filtration.getQuerySegmentSpec(),
        getVirtualColumns(true),
        filtration.getDimFilter(),
        Granularities.ALL,
        grouping.getDimensionSpecs(),
        grouping.getAggregatorFactories(),
        postAggregators,
        havingSpec,
        Optional.ofNullable(sorting).orElse(Sorting.none()).limitSpec(),
        grouping.getSubtotals().toSubtotalsSpec(grouping.getDimensionSpecs()),
        ImmutableSortedMap.copyOf(plannerContext.queryContextMap())
    );
    // We don't apply timestamp computation optimization yet when limit is pushed down. Maybe someday.
    if (query.getLimitSpec() instanceof DefaultLimitSpec && query.isApplyLimitPushDown()) {
      return query;
    }
    Map<String, Object> theContext = new HashMap<>();

    Granularity queryGranularity = null;

    // sql like "group by city_id,time_floor(__time to day)",
    // the original translated query is granularity=all and dimensions:[d0, d1]
    // the better plan is granularity=day and dimensions:[d0]
    // but the ResultRow structure is changed from [d0, d1] to [__time, d0]
    // this structure should be fixed as [d0, d1] (actually it is [d0, __time]) before postAggs are called.
    //
    // the above is the general idea of this optimization.
    // but from coding perspective, the granularity=all and "d0" dimension are referenced by many places,
    // eg: subtotals, having, grouping set, post agg,
    // there would be many many places need to be fixed if "d0" dimension is removed from query.dimensions
    // and the same to the granularity change.
    // so from easier coding perspective, this optimization is coded as groupby engine-level inner process change.
    // the most part of codes are in GroupByStrategyV2 about the process change between broker and compute node.
    // the basic logic like nested queries and subtotals are kept unchanged,
    // they will still see the granularity=all and the "d0" dimension.
    //
    // the tradeoff is that GroupByStrategyV2 behaviors differently according to the below query contexts.
    // in another word,
    // the query generated by "explain plan for select ..." doesn't match to the native query ACTUALLY being executed,
    // the granularity and dimensions are slightly different.
    // now, part of the query plan logic is handled in GroupByStrategyV2.
    if (!grouping.getDimensions().isEmpty()) {
      for (DimensionExpression dimensionExpression : grouping.getDimensions()) {
        Granularity granularity = Expressions.toQueryGranularity(
            dimensionExpression.getDruidExpression(),
            plannerContext.getExprMacroTable()
        );
        if (granularity == null || !canUseQueryGranularity(dataSource, filtration, granularity)) {
          // Can't, or won't, convert this dimension to a query granularity.
          continue;
        }
        if (queryGranularity != null) {
          // group by more than one timestamp_floor
          // eg: group by timestamp_floor(__time to DAY),timestamp_floor(__time, to HOUR)
          queryGranularity = null;
          break;
        }
        queryGranularity = granularity;
        int timestampDimensionIndexInDimensions = grouping.getDimensions().indexOf(dimensionExpression);

        // these settings will only affect the most inner query sent to the down streaming compute nodes
        theContext.put(GroupByQuery.CTX_TIMESTAMP_RESULT_FIELD, dimensionExpression.getOutputName());
        theContext.put(GroupByQuery.CTX_TIMESTAMP_RESULT_FIELD_INDEX, timestampDimensionIndexInDimensions);

        try {
          theContext.put(
              GroupByQuery.CTX_TIMESTAMP_RESULT_FIELD_GRANULARITY,
              plannerContext.getJsonMapper().writeValueAsString(queryGranularity)
          );
        }
        catch (Exception e) {
          throw new RuntimeException(e);
        }
      }
    }
    if (queryGranularity == null) {
      return query;
    }
    return query.withOverriddenContext(theContext);
  }

  /**
   * Return this query as a {@link WindowOperatorQuery}, or null if this query cannot be run that way.
   *
   * @return query or null
   */
  @Nullable
  private WindowOperatorQuery toWindowQuery()
  {
    if (windowing == null) {
      return null;
    }

    return new WindowOperatorQuery(
        dataSource,
        plannerContext.queryContextMap(),
        windowing.getSignature(),
        windowing.getOperators()
    );
  }

  /**
   * Return this query as a Scan query, or null if this query is not compatible with Scan.
   *
   * @return query or null
   */
  @Nullable
  private ScanQuery toScanQuery()
  {
    if (grouping != null || windowing != null) {
      // Scan cannot GROUP BY or do windows.
      return null;
    }

    if (outputRowSignature.size() == 0) {
      // Should never do a scan query without any columns that we're interested in. This is probably a planner bug.
      throw new ISE("Cannot convert to Scan query without any columns.");
    }

    final Pair<DataSource, Filtration> dataSourceFiltrationPair = getFiltration(
        dataSource,
        filter,
        virtualColumnRegistry,
        plannerContext.getJoinableFactoryWrapper()
    );
    final DataSource newDataSource = dataSourceFiltrationPair.lhs;
    final Filtration filtration = dataSourceFiltrationPair.rhs;

    final List<ScanQuery.OrderBy> orderByColumns;
    long scanOffset = 0L;
    long scanLimit = 0L;

    if (sorting != null) {
      scanOffset = sorting.getOffsetLimit().getOffset();

      if (sorting.getOffsetLimit().hasLimit()) {
        final long limit = sorting.getOffsetLimit().getLimit();

        if (limit == 0) {
          // Can't handle zero limit (the Scan query engine would treat it as unlimited).
          return null;
        }

        scanLimit = limit;
      }

      orderByColumns = sorting.getOrderBys().stream().map(
          orderBy ->
              new ScanQuery.OrderBy(
                  orderBy.getDimension(),
                  orderBy.getDirection() == OrderByColumnSpec.Direction.DESCENDING
                  ? ScanQuery.Order.DESCENDING
                  : ScanQuery.Order.ASCENDING
              )
      ).collect(Collectors.toList());
    } else {
      orderByColumns = Collections.emptyList();
    }

    if (!plannerContext.engineHasFeature(EngineFeature.SCAN_ORDER_BY_NON_TIME) && !orderByColumns.isEmpty()) {
      if (orderByColumns.size() > 1 || !ColumnHolder.TIME_COLUMN_NAME.equals(orderByColumns.get(0).getColumnName())) {
        // Cannot handle this ordering.
        // Scan cannot ORDER BY non-time columns.
        plannerContext.setPlanningError(
            "SQL query requires order by non-time column %s, which is not supported.",
            orderByColumns
        );
        return null;
      }
      if (!dataSource.isConcrete()) {
        // Cannot handle this ordering.
        // Scan cannot ORDER BY non-concrete datasources on _any_ column.
        plannerContext.setPlanningError(
            "SQL query requires order by on non-concrete datasource [%s], which is not supported.",
            dataSource
        );
        return null;
      }
    }

    // Compute the list of columns to select, sorted and deduped.
    final SortedSet<String> scanColumns = new TreeSet<>(outputRowSignature.getColumnNames());
    orderByColumns.forEach(column -> scanColumns.add(column.getColumnName()));

    final VirtualColumns virtualColumns = getVirtualColumns(true);
    final ImmutableList<String> scanColumnsList = ImmutableList.copyOf(scanColumns);

    return new ScanQuery(
        newDataSource,
        filtration.getQuerySegmentSpec(),
        virtualColumns,
        ScanQuery.ResultFormat.RESULT_FORMAT_COMPACTED_LIST,
        0,
        scanOffset,
        scanLimit,
        null,
        orderByColumns,
        filtration.getDimFilter(),
        scanColumnsList,
        false,
        withScanSignatureIfNeeded(
            virtualColumns,
            scanColumnsList,
            plannerContext.queryContextMap()
        )
    );
  }

  /**
   * Returns a copy of "queryContext" with {@link #CTX_SCAN_SIGNATURE} added if the execution context has the
   * {@link EngineFeature#SCAN_NEEDS_SIGNATURE} feature.
   */
  private Map<String, Object> withScanSignatureIfNeeded(
      final VirtualColumns virtualColumns,
      final List<String> scanColumns,
      final Map<String, Object> queryContext
  )
  {
    if (!plannerContext.engineHasFeature(EngineFeature.SCAN_NEEDS_SIGNATURE)) {
      return queryContext;
    }
    // Compute the signature of the columns that we are selecting.
    final RowSignature.Builder scanSignatureBuilder = RowSignature.builder();

    for (final String columnName : scanColumns) {
      final ColumnCapabilities capabilities =
          virtualColumns.getColumnCapabilitiesWithFallback(sourceRowSignature, columnName);

      if (capabilities == null) {
        // No type for this column. This is a planner bug.
        throw new ISE("No type for column [%s]", columnName);
      }

      scanSignatureBuilder.add(columnName, capabilities.toColumnType());
    }

    final RowSignature signature = scanSignatureBuilder.build();

    try {
      Map<String, Object> revised = new HashMap<>(queryContext);
      revised.put(
          CTX_SCAN_SIGNATURE,
          plannerContext.getJsonMapper().writeValueAsString(signature)
      );
      return revised;
    }
    catch (JsonProcessingException e) {
      throw new RuntimeException(e);
    }
  }
}<|MERGE_RESOLUTION|>--- conflicted
+++ resolved
@@ -471,11 +471,7 @@
    * @param plannerContext        planner context
    * @param rowSignature          source row signature
    * @param virtualColumnRegistry re-usable virtual column references
-<<<<<<< HEAD
-   *
-=======
    * @param typeFactory           factory for SQL types
->>>>>>> 90d8f67e
    * @return dimensions
    *
    * @throws CannotBuildQueryException if dimensions cannot be computed
