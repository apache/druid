/*
 * Licensed to the Apache Software Foundation (ASF) under one
 * or more contributor license agreements.  See the NOTICE file
 * distributed with this work for additional information
 * regarding copyright ownership.  The ASF licenses this file
 * to you under the Apache License, Version 2.0 (the
 * "License"); you may not use this file except in compliance
 * with the License.  You may obtain a copy of the License at
 *
 *   http://www.apache.org/licenses/LICENSE-2.0
 *
 * Unless required by applicable law or agreed to in writing,
 * software distributed under the License is distributed on an
 * "AS IS" BASIS, WITHOUT WARRANTIES OR CONDITIONS OF ANY
 * KIND, either express or implied.  See the License for the
 * specific language governing permissions and limitations
 * under the License.
 */

package org.apache.druid.sql.calcite.rel;

import com.google.common.annotations.VisibleForTesting;
import com.google.common.base.Preconditions;
import com.google.common.collect.ImmutableList;
import com.google.common.collect.ImmutableSortedMap;
import com.google.common.collect.Iterables;
import com.google.common.collect.Iterators;
import com.google.common.primitives.Ints;
import it.unimi.dsi.fastutil.ints.IntArrayList;
import it.unimi.dsi.fastutil.ints.IntList;
import org.apache.calcite.rel.RelFieldCollation;
import org.apache.calcite.rel.core.Aggregate;
import org.apache.calcite.rel.core.AggregateCall;
import org.apache.calcite.rel.core.Filter;
import org.apache.calcite.rel.core.Project;
import org.apache.calcite.rel.core.Sort;
import org.apache.calcite.rel.type.RelDataType;
import org.apache.calcite.rex.RexBuilder;
import org.apache.calcite.rex.RexInputRef;
import org.apache.calcite.rex.RexNode;
import org.apache.calcite.sql.SqlKind;
import org.apache.calcite.sql.type.SqlTypeName;
import org.apache.calcite.util.ImmutableBitSet;
import org.apache.druid.java.util.common.ISE;
import org.apache.druid.java.util.common.Pair;
import org.apache.druid.java.util.common.granularity.Granularities;
import org.apache.druid.java.util.common.granularity.Granularity;
import org.apache.druid.query.DataSource;
import org.apache.druid.query.JoinDataSource;
import org.apache.druid.query.Query;
import org.apache.druid.query.QueryDataSource;
import org.apache.druid.query.aggregation.PostAggregator;
import org.apache.druid.query.dimension.DimensionSpec;
import org.apache.druid.query.filter.DimFilter;
import org.apache.druid.query.groupby.GroupByQuery;
import org.apache.druid.query.groupby.having.DimFilterHavingSpec;
import org.apache.druid.query.groupby.orderby.DefaultLimitSpec;
import org.apache.druid.query.groupby.orderby.OrderByColumnSpec;
import org.apache.druid.query.ordering.StringComparator;
import org.apache.druid.query.ordering.StringComparators;
import org.apache.druid.query.scan.ScanQuery;
import org.apache.druid.query.timeseries.TimeseriesQuery;
import org.apache.druid.query.topn.DimensionTopNMetricSpec;
import org.apache.druid.query.topn.InvertedTopNMetricSpec;
import org.apache.druid.query.topn.NumericTopNMetricSpec;
import org.apache.druid.query.topn.TopNMetricSpec;
import org.apache.druid.query.topn.TopNQuery;
import org.apache.druid.segment.VirtualColumn;
import org.apache.druid.segment.VirtualColumns;
import org.apache.druid.segment.column.ColumnHolder;
import org.apache.druid.segment.column.ColumnType;
import org.apache.druid.segment.column.RowSignature;
import org.apache.druid.segment.column.Types;
import org.apache.druid.segment.column.ValueType;
import org.apache.druid.sql.calcite.aggregation.Aggregation;
import org.apache.druid.sql.calcite.aggregation.DimensionExpression;
import org.apache.druid.sql.calcite.expression.DruidExpression;
import org.apache.druid.sql.calcite.expression.Expressions;
import org.apache.druid.sql.calcite.filtration.Filtration;
import org.apache.druid.sql.calcite.planner.Calcites;
import org.apache.druid.sql.calcite.planner.OffsetLimit;
import org.apache.druid.sql.calcite.planner.PlannerContext;
import org.apache.druid.sql.calcite.rule.GroupByRules;
import org.apache.druid.sql.calcite.run.QueryFeature;
import org.apache.druid.sql.calcite.run.QueryFeatureInspector;
import org.apache.druid.sql.calcite.table.RowSignatures;

import javax.annotation.Nonnull;
import javax.annotation.Nullable;

import java.util.ArrayList;
import java.util.Collections;
import java.util.Comparator;
import java.util.HashMap;
import java.util.HashSet;
import java.util.List;
import java.util.Map;
import java.util.Optional;
import java.util.Set;
<<<<<<< HEAD
=======
import java.util.SortedSet;
import java.util.TreeSet;
>>>>>>> f536f312
import java.util.stream.Collectors;

/**
 * A fully formed Druid query, built from a {@link PartialDruidQuery}. The work to develop this query is done
 * during construction, which may throw {@link CannotBuildQueryException}.
 */
public class DruidQuery
{
  private final DataSource dataSource;
  private final PlannerContext plannerContext;

  @Nullable
  private final DimFilter filter;

  @Nullable
  private final Projection selectProjection;

  @Nullable
  private final Grouping grouping;

  @Nullable
  private final Sorting sorting;

  private final Query query;
  private final RowSignature outputRowSignature;
  private final RelDataType outputRowType;
  private final VirtualColumnRegistry virtualColumnRegistry;

  private DruidQuery(
      final DataSource dataSource,
      final PlannerContext plannerContext,
      @Nullable final DimFilter filter,
      @Nullable final Projection selectProjection,
      @Nullable final Grouping grouping,
      @Nullable final Sorting sorting,
      final RowSignature sourceRowSignature,
      final RelDataType outputRowType,
      final VirtualColumnRegistry virtualColumnRegistry
  )
  {
    this.dataSource = Preconditions.checkNotNull(dataSource, "dataSource");
    this.plannerContext = Preconditions.checkNotNull(plannerContext, "plannerContext");
    this.filter = filter;
    this.selectProjection = selectProjection;
    this.grouping = grouping;
    this.sorting = sorting;
    this.outputRowSignature = computeOutputRowSignature(sourceRowSignature, selectProjection, grouping, sorting);
    this.outputRowType = Preconditions.checkNotNull(outputRowType, "outputRowType");
    this.virtualColumnRegistry = Preconditions.checkNotNull(virtualColumnRegistry, "virtualColumnRegistry");
    this.query = computeQuery(plannerContext.getQueryMaker());
  }

  public static DruidQuery fromPartialQuery(
      final PartialDruidQuery partialQuery,
      final DataSource dataSource,
      final RowSignature sourceRowSignature,
      final PlannerContext plannerContext,
      final RexBuilder rexBuilder,
      final boolean finalizeAggregations
  )
  {
    final RelDataType outputRowType = partialQuery.leafRel().getRowType();
    final VirtualColumnRegistry virtualColumnRegistry = VirtualColumnRegistry.create(sourceRowSignature);

    // Now the fun begins.
    final DimFilter filter;
    final Projection selectProjection;
    final Grouping grouping;
    final Sorting sorting;

    if (partialQuery.getWhereFilter() != null) {
      filter = Preconditions.checkNotNull(
          computeWhereFilter(
              partialQuery,
              plannerContext,
              sourceRowSignature,
              virtualColumnRegistry
          )
      );
    } else {
      filter = null;
    }

    // Only compute "selectProjection" if this is a non-aggregating query. (For aggregating queries, "grouping" will
    // reflect select-project from partialQuery on its own.)
    if (partialQuery.getSelectProject() != null && partialQuery.getAggregate() == null) {
      selectProjection = Preconditions.checkNotNull(
          computeSelectProjection(
              partialQuery,
              plannerContext,
              computeOutputRowSignature(sourceRowSignature, null, null, null),
              virtualColumnRegistry
          )
      );
    } else {
      selectProjection = null;
    }

    if (partialQuery.getAggregate() != null) {
      grouping = Preconditions.checkNotNull(
          computeGrouping(
              partialQuery,
              plannerContext,
              computeOutputRowSignature(sourceRowSignature, null, null, null),
              virtualColumnRegistry,
              rexBuilder,
              finalizeAggregations
          )
      );
    } else {
      grouping = null;
    }

    if (partialQuery.getSort() != null) {
      sorting = Preconditions.checkNotNull(
          computeSorting(
              partialQuery,
              plannerContext,
              computeOutputRowSignature(sourceRowSignature, selectProjection, grouping, null),
              // When sorting follows grouping, virtual columns cannot be used
              partialQuery.getAggregate() != null ? null : virtualColumnRegistry
          )
      );
    } else {
      sorting = null;
    }

    return new DruidQuery(
        dataSource,
        plannerContext,
        filter,
        selectProjection,
        grouping,
        sorting,
        sourceRowSignature,
        outputRowType,
        virtualColumnRegistry
    );
  }

  @Nonnull
  private static DimFilter computeWhereFilter(
      final PartialDruidQuery partialQuery,
      final PlannerContext plannerContext,
      final RowSignature rowSignature,
      final VirtualColumnRegistry virtualColumnRegistry
  )
  {
    return getDimFilter(plannerContext, rowSignature, virtualColumnRegistry, partialQuery.getWhereFilter());
  }

  @Nullable
  private static DimFilter computeHavingFilter(
      final PartialDruidQuery partialQuery,
      final PlannerContext plannerContext,
      final RowSignature aggregateSignature
  )
  {
    final Filter havingFilter = partialQuery.getHavingFilter();

    if (havingFilter == null) {
      return null;
    }

    // null virtualColumnRegistry, since virtual columns cannot be referenced by "having" filters.
    return getDimFilter(plannerContext, aggregateSignature, null, havingFilter);
  }

  @Nonnull
  private static DimFilter getDimFilter(
      final PlannerContext plannerContext,
      final RowSignature rowSignature,
      @Nullable final VirtualColumnRegistry virtualColumnRegistry,
      final Filter filter
  )
  {
    final RexNode condition = filter.getCondition();
    final DimFilter dimFilter = Expressions.toFilter(
        plannerContext,
        rowSignature,
        virtualColumnRegistry,
        condition
    );
    if (dimFilter == null) {
      throw new CannotBuildQueryException(filter, condition);
    } else {
      return dimFilter;
    }
  }

  @Nonnull
  private static Projection computeSelectProjection(
      final PartialDruidQuery partialQuery,
      final PlannerContext plannerContext,
      final RowSignature rowSignature,
      final VirtualColumnRegistry virtualColumnRegistry
  )
  {
    final Project project = Preconditions.checkNotNull(partialQuery.getSelectProject(), "selectProject");

    if (partialQuery.getAggregate() != null) {
      throw new ISE("Cannot have both 'selectProject' and 'aggregate', how can this be?");
    } else {
      return Projection.preAggregation(project, plannerContext, rowSignature, virtualColumnRegistry);
    }
  }

  @Nonnull
  private static Grouping computeGrouping(
      final PartialDruidQuery partialQuery,
      final PlannerContext plannerContext,
      final RowSignature rowSignature,
      final VirtualColumnRegistry virtualColumnRegistry,
      final RexBuilder rexBuilder,
      final boolean finalizeAggregations
  )
  {
    final Aggregate aggregate = Preconditions.checkNotNull(partialQuery.getAggregate(), "aggregate");
    final Project aggregateProject = partialQuery.getAggregateProject();

    final List<DimensionExpression> dimensions = computeDimensions(
        partialQuery,
        plannerContext,
        rowSignature,
        virtualColumnRegistry
    );

    final Subtotals subtotals = computeSubtotals(
        partialQuery,
        rowSignature
    );

    final List<Aggregation> aggregations = computeAggregations(
        partialQuery,
        plannerContext,
        rowSignature,
        virtualColumnRegistry,
        rexBuilder,
        finalizeAggregations
    );

    final RowSignature aggregateRowSignature = RowSignatures.fromRelDataType(
        ImmutableList.copyOf(
            Iterators.concat(
                dimensions.stream().map(DimensionExpression::getOutputName).iterator(),
                aggregations.stream().map(Aggregation::getOutputName).iterator()
            )
        ),
        aggregate.getRowType()
    );

    final DimFilter havingFilter = computeHavingFilter(
        partialQuery,
        plannerContext,
        aggregateRowSignature
    );

    final Grouping grouping = Grouping.create(dimensions, subtotals, aggregations, havingFilter, aggregateRowSignature);

    if (aggregateProject == null) {
      return grouping;
    } else {
      return grouping.applyProject(plannerContext, aggregateProject);
    }
  }

  /**
   * Returns dimensions corresponding to {@code aggregate.getGroupSet()}, in the same order.
   *
   * @param partialQuery          partial query
   * @param plannerContext        planner context
   * @param rowSignature          source row signature
   * @param virtualColumnRegistry re-usable virtual column references
   *
   * @return dimensions
   *
   * @throws CannotBuildQueryException if dimensions cannot be computed
   */
  private static List<DimensionExpression> computeDimensions(
      final PartialDruidQuery partialQuery,
      final PlannerContext plannerContext,
      final RowSignature rowSignature,
      final VirtualColumnRegistry virtualColumnRegistry
  )
  {
    final Aggregate aggregate = Preconditions.checkNotNull(partialQuery.getAggregate());
    final List<DimensionExpression> dimensions = new ArrayList<>();
    final String outputNamePrefix = Calcites.findUnusedPrefixForDigits("d", rowSignature.getColumnNames());

    int outputNameCounter = 0;

    for (int i : aggregate.getGroupSet()) {
      // Dimension might need to create virtual columns. Avoid giving it a name that would lead to colliding columns.
      final RexNode rexNode = Expressions.fromFieldAccess(
          rowSignature,
          partialQuery.getSelectProject(),
          i
      );
      final DruidExpression druidExpression = Expressions.toDruidExpression(plannerContext, rowSignature, rexNode);
      if (druidExpression == null) {
        throw new CannotBuildQueryException(aggregate, rexNode);
      }

      final RelDataType dataType = rexNode.getType();
      final ColumnType outputType = Calcites.getColumnTypeForRelDataType(dataType);
      if (Types.isNullOr(outputType, ValueType.COMPLEX)) {
        // Can't group on unknown or COMPLEX types.
        throw new CannotBuildQueryException(aggregate, rexNode);
      }

      final VirtualColumn virtualColumn;


      final String dimOutputName = outputNamePrefix + outputNameCounter++;
      if (!druidExpression.isSimpleExtraction()) {
        virtualColumn = virtualColumnRegistry.getOrCreateVirtualColumnForExpression(
            plannerContext,
            druidExpression,
            dataType
        );
        dimensions.add(DimensionExpression.ofVirtualColumn(
            virtualColumn.getOutputName(),
            dimOutputName,
            druidExpression,
            outputType
        ));
      } else {
        dimensions.add(DimensionExpression.ofSimpleColumn(dimOutputName, druidExpression, outputType));
      }
    }

    return dimensions;
  }

  /**
   * Builds a {@link Subtotals} object based on {@link Aggregate#getGroupSets()}.
   */
  private static Subtotals computeSubtotals(
      final PartialDruidQuery partialQuery,
      final RowSignature rowSignature
  )
  {
    final Aggregate aggregate = partialQuery.getAggregate();

    // dimBitMapping maps from input field position to group set position (dimension number).
    final int[] dimBitMapping;
    if (partialQuery.getSelectProject() != null) {
      dimBitMapping = new int[partialQuery.getSelectProject().getRowType().getFieldCount()];
    } else {
      dimBitMapping = new int[rowSignature.size()];
    }

    int i = 0;
    for (int dimBit : aggregate.getGroupSet()) {
      dimBitMapping[dimBit] = i++;
    }

    // Use dimBitMapping to remap groupSets (which is input-field-position based) into subtotals (which is
    // dimension-list-position based).
    final List<IntList> subtotals = new ArrayList<>();
    for (ImmutableBitSet groupSet : aggregate.getGroupSets()) {
      final IntList subtotal = new IntArrayList();
      for (int dimBit : groupSet) {
        subtotal.add(dimBitMapping[dimBit]);
      }

      subtotals.add(subtotal);
    }

    return new Subtotals(subtotals);
  }

  /**
   * Returns aggregations corresponding to {@code aggregate.getAggCallList()}, in the same order.
   *
   * @param partialQuery          partial query
   * @param plannerContext        planner context
   * @param rowSignature          source row signature
   * @param virtualColumnRegistry re-usable virtual column references
   * @param rexBuilder            calcite RexBuilder
   * @param finalizeAggregations  true if this query should include explicit finalization for all of its
   *                              aggregators, where required. Useful for subqueries where Druid's native query layer
   *                              does not do this automatically.
   *
   * @return aggregations
   *
   * @throws CannotBuildQueryException if dimensions cannot be computed
   */
  private static List<Aggregation> computeAggregations(
      final PartialDruidQuery partialQuery,
      final PlannerContext plannerContext,
      final RowSignature rowSignature,
      final VirtualColumnRegistry virtualColumnRegistry,
      final RexBuilder rexBuilder,
      final boolean finalizeAggregations
  )
  {
    final Aggregate aggregate = Preconditions.checkNotNull(partialQuery.getAggregate());
    final List<Aggregation> aggregations = new ArrayList<>();
    final String outputNamePrefix = Calcites.findUnusedPrefixForDigits("a", rowSignature.getColumnNames());

    for (int i = 0; i < aggregate.getAggCallList().size(); i++) {
      final String aggName = outputNamePrefix + i;
      final AggregateCall aggCall = aggregate.getAggCallList().get(i);
      final Aggregation aggregation = GroupByRules.translateAggregateCall(
          plannerContext,
          rowSignature,
          virtualColumnRegistry,
          rexBuilder,
          partialQuery.getSelectProject(),
          aggregations,
          aggName,
          aggCall,
          finalizeAggregations
      );

      if (aggregation == null) {
        plannerContext.setPlanningError("Aggregation [%s] is not supported", aggCall);
        throw new CannotBuildQueryException(aggregate, aggCall);
      }

      aggregations.add(aggregation);
    }

    return aggregations;
  }

  @Nonnull
  private static Sorting computeSorting(
      final PartialDruidQuery partialQuery,
      final PlannerContext plannerContext,
      final RowSignature rowSignature,
      @Nullable final VirtualColumnRegistry virtualColumnRegistry
  )
  {
    final Sort sort = Preconditions.checkNotNull(partialQuery.getSort(), "sort");
    final Project sortProject = partialQuery.getSortProject();

    // Extract limit and offset.
    final OffsetLimit offsetLimit = OffsetLimit.fromSort(sort);

    // Extract orderBy column specs.
    final List<OrderByColumnSpec> orderBys = new ArrayList<>(sort.getChildExps().size());
    for (int sortKey = 0; sortKey < sort.getChildExps().size(); sortKey++) {
      final RexNode sortExpression = sort.getChildExps().get(sortKey);
      final RelFieldCollation collation = sort.getCollation().getFieldCollations().get(sortKey);
      final OrderByColumnSpec.Direction direction;
      final StringComparator comparator;

      if (collation.getDirection() == RelFieldCollation.Direction.ASCENDING) {
        direction = OrderByColumnSpec.Direction.ASCENDING;
      } else if (collation.getDirection() == RelFieldCollation.Direction.DESCENDING) {
        direction = OrderByColumnSpec.Direction.DESCENDING;
      } else {
        throw new ISE("Don't know what to do with direction[%s]", collation.getDirection());
      }

      final SqlTypeName sortExpressionType = sortExpression.getType().getSqlTypeName();
      if (SqlTypeName.NUMERIC_TYPES.contains(sortExpressionType)
          || SqlTypeName.TIMESTAMP == sortExpressionType
          || SqlTypeName.DATE == sortExpressionType) {
        comparator = StringComparators.NUMERIC;
      } else {
        comparator = StringComparators.LEXICOGRAPHIC;
      }

      if (sortExpression.isA(SqlKind.INPUT_REF)) {
        final RexInputRef ref = (RexInputRef) sortExpression;
        final String fieldName = rowSignature.getColumnName(ref.getIndex());
        orderBys.add(new OrderByColumnSpec(fieldName, direction, comparator));
      } else {
        // We don't support sorting by anything other than refs which actually appear in the query result.
        throw new CannotBuildQueryException(sort, sortExpression);
      }
    }

    // Extract any post-sort Projection.
    final Projection projection;

    if (sortProject == null) {
      projection = null;
    } else if (partialQuery.getAggregate() == null) {
      if (virtualColumnRegistry == null) {
        throw new ISE("Must provide 'virtualColumnRegistry' for pre-aggregation Projection!");
      }

      projection = Projection.preAggregation(sortProject, plannerContext, rowSignature, virtualColumnRegistry);
    } else {
      projection = Projection.postAggregation(sortProject, plannerContext, rowSignature, "s");
    }

    return Sorting.create(orderBys, offsetLimit, projection);
  }

  /**
   * Return the {@link RowSignature} corresponding to the output of a query with the given parameters.
   */
  private static RowSignature computeOutputRowSignature(
      final RowSignature sourceRowSignature,
      @Nullable final Projection selectProjection,
      @Nullable final Grouping grouping,
      @Nullable final Sorting sorting
  )
  {
    if (sorting != null && sorting.getProjection() != null) {
      return sorting.getProjection().getOutputRowSignature();
    } else if (grouping != null) {
      // Sanity check: cannot have both "grouping" and "selectProjection".
      Preconditions.checkState(selectProjection == null, "Cannot have both 'grouping' and 'selectProjection'");
      return grouping.getOutputRowSignature();
    } else if (selectProjection != null) {
      return selectProjection.getOutputRowSignature();
    } else {
      return sourceRowSignature;
    }
  }

  private VirtualColumns getVirtualColumns(final boolean includeDimensions)
  {
    // 'sourceRowSignature' could provide a list of all defined virtual columns while constructing a query, but we
    // still want to collect the set of VirtualColumns this way to ensure we only add what is still being used after
    // the various transforms and optimizations
    Set<VirtualColumn> virtualColumns = new HashSet<>();

    // we always want to add any virtual columns used by the query level DimFilter
    if (filter != null) {
      for (String columnName : filter.getRequiredColumns()) {
        if (virtualColumnRegistry.isVirtualColumnDefined(columnName)) {
          virtualColumns.add(virtualColumnRegistry.getVirtualColumn(columnName));
        }
      }
    }

    if (selectProjection != null) {
      virtualColumns.addAll(selectProjection.getVirtualColumns());
    }

    if (grouping != null) {
      if (includeDimensions) {
        for (DimensionExpression expression : grouping.getDimensions()) {
          if (virtualColumnRegistry.isVirtualColumnDefined(expression.getVirtualColumn())) {
            virtualColumns.add(virtualColumnRegistry.getVirtualColumn(expression.getVirtualColumn()));
          }
        }
      }

      for (Aggregation aggregation : grouping.getAggregations()) {
        virtualColumns.addAll(virtualColumnRegistry.findVirtualColumns(aggregation.getRequiredColumns()));
      }
    }

    if (sorting != null && sorting.getProjection() != null && grouping == null) {
      // Sorting without grouping means we might have some post-sort Projection virtual columns.
      virtualColumns.addAll(sorting.getProjection().getVirtualColumns());
    }

    // sort for predictable output
    List<VirtualColumn> columns = new ArrayList<>(virtualColumns);
    columns.sort(Comparator.comparing(VirtualColumn::getOutputName));
    return VirtualColumns.create(columns);
  }

  /**
   * Returns a pair of DataSource and Filtration object created on the query filter. In case the, data source is
   * a join datasource, the datasource may be altered and left filter of join datasource may
   * be rid of time filters.
   * TODO: should we optimize the base table filter just like we do with query filters
   */
  @VisibleForTesting
  static Pair<DataSource, Filtration> getFiltration(
      DataSource dataSource,
      DimFilter filter,
      VirtualColumnRegistry virtualColumnRegistry
  )
  {
    if (!(dataSource instanceof JoinDataSource)) {
      return Pair.of(dataSource, toFiltration(filter, virtualColumnRegistry));
    }
    JoinDataSource joinDataSource = (JoinDataSource) dataSource;
    if (joinDataSource.getLeftFilter() == null) {
      return Pair.of(dataSource, toFiltration(filter, virtualColumnRegistry));
    }
    //TODO: We should avoid promoting the time filter as interval for right outer and full outer joins. This is not
    // done now as we apply the intervals to left base table today irrespective of the join type.

    // If the join is left or inner, we can pull the intervals up to the query. This is done
    // so that broker can prune the segments to query.
    Filtration leftFiltration = Filtration.create(joinDataSource.getLeftFilter())
                                          .optimize(virtualColumnRegistry.getFullRowSignature());
    // Adds the intervals from the join left filter to query filtration
    Filtration queryFiltration = Filtration.create(filter, leftFiltration.getIntervals())
                                           .optimize(virtualColumnRegistry.getFullRowSignature());
    JoinDataSource newDataSource = JoinDataSource.create(
        joinDataSource.getLeft(),
        joinDataSource.getRight(),
        joinDataSource.getRightPrefix(),
        joinDataSource.getConditionAnalysis(),
        joinDataSource.getJoinType(),
        leftFiltration.getDimFilter()
    );
    return Pair.of(newDataSource, queryFiltration);
  }

  private static Filtration toFiltration(DimFilter filter, VirtualColumnRegistry virtualColumnRegistry)
  {
    return Filtration.create(filter).optimize(virtualColumnRegistry.getFullRowSignature());
  }

  public DataSource getDataSource()
  {
    return dataSource;
  }

  @Nullable
  public Grouping getGrouping()
  {
    return grouping;
  }

  public RelDataType getOutputRowType()
  {
    return outputRowType;
  }

  public RowSignature getOutputRowSignature()
  {
    return outputRowSignature;
  }

  public Query getQuery()
  {
    return query;
  }

  /**
   * Return this query as some kind of Druid query. The returned query will either be {@link TopNQuery},
   * {@link TimeseriesQuery}, {@link GroupByQuery}, {@link ScanQuery}
   *
   * @return Druid query
   */
  private Query computeQuery(final QueryFeatureInspector queryFeatureInspector)
  {
    if (dataSource instanceof QueryDataSource) {
      // If there is a subquery, then we prefer the outer query to be a groupBy if possible, since this potentially
      // enables more efficient execution. (The groupBy query toolchest can handle some subqueries by itself, without
      // requiring the Broker to inline results.)
      final GroupByQuery outerQuery = toGroupByQuery(queryFeatureInspector);

      if (outerQuery != null) {
        return outerQuery;
      }
    }

    final TimeseriesQuery tsQuery = toTimeseriesQuery(queryFeatureInspector);
    if (tsQuery != null) {
      return tsQuery;
    }

    final TopNQuery topNQuery = toTopNQuery(queryFeatureInspector);
    if (topNQuery != null) {
      return topNQuery;
    }

    final GroupByQuery groupByQuery = toGroupByQuery(queryFeatureInspector);
    if (groupByQuery != null) {
      return groupByQuery;
    }

    final ScanQuery scanQuery = toScanQuery(queryFeatureInspector);
    if (scanQuery != null) {
      return scanQuery;
    }

    throw new CannotBuildQueryException("Cannot convert query parts into an actual query");
  }

  /**
   * Return this query as a Timeseries query, or null if this query is not compatible with Timeseries.
   *
   * @return query
   */
  @Nullable
  private TimeseriesQuery toTimeseriesQuery(final QueryFeatureInspector queryFeatureInspector)
  {
    if (!queryFeatureInspector.feature(QueryFeature.CAN_RUN_TIMESERIES)
        || grouping == null
        || grouping.getSubtotals().hasEffect(grouping.getDimensionSpecs())
        || grouping.getHavingFilter() != null) {
      return null;
    }

    if (sorting != null && sorting.getOffsetLimit().hasOffset()) {
      // Timeseries cannot handle offsets.
      return null;
    }

    final Granularity queryGranularity;
    final boolean descending;
    int timeseriesLimit = 0;
    final Map<String, Object> theContext = new HashMap<>();
    if (grouping.getDimensions().isEmpty()) {
      queryGranularity = Granularities.ALL;
      descending = false;
    } else if (grouping.getDimensions().size() == 1) {
      final DimensionExpression dimensionExpression = Iterables.getOnlyElement(grouping.getDimensions());
      queryGranularity = Expressions.toQueryGranularity(
          dimensionExpression.getDruidExpression(),
          plannerContext.getExprMacroTable()
      );

      if (queryGranularity == null) {
        // Timeseries only applies if the single dimension is granular __time.
        return null;
      }
      theContext.put(
          TimeseriesQuery.CTX_TIMESTAMP_RESULT_FIELD,
          Iterables.getOnlyElement(grouping.getDimensions()).toDimensionSpec().getOutputName()
      );
      if (sorting != null) {
        if (sorting.getOffsetLimit().hasLimit()) {
          final long limit = sorting.getOffsetLimit().getLimit();

          if (limit == 0) {
            // Can't handle zero limit (the Timeseries query engine would treat it as unlimited).
            return null;
          }

          timeseriesLimit = Ints.checkedCast(limit);
        }

        switch (sorting.getTimeSortKind(dimensionExpression.getOutputName())) {
          case UNORDERED:
          case TIME_ASCENDING:
            descending = false;
            break;
          case TIME_DESCENDING:
            descending = true;
            break;
          default:
            // Sorting on a metric, maybe. Timeseries cannot handle.
            return null;
        }
      } else {
        // No limitSpec.
        descending = false;
      }
    } else {
      // More than one dimension, timeseries cannot handle.
      return null;
    }

    // An aggregation query should return one row per group, with no grouping (e.g. ALL granularity), the entire table
    // is the group, so we should not skip empty buckets. When there are no results, this means we return the
    // initialized state for given aggregators instead of nothing.
    if (!Granularities.ALL.equals(queryGranularity)) {
      theContext.put(TimeseriesQuery.SKIP_EMPTY_BUCKETS, true);
    }
    theContext.putAll(plannerContext.getQueryContext());

    final Pair<DataSource, Filtration> dataSourceFiltrationPair = getFiltration(
        dataSource,
        filter,
        virtualColumnRegistry
    );
    final DataSource newDataSource = dataSourceFiltrationPair.lhs;
    final Filtration filtration = dataSourceFiltrationPair.rhs;

    final List<PostAggregator> postAggregators = new ArrayList<>(grouping.getPostAggregators());
    if (sorting != null && sorting.getProjection() != null) {
      postAggregators.addAll(sorting.getProjection().getPostAggregators());
    }

    return new TimeseriesQuery(
        newDataSource,
        filtration.getQuerySegmentSpec(),
        descending,
        getVirtualColumns(false),
        filtration.getDimFilter(),
        queryGranularity,
        grouping.getAggregatorFactories(),
        postAggregators,
        timeseriesLimit,
        ImmutableSortedMap.copyOf(theContext)
    );
  }

  /**
   * Return this query as a TopN query, or null if this query is not compatible with TopN.
   *
   * @return query or null
   */
  @Nullable
  private TopNQuery toTopNQuery(final QueryFeatureInspector queryFeatureInspector)
  {
    // Must be allowed by the QueryMaker.
    if (!queryFeatureInspector.feature(QueryFeature.CAN_RUN_TOPN)) {
      return null;
    }

    // Must have GROUP BY one column, no GROUPING SETS, ORDER BY ≤ 1 column, LIMIT > 0 and ≤ maxTopNLimit,
    // no OFFSET, no HAVING.
    final boolean topNOk = grouping != null
                           && grouping.getDimensions().size() == 1
                           && !grouping.getSubtotals().hasEffect(grouping.getDimensionSpecs())
                           && sorting != null
                           && (sorting.getOrderBys().size() <= 1
                               && sorting.getOffsetLimit().hasLimit()
                               && sorting.getOffsetLimit().getLimit() > 0
                               && sorting.getOffsetLimit().getLimit() <= plannerContext.getPlannerConfig()
                                                                                       .getMaxTopNLimit()
                               && !sorting.getOffsetLimit().hasOffset())
                           && grouping.getHavingFilter() == null;

    if (!topNOk) {
      return null;
    }

    final DimensionSpec dimensionSpec = Iterables.getOnlyElement(grouping.getDimensions()).toDimensionSpec();
    final OrderByColumnSpec limitColumn;
    if (sorting.getOrderBys().isEmpty()) {
      limitColumn = new OrderByColumnSpec(
          dimensionSpec.getOutputName(),
          OrderByColumnSpec.Direction.ASCENDING,
          Calcites.getStringComparatorForValueType(dimensionSpec.getOutputType())
      );
    } else {
      limitColumn = Iterables.getOnlyElement(sorting.getOrderBys());
    }
    final TopNMetricSpec topNMetricSpec;

    if (limitColumn.getDimension().equals(dimensionSpec.getOutputName())) {
      // DimensionTopNMetricSpec is exact; always return it even if allowApproximate is false.
      final DimensionTopNMetricSpec baseMetricSpec = new DimensionTopNMetricSpec(
          null,
          limitColumn.getDimensionComparator()
      );
      topNMetricSpec = limitColumn.getDirection() == OrderByColumnSpec.Direction.ASCENDING
                       ? baseMetricSpec
                       : new InvertedTopNMetricSpec(baseMetricSpec);
    } else if (plannerContext.getPlannerConfig().isUseApproximateTopN()) {
      // ORDER BY metric
      final NumericTopNMetricSpec baseMetricSpec = new NumericTopNMetricSpec(limitColumn.getDimension());
      topNMetricSpec = limitColumn.getDirection() == OrderByColumnSpec.Direction.ASCENDING
                       ? new InvertedTopNMetricSpec(baseMetricSpec)
                       : baseMetricSpec;
    } else {
      return null;
    }

    final Pair<DataSource, Filtration> dataSourceFiltrationPair = getFiltration(
        dataSource,
        filter,
        virtualColumnRegistry
    );
    final DataSource newDataSource = dataSourceFiltrationPair.lhs;
    final Filtration filtration = dataSourceFiltrationPair.rhs;

    final List<PostAggregator> postAggregators = new ArrayList<>(grouping.getPostAggregators());
    if (sorting.getProjection() != null) {
      postAggregators.addAll(sorting.getProjection().getPostAggregators());
    }

    return new TopNQuery(
        newDataSource,
        getVirtualColumns(true),
        dimensionSpec,
        topNMetricSpec,
        Ints.checkedCast(sorting.getOffsetLimit().getLimit()),
        filtration.getQuerySegmentSpec(),
        filtration.getDimFilter(),
        Granularities.ALL,
        grouping.getAggregatorFactories(),
        postAggregators,
        ImmutableSortedMap.copyOf(plannerContext.getQueryContext())
    );
  }

  /**
   * Return this query as a GroupBy query, or null if this query is not compatible with GroupBy.
   *
   * @return query or null
   */
  @Nullable
  private GroupByQuery toGroupByQuery(final QueryFeatureInspector queryFeatureInspector)
  {
    if (grouping == null) {
      return null;
    }

    if (sorting != null && sorting.getOffsetLimit().hasLimit() && sorting.getOffsetLimit().getLimit() <= 0) {
      // Cannot handle zero or negative limits.
      return null;
    }

    final Pair<DataSource, Filtration> dataSourceFiltrationPair = getFiltration(
        dataSource,
        filter,
        virtualColumnRegistry
    );
    final DataSource newDataSource = dataSourceFiltrationPair.lhs;
    final Filtration filtration = dataSourceFiltrationPair.rhs;

    final DimFilterHavingSpec havingSpec;
    if (grouping.getHavingFilter() != null) {
      havingSpec = new DimFilterHavingSpec(
          Filtration.create(grouping.getHavingFilter())
                    .optimizeFilterOnly(grouping.getOutputRowSignature())
                    .getDimFilter(),
          true
      );
    } else {
      havingSpec = null;
    }
    final List<PostAggregator> postAggregators = new ArrayList<>(grouping.getPostAggregators());
    if (sorting != null && sorting.getProjection() != null) {
      postAggregators.addAll(sorting.getProjection().getPostAggregators());
    }

    GroupByQuery query = new GroupByQuery(
        newDataSource,
        filtration.getQuerySegmentSpec(),
        getVirtualColumns(true),
        filtration.getDimFilter(),
        Granularities.ALL,
        grouping.getDimensionSpecs(),
        grouping.getAggregatorFactories(),
        postAggregators,
        havingSpec,
        Optional.ofNullable(sorting).orElse(Sorting.none()).limitSpec(),
        grouping.getSubtotals().toSubtotalsSpec(grouping.getDimensionSpecs()),
        ImmutableSortedMap.copyOf(plannerContext.getQueryContext())
    );
    // We don't apply timestamp computation optimization yet when limit is pushed down. Maybe someday.
    if (query.getLimitSpec() instanceof DefaultLimitSpec && query.isApplyLimitPushDown()) {
      return query;
    }
    Map<String, Object> theContext = new HashMap<>();

    Granularity queryGranularity = null;

    // sql like "group by city_id,time_floor(__time to day)",
    // the original translated query is granularity=all and dimensions:[d0, d1]
    // the better plan is granularity=day and dimensions:[d0]
    // but the ResultRow structure is changed from [d0, d1] to [__time, d0]
    // this structure should be fixed as [d0, d1] (actually it is [d0, __time]) before postAggs are called.
    //
    // the above is the general idea of this optimization.
    // but from coding perspective, the granularity=all and "d0" dimension are referenced by many places,
    // eg: subtotals, having, grouping set, post agg,
    // there would be many many places need to be fixed if "d0" dimension is removed from query.dimensions
    // and the same to the granularity change.
    // so from easier coding perspective, this optimization is coded as groupby engine-level inner process change.
    // the most part of codes are in GroupByStrategyV2 about the process change between broker and compute node.
    // the basic logic like nested queries and subtotals are kept unchanged,
    // they will still see the granularity=all and the "d0" dimension.
    //
    // the tradeoff is that GroupByStrategyV2 behaviors differently according to the below query contexts.
    // in another word,
    // the query generated by "explain plan for select ..." doesn't match to the native query ACTUALLY being executed,
    // the granularity and dimensions are slightly different.
    // now, part of the query plan logic is handled in GroupByStrategyV2.
    if (!grouping.getDimensions().isEmpty()) {
      for (DimensionExpression dimensionExpression : grouping.getDimensions()) {
        Granularity granularity = Expressions.toQueryGranularity(
            dimensionExpression.getDruidExpression(),
            plannerContext.getExprMacroTable()
        );
        if (granularity == null) {
          continue;
        }
        if (queryGranularity != null) {
          // group by more than one timestamp_floor
          // eg: group by timestamp_floor(__time to DAY),timestamp_floor(__time, to HOUR)
          queryGranularity = null;
          break;
        }
        queryGranularity = granularity;
        int timestampDimensionIndexInDimensions = grouping.getDimensions().indexOf(dimensionExpression);
        // these settings will only affect the most inner query sent to the down streaming compute nodes
        theContext.put(GroupByQuery.CTX_TIMESTAMP_RESULT_FIELD, dimensionExpression.getOutputName());
        theContext.put(GroupByQuery.CTX_TIMESTAMP_RESULT_FIELD_INDEX, timestampDimensionIndexInDimensions);
        theContext.put(GroupByQuery.CTX_TIMESTAMP_RESULT_FIELD_GRANULARITY, queryGranularity);
      }
    }
    if (queryGranularity == null) {
      return query;
    }
    return query.withOverriddenContext(theContext);
  }

  /**
   * Return this query as a Scan query, or null if this query is not compatible with Scan.
   *
   * @return query or null
   */
  @Nullable
  private ScanQuery toScanQuery(final QueryFeatureInspector queryFeatureInspector)
  {
    if (grouping != null) {
      // Scan cannot GROUP BY.
      return null;
    }

    if (outputRowSignature.size() == 0) {
      // Should never do a scan query without any columns that we're interested in. This is probably a planner bug.
      throw new ISE("Cannot convert to Scan query without any columns.");
    }

    final Pair<DataSource, Filtration> dataSourceFiltrationPair = getFiltration(
        dataSource,
        filter,
        virtualColumnRegistry
    );
    final DataSource newDataSource = dataSourceFiltrationPair.lhs;
    final Filtration filtration = dataSourceFiltrationPair.rhs;

    final List<ScanQuery.OrderBy> orderByColumns;
    long scanOffset = 0L;
    long scanLimit = 0L;

    if (sorting != null) {
      scanOffset = sorting.getOffsetLimit().getOffset();

      if (sorting.getOffsetLimit().hasLimit()) {
        final long limit = sorting.getOffsetLimit().getLimit();

        if (limit == 0) {
          // Can't handle zero limit (the Scan query engine would treat it as unlimited).
          return null;
        }

        scanLimit = limit;
      }

<<<<<<< HEAD
      final Sorting.SortKind sortKind = sorting.getSortKind(ColumnHolder.TIME_COLUMN_NAME);

      if (sortKind == Sorting.SortKind.UNORDERED) {
        order = ScanQuery.Order.NONE;
      } else if (sortKind == Sorting.SortKind.TIME_ASCENDING) {
        order = ScanQuery.Order.ASCENDING;
      } else if (sortKind == Sorting.SortKind.TIME_DESCENDING) {
        order = ScanQuery.Order.DESCENDING;
      } else {
        assert sortKind == Sorting.SortKind.NON_TIME;

        // Scan cannot ORDER BY non-time columns.
        List<String> orderByColumns
            = sorting.getOrderBys().stream().map(OrderByColumnSpec::getDimension).collect(Collectors.toList());
        plannerContext.setPlanningError("Scan query cannot order by non-time column %s", orderByColumns);
        return null;
      }
=======
      orderByColumns = sorting.getOrderBys().stream().map(
          orderBy ->
              new ScanQuery.OrderBy(
                  orderBy.getDimension(),
                  orderBy.getDirection() == OrderByColumnSpec.Direction.DESCENDING
                  ? ScanQuery.Order.DESCENDING
                  : ScanQuery.Order.ASCENDING
              )
      ).collect(Collectors.toList());
>>>>>>> f536f312
    } else {
      orderByColumns = Collections.emptyList();
    }

    if (!queryFeatureInspector.feature(QueryFeature.SCAN_CAN_ORDER_BY_NON_TIME)
        && (orderByColumns.size() > 1
            || orderByColumns.stream()
                             .anyMatch(orderBy -> !orderBy.getColumnName().equals(ColumnHolder.TIME_COLUMN_NAME)))) {
      // Cannot handle this ordering.
      return null;
    }

    // Compute the list of columns to select, sorted and deduped.
    final SortedSet<String> scanColumns = new TreeSet<>(outputRowSignature.getColumnNames());
    orderByColumns.forEach(column -> scanColumns.add(column.getColumnName()));

    return new ScanQuery(
        newDataSource,
        filtration.getQuerySegmentSpec(),
        getVirtualColumns(true),
        ScanQuery.ResultFormat.RESULT_FORMAT_COMPACTED_LIST,
        0,
        scanOffset,
        scanLimit,
        null,
        orderByColumns,
        filtration.getDimFilter(),
        ImmutableList.copyOf(scanColumns),
        false,
        ImmutableSortedMap.copyOf(plannerContext.getQueryContext())
    );
  }
}<|MERGE_RESOLUTION|>--- conflicted
+++ resolved
@@ -97,11 +97,8 @@
 import java.util.Map;
 import java.util.Optional;
 import java.util.Set;
-<<<<<<< HEAD
-=======
 import java.util.SortedSet;
 import java.util.TreeSet;
->>>>>>> f536f312
 import java.util.stream.Collectors;
 
 /**
@@ -1136,25 +1133,6 @@
         scanLimit = limit;
       }
 
-<<<<<<< HEAD
-      final Sorting.SortKind sortKind = sorting.getSortKind(ColumnHolder.TIME_COLUMN_NAME);
-
-      if (sortKind == Sorting.SortKind.UNORDERED) {
-        order = ScanQuery.Order.NONE;
-      } else if (sortKind == Sorting.SortKind.TIME_ASCENDING) {
-        order = ScanQuery.Order.ASCENDING;
-      } else if (sortKind == Sorting.SortKind.TIME_DESCENDING) {
-        order = ScanQuery.Order.DESCENDING;
-      } else {
-        assert sortKind == Sorting.SortKind.NON_TIME;
-
-        // Scan cannot ORDER BY non-time columns.
-        List<String> orderByColumns
-            = sorting.getOrderBys().stream().map(OrderByColumnSpec::getDimension).collect(Collectors.toList());
-        plannerContext.setPlanningError("Scan query cannot order by non-time column %s", orderByColumns);
-        return null;
-      }
-=======
       orderByColumns = sorting.getOrderBys().stream().map(
           orderBy ->
               new ScanQuery.OrderBy(
@@ -1164,7 +1142,6 @@
                   : ScanQuery.Order.ASCENDING
               )
       ).collect(Collectors.toList());
->>>>>>> f536f312
     } else {
       orderByColumns = Collections.emptyList();
     }
@@ -1174,6 +1151,8 @@
             || orderByColumns.stream()
                              .anyMatch(orderBy -> !orderBy.getColumnName().equals(ColumnHolder.TIME_COLUMN_NAME)))) {
       // Cannot handle this ordering.
+      // Scan cannot ORDER BY non-time columns.
+      plannerContext.setPlanningError("Scan query cannot order by non-time column %s", orderByColumns);
       return null;
     }
 
