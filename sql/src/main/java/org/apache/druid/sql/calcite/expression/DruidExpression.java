/*
 * Licensed to the Apache Software Foundation (ASF) under one
 * or more contributor license agreements.  See the NOTICE file
 * distributed with this work for additional information
 * regarding copyright ownership.  The ASF licenses this file
 * to you under the Apache License, Version 2.0 (the
 * "License"); you may not use this file except in compliance
 * with the License.  You may obtain a copy of the License at
 *
 *   http://www.apache.org/licenses/LICENSE-2.0
 *
 * Unless required by applicable law or agreed to in writing,
 * software distributed under the License is distributed on an
 * "AS IS" BASIS, WITHOUT WARRANTIES OR CONDITIONS OF ANY
 * KIND, either express or implied.  See the License for the
 * specific language governing permissions and limitations
 * under the License.
 */

package org.apache.druid.sql.calcite.expression;

import com.google.common.base.Preconditions;
import com.google.common.io.BaseEncoding;
import com.google.common.primitives.Chars;
import org.apache.druid.java.util.common.StringUtils;
import org.apache.druid.java.util.common.guava.nary.TrinaryFn;
import org.apache.druid.math.expr.Expr;
import org.apache.druid.math.expr.ExprMacroTable;
import org.apache.druid.math.expr.Parser;
<<<<<<< HEAD
import org.apache.druid.segment.column.ColumnType;
=======
import org.apache.druid.segment.VirtualColumn;
import org.apache.druid.segment.column.ValueType;
>>>>>>> 2355a604
import org.apache.druid.segment.virtual.ExpressionVirtualColumn;

import javax.annotation.Nullable;
import java.util.Arrays;
import java.util.List;
import java.util.Objects;
import java.util.function.Function;

/**
 * Represents two kinds of expression-like concepts that native Druid queries support:
 *
 * (1) SimpleExtractions, which are direct column access, possibly with an extractionFn
 * (2) native Druid expressions.
 */
public class DruidExpression
{
  // Must be sorted
  private static final char[] SAFE_CHARS = " ,._-;:(){}[]<>!@#$%^&*`~?/".toCharArray();

  static {
    Arrays.sort(SAFE_CHARS);
  }

  @Nullable
  private final SimpleExtraction simpleExtraction;
  private final String expression;
  private final TrinaryFn<String, ValueType, ExprMacroTable, VirtualColumn> virtualColumnFn;

  private DruidExpression(@Nullable final SimpleExtraction simpleExtraction, final String expression, @Nullable final TrinaryFn<String, ValueType, ExprMacroTable, VirtualColumn> virtualColumnFn)
  {
    this.simpleExtraction = simpleExtraction;
    this.expression = Preconditions.checkNotNull(expression);
    this.virtualColumnFn = virtualColumnFn != null
                           ? virtualColumnFn
                           : (name, outputType, macroTable) ->
                               new ExpressionVirtualColumn(name, expression, outputType, macroTable);
  }

  public static DruidExpression of(final SimpleExtraction simpleExtraction, final String expression)
  {
    return new DruidExpression(simpleExtraction, expression, null);
  }

  public static DruidExpression fromColumn(final String column)
  {
    return new DruidExpression(SimpleExtraction.of(column, null), StringUtils.format("\"%s\"", escape(column)), null);
  }

  public static DruidExpression fromExpression(final String expression)
  {
    return new DruidExpression(null, expression, null);
  }

  public static DruidExpression fromFunctionCall(final String functionName, final List<DruidExpression> args)
  {
    return new DruidExpression(null, functionCall(functionName, args), null);
  }

  public static DruidExpression forVirtualColumn(
      final String expression,
      final TrinaryFn<String, ValueType, ExprMacroTable, VirtualColumn> virtualColumnFunction
  )
  {
    return new DruidExpression(null, expression, virtualColumnFunction);
  }

  public static String numberLiteral(final Number n)
  {
    return n == null ? nullLiteral() : n.toString();
  }

  public static String stringLiteral(final String s)
  {
    return s == null ? nullLiteral() : "'" + escape(s) + "'";
  }

  public static String nullLiteral()
  {
    return "null";
  }

  public static String functionCall(final String functionName, final List<DruidExpression> args)
  {
    Preconditions.checkNotNull(functionName, "functionName");
    Preconditions.checkNotNull(args, "args");

    final StringBuilder builder = new StringBuilder(functionName);
    builder.append("(");

    for (int i = 0; i < args.size(); i++) {
      final DruidExpression arg = Preconditions.checkNotNull(args.get(i), "arg #%s", i);
      builder.append(arg.getExpression());
      if (i < args.size() - 1) {
        builder.append(",");
      }
    }

    builder.append(")");

    return builder.toString();
  }

  public static String functionCall(final String functionName, final DruidExpression... args)
  {
    return functionCall(functionName, Arrays.asList(args));
  }

  private static String escape(final String s)
  {
    final StringBuilder escaped = new StringBuilder();
    for (int i = 0; i < s.length(); i++) {
      final char c = s.charAt(i);
      if (Character.isLetterOrDigit(c) || Arrays.binarySearch(SAFE_CHARS, c) >= 0) {
        escaped.append(c);
      } else {
        escaped.append("\\u").append(BaseEncoding.base16().encode(Chars.toByteArray(c)));
      }
    }
    return escaped.toString();
  }

  public String getExpression()
  {
    return expression;
  }

  public boolean isDirectColumnAccess()
  {
    return simpleExtraction != null && simpleExtraction.getExtractionFn() == null;
  }

  public String getDirectColumn()
  {
    return Preconditions.checkNotNull(simpleExtraction.getColumn());
  }

  public boolean isSimpleExtraction()
  {
    return simpleExtraction != null;
  }

  public Expr parse(final ExprMacroTable macroTable)
  {
    return Parser.parse(expression, macroTable);
  }

  public SimpleExtraction getSimpleExtraction()
  {
    return Preconditions.checkNotNull(simpleExtraction);
  }

  public VirtualColumn toVirtualColumn(
      final String name,
      final ColumnType outputType,
      final ExprMacroTable macroTable
  )
  {
    return virtualColumnFn.apply(name, outputType, macroTable);
  }

  public DruidExpression map(
      final Function<SimpleExtraction, SimpleExtraction> extractionMap,
      final Function<String, String> expressionMap
  )
  {
    return new DruidExpression(
        simpleExtraction == null ? null : extractionMap.apply(simpleExtraction),
        expressionMap.apply(expression),
        null
    );
  }

  @Override
  public boolean equals(final Object o)
  {
    if (this == o) {
      return true;
    }
    if (o == null || getClass() != o.getClass()) {
      return false;
    }
    final DruidExpression that = (DruidExpression) o;
    return Objects.equals(simpleExtraction, that.simpleExtraction) &&
           Objects.equals(expression, that.expression);
  }

  @Override
  public int hashCode()
  {
    return Objects.hash(simpleExtraction, expression);
  }

  @Override
  public String toString()
  {
    return "DruidExpression{" +
           "simpleExtraction=" + simpleExtraction +
           ", expression='" + expression + '\'' +
           '}';
  }
}<|MERGE_RESOLUTION|>--- conflicted
+++ resolved
@@ -27,12 +27,8 @@
 import org.apache.druid.math.expr.Expr;
 import org.apache.druid.math.expr.ExprMacroTable;
 import org.apache.druid.math.expr.Parser;
-<<<<<<< HEAD
+import org.apache.druid.segment.VirtualColumn;
 import org.apache.druid.segment.column.ColumnType;
-=======
-import org.apache.druid.segment.VirtualColumn;
-import org.apache.druid.segment.column.ValueType;
->>>>>>> 2355a604
 import org.apache.druid.segment.virtual.ExpressionVirtualColumn;
 
 import javax.annotation.Nullable;
@@ -59,9 +55,9 @@
   @Nullable
   private final SimpleExtraction simpleExtraction;
   private final String expression;
-  private final TrinaryFn<String, ValueType, ExprMacroTable, VirtualColumn> virtualColumnFn;
-
-  private DruidExpression(@Nullable final SimpleExtraction simpleExtraction, final String expression, @Nullable final TrinaryFn<String, ValueType, ExprMacroTable, VirtualColumn> virtualColumnFn)
+  private final TrinaryFn<String, ColumnType, ExprMacroTable, VirtualColumn> virtualColumnFn;
+
+  private DruidExpression(@Nullable final SimpleExtraction simpleExtraction, final String expression, @Nullable final TrinaryFn<String, ColumnType, ExprMacroTable, VirtualColumn> virtualColumnFn)
   {
     this.simpleExtraction = simpleExtraction;
     this.expression = Preconditions.checkNotNull(expression);
@@ -93,7 +89,7 @@
 
   public static DruidExpression forVirtualColumn(
       final String expression,
-      final TrinaryFn<String, ValueType, ExprMacroTable, VirtualColumn> virtualColumnFunction
+      final TrinaryFn<String, ColumnType, ExprMacroTable, VirtualColumn> virtualColumnFunction
   )
   {
     return new DruidExpression(null, expression, virtualColumnFunction);
