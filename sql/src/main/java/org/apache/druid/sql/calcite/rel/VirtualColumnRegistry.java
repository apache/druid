/*
 * Licensed to the Apache Software Foundation (ASF) under one
 * or more contributor license agreements.  See the NOTICE file
 * distributed with this work for additional information
 * regarding copyright ownership.  The ASF licenses this file
 * to you under the Apache License, Version 2.0 (the
 * "License"); you may not use this file except in compliance
 * with the License.  You may obtain a copy of the License at
 *
 *   http://www.apache.org/licenses/LICENSE-2.0
 *
 * Unless required by applicable law or agreed to in writing,
 * software distributed under the License is distributed on an
 * "AS IS" BASIS, WITHOUT WARRANTIES OR CONDITIONS OF ANY
 * KIND, either express or implied.  See the License for the
 * specific language governing permissions and limitations
 * under the License.
 */

package org.apache.druid.sql.calcite.rel;

import org.apache.calcite.rel.type.RelDataType;
import org.apache.calcite.sql.type.SqlTypeName;
import org.apache.druid.java.util.common.NonnullPair;
import org.apache.druid.segment.VirtualColumn;
import org.apache.druid.segment.VirtualColumns;
import org.apache.druid.segment.column.ColumnCapabilities;
import org.apache.druid.segment.column.ColumnType;
import org.apache.druid.segment.column.RowSignature;
import org.apache.druid.sql.calcite.expression.DruidExpression;
import org.apache.druid.sql.calcite.planner.Calcites;
import org.apache.druid.sql.calcite.planner.ExpressionParser;
import org.apache.druid.sql.calcite.planner.PlannerContext;

import javax.annotation.Nullable;
import java.util.ArrayDeque;
import java.util.ArrayList;
import java.util.Collection;
import java.util.Collections;
import java.util.Comparator;
import java.util.HashMap;
import java.util.List;
import java.util.Map;
import java.util.Map.Entry;
import java.util.Objects;
import java.util.Queue;
import java.util.Set;
import java.util.stream.Collectors;

/**
 * Provides facilities to create and re-use {@link VirtualColumn} definitions for dimensions, filters, and filtered
 * aggregators while constructing a {@link DruidQuery}.
 */
public class VirtualColumnRegistry
{
  private final ExpressionParser expressionParser;
  private final RowSignature baseRowSignature;
  private final Map<ExpressionAndTypeHint, String> virtualColumnsByExpression;
  private final Map<String, ExpressionAndTypeHint> virtualColumnsByName;
  private final String virtualColumnPrefix;
  private final boolean forceExpressionVirtualColumns;
  private int virtualColumnCounter;

  private VirtualColumnRegistry(
      RowSignature baseRowSignature,
      ExpressionParser expressionParser,
      String virtualColumnPrefix,
      boolean forceExpressionVirtualColumns,
      Map<ExpressionAndTypeHint, String> virtualColumnsByExpression,
      Map<String, ExpressionAndTypeHint> virtualColumnsByName
  )
  {
    this.expressionParser = expressionParser;
    this.baseRowSignature = baseRowSignature;
    this.virtualColumnPrefix = virtualColumnPrefix;
    this.virtualColumnsByExpression = virtualColumnsByExpression;
    this.virtualColumnsByName = virtualColumnsByName;
    this.forceExpressionVirtualColumns = forceExpressionVirtualColumns;
  }

  public static VirtualColumnRegistry create(
      final RowSignature rowSignature,
      final ExpressionParser expressionParser,
      final boolean forceExpressionVirtualColumns
  )
  {
    return new VirtualColumnRegistry(
        rowSignature,
        expressionParser,
        Calcites.findUnusedPrefixForDigits("v", rowSignature.getColumnNames()),
        forceExpressionVirtualColumns,
        new HashMap<>(),
        new HashMap<>()
    );
  }

  public boolean isEmpty()
  {
    return virtualColumnsByExpression.isEmpty();
  }

  /**
   * Check if a {@link VirtualColumn} is defined by column name
   */
  public boolean isVirtualColumnDefined(String virtualColumnName)
  {
    return virtualColumnsByName.containsKey(virtualColumnName);
  }

  /**
   * Get existing or create new {@link VirtualColumn} for a given {@link DruidExpression} and hinted {@link ColumnType}.
   */
  public String getOrCreateVirtualColumnForExpression(
      DruidExpression expression,
      ColumnType typeHint
  )
  {
    final ExpressionAndTypeHint candidate = wrap(expression, typeHint);
    if (!virtualColumnsByExpression.containsKey(candidate)) {
      final String virtualColumnName = virtualColumnPrefix + virtualColumnCounter++;
      virtualColumnsByExpression.put(candidate, virtualColumnName);
      virtualColumnsByName.put(virtualColumnName, candidate);
      specialize(virtualColumnName, candidate);
      return virtualColumnName;
    } else {
      return virtualColumnsByExpression.get(candidate);
    }
  }

  /**
   * Get existing or create new {@link VirtualColumn} for a given {@link DruidExpression} and {@link RelDataType}
   */
  public String getOrCreateVirtualColumnForExpression(
      DruidExpression expression,
      RelDataType typeHint
  )
  {
    if (typeHint.getSqlTypeName() == SqlTypeName.OTHER && expression.getDruidType() != null) {
      // fall back to druid type if sql type isn't very helpful
      return getOrCreateVirtualColumnForExpression(
          expression,
          expression.getDruidType()
      );
    }
    return getOrCreateVirtualColumnForExpression(
        expression,
        Calcites.getColumnTypeForRelDataType(typeHint)
    );
  }

  /**
   * Get existing virtual column by column name.
   *
   * @return null if a virtual column for the given name does not exist.
   */
  @Nullable
  public VirtualColumn getVirtualColumn(String virtualColumnName)
  {
    ExpressionAndTypeHint registeredColumn = virtualColumnsByName.get(virtualColumnName);
    if (registeredColumn == null) {
      return null;
    }

    DruidExpression expression = registeredColumn.getExpression();
    ColumnType columnType = registeredColumn.getTypeHint();
    return forceExpressionVirtualColumns
           ? expression.toExpressionVirtualColumn(virtualColumnName, columnType, expressionParser)
           : expression.toVirtualColumn(virtualColumnName, columnType, expressionParser);
  }

  /**
   * Get a signature representing the base signature plus all registered virtual columns.
   */
  public RowSignature getFullRowSignature()
  {
    final RowSignature.Builder builder =
        RowSignature.builder().addAll(baseRowSignature);

    final RowSignature baseSignature = builder.build();

    for (Map.Entry<String, ExpressionAndTypeHint> virtualColumn : virtualColumnsByName.entrySet()) {
      final String columnName = virtualColumn.getKey();

      final ColumnType typeHint = virtualColumn.getValue().getTypeHint();
      // this is expensive, maybe someday it could use the typeHint, or the inferred type, but for now use native
      // expression type inference
      final ColumnCapabilities virtualCapabilities = virtualColumn.getValue().getExpression().toVirtualColumn(
          columnName,
          typeHint,
          expressionParser
      ).capabilities(baseSignature, columnName);

      // fall back to type hint
      builder.add(
          columnName,
          virtualCapabilities != null ? virtualCapabilities.toColumnType() : typeHint
      );
    }

    return builder.build();
  }

  /**
   * Given a list of column names, find any corresponding {@link VirtualColumn} with the same name
   */
  public List<DruidExpression> findVirtualColumnExpressions(List<String> allColumns)
  {
    return allColumns.stream()
                     .filter(this::isVirtualColumnDefined)
                     .map(name -> virtualColumnsByName.get(name).getExpression())
                     .collect(Collectors.toList());
  }

  public Collection<? extends VirtualColumn> getAllVirtualColumns(List<String> requiredColumns)
  {
    return requiredColumns.stream()
                          .filter(this::isVirtualColumnDefined)
                          .map(this::getVirtualColumn)
                          .collect(Collectors.toList());
  }

  /**
   * @deprecated use {@link #getOrCreateVirtualColumnForExpression(DruidExpression, ColumnType)} instead
   */
  @Deprecated
  public VirtualColumn getOrCreateVirtualColumnForExpression(
      PlannerContext plannerContext,
      DruidExpression expression,
      ColumnType valueType
  )
  {
    final String name = getOrCreateVirtualColumnForExpression(expression, valueType);
    return getVirtualColumn(name);
  }

<<<<<<< HEAD
  /**
   * @deprecated use {@link #getOrCreateVirtualColumnForExpression(DruidExpression, RelDataType)} instead
   */
  @Deprecated
  public VirtualColumn getOrCreateVirtualColumnForExpression(
      PlannerContext plannerContext,
      DruidExpression expression,
      RelDataType dataType
  )
  {
    return getOrCreateVirtualColumnForExpression(
        plannerContext,
        expression,
        Calcites.getColumnTypeForRelDataType(dataType)
    );
  }

=======
>>>>>>> ee626b4e
  private static ExpressionAndTypeHint wrap(DruidExpression expression, ColumnType typeHint)
  {
    return new ExpressionAndTypeHint(expression, typeHint);
  }

  /**
   * Wrapper class for a {@link DruidExpression} and the output {@link ColumnType} "hint" that callers can specify when
   * adding a virtual column with {@link #getOrCreateVirtualColumnForExpression(DruidExpression, RelDataType)} or
   * {@link #getOrCreateVirtualColumnForExpression(DruidExpression, ColumnType)}. This "hint"  will be passed into
   * {@link DruidExpression#toVirtualColumn(String, ColumnType, ExpressionParser)}.
   *
   * The type hint might be different than {@link DruidExpression#getDruidType()} since that value is the captured value
   * of {@link org.apache.calcite.rex.RexNode#getType()} converted to the Druid type system, while callers might still
   * explicitly specify a different type to use for the hint. Additionally, the method used to convert Calcite types to
   * Druid types does not completely map the former to the latter, and the method typically used to do the conversion,
   * {@link Calcites#getColumnTypeForRelDataType(RelDataType)}, might return null, where the caller might know what
   * the type should be.
   */
  private static class ExpressionAndTypeHint
  {
    private final DruidExpression expression;
    private final ColumnType typeHint;

    public ExpressionAndTypeHint(DruidExpression expression, ColumnType valueType)
    {
      this.expression = expression;
      this.typeHint = valueType;
    }

    public DruidExpression getExpression()
    {
      return expression;
    }

    public ColumnType getTypeHint()
    {
      return typeHint;
    }

    @Override
    public boolean equals(Object o)
    {
      if (this == o) {
        return true;
      }
      if (o == null || getClass() != o.getClass()) {
        return false;
      }
      ExpressionAndTypeHint expressionAndTypeHint = (ExpressionAndTypeHint) o;
      return Objects.equals(typeHint, expressionAndTypeHint.typeHint) &&
             Objects.equals(expression, expressionAndTypeHint.expression);
    }

    @Override
    public int hashCode()
    {
      return Objects.hash(expression, typeHint);
    }
  }

  public VirtualColumns build(Set<String> exclude)
  {
    List<VirtualColumn> columns = new ArrayList<>();
    if (virtualColumnsByName == null) {
      return VirtualColumns.EMPTY;
    }

    for (Entry<String, ExpressionAndTypeHint> entry : virtualColumnsByName.entrySet()) {
      if (exclude.contains(entry.getKey())) {
        continue;
      }
      columns.add(getVirtualColumn(entry.getKey()));
    }
    columns.sort(Comparator.comparing(VirtualColumn::getOutputName));
    return VirtualColumns.create(columns);
  }

  /**
   * Called to specialize subexpressions of a new virtual column immediately after adding it. Specialization is
   * recursive: this function may create chains of virtual columns that call into each other.
   */
  private void specialize(final String name, final ExpressionAndTypeHint expressionAndTypeHint)
  {
    if (forceExpressionVirtualColumns) {
      return;
    }

    final Queue<NonnullPair<String, ExpressionAndTypeHint>> toVisit =
        new ArrayDeque<>(Collections.singletonList(new NonnullPair<>(name, expressionAndTypeHint)));
    final SpecializationShuttle shuttle = new SpecializationShuttle();

    while (!toVisit.isEmpty()) {
      final NonnullPair<String, ExpressionAndTypeHint> entry = toVisit.poll();
      final String virtualColumnName = entry.lhs;
      final ExpressionAndTypeHint expression = entry.rhs;
      final List<DruidExpression> newArgs = shuttle.visitAll(expression.getExpression().getArguments());
      ExpressionAndTypeHint newExpression = wrap(
          shuttle.visit(expression.getExpression().withArguments(newArgs)),
          expression.getTypeHint()
      );

      // If the expression becomes a direct access of another virtual column after rewriting, then map this
      // virtual column name to the expression for the referenced virtual column.
      if (newExpression.getExpression().isDirectColumnAccess()
          && virtualColumnsByName.containsKey(newExpression.getExpression().getDirectColumn())) {
        newExpression = virtualColumnsByName.get(newExpression.getExpression().getDirectColumn());
      }

      // Map both the old and new expression to the same virtual column name.
      virtualColumnsByName.put(virtualColumnName, newExpression);
      virtualColumnsByExpression.put(expression, virtualColumnName);
      virtualColumnsByExpression.putIfAbsent(newExpression, virtualColumnName);
    }
  }

  /**
   * Shuttle used by {@link #specialize(String, ExpressionAndTypeHint)}.
   */
  private class SpecializationShuttle implements DruidExpression.DruidExpressionShuttle
  {
    @Override
    public DruidExpression visit(DruidExpression expression)
    {
      if (expression.getType() == DruidExpression.NodeType.SPECIALIZED) {
        // add the expression to the top level of the registry as a standalone virtual column
        final String name = getOrCreateVirtualColumnForExpression(expression, expression.getDruidType());
        // replace with an identifier expression of the new virtual column name
        return DruidExpression.ofColumn(expression.getDruidType(), name);
      } else {
        // do nothing
        return expression;
      }
    }
  }
}<|MERGE_RESOLUTION|>--- conflicted
+++ resolved
@@ -233,26 +233,6 @@
     return getVirtualColumn(name);
   }
 
-<<<<<<< HEAD
-  /**
-   * @deprecated use {@link #getOrCreateVirtualColumnForExpression(DruidExpression, RelDataType)} instead
-   */
-  @Deprecated
-  public VirtualColumn getOrCreateVirtualColumnForExpression(
-      PlannerContext plannerContext,
-      DruidExpression expression,
-      RelDataType dataType
-  )
-  {
-    return getOrCreateVirtualColumnForExpression(
-        plannerContext,
-        expression,
-        Calcites.getColumnTypeForRelDataType(dataType)
-    );
-  }
-
-=======
->>>>>>> ee626b4e
   private static ExpressionAndTypeHint wrap(DruidExpression expression, ColumnType typeHint)
   {
     return new ExpressionAndTypeHint(expression, typeHint);
