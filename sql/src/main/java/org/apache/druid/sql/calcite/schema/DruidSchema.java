--- conflicted
+++ resolved
@@ -795,12 +795,7 @@
     } else {
       tableDataSource = new TableDataSource(dataSource);
     }
-<<<<<<< HEAD
-    return new DruidTable(tableDataSource, ROW_SIGNATURE_INTERNER.intern(builder.build()), isJoinable, isBroadcast);
-    // return new DruidTable(tableDataSource, builder.build(), isJoinable, isBroadcast);
-=======
-    return new DruidTable(tableDataSource, builder.build(), null, isJoinable, isBroadcast);
->>>>>>> b48f5a57
+    return new DruidTable(tableDataSource, ROW_SIGNATURE_INTERNER.intern(builder.build()), null, isJoinable, isBroadcast);
   }
 
   @VisibleForTesting
