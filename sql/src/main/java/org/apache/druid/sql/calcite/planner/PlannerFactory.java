--- conflicted
+++ resolved
@@ -101,12 +101,8 @@
   public DruidPlanner createPlanner(
       final SqlEngine engine,
       final String sql,
-<<<<<<< HEAD
-      final QueryContext queryContext
-=======
       final Map<String, Object> queryContext,
       Set<String> contextKeys
->>>>>>> b34b4353
   )
   {
     final PlannerContext context = PlannerContext.create(
