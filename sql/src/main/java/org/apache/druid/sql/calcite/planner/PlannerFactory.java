/*
 * Licensed to the Apache Software Foundation (ASF) under one
 * or more contributor license agreements.  See the NOTICE file
 * distributed with this work for additional information
 * regarding copyright ownership.  The ASF licenses this file
 * to you under the Apache License, Version 2.0 (the
 * "License"); you may not use this file except in compliance
 * with the License.  You may obtain a copy of the License at
 *
 *   http://www.apache.org/licenses/LICENSE-2.0
 *
 * Unless required by applicable law or agreed to in writing,
 * software distributed under the License is distributed on an
 * "AS IS" BASIS, WITHOUT WARRANTIES OR CONDITIONS OF ANY
 * KIND, either express or implied.  See the License for the
 * specific language governing permissions and limitations
 * under the License.
 */

package org.apache.druid.sql.calcite.planner;

import com.fasterxml.jackson.databind.ObjectMapper;
import com.google.common.annotations.VisibleForTesting;
import com.google.common.collect.ImmutableSet;
import com.google.inject.Inject;
import org.apache.calcite.avatica.util.Casing;
import org.apache.calcite.avatica.util.Quoting;
import org.apache.calcite.config.CalciteConnectionConfig;
import org.apache.calcite.config.CalciteConnectionConfigImpl;
import org.apache.calcite.plan.Context;
import org.apache.calcite.plan.ConventionTraitDef;
import org.apache.calcite.rel.RelCollationTraitDef;
import org.apache.calcite.sql.parser.SqlParseException;
import org.apache.calcite.sql.parser.SqlParser;
import org.apache.calcite.sql.validate.SqlConformance;
import org.apache.calcite.sql2rel.SqlToRelConverter;
import org.apache.calcite.tools.FrameworkConfig;
import org.apache.calcite.tools.Frameworks;
import org.apache.calcite.tools.ValidationException;
import org.apache.druid.guice.annotations.Json;
import org.apache.druid.math.expr.ExprMacroTable;
<<<<<<< HEAD
import org.apache.druid.query.QueryContext;
import org.apache.druid.query.QueryContexts;
import org.apache.druid.segment.join.JoinableFactoryWrapper;
=======
>>>>>>> cc103508
import org.apache.druid.server.security.Access;
import org.apache.druid.server.security.AuthorizerMapper;
import org.apache.druid.server.security.NoopEscalator;
import org.apache.druid.sql.calcite.parser.DruidSqlParserImplFactory;
import org.apache.druid.sql.calcite.planner.convertlet.DruidConvertletTable;
import org.apache.druid.sql.calcite.run.SqlEngine;
import org.apache.druid.sql.calcite.schema.DruidSchemaCatalog;
import org.apache.druid.sql.calcite.schema.DruidSchemaName;

import java.util.Map;
import java.util.Properties;
import java.util.Set;

public class PlannerFactory
{
  static final SqlParser.Config PARSER_CONFIG = SqlParser
      .configBuilder()
      .setCaseSensitive(true)
      .setUnquotedCasing(Casing.UNCHANGED)
      .setQuotedCasing(Casing.UNCHANGED)
      .setQuoting(Quoting.DOUBLE_QUOTE)
      .setConformance(DruidConformance.instance())
      .setParserFactory(new DruidSqlParserImplFactory()) // Custom sql parser factory
      .build();

  private final DruidSchemaCatalog rootSchema;
  private final DruidOperatorTable operatorTable;
  private final ExprMacroTable macroTable;
  private final PlannerConfig plannerConfig;
  private final ObjectMapper jsonMapper;
  private final AuthorizerMapper authorizerMapper;
  private final String druidSchemaName;
  private final CalciteRulesManager calciteRuleManager;
  private final JoinableFactoryWrapper joinableFactoryWrapper;

  @Inject
  public PlannerFactory(
      final DruidSchemaCatalog rootSchema,
      final DruidOperatorTable operatorTable,
      final ExprMacroTable macroTable,
      final PlannerConfig plannerConfig,
      final AuthorizerMapper authorizerMapper,
      final @Json ObjectMapper jsonMapper,
      final @DruidSchemaName String druidSchemaName,
      final CalciteRulesManager calciteRuleManager,
      final JoinableFactoryWrapper joinableFactoryWrapper
  )
  {
    this.rootSchema = rootSchema;
    this.operatorTable = operatorTable;
    this.macroTable = macroTable;
    this.plannerConfig = plannerConfig;
    this.authorizerMapper = authorizerMapper;
    this.jsonMapper = jsonMapper;
    this.druidSchemaName = druidSchemaName;
    this.calciteRuleManager = calciteRuleManager;
    this.joinableFactoryWrapper = joinableFactoryWrapper;
  }

  /**
   * Create a Druid query planner from an initial query context
   */
  public DruidPlanner createPlanner(
      final SqlEngine engine,
      final String sql,
      final Map<String, Object> queryContext,
      Set<String> contextKeys
  )
  {
    final PlannerContext context = PlannerContext.create(
        sql,
        operatorTable,
        macroTable,
        jsonMapper,
        plannerConfig,
        rootSchema,
        engine,
        queryContext,
<<<<<<< HEAD
        joinableFactoryWrapper
=======
        contextKeys
>>>>>>> cc103508
    );

    return new DruidPlanner(buildFrameworkConfig(context), context, engine);
  }

  /**
   * Not just visible for, but only for testing. Create a planner pre-loaded with an escalated authentication result
   * and ready to go authorization result.
   */
  @VisibleForTesting
  public DruidPlanner createPlannerForTesting(final SqlEngine engine, final String sql, final Map<String, Object> queryContext)
  {
    final DruidPlanner thePlanner = createPlanner(engine, sql, queryContext, queryContext.keySet());
    thePlanner.getPlannerContext()
              .setAuthenticationResult(NoopEscalator.getInstance().createEscalatedAuthenticationResult());
    try {
      thePlanner.validate();
    }
    catch (SqlParseException | ValidationException e) {
      throw new RuntimeException(e);
    }
    thePlanner.authorize(ra -> Access.OK, ImmutableSet.of());
    return thePlanner;
  }

  public AuthorizerMapper getAuthorizerMapper()
  {
    return authorizerMapper;
  }

  private FrameworkConfig buildFrameworkConfig(PlannerContext plannerContext)
  {
    final SqlToRelConverter.Config sqlToRelConverterConfig = SqlToRelConverter
        .configBuilder()
        .withExpand(false)
        .withDecorrelationEnabled(false)
        .withTrimUnusedFields(false)
        .withInSubQueryThreshold(
            plannerContext.queryContext().getInSubQueryThreshold()
        )
        .build();
    return Frameworks
        .newConfigBuilder()
        .parserConfig(PARSER_CONFIG)
        .traitDefs(ConventionTraitDef.INSTANCE, RelCollationTraitDef.INSTANCE)
        .convertletTable(new DruidConvertletTable(plannerContext))
        .operatorTable(operatorTable)
        .programs(calciteRuleManager.programs(plannerContext))
        .executor(new DruidRexExecutor(plannerContext))
        .typeSystem(DruidTypeSystem.INSTANCE)
        .defaultSchema(rootSchema.getSubSchema(druidSchemaName))
        .sqlToRelConverterConfig(sqlToRelConverterConfig)
        .context(new Context()
        {
          @Override
          @SuppressWarnings("unchecked")
          public <C> C unwrap(final Class<C> aClass)
          {
            if (aClass.equals(CalciteConnectionConfig.class)) {
              // This seems to be the best way to provide our own SqlConformance instance. Otherwise, Calcite's
              // validator will not respect it.
              final Properties props = new Properties();
              return (C) new CalciteConnectionConfigImpl(props)
              {
                @Override
                public <T> T typeSystem(Class<T> typeSystemClass, T defaultTypeSystem)
                {
                  return (T) DruidTypeSystem.INSTANCE;
                }

                @Override
                public SqlConformance conformance()
                {
                  return DruidConformance.instance();
                }
              };
            } else {
              return null;
            }
          }
        })
        .build();
  }
}<|MERGE_RESOLUTION|>--- conflicted
+++ resolved
@@ -39,12 +39,7 @@
 import org.apache.calcite.tools.ValidationException;
 import org.apache.druid.guice.annotations.Json;
 import org.apache.druid.math.expr.ExprMacroTable;
-<<<<<<< HEAD
-import org.apache.druid.query.QueryContext;
-import org.apache.druid.query.QueryContexts;
 import org.apache.druid.segment.join.JoinableFactoryWrapper;
-=======
->>>>>>> cc103508
 import org.apache.druid.server.security.Access;
 import org.apache.druid.server.security.AuthorizerMapper;
 import org.apache.druid.server.security.NoopEscalator;
@@ -123,11 +118,8 @@
         rootSchema,
         engine,
         queryContext,
-<<<<<<< HEAD
+        contextKeys,
         joinableFactoryWrapper
-=======
-        contextKeys
->>>>>>> cc103508
     );
 
     return new DruidPlanner(buildFrameworkConfig(context), context, engine);
