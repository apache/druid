--- conflicted
+++ resolved
@@ -115,13 +115,8 @@
         plannerConfig,
         rootSchema,
         engine,
-<<<<<<< HEAD
         queryContext
-=======
-        queryContext,
-        contextKeys,
         joinableFactoryWrapper
->>>>>>> affc522b
     );
 
     return new DruidPlanner(buildFrameworkConfig(context), context, engine);
