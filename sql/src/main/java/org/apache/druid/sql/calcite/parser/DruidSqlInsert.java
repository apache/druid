--- conflicted
+++ resolved
@@ -43,15 +43,9 @@
 
   public static DruidSqlInsert create(
       @Nonnull SqlInsert insertNode,
-<<<<<<< HEAD
       @Nullable SqlNode partitionedBy,
-      @Nullable SqlNodeList clusteredBy
-=======
-      @Nullable Granularity partitionedBy,
-      @Nullable String partitionedByStringForUnparse,
       @Nullable SqlNodeList clusteredBy,
       @Nullable String exportFileFormat
->>>>>>> 514b3b4d
   )
   {
     return new DruidSqlInsert(
@@ -61,11 +55,17 @@
         insertNode.getSource(),
         insertNode.getTargetColumnList(),
         partitionedBy,
-<<<<<<< HEAD
-        clusteredBy
+        clusteredBy,
+        exportFileFormat
     );
   }
 
+  /**
+   * While partitionedBy and partitionedByStringForUnparse can be null as arguments to the constructor, this is
+   * disallowed (semantically) and the constructor performs checks to ensure that. This helps in producing friendly
+   * errors when the PARTITIONED BY custom clause is not present, and keeps its error separate from JavaCC/Calcite's
+   * custom errors which can be cryptic when someone accidentally forgets to explicitly specify the PARTITIONED BY clause
+   */
   public DruidSqlInsert(
       SqlParserPos pos,
       SqlNodeList keywords,
@@ -73,7 +73,8 @@
       SqlNode source,
       SqlNodeList columnList,
       @Nullable SqlNode partitionedBy,
-      @Nullable SqlNodeList clusteredBy
+      @Nullable SqlNodeList clusteredBy,
+      @Nullable String exportFileFormat
   )
   {
     super(
@@ -83,12 +84,8 @@
         source,
         columnList,
         partitionedBy,
-        clusteredBy
-=======
-        partitionedByStringForUnparse,
         clusteredBy,
         exportFileFormat
->>>>>>> 514b3b4d
     );
   }
 
@@ -102,13 +99,6 @@
   @Override
   public void unparse(SqlWriter writer, int leftPrec, int rightPrec)
   {
-<<<<<<< HEAD
-    super.unparse(writer, leftPrec, rightPrec);
-    if (getPartitionedBy() != null) {
-      writer.keyword("PARTITIONED BY");
-      writer.keyword(partitionedBy.toString());
-    }
-=======
     writer.startList(SqlWriter.FrameTypeEnum.SELECT);
     writer.sep(isUpsert() ? "UPSERT INTO" : "INSERT INTO");
     final int opLeft = getOperator().getLeftPrec();
@@ -126,12 +116,11 @@
     getSource().unparse(writer, 0, 0);
     writer.newlineAndIndent();
 
-    if (partitionedByStringForUnparse != null) {
+    if (getPartitionedBy() != null) {
       writer.keyword("PARTITIONED BY");
-      writer.keyword(partitionedByStringForUnparse);
+      writer.keyword(partitionedBy.toString());
     }
 
->>>>>>> 514b3b4d
     if (getClusteredBy() != null) {
       writer.keyword("CLUSTERED BY");
       SqlWriter.Frame frame = writer.startList("", "");
