--- conflicted
+++ resolved
@@ -145,19 +145,6 @@
     } else {
       // Not COUNT(*), not distinct
       // COUNT(x) should count all non-null values of x.
-<<<<<<< HEAD
-      return Aggregation.create(
-          createCountAggregatorFactory(
-              name,
-              plannerContext,
-              rowSignature,
-              virtualColumnRegistry,
-              rexBuilder,
-              aggregateCall,
-              project
-          )
-      );
-=======
       AggregatorFactory theCount = createCountAggregatorFactory(
             name,
             plannerContext,
@@ -169,7 +156,6 @@
       );
 
       return Aggregation.create(theCount);
->>>>>>> 44a7b091
     }
   }
 }