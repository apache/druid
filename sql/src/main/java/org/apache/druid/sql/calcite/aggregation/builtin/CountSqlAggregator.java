/*
 * Licensed to the Apache Software Foundation (ASF) under one
 * or more contributor license agreements.  See the NOTICE file
 * distributed with this work for additional information
 * regarding copyright ownership.  The ASF licenses this file
 * to you under the Apache License, Version 2.0 (the
 * "License"); you may not use this file except in compliance
 * with the License.  You may obtain a copy of the License at
 *
 *   http://www.apache.org/licenses/LICENSE-2.0
 *
 * Unless required by applicable law or agreed to in writing,
 * software distributed under the License is distributed on an
 * "AS IS" BASIS, WITHOUT WARRANTIES OR CONDITIONS OF ANY
 * KIND, either express or implied.  See the License for the
 * specific language governing permissions and limitations
 * under the License.
 */

package org.apache.druid.sql.calcite.aggregation.builtin;

import com.google.common.collect.ImmutableList;
import com.google.common.collect.Iterables;
import org.apache.calcite.rel.core.AggregateCall;
import org.apache.calcite.rel.core.Project;
import org.apache.calcite.rex.RexBuilder;
import org.apache.calcite.rex.RexNode;
import org.apache.calcite.sql.SqlAggFunction;
import org.apache.calcite.sql.fun.SqlStdOperatorTable;
import org.apache.druid.java.util.common.ISE;
import org.apache.druid.query.aggregation.AggregatorFactory;
import org.apache.druid.query.aggregation.CountAggregatorFactory;
import org.apache.druid.query.aggregation.FilteredAggregatorFactory;
import org.apache.druid.query.filter.AndDimFilter;
import org.apache.druid.query.filter.DimFilter;
import org.apache.druid.segment.column.RowSignature;
import org.apache.druid.sql.calcite.aggregation.Aggregation;
import org.apache.druid.sql.calcite.aggregation.Aggregations;
import org.apache.druid.sql.calcite.aggregation.ApproxCountDistinctSqlAggregator;
import org.apache.druid.sql.calcite.aggregation.SqlAggregator;
import org.apache.druid.sql.calcite.expression.DruidExpression;
import org.apache.druid.sql.calcite.expression.Expressions;
import org.apache.druid.sql.calcite.planner.PlannerContext;
import org.apache.druid.sql.calcite.rel.VirtualColumnRegistry;

import javax.annotation.Nullable;
import javax.inject.Inject;

import java.util.ArrayList;
import java.util.List;

public class CountSqlAggregator implements SqlAggregator
{
  private final ApproxCountDistinctSqlAggregator approxCountDistinctAggregator;

  @Inject
  public CountSqlAggregator(ApproxCountDistinctSqlAggregator approxCountDistinctAggregator)
  {
    this.approxCountDistinctAggregator = approxCountDistinctAggregator;
  }

  @Override
  public SqlAggFunction calciteFunction()
  {
    return SqlStdOperatorTable.COUNT;
  }

  static AggregatorFactory createCountAggregatorFactory(
      final String countName,
      final PlannerContext plannerContext,
      final RowSignature rowSignature,
      final VirtualColumnRegistry virtualColumnRegistry,
      final RexBuilder rexBuilder,
      final AggregateCall aggregateCall,
      final Project project
  )
  {
<<<<<<< HEAD
    List<DimFilter> nonNullFilterList = new ArrayList<>();
    for (int field : aggregateCall.getArgList()) {
      final RexNode rexNode = Expressions.fromFieldAccess(
=======
    final RexNode rexNode = Expressions.fromFieldAccess(
        rexBuilder.getTypeFactory(),
        rowSignature,
        project,
        Iterables.getOnlyElement(aggregateCall.getArgList())
    );

    if (rexNode.getType().isNullable()) {
      final DimFilter nonNullFilter = Expressions.toFilter(
          plannerContext,
>>>>>>> 36df2495
          rowSignature,
          project,
          field
      );

      if (rexNode.getType().isNullable()) {
        final DimFilter nonNullFilter = Expressions.toFilter(
            plannerContext,
            rowSignature,
            virtualColumnRegistry,
            rexBuilder.makeCall(SqlStdOperatorTable.IS_NOT_NULL, ImmutableList.of(rexNode))
        );

        if (nonNullFilter == null) {
          // Don't expect this to happen.
          throw new ISE("Could not create not-null filter for rexNode[%s]", rexNode);
        }
        nonNullFilterList.add(nonNullFilter);
      }
    }

    if (nonNullFilterList.isEmpty()) {
      return new CountAggregatorFactory(countName);
    } else if (nonNullFilterList.size() == 1) {
      return new FilteredAggregatorFactory(
          new CountAggregatorFactory(countName),
          Iterables.getOnlyElement(nonNullFilterList));
    } else {
      return new FilteredAggregatorFactory(
          new CountAggregatorFactory(countName),
          new AndDimFilter(nonNullFilterList));
    }
  }

  @Nullable
  @Override
  public Aggregation toDruidAggregation(
      final PlannerContext plannerContext,
      final RowSignature rowSignature,
      final VirtualColumnRegistry virtualColumnRegistry,
      final RexBuilder rexBuilder,
      final String name,
      final AggregateCall aggregateCall,
      final Project project,
      final List<Aggregation> existingAggregations,
      final boolean finalizeAggregations
  )
  {
    final List<DruidExpression> args = Aggregations.getArgumentsForSimpleAggregator(
        rexBuilder,
        plannerContext,
        rowSignature,
        aggregateCall,
        project
    );

    if (args == null) {
      return null;
    }

    if (args.isEmpty()) {
      // COUNT(*)
      return Aggregation.create(new CountAggregatorFactory(name));
    } else if (aggregateCall.isDistinct()) {
      // COUNT(DISTINCT x)
      if (plannerContext.getPlannerConfig().isUseApproximateCountDistinct()) {
        return approxCountDistinctAggregator.toDruidAggregation(
            plannerContext,
            rowSignature,
            virtualColumnRegistry,
            rexBuilder,
            name,
            aggregateCall,
            project,
            existingAggregations,
            finalizeAggregations
        );
      } else {
        return null;
      }
    } else {
      // Not COUNT(*), not distinct
      // COUNT(x) should count all non-null values of x.
      AggregatorFactory theCount = createCountAggregatorFactory(
            name,
            plannerContext,
            rowSignature,
            virtualColumnRegistry,
            rexBuilder,
            aggregateCall,
            project
      );

      return Aggregation.create(theCount);
    }
  }
}<|MERGE_RESOLUTION|>--- conflicted
+++ resolved
@@ -75,22 +75,10 @@
       final Project project
   )
   {
-<<<<<<< HEAD
     List<DimFilter> nonNullFilterList = new ArrayList<>();
     for (int field : aggregateCall.getArgList()) {
       final RexNode rexNode = Expressions.fromFieldAccess(
-=======
-    final RexNode rexNode = Expressions.fromFieldAccess(
-        rexBuilder.getTypeFactory(),
-        rowSignature,
-        project,
-        Iterables.getOnlyElement(aggregateCall.getArgList())
-    );
-
-    if (rexNode.getType().isNullable()) {
-      final DimFilter nonNullFilter = Expressions.toFilter(
-          plannerContext,
->>>>>>> 36df2495
+          rexBuilder.getTypeFactory(),
           rowSignature,
           project,
           field
