--- conflicted
+++ resolved
@@ -867,7 +867,13 @@
     return src;
   }
 
-<<<<<<< HEAD
+  private boolean isSqlCallDistinct(@Nullable SqlCall call)
+  {
+    return call != null
+           && call.getFunctionQuantifier() != null
+           && call.getFunctionQuantifier().getValue() == SqlSelectKeyword.DISTINCT;
+  }
+
   @Override
   protected void validateHavingClause(SqlSelect select)
   {
@@ -913,12 +919,4 @@
     }
   }
 
-=======
-  private boolean isSqlCallDistinct(@Nullable SqlCall call)
-  {
-    return call != null
-           && call.getFunctionQuantifier() != null
-           && call.getFunctionQuantifier().getValue() == SqlSelectKeyword.DISTINCT;
-  }
->>>>>>> a64e9a17
 }