--- conflicted
+++ resolved
@@ -59,10 +59,7 @@
 import org.apache.calcite.util.Util;
 import org.apache.commons.lang.reflect.FieldUtils;
 import org.apache.druid.catalog.model.facade.DatasourceFacade;
-<<<<<<< HEAD
 import org.apache.druid.catalog.model.table.ClusterKeySpec;
-=======
->>>>>>> 736a7c8c
 import org.apache.druid.common.utils.IdUtils;
 import org.apache.druid.error.InvalidSqlInput;
 import org.apache.druid.java.util.common.ISE;
@@ -79,10 +76,7 @@
 import org.apache.druid.sql.calcite.run.EngineFeature;
 import org.apache.druid.sql.calcite.table.DatasourceTable;
 import org.apache.druid.sql.calcite.table.RowSignatures;
-<<<<<<< HEAD
 import org.apache.druid.utils.CollectionUtils;
-=======
->>>>>>> 736a7c8c
 import org.checkerframework.checker.nullness.qual.Nullable;
 
 import java.lang.reflect.Field;
@@ -599,28 +593,7 @@
         fields.add(Pair.of(colName, sourceField.getType()));
         continue;
       }
-<<<<<<< HEAD
-      SqlTypeName sqlTypeName = SqlTypeName.get(definedCol.sqlStorageType());
-      RelDataType relType;
-      if (sqlTypeName != null) {
-        relType = typeFactory.createSqlType(sqlTypeName);
-      } else {
-        ColumnType columnType = ColumnType.fromString(definedCol.sqlStorageType());
-        if (columnType != null && columnType.getType().equals(ValueType.COMPLEX)) {
-          relType = RowSignatures.makeComplexType(typeFactory, columnType, sourceField.getType().isNullable());
-        } else {
-          relType = RowSignatures.columnTypeToRelDataType(
-              typeFactory,
-              columnType,
-              // this nullability is ignored for complex types for some reason, hence the check for complex above.
-              sourceField.getType().isNullable()
-          );
-        }
-      }
-
-=======
       RelDataType relType = computeTypeForDefinedCol(definedCol, sourceField);
->>>>>>> 736a7c8c
       fields.add(Pair.of(
           colName,
           typeFactory.createTypeWithNullability(relType, sourceField.getType().isNullable())
@@ -654,20 +627,6 @@
       RelDataType targetFieldRelDataType = targetFields.get(i).getType();
       ColumnType sourceFieldColumnType = Calcites.getColumnTypeForRelDataType(sourceFielRelDataType);
       ColumnType targetFieldColumnType = Calcites.getColumnTypeForRelDataType(targetFieldRelDataType);
-<<<<<<< HEAD
-
-      boolean incompatible;
-      try {
-        incompatible = !Objects.equals(
-            targetFieldColumnType,
-            ColumnType.leastRestrictiveType(targetFieldColumnType, sourceFieldColumnType)
-        );
-      }
-      catch (Types.IncompatibleTypeException e) {
-        incompatible = true;
-      }
-      if (incompatible) {
-=======
       try {
         if (!Objects.equals(
             targetFieldColumnType,
@@ -676,7 +635,6 @@
         }
       }
       catch (Types.IncompatibleTypeException e) {
->>>>>>> 736a7c8c
         SqlNode node = getNthExpr(query, i, sourceCount);
         String targetTypeString;
         String sourceTypeString;
