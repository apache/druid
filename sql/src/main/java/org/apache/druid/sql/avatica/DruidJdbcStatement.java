/*
 * Licensed to the Apache Software Foundation (ASF) under one
 * or more contributor license agreements.  See the NOTICE file
 * distributed with this work for additional information
 * regarding copyright ownership.  The ASF licenses this file
 * to you under the Apache License, Version 2.0 (the
 * "License"); you may not use this file except in compliance
 * with the License.  You may obtain a copy of the License at
 *
 *   http://www.apache.org/licenses/LICENSE-2.0
 *
 * Unless required by applicable law or agreed to in writing,
 * software distributed under the License is distributed on an
 * "AS IS" BASIS, WITHOUT WARRANTIES OR CONDITIONS OF ANY
 * KIND, either express or implied.  See the License for the
 * specific language governing permissions and limitations
 * under the License.
 */

package org.apache.druid.sql.avatica;

import com.google.common.base.Preconditions;
import org.apache.calcite.avatica.Meta;
import org.apache.druid.query.QueryContext;
import org.apache.druid.sql.DirectStatement;
import org.apache.druid.sql.SqlQueryPlus;
<<<<<<< HEAD
import org.apache.druid.sql.calcite.run.SqlEngine;
=======
import org.apache.druid.sql.SqlStatementFactory;
>>>>>>> 41712b7a

/**
 * Represents Druid's version of the JDBC {@code Statement} class:
 * can be executed multiple times, one after another, producing a
 * {@link DruidJdbcResultSet} for each execution.
 */
public class DruidJdbcStatement extends AbstractDruidJdbcStatement
{
<<<<<<< HEAD
  private final SqlEngine engine;
  private final SqlLifecycleFactory lifecycleFactory;
  protected boolean closed;
=======
  private final SqlStatementFactory lifecycleFactory;
  protected final QueryContext queryContext;
>>>>>>> 41712b7a

  public DruidJdbcStatement(
      final String connectionId,
      final int statementId,
<<<<<<< HEAD
      final SqlEngine engine,
      final SqlLifecycleFactory lifecycleFactory
  )
  {
    super(connection, statementId);
    this.engine = engine;
=======
      final QueryContext queryContext,
      final SqlStatementFactory lifecycleFactory
  )
  {
    super(connectionId, statementId);
    this.queryContext = queryContext;
>>>>>>> 41712b7a
    this.lifecycleFactory = Preconditions.checkNotNull(lifecycleFactory, "lifecycleFactory");
  }

  public synchronized void execute(SqlQueryPlus queryPlus, long maxRowCount)
  {
    closeResultSet();
<<<<<<< HEAD
    SqlLifecycle stmt = lifecycleFactory.factorize(engine);
    stmt.initialize(sqlRequest.sql(), connection.makeContext());
=======
    queryPlus = queryPlus.withContext(queryContext);
    DirectStatement stmt = lifecycleFactory.directStatement(queryPlus);
    resultSet = new DruidJdbcResultSet(this, stmt, Long.MAX_VALUE);
>>>>>>> 41712b7a
    try {
      resultSet.execute();
    }
    catch (Throwable t) {
      closeResultSet();
      throw t;
    }
  }

  @Override
  public Meta.Signature getSignature()
  {
    return requireResultSet().getSignature();
  }
}<|MERGE_RESOLUTION|>--- conflicted
+++ resolved
@@ -24,11 +24,7 @@
 import org.apache.druid.query.QueryContext;
 import org.apache.druid.sql.DirectStatement;
 import org.apache.druid.sql.SqlQueryPlus;
-<<<<<<< HEAD
-import org.apache.druid.sql.calcite.run.SqlEngine;
-=======
 import org.apache.druid.sql.SqlStatementFactory;
->>>>>>> 41712b7a
 
 /**
  * Represents Druid's version of the JDBC {@code Statement} class:
@@ -37,47 +33,27 @@
  */
 public class DruidJdbcStatement extends AbstractDruidJdbcStatement
 {
-<<<<<<< HEAD
-  private final SqlEngine engine;
-  private final SqlLifecycleFactory lifecycleFactory;
-  protected boolean closed;
-=======
   private final SqlStatementFactory lifecycleFactory;
   protected final QueryContext queryContext;
->>>>>>> 41712b7a
 
   public DruidJdbcStatement(
       final String connectionId,
       final int statementId,
-<<<<<<< HEAD
-      final SqlEngine engine,
-      final SqlLifecycleFactory lifecycleFactory
-  )
-  {
-    super(connection, statementId);
-    this.engine = engine;
-=======
       final QueryContext queryContext,
       final SqlStatementFactory lifecycleFactory
   )
   {
     super(connectionId, statementId);
     this.queryContext = queryContext;
->>>>>>> 41712b7a
     this.lifecycleFactory = Preconditions.checkNotNull(lifecycleFactory, "lifecycleFactory");
   }
 
   public synchronized void execute(SqlQueryPlus queryPlus, long maxRowCount)
   {
     closeResultSet();
-<<<<<<< HEAD
-    SqlLifecycle stmt = lifecycleFactory.factorize(engine);
-    stmt.initialize(sqlRequest.sql(), connection.makeContext());
-=======
     queryPlus = queryPlus.withContext(queryContext);
     DirectStatement stmt = lifecycleFactory.directStatement(queryPlus);
     resultSet = new DruidJdbcResultSet(this, stmt, Long.MAX_VALUE);
->>>>>>> 41712b7a
     try {
       resultSet.execute();
     }
