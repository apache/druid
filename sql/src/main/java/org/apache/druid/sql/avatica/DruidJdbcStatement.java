--- conflicted
+++ resolved
@@ -26,6 +26,8 @@
 import org.apache.druid.sql.SqlStatementFactory;
 import org.apache.druid.sql.avatica.DruidJdbcResultSet.ResultFetcherFactory;
 
+import java.util.Map;
+
 /**
  * Represents Druid's version of the JDBC {@code Statement} class:
  * can be executed multiple times, one after another, producing a
@@ -37,30 +39,25 @@
 public class DruidJdbcStatement extends AbstractDruidJdbcStatement
 {
   private final SqlStatementFactory lifecycleFactory;
+  protected final Map<String, Object> queryContext;
 
   public DruidJdbcStatement(
       final String connectionId,
       final int statementId,
-<<<<<<< HEAD
-      final QueryContext queryContext,
+      final Map<String, Object> queryContext,
       final SqlStatementFactory lifecycleFactory,
       final ResultFetcherFactory fetcherFactory
   )
   {
     super(connectionId, statementId, fetcherFactory);
     this.queryContext = queryContext;
-=======
-      final SqlStatementFactory lifecycleFactory
-  )
-  {
-    super(connectionId, statementId);
->>>>>>> 6aca6176
     this.lifecycleFactory = Preconditions.checkNotNull(lifecycleFactory, "lifecycleFactory");
   }
 
   public synchronized void execute(SqlQueryPlus queryPlus, long maxRowCount)
   {
     closeResultSet();
+    queryPlus = queryPlus.withContext(queryContext);
     DirectStatement stmt = lifecycleFactory.directStatement(queryPlus);
     resultSet = new DruidJdbcResultSet(this, stmt, Long.MAX_VALUE, fetcherFactory);
     try {
