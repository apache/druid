/*
 * Licensed to the Apache Software Foundation (ASF) under one
 * or more contributor license agreements.  See the NOTICE file
 * distributed with this work for additional information
 * regarding copyright ownership.  The ASF licenses this file
 * to you under the Apache License, Version 2.0 (the
 * "License"); you may not use this file except in compliance
 * with the License.  You may obtain a copy of the License at
 *
 *   http://www.apache.org/licenses/LICENSE-2.0
 *
 * Unless required by applicable law or agreed to in writing,
 * software distributed under the License is distributed on an
 * "AS IS" BASIS, WITHOUT WARRANTIES OR CONDITIONS OF ANY
 * KIND, either express or implied.  See the License for the
 * specific language governing permissions and limitations
 * under the License.
 */

package org.apache.druid.sql.calcite.rel;

import com.fasterxml.jackson.core.JsonProcessingException;
import com.google.common.base.Preconditions;
import com.google.common.collect.ImmutableList;
import com.google.common.collect.Iterables;
import org.apache.calcite.plan.RelOptCluster;
import org.apache.calcite.plan.RelOptCost;
import org.apache.calcite.plan.RelOptPlanner;
import org.apache.calcite.plan.RelOptRule;
import org.apache.calcite.plan.RelTraitSet;
import org.apache.calcite.plan.volcano.RelSubset;
import org.apache.calcite.rel.RelNode;
import org.apache.calcite.rel.RelWriter;
import org.apache.calcite.rel.core.Filter;
import org.apache.calcite.rel.core.Join;
import org.apache.calcite.rel.core.JoinRelType;
import org.apache.calcite.rel.metadata.RelMetadataQuery;
import org.apache.calcite.rel.type.RelDataType;
import org.apache.calcite.rex.RexNode;
import org.apache.calcite.sql.SqlKind;
import org.apache.druid.java.util.common.ISE;
import org.apache.druid.java.util.common.Pair;
import org.apache.druid.java.util.common.StringUtils;
import org.apache.druid.query.DataSource;
import org.apache.druid.query.JoinDataSource;
import org.apache.druid.query.QueryDataSource;
import org.apache.druid.query.TableDataSource;
import org.apache.druid.query.filter.DimFilter;
import org.apache.druid.segment.column.RowSignature;
import org.apache.druid.segment.join.JoinType;
import org.apache.druid.sql.calcite.expression.DruidExpression;
import org.apache.druid.sql.calcite.expression.Expressions;
import org.apache.druid.sql.calcite.planner.Calcites;
import org.apache.druid.sql.calcite.planner.PlannerConfig;
import org.apache.druid.sql.calcite.planner.PlannerContext;
import org.apache.druid.sql.calcite.planner.UnsupportedSQLQueryException;
import org.apache.druid.sql.calcite.table.RowSignatures;

import javax.annotation.Nullable;
import java.util.HashSet;
import java.util.List;
import java.util.Set;
import java.util.stream.Collectors;

/**
 * DruidRel that uses a {@link JoinDataSource}.
 */
public class DruidJoinQueryRel extends DruidRel<DruidJoinQueryRel>
{
  private static final TableDataSource DUMMY_DATA_SOURCE = new TableDataSource("__join__");

  private final Filter leftFilter;
  private final PartialDruidQuery partialQuery;
  private final Join joinRel;
  private final PlannerConfig plannerConfig;
  private RelNode left;
  private RelNode right;

  private DruidJoinQueryRel(
      RelOptCluster cluster,
      RelTraitSet traitSet,
      Join joinRel,
      Filter leftFilter,
      PartialDruidQuery partialQuery,
      PlannerContext plannerContext
  )
  {
    super(cluster, traitSet, plannerContext);
    this.joinRel = joinRel;
    this.left = joinRel.getLeft();
    this.right = joinRel.getRight();
    this.leftFilter = leftFilter;
    this.partialQuery = partialQuery;
    this.plannerConfig = plannerContext.getPlannerConfig();
  }

  /**
   * Create an instance from a Join that is based on two {@link DruidRel} inputs.
   */
  public static DruidJoinQueryRel create(
      final Join joinRel,
      final Filter leftFilter,
      final PlannerContext plannerContext
  )
  {
    return new DruidJoinQueryRel(
        joinRel.getCluster(),
        joinRel.getTraitSet(),
        joinRel,
        leftFilter,
        PartialDruidQuery.create(joinRel),
        plannerContext
    );
  }

  @Override
  public PartialDruidQuery getPartialDruidQuery()
  {
    return partialQuery;
  }

  @Override
  public DruidJoinQueryRel withPartialQuery(final PartialDruidQuery newQueryBuilder)
  {
    return new DruidJoinQueryRel(
        getCluster(),
        getTraitSet().plusAll(newQueryBuilder.getRelTraits()),
        joinRel,
        leftFilter,
        newQueryBuilder,
        getPlannerContext()
    );
  }

  @Override
  public DruidQuery toDruidQuery(final boolean finalizeAggregations)
  {
    final DruidRel<?> leftDruidRel = (DruidRel<?>) left;
    final DruidQuery leftQuery = Preconditions.checkNotNull((leftDruidRel).toDruidQuery(false), "leftQuery");
    final RowSignature leftSignature = leftQuery.getOutputRowSignature();
    final DataSource leftDataSource;

    final DruidRel<?> rightDruidRel = (DruidRel<?>) right;
    final DruidQuery rightQuery = Preconditions.checkNotNull(rightDruidRel.toDruidQuery(false), "rightQuery");
    final RowSignature rightSignature = rightQuery.getOutputRowSignature();
    final DataSource rightDataSource;

    if (computeLeftRequiresSubquery(getPlannerContext(), leftDruidRel)) {
      leftDataSource = new QueryDataSource(leftQuery.getQuery());
      if (leftFilter != null) {
        throw new ISE("Filter on left table is supposed to be null if left child is a query source");
      }
    } else {
      leftDataSource = leftQuery.getDataSource();
    }

    if (computeRightRequiresSubquery(getPlannerContext(), rightDruidRel)) {
      rightDataSource = new QueryDataSource(rightQuery.getQuery());
    } else {
      rightDataSource = rightQuery.getDataSource();
    }

    final Pair<String, RowSignature> prefixSignaturePair = computeJoinRowSignature(leftSignature, rightSignature);

    VirtualColumnRegistry virtualColumnRegistry = VirtualColumnRegistry.create(
        prefixSignaturePair.rhs,
        getPlannerContext().getExprMacroTable(),
        getPlannerContext().getPlannerConfig().isForceExpressionVirtualColumns()
    );
    getPlannerContext().setJoinExpressionVirtualColumnRegistry(virtualColumnRegistry);

    // Generate the condition for this join as a Druid expression.
    final DruidExpression condition = Expressions.toDruidExpression(
        getPlannerContext(),
        prefixSignaturePair.rhs,
        joinRel.getCondition()
    );

    // Unsetting it to avoid any VC Registry leaks incase there are multiple druid quries for the SQL
    // It should be fixed soon with changes in interface for SqlOperatorConversion and Expressions bridge class
    getPlannerContext().setJoinExpressionVirtualColumnRegistry(null);

    // DruidJoinRule should not have created us if "condition" is null. Check defensively anyway, which also
    // quiets static code analysis.
    if (condition == null) {
      throw new CannotBuildQueryException(joinRel, joinRel.getCondition());
    }

    return partialQuery.build(
        JoinDataSource.create(
            leftDataSource,
            rightDataSource,
            prefixSignaturePair.lhs,
            condition.getExpression(),
            toDruidJoinType(joinRel.getJoinType()),
            getDimFilter(getPlannerContext(), leftSignature, leftFilter),
            getPlannerContext().getExprMacroTable(),
            getPlannerContext().getJoinableFactoryWrapper()
        ),
        prefixSignaturePair.rhs,
        getPlannerContext(),
        getCluster().getRexBuilder(),
        finalizeAggregations,
        virtualColumnRegistry
    );
  }

  @Override
  public DruidQuery toDruidQueryForExplaining()
  {
    return partialQuery.build(
        DUMMY_DATA_SOURCE,
        RowSignatures.fromRelDataType(
            joinRel.getRowType().getFieldNames(),
            joinRel.getRowType()
        ),
        getPlannerContext(),
        getCluster().getRexBuilder(),
        false
    );
  }

  @Override
  public DruidJoinQueryRel asDruidConvention()
  {
    return new DruidJoinQueryRel(
        getCluster(),
        getTraitSet().replace(DruidConvention.instance()),
        joinRel.copy(
            joinRel.getTraitSet(),
            joinRel.getInputs()
                   .stream()
                   .map(input -> RelOptRule.convert(input, DruidConvention.instance()))
                   .collect(Collectors.toList())
        ),
        leftFilter,
        partialQuery,
        getPlannerContext()
    );
  }

  @Override
  public List<RelNode> getInputs()
  {
    return ImmutableList.of(left, right);
  }

  @Override
  public void replaceInput(int ordinalInParent, RelNode p)
  {
    joinRel.replaceInput(ordinalInParent, p);

    if (ordinalInParent == 0) {
      this.left = p;
    } else if (ordinalInParent == 1) {
      this.right = p;
    } else {
      throw new IndexOutOfBoundsException(StringUtils.format("Invalid ordinalInParent[%s]", ordinalInParent));
    }
  }

  @Override
  public List<RexNode> getChildExps()
  {
    return ImmutableList.of(joinRel.getCondition());
  }

  @Override
  public RelNode copy(final RelTraitSet traitSet, final List<RelNode> inputs)
  {
    return new DruidJoinQueryRel(
        getCluster(),
        traitSet,
        joinRel.copy(joinRel.getTraitSet(), inputs),
        leftFilter,
        getPartialDruidQuery(),
        getPlannerContext()
    );
  }

  @Override
  public Set<String> getDataSourceNames()
  {
    final Set<String> retVal = new HashSet<>();
    retVal.addAll(((DruidRel<?>) left).getDataSourceNames());
    retVal.addAll(((DruidRel<?>) right).getDataSourceNames());
    return retVal;
  }

  @Override
  public RelWriter explainTerms(RelWriter pw)
  {
    final String queryString;
    final DruidQuery druidQuery = toDruidQueryForExplaining();

    try {
      queryString = getPlannerContext().getJsonMapper().writeValueAsString(druidQuery.getQuery());
    }
    catch (JsonProcessingException e) {
      throw new RuntimeException(e);
    }

    return joinRel.explainTerms(pw)
                  .item("query", queryString)
                  .item("signature", druidQuery.getOutputRowSignature());
  }

  @Override
  protected RelDataType deriveRowType()
  {
    return partialQuery.getRowType();
  }

  @Override
  public RelOptCost computeSelfCost(final RelOptPlanner planner, final RelMetadataQuery mq)
  {
    double joinCost = partialQuery.estimateCost();

    if (getPlannerContext().getJoinAlgorithm().requiresSubquery()) {
      joinCost *= CostEstimates.MULTIPLIER_OUTER_QUERY;
    } else {
      // Penalize subqueries if we don't have to do them.
      if (computeLeftRequiresSubquery(getPlannerContext(), getSomeDruidChild(left))) {
        joinCost += CostEstimates.COST_SUBQUERY;
      } else {
        if (joinRel.getJoinType() == JoinRelType.INNER && plannerConfig.isComputeInnerJoinCostAsFilter()) {
          joinCost *= CostEstimates.MULTIPLIER_FILTER; // treating inner join like a filter on left table
        }
      }

      if (computeRightRequiresSubquery(getPlannerContext(), getSomeDruidChild(right))) {
        joinCost += CostEstimates.COST_SUBQUERY;
      }
    }

    // Penalize cross joins.
    if (joinRel.getCondition().isA(SqlKind.LITERAL) && !joinRel.getCondition().isAlwaysFalse()) {
      joinCost += CostEstimates.COST_JOIN_CROSS;
    }

    return planner.getCostFactory().makeCost(joinCost, 0, 0);
  }

  public static JoinType toDruidJoinType(JoinRelType calciteJoinType)
  {
    switch (calciteJoinType) {
      case LEFT:
        return JoinType.LEFT;
      case RIGHT:
        return JoinType.RIGHT;
      case FULL:
        return JoinType.FULL;
      case INNER:
        return JoinType.INNER;
      default:
        throw new UnsupportedSQLQueryException("Cannot handle joinType '%s'", calciteJoinType);
    }
  }

<<<<<<< HEAD
  private static boolean computeLeftRequiresSubquery(final PlannerContext plannerContext, final DruidRel<?> left)
=======
  public static boolean computeLeftRequiresSubquery(final DruidRel<?> left)
>>>>>>> 8d03ace1
  {
    if (plannerContext.getJoinAlgorithm().requiresSubquery()) {
      return true;
    }

    // Left requires a subquery unless it's a scan or mapping on top of any table or a join.
    return !DruidRels.isScanOrMapping(left, true);
  }

  public static boolean computeRightRequiresSubquery(final PlannerContext plannerContext, final DruidRel<?> right)
  {
    if (plannerContext.getJoinAlgorithm().requiresSubquery()) {
      return true;
    }

    // Right requires a subquery unless it's a scan or mapping on top of a global datasource.
    // ideally this would involve JoinableFactory.isDirectlyJoinable to check that the global datasources
    // are in fact possibly joinable, but for now isGlobal is coupled to joinability
    return !(DruidRels.isScanOrMapping(right, false)
             && DruidRels.druidTableIfLeafRel(right).filter(table -> table.getDataSource().isGlobal()).isPresent());
  }

  /**
   * Returns a Pair of "rightPrefix" (for JoinDataSource) and the signature of rows that will result from
   * applying that prefix.
   */
  static Pair<String, RowSignature> computeJoinRowSignature(
      final RowSignature leftSignature,
      final RowSignature rightSignature
  )
  {
    final RowSignature.Builder signatureBuilder = RowSignature.builder();

    for (final String column : leftSignature.getColumnNames()) {
      signatureBuilder.add(column, leftSignature.getColumnType(column).orElse(null));
    }

    // Need to include the "0" since findUnusedPrefixForDigits only guarantees safety for digit-initiated suffixes
    final String rightPrefix = Calcites.findUnusedPrefixForDigits("j", leftSignature.getColumnNames()) + "0.";

    for (final String column : rightSignature.getColumnNames()) {
      signatureBuilder.add(rightPrefix + column, rightSignature.getColumnType(column).orElse(null));
    }

    return Pair.of(rightPrefix, signatureBuilder.build());
  }

  public static DruidRel<?> getSomeDruidChild(final RelNode child)
  {
    if (child instanceof DruidRel) {
      return (DruidRel<?>) child;
    } else {
      final RelSubset subset = (RelSubset) child;
      return (DruidRel<?>) Iterables.getFirst(subset.getRels(), null);
    }
  }

  @Nullable
  private static DimFilter getDimFilter(
      final PlannerContext plannerContext,
      final RowSignature rowSignature,
      @Nullable final Filter filter
  )
  {
    if (filter == null) {
      return null;
    }
    final RexNode condition = filter.getCondition();
    final DimFilter dimFilter = Expressions.toFilter(
        plannerContext,
        rowSignature,
        null,
        condition
    );
    if (dimFilter == null) {
      throw new CannotBuildQueryException(filter, condition);
    } else {
      return dimFilter;
    }
  }
}<|MERGE_RESOLUTION|>--- conflicted
+++ resolved
@@ -357,11 +357,7 @@
     }
   }
 
-<<<<<<< HEAD
   private static boolean computeLeftRequiresSubquery(final PlannerContext plannerContext, final DruidRel<?> left)
-=======
-  public static boolean computeLeftRequiresSubquery(final DruidRel<?> left)
->>>>>>> 8d03ace1
   {
     if (plannerContext.getJoinAlgorithm().requiresSubquery()) {
       return true;
