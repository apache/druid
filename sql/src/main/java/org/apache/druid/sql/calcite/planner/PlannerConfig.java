/*
 * Licensed to the Apache Software Foundation (ASF) under one
 * or more contributor license agreements.  See the NOTICE file
 * distributed with this work for additional information
 * regarding copyright ownership.  The ASF licenses this file
 * to you under the Apache License, Version 2.0 (the
 * "License"); you may not use this file except in compliance
 * with the License.  You may obtain a copy of the License at
 *
 *   http://www.apache.org/licenses/LICENSE-2.0
 *
 * Unless required by applicable law or agreed to in writing,
 * software distributed under the License is distributed on an
 * "AS IS" BASIS, WITHOUT WARRANTIES OR CONDITIONS OF ANY
 * KIND, either express or implied.  See the License for the
 * specific language governing permissions and limitations
 * under the License.
 */

package org.apache.druid.sql.calcite.planner;

import com.fasterxml.jackson.annotation.JsonProperty;
import org.apache.druid.java.util.common.IAE;
import org.joda.time.DateTimeZone;
import org.joda.time.Period;

import java.util.Map;
import java.util.Objects;

public class PlannerConfig
{
  public static final String CTX_KEY_USE_APPROXIMATE_COUNT_DISTINCT = "useApproximateCountDistinct";
  public static final String CTX_KEY_USE_GROUPING_SET_FOR_EXACT_DISTINCT = "useGroupingSetForExactDistinct";
  public static final String CTX_KEY_USE_APPROXIMATE_TOPN = "useApproximateTopN";
<<<<<<< HEAD
  public static final String CTX_KEY_COMPUTE_INNER_JOIN_COST_AS_FILTER = "computeInnerJoinCostAsFilter";
=======
  public static final String CTX_COMPUTE_INNER_JOIN_COST_AS_FILTER = "computeInnerJoinCostAsFilter";
  public static final String CTX_KEY_USE_NATIVE_QUERY_EXPLAIN = "useNativeQueryExplain";
>>>>>>> f47afd7b

  @JsonProperty
  private Period metadataRefreshPeriod = new Period("PT1M");

  @JsonProperty
  private int maxTopNLimit = 100000;

  @JsonProperty
  private boolean useApproximateCountDistinct = true;

  @JsonProperty
  private boolean useApproximateTopN = true;

  @JsonProperty
  private boolean requireTimeCondition = false;

  @JsonProperty
  private boolean awaitInitializationOnStart = true;

  @JsonProperty
  private DateTimeZone sqlTimeZone = DateTimeZone.UTC;

  @JsonProperty
  private boolean metadataSegmentCacheEnable = false;

  @JsonProperty
  private long metadataSegmentPollPeriod = 60000;

  @JsonProperty
  private boolean useGroupingSetForExactDistinct = false;

  @JsonProperty
  private boolean computeInnerJoinCostAsFilter = true;

  @JsonProperty
  private boolean authorizeSystemTablesDirectly = false;

  @JsonProperty
<<<<<<< HEAD
  private boolean forceHashBasedMergeForSegmentsTable = false;
=======
  private boolean useNativeQueryExplain = false;
>>>>>>> f47afd7b

  public long getMetadataSegmentPollPeriod()
  {
    return metadataSegmentPollPeriod;
  }

  public boolean isMetadataSegmentCacheEnable()
  {
    return metadataSegmentCacheEnable;
  }

  private boolean serializeComplexValues = true;

  public Period getMetadataRefreshPeriod()
  {
    return metadataRefreshPeriod;
  }

  public int getMaxTopNLimit()
  {
    return maxTopNLimit;
  }

  public boolean isUseApproximateCountDistinct()
  {
    return useApproximateCountDistinct;
  }

  public boolean isUseGroupingSetForExactDistinct()
  {
    return useGroupingSetForExactDistinct;
  }

  public boolean isUseApproximateTopN()
  {
    return useApproximateTopN;
  }

  public boolean isRequireTimeCondition()
  {
    return requireTimeCondition;
  }

  public DateTimeZone getSqlTimeZone()
  {
    return sqlTimeZone;
  }

  public boolean isAwaitInitializationOnStart()
  {
    return awaitInitializationOnStart;
  }

  public boolean shouldSerializeComplexValues()
  {
    return serializeComplexValues;
  }

  public boolean isComputeInnerJoinCostAsFilter()
  {
    return computeInnerJoinCostAsFilter;
  }

  public boolean isAuthorizeSystemTablesDirectly()
  {
    return authorizeSystemTablesDirectly;
  }

<<<<<<< HEAD
  public boolean isForceHashBasedMergeForSegmentsTable()
  {
    return forceHashBasedMergeForSegmentsTable;
=======
  public boolean isUseNativeQueryExplain()
  {
    return useNativeQueryExplain;
>>>>>>> f47afd7b
  }

  public PlannerConfig withOverrides(final Map<String, Object> context)
  {
    if (context == null) {
      return this;
    }

    final PlannerConfig newConfig = new PlannerConfig();
    newConfig.metadataRefreshPeriod = getMetadataRefreshPeriod();
    newConfig.maxTopNLimit = getMaxTopNLimit();
    newConfig.useApproximateCountDistinct = getContextBoolean(
        context,
        CTX_KEY_USE_APPROXIMATE_COUNT_DISTINCT,
        isUseApproximateCountDistinct()
    );
    newConfig.useGroupingSetForExactDistinct = getContextBoolean(
        context,
        CTX_KEY_USE_GROUPING_SET_FOR_EXACT_DISTINCT,
        isUseGroupingSetForExactDistinct()
    );
    newConfig.useApproximateTopN = getContextBoolean(
        context,
        CTX_KEY_USE_APPROXIMATE_TOPN,
        isUseApproximateTopN()
    );
    newConfig.computeInnerJoinCostAsFilter = getContextBoolean(
        context,
        CTX_KEY_COMPUTE_INNER_JOIN_COST_AS_FILTER,
        computeInnerJoinCostAsFilter
    );
    newConfig.useNativeQueryExplain = getContextBoolean(
        context,
        CTX_KEY_USE_NATIVE_QUERY_EXPLAIN,
        isUseNativeQueryExplain()
    );
    newConfig.requireTimeCondition = isRequireTimeCondition();
    newConfig.sqlTimeZone = getSqlTimeZone();
    newConfig.awaitInitializationOnStart = isAwaitInitializationOnStart();
    newConfig.metadataSegmentCacheEnable = isMetadataSegmentCacheEnable();
    newConfig.metadataSegmentPollPeriod = getMetadataSegmentPollPeriod();
    newConfig.serializeComplexValues = shouldSerializeComplexValues();
    newConfig.authorizeSystemTablesDirectly = isAuthorizeSystemTablesDirectly();
    newConfig.forceHashBasedMergeForSegmentsTable = isForceHashBasedMergeForSegmentsTable();
    return newConfig;
  }

  private static boolean getContextBoolean(
      final Map<String, Object> context,
      final String parameter,
      final boolean defaultValue
  )
  {
    final Object value = context.get(parameter);
    if (value == null) {
      return defaultValue;
    } else if (value instanceof String) {
      return Boolean.parseBoolean((String) value);
    } else if (value instanceof Boolean) {
      return (Boolean) value;
    } else {
      throw new IAE("Expected parameter[%s] to be boolean", parameter);
    }
  }

  @Override
  public boolean equals(Object o)
  {
    if (this == o) {
      return true;
    }
    if (o == null || getClass() != o.getClass()) {
      return false;
    }
<<<<<<< HEAD
    PlannerConfig that = (PlannerConfig) o;
    return maxTopNLimit == that.maxTopNLimit
           && useApproximateCountDistinct == that.useApproximateCountDistinct
           && useApproximateTopN == that.useApproximateTopN
           && requireTimeCondition == that.requireTimeCondition
           && awaitInitializationOnStart == that.awaitInitializationOnStart
           && metadataSegmentCacheEnable == that.metadataSegmentCacheEnable
           && metadataSegmentPollPeriod == that.metadataSegmentPollPeriod
           && useGroupingSetForExactDistinct == that.useGroupingSetForExactDistinct
           && computeInnerJoinCostAsFilter == that.computeInnerJoinCostAsFilter
           && authorizeSystemTablesDirectly == that.authorizeSystemTablesDirectly
           && forceHashBasedMergeForSegmentsTable == that.forceHashBasedMergeForSegmentsTable
           && serializeComplexValues == that.serializeComplexValues
           && Objects.equals(metadataRefreshPeriod, that.metadataRefreshPeriod)
           && Objects.equals(sqlTimeZone, that.sqlTimeZone);
=======
    final PlannerConfig that = (PlannerConfig) o;
    return maxTopNLimit == that.maxTopNLimit &&
           useApproximateCountDistinct == that.useApproximateCountDistinct &&
           useApproximateTopN == that.useApproximateTopN &&
           requireTimeCondition == that.requireTimeCondition &&
           awaitInitializationOnStart == that.awaitInitializationOnStart &&
           metadataSegmentCacheEnable == that.metadataSegmentCacheEnable &&
           metadataSegmentPollPeriod == that.metadataSegmentPollPeriod &&
           serializeComplexValues == that.serializeComplexValues &&
           Objects.equals(metadataRefreshPeriod, that.metadataRefreshPeriod) &&
           Objects.equals(sqlTimeZone, that.sqlTimeZone) &&
           useNativeQueryExplain == that.useNativeQueryExplain;
>>>>>>> f47afd7b
  }

  @Override
  public int hashCode()
  {
    return Objects.hash(
        metadataRefreshPeriod,
        maxTopNLimit,
        useApproximateCountDistinct,
        useApproximateTopN,
        requireTimeCondition,
        awaitInitializationOnStart,
        sqlTimeZone,
        metadataSegmentCacheEnable,
        metadataSegmentPollPeriod,
<<<<<<< HEAD
        useGroupingSetForExactDistinct,
        computeInnerJoinCostAsFilter,
        authorizeSystemTablesDirectly,
        forceHashBasedMergeForSegmentsTable,
        serializeComplexValues
=======
        serializeComplexValues,
        useNativeQueryExplain
>>>>>>> f47afd7b
    );
  }

  @Override
  public String toString()
  {
    return "PlannerConfig{" +
           "metadataRefreshPeriod=" + metadataRefreshPeriod +
           ", maxTopNLimit=" + maxTopNLimit +
           ", useApproximateCountDistinct=" + useApproximateCountDistinct +
           ", useApproximateTopN=" + useApproximateTopN +
           ", requireTimeCondition=" + requireTimeCondition +
           ", awaitInitializationOnStart=" + awaitInitializationOnStart +
           ", sqlTimeZone=" + sqlTimeZone +
           ", metadataSegmentCacheEnable=" + metadataSegmentCacheEnable +
           ", metadataSegmentPollPeriod=" + metadataSegmentPollPeriod +
           ", useGroupingSetForExactDistinct=" + useGroupingSetForExactDistinct +
           ", computeInnerJoinCostAsFilter=" + computeInnerJoinCostAsFilter +
           ", authorizeSystemTablesDirectly=" + authorizeSystemTablesDirectly +
           ", forceHashBasedMergeForSegmentsTable=" + forceHashBasedMergeForSegmentsTable +
           ", serializeComplexValues=" + serializeComplexValues +
           ", useNativeQueryExplain=" + useNativeQueryExplain +
           '}';
  }
}<|MERGE_RESOLUTION|>--- conflicted
+++ resolved
@@ -32,12 +32,8 @@
   public static final String CTX_KEY_USE_APPROXIMATE_COUNT_DISTINCT = "useApproximateCountDistinct";
   public static final String CTX_KEY_USE_GROUPING_SET_FOR_EXACT_DISTINCT = "useGroupingSetForExactDistinct";
   public static final String CTX_KEY_USE_APPROXIMATE_TOPN = "useApproximateTopN";
-<<<<<<< HEAD
+  public static final String CTX_KEY_USE_NATIVE_QUERY_EXPLAIN = "useNativeQueryExplain";
   public static final String CTX_KEY_COMPUTE_INNER_JOIN_COST_AS_FILTER = "computeInnerJoinCostAsFilter";
-=======
-  public static final String CTX_COMPUTE_INNER_JOIN_COST_AS_FILTER = "computeInnerJoinCostAsFilter";
-  public static final String CTX_KEY_USE_NATIVE_QUERY_EXPLAIN = "useNativeQueryExplain";
->>>>>>> f47afd7b
 
   @JsonProperty
   private Period metadataRefreshPeriod = new Period("PT1M");
@@ -76,11 +72,10 @@
   private boolean authorizeSystemTablesDirectly = false;
 
   @JsonProperty
-<<<<<<< HEAD
+  private boolean useNativeQueryExplain = false;
+
+  @JsonProperty
   private boolean forceHashBasedMergeForSegmentsTable = false;
-=======
-  private boolean useNativeQueryExplain = false;
->>>>>>> f47afd7b
 
   public long getMetadataSegmentPollPeriod()
   {
@@ -149,15 +144,14 @@
     return authorizeSystemTablesDirectly;
   }
 
-<<<<<<< HEAD
+  public boolean isUseNativeQueryExplain()
+  {
+    return useNativeQueryExplain;
+  }
+
   public boolean isForceHashBasedMergeForSegmentsTable()
   {
     return forceHashBasedMergeForSegmentsTable;
-=======
-  public boolean isUseNativeQueryExplain()
-  {
-    return useNativeQueryExplain;
->>>>>>> f47afd7b
   }
 
   public PlannerConfig withOverrides(final Map<String, Object> context)
@@ -232,7 +226,6 @@
     if (o == null || getClass() != o.getClass()) {
       return false;
     }
-<<<<<<< HEAD
     PlannerConfig that = (PlannerConfig) o;
     return maxTopNLimit == that.maxTopNLimit
            && useApproximateCountDistinct == that.useApproximateCountDistinct
@@ -244,24 +237,11 @@
            && useGroupingSetForExactDistinct == that.useGroupingSetForExactDistinct
            && computeInnerJoinCostAsFilter == that.computeInnerJoinCostAsFilter
            && authorizeSystemTablesDirectly == that.authorizeSystemTablesDirectly
+           && useNativeQueryExplain == that.useNativeQueryExplain
            && forceHashBasedMergeForSegmentsTable == that.forceHashBasedMergeForSegmentsTable
            && serializeComplexValues == that.serializeComplexValues
            && Objects.equals(metadataRefreshPeriod, that.metadataRefreshPeriod)
            && Objects.equals(sqlTimeZone, that.sqlTimeZone);
-=======
-    final PlannerConfig that = (PlannerConfig) o;
-    return maxTopNLimit == that.maxTopNLimit &&
-           useApproximateCountDistinct == that.useApproximateCountDistinct &&
-           useApproximateTopN == that.useApproximateTopN &&
-           requireTimeCondition == that.requireTimeCondition &&
-           awaitInitializationOnStart == that.awaitInitializationOnStart &&
-           metadataSegmentCacheEnable == that.metadataSegmentCacheEnable &&
-           metadataSegmentPollPeriod == that.metadataSegmentPollPeriod &&
-           serializeComplexValues == that.serializeComplexValues &&
-           Objects.equals(metadataRefreshPeriod, that.metadataRefreshPeriod) &&
-           Objects.equals(sqlTimeZone, that.sqlTimeZone) &&
-           useNativeQueryExplain == that.useNativeQueryExplain;
->>>>>>> f47afd7b
   }
 
   @Override
@@ -277,16 +257,12 @@
         sqlTimeZone,
         metadataSegmentCacheEnable,
         metadataSegmentPollPeriod,
-<<<<<<< HEAD
         useGroupingSetForExactDistinct,
         computeInnerJoinCostAsFilter,
         authorizeSystemTablesDirectly,
+        useNativeQueryExplain,
         forceHashBasedMergeForSegmentsTable,
         serializeComplexValues
-=======
-        serializeComplexValues,
-        useNativeQueryExplain
->>>>>>> f47afd7b
     );
   }
 
@@ -306,9 +282,9 @@
            ", useGroupingSetForExactDistinct=" + useGroupingSetForExactDistinct +
            ", computeInnerJoinCostAsFilter=" + computeInnerJoinCostAsFilter +
            ", authorizeSystemTablesDirectly=" + authorizeSystemTablesDirectly +
+           ", useNativeQueryExplain=" + useNativeQueryExplain +
            ", forceHashBasedMergeForSegmentsTable=" + forceHashBasedMergeForSegmentsTable +
            ", serializeComplexValues=" + serializeComplexValues +
-           ", useNativeQueryExplain=" + useNativeQueryExplain +
            '}';
   }
 }