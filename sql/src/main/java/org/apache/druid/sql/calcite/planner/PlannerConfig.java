/*
 * Licensed to the Apache Software Foundation (ASF) under one
 * or more contributor license agreements.  See the NOTICE file
 * distributed with this work for additional information
 * regarding copyright ownership.  The ASF licenses this file
 * to you under the Apache License, Version 2.0 (the
 * "License"); you may not use this file except in compliance
 * with the License.  You may obtain a copy of the License at
 *
 *   http://www.apache.org/licenses/LICENSE-2.0
 *
 * Unless required by applicable law or agreed to in writing,
 * software distributed under the License is distributed on an
 * "AS IS" BASIS, WITHOUT WARRANTIES OR CONDITIONS OF ANY
 * KIND, either express or implied.  See the License for the
 * specific language governing permissions and limitations
 * under the License.
 */

package org.apache.druid.sql.calcite.planner;

import com.fasterxml.jackson.annotation.JsonProperty;
import org.apache.druid.java.util.common.UOE;
import org.apache.druid.query.QueryContexts;
import org.joda.time.DateTimeZone;

import java.util.Map;
import java.util.Objects;

public class PlannerConfig
{
  public static final String CTX_KEY_USE_APPROXIMATE_COUNT_DISTINCT = "useApproximateCountDistinct";
  public static final String CTX_KEY_USE_GROUPING_SET_FOR_EXACT_DISTINCT = "useGroupingSetForExactDistinct";
  public static final String CTX_KEY_USE_APPROXIMATE_TOPN = "useApproximateTopN";
  public static final String CTX_COMPUTE_INNER_JOIN_COST_AS_FILTER = "computeInnerJoinCostAsFilter";
  public static final String CTX_KEY_USE_NATIVE_QUERY_EXPLAIN = "useNativeQueryExplain";
  public static final String CTX_KEY_FORCE_EXPRESSION_VIRTUAL_COLUMNS = "forceExpressionVirtualColumns";
  public static final String CTX_MAX_NUMERIC_IN_FILTERS = "maxNumericInFilters";
  public static final int NUM_FILTER_NOT_USED = -1;

  @JsonProperty
  private int maxTopNLimit = 100_000;

  @JsonProperty
  private boolean useApproximateCountDistinct = true;

  @JsonProperty
  private boolean useApproximateTopN = true;

  @JsonProperty
  private boolean requireTimeCondition = false;

  @JsonProperty
  private DateTimeZone sqlTimeZone = DateTimeZone.UTC;

  @JsonProperty
  private boolean useGroupingSetForExactDistinct = false;

  @JsonProperty
  private boolean computeInnerJoinCostAsFilter = true;

  @JsonProperty
  private boolean authorizeSystemTablesDirectly = false;

  @JsonProperty
  private boolean useNativeQueryExplain = true;

  @JsonProperty
  private boolean forceExpressionVirtualColumns = false;

  @JsonProperty
  private int maxNumericInFilters = NUM_FILTER_NOT_USED;

  private boolean serializeComplexValues = true;

  public int getMaxNumericInFilters()
  {
    return maxNumericInFilters;
  }

  public int getMaxTopNLimit()
  {
    return maxTopNLimit;
  }

  public boolean isUseApproximateCountDistinct()
  {
    return useApproximateCountDistinct;
  }

  public boolean isUseGroupingSetForExactDistinct()
  {
    return useGroupingSetForExactDistinct;
  }

  public boolean isUseApproximateTopN()
  {
    return useApproximateTopN;
  }

  public boolean isRequireTimeCondition()
  {
    return requireTimeCondition;
  }

  public DateTimeZone getSqlTimeZone()
  {
    return sqlTimeZone;
  }

  public boolean shouldSerializeComplexValues()
  {
    return serializeComplexValues;
  }

  public boolean isComputeInnerJoinCostAsFilter()
  {
    return computeInnerJoinCostAsFilter;
  }

  public boolean isAuthorizeSystemTablesDirectly()
  {
    return authorizeSystemTablesDirectly;
  }

  public boolean isUseNativeQueryExplain()
  {
    return useNativeQueryExplain;
  }

  /**
   * @return true if special virtual columns should not be optimized and should
   * always be of type "expressions", false otherwise.
   */
  public boolean isForceExpressionVirtualColumns()
  {
    return forceExpressionVirtualColumns;
  }

  public PlannerConfig withOverrides(final Map<String, Object> queryContext)
  {
    if (queryContext.isEmpty()) {
      return this;
    }
    return toBuilder()
        .withOverrides(queryContext)
        .build();
  }

  @Override
  public boolean equals(final Object o)
  {
    if (this == o) {
      return true;
    }
    if (o == null || getClass() != o.getClass()) {
      return false;
    }
    final PlannerConfig that = (PlannerConfig) o;
    return maxTopNLimit == that.maxTopNLimit &&
           useApproximateCountDistinct == that.useApproximateCountDistinct &&
           useApproximateTopN == that.useApproximateTopN &&
           requireTimeCondition == that.requireTimeCondition &&
           serializeComplexValues == that.serializeComplexValues &&
           Objects.equals(sqlTimeZone, that.sqlTimeZone) &&
           useNativeQueryExplain == that.useNativeQueryExplain &&
           forceExpressionVirtualColumns == that.forceExpressionVirtualColumns &&
           useGroupingSetForExactDistinct == that.useGroupingSetForExactDistinct &&
           computeInnerJoinCostAsFilter == that.computeInnerJoinCostAsFilter &&
           authorizeSystemTablesDirectly == that.authorizeSystemTablesDirectly &&
           maxNumericInFilters == that.maxNumericInFilters;
  }

  @Override
  public int hashCode()
  {

    return Objects.hash(
        maxTopNLimit,
        useApproximateCountDistinct,
        useApproximateTopN,
        requireTimeCondition,
        sqlTimeZone,
        serializeComplexValues,
        useNativeQueryExplain,
        forceExpressionVirtualColumns
    );
  }

  @Override
  public String toString()
  {
    return "PlannerConfig{" +
           "maxTopNLimit=" + maxTopNLimit +
           ", useApproximateCountDistinct=" + useApproximateCountDistinct +
           ", useApproximateTopN=" + useApproximateTopN +
           ", requireTimeCondition=" + requireTimeCondition +
           ", sqlTimeZone=" + sqlTimeZone +
           ", serializeComplexValues=" + serializeComplexValues +
           ", useNativeQueryExplain=" + useNativeQueryExplain +
           '}';
  }

  public static Builder builder()
  {
    return new PlannerConfig().toBuilder();
  }

  public Builder toBuilder()
  {
    return new Builder(this);
  }

  /**
   * Builder for {@link PlannerConfig}, primarily for use in tests to
   * allow setting options programmatically rather than from the command
   * line or a properties file. Starts with values from an existing
   * (typically default) config.
   */
  public static class Builder
  {
    private int maxTopNLimit;
    private boolean useApproximateCountDistinct;
    private boolean useApproximateTopN;
    private boolean requireTimeCondition;
    private DateTimeZone sqlTimeZone;
    private boolean useGroupingSetForExactDistinct;
    private boolean computeInnerJoinCostAsFilter;
    private boolean authorizeSystemTablesDirectly;
    private boolean useNativeQueryExplain;
    private boolean forceExpressionVirtualColumns;
    private int maxNumericInFilters;
    private boolean serializeComplexValues;

    public Builder(PlannerConfig base)
    {
      // Note: use accessors, not fields, since some tests change the
      // config by defining a subclass.

      maxTopNLimit = base.getMaxTopNLimit();
      useApproximateCountDistinct = base.isUseApproximateCountDistinct();
      useApproximateTopN = base.isUseApproximateTopN();
      requireTimeCondition = base.isRequireTimeCondition();
      sqlTimeZone = base.getSqlTimeZone();
      useGroupingSetForExactDistinct = base.isUseGroupingSetForExactDistinct();
      computeInnerJoinCostAsFilter = base.computeInnerJoinCostAsFilter;
      authorizeSystemTablesDirectly = base.isAuthorizeSystemTablesDirectly();
      useNativeQueryExplain = base.isUseNativeQueryExplain();
      forceExpressionVirtualColumns = base.isForceExpressionVirtualColumns();
      maxNumericInFilters = base.getMaxNumericInFilters();
      serializeComplexValues = base.shouldSerializeComplexValues();
    }

    public Builder requireTimeCondition(boolean option)
    {
      this.requireTimeCondition = option;
      return this;
    }

    public Builder maxTopNLimit(int value)
    {
      this.maxTopNLimit = value;
      return this;
    }

    public Builder maxNumericInFilters(int value)
    {
      this.maxNumericInFilters = value;
      return this;
    }

    public Builder useApproximateCountDistinct(boolean option)
    {
      this.useApproximateCountDistinct = option;
      return this;
    }

    public Builder useApproximateTopN(boolean option)
    {
      this.useApproximateTopN = option;
      return this;
    }

    public Builder useGroupingSetForExactDistinct(boolean option)
    {
      this.useGroupingSetForExactDistinct = option;
      return this;
    }

    public Builder computeInnerJoinCostAsFilter(boolean option)
    {
      this.computeInnerJoinCostAsFilter = option;
      return this;
    }

    public Builder sqlTimeZone(DateTimeZone value)
    {
      this.sqlTimeZone = value;
      return this;
    }

    public Builder authorizeSystemTablesDirectly(boolean option)
    {
      this.authorizeSystemTablesDirectly = option;
      return this;
    }

    public Builder serializeComplexValues(boolean option)
    {
      this.serializeComplexValues = option;
      return this;
    }

    public Builder useNativeQueryExplain(boolean option)
    {
      this.useNativeQueryExplain = option;
      return this;
    }

<<<<<<< HEAD
    public Builder withOverrides(final QueryContext queryContext)
=======
    public Builder metadataRefreshPeriod(String value)
    {
      this.metadataRefreshPeriod = new Period(value);
      return this;
    }

    public Builder withOverrides(final Map<String, Object> queryContext)
>>>>>>> b34b4353
    {
      useApproximateCountDistinct = QueryContexts.parseBoolean(
          queryContext,
          CTX_KEY_USE_APPROXIMATE_COUNT_DISTINCT,
          useApproximateCountDistinct
      );
      useGroupingSetForExactDistinct = QueryContexts.parseBoolean(
          queryContext,
          CTX_KEY_USE_GROUPING_SET_FOR_EXACT_DISTINCT,
          useGroupingSetForExactDistinct
      );
      useApproximateTopN = QueryContexts.parseBoolean(
          queryContext,
          CTX_KEY_USE_APPROXIMATE_TOPN,
          useApproximateTopN
      );
      computeInnerJoinCostAsFilter = QueryContexts.parseBoolean(
          queryContext,
          CTX_COMPUTE_INNER_JOIN_COST_AS_FILTER,
          computeInnerJoinCostAsFilter
      );
      useNativeQueryExplain = QueryContexts.parseBoolean(
          queryContext,
          CTX_KEY_USE_NATIVE_QUERY_EXPLAIN,
          useNativeQueryExplain
      );
      forceExpressionVirtualColumns = QueryContexts.parseBoolean(
          queryContext,
          CTX_KEY_FORCE_EXPRESSION_VIRTUAL_COLUMNS,
          forceExpressionVirtualColumns
      );
      final int queryContextMaxNumericInFilters = QueryContexts.parseInt(
          queryContext,
          CTX_MAX_NUMERIC_IN_FILTERS,
          maxNumericInFilters
      );
      maxNumericInFilters = validateMaxNumericInFilters(
          queryContextMaxNumericInFilters,
          maxNumericInFilters);
      return this;
    }

    private static int validateMaxNumericInFilters(int queryContextMaxNumericInFilters, int systemConfigMaxNumericInFilters)
    {
      // if maxNumericInFIlters through context == 0 catch exception
      // else if query context exceeds system set value throw error
      if (queryContextMaxNumericInFilters == 0) {
        throw new UOE("[%s] must be greater than 0", CTX_MAX_NUMERIC_IN_FILTERS);
      } else if (queryContextMaxNumericInFilters > systemConfigMaxNumericInFilters
                 && systemConfigMaxNumericInFilters != NUM_FILTER_NOT_USED) {
        throw new UOE(
            "Expected parameter[%s] cannot exceed system set value of [%d]",
            CTX_MAX_NUMERIC_IN_FILTERS,
            systemConfigMaxNumericInFilters
        );
      }
      // if system set value is not present, thereby inferring default of -1
      if (systemConfigMaxNumericInFilters == NUM_FILTER_NOT_USED) {
        return systemConfigMaxNumericInFilters;
      }
      // all other cases return the valid query context value
      return queryContextMaxNumericInFilters;
    }

    public PlannerConfig build()
    {
      PlannerConfig config = new PlannerConfig();
      config.maxTopNLimit = maxTopNLimit;
      config.useApproximateCountDistinct = useApproximateCountDistinct;
      config.useApproximateTopN = useApproximateTopN;
      config.requireTimeCondition = requireTimeCondition;
      config.sqlTimeZone = sqlTimeZone;
      config.useGroupingSetForExactDistinct = useGroupingSetForExactDistinct;
      config.computeInnerJoinCostAsFilter = computeInnerJoinCostAsFilter;
      config.authorizeSystemTablesDirectly = authorizeSystemTablesDirectly;
      config.useNativeQueryExplain = useNativeQueryExplain;
      config.maxNumericInFilters = maxNumericInFilters;
      config.forceExpressionVirtualColumns = forceExpressionVirtualColumns;
      config.serializeComplexValues = serializeComplexValues;
      return config;
    }
  }
}<|MERGE_RESOLUTION|>--- conflicted
+++ resolved
@@ -317,17 +317,7 @@
       return this;
     }
 
-<<<<<<< HEAD
-    public Builder withOverrides(final QueryContext queryContext)
-=======
-    public Builder metadataRefreshPeriod(String value)
-    {
-      this.metadataRefreshPeriod = new Period(value);
-      return this;
-    }
-
     public Builder withOverrides(final Map<String, Object> queryContext)
->>>>>>> b34b4353
     {
       useApproximateCountDistinct = QueryContexts.parseBoolean(
           queryContext,
