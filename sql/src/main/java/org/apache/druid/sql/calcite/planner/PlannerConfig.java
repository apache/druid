/*
 * Licensed to the Apache Software Foundation (ASF) under one
 * or more contributor license agreements.  See the NOTICE file
 * distributed with this work for additional information
 * regarding copyright ownership.  The ASF licenses this file
 * to you under the Apache License, Version 2.0 (the
 * "License"); you may not use this file except in compliance
 * with the License.  You may obtain a copy of the License at
 *
 *   http://www.apache.org/licenses/LICENSE-2.0
 *
 * Unless required by applicable law or agreed to in writing,
 * software distributed under the License is distributed on an
 * "AS IS" BASIS, WITHOUT WARRANTIES OR CONDITIONS OF ANY
 * KIND, either express or implied.  See the License for the
 * specific language governing permissions and limitations
 * under the License.
 */

package org.apache.druid.sql.calcite.planner;

import com.fasterxml.jackson.annotation.JsonProperty;
import org.apache.druid.java.util.common.IAE;
import org.joda.time.DateTimeZone;
import org.joda.time.Period;

import java.util.Map;
import java.util.Objects;

public class PlannerConfig
{
  public static final String CTX_KEY_USE_APPROXIMATE_COUNT_DISTINCT = "useApproximateCountDistinct";
  public static final String CTX_KEY_USE_GROUPING_SET_FOR_EXACT_DISTINCT = "useGroupingSetForExactDistinct";
  public static final String CTX_KEY_USE_APPROXIMATE_TOPN = "useApproximateTopN";
  public static final String CTX_KEY_COMPUTE_INNER_JOIN_COST_AS_FILTER = "computeInnerJoinCostAsFilter";

  @JsonProperty
  private Period metadataRefreshPeriod = new Period("PT1M");

  @JsonProperty
  private int maxTopNLimit = 100000;

  @JsonProperty
  private boolean useApproximateCountDistinct = true;

  @JsonProperty
  private boolean useApproximateTopN = true;

  @JsonProperty
  private boolean requireTimeCondition = false;

  @JsonProperty
  private boolean awaitInitializationOnStart = true;

  @JsonProperty
  private DateTimeZone sqlTimeZone = DateTimeZone.UTC;

  @JsonProperty
  private boolean metadataSegmentCacheEnable = false;

  @JsonProperty
  private long metadataSegmentPollPeriod = 60000;

  @JsonProperty
  private boolean useGroupingSetForExactDistinct = false;

  @JsonProperty
  private boolean computeInnerJoinCostAsFilter = true;

  @JsonProperty
<<<<<<< HEAD
  private boolean forceHashBasedMergeForSegmentsTable = false;
=======
  private boolean authorizeSystemTablesDirectly = false;
>>>>>>> 2355a604

  public long getMetadataSegmentPollPeriod()
  {
    return metadataSegmentPollPeriod;
  }

  public boolean isMetadataSegmentCacheEnable()
  {
    return metadataSegmentCacheEnable;
  }

  private boolean serializeComplexValues = true;

  public Period getMetadataRefreshPeriod()
  {
    return metadataRefreshPeriod;
  }

  public int getMaxTopNLimit()
  {
    return maxTopNLimit;
  }

  public boolean isUseApproximateCountDistinct()
  {
    return useApproximateCountDistinct;
  }

  public boolean isUseGroupingSetForExactDistinct()
  {
    return useGroupingSetForExactDistinct;
  }

  public boolean isUseApproximateTopN()
  {
    return useApproximateTopN;
  }

  public boolean isRequireTimeCondition()
  {
    return requireTimeCondition;
  }

  public DateTimeZone getSqlTimeZone()
  {
    return sqlTimeZone;
  }

  public boolean isAwaitInitializationOnStart()
  {
    return awaitInitializationOnStart;
  }

  public boolean shouldSerializeComplexValues()
  {
    return serializeComplexValues;
  }

  public boolean isComputeInnerJoinCostAsFilter()
  {
    return computeInnerJoinCostAsFilter;
  }

<<<<<<< HEAD
  public boolean isForceHashBasedMergeForSegmentsTable()
  {
    return forceHashBasedMergeForSegmentsTable;
=======
  public boolean isAuthorizeSystemTablesDirectly()
  {
    return authorizeSystemTablesDirectly;
>>>>>>> 2355a604
  }

  public PlannerConfig withOverrides(final Map<String, Object> context)
  {
    if (context == null) {
      return this;
    }

    final PlannerConfig newConfig = new PlannerConfig();
    newConfig.metadataRefreshPeriod = getMetadataRefreshPeriod();
    newConfig.maxTopNLimit = getMaxTopNLimit();
    newConfig.useApproximateCountDistinct = getContextBoolean(
        context,
        CTX_KEY_USE_APPROXIMATE_COUNT_DISTINCT,
        isUseApproximateCountDistinct()
    );
    newConfig.useGroupingSetForExactDistinct = getContextBoolean(
        context,
        CTX_KEY_USE_GROUPING_SET_FOR_EXACT_DISTINCT,
        isUseGroupingSetForExactDistinct()
    );
    newConfig.useApproximateTopN = getContextBoolean(
        context,
        CTX_KEY_USE_APPROXIMATE_TOPN,
        isUseApproximateTopN()
    );
    newConfig.computeInnerJoinCostAsFilter = getContextBoolean(
        context,
        CTX_COMPUTE_INNER_JOIN_COST_AS_FILTER,
        computeInnerJoinCostAsFilter
    );
    newConfig.requireTimeCondition = isRequireTimeCondition();
    newConfig.sqlTimeZone = getSqlTimeZone();
    newConfig.awaitInitializationOnStart = isAwaitInitializationOnStart();
    newConfig.metadataSegmentCacheEnable = isMetadataSegmentCacheEnable();
    newConfig.metadataSegmentPollPeriod = getMetadataSegmentPollPeriod();
    newConfig.serializeComplexValues = shouldSerializeComplexValues();
<<<<<<< HEAD
    newConfig.computeInnerJoinCostAsFilter = getContextBoolean(
        context,
        CTX_KEY_COMPUTE_INNER_JOIN_COST_AS_FILTER,
        computeInnerJoinCostAsFilter
    );
    newConfig.forceHashBasedMergeForSegmentsTable = isForceHashBasedMergeForSegmentsTable();
=======
    newConfig.authorizeSystemTablesDirectly = isAuthorizeSystemTablesDirectly();
>>>>>>> 2355a604
    return newConfig;
  }

  private static boolean getContextBoolean(
      final Map<String, Object> context,
      final String parameter,
      final boolean defaultValue
  )
  {
    final Object value = context.get(parameter);
    if (value == null) {
      return defaultValue;
    } else if (value instanceof String) {
      return Boolean.parseBoolean((String) value);
    } else if (value instanceof Boolean) {
      return (Boolean) value;
    } else {
      throw new IAE("Expected parameter[%s] to be boolean", parameter);
    }
  }

  @Override
  public boolean equals(Object o)
  {
    if (this == o) {
      return true;
    }
    if (o == null || getClass() != o.getClass()) {
      return false;
    }
    PlannerConfig that = (PlannerConfig) o;
    return maxTopNLimit == that.maxTopNLimit
           && useApproximateCountDistinct == that.useApproximateCountDistinct
           && useApproximateTopN == that.useApproximateTopN
           && requireTimeCondition == that.requireTimeCondition
           && awaitInitializationOnStart == that.awaitInitializationOnStart
           && metadataSegmentCacheEnable == that.metadataSegmentCacheEnable
           && metadataSegmentPollPeriod == that.metadataSegmentPollPeriod
           && useGroupingSetForExactDistinct == that.useGroupingSetForExactDistinct
           && computeInnerJoinCostAsFilter == that.computeInnerJoinCostAsFilter
           && forceHashBasedMergeForSegmentsTable == that.forceHashBasedMergeForSegmentsTable
           && serializeComplexValues == that.serializeComplexValues
           && Objects.equals(metadataRefreshPeriod, that.metadataRefreshPeriod)
           && Objects.equals(sqlTimeZone, that.sqlTimeZone);
  }

  @Override
  public int hashCode()
  {
    return Objects.hash(
        metadataRefreshPeriod,
        maxTopNLimit,
        useApproximateCountDistinct,
        useApproximateTopN,
        requireTimeCondition,
        awaitInitializationOnStart,
        sqlTimeZone,
        metadataSegmentCacheEnable,
        metadataSegmentPollPeriod,
        useGroupingSetForExactDistinct,
        computeInnerJoinCostAsFilter,
        forceHashBasedMergeForSegmentsTable,
        serializeComplexValues
    );
  }

  @Override
  public String toString()
  {
    return "PlannerConfig{" +
           "metadataRefreshPeriod=" + metadataRefreshPeriod +
           ", maxTopNLimit=" + maxTopNLimit +
           ", useApproximateCountDistinct=" + useApproximateCountDistinct +
           ", useApproximateTopN=" + useApproximateTopN +
           ", requireTimeCondition=" + requireTimeCondition +
           ", awaitInitializationOnStart=" + awaitInitializationOnStart +
           ", sqlTimeZone=" + sqlTimeZone +
           ", metadataSegmentCacheEnable=" + metadataSegmentCacheEnable +
           ", metadataSegmentPollPeriod=" + metadataSegmentPollPeriod +
           ", useGroupingSetForExactDistinct=" + useGroupingSetForExactDistinct +
           ", computeInnerJoinCostAsFilter=" + computeInnerJoinCostAsFilter +
           ", forceHashBasedMerge=" + forceHashBasedMergeForSegmentsTable +
           ", serializeComplexValues=" + serializeComplexValues +
           '}';
  }
}<|MERGE_RESOLUTION|>--- conflicted
+++ resolved
@@ -68,11 +68,10 @@
   private boolean computeInnerJoinCostAsFilter = true;
 
   @JsonProperty
-<<<<<<< HEAD
+  private boolean authorizeSystemTablesDirectly = false;
+
+  @JsonProperty
   private boolean forceHashBasedMergeForSegmentsTable = false;
-=======
-  private boolean authorizeSystemTablesDirectly = false;
->>>>>>> 2355a604
 
   public long getMetadataSegmentPollPeriod()
   {
@@ -136,15 +135,14 @@
     return computeInnerJoinCostAsFilter;
   }
 
-<<<<<<< HEAD
+  public boolean isAuthorizeSystemTablesDirectly()
+  {
+    return authorizeSystemTablesDirectly;
+  }
+
   public boolean isForceHashBasedMergeForSegmentsTable()
   {
     return forceHashBasedMergeForSegmentsTable;
-=======
-  public boolean isAuthorizeSystemTablesDirectly()
-  {
-    return authorizeSystemTablesDirectly;
->>>>>>> 2355a604
   }
 
   public PlannerConfig withOverrides(final Map<String, Object> context)
@@ -173,7 +171,7 @@
     );
     newConfig.computeInnerJoinCostAsFilter = getContextBoolean(
         context,
-        CTX_COMPUTE_INNER_JOIN_COST_AS_FILTER,
+        CTX_KEY_COMPUTE_INNER_JOIN_COST_AS_FILTER,
         computeInnerJoinCostAsFilter
     );
     newConfig.requireTimeCondition = isRequireTimeCondition();
@@ -182,16 +180,8 @@
     newConfig.metadataSegmentCacheEnable = isMetadataSegmentCacheEnable();
     newConfig.metadataSegmentPollPeriod = getMetadataSegmentPollPeriod();
     newConfig.serializeComplexValues = shouldSerializeComplexValues();
-<<<<<<< HEAD
-    newConfig.computeInnerJoinCostAsFilter = getContextBoolean(
-        context,
-        CTX_KEY_COMPUTE_INNER_JOIN_COST_AS_FILTER,
-        computeInnerJoinCostAsFilter
-    );
+    newConfig.authorizeSystemTablesDirectly = isAuthorizeSystemTablesDirectly();
     newConfig.forceHashBasedMergeForSegmentsTable = isForceHashBasedMergeForSegmentsTable();
-=======
-    newConfig.authorizeSystemTablesDirectly = isAuthorizeSystemTablesDirectly();
->>>>>>> 2355a604
     return newConfig;
   }
 
