--- conflicted
+++ resolved
@@ -241,44 +241,6 @@
     }
   }
 
-<<<<<<< HEAD
-  private static DruidExpression fieldAccessToDruidExpression(
-      final RowSignature rowSignature,
-      final RexNode rexNode
-  )
-  {
-    // Translate field references.
-    final RexFieldAccess ref = (RexFieldAccess) rexNode;
-    if (ref.getField().getIndex() > rowSignature.size()) {
-      // This case arises in the case of a correlation where the rexNode points to a table from the left subtree
-      // while the underlying datasource is the scan stub created from LogicalValuesRule
-      // In such a case we throw a CannotBuildQueryException so that Calcite does not go ahead with this path
-      // This exception is caught while returning false from isValidDruidQuery() method
-      throw new CannotBuildQueryException(StringUtils.format(
-          "Cannot build query as column name [%s] does not exist in row [%s]", ref.getField().getName(), rowSignature)
-      );
-    }
-
-    final String columnName = ref.getField().getName();
-    final int index = rowSignature.indexOf(columnName);
-
-    // This case arises when the rexNode has a name which is not in the underlying stub created using DruidUnnestDataSourceRule
-    // The column name has name ZERO with rowtype as LONG
-    // causes the index to be -1. In such a case we cannot build the query
-    // and throw an exception while returning false from isValidDruidQuery() method
-    if (index < 0) {
-      throw new CannotBuildQueryException(StringUtils.format(
-          "Cannot build query as column name [%s] does not exist in row [%s]", ref.getField().getName(), rowSignature)
-      );
-    }
-    
-    final Optional<ColumnType> columnType = rowSignature.getColumnType(index);
-
-    return DruidExpression.ofColumn(columnType.get(), columnName);
-  }
-
-=======
->>>>>>> 4493275d
   private static DruidExpression inputRefToDruidExpression(
       final RowSignature rowSignature,
       final RexNode rexNode
