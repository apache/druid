--- conflicted
+++ resolved
@@ -87,20 +87,11 @@
             PartialDruidQuery::withSortProject
         ),
         DruidOuterQueryRule.AGGREGATE,
-<<<<<<< HEAD
-        DruidOuterQueryRule.FILTER_AGGREGATE,
-        DruidOuterQueryRule.FILTER_PROJECT_AGGREGATE,
-        DruidOuterQueryRule.PROJECT_AGGREGATE,
-        DruidOuterQueryRule.AGGREGATE_SORT_PROJECT,
-        new DruidUnionRule(plannerContext),
-        new DruidUnionDataSourceRule(plannerContext),
-=======
         DruidOuterQueryRule.WHERE_FILTER,
         DruidOuterQueryRule.SELECT_PROJECT,
         DruidOuterQueryRule.SORT,
-        DruidUnionRule.instance(),
-        DruidUnionDataSourceRule.instance(),
->>>>>>> 223c5692
+        new DruidUnionRule(plannerContext),
+        new DruidUnionDataSourceRule(plannerContext),
         DruidSortUnionRule.instance(),
         DruidJoinRule.instance(plannerContext)
     );
