/*
 * Licensed to Metamarkets Group Inc. (Metamarkets) under one
 * or more contributor license agreements. See the NOTICE file
 * distributed with this work for additional information
 * regarding copyright ownership. Metamarkets licenses this file
 * to you under the Apache License, Version 2.0 (the
 * "License"); you may not use this file except in compliance
 * with the License. You may obtain a copy of the License at
 *
 * http://www.apache.org/licenses/LICENSE-2.0
 *
 * Unless required by applicable law or agreed to in writing,
 * software distributed under the License is distributed on an
 * "AS IS" BASIS, WITHOUT WARRANTIES OR CONDITIONS OF ANY
 * KIND, either express or implied. See the License for the
 * specific language governing permissions and limitations
 * under the License.
 */

package io.druid.data.input;

import com.google.common.collect.ImmutableMap;
import io.druid.java.util.common.DateTimes;
import org.junit.Assert;
import org.junit.Test;

public class MapBasedRowTest
{
  @Test
  public void testGetLongMetricFromString()
  {
    MapBasedRow row = new MapBasedRow(
<<<<<<< HEAD
        DateTimes.nowUtc(),
        ImmutableMap.<String,Object>builder()
=======
        new DateTime(),
        ImmutableMap.<String, Object>builder()
>>>>>>> aa7e4ae5
          .put("k0", "-1.2")
          .put("k1", "1.23")
          .put("k2", "1.8")
          .put("k3", "1e5")
          .put("k4", "9223372036854775806")
          .put("k5", "-9223372036854775807")
          .put("k6", "+9223372036854775802")
          .build()
    );
    
    Assert.assertEquals(-1, row.getLongMetric("k0"));
    Assert.assertEquals(1, row.getLongMetric("k1"));
    Assert.assertEquals(1, row.getLongMetric("k2"));
    Assert.assertEquals(100000, row.getLongMetric("k3"));
    Assert.assertEquals(9223372036854775806L, row.getLongMetric("k4"));
    Assert.assertEquals(-9223372036854775807L, row.getLongMetric("k5"));
    Assert.assertEquals(9223372036854775802L, row.getLongMetric("k6"));
  }
}<|MERGE_RESOLUTION|>--- conflicted
+++ resolved
@@ -30,13 +30,8 @@
   public void testGetLongMetricFromString()
   {
     MapBasedRow row = new MapBasedRow(
-<<<<<<< HEAD
         DateTimes.nowUtc(),
-        ImmutableMap.<String,Object>builder()
-=======
-        new DateTime(),
         ImmutableMap.<String, Object>builder()
->>>>>>> aa7e4ae5
           .put("k0", "-1.2")
           .put("k1", "1.23")
           .put("k2", "1.8")
