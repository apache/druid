--- conflicted
+++ resolved
@@ -35,16 +35,12 @@
 })
 public interface InputRowParser<T>
 {
-<<<<<<< HEAD
   /**
    * Parse an input into an {@link InputRow}. Return null if this input should be thrown away, or throws
    * {@code ParseException} if the input is unparseable.
    */
   @Nullable
-  public InputRow parse(T input);
-=======
   InputRow parse(T input);
->>>>>>> dc7cb117
 
   ParseSpec getParseSpec();
 
