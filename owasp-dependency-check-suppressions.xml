--- conflicted
+++ resolved
@@ -769,11 +769,7 @@
     <cve>CVE-2023-37475</cve> <!-- Suppressing since CVE wrongly linked to apache:avro project - https://github.com/jeremylong/DependencyCheck/issues/5843 -->
     <cve>CVE-2023-39410</cve> <!-- This seems to be a legitimate vulnerability. But there is no fix as of yet in Hadoop repo -->
     <cve>CVE-2023-44487</cve> <!-- Occurs in the version of Hadoop used by Jetty, but it hasn't been fixed by Hadoop yet-->
-<<<<<<< HEAD
-    <cve>CVE-2023-36478</cve> <!-- Fixed version of jetty is in use, but dependency check identifies pom -->
-=======
     <cve>CVE-2023-36478</cve> <!-- Occurs in the version of Hadoop used by Jetty, but it hasn't been fixed by Hadoop yet-->
->>>>>>> 75d6993d
   </suppress>
   <suppress>
     <!-- from extensions using hadoop-client-api, these dependencies are shaded in the jar -->
