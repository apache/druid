--- conflicted
+++ resolved
@@ -188,9 +188,6 @@
   </suppress>
 
   <suppress>
-<<<<<<< HEAD
-    <!-- False alarm for the Async javascript library (https://github.com/caolan/async) which is a dev dependency for the web console -->
-=======
     <notes><![CDATA[
     file name: woodstox-core-6.2.4.jar
     ]]></notes>
@@ -198,7 +195,6 @@
   </suppress>
 
   <suppress>
->>>>>>> 8bf90289
     <notes><![CDATA[
     file name: spatial4j-0.7.jar:
     ]]></notes>
