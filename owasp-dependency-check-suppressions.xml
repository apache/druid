--- conflicted
+++ resolved
@@ -207,8 +207,6 @@
     <cvssBelow>10</cvssBelow>  <!-- suppress all CVEs for jackson-mapper-asl:1.9.13 ince it is via curator-x-discovery -->
   </suppress>
   <suppress>
-<<<<<<< HEAD
-=======
     <!-- TODO: Fix by updating org.apache.druid.java.util.http.client.NettyHttpClient to use netty 4 -->
     <notes><![CDATA[
    file name: netty-3.10.6.Final.jar
@@ -223,7 +221,6 @@
     <cve>CVE-2022-41881</cve>
   </suppress>
   <suppress>
->>>>>>> b6d6e3b8
     <!-- TODO: Fix by upgrading hadoop-auth version -->
     <notes><![CDATA[
    file name: nimbus-jose-jwt-4.41.1.jar
