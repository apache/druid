/*
 * Licensed to the Apache Software Foundation (ASF) under one
 * or more contributor license agreements.  See the NOTICE file
 * distributed with this work for additional information
 * regarding copyright ownership.  The ASF licenses this file
 * to you under the Apache License, Version 2.0 (the
 * "License"); you may not use this file except in compliance
 * with the License.  You may obtain a copy of the License at
 *
 *   http://www.apache.org/licenses/LICENSE-2.0
 *
 * Unless required by applicable law or agreed to in writing,
 * software distributed under the License is distributed on an
 * "AS IS" BASIS, WITHOUT WARRANTIES OR CONDITIONS OF ANY
 * KIND, either express or implied.  See the License for the
 * specific language governing permissions and limitations
 * under the License.
 */

package org.apache.druid.msq.test;

import com.google.common.collect.ImmutableList;
import com.google.common.collect.ImmutableMap;
import org.apache.druid.java.util.common.ISE;
import org.apache.druid.msq.sql.MSQTaskSqlEngine;
import org.apache.druid.sql.calcite.CalciteQueryTest;
import org.apache.druid.sql.calcite.QueryTestBuilder;
import org.apache.druid.sql.calcite.SqlTestFrameworkConfig;
import org.junit.Assert;
import org.junit.jupiter.api.Disabled;
import org.junit.jupiter.api.Test;
import org.junit.jupiter.api.Timeout;

import java.util.concurrent.TimeUnit;

/**
 * Runs {@link CalciteQueryTest} but with MSQ engine
 */
@SqlTestFrameworkConfig.ComponentSupplier(StandardMSQComponentSupplier.class)
public class CalciteSelectQueryMSQTest extends CalciteQueryTest
{
  @Override
  protected QueryTestBuilder testBuilder()
  {
    return new QueryTestBuilder(new CalciteTestConfig(true))
        .addCustomRunner(new ExtractResultsFactory(() -> (MSQTestOverlordServiceClient) ((MSQTaskSqlEngine) queryFramework().engine()).overlordClient()))
        .skipVectorize(true)
        .verifyNativeQueries(new VerifyMSQSupportedNativeQueriesPredicate());
  }

  @Disabled
  @Override
  @Test
  public void testCannotInsertWithNativeEngine()
  {

  }

  @Disabled
  @Override
  @Test
  public void testCannotReplaceWithNativeEngine()
  {

  }

  @Disabled
  @Override
  @Test
  public void testRequireTimeConditionSimpleQueryNegative()
  {

  }

  @Disabled
  @Override
  @Test
  public void testRequireTimeConditionSubQueryNegative()
  {

  }

  @Disabled
  @Override
  @Test
  public void testRequireTimeConditionSemiJoinNegative()
  {

  }

  @Disabled
  @Override
  @Test
  public void testExactCountDistinctWithFilter()
  {

  }

  @Disabled
  @Override
  @Test
  public void testExactCountDistinctWithFilter2()
  {

  }

  @Disabled
  @Override
  @Test
  public void testUnplannableScanOrderByNonTime()
  {

  }

  @Disabled
  @Override
  @Test
  public void testUnSupportedNullsFirst()
  {
  }

  @Disabled
  @Override
  @Test
  public void testUnSupportedNullsLast()
  {
  }

  /**
   * Same query as {@link CalciteQueryTest#testArrayAggQueryOnComplexDatatypes}. ARRAY_AGG is not supported in MSQ currently.
   * Once support is added, this test can be removed and msqCompatible() can be added to the one in CalciteQueryTest.
   */
  @Test
  @Override
  public void testArrayAggQueryOnComplexDatatypes()
  {
    try {
      testQuery("SELECT ARRAY_AGG(unique_dim1) FROM druid.foo", ImmutableList.of(), ImmutableList.of());
      Assert.fail("query execution should fail");
    }
    catch (ISE e) {
      Assert.assertTrue(
          e.getMessage().contains("Cannot handle column [a0] with type [ARRAY<COMPLEX<hyperUnique>>]")
      );
    }
  }

  @Test
  @Timeout(value = 40000, unit = TimeUnit.MILLISECONDS)
  public void testJoinMultipleTablesWithWhereCondition()
  {
    testBuilder()
        .queryContext(
            ImmutableMap.of(
                "sqlJoinAlgorithm", "sortMerge"
            )
        )
        .sql(
            "SELECT f2.dim3,sum(f6.m1 * (1- f6.m2)) FROM"
                + " druid.foo as f5, "
                + " druid.foo as f6,  "
                + " druid.numfoo as f7, "
                + " druid.foo2 as f2, "
                + " druid.numfoo as f3, "
                + " druid.foo as f4, "
                + " druid.numfoo as f1, "
                + " druid.foo2 as f8  "
                + "where true"
                + " and f1.dim1 = f2.dim2 "
                + " and f3.dim1 = f4.dim2 "
                + " and f5.dim1 = f6.dim2 "
                + " and f7.dim2 = f8.dim3 "
                + " and f2.dim1 = f4.dim2 "
                + " and f6.dim1 = f8.dim2 "
                + " and f1.dim1 = f7.dim2 "
                + " and f8.dim2 = 'x' "
                + " and f3.__time >= date '2011-11-11' "
                + " and f3.__time < date '2013-11-11' "
                + "group by 1 "
                + "order by 2 desc limit 1001"
        )
        .run();
  }
<<<<<<< HEAD
=======

  @Override
  @Test
  public void testFilterParseLongNullable()
  {
    // this isn't really correct in default value mode, the result should be ImmutableList.of(new Object[]{0L})
    // but MSQ is missing default aggregator values in empty group results. this override can be removed when this
    // is fixed
    testBuilder().queryContext(QUERY_CONTEXT_DEFAULT)
                 .sql("select count(*) from druid.foo where parse_long(dim1, 10) is null")
                 .expectedResults(
                     ImmutableList.of(new Object[]{4L})
                 )
                 .run();
  }
>>>>>>> 516531dd
}<|MERGE_RESOLUTION|>--- conflicted
+++ resolved
@@ -181,22 +181,4 @@
         )
         .run();
   }
-<<<<<<< HEAD
-=======
-
-  @Override
-  @Test
-  public void testFilterParseLongNullable()
-  {
-    // this isn't really correct in default value mode, the result should be ImmutableList.of(new Object[]{0L})
-    // but MSQ is missing default aggregator values in empty group results. this override can be removed when this
-    // is fixed
-    testBuilder().queryContext(QUERY_CONTEXT_DEFAULT)
-                 .sql("select count(*) from druid.foo where parse_long(dim1, 10) is null")
-                 .expectedResults(
-                     ImmutableList.of(new Object[]{4L})
-                 )
-                 .run();
-  }
->>>>>>> 516531dd
 }