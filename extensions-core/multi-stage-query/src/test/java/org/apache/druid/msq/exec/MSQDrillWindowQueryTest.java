/*
 * Licensed to the Apache Software Foundation (ASF) under one
 * or more contributor license agreements.  See the NOTICE file
 * distributed with this work for additional information
 * regarding copyright ownership.  The ASF licenses this file
 * to you under the Apache License, Version 2.0 (the
 * "License"); you may not use this file except in compliance
 * with the License.  You may obtain a copy of the License at
 *
 *   http://www.apache.org/licenses/LICENSE-2.0
 *
 * Unless required by applicable law or agreed to in writing,
 * software distributed under the License is distributed on an
 * "AS IS" BASIS, WITHOUT WARRANTIES OR CONDITIONS OF ANY
 * KIND, either express or implied.  See the License for the
 * specific language governing permissions and limitations
 * under the License.
 */

package org.apache.druid.msq.exec;

import com.fasterxml.jackson.databind.ObjectMapper;
import com.google.inject.Injector;
import com.google.inject.Module;
import org.apache.druid.guice.DruidInjectorBuilder;
import org.apache.druid.msq.exec.MSQDrillWindowQueryTest.DrillWindowQueryMSQComponentSupplier;
import org.apache.druid.msq.sql.MSQTaskSqlEngine;
import org.apache.druid.msq.test.CalciteMSQTestsHelper;
import org.apache.druid.msq.test.ExtractResultsFactory;
import org.apache.druid.msq.test.MSQTestBase;
import org.apache.druid.msq.test.MSQTestOverlordServiceClient;
import org.apache.druid.msq.test.VerifyMSQSupportedNativeQueriesPredicate;
import org.apache.druid.query.groupby.TestGroupByBuffers;
import org.apache.druid.server.QueryLifecycleFactory;
import org.apache.druid.sql.calcite.DrillWindowQueryTest;
import org.apache.druid.sql.calcite.QueryTestBuilder;
import org.apache.druid.sql.calcite.SqlTestFrameworkConfig;
import org.apache.druid.sql.calcite.TempDirProducer;
import org.apache.druid.sql.calcite.run.SqlEngine;

@SqlTestFrameworkConfig.ComponentSupplier(DrillWindowQueryMSQComponentSupplier.class)
public class MSQDrillWindowQueryTest extends DrillWindowQueryTest
{
  public static class DrillWindowQueryMSQComponentSupplier extends DrillComponentSupplier
  {
    public DrillWindowQueryMSQComponentSupplier(TempDirProducer tempFolderProducer)
    {
      super(tempFolderProducer);
    }

    @Override
    public void configureGuice(DruidInjectorBuilder builder)
    {
      super.configureGuice(builder);
      builder.addModules(CalciteMSQTestsHelper.fetchModules(tempDirProducer::newTempFolder, TestGroupByBuffers.createDefault()).toArray(new Module[0]));
      builder.addModule(new TestMSQSqlModule());
    }

    @Override
    public SqlEngine createEngine(
        QueryLifecycleFactory qlf,
        ObjectMapper queryJsonMapper,
        Injector injector
    )
    {
<<<<<<< HEAD
      return injector.getInstance(MSQTaskSqlEngine.class);
=======
      final WorkerMemoryParameters workerMemoryParameters = MSQTestBase.makeTestWorkerMemoryParameters();
      final MSQTestOverlordServiceClient indexingServiceClient = new MSQTestOverlordServiceClient(
          queryJsonMapper,
          injector,
          new MSQTestTaskActionClient(queryJsonMapper, injector),
          workerMemoryParameters,
          ImmutableList.of()
      );
      return new MSQTaskSqlEngine(indexingServiceClient, queryJsonMapper);
>>>>>>> bb23ace5
    }
  }

  @Override
  protected QueryTestBuilder testBuilder()
  {
    return new QueryTestBuilder(new CalciteTestConfig(true))
        .addCustomRunner(new ExtractResultsFactory(() -> (MSQTestOverlordServiceClient) ((MSQTaskSqlEngine) queryFramework().engine()).overlordClient()))
        .skipVectorize(true)
        .verifyNativeQueries(new VerifyMSQSupportedNativeQueriesPredicate());
  }
}<|MERGE_RESOLUTION|>--- conflicted
+++ resolved
@@ -63,19 +63,7 @@
         Injector injector
     )
     {
-<<<<<<< HEAD
       return injector.getInstance(MSQTaskSqlEngine.class);
-=======
-      final WorkerMemoryParameters workerMemoryParameters = MSQTestBase.makeTestWorkerMemoryParameters();
-      final MSQTestOverlordServiceClient indexingServiceClient = new MSQTestOverlordServiceClient(
-          queryJsonMapper,
-          injector,
-          new MSQTestTaskActionClient(queryJsonMapper, injector),
-          workerMemoryParameters,
-          ImmutableList.of()
-      );
-      return new MSQTaskSqlEngine(indexingServiceClient, queryJsonMapper);
->>>>>>> bb23ace5
     }
   }
 
