/*
 * Licensed to the Apache Software Foundation (ASF) under one
 * or more contributor license agreements.  See the NOTICE file
 * distributed with this work for additional information
 * regarding copyright ownership.  The ASF licenses this file
 * to you under the Apache License, Version 2.0 (the
 * "License"); you may not use this file except in compliance
 * with the License.  You may obtain a copy of the License at
 *
 *   http://www.apache.org/licenses/LICENSE-2.0
 *
 * Unless required by applicable law or agreed to in writing,
 * software distributed under the License is distributed on an
 * "AS IS" BASIS, WITHOUT WARRANTIES OR CONDITIONS OF ANY
 * KIND, either express or implied.  See the License for the
 * specific language governing permissions and limitations
 * under the License.
 */

package org.apache.druid.msq.test;

import com.fasterxml.jackson.databind.ObjectMapper;
import com.google.common.collect.ImmutableMap;
import com.google.common.util.concurrent.FutureCallback;
import com.google.common.util.concurrent.Futures;
import com.google.common.util.concurrent.ListenableFuture;
import com.google.common.util.concurrent.ListeningExecutorService;
import com.google.common.util.concurrent.MoreExecutors;
import com.google.inject.Injector;
import org.apache.druid.client.ImmutableSegmentLoadInfo;
import org.apache.druid.client.coordinator.CoordinatorClient;
import org.apache.druid.client.indexing.TaskStatusResponse;
import org.apache.druid.common.guava.FutureUtils;
import org.apache.druid.indexer.RunnerTaskState;
import org.apache.druid.indexer.TaskLocation;
import org.apache.druid.indexer.TaskState;
import org.apache.druid.indexer.TaskStatus;
import org.apache.druid.indexer.TaskStatusPlus;
import org.apache.druid.indexing.common.TaskLockType;
import org.apache.druid.indexing.common.actions.TaskActionClient;
import org.apache.druid.java.util.common.DateTimes;
import org.apache.druid.java.util.common.FileUtils;
import org.apache.druid.java.util.common.ISE;
import org.apache.druid.java.util.common.concurrent.Execs;
import org.apache.druid.java.util.common.io.Closer;
import org.apache.druid.java.util.common.logger.Logger;
import org.apache.druid.msq.dart.controller.DartControllerContextFactory;
import org.apache.druid.msq.exec.Controller;
import org.apache.druid.msq.exec.ControllerContext;
import org.apache.druid.msq.exec.ControllerMemoryParameters;
import org.apache.druid.msq.exec.SegmentSource;
import org.apache.druid.msq.exec.Worker;
import org.apache.druid.msq.exec.WorkerClient;
import org.apache.druid.msq.exec.WorkerFailureListener;
import org.apache.druid.msq.exec.WorkerImpl;
import org.apache.druid.msq.exec.WorkerManager;
import org.apache.druid.msq.exec.WorkerMemoryParameters;
import org.apache.druid.msq.exec.WorkerRunRef;
import org.apache.druid.msq.exec.WorkerStorageParameters;
import org.apache.druid.msq.indexing.IndexerControllerContext;
import org.apache.druid.msq.indexing.IndexerTableInputSpecSlicer;
import org.apache.druid.msq.indexing.MSQSpec;
import org.apache.druid.msq.indexing.MSQWorkerTask;
import org.apache.druid.msq.indexing.MSQWorkerTaskLauncher;
import org.apache.druid.msq.indexing.MSQWorkerTaskLauncher.MSQWorkerTaskLauncherConfig;
import org.apache.druid.msq.input.InputSpecSlicer;
import org.apache.druid.msq.kernel.controller.ControllerQueryKernelConfig;
import org.apache.druid.msq.util.MultiStageQueryContext;
import org.apache.druid.query.QueryContext;
import org.apache.druid.rpc.indexing.NoopOverlordClient;
import org.apache.druid.rpc.indexing.OverlordClient;
import org.apache.druid.server.DruidNode;
import org.mockito.ArgumentMatchers;
import org.mockito.Mockito;

import javax.annotation.Nullable;
import java.io.File;
import java.util.Collections;
import java.util.HashMap;
import java.util.List;
import java.util.Map;
import java.util.Set;
import java.util.concurrent.ConcurrentHashMap;
import java.util.concurrent.ConcurrentMap;
import java.util.stream.Collectors;

public class MSQTestControllerContext implements ControllerContext, DartControllerContextFactory
{
  private static final Logger log = new Logger(MSQTestControllerContext.class);
  private static final int NUM_WORKERS = 4;
  private final TaskActionClient taskActionClient;
<<<<<<< HEAD
  private final ConcurrentHashMap<String, Worker> inMemoryWorkers = new ConcurrentHashMap<>();
=======
  private final ConcurrentHashMap<String, WorkerRunRef> inMemoryWorkers = new ConcurrentHashMap<>();
>>>>>>> e6f921ce
  private final ConcurrentMap<String, TaskStatus> statusMap = new ConcurrentHashMap<>();
  private static final ListeningExecutorService EXECUTOR = MoreExecutors.listeningDecorator(Execs.multiThreaded(
      NUM_WORKERS,
      "MultiStageQuery-test-controller-client"
  ));
  private final File tempDir = FileUtils.createTempDir();
  private final CoordinatorClient coordinatorClient;
  private final DruidNode node = new DruidNode(
      "controller",
      "localhost",
      true,
      8080,
      8081,
      true,
      false
  );
  private final Injector injector;
  private final String queryId;
  private final ObjectMapper mapper;

  private Controller controller;
  private final WorkerMemoryParameters workerMemoryParameters;
  private final TaskLockType taskLockType;
  private final QueryContext queryContext;

  public MSQTestControllerContext(
      String queryId,
      ObjectMapper mapper,
      Injector injector,
      TaskActionClient taskActionClient,
      WorkerMemoryParameters workerMemoryParameters,
      List<ImmutableSegmentLoadInfo> loadedSegments,
      TaskLockType taskLockType,
      QueryContext queryContext
  )
  {
    this.queryId = queryId;
    this.mapper = mapper;
    this.injector = injector;
    this.taskActionClient = taskActionClient;
    coordinatorClient = Mockito.mock(CoordinatorClient.class);

    Mockito.when(coordinatorClient.fetchServerViewSegments(
                     ArgumentMatchers.anyString(),
                     ArgumentMatchers.any()
                 )
    ).thenAnswer(invocation -> loadedSegments.stream()
                                             .filter(immutableSegmentLoadInfo ->
                                                         immutableSegmentLoadInfo.getSegment()
                                                                                 .getDataSource()
                                                                                 .equals(invocation.getArguments()[0]))
                                             .collect(Collectors.toList())
    );
    this.workerMemoryParameters = workerMemoryParameters;
    this.taskLockType = taskLockType;
    this.queryContext = queryContext;
  }

  OverlordClient overlordClient = new NoopOverlordClient()
  {
    @Override
    public ListenableFuture<Void> runTask(String taskId, Object taskObject)
    {
      final MSQWorkerTask task = (MSQWorkerTask) taskObject;
      if (controller == null) {
        throw new ISE("Controller needs to be set using the register method");
      }

      WorkerStorageParameters workerStorageParameters;
      // If we are testing durable storage, set a low limit on storage so that the durable storage will be used.
      if (MultiStageQueryContext.isDurableStorageEnabled(QueryContext.of(task.getContext()))) {
        workerStorageParameters = WorkerStorageParameters.createInstanceForTests(100);
      } else {
        workerStorageParameters = WorkerStorageParameters.createInstanceForTests(Long.MAX_VALUE);
      }

      Worker worker = new WorkerImpl(
          task,
          new MSQTestWorkerContext(
              task.getId(),
              inMemoryWorkers,
              controller,
              mapper,
              injector,
              workerMemoryParameters,
              workerStorageParameters
          )
      );
      final WorkerRunRef workerRunRef = new WorkerRunRef();
      ListenableFuture<?> future = workerRunRef.run(worker, EXECUTOR);
      inMemoryWorkers.put(task.getId(), workerRunRef);
      statusMap.put(task.getId(), TaskStatus.running(task.getId()));

      Futures.addCallback(future, new FutureCallback<Object>()
      {
        @Override
        public void onSuccess(@Nullable Object result)
        {
          statusMap.put(task.getId(), TaskStatus.success(task.getId()));
        }

        @Override
        public void onFailure(Throwable t)
        {
          log.error(t, "error running worker task %s", task.getId());
          statusMap.put(task.getId(), TaskStatus.failure(task.getId(), t.getMessage()));
        }
      }, MoreExecutors.directExecutor());

      return Futures.immediateFuture(null);
    }

    @Override
    public ListenableFuture<Map<String, TaskStatus>> taskStatuses(Set<String> taskIds)
    {
      Map<String, TaskStatus> result = new HashMap<>();
      for (String taskId : taskIds) {
        TaskStatus taskStatus = statusMap.get(taskId);
        if (taskStatus != null) {

          if (taskStatus.getStatusCode().equals(TaskState.RUNNING) && !inMemoryWorkers.containsKey(taskId)) {
            result.put(taskId, new TaskStatus(taskId, TaskState.FAILED, 0, null, null));
          } else {
            result.put(
                taskId,
                new TaskStatus(
                    taskStatus.getId(),
                    taskStatus.getStatusCode(),
                    taskStatus.getDuration(),
                    taskStatus.getErrorMsg(),
                    taskStatus.getLocation()
                )
            );
          }
        }
      }
      return Futures.immediateFuture(result);
    }

    @Override
    public ListenableFuture<TaskStatusResponse> taskStatus(String taskId)
    {
      final Map<String, TaskStatus> taskStatusMap =
          FutureUtils.getUnchecked(taskStatuses(Collections.singleton(taskId)), true);

      final TaskStatus taskStatus = taskStatusMap.get(taskId);
      if (taskStatus == null) {
        return Futures.immediateFuture(new TaskStatusResponse(taskId, null));
      } else {
        return Futures.immediateFuture(
            new TaskStatusResponse(
                taskId,
                new TaskStatusPlus(
                    taskStatus.getId(),
                    null,
                    null,
                    DateTimes.utc(0),
                    DateTimes.utc(0),
                    taskStatus.getStatusCode(),
                    taskStatus.getStatusCode(),
                    taskStatus.getStatusCode().isRunnable() ? RunnerTaskState.RUNNING : RunnerTaskState.NONE,
                    null,
                    taskStatus.getStatusCode().isRunnable()
                    ? TaskLocation.create("host-" + taskId, 1, -1)
                    : TaskLocation.unknown(),
                    null,
                    taskStatus.getErrorMsg()
                )
            )
        );
      }
    }

    @Override
    public ListenableFuture<Void> cancelTask(String workerId)
    {
      final WorkerRunRef workerRunRef = inMemoryWorkers.remove(workerId);
      if (workerRunRef != null) {
        workerRunRef.cancel();
      }
      return Futures.immediateFuture(null);
    }
  };

  @Override
  public String queryId()
  {
    return queryId;
  }

  @Override
  public ControllerQueryKernelConfig queryKernelConfig(MSQSpec querySpec)
  {
    return IndexerControllerContext.makeQueryKernelConfig(querySpec, new ControllerMemoryParameters(100_000_000));
  }

  @Override
  public void emitMetric(String metric, Map<String, Object> overrideDimensions, Number value)
  {
  }

  @Override
  public ObjectMapper jsonMapper()
  {
    return mapper;
  }

  @Override
  public Injector injector()
  {
    return injector;
  }

  @Override
  public DruidNode selfNode()
  {
    return node;
  }

  @Override
  public TaskActionClient taskActionClient()
  {
    return taskActionClient;
  }

  @Override
  public TaskLockType taskLockType()
  {
    return taskLockType;
  }

  @Override
  public InputSpecSlicer newTableInputSpecSlicer(WorkerManager workerManager)
  {
    return new IndexerTableInputSpecSlicer(
        coordinatorClient,
        taskActionClient,
        MultiStageQueryContext.getSegmentSources(queryContext, SegmentSource.NONE)
    );
  }

  @Override
  public WorkerManager newWorkerManager(
      String queryId,
      MSQSpec querySpec,
      ControllerQueryKernelConfig queryKernelConfig,
      WorkerFailureListener workerFailureListener
  )
  {
    MSQWorkerTaskLauncherConfig taskLauncherConfig = new MSQWorkerTaskLauncherConfig();
    taskLauncherConfig.highFrequencyCheckMillis = 1;
    taskLauncherConfig.switchToLowFrequencyCheckAfterMillis = 25;
    taskLauncherConfig.lowFrequencyCheckMillis = 2;

    return new MSQWorkerTaskLauncher(
        controller.queryId(),
        "test-datasource",
        overlordClient,
        workerFailureListener,
        IndexerControllerContext.makeTaskContext(querySpec, queryKernelConfig, ImmutableMap.of()),
        0,
        taskLauncherConfig
    );
  }

  @Override
  public File taskTempDir()
  {
    return tempDir;
  }

  @Override
  public void registerController(Controller controller, Closer closer)
  {
    this.controller = controller;
  }

  @Override
  public WorkerClient newWorkerClient()
  {
    return new MSQTestWorkerClient(inMemoryWorkers);
  }

  @Override
  public ControllerContext newContext(QueryContext context)
  {
    return this;
  }
}<|MERGE_RESOLUTION|>--- conflicted
+++ resolved
@@ -89,11 +89,7 @@
   private static final Logger log = new Logger(MSQTestControllerContext.class);
   private static final int NUM_WORKERS = 4;
   private final TaskActionClient taskActionClient;
-<<<<<<< HEAD
-  private final ConcurrentHashMap<String, Worker> inMemoryWorkers = new ConcurrentHashMap<>();
-=======
   private final ConcurrentHashMap<String, WorkerRunRef> inMemoryWorkers = new ConcurrentHashMap<>();
->>>>>>> e6f921ce
   private final ConcurrentMap<String, TaskStatus> statusMap = new ConcurrentHashMap<>();
   private static final ListeningExecutorService EXECUTOR = MoreExecutors.listeningDecorator(Execs.multiThreaded(
       NUM_WORKERS,
