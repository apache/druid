--- conflicted
+++ resolved
@@ -205,11 +205,8 @@
             MAX_CONTROLLERS,
             StringUtils.encodeForFormat(getClass().getSimpleName() + "-controller-exec")
         ),
-<<<<<<< HEAD
+        new DartQueryKitSpecFactory(new TestTimelineServerView(Collections.emptyList())),
         new ServerConfig()
-=======
-        new DartQueryKitSpecFactory(new TestTimelineServerView(Collections.emptyList()))
->>>>>>> d01133fa
     );
 
     final DruidSchemaCatalog rootSchema = QueryFrameworkUtils.createMockRootSchema(
