--- conflicted
+++ resolved
@@ -842,15 +842,9 @@
   public void testNonMSQTasks()
   {
     for (String queryID : ImmutableList.of(RUNNING_NON_MSQ_TASK, FAILED_NON_MSQ_TASK, FINISHED_NON_MSQ_TASK)) {
-<<<<<<< HEAD
-      assertNullResponse(resource.doGetStatus(queryID, makeOkRequest()), Response.Status.NOT_FOUND);
-      assertNullResponse(resource.doGetResults(queryID, 0L, null, makeOkRequest()), Response.Status.NOT_FOUND);
-      assertNullResponse(resource.deleteQuery(queryID, makeOkRequest()), Response.Status.NOT_FOUND);
-=======
       assertNotFound(resource.doGetStatus(queryID, makeOkRequest()), queryID);
-      assertNotFound(resource.doGetResults(queryID, 0L, makeOkRequest()), queryID);
+      assertNotFound(resource.doGetResults(queryID, 0L, null, makeOkRequest()), queryID);
       assertNotFound(resource.deleteQuery(queryID, makeOkRequest()), queryID);
->>>>>>> d04521d5
     }
   }
 
@@ -967,7 +961,7 @@
     );
     Assert.assertEquals(
         Response.Status.NOT_FOUND.getStatusCode(),
-        resource.doGetResults(taskIdNotFound, null, makeOkRequest()).getStatus()
+        resource.doGetResults(taskIdNotFound, null, null, makeOkRequest()).getStatus()
     );
     Assert.assertEquals(
         Response.Status.NOT_FOUND.getStatusCode(),
