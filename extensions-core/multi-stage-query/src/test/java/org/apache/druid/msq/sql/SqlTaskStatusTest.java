--- conflicted
+++ resolved
@@ -42,17 +42,7 @@
     final SqlTaskStatus status = new SqlTaskStatus(
         "taskid",
         TaskState.FAILED,
-<<<<<<< HEAD
-        new QueryException(
-            "error code",
-            "error message",
-            "error class",
-            "host",
-            null
-        )
-=======
         new ErrorResponse(underlyingException)
->>>>>>> 97028806
     );
 
     final SqlTaskStatus status2 = mapper.readValue(mapper.writeValueAsString(status), SqlTaskStatus.class);
