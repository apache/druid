--- conflicted
+++ resolved
@@ -880,13 +880,9 @@
 
   }
 
-<<<<<<< HEAD
-  @MethodSource("data")
-  @ParameterizedTest(name = "{index}:with context {0}")
-  public void testReplaceSegmentsInsertIntoNewTable(String contextName, Map<String, Object> context)
-=======
-  @Test
-  public void testReplaceOnFoo1RangeClusteredBySubset()
+  @MethodSource("data")
+  @ParameterizedTest(name = "{index}:with context {0}")
+  public void testReplaceOnFoo1RangeClusteredBySubset(String contextName, Map<String, Object> context)
   {
     RowSignature rowSignature = RowSignature.builder()
                                             .add("__time", ColumnType.LONG)
@@ -923,9 +919,9 @@
                      .verifyResults();
   }
 
-  @Test
-  public void testReplaceSegmentsInsertIntoNewTable()
->>>>>>> 910124d4
+  @MethodSource("data")
+  @ParameterizedTest(name = "{index}:with context {0}")
+  public void testReplaceSegmentsInsertIntoNewTable(String contextName, Map<String, Object> context)
   {
     RowSignature rowSignature = RowSignature.builder()
                                             .add("__time", ColumnType.LONG)
