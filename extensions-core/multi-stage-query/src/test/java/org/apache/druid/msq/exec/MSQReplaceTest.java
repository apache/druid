/*
 * Licensed to the Apache Software Foundation (ASF) under one
 * or more contributor license agreements.  See the NOTICE file
 * distributed with this work for additional information
 * regarding copyright ownership.  The ASF licenses this file
 * to you under the Apache License, Version 2.0 (the
 * "License"); you may not use this file except in compliance
 * with the License.  You may obtain a copy of the License at
 *
 *   http://www.apache.org/licenses/LICENSE-2.0
 *
 * Unless required by applicable law or agreed to in writing,
 * software distributed under the License is distributed on an
 * "AS IS" BASIS, WITHOUT WARRANTIES OR CONDITIONS OF ANY
 * KIND, either express or implied.  See the License for the
 * specific language governing permissions and limitations
 * under the License.
 */

package org.apache.druid.msq.exec;

import com.google.common.collect.ImmutableList;
import com.google.common.collect.ImmutableSet;
import org.apache.druid.indexing.common.actions.RetrieveUsedSegmentsAction;
import org.apache.druid.java.util.common.Intervals;
import org.apache.druid.msq.test.CounterSnapshotMatcher;
import org.apache.druid.msq.test.MSQTestBase;
import org.apache.druid.msq.test.MSQTestFileUtils;
import org.apache.druid.msq.test.MSQTestTaskActionClient;
import org.apache.druid.segment.column.ColumnType;
import org.apache.druid.segment.column.RowSignature;
import org.apache.druid.sql.SqlPlanningException;
import org.apache.druid.timeline.DataSegment;
import org.apache.druid.timeline.SegmentId;
import org.apache.druid.timeline.partition.DimensionRangeShardSpec;
import org.hamcrest.CoreMatchers;
import org.junit.Test;
import org.junit.internal.matchers.ThrowableMessageMatcher;
import org.junit.runner.RunWith;
import org.junit.runners.Parameterized;
import org.mockito.ArgumentMatchers;
import org.mockito.Mockito;

import javax.annotation.Nonnull;
import java.io.File;
import java.io.IOException;
import java.util.ArrayList;
import java.util.Arrays;
import java.util.Collection;
import java.util.Collections;
import java.util.List;
import java.util.Map;
import java.util.Set;
import java.util.TreeSet;

@RunWith(Parameterized.class)
public class MSQReplaceTest extends MSQTestBase
{
  @Parameterized.Parameters(name = "{index}:with context {0}")
  public static Collection<Object[]> data()
  {
    Object[][] data = new Object[][]{
        {DEFAULT, DEFAULT_MSQ_CONTEXT},
        {DURABLE_STORAGE, DURABLE_STORAGE_MSQ_CONTEXT},
        {FAULT_TOLERANCE, FAULT_TOLERANCE_MSQ_CONTEXT},
        {SEQUENTIAL_MERGE, SEQUENTIAL_MERGE_MSQ_CONTEXT}
    };
    return Arrays.asList(data);
  }

  @Parameterized.Parameter(0)
  public String contextName;

  @Parameterized.Parameter(1)
  public Map<String, Object> context;

  @Test
  public void testReplaceOnFooWithAll()
  {
    RowSignature rowSignature = RowSignature.builder()
                                            .add("__time", ColumnType.LONG)
                                            .add("m1", ColumnType.FLOAT)
                                            .build();

    testIngestQuery().setSql(" REPLACE INTO foo OVERWRITE ALL "
                             + "SELECT __time, m1 "
                             + "FROM foo "
                             + "PARTITIONED BY DAY ")
                     .setExpectedDataSource("foo")
                     .setExpectedRowSignature(rowSignature)
                     .setQueryContext(context)
                     .setExpectedDestinationIntervals(Intervals.ONLY_ETERNITY)
                     .setExpectedSegment(
                         ImmutableSet.of(
                             SegmentId.of("foo", Intervals.of("2000-01-01T/P1D"), "test", 0),
                             SegmentId.of("foo", Intervals.of("2000-01-02T/P1D"), "test", 0),
                             SegmentId.of("foo", Intervals.of("2000-01-03T/P1D"), "test", 0),
                             SegmentId.of("foo", Intervals.of("2001-01-01T/P1D"), "test", 0),
                             SegmentId.of("foo", Intervals.of("2001-01-02T/P1D"), "test", 0),
                             SegmentId.of("foo", Intervals.of("2001-01-03T/P1D"), "test", 0)
                         )
                     )
                     .setExpectedResultRows(
                         ImmutableList.of(
                             new Object[]{946684800000L, 1.0f},
                             new Object[]{946771200000L, 2.0f},
                             new Object[]{946857600000L, 3.0f},
                             new Object[]{978307200000L, 4.0f},
                             new Object[]{978393600000L, 5.0f},
                             new Object[]{978480000000L, 6.0f}
                         )
                     )
                     .setExpectedCountersForStageWorkerChannel(
                         CounterSnapshotMatcher
                             .with().totalFiles(1),
                         0, 0, "input0"
                     )
                     .setExpectedCountersForStageWorkerChannel(
                         CounterSnapshotMatcher
                             .with().rows(1, 1, 1, 1, 1, 1).frames(1, 1, 1, 1, 1, 1),
                         0, 0, "shuffle"
                     )
                     .setExpectedCountersForStageWorkerChannel(
                         CounterSnapshotMatcher
                             .with().rows(1, 1, 1, 1, 1, 1).frames(1, 1, 1, 1, 1, 1),
                         1, 0, "input0"
                     )
                     .verifyResults();
  }

  @Test
  public void testReplaceOnFooWithWhere()
  {
    RowSignature rowSignature = RowSignature.builder()
                                            .add("__time", ColumnType.LONG)
                                            .add("m1", ColumnType.FLOAT)
                                            .build();

    testIngestQuery().setSql(
                         " REPLACE INTO foo OVERWRITE WHERE __time >= TIMESTAMP '2000-01-02' AND __time < TIMESTAMP '2000-01-03' "
                         + "SELECT __time, m1 "
                         + "FROM foo "
                         + "WHERE __time >= TIMESTAMP '2000-01-02' AND __time < TIMESTAMP '2000-01-03' "
                         + "PARTITIONED by DAY ")
                     .setExpectedDataSource("foo")
                     .setExpectedDestinationIntervals(ImmutableList.of(Intervals.of(
                         "2000-01-02T00:00:00.000Z/2000-01-03T00:00:00.000Z")))
                     .setExpectedRowSignature(rowSignature)
                     .setQueryContext(context)
                     .setExpectedSegment(ImmutableSet.of(SegmentId.of(
                         "foo",
                         Intervals.of("2000-01-02T/P1D"),
                         "test",
                         0
                     )))
                     .setExpectedResultRows(ImmutableList.of(new Object[]{946771200000L, 2.0f}))
                     .setExpectedCountersForStageWorkerChannel(
                         CounterSnapshotMatcher
                             .with().totalFiles(1),
                         0, 0, "input0"
                     )
                     .setExpectedCountersForStageWorkerChannel(
                         CounterSnapshotMatcher
                             .with().rows(1).frames(1),
                         0, 0, "shuffle"
                     )
                     .setExpectedCountersForStageWorkerChannel(
                         CounterSnapshotMatcher
                             .with().rows(1).frames(1),
                         1, 0, "input0"
                     )
                     .verifyResults();
  }

  @Test
  public void testReplaceOnFoo1WithAllExtern() throws IOException
  {
    RowSignature rowSignature = RowSignature.builder()
                                            .add("__time", ColumnType.LONG)
                                            .add("cnt", ColumnType.LONG).build();

    final File toRead = MSQTestFileUtils.getResourceAsTemporaryFile(temporaryFolder, this, "/wikipedia-sampled.json");
    final String toReadFileNameAsJson = queryFramework().queryJsonMapper().writeValueAsString(toRead.getAbsolutePath());

    testIngestQuery().setSql(" REPLACE INTO foo1 OVERWRITE ALL SELECT "
                             + "  floor(TIME_PARSE(\"timestamp\") to hour) AS __time, "
                             + "  count(*) AS cnt "
                             + "FROM TABLE(\n"
                             + "  EXTERN(\n"
                             + "    '{ \"files\": [" + toReadFileNameAsJson + "],\"type\":\"local\"}',\n"
                             + "    '{\"type\": \"json\"}',\n"
                             + "    '[{\"name\": \"timestamp\", \"type\": \"string\"}, {\"name\": \"page\", \"type\": \"string\"}, {\"name\": \"user\", \"type\": \"string\"}]'\n"
                             + "  )\n"
                             + ") GROUP BY 1  PARTITIONED BY HOUR ")
                     .setExpectedDataSource("foo1")
                     .setExpectedDestinationIntervals(Intervals.ONLY_ETERNITY)
                     .setExpectedRowSignature(rowSignature)
                     .setQueryContext(context)
                     .setExpectedSegment(ImmutableSet.of(
                                             SegmentId.of(
                                                 "foo1",
                                                 Intervals.of("2016-06-27T00:00:00.000Z/2016-06-27T01:00:00.000Z"),
                                                 "test",
                                                 0
                                             ),
                                             SegmentId.of(
                                                 "foo1",
                                                 Intervals.of("2016-06-27T01:00:00.000Z/2016-06-27T02:00:00.000Z"),
                                                 "test",
                                                 0
                                             ),
                                             SegmentId.of(
                                                 "foo1",
                                                 Intervals.of("2016-06-27T02:00:00.000Z/2016-06-27T03:00:00.000Z"),
                                                 "test",
                                                 0
                                             )
                                         )
                     )
                     .setExpectedResultRows(
                         ImmutableList.of(
                             new Object[]{1466985600000L, 10L},
                             new Object[]{1466989200000L, 4L},
                             new Object[]{1466992800000L, 6L}
                         )
                     )
                     .setExpectedCountersForStageWorkerChannel(
                         CounterSnapshotMatcher
                             .with().rows(20).bytes(toRead.length()).files(1).totalFiles(1),
                         0, 0, "input0"
                     )
                     .setExpectedCountersForStageWorkerChannel(
                         CounterSnapshotMatcher
                             .with().rows(3).frames(1),
                         0, 0, "shuffle"
                     )
                     .setExpectedCountersForStageWorkerChannel(
                         CounterSnapshotMatcher
                             .with().rows(3).frames(1),
                         1, 0, "input0"
                     )
                     .setExpectedCountersForStageWorkerChannel(
                         CounterSnapshotMatcher
                             .with().rows(1, 1, 1).frames(1, 1, 1),
                         1, 0, "shuffle"
                     )
                     .verifyResults();
  }

  @Test
  public void testReplaceOnFoo1WithWhereExtern() throws IOException
  {
    RowSignature rowSignature = RowSignature.builder()
                                            .add("__time", ColumnType.LONG)
                                            .add("user", ColumnType.STRING).build();

    final File toRead = MSQTestFileUtils.getResourceAsTemporaryFile(temporaryFolder, this, "/wikipedia-sampled.json");
    final String toReadFileNameAsJson = queryFramework().queryJsonMapper().writeValueAsString(toRead.getAbsolutePath());

    testIngestQuery().setSql(
                         " REPLACE INTO foo1 OVERWRITE WHERE __time >= TIMESTAMP '2016-06-27 01:00:00.00' AND __time < TIMESTAMP '2016-06-27 02:00:00.00' "
                         + " SELECT "
                         + "  floor(TIME_PARSE(\"timestamp\") to hour) AS __time, "
                         + "  user "
                         + "FROM TABLE(\n"
                         + "  EXTERN(\n"
                         + "    '{ \"files\": [" + toReadFileNameAsJson + "],\"type\":\"local\"}',\n"
                         + "    '{\"type\": \"json\"}',\n"
                         + "    '[{\"name\": \"timestamp\", \"type\": \"string\"}, {\"name\": \"page\", \"type\": \"string\"}, {\"name\": \"user\", \"type\": \"string\"}]'\n"
                         + "  )\n"
                         + ") "
                         + "where \"timestamp\" >= TIMESTAMP '2016-06-27 01:00:00.00' AND \"timestamp\" < TIMESTAMP '2016-06-27 02:00:00.00' "
                         + "PARTITIONED BY HOUR ")
                     .setExpectedDataSource("foo1")
                     .setExpectedRowSignature(rowSignature)
                     .setQueryContext(context)
                     .setExpectedDestinationIntervals(ImmutableList.of(Intervals.of(
                         "2016-06-27T01:00:00.000Z/2016-06-27T02:00:00.000Z")))
                     .setExpectedSegment(ImmutableSet.of(SegmentId.of(
                         "foo1",
                         Intervals.of("2016-06-27T01:00:00.000Z/2016-06-27T02:00:00.000Z"),
                         "test",
                         0
                     )))
                     .setExpectedResultRows(
                         ImmutableList.of(
                             new Object[]{1466989200000L, "2001:DA8:207:E132:94DC:BA03:DFDF:8F9F"},
                             new Object[]{1466989200000L, "Ftihikam"},
                             new Object[]{1466989200000L, "Guly600"},
                             new Object[]{1466989200000L, "Kolega2357"}
                         )
                     )
                     .setExpectedCountersForStageWorkerChannel(
                         CounterSnapshotMatcher
                             .with().rows(20).bytes(toRead.length()).files(1).totalFiles(1),
                         0, 0, "input0"
                     )
                     .setExpectedCountersForStageWorkerChannel(
                         CounterSnapshotMatcher
                             .with().rows(4).frames(1),
                         0, 0, "shuffle"
                     )
                     .setExpectedCountersForStageWorkerChannel(
                         CounterSnapshotMatcher
                             .with().rows(4).frames(1),
                         1, 0, "input0"
                     )
                     .verifyResults();
  }

  @Test
  public void testReplaceIncorrectSyntax()
  {
    testIngestQuery().setSql("REPLACE INTO foo1 OVERWRITE SELECT * FROM foo PARTITIONED BY ALL TIME")
                     .setExpectedDataSource("foo1")
                     .setQueryContext(context)
                     .setExpectedValidationErrorMatcher(
                         CoreMatchers.allOf(
                             CoreMatchers.instanceOf(SqlPlanningException.class),
                             ThrowableMessageMatcher.hasMessage(CoreMatchers.containsString(
                                 "Missing time chunk information in OVERWRITE clause for REPLACE. Use OVERWRITE WHERE <__time based condition> or OVERWRITE ALL to overwrite the entire table."))
                         )
                     )
                     .verifyPlanningErrors();
  }

  @Test
  public void testReplaceSegmentEntireTable()
  {
    RowSignature rowSignature = RowSignature.builder()
                                            .add("__time", ColumnType.LONG)
                                            .add("m1", ColumnType.FLOAT)
                                            .build();

    testIngestQuery().setSql(" REPLACE INTO foo "
                             + "OVERWRITE ALL "
                             + "SELECT __time, m1 "
                             + "FROM foo "
                             + "PARTITIONED BY ALL TIME ")
                     .setExpectedDataSource("foo")
                     .setExpectedRowSignature(rowSignature)
                     .setQueryContext(context)
                     .setExpectedDestinationIntervals(Intervals.ONLY_ETERNITY)
                     .setExpectedSegment(ImmutableSet.of(SegmentId.of(
                         "foo",
                         Intervals.of("2000-01-01T/P1M"),
                         "test",
                         0
                     )))
                     .setExpectedResultRows(
                         ImmutableList.of(
                             new Object[]{946684800000L, 1.0f},
                             new Object[]{946771200000L, 2.0f},
                             new Object[]{946857600000L, 3.0f},
                             new Object[]{978307200000L, 4.0f},
                             new Object[]{978393600000L, 5.0f},
                             new Object[]{978480000000L, 6.0f}
                         )
                     )
                     .setExpectedSegment(ImmutableSet.of(SegmentId.of("foo", Intervals.ETERNITY, "test", 0)))
                     .setExpectedCountersForStageWorkerChannel(
                         CounterSnapshotMatcher
                             .with().totalFiles(1),
                         0, 0, "input0"
                     )
                     .setExpectedCountersForStageWorkerChannel(
                         CounterSnapshotMatcher
                             .with().rows(6).frames(1),
                         0, 0, "shuffle"
                     )
                     .setExpectedCountersForStageWorkerChannel(
                         CounterSnapshotMatcher
                             .with().rows(6).frames(1),
                         1, 0, "input0"
                     )
                     .verifyResults();
  }

  @Test
  public void testReplaceSegmentsRepartitionTable()
  {
    RowSignature rowSignature = RowSignature.builder()
                                            .add("__time", ColumnType.LONG)
                                            .add("m1", ColumnType.FLOAT)
                                            .build();

    testIngestQuery().setSql(" REPLACE INTO foo "
                             + "OVERWRITE ALL "
                             + "SELECT __time, m1 "
                             + "FROM foo "
                             + "PARTITIONED BY MONTH")
                     .setExpectedDataSource("foo")
                     .setExpectedRowSignature(rowSignature)
                     .setQueryContext(context)
                     .setExpectedDestinationIntervals(Intervals.ONLY_ETERNITY)
                     .setExpectedSegment(ImmutableSet.of(SegmentId.of(
                         "foo",
                         Intervals.of("2000-01-01T/P1M"),
                         "test",
                         0
                     )))
                     .setExpectedResultRows(
                         ImmutableList.of(
                             new Object[]{946684800000L, 1.0f},
                             new Object[]{946771200000L, 2.0f},
                             new Object[]{946857600000L, 3.0f},
                             new Object[]{978307200000L, 4.0f},
                             new Object[]{978393600000L, 5.0f},
                             new Object[]{978480000000L, 6.0f}
                         )
                     )
                     .setExpectedSegment(ImmutableSet.of(
                                             SegmentId.of("foo", Intervals.of("2000-01-01T/P1M"), "test", 0),
                                             SegmentId.of("foo", Intervals.of("2001-01-01T/P1M"), "test", 0)
                                         )
                     )
                     .setExpectedCountersForStageWorkerChannel(
                         CounterSnapshotMatcher
                             .with().totalFiles(1),
                         0, 0, "input0"
                     )
                     .setExpectedCountersForStageWorkerChannel(
                         CounterSnapshotMatcher
                             .with().rows(3, 3).frames(1, 1),
                         0, 0, "shuffle"
                     )
                     .setExpectedCountersForStageWorkerChannel(
                         CounterSnapshotMatcher
                             .with().rows(3, 3).frames(1, 1),
                         1, 0, "input0"
                     )
                     .verifyResults();
  }

  @Test
  public void testReplaceWithWhereClause()
  {
    RowSignature rowSignature = RowSignature.builder()
                                            .add("__time", ColumnType.LONG)
                                            .add("m1", ColumnType.FLOAT)
                                            .build();

    testIngestQuery().setSql(" REPLACE INTO foo "
                             + "OVERWRITE WHERE __time >= TIMESTAMP '2000-01-01' AND __time < TIMESTAMP '2000-03-01' "
                             + "SELECT __time, m1 "
                             + "FROM foo "
                             + "WHERE __time >= TIMESTAMP '2000-01-01' AND __time < TIMESTAMP '2000-01-03' "
                             + "PARTITIONED BY MONTH")
                     .setExpectedDataSource("foo")
                     .setExpectedRowSignature(rowSignature)
                     .setQueryContext(context)
                     .setExpectedDestinationIntervals(Collections.singletonList(Intervals.of("2000-01-01T/2000-03-01T")))
                     .setExpectedSegment(ImmutableSet.of(SegmentId.of(
                         "foo",
                         Intervals.of("2000-01-01T/P1M"),
                         "test",
                         0
                     )))
                     .setExpectedResultRows(
                         ImmutableList.of(
                             new Object[]{946684800000L, 1.0f},
                             new Object[]{946771200000L, 2.0f}
                         )
                     )
                     .setExpectedSegment(ImmutableSet.of(SegmentId.of(
                         "foo",
                         Intervals.of("2000-01-01T/P1M"),
                         "test",
                         0
                     )))
                     .setExpectedCountersForStageWorkerChannel(
                         CounterSnapshotMatcher
                             .with().totalFiles(1),
                         0, 0, "input0"
                     )
                     .setExpectedCountersForStageWorkerChannel(
                         CounterSnapshotMatcher
                             .with().rows(2).frames(1),
                         0, 0, "shuffle"
                     )
                     .setExpectedCountersForStageWorkerChannel(
                         CounterSnapshotMatcher
                             .with().rows(2).frames(1),
                         1, 0, "input0"
                     )
                     .verifyResults();
  }

  @Test
  public void testReplaceWhereClauseLargerThanData()
  {
    RowSignature rowSignature = RowSignature.builder()
                                            .add("__time", ColumnType.LONG)
                                            .add("m1", ColumnType.FLOAT)
                                            .build();

    testIngestQuery().setSql(" REPLACE INTO foo "
                             + "OVERWRITE WHERE __time >= TIMESTAMP '2000-01-01' AND __time < TIMESTAMP '2002-01-01' "
                             + "SELECT __time, m1 "
                             + "FROM foo "
                             + "WHERE __time >= TIMESTAMP '2000-01-01' AND __time < TIMESTAMP '2000-01-03' "
                             + "PARTITIONED BY MONTH")
                     .setExpectedDataSource("foo")
                     .setExpectedRowSignature(rowSignature)
                     .setQueryContext(context)
                     .setExpectedDestinationIntervals(Collections.singletonList(Intervals.of("2000-01-01T/2002-01-01T")))
                     .setExpectedTombstoneIntervals(ImmutableSet.of(Intervals.of("2001-01-01T/2001-02-01T")))
                     .setExpectedSegment(ImmutableSet.of(SegmentId.of(
                         "foo",
                         Intervals.of("2000-01-01T/P1M"),
                         "test",
                         0
                     )))
                     .setExpectedResultRows(
                         ImmutableList.of(
                             new Object[]{946684800000L, 1.0f},
                             new Object[]{946771200000L, 2.0f}
                         )
                     )
<<<<<<< HEAD
=======
                     .setExpectedSegment(ImmutableSet.of(SegmentId.of(
                         "foo",
                         Intervals.of("2000-01-01T/P1M"),
                         "test",
                         0
                     )))
                     .setExpectedCountersForStageWorkerChannel(
                         CounterSnapshotMatcher
                             .with().totalFiles(1),
                         0, 0, "input0"
                     )
                     .setExpectedCountersForStageWorkerChannel(
                         CounterSnapshotMatcher
                             .with().rows(2).frames(1),
                         0, 0, "shuffle"
                     )
                     .setExpectedCountersForStageWorkerChannel(
                         CounterSnapshotMatcher
                             .with().rows(2).frames(1),
                         1, 0, "input0"
                     )
>>>>>>> e46379ba
                     .verifyResults();
  }

  @Test
  public void testReplaceLimitWithPeriodGranularityThrowsException()
  {
    testIngestQuery().setSql(" REPLACE INTO foo "
                             + "OVERWRITE ALL "
                             + "SELECT __time, m1 "
                             + "FROM foo "
                             + "LIMIT 50"
                             + "PARTITIONED BY MONTH")
                     .setQueryContext(context)
                     .setExpectedValidationErrorMatcher(CoreMatchers.allOf(
                         CoreMatchers.instanceOf(SqlPlanningException.class),
                         ThrowableMessageMatcher.hasMessage(CoreMatchers.containsString(
                             "INSERT and REPLACE queries cannot have a LIMIT unless PARTITIONED BY is \"ALL\""))
                     ))
                     .verifyPlanningErrors();
  }

  @Test
  public void testReplaceOffsetThrowsException()
  {
    testIngestQuery().setSql(" REPLACE INTO foo "
                             + "OVERWRITE ALL "
                             + "SELECT __time, m1 "
                             + "FROM foo "
                             + "LIMIT 50 "
                             + "OFFSET 10"
                             + "PARTITIONED BY ALL TIME")
                     .setExpectedValidationErrorMatcher(CoreMatchers.allOf(
                         CoreMatchers.instanceOf(SqlPlanningException.class),
                         ThrowableMessageMatcher.hasMessage(CoreMatchers.containsString(
                             "INSERT and REPLACE queries cannot have an OFFSET"))
                     ))
                     .setQueryContext(context)
                     .verifyPlanningErrors();
  }

  @Test
  public void testReplaceTimeChunks()
  {
    RowSignature rowSignature = RowSignature.builder()
                                            .add("__time", ColumnType.LONG)
                                            .add("m1", ColumnType.FLOAT)
                                            .build();

    testIngestQuery().setSql(" REPLACE INTO foo "
                             + "OVERWRITE WHERE __time >= TIMESTAMP '2000-01-01' AND __time < TIMESTAMP '2000-03-01'"
                             + "SELECT __time, m1 "
                             + "FROM foo "
                             + "WHERE __time >= TIMESTAMP '2000-01-01' AND __time < TIMESTAMP '2000-01-03' "
                             + "PARTITIONED BY MONTH")
                     .setExpectedDataSource("foo")
                     .setQueryContext(DEFAULT_MSQ_CONTEXT)
                     .setExpectedRowSignature(rowSignature)
                     .setQueryContext(context)
                     .setExpectedDestinationIntervals(Collections.singletonList(Intervals.of("2000-01-01T/2000-03-01T")))
                     .setExpectedSegment(ImmutableSet.of(SegmentId.of(
                         "foo",
                         Intervals.of("2000-01-01T/P1M"),
                         "test",
                         0
                     )))
                     .setExpectedResultRows(
                         ImmutableList.of(
                             new Object[]{946684800000L, 1.0f},
                             new Object[]{946771200000L, 2.0f}
                         )
                     )
                     .verifyResults();
  }

  @Test
  public void testReplaceTimeChunksLargerThanData()
  {
    RowSignature rowSignature = RowSignature.builder()
                                            .add("__time", ColumnType.LONG)
                                            .add("m1", ColumnType.FLOAT)
                                            .build();

    testIngestQuery().setSql(" REPLACE INTO foo "
                             + "OVERWRITE WHERE __time >= TIMESTAMP '2000-01-01' AND __time < TIMESTAMP '2002-01-01'"
                             + "SELECT __time, m1 "
                             + "FROM foo "
                             + "WHERE __time >= TIMESTAMP '2000-01-01' AND __time < TIMESTAMP '2000-01-03' "
                             + "PARTITIONED BY MONTH")
                     .setExpectedDataSource("foo")
                     .setQueryContext(DEFAULT_MSQ_CONTEXT)
                     .setExpectedRowSignature(rowSignature)
                     .setQueryContext(context)
                     .setExpectedDestinationIntervals(Collections.singletonList(Intervals.of("2000-01-01T/2002-01-01T")))
                     .setExpectedTombstoneIntervals(ImmutableSet.of(Intervals.of("2001-01-01T/2001-02-01T")))
                     .setExpectedSegment(ImmutableSet.of(SegmentId.of(
                         "foo",
                         Intervals.of("2000-01-01T/P1M"),
                         "test",
                         0
                     )))
                     .setExpectedResultRows(
                         ImmutableList.of(
                             new Object[]{946684800000L, 1.0f},
                             new Object[]{946771200000L, 2.0f}
                         )
                     )
                     .verifyResults();
  }

  @Test
  public void testInsertOnFoo1Range()
  {
    RowSignature rowSignature = RowSignature.builder()
                                            .add("__time", ColumnType.LONG)
                                            .add("dim1", ColumnType.STRING)
                                            .add("cnt", ColumnType.LONG)
                                            .build();

    testIngestQuery().setSql(
                         "REPLACE INTO foo1 OVERWRITE ALL "
                         + "select  __time, dim1 , count(*) as cnt from foo  where dim1 is not null group by 1, 2 PARTITIONED by day clustered by dim1")
                     .setExpectedDataSource("foo1")
                     .setQueryContext(DEFAULT_MSQ_CONTEXT)
                     .setExpectedShardSpec(DimensionRangeShardSpec.class)
                     .setExpectedRowSignature(rowSignature)
                     .setQueryContext(context)
                     .setExpectedSegment(expectedFooSegments())
                     .setExpectedResultRows(expectedFooRows())
                     .verifyResults();

  }

  @Test
  public void testReplaceSegmentsInsertIntoNewTable()
  {
    RowSignature rowSignature = RowSignature.builder()
                                            .add("__time", ColumnType.LONG)
                                            .add("m1", ColumnType.FLOAT)
                                            .build();

    testIngestQuery().setSql(" REPLACE INTO foobar "
                             + "OVERWRITE ALL "
                             + "SELECT __time, m1 "
                             + "FROM foo "
                             + "PARTITIONED BY ALL TIME ")
                     .setExpectedDataSource("foobar")
                     .setExpectedRowSignature(rowSignature)
                     .setQueryContext(context)
                     .setExpectedDestinationIntervals(Intervals.ONLY_ETERNITY)
                     .setExpectedSegment(ImmutableSet.of(SegmentId.of("foobar", Intervals.ETERNITY, "test", 0)))
                     .setExpectedResultRows(
                         ImmutableList.of(
                             new Object[]{946684800000L, 1.0f},
                             new Object[]{946771200000L, 2.0f},
                             new Object[]{946857600000L, 3.0f},
                             new Object[]{978307200000L, 4.0f},
                             new Object[]{978393600000L, 5.0f},
                             new Object[]{978480000000L, 6.0f}
                         )
                     )
                     .verifyResults();
  }

  @Test
  public void testReplaceTombstonesOverPartiallyOverlappingSegments()
  {
    RowSignature rowSignature = RowSignature.builder()
                                            .add("__time", ColumnType.LONG)
                                            .add("dim1", ColumnType.STRING)
                                            .add("cnt", ColumnType.LONG).build();

    // Create a datasegment which lies partially outside the generated segment
    DataSegment existingDataSegment = DataSegment.builder()
                                                 .interval(Intervals.of("2001-01-01T/2003-01-04T"))
                                                 .size(50)
                                                 .version(MSQTestTaskActionClient.VERSION)
                                                 .dataSource("foo1")
                                                 .build();

    Mockito.doReturn(ImmutableSet.of(existingDataSegment)).when(testTaskActionClient).submit(ArgumentMatchers.isA(RetrieveUsedSegmentsAction.class));

    testIngestQuery().setSql(
                         "REPLACE INTO foo1 "
                         + "OVERWRITE WHERE __time >= TIMESTAMP '2000-01-01 00:00:00' and __time < TIMESTAMP '2002-01-01 00:00:00'"
                         + "SELECT  __time, dim1 , count(*) as cnt "
                         + "FROM foo "
                         + "WHERE dim1 IS NOT NULL "
                         + "GROUP BY 1, 2 "
                         + "PARTITIONED by TIME_FLOOR(__time, 'P3M') "
                         + "CLUSTERED by dim1")
                     .setExpectedDataSource("foo1")
                     .setExpectedRowSignature(rowSignature)
                     .setExpectedShardSpec(DimensionRangeShardSpec.class)
                     .setExpectedTombstoneIntervals(
                         ImmutableSet.of(
                             Intervals.of("2001-04-01/P3M"),
                             Intervals.of("2001-07-01/P3M"),
                             Intervals.of("2001-10-01/P3M")
                         )
                     )
                     .setExpectedResultRows(
                         ImmutableList.of(
                             new Object[]{946771200000L, "10.1", 1L},
                             new Object[]{946857600000L, "2", 1L},
                             new Object[]{978307200000L, "1", 1L},
                             new Object[]{978393600000L, "def", 1L},
                             new Object[]{978480000000L, "abc", 1L}
                         )
                     )
                     .verifyResults();
  }

  @Nonnull
  private Set<SegmentId> expectedFooSegments()
  {
    Set<SegmentId> expectedSegments = new TreeSet<>();

    if (!useDefault) {
      expectedSegments.add(SegmentId.of("foo1", Intervals.of("2000-01-01T/P1D"), "test", 0));
    }
    expectedSegments.addAll(
        ImmutableSet.of(
            SegmentId.of("foo1", Intervals.of("2000-01-02T/P1D"), "test", 0),
            SegmentId.of("foo1", Intervals.of("2000-01-03T/P1D"), "test", 0),
            SegmentId.of("foo1", Intervals.of("2001-01-01T/P1D"), "test", 0),
            SegmentId.of("foo1", Intervals.of("2001-01-02T/P1D"), "test", 0),
            SegmentId.of("foo1", Intervals.of("2001-01-03T/P1D"), "test", 0)
        ));

    return expectedSegments;
  }

  @Nonnull
  private List<Object[]> expectedFooRows()
  {
    List<Object[]> expectedRows = new ArrayList<>();
    if (!useDefault) {
      expectedRows.add(new Object[]{946684800000L, "", 1L});
    }
    expectedRows.addAll(ImmutableList.of(
        new Object[]{946771200000L, "10.1", 1L},
        new Object[]{946857600000L, "2", 1L},
        new Object[]{978307200000L, "1", 1L},
        new Object[]{978393600000L, "def", 1L},
        new Object[]{978480000000L, "abc", 1L}
    ));
    return expectedRows;
  }
}<|MERGE_RESOLUTION|>--- conflicted
+++ resolved
@@ -517,14 +517,6 @@
                              new Object[]{946771200000L, 2.0f}
                          )
                      )
-<<<<<<< HEAD
-=======
-                     .setExpectedSegment(ImmutableSet.of(SegmentId.of(
-                         "foo",
-                         Intervals.of("2000-01-01T/P1M"),
-                         "test",
-                         0
-                     )))
                      .setExpectedCountersForStageWorkerChannel(
                          CounterSnapshotMatcher
                              .with().totalFiles(1),
@@ -540,7 +532,6 @@
                              .with().rows(2).frames(1),
                          1, 0, "input0"
                      )
->>>>>>> e46379ba
                      .verifyResults();
   }
 
