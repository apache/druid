/*
 * Licensed to the Apache Software Foundation (ASF) under one
 * or more contributor license agreements.  See the NOTICE file
 * distributed with this work for additional information
 * regarding copyright ownership.  The ASF licenses this file
 * to you under the Apache License, Version 2.0 (the
 * "License"); you may not use this file except in compliance
 * with the License.  You may obtain a copy of the License at
 *
 *   http://www.apache.org/licenses/LICENSE-2.0
 *
 * Unless required by applicable law or agreed to in writing,
 * software distributed under the License is distributed on an
 * "AS IS" BASIS, WITHOUT WARRANTIES OR CONDITIONS OF ANY
 * KIND, either express or implied.  See the License for the
 * specific language governing permissions and limitations
 * under the License.
 */

package org.apache.druid.msq.indexing.error;

import com.google.common.collect.ImmutableList;
import com.google.common.collect.ImmutableMap;
import org.apache.druid.data.input.impl.JsonInputFormat;
import org.apache.druid.data.input.impl.LocalInputSource;
import org.apache.druid.java.util.common.granularity.Granularities;
import org.apache.druid.msq.indexing.ColumnMapping;
import org.apache.druid.msq.indexing.ColumnMappings;
import org.apache.druid.msq.indexing.MSQSpec;
import org.apache.druid.msq.indexing.MSQTuningConfig;
import org.apache.druid.msq.test.MSQTestBase;
import org.apache.druid.msq.test.MSQTestFileUtils;
import org.apache.druid.msq.util.MultiStageQueryContext;
import org.apache.druid.query.Query;
import org.apache.druid.query.aggregation.CountAggregatorFactory;
import org.apache.druid.query.aggregation.LongSumAggregatorFactory;
import org.apache.druid.query.dimension.DefaultDimensionSpec;
import org.apache.druid.query.groupby.GroupByQuery;
import org.apache.druid.segment.column.ColumnType;
import org.apache.druid.segment.column.RowSignature;
import org.apache.druid.segment.virtual.ExpressionVirtualColumn;
import org.apache.druid.sql.calcite.external.ExternalDataSource;
import org.apache.druid.sql.calcite.filtration.Filtration;
import org.apache.druid.sql.calcite.util.CalciteTests;
import org.junit.Assert;
import org.junit.Before;
import org.junit.Test;

import java.io.File;
import java.io.IOException;
import java.util.Map;

/**
 * unparseable.gz is a file containing 10 valid and 9 invalid records
 */
public class MSQWarningsTest extends MSQTestBase
{
  private File toRead;
  private RowSignature rowSignature;
  private String toReadFileNameAsJson;

  private Query<?> defaultQuery;
  private ColumnMappings defaultColumnMappings;

  @Before
  public void setUp3() throws IOException
  {
<<<<<<< HEAD
    toRead = MSQTestFileUtils.getResourceAsTemporaryFile(temporaryFolder, this, "/unparseable.gz");
=======
    File tempFile = MSQTestFileUtils.getResourceAsTemporaryFile(this, "/unparseable.gz");

    // Rename the file and the file's extension from .tmp to .gz to prevent issues with 'parsing' the file
    toRead = new File(tempFile.getParentFile(), "unparseable.gz");
    tempFile.renameTo(toRead);
>>>>>>> 5ef689fc
    toReadFileNameAsJson = queryFramework().queryJsonMapper().writeValueAsString(toRead.getAbsolutePath());

    rowSignature = RowSignature.builder()
                               .add("__time", ColumnType.LONG)
                               .add("cnt", ColumnType.LONG)
                               .build();

    defaultQuery = GroupByQuery.builder()
                               .setDataSource(new ExternalDataSource(
                                   new LocalInputSource(
                                       null,
                                       null,
                                       ImmutableList.of(
                                           toRead.getAbsoluteFile()
                                       )
                                   ),
                                   new JsonInputFormat(null, null, null, null, null),
                                   RowSignature.builder()
                                               .add("timestamp", ColumnType.STRING)
                                               .add("page", ColumnType.STRING)
                                               .add("user", ColumnType.STRING)
                                               .build()
                               ))
                               .setInterval(querySegmentSpec(Filtration.eternity()))
                               .setGranularity(Granularities.ALL)
                               .setVirtualColumns(new ExpressionVirtualColumn(
                                   "v0",
                                   "timestamp_floor(timestamp_parse(\"timestamp\",null,'UTC'),'P1D',null,'UTC')",
                                   ColumnType.LONG,
                                   CalciteTests.createExprMacroTable()
                               ))
                               .setDimensions(dimensions(new DefaultDimensionSpec(
                                                             "v0",
                                                             "d0",
                                                             ColumnType.LONG
                                                         )
                               ))
                               .setAggregatorSpecs(aggregators(new CountAggregatorFactory("a0")))
                               .setContext(DEFAULT_MSQ_CONTEXT)
                               .build();

    defaultColumnMappings = new ColumnMappings(ImmutableList.of(
        new ColumnMapping("d0", "__time"),
        new ColumnMapping("a0", "cnt")
    )
    );
  }


  @Test
  public void testThrowExceptionWhenParseExceptionsExceedLimit()
  {
    testSelectQuery().setSql("SELECT\n"
                             + "  floor(TIME_PARSE(\"timestamp\") to day) AS __time,\n"
                             + "  count(*) as cnt\n"
                             + "FROM TABLE(\n"
                             + "  EXTERN(\n"
                             + "    '{ \"files\": [\"" + toRead.getAbsolutePath() + "\"],\"type\":\"local\"}',\n"
                             + "    '{\"type\": \"json\"}',\n"
                             + "    '[{\"name\": \"timestamp\", \"type\": \"string\"}, {\"name\": \"page\", \"type\": \"string\"}, {\"name\": \"user\", \"type\": \"string\"}]'\n"
                             + "  )\n"
                             + ") group by 1")
                     .setQueryContext(ImmutableMap.of(
                         MSQWarnings.CTX_MAX_PARSE_EXCEPTIONS_ALLOWED, 0
                     ))
                     .setExpectedRowSignature(rowSignature)
                     .setExpectedResultRows(ImmutableList.of(new Object[]{1466985600000L, 20L}))
                     .setExpectedMSQSpec(
                         MSQSpec.builder()
                                .query(defaultQuery)
                                .columnMappings(defaultColumnMappings)
                                .tuningConfig(MSQTuningConfig.defaultConfig())
                                .build())
                     .setExpectedMSQFaultClass(CannotParseExternalDataFault.class)
                     .verifyResults();
  }

  @Test
  public void testSuccessWhenNoLimitEnforced()
  {
    final Map<String, Object> userContext = ImmutableMap.of(MSQWarnings.CTX_MAX_PARSE_EXCEPTIONS_ALLOWED, -1);

    testSelectQuery().setSql("SELECT\n"
                             + "  floor(TIME_PARSE(\"timestamp\") to day) AS __time,\n"
                             + "  count(*) as cnt\n"
                             + "FROM TABLE(\n"
                             + "  EXTERN(\n"
                             + "    '{ \"files\": [\"" + toRead.getAbsolutePath() + "\"],\"type\":\"local\"}',\n"
                             + "    '{\"type\": \"json\"}',\n"
                             + "    '[{\"name\": \"timestamp\", \"type\": \"string\"}, {\"name\": \"page\", \"type\": \"string\"}, {\"name\": \"user\", \"type\": \"string\"}]'\n"
                             + "  )\n"
                             + ") group by 1")
                     .setQueryContext(
                         ImmutableMap.<String, Object>builder()
                                     .putAll(DEFAULT_MSQ_CONTEXT)
                                     .putAll(userContext)
                                     .build()
                     )
                     .setExpectedRowSignature(rowSignature)
                     .setExpectedResultRows(ImmutableList.of(new Object[]{1566172800000L, 10L}))
                     .setExpectedMSQSpec(
                         MSQSpec.builder()
                                .query(defaultQuery.withOverriddenContext(userContext))
                                .columnMappings(defaultColumnMappings)
                                .tuningConfig(MSQTuningConfig.defaultConfig())
                                .build())
                     .verifyResults();
  }

  @Test
  public void testInvalidMaxParseExceptionsPassed()
  {
    testSelectQuery().setSql("SELECT\n"
                             + "  floor(TIME_PARSE(\"timestamp\") to day) AS __time,\n"
                             + "  count(*) as cnt\n"
                             + "FROM TABLE(\n"
                             + "  EXTERN(\n"
                             + "    '{ \"files\": [\"" + toRead.getAbsolutePath() + "\"],\"type\":\"local\"}',\n"
                             + "    '{\"type\": \"json\"}',\n"
                             + "    '[{\"name\": \"timestamp\", \"type\": \"string\"}, {\"name\": \"page\", \"type\": \"string\"}, {\"name\": \"user\", \"type\": \"string\"}]'\n"
                             + "  )\n"
                             + ") group by 1")
                     .setQueryContext(ImmutableMap.of(MSQWarnings.CTX_MAX_PARSE_EXCEPTIONS_ALLOWED, -2))
                     .setExpectedRowSignature(rowSignature)
                     .setExpectedResultRows(ImmutableList.of(new Object[]{1566172800000L, 10L}))
                     .setExpectedMSQSpec(
                         MSQSpec.builder()
                                .query(defaultQuery)
                                .columnMappings(defaultColumnMappings)
                                .tuningConfig(MSQTuningConfig.defaultConfig())
                                .build())
                     .setExpectedMSQFault(UnknownFault.forMessage(
                         "java.lang.IllegalArgumentException: "
                         + "Invalid limit of -2 supplied for warnings of type CannotParseExternalData. "
                         + "Limit can be greater than or equal to -1."))
                     .verifyResults();
  }

  @Test
  public void testFailureWhenParseExceptionsExceedPositiveLimit()
  {
    testSelectQuery().setSql("SELECT\n"
                             + "  floor(TIME_PARSE(\"timestamp\") to day) AS __time,\n"
                             + "  count(*) as cnt\n"
                             + "FROM TABLE(\n"
                             + "  EXTERN(\n"
                             + "    '{ \"files\": [\"" + toRead.getAbsolutePath() + "\"],\"type\":\"local\"}',\n"
                             + "    '{\"type\": \"json\"}',\n"
                             + "    '[{\"name\": \"timestamp\", \"type\": \"string\"}, {\"name\": \"page\", \"type\": \"string\"}, {\"name\": \"user\", \"type\": \"string\"}]'\n"
                             + "  )\n"
                             + ") group by 1")
                     .setQueryContext(ImmutableMap.of(MSQWarnings.CTX_MAX_PARSE_EXCEPTIONS_ALLOWED, 4))
                     .setExpectedRowSignature(rowSignature)
                     .setExpectedResultRows(ImmutableList.of(new Object[]{1466985600000L, 20L}))
                     .setExpectedMSQSpec(
                         MSQSpec.builder()
                                .query(defaultQuery)
                                .columnMappings(defaultColumnMappings)
                                .tuningConfig(MSQTuningConfig.defaultConfig())
                                .build())
                     .setExpectedMSQFault(new TooManyWarningsFault(4, CannotParseExternalDataFault.CODE))
                     .verifyResults();
  }


  @Test
  public void testSuccessWhenParseExceptionsOnLimit()
  {
    final Map<String, Object> userContext = ImmutableMap.of(MSQWarnings.CTX_MAX_PARSE_EXCEPTIONS_ALLOWED, 10);

    testSelectQuery().setSql("SELECT\n"
                             + "  floor(TIME_PARSE(\"timestamp\") to day) AS __time,\n"
                             + "  count(*) as cnt\n"
                             + "FROM TABLE(\n"
                             + "  EXTERN(\n"
                             + "    '{ \"files\": [\"" + toRead.getAbsolutePath() + "\"],\"type\":\"local\"}',\n"
                             + "    '{\"type\": \"json\"}',\n"
                             + "    '[{\"name\": \"timestamp\", \"type\": \"string\"}, {\"name\": \"page\", \"type\": \"string\"}, {\"name\": \"user\", \"type\": \"string\"}]'\n"
                             + "  )\n"
                             + ") group by 1")
                     .setQueryContext(
                         ImmutableMap.<String, Object>builder()
                                     .putAll(DEFAULT_MSQ_CONTEXT)
                                     .putAll(userContext)
                                     .build()
                     )
                     .setExpectedRowSignature(rowSignature)
                     .setExpectedResultRows(ImmutableList.of(new Object[]{1566172800000L, 10L}))
                     .setExpectedMSQSpec(
                         MSQSpec.builder()
                                .query(defaultQuery.withOverriddenContext(userContext))
                                .columnMappings(defaultColumnMappings)
                                .tuningConfig(MSQTuningConfig.defaultConfig())
                                .build())
                     .verifyResults();
  }

  @Test
  public void testSuccessInNonStrictMode()
  {
    final Map<String, Object> userContext = ImmutableMap.of(MultiStageQueryContext.CTX_MSQ_MODE, "nonStrict");

    testSelectQuery().setSql("SELECT\n"
                             + "  floor(TIME_PARSE(\"timestamp\") to day) AS __time,\n"
                             + "  count(*) as cnt\n"
                             + "FROM TABLE(\n"
                             + "  EXTERN(\n"
                             + "    '{ \"files\": [\"" + toRead.getAbsolutePath() + "\"],\"type\":\"local\"}',\n"
                             + "    '{\"type\": \"json\"}',\n"
                             + "    '[{\"name\": \"timestamp\", \"type\": \"string\"}, {\"name\": \"page\", \"type\": \"string\"}, {\"name\": \"user\", \"type\": \"string\"}]'\n"
                             + "  )\n"
                             + ") group by 1")
                     .setQueryContext(
                         ImmutableMap.<String, Object>builder()
                                     .putAll(DEFAULT_MSQ_CONTEXT)
                                     .putAll(userContext)
                                     .build()
                     )
                     .setExpectedRowSignature(rowSignature)
                     .setExpectedResultRows(ImmutableList.of(new Object[]{1566172800000L, 10L}))
                     .setExpectedMSQSpec(
                         MSQSpec.builder()
                                .query(defaultQuery.withOverriddenContext(userContext))
                                .columnMappings(defaultColumnMappings)
                                .tuningConfig(MSQTuningConfig.defaultConfig())
                                .build())
                     .verifyResults();
  }


  @Test
  public void testFailureInStrictMode()
  {
    testSelectQuery().setSql("SELECT\n"
                             + "  floor(TIME_PARSE(\"timestamp\") to day) AS __time,\n"
                             + "  count(*) as cnt\n"
                             + "FROM TABLE(\n"
                             + "  EXTERN(\n"
                             + "    '{ \"files\": [\"" + toRead.getAbsolutePath() + "\"],\"type\":\"local\"}',\n"
                             + "    '{\"type\": \"json\"}',\n"
                             + "    '[{\"name\": \"timestamp\", \"type\": \"string\"}, {\"name\": \"page\", \"type\": \"string\"}, {\"name\": \"user\", \"type\": \"string\"}]'\n"
                             + "  )\n"
                             + ") group by 1")
                     .setQueryContext(ImmutableMap.of(MSQWarnings.CTX_MAX_PARSE_EXCEPTIONS_ALLOWED, 0))
                     .setExpectedRowSignature(rowSignature)
                     .setExpectedResultRows(ImmutableList.of(new Object[]{1466985600000L, 20L}))
                     .setExpectedMSQSpec(
                         MSQSpec.builder()
                                .query(defaultQuery)
                                .columnMappings(defaultColumnMappings)
                                .tuningConfig(MSQTuningConfig.defaultConfig())
                                .build())
                     .setExpectedMSQFaultClass(CannotParseExternalDataFault.class)
                     .verifyResults();
  }

  @Test
  public void testDefaultStrictMode()
  {
    testIngestQuery().setSql(" insert into foo1 SELECT\n"
                             + "  floor(TIME_PARSE(\"timestamp\") to day) AS __time,\n"
                             + "  count(*) as cnt\n"
                             + "FROM TABLE(\n"
                             + "  EXTERN(\n"
                             + "    '{ \"files\": [" + toReadFileNameAsJson + "],\"type\":\"local\"}',\n"
                             + "    '{\"type\": \"json\"}',\n"
                             + "    '[{\"name\": \"timestamp\", \"type\": \"string\"}, {\"name\": \"page\", \"type\": \"string\"}, {\"name\": \"user\", \"type\": \"string\"}]'\n"
                             + "  )\n"
                             + ") group by 1  PARTITIONED by day ")
                     .setQueryContext(new ImmutableMap.Builder<String, Object>().putAll(DEFAULT_MSQ_CONTEXT)
                                                                                .putAll(ROLLUP_CONTEXT_PARAMS)
                                                                                .build())
                     .setExpectedRollUp(true)
                     .setExpectedDataSource("foo1")
                     .setExpectedRowSignature(rowSignature)
                     .addExpectedAggregatorFactory(new LongSumAggregatorFactory("cnt", "cnt"))
                     .setExpectedMSQFaultClass(CannotParseExternalDataFault.class)
                     .verifyResults();
  }

  @Test
  public void testControllerTemporaryFileCleanup()
  {
    testIngestQuery().setSql(" insert into foo1 SELECT\n"
                             + "  floor(TIME_PARSE(\"timestamp\") to day) AS __time,\n"
                             + "  count(*) as cnt\n"
                             + "FROM TABLE(\n"
                             + "  EXTERN(\n"
                             + "    '{ \"files\": [" + toReadFileNameAsJson + "],\"type\":\"local\"}',\n"
                             + "    '{\"type\": \"json\"}',\n"
                             + "    '[{\"name\": \"timestamp\", \"type\": \"string\"}, {\"name\": \"page\", \"type\": \"string\"}, {\"name\": \"user\", \"type\": \"string\"}]'\n"
                             + "  )\n"
                             + ") group by 1  PARTITIONED by day ")
                     .setExpectedDataSource("foo1")
                     .setExpectedRowSignature(rowSignature)
                     .setExpectedMSQFaultClass(CannotParseExternalDataFault.class)
                     .verifyResults();

    // Temporary directory should not contain any controller-related folders
    Assert.assertEquals(0, localFileStorageDir.listFiles().length);
  }

  @Test
  public void testSuccessWhenModeIsOverridden()
  {
    final Map<String, Object> userContext =
        ImmutableMap.<String, Object>builder()
                    .put(MSQWarnings.CTX_MAX_PARSE_EXCEPTIONS_ALLOWED, -1)
                    .put(MultiStageQueryContext.CTX_MSQ_MODE, "strict")
                    .build();

    testSelectQuery().setSql("SELECT\n"
                             + "  floor(TIME_PARSE(\"timestamp\") to day) AS __time,\n"
                             + "  count(*) as cnt\n"
                             + "FROM TABLE(\n"
                             + "  EXTERN(\n"
                             + "    '{ \"files\": [\"" + toRead.getAbsolutePath() + "\"],\"type\":\"local\"}',\n"
                             + "    '{\"type\": \"json\"}',\n"
                             + "    '[{\"name\": \"timestamp\", \"type\": \"string\"}, {\"name\": \"page\", \"type\": \"string\"}, {\"name\": \"user\", \"type\": \"string\"}]'\n"
                             + "  )\n"
                             + ") group by 1")
                     .setQueryContext(
                         ImmutableMap.<String, Object>builder()
                                     .putAll(DEFAULT_MSQ_CONTEXT)
                                     .putAll(userContext)
                                     .build()
                     )
                     .setExpectedRowSignature(rowSignature)
                     .setExpectedResultRows(ImmutableList.of(new Object[]{1566172800000L, 10L}))
                     .setExpectedMSQSpec(
                         MSQSpec.builder()
                                .query(defaultQuery.withOverriddenContext(userContext))
                                .columnMappings(defaultColumnMappings)
                                .tuningConfig(MSQTuningConfig.defaultConfig())
                                .build())
                     .verifyResults();
  }
}<|MERGE_RESOLUTION|>--- conflicted
+++ resolved
@@ -65,15 +65,11 @@
   @Before
   public void setUp3() throws IOException
   {
-<<<<<<< HEAD
-    toRead = MSQTestFileUtils.getResourceAsTemporaryFile(temporaryFolder, this, "/unparseable.gz");
-=======
     File tempFile = MSQTestFileUtils.getResourceAsTemporaryFile(this, "/unparseable.gz");
 
     // Rename the file and the file's extension from .tmp to .gz to prevent issues with 'parsing' the file
     toRead = new File(tempFile.getParentFile(), "unparseable.gz");
     tempFile.renameTo(toRead);
->>>>>>> 5ef689fc
     toReadFileNameAsJson = queryFramework().queryJsonMapper().writeValueAsString(toRead.getAbsolutePath());
 
     rowSignature = RowSignature.builder()
