/*
 * Licensed to the Apache Software Foundation (ASF) under one
 * or more contributor license agreements.  See the NOTICE file
 * distributed with this work for additional information
 * regarding copyright ownership.  The ASF licenses this file
 * to you under the Apache License, Version 2.0 (the
 * "License"); you may not use this file except in compliance
 * with the License.  You may obtain a copy of the License at
 *
 *   http://www.apache.org/licenses/LICENSE-2.0
 *
 * Unless required by applicable law or agreed to in writing,
 * software distributed under the License is distributed on an
 * "AS IS" BASIS, WITHOUT WARRANTIES OR CONDITIONS OF ANY
 * KIND, either express or implied.  See the License for the
 * specific language governing permissions and limitations
 * under the License.
 */

package org.apache.druid.msq.exec;

import com.google.common.collect.ImmutableList;
import com.google.common.collect.ImmutableMap;
import com.google.common.collect.ImmutableSet;
import org.apache.calcite.avatica.ColumnMetaData;
import org.apache.calcite.avatica.remote.TypedValue;
import org.apache.druid.data.input.impl.CsvInputFormat;
import org.apache.druid.data.input.impl.InlineInputSource;
import org.apache.druid.data.input.impl.JsonInputFormat;
import org.apache.druid.data.input.impl.LocalInputSource;
import org.apache.druid.data.input.impl.systemfield.SystemFields;
import org.apache.druid.error.DruidException;
import org.apache.druid.error.DruidExceptionMatcher;
import org.apache.druid.frame.util.DurableStorageUtils;
import org.apache.druid.java.util.common.DateTimes;
import org.apache.druid.java.util.common.ISE;
import org.apache.druid.java.util.common.Intervals;
import org.apache.druid.java.util.common.StringUtils;
import org.apache.druid.java.util.common.granularity.Granularities;
import org.apache.druid.math.expr.ExprEval;
import org.apache.druid.msq.indexing.MSQSpec;
import org.apache.druid.msq.indexing.MSQTuningConfig;
import org.apache.druid.msq.indexing.destination.DurableStorageMSQDestination;
import org.apache.druid.msq.indexing.destination.MSQSelectDestination;
import org.apache.druid.msq.indexing.destination.TaskReportMSQDestination;
import org.apache.druid.msq.indexing.report.MSQResultsReport;
import org.apache.druid.msq.test.CounterSnapshotMatcher;
import org.apache.druid.msq.test.MSQTestBase;
import org.apache.druid.msq.util.MultiStageQueryContext;
import org.apache.druid.query.InlineDataSource;
import org.apache.druid.query.JoinAlgorithm;
import org.apache.druid.query.LookupDataSource;
import org.apache.druid.query.OrderBy;
import org.apache.druid.query.QueryDataSource;
import org.apache.druid.query.TableDataSource;
import org.apache.druid.query.UnionDataSource;
import org.apache.druid.query.UnnestDataSource;
import org.apache.druid.query.aggregation.CountAggregatorFactory;
import org.apache.druid.query.aggregation.DoubleSumAggregatorFactory;
import org.apache.druid.query.aggregation.FilteredAggregatorFactory;
import org.apache.druid.query.aggregation.cardinality.CardinalityAggregatorFactory;
import org.apache.druid.query.aggregation.post.ArithmeticPostAggregator;
import org.apache.druid.query.aggregation.post.FieldAccessPostAggregator;
import org.apache.druid.query.dimension.DefaultDimensionSpec;
import org.apache.druid.query.expression.TestExprMacroTable;
import org.apache.druid.query.filter.LikeDimFilter;
import org.apache.druid.query.groupby.GroupByQuery;
import org.apache.druid.query.groupby.orderby.DefaultLimitSpec;
import org.apache.druid.query.groupby.orderby.OrderByColumnSpec;
import org.apache.druid.query.ordering.StringComparators;
import org.apache.druid.query.scan.ScanQuery;
import org.apache.druid.segment.column.ColumnType;
import org.apache.druid.segment.column.RowSignature;
import org.apache.druid.segment.join.JoinType;
import org.apache.druid.segment.virtual.ExpressionVirtualColumn;
import org.apache.druid.server.lookup.cache.LookupLoadingSpec;
import org.apache.druid.sql.calcite.expression.DruidExpression;
import org.apache.druid.sql.calcite.external.ExternalDataSource;
import org.apache.druid.sql.calcite.filtration.Filtration;
import org.apache.druid.sql.calcite.planner.ColumnMapping;
import org.apache.druid.sql.calcite.planner.ColumnMappings;
import org.apache.druid.sql.calcite.planner.PlannerContext;
import org.apache.druid.sql.calcite.util.CalciteTests;
import org.hamcrest.CoreMatchers;
import org.junit.Assert;
import org.junit.internal.matchers.ThrowableMessageMatcher;
import org.junit.jupiter.params.ParameterizedTest;
import org.junit.jupiter.params.provider.MethodSource;
import org.mockito.ArgumentMatchers;
import org.mockito.Mockito;

import java.io.File;
import java.io.IOException;
import java.util.ArrayList;
import java.util.Arrays;
import java.util.Collection;
import java.util.Collections;
import java.util.HashMap;
import java.util.List;
import java.util.Map;

public class MSQSelectTest extends MSQTestBase
{

  public static final String QUERY_RESULTS_WITH_DURABLE_STORAGE = "query_results_with_durable_storage";

  public static final String QUERY_RESULTS_WITH_DEFAULT = "query_results_with_default_storage";

  public static final Map<String, Object> QUERY_RESULTS_WITH_DURABLE_STORAGE_CONTEXT =
      ImmutableMap.<String, Object>builder()
                  .putAll(DURABLE_STORAGE_MSQ_CONTEXT)
                  .put(MultiStageQueryContext.CTX_ROWS_PER_PAGE, 2)
                  .put(
                      MultiStageQueryContext.CTX_SELECT_DESTINATION,
                      StringUtils.toLowerCase(MSQSelectDestination.DURABLESTORAGE.getName())
                  )
                  .build();


  public static final Map<String, Object> QUERY_RESULTS_WITH_DEFAULT_CONTEXT =
      ImmutableMap.<String, Object>builder()
                  .putAll(DEFAULT_MSQ_CONTEXT)
                  .put(
                      MultiStageQueryContext.CTX_SELECT_DESTINATION,
                      StringUtils.toLowerCase(MSQSelectDestination.DURABLESTORAGE.getName())
                  )
                  .build();

  public static Collection<Object[]> data()
  {
    Object[][] data = new Object[][]{
        {DEFAULT, DEFAULT_MSQ_CONTEXT},
        {DURABLE_STORAGE, DURABLE_STORAGE_MSQ_CONTEXT},
        {FAULT_TOLERANCE, FAULT_TOLERANCE_MSQ_CONTEXT},
        {PARALLEL_MERGE, PARALLEL_MERGE_MSQ_CONTEXT},
        {QUERY_RESULTS_WITH_DURABLE_STORAGE, QUERY_RESULTS_WITH_DURABLE_STORAGE_CONTEXT},
        {QUERY_RESULTS_WITH_DEFAULT, QUERY_RESULTS_WITH_DEFAULT_CONTEXT}
    };

    return Arrays.asList(data);
  }
  @MethodSource("data")
  @ParameterizedTest(name = "{index}:with context {0}")
  public void testCalculator(String contextName, Map<String, Object> context)
  {
    RowSignature resultSignature = RowSignature.builder()
                                               .add("EXPR$0", ColumnType.LONG)
                                               .build();

    testSelectQuery()
        .setSql("select 1 + 1")
        .setExpectedMSQSpec(
            MSQSpec.builder()
                   .query(
                       newScanQueryBuilder()
                           .dataSource(
                               InlineDataSource.fromIterable(
                                   ImmutableList.of(new Object[]{2L}),
                                   resultSignature
                               )
                           )
                           .intervals(querySegmentSpec(Filtration.eternity()))
                           .columns("EXPR$0")
                           .columnTypes(ColumnType.LONG)
                           .context(defaultScanQueryContext(context, resultSignature))
                           .build()
                   )
                   .columnMappings(ColumnMappings.identity(resultSignature))
                   .tuningConfig(MSQTuningConfig.defaultConfig())
                   .destination(isDurableStorageDestination(contextName, context)
                                ? DurableStorageMSQDestination.INSTANCE
                                : TaskReportMSQDestination.INSTANCE)
                   .build()
        )
        .setExpectedRowSignature(resultSignature)
        .setQueryContext(context)
        .setExpectedResultRows(ImmutableList.of(new Object[]{2})).verifyResults();
  }

  @MethodSource("data")
  @ParameterizedTest(name = "{index}:with context {0}")
  public void testSelectOnFoo(String contextName, Map<String, Object> context)
  {
    RowSignature resultSignature = RowSignature.builder()
                                               .add("cnt", ColumnType.LONG)
                                               .add("dim1", ColumnType.STRING)
                                               .build();

    testSelectQuery()
        .setSql("select cnt,dim1 from foo")
        .setExpectedMSQSpec(
            MSQSpec.builder()
                   .query(
                       newScanQueryBuilder()
                           .dataSource(CalciteTests.DATASOURCE1)
                           .intervals(querySegmentSpec(Filtration.eternity()))
                           .columns("cnt", "dim1")
                           .columnTypes(ColumnType.LONG, ColumnType.STRING)
                           .context(defaultScanQueryContext(context, resultSignature))
                           .build()
                   )
                   .columnMappings(ColumnMappings.identity(resultSignature))
                   .tuningConfig(MSQTuningConfig.defaultConfig())
                   .destination(isDurableStorageDestination(contextName, context)
                                ? DurableStorageMSQDestination.INSTANCE
                                : TaskReportMSQDestination.INSTANCE)
                   .build()
        )
        .setQueryContext(context)
        .setExpectedRowSignature(resultSignature)
        .setExpectedCountersForStageWorkerChannel(
            CounterSnapshotMatcher
                .with().totalFiles(1),
            0, 0, "input0"
        )
        .setExpectedCountersForStageWorkerChannel(
            CounterSnapshotMatcher
                .with().rows(6).frames(1),
            0, 0, "output"
        )
        .setExpectedCountersForStageWorkerChannel(
            CounterSnapshotMatcher
                .with()
                .rows(isPageSizeLimited(contextName) ? new long[]{2, 2, 2} : new long[]{6})
                .frames(isPageSizeLimited(contextName) ? new long[]{1, 1, 1} : new long[]{1}),
            0, 0, "shuffle"
        )
        .setExpectedResultRows(ImmutableList.of(
            new Object[]{1L, ""},
            new Object[]{1L, "10.1"},
            new Object[]{1L, "2"},
            new Object[]{1L, "1"},
            new Object[]{1L, "def"},
            new Object[]{1L, "abc"}
        ))
        .setExpectedLookupLoadingSpec(LookupLoadingSpec.NONE)
        .verifyResults();
  }

  @MethodSource("data")
  @ParameterizedTest(name = "{index}:with context {0}")
  public void testSelectOnFoo2(String contextName, Map<String, Object> context)
  {
    RowSignature resultSignature = RowSignature.builder()
                                               .add("m1", ColumnType.LONG)
                                               .add("dim2", ColumnType.STRING)
                                               .build();

    testSelectQuery()
        .setSql("select m1,dim2 from foo2")
        .setExpectedMSQSpec(
            MSQSpec.builder()
                   .query(newScanQueryBuilder()
                              .dataSource(CalciteTests.DATASOURCE2)
                              .intervals(querySegmentSpec(Filtration.eternity()))
                              .columns("m1", "dim2")
                              .columnTypes(ColumnType.LONG, ColumnType.STRING)
                              .context(defaultScanQueryContext(
                                  context,
                                  RowSignature.builder()
                                              .add("m1", ColumnType.LONG)
                                              .add("dim2", ColumnType.STRING)
                                              .build()
                              ))
                              .build())
                   .columnMappings(ColumnMappings.identity(resultSignature))
                   .tuningConfig(MSQTuningConfig.defaultConfig())
                   .destination(isDurableStorageDestination(contextName, context)
                                ? DurableStorageMSQDestination.INSTANCE
                                : TaskReportMSQDestination.INSTANCE)
                   .build()
        )
        .setExpectedRowSignature(resultSignature)
        .setQueryContext(context)
        .setExpectedResultRows(ImmutableList.of(
            new Object[]{1L, "en"},
            new Object[]{1L, "ru"},
            new Object[]{1L, "he"}
        ))
        .setExpectedCountersForStageWorkerChannel(
            CounterSnapshotMatcher
                .with().totalFiles(1),
            0, 0, "input0"
        )
        .setExpectedCountersForStageWorkerChannel(
            CounterSnapshotMatcher
                .with().rows(3).frames(1),
            0, 0, "output"
        )
        .setExpectedCountersForStageWorkerChannel(
            CounterSnapshotMatcher
                .with()
                .rows(isPageSizeLimited(contextName) ? new long[]{1L, 2L} : new long[]{3L})
                .frames(isPageSizeLimited(contextName) ? new long[]{1L, 1L} : new long[]{1L}),
            0, 0, "shuffle"
        )
        .verifyResults();
  }

  @MethodSource("data")
  @ParameterizedTest(name = "{index}:with context {0}")
  public void testSelectOnFooDuplicateColumnNames(String contextName, Map<String, Object> context)
  {
    // Duplicate column names are OK in SELECT statements.

    final RowSignature expectedScanSignature =
        RowSignature.builder()
                    .add("cnt", ColumnType.LONG)
                    .add("dim1", ColumnType.STRING)
                    .build();

    final ColumnMappings expectedColumnMappings = new ColumnMappings(
        ImmutableList.of(
            new ColumnMapping("cnt", "x"),
            new ColumnMapping("dim1", "x")
        )
    );

    final List<MSQResultsReport.ColumnAndType> expectedOutputSignature =
        ImmutableList.of(
            new MSQResultsReport.ColumnAndType("x", ColumnType.LONG),
            new MSQResultsReport.ColumnAndType("x", ColumnType.STRING)
        );

    testSelectQuery()
        .setSql("select cnt AS x, dim1 AS x from foo")
        .setExpectedMSQSpec(
            MSQSpec.builder()
                   .query(
                       newScanQueryBuilder()
                           .dataSource(CalciteTests.DATASOURCE1)
                           .intervals(querySegmentSpec(Filtration.eternity()))
                           .columns("cnt", "dim1")
                           .columnTypes(ColumnType.LONG, ColumnType.STRING)
                           .context(defaultScanQueryContext(context, expectedScanSignature))
                           .build()
                   )
                   .columnMappings(expectedColumnMappings)
                   .tuningConfig(MSQTuningConfig.defaultConfig())
                   .destination(isDurableStorageDestination(contextName, context)
                                ? DurableStorageMSQDestination.INSTANCE
                                : TaskReportMSQDestination.INSTANCE)
                   .build()
        )
        .setQueryContext(context)
        .setExpectedRowSignature(expectedOutputSignature)
        .setExpectedCountersForStageWorkerChannel(
            CounterSnapshotMatcher
                .with().totalFiles(1),
            0, 0, "input0"
        ).setExpectedCountersForStageWorkerChannel(
            CounterSnapshotMatcher
                .with().rows(6).frames(1),
            0, 0, "output"
        )
        .setExpectedCountersForStageWorkerChannel(
            CounterSnapshotMatcher
                .with()
                .rows(isPageSizeLimited(contextName) ? new long[]{2, 2, 2} : new long[]{6})
                .frames(isPageSizeLimited(contextName) ? new long[]{1, 1, 1} : new long[]{1}),
            0, 0, "shuffle"
        )
        .setExpectedResultRows(ImmutableList.of(
            new Object[]{1L, ""},
            new Object[]{1L, "10.1"},
            new Object[]{1L, "2"},
            new Object[]{1L, "1"},
            new Object[]{1L, "def"},
            new Object[]{1L, "abc"}
        )).verifyResults();
  }

  @MethodSource("data")
  @ParameterizedTest(name = "{index}:with context {0}")
  public void testSelectOnFooWhereMatchesNoSegments(String contextName, Map<String, Object> context)
  {
    RowSignature resultSignature = RowSignature.builder()
                                               .add("cnt", ColumnType.LONG)
                                               .add("dim1", ColumnType.STRING)
                                               .build();

    // Filter [__time >= timestamp '3000-01-01 00:00:00'] matches no segments at all.
    testSelectQuery()
        .setSql("select cnt,dim1 from foo where __time >= timestamp '3000-01-01 00:00:00'")
        .setExpectedMSQSpec(
            MSQSpec.builder()
                   .query(
                       newScanQueryBuilder()
                           .dataSource(CalciteTests.DATASOURCE1)
                           .intervals(
                               querySegmentSpec(
                                   Intervals.utc(
                                       DateTimes.of("3000").getMillis(),
                                       Intervals.ETERNITY.getEndMillis()
                                   )
                               )
                           )
                           .columns("cnt", "dim1")
                           .columnTypes(ColumnType.LONG, ColumnType.STRING)
                           .context(defaultScanQueryContext(context, resultSignature))
                           .build()
                   )
                   .columnMappings(ColumnMappings.identity(resultSignature))
                   .tuningConfig(MSQTuningConfig.defaultConfig())
                   .destination(isDurableStorageDestination(contextName, context)
                                ? DurableStorageMSQDestination.INSTANCE
                                : TaskReportMSQDestination.INSTANCE)
                   .build()
        )
        .setQueryContext(context)
        .setExpectedRowSignature(resultSignature)
        .setExpectedResultRows(ImmutableList.of())
        .verifyResults();
  }

  @MethodSource("data")
  @ParameterizedTest(name = "{index}:with context {0}")
  public void testSelectWithDynamicParameters(String contextName, Map<String, Object> context)
  {
    RowSignature resultSignature = RowSignature.builder()
                                               .add("cnt", ColumnType.LONG)
                                               .add("dim1", ColumnType.STRING)
                                               .build();

    // Filter [__time >= timestamp '3000-01-01 00:00:00'] matches no segments at all.
    testSelectQuery()
        .setSql("select cnt,dim1 from foo where __time >= ?")
        .setExpectedMSQSpec(
            MSQSpec.builder()
                   .query(
                       newScanQueryBuilder()
                           .dataSource(CalciteTests.DATASOURCE1)
                           .intervals(
                               querySegmentSpec(
                                   Intervals.utc(
                                       DateTimes.of("3000").getMillis(),
                                       Intervals.ETERNITY.getEndMillis()
                                   )
                               )
                           )
                           .columns("cnt", "dim1")
                           .columnTypes(ColumnType.LONG, ColumnType.STRING)
                           .context(defaultScanQueryContext(context, resultSignature))
                           .build()
                   )
                   .columnMappings(ColumnMappings.identity(resultSignature))
                   .tuningConfig(MSQTuningConfig.defaultConfig())
                   .destination(isDurableStorageDestination(contextName, context)
                                ? DurableStorageMSQDestination.INSTANCE
                                : TaskReportMSQDestination.INSTANCE)
                   .build()
        )
        .setDynamicParameters(
            ImmutableList.of(
                TypedValue.ofLocal(ColumnMetaData.Rep.JAVA_SQL_TIMESTAMP, DateTimes.of("3000-01-01").getMillis())
            )
        )
        .setQueryContext(context)
        .setExpectedRowSignature(resultSignature)
        .setExpectedResultRows(ImmutableList.of())
        .verifyResults();
  }

  @MethodSource("data")
  @ParameterizedTest(name = "{index}:with context {0}")
  public void testSelectOnFooWhereMatchesNoData(String contextName, Map<String, Object> context)
  {
    RowSignature resultSignature = RowSignature.builder()
                                               .add("cnt", ColumnType.LONG)
                                               .add("dim1", ColumnType.STRING)
                                               .build();

    testSelectQuery()
        .setSql("select cnt,dim1 from foo where dim2 = 'nonexistent'")
        .setExpectedMSQSpec(
            MSQSpec.builder()
                   .query(
                       newScanQueryBuilder()
                           .dataSource(CalciteTests.DATASOURCE1)
                           .intervals(querySegmentSpec(Intervals.ETERNITY))
                           .columns("cnt", "dim1")
                           .columnTypes(ColumnType.LONG, ColumnType.STRING)
                           .filters(equality("dim2", "nonexistent", ColumnType.STRING))
                           .context(defaultScanQueryContext(context, resultSignature))
                           .build()
                   )
                   .columnMappings(ColumnMappings.identity(resultSignature))
                   .tuningConfig(MSQTuningConfig.defaultConfig())
                   .destination(isDurableStorageDestination(contextName, context)
                                ? DurableStorageMSQDestination.INSTANCE
                                : TaskReportMSQDestination.INSTANCE)
                   .build()
        )
        .setQueryContext(context)
        .setExpectedRowSignature(resultSignature)
        .setExpectedResultRows(ImmutableList.of())
        .verifyResults();
  }

  @MethodSource("data")
  @ParameterizedTest(name = "{index}:with context {0}")
  public void testSelectAndOrderByOnFooWhereMatchesNoData(String contextName, Map<String, Object> context)
  {
    RowSignature resultSignature = RowSignature.builder()
                                               .add("cnt", ColumnType.LONG)
                                               .add("dim1", ColumnType.STRING)
                                               .build();

    testSelectQuery()
        .setSql("select cnt,dim1 from foo where dim2 = 'nonexistent' order by dim1")
        .setExpectedMSQSpec(
            MSQSpec.builder()
                   .query(
                       newScanQueryBuilder()
                           .dataSource(CalciteTests.DATASOURCE1)
                           .intervals(querySegmentSpec(Intervals.ETERNITY))
                           .columns("cnt", "dim1")
                           .columnTypes(ColumnType.LONG, ColumnType.STRING)
                           .filters(equality("dim2", "nonexistent", ColumnType.STRING))
                           .context(defaultScanQueryContext(context, resultSignature))
                           .orderBy(ImmutableList.of(OrderBy.ascending("dim1")))
                           .build()
                   )
                   .columnMappings(ColumnMappings.identity(resultSignature))
                   .tuningConfig(MSQTuningConfig.defaultConfig())
                   .destination(isDurableStorageDestination(contextName, context)
                                ? DurableStorageMSQDestination.INSTANCE
                                : TaskReportMSQDestination.INSTANCE)
                   .build()
        )
        .setQueryContext(context)
        .setExpectedRowSignature(resultSignature)
        .setExpectedResultRows(ImmutableList.of())
        .verifyResults();
  }

  @MethodSource("data")
  @ParameterizedTest(name = "{index}:with context {0}")
  public void testGroupByOnFoo(String contextName, Map<String, Object> context)
  {
    RowSignature rowSignature = RowSignature.builder()
                                            .add("cnt", ColumnType.LONG)
                                            .add("cnt1", ColumnType.LONG)
                                            .build();

    testSelectQuery()
        .setSql("select cnt,count(*) as cnt1 from foo group by cnt")
        .setExpectedMSQSpec(MSQSpec.builder()
                                   .query(GroupByQuery.builder()
                                                      .setDataSource(CalciteTests.DATASOURCE1)
                                                      .setInterval(querySegmentSpec(Filtration
                                                                                        .eternity()))
                                                      .setGranularity(Granularities.ALL)
                                                      .setDimensions(dimensions(
                                                          new DefaultDimensionSpec(
                                                              "cnt",
                                                              "d0",
                                                              ColumnType.LONG
                                                          )
                                                      ))
                                                      .setAggregatorSpecs(aggregators(new CountAggregatorFactory(
                                                          "a0")))
                                                      .setContext(context)
                                                      .build())
                                   .columnMappings(
                                       new ColumnMappings(ImmutableList.of(
                                           new ColumnMapping("d0", "cnt"),
                                           new ColumnMapping("a0", "cnt1")
                                       )
                                       ))
                                   .tuningConfig(MSQTuningConfig.defaultConfig())
                                   .destination(isDurableStorageDestination(contextName, context)
                                                ? DurableStorageMSQDestination.INSTANCE
                                                : TaskReportMSQDestination.INSTANCE)
                                   .build())
        .setExpectedRowSignature(rowSignature)
        .setExpectedResultRows(ImmutableList.of(new Object[]{1L, 6L}))
        .setQueryContext(context)
        .setExpectedCountersForStageWorkerChannel(
            CounterSnapshotMatcher
                .with().totalFiles(1),
            0, 0, "input0"
        )
        .setExpectedCountersForStageWorkerChannel(
            CounterSnapshotMatcher
                .with().rows(1).frames(1),
            0, 0, "output"
        )
        .setExpectedCountersForStageWorkerChannel(
            CounterSnapshotMatcher
                .with().rows(1).frames(1),
            0, 0, "shuffle"
        )
        .verifyResults();
  }

  @MethodSource("data")
  @ParameterizedTest(name = "{index}:with context {0}")
  public void testGroupByOrderByDimension(String contextName, Map<String, Object> context)
  {
    RowSignature rowSignature = RowSignature.builder()
                                            .add("m1", ColumnType.FLOAT)
                                            .add("cnt", ColumnType.LONG)
                                            .build();

    final GroupByQuery query =
        GroupByQuery.builder()
                    .setDataSource(CalciteTests.DATASOURCE1)
                    .setInterval(querySegmentSpec(Filtration.eternity()))
                    .setGranularity(Granularities.ALL)
                    .setDimensions(dimensions(new DefaultDimensionSpec("m1", "d0", ColumnType.FLOAT)))
                    .setAggregatorSpecs(aggregators(new CountAggregatorFactory("a0")))
                    .setLimitSpec(
                        new DefaultLimitSpec(
                            ImmutableList.of(
                                new OrderByColumnSpec(
                                    "d0",
                                    OrderByColumnSpec.Direction.DESCENDING,
                                    StringComparators.NUMERIC
                                )
                            ),
                            null
                        )
                    )
                    .setContext(context)
                    .build();

    testSelectQuery()
        .setSql("select m1, count(*) as cnt from foo group by m1 order by m1 desc")
        .setExpectedMSQSpec(
            MSQSpec.builder()
                   .query(query)
                   .columnMappings(
                       new ColumnMappings(ImmutableList.of(
                           new ColumnMapping("d0", "m1"),
                           new ColumnMapping("a0", "cnt")
                       )
                       ))
                   .tuningConfig(MSQTuningConfig.defaultConfig())
                   .destination(isDurableStorageDestination(contextName, context)
                                ? DurableStorageMSQDestination.INSTANCE
                                : TaskReportMSQDestination.INSTANCE)
                   .build())
        .setExpectedRowSignature(rowSignature)
        .setQueryContext(context)
        .setExpectedResultRows(
            ImmutableList.of(
                new Object[]{6f, 1L},
                new Object[]{5f, 1L},
                new Object[]{4f, 1L},
                new Object[]{3f, 1L},
                new Object[]{2f, 1L},
                new Object[]{1f, 1L}
            )
        )
        .setExpectedCountersForStageWorkerChannel(
            CounterSnapshotMatcher
                .with().totalFiles(1),
            0, 0, "input0"
        )
        .setExpectedCountersForStageWorkerChannel(
            CounterSnapshotMatcher
                .with().rows(6).frames(1),
            0, 0, "output"
        )
        .setExpectedCountersForStageWorkerChannel(
            CounterSnapshotMatcher
                .with().rows(6).frames(1),
            0, 0, "shuffle"
        )
        .verifyResults();
  }

  @MethodSource("data")
  @ParameterizedTest(name = "{index}:with context {0}")
  public void testSelectWithLimit(String contextName, Map<String, Object> context)
  {
    RowSignature resultSignature = RowSignature.builder()
                                               .add("cnt", ColumnType.LONG)
                                               .add("dim1", ColumnType.STRING)
                                               .build();

    final ImmutableList<Object[]> expectedResults = ImmutableList.of(
        new Object[]{1L, ""},
        new Object[]{1L, "10.1"},
        new Object[]{1L, "2"},
        new Object[]{1L, "1"},
        new Object[]{1L, "def"},
        new Object[]{1L, "abc"}
    );

    testSelectQuery()
        .setSql("select cnt, dim1 from foo limit 10")
        .setExpectedMSQSpec(
            MSQSpec.builder()
                   .query(
                       newScanQueryBuilder()
                           .dataSource(CalciteTests.DATASOURCE1)
                           .intervals(querySegmentSpec(Filtration.eternity()))
                           .columns("cnt", "dim1")
                           .columnTypes(ColumnType.LONG, ColumnType.STRING)
                           .context(defaultScanQueryContext(context, resultSignature))
                           .limit(10)
                           .build()
                   )
                   .columnMappings(ColumnMappings.identity(resultSignature))
                   .tuningConfig(MSQTuningConfig.defaultConfig())
                   .destination(isDurableStorageDestination(contextName, context)
                                ? DurableStorageMSQDestination.INSTANCE
                                : TaskReportMSQDestination.INSTANCE)
                   .build()
        )
        .setQueryContext(context)
        .setExpectedRowSignature(resultSignature)
        .setExpectedResultRows(expectedResults)
        .setExpectedCountersForStageWorkerChannel(
            CounterSnapshotMatcher
                .with().totalFiles(1),
            0, 0, "input0"
        )
        .setExpectedCountersForStageWorkerChannel(
            CounterSnapshotMatcher
                .with().rows(6),
            0, 0, "output"
        )
        .setExpectedCountersForStageWorkerChannel(
            CounterSnapshotMatcher
                .with().rows(6),
            0, 0, "shuffle"
        )
        .setExpectedCountersForStageWorkerChannel(
            CounterSnapshotMatcher
                .with().rows(6),
            1, 0, "input0"
        )
        .setExpectedCountersForStageWorkerChannel(
            CounterSnapshotMatcher
                .with().rows(6),
            1, 0, "output"
        )
        .setExpectedCountersForStageWorkerChannel(
            CounterSnapshotMatcher
                .with().rows(!context.containsKey(MultiStageQueryContext.CTX_ROWS_PER_PAGE) ? new long[] {6} : new long[] {2, 2, 2}),
            1, 0, "shuffle"
        )
        .setExpectedResultRows(expectedResults)
        .verifyResults();
  }

  @MethodSource("data")
  @ParameterizedTest(name = "{index}:with context {0}")
  public void testSelectWithGroupByLimit(String contextName, Map<String, Object> context)
  {
    RowSignature rowSignature = RowSignature.builder()
                                            .add("cnt", ColumnType.LONG)
                                            .add("cnt1", ColumnType.LONG)
                                            .build();


    testSelectQuery()
        .setSql("select cnt,count(*) as cnt1 from foo group by cnt limit 10")
        .setQueryContext(context)
        .setExpectedMSQSpec(MSQSpec.builder()
                                   .query(GroupByQuery.builder()
                                                      .setDataSource(CalciteTests.DATASOURCE1)
                                                      .setInterval(querySegmentSpec(Filtration
                                                                                        .eternity()))
                                                      .setGranularity(Granularities.ALL)
                                                      .setDimensions(dimensions(
                                                          new DefaultDimensionSpec(
                                                              "cnt",
                                                              "d0",
                                                              ColumnType.LONG
                                                          )
                                                      ))
                                                      .setAggregatorSpecs(aggregators(new CountAggregatorFactory(
                                                          "a0")))
                                                      .setContext(context)
                                                      .setLimit(10)
                                                      .build())
                                   .columnMappings(
                                       new ColumnMappings(ImmutableList.of(
                                           new ColumnMapping("d0", "cnt"),
                                           new ColumnMapping("a0", "cnt1")
                                       )
                                       ))
                                   .tuningConfig(MSQTuningConfig.defaultConfig())
                                   .destination(isDurableStorageDestination(contextName, context)
                                                ? DurableStorageMSQDestination.INSTANCE
                                                : TaskReportMSQDestination.INSTANCE)
                                   .build())
        .setExpectedRowSignature(rowSignature)
        .setExpectedResultRows(ImmutableList.of(new Object[]{1L, 6L}))
        .verifyResults();

  }

  @MethodSource("data")
  @ParameterizedTest(name = "{index}:with context {0}")
  public void testSelectLookup(String contextName, Map<String, Object> context)
  {
    final RowSignature rowSignature = RowSignature.builder().add("EXPR$0", ColumnType.LONG).build();

    testSelectQuery()
        .setSql("select count(*) from lookup.lookyloo")
        .setQueryContext(context)
        .setExpectedMSQSpec(
            MSQSpec.builder()
                   .query(
                       GroupByQuery.builder()
                                   .setDataSource(new LookupDataSource("lookyloo"))
                                   .setInterval(querySegmentSpec(Filtration.eternity()))
                                   .setGranularity(Granularities.ALL)
                                   .setAggregatorSpecs(aggregators(new CountAggregatorFactory("a0")))
                                   .setContext(context)
                                   .build())
                   .columnMappings(new ColumnMappings(ImmutableList.of(new ColumnMapping("a0", "EXPR$0"))))
                   .tuningConfig(MSQTuningConfig.defaultConfig())
                   .destination(isDurableStorageDestination(contextName, context)
                                ? DurableStorageMSQDestination.INSTANCE
                                : TaskReportMSQDestination.INSTANCE)
                   .build())
        .setExpectedRowSignature(rowSignature)
        .setExpectedResultRows(ImmutableList.of(new Object[]{4L}))
        .setExpectedLookupLoadingSpec(LookupLoadingSpec.loadOnly(ImmutableSet.of("lookyloo")))
        .verifyResults();
  }

  @MethodSource("data")
  @ParameterizedTest(name = "{index}:with context {0}")
  public void testJoinWithLookup(String contextName, Map<String, Object> context)
  {
    final RowSignature rowSignature =
        RowSignature.builder()
                    .add("v", ColumnType.STRING)
                    .add("cnt", ColumnType.LONG)
                    .build();

    testSelectQuery()
        .setSql("SELECT lookyloo.v, COUNT(*) AS cnt\n"
                + "FROM foo LEFT JOIN lookup.lookyloo ON foo.dim2 = lookyloo.k\n"
                + "WHERE lookyloo.v <> 'xa'\n"
                + "GROUP BY lookyloo.v")
        .setQueryContext(context)
        .setExpectedMSQSpec(
            MSQSpec.builder()
                   .query(
                       GroupByQuery.builder()
                                   .setDataSource(
                                       join(
                                           new TableDataSource(CalciteTests.DATASOURCE1),
                                           new LookupDataSource("lookyloo"),
                                           "j0.",
                                           equalsCondition(
                                               DruidExpression.ofColumn(ColumnType.STRING, "dim2"),
                                               DruidExpression.ofColumn(ColumnType.STRING, "j0.k")
                                           ),
                                           JoinType.INNER
                                       )
                                   )
                                   .setInterval(querySegmentSpec(Filtration.eternity()))
                                   .setDimFilter(not(equality("j0.v", "xa", ColumnType.STRING)))
                                   .setGranularity(Granularities.ALL)
                                   .setDimensions(dimensions(new DefaultDimensionSpec("j0.v", "d0")))
                                   .setAggregatorSpecs(aggregators(new CountAggregatorFactory("a0")))
                                   .setContext(context)
                                   .build())
                   .columnMappings(
                       new ColumnMappings(
                           ImmutableList.of(
                               new ColumnMapping("d0", "v"),
                               new ColumnMapping("a0", "cnt")
                           )
                       )
                   )
                   .tuningConfig(MSQTuningConfig.defaultConfig())
                   .destination(isDurableStorageDestination(contextName, context)
                                ? DurableStorageMSQDestination.INSTANCE
                                : TaskReportMSQDestination.INSTANCE)
                   .build())
        .setExpectedRowSignature(rowSignature)
        .setExpectedResultRows(
            ImmutableList.of(
                new Object[]{"xabc", 1L}
            )
        )
        .setExpectedLookupLoadingSpec(LookupLoadingSpec.loadOnly(ImmutableSet.of("lookyloo")))
        .verifyResults();
  }

  @MethodSource("data")
  @ParameterizedTest(name = "{index}:with context {0}")
  public void testSubquery(String contextName, Map<String, Object> context)
  {
    RowSignature resultSignature = RowSignature.builder()
                                               .add("cnt", ColumnType.LONG)
                                               .build();

    final GroupByQuery query =
        GroupByQuery.builder()
                    .setDataSource(
                        GroupByQuery.builder()
                                    .setDataSource("foo")
                                    .setInterval(querySegmentSpec(Filtration.eternity()))
                                    .setGranularity(Granularities.ALL)
                                    .setDimensions(dimensions(new DefaultDimensionSpec("m1", "d0", ColumnType.FLOAT)))
                                    .setContext(context)
                                    .build()
                    )
                    .setInterval(querySegmentSpec(Filtration.eternity()))
                    .setGranularity(Granularities.ALL)
                    .setAggregatorSpecs(aggregators(new CountAggregatorFactory("a0")))
                    .setContext(context)
                    .build();

    testSelectQuery()
        .setSql("select count(*) AS cnt from (select distinct m1 from foo)")
        .setExpectedMSQSpec(
            MSQSpec.builder()
                   .query(query)
                   .columnMappings(new ColumnMappings(ImmutableList.of(new ColumnMapping("a0", "cnt"))))
                   .tuningConfig(MSQTuningConfig.defaultConfig())
                   .destination(isDurableStorageDestination(contextName, context)
                                ? DurableStorageMSQDestination.INSTANCE
                                : TaskReportMSQDestination.INSTANCE)
                   .build()
        )
        .setExpectedRowSignature(resultSignature)
        .setExpectedResultRows(ImmutableList.of(new Object[]{6L}))
        .setQueryContext(context)
        .setExpectedCountersForStageWorkerChannel(
            CounterSnapshotMatcher
                .with().totalFiles(1),
            0, 0, "input0"
        )
        .setExpectedCountersForStageWorkerChannel(
            CounterSnapshotMatcher
                .with().rows(6).frames(1),
            0, 0, "output"
        )
        .setExpectedCountersForStageWorkerChannel(
            CounterSnapshotMatcher
                .with().rows(6).frames(1),
            0, 0, "shuffle"
        )
        .verifyResults();
  }

  @MethodSource("data")
  @ParameterizedTest(name = "{index}:with context {0}")
  public void testBroadcastJoin(String contextName, Map<String, Object> context)
  {
    testJoin(contextName, context, JoinAlgorithm.BROADCAST);
  }

  @MethodSource("data")
  @ParameterizedTest(name = "{index}:with context {0}")
  public void testSortMergeJoin(String contextName, Map<String, Object> context)
  {
    testJoin(contextName, context, JoinAlgorithm.SORT_MERGE);
  }

  private void testJoin(String contextName, Map<String, Object> context, final JoinAlgorithm joinAlgorithm)
  {
    final Map<String, Object> queryContext =
        ImmutableMap.<String, Object>builder()
                    .putAll(context)
                    .put(PlannerContext.CTX_SQL_JOIN_ALGORITHM, joinAlgorithm.toString())
                    .build();

    final RowSignature resultSignature = RowSignature.builder()
                                                     .add("dim2", ColumnType.STRING)
                                                     .add("EXPR$1", ColumnType.DOUBLE)
                                                     .build();

    final ImmutableList<Object[]> expectedResults = ImmutableList.of(
        new Object[]{null, 4.0},
        new Object[]{"", 3.0},
        new Object[]{"a", 2.5},
        new Object[]{"abc", 5.0}
    );

    final GroupByQuery query =
        GroupByQuery.builder()
                    .setDataSource(
                        join(
                            new QueryDataSource(
                                newScanQueryBuilder()
                                    .dataSource(CalciteTests.DATASOURCE1)
                                    .intervals(querySegmentSpec(Filtration.eternity()))
                                    .columns("dim2", "m1", "m2")
                                    .columnTypes(ColumnType.STRING, ColumnType.FLOAT, ColumnType.DOUBLE)
                                    .context(
                                        defaultScanQueryContext(
                                            queryContext,
                                            RowSignature.builder()
                                                        .add("dim2", ColumnType.STRING)
                                                        .add("m1", ColumnType.FLOAT)
                                                        .add("m2", ColumnType.DOUBLE)
                                                        .build()
                                        )
                                    )
                                    .limit(10)
                                    .build()
                                    .withOverriddenContext(queryContext)
                            ),
                            new QueryDataSource(
                                newScanQueryBuilder()
                                    .dataSource(CalciteTests.DATASOURCE1)
                                    .intervals(querySegmentSpec(Filtration.eternity()))
                                    .columns("m1")
                                    .columnTypes(ColumnType.FLOAT)
                                    .resultFormat(ScanQuery.ResultFormat.RESULT_FORMAT_COMPACTED_LIST)
                                    .context(
                                        defaultScanQueryContext(
                                            queryContext,
                                            RowSignature.builder().add("m1", ColumnType.FLOAT).build()
                                        )
                                    )
                                    .build()
                                    .withOverriddenContext(queryContext)
                            ),
                            "j0.",
                            equalsCondition(
                                DruidExpression.ofColumn(ColumnType.FLOAT, "m1"),
                                DruidExpression.ofColumn(ColumnType.FLOAT, "j0.m1")
                            ),
                            JoinType.INNER,
                            null,
                            joinAlgorithm
                        )
                    )
                    .setInterval(querySegmentSpec(Filtration.eternity()))
                    .setDimensions(new DefaultDimensionSpec("dim2", "d0", ColumnType.STRING))
                    .setGranularity(Granularities.ALL)
                    .setAggregatorSpecs(
                        aggregators(
                            new DoubleSumAggregatorFactory("a0:sum", "m2"),
                            new FilteredAggregatorFactory(
                                new CountAggregatorFactory("a0:count"),
                                notNull("m2"),
                                "a0:count"
                            )
                        )
                    )
                    .setPostAggregatorSpecs(
                        ImmutableList.of(
                            new ArithmeticPostAggregator(
                                "a0",
                                "quotient",
                                ImmutableList.of(
                                    new FieldAccessPostAggregator(null, "a0:sum"),
                                    new FieldAccessPostAggregator(null, "a0:count")
                                )
                            )
                        )
                    )
                    .setContext(queryContext)
                    .build();

    testSelectQuery()
        .setSql(
            "SELECT t1.dim2, AVG(t1.m2) FROM "
            + "(SELECT * FROM foo LIMIT 10) AS t1 "
            + "INNER JOIN foo AS t2 "
            + "ON t1.m1 = t2.m1 "
            + "GROUP BY t1.dim2"
        )
        .setExpectedMSQSpec(
            MSQSpec.builder()
                   .query(query)
                   .columnMappings(
                       new ColumnMappings(
                           ImmutableList.of(
                               new ColumnMapping("d0", "dim2"),
                               new ColumnMapping("a0", "EXPR$1")
                           )
                       )
                   )
                   .tuningConfig(MSQTuningConfig.defaultConfig())
                   .destination(isDurableStorageDestination(contextName, context)
                                ? DurableStorageMSQDestination.INSTANCE
                                : TaskReportMSQDestination.INSTANCE)
                   .build()
        )
        .setExpectedRowSignature(resultSignature)
        .setExpectedResultRows(expectedResults)
        .setQueryContext(queryContext)
        .setExpectedCountersForStageWorkerChannel(CounterSnapshotMatcher.with().totalFiles(1), 0, 0, "input0")
        .setExpectedCountersForStageWorkerChannel(CounterSnapshotMatcher.with().rows(6).frames(1), 0, 0, "output")
        .setExpectedCountersForStageWorkerChannel(CounterSnapshotMatcher.with().rows(6).frames(1), 0, 0, "shuffle")
        .verifyResults();
  }

  @MethodSource("data")
  @ParameterizedTest(name = "{index}:with context {0}")
  public void testGroupByOrderByAggregation(String contextName, Map<String, Object> context)
  {
    RowSignature rowSignature = RowSignature.builder()
                                            .add("m1", ColumnType.FLOAT)
                                            .add("sum_m1", ColumnType.DOUBLE)
                                            .build();

    final GroupByQuery query =
        GroupByQuery.builder()
                    .setDataSource(CalciteTests.DATASOURCE1)
                    .setInterval(querySegmentSpec(Filtration.eternity()))
                    .setGranularity(Granularities.ALL)
                    .setDimensions(dimensions(new DefaultDimensionSpec("m1", "d0", ColumnType.FLOAT)))
                    .setAggregatorSpecs(aggregators(new DoubleSumAggregatorFactory("a0", "m1")))
                    .setLimitSpec(
                        new DefaultLimitSpec(
                            ImmutableList.of(
                                new OrderByColumnSpec(
                                    "a0",
                                    OrderByColumnSpec.Direction.DESCENDING,
                                    StringComparators.NUMERIC
                                )
                            ),
                            null
                        )
                    )
                    .setContext(context)
                    .build();

    testSelectQuery()
        .setSql("select m1, sum(m1) as sum_m1 from foo group by m1 order by sum_m1 desc")
        .setExpectedMSQSpec(
            MSQSpec.builder()
                   .query(query)
                   .columnMappings(
                       new ColumnMappings(
                           ImmutableList.of(
                               new ColumnMapping("d0", "m1"),
                               new ColumnMapping("a0", "sum_m1")
                           )
                       )
                   )
                   .tuningConfig(MSQTuningConfig.defaultConfig())
                   .destination(isDurableStorageDestination(contextName, context)
                                ? DurableStorageMSQDestination.INSTANCE
                                : TaskReportMSQDestination.INSTANCE)
                   .build()
        )
        .setExpectedRowSignature(rowSignature)
        .setQueryContext(context)
        .setExpectedResultRows(
            ImmutableList.of(
                new Object[]{6f, 6d},
                new Object[]{5f, 5d},
                new Object[]{4f, 4d},
                new Object[]{3f, 3d},
                new Object[]{2f, 2d},
                new Object[]{1f, 1d}
            )
        )
        .setExpectedCountersForStageWorkerChannel(
            CounterSnapshotMatcher
                .with().totalFiles(1),
            0, 0, "input0"
        )
        .setExpectedCountersForStageWorkerChannel(
            CounterSnapshotMatcher
                .with().rows(6).frames(1),
            0, 0, "output"
        )
        .setExpectedCountersForStageWorkerChannel(
            CounterSnapshotMatcher
                .with().rows(6).frames(1),
            0, 0, "shuffle"
        )
        .verifyResults();
  }

  @MethodSource("data")
  @ParameterizedTest(name = "{index}:with context {0}")
  public void testGroupByOrderByAggregationWithLimit(String contextName, Map<String, Object> context)
  {
    RowSignature rowSignature = RowSignature.builder()
                                            .add("m1", ColumnType.FLOAT)
                                            .add("sum_m1", ColumnType.DOUBLE)
                                            .build();

    final GroupByQuery query =
        GroupByQuery.builder()
                    .setDataSource(CalciteTests.DATASOURCE1)
                    .setInterval(querySegmentSpec(Filtration.eternity()))
                    .setGranularity(Granularities.ALL)
                    .setDimensions(dimensions(new DefaultDimensionSpec("m1", "d0", ColumnType.FLOAT)))
                    .setAggregatorSpecs(aggregators(new DoubleSumAggregatorFactory("a0", "m1")))
                    .setLimitSpec(
                        new DefaultLimitSpec(
                            ImmutableList.of(
                                new OrderByColumnSpec(
                                    "a0",
                                    OrderByColumnSpec.Direction.DESCENDING,
                                    StringComparators.NUMERIC
                                )
                            ),
                            3
                        )
                    )
                    .setContext(context)
                    .build();

    testSelectQuery()
        .setSql("select m1, sum(m1) as sum_m1 from foo group by m1 order by sum_m1 desc limit 3")
        .setExpectedMSQSpec(
            MSQSpec.builder()
                   .query(query)
                   .columnMappings(
                       new ColumnMappings(
                           ImmutableList.of(
                               new ColumnMapping("d0", "m1"),
                               new ColumnMapping("a0", "sum_m1")
                           )
                       )
                   )
                   .tuningConfig(MSQTuningConfig.defaultConfig())
                   .destination(isDurableStorageDestination(contextName, context)
                                ? DurableStorageMSQDestination.INSTANCE
                                : TaskReportMSQDestination.INSTANCE)
                   .build()
        )
        .setExpectedRowSignature(rowSignature)
        .setQueryContext(context)
        .setExpectedResultRows(
            ImmutableList.of(
                new Object[]{6f, 6d},
                new Object[]{5f, 5d},
                new Object[]{4f, 4d}
            )
        )
        .setExpectedCountersForStageWorkerChannel(
            CounterSnapshotMatcher
                .with().totalFiles(1),
            0, 0, "input0"
        )
        .setExpectedCountersForStageWorkerChannel(
            CounterSnapshotMatcher
                .with().rows(6).frames(1),
            0, 0, "output"
        )
        .setExpectedCountersForStageWorkerChannel(
            CounterSnapshotMatcher
                .with().rows(6).frames(1),
            0, 0, "shuffle"
        )
        .verifyResults();
  }

  @MethodSource("data")
  @ParameterizedTest(name = "{index}:with context {0}")
  public void testGroupByOrderByAggregationWithLimitAndOffset(String contextName, Map<String, Object> context)
  {
    RowSignature rowSignature = RowSignature.builder()
                                            .add("m1", ColumnType.FLOAT)
                                            .add("sum_m1", ColumnType.DOUBLE)
                                            .build();

    final GroupByQuery query =
        GroupByQuery.builder()
                    .setDataSource(CalciteTests.DATASOURCE1)
                    .setInterval(querySegmentSpec(Filtration.eternity()))
                    .setGranularity(Granularities.ALL)
                    .setDimensions(dimensions(new DefaultDimensionSpec("m1", "d0", ColumnType.FLOAT)))
                    .setAggregatorSpecs(aggregators(new DoubleSumAggregatorFactory("a0", "m1")))
                    .setLimitSpec(
                        new DefaultLimitSpec(
                            ImmutableList.of(
                                new OrderByColumnSpec(
                                    "a0",
                                    OrderByColumnSpec.Direction.DESCENDING,
                                    StringComparators.NUMERIC
                                )
                            ),
                            1,
                            2
                        )
                    )
                    .setContext(context)
                    .build();

    testSelectQuery()
        .setSql("select m1, sum(m1) as sum_m1 from foo group by m1 order by sum_m1 desc limit 2 offset 1")
        .setExpectedMSQSpec(
            MSQSpec.builder()
                   .query(query)
                   .columnMappings(
                       new ColumnMappings(
                           ImmutableList.of(
                               new ColumnMapping("d0", "m1"),
                               new ColumnMapping("a0", "sum_m1")
                           )
                       )
                   )
                   .tuningConfig(MSQTuningConfig.defaultConfig())
                   .destination(isDurableStorageDestination(contextName, context)
                                ? DurableStorageMSQDestination.INSTANCE
                                : TaskReportMSQDestination.INSTANCE)
                   .build()
        )
        .setExpectedRowSignature(rowSignature)
        .setQueryContext(context)
        .setExpectedResultRows(
            ImmutableList.of(
                new Object[]{5f, 5d},
                new Object[]{4f, 4d}
            )
        )
        .setExpectedCountersForStageWorkerChannel(
            CounterSnapshotMatcher
                .with().totalFiles(1),
            0, 0, "input0"
        )
        .setExpectedCountersForStageWorkerChannel(
            CounterSnapshotMatcher
                .with().rows(6).frames(1),
            0, 0, "output"
        )
        .setExpectedCountersForStageWorkerChannel(
            CounterSnapshotMatcher
                .with().rows(6).frames(1),
            0, 0, "shuffle"
        )
        .verifyResults();
  }

  @MethodSource("data")
  @ParameterizedTest(name = "{index}:with context {0}")
  public void testExternGroupBy(String contextName, Map<String, Object> context) throws IOException
  {
    final File toRead = getResourceAsTemporaryFile("/wikipedia-sampled.json");
    final String toReadAsJson = queryFramework().queryJsonMapper().writeValueAsString(toRead.getAbsolutePath());

    RowSignature rowSignature = RowSignature.builder()
                                            .add("__time", ColumnType.LONG)
                                            .add("cnt", ColumnType.LONG)
                                            .build();

    final GroupByQuery expectedQuery =
        GroupByQuery.builder()
                    .setDataSource(
                        new ExternalDataSource(
                            new LocalInputSource(
                                null,
                                null,
                                ImmutableList.of(toRead.getAbsoluteFile()),
                                SystemFields.none()
                            ),
                            new JsonInputFormat(null, null, null, null, null),
                            RowSignature.builder()
                                        .add("timestamp", ColumnType.STRING)
                                        .add("page", ColumnType.STRING)
                                        .add("user", ColumnType.STRING)
                                        .build()
                        )
                    )
                    .setInterval(querySegmentSpec(Filtration.eternity()))
                    .setGranularity(Granularities.ALL)
                    .setVirtualColumns(
                        new ExpressionVirtualColumn(
                            "v0",
                            "timestamp_floor(timestamp_parse(\"timestamp\",null,'UTC'),'P1D',null,'UTC')",
                            ColumnType.LONG,
                            CalciteTests.createExprMacroTable()
                        )
                    )
                    .setDimensions(dimensions(new DefaultDimensionSpec("v0", "d0", ColumnType.LONG)))
                    .setAggregatorSpecs(aggregators(new CountAggregatorFactory("a0")))
                    .setContext(context)
                    .build();

    testSelectQuery()
        .setSql("SELECT\n"
                + "  floor(TIME_PARSE(\"timestamp\") to day) AS __time,\n"
                + "  count(*) as cnt\n"
                + "FROM TABLE(\n"
                + "  EXTERN(\n"
                + "    '{ \"files\": [" + toReadAsJson + "],\"type\":\"local\"}',\n"
                + "    '{\"type\": \"json\"}',\n"
                + "    '[{\"name\": \"timestamp\", \"type\": \"string\"}, {\"name\": \"page\", \"type\": \"string\"}, {\"name\": \"user\", \"type\": \"string\"}]'\n"
                + "  )\n"
                + ") group by 1")
        .setExpectedRowSignature(rowSignature)
        .setQueryContext(context)
        .setExpectedResultRows(ImmutableList.of(new Object[]{1466985600000L, 20L}))
        .setExpectedMSQSpec(
            MSQSpec
                .builder()
                .query(expectedQuery)
                .columnMappings(new ColumnMappings(
                    ImmutableList.of(
                        new ColumnMapping("d0", "__time"),
                        new ColumnMapping("a0", "cnt")
                    )
                ))
                .tuningConfig(MSQTuningConfig.defaultConfig())
                .destination(isDurableStorageDestination(contextName, context)
                             ? DurableStorageMSQDestination.INSTANCE
                             : TaskReportMSQDestination.INSTANCE)
                .build()
        )
        .setExpectedCountersForStageWorkerChannel(
            CounterSnapshotMatcher
                .with().rows(20).bytes(toRead.length()).files(1).totalFiles(1),
            0, 0, "input0"
        )
        .setExpectedCountersForStageWorkerChannel(
            CounterSnapshotMatcher
                .with().rows(1).frames(1),
            0, 0, "output"
        )
        .setExpectedCountersForStageWorkerChannel(
            CounterSnapshotMatcher
                .with().rows(1).frames(1),
            0, 0, "shuffle"
        )
        .verifyResults();
  }


  @MethodSource("data")
  @ParameterizedTest(name = "{index}:with context {0}")
  public void testExternSelectWithMultipleWorkers(String contextName, Map<String, Object> context) throws IOException
  {
    Map<String, Object> multipleWorkerContext = new HashMap<>(context);
    multipleWorkerContext.put(MultiStageQueryContext.CTX_MAX_NUM_TASKS, 3);

    final File toRead = getResourceAsTemporaryFile("/wikipedia-sampled.json");
    final String toReadAsJson = queryFramework().queryJsonMapper().writeValueAsString(toRead.getAbsolutePath());

    RowSignature rowSignature = RowSignature.builder()
                                            .add("__time", ColumnType.LONG)
                                            .add("user", ColumnType.STRING)
                                            .build();

    final ScanQuery expectedQuery =
        newScanQueryBuilder().dataSource(
                                 new ExternalDataSource(
                                     new LocalInputSource(
                                         null,
                                         null,
                                         ImmutableList.of(
                                             toRead.getAbsoluteFile(),
                                             toRead.getAbsoluteFile()
                                         ),
                                         SystemFields.none()
                                     ),
                                     new JsonInputFormat(null, null, null, null, null),
                                     RowSignature.builder()
                                                 .add("timestamp", ColumnType.STRING)
                                                 .add("page", ColumnType.STRING)
                                                 .add("user", ColumnType.STRING)
                                                 .build()
                                 )
                             ).eternityInterval().virtualColumns(
                                 new ExpressionVirtualColumn(
                                     "v0",
                                     "timestamp_floor(timestamp_parse(\"timestamp\",null,'UTC'),'P1D',null,'UTC')",
                                     ColumnType.LONG,
                                     CalciteTests.createExprMacroTable()
                                 )
                             )
                             .columns("v0", "user")
                             .columnTypes(ColumnType.LONG, ColumnType.STRING)
                             .filters(new LikeDimFilter("user", "%ot%", null, null))
                             .context(defaultScanQueryContext(
                                 multipleWorkerContext,
                                 RowSignature.builder()
                                     .add("v0", ColumnType.LONG)
                                     .add("user", ColumnType.STRING)
                                     .build()
                             ))
                             .build();

    SelectTester selectTester = testSelectQuery()
        .setSql("SELECT\n"
                + "  floor(TIME_PARSE(\"timestamp\") to day) AS __time,\n"
                + "  user\n"
                + "FROM TABLE(\n"
                + "  EXTERN(\n"
                + "    '{ \"files\": [" + toReadAsJson + "," + toReadAsJson + "],\"type\":\"local\"}',\n"
                + "    '{\"type\": \"json\"}',\n"
                + "    '[{\"name\": \"timestamp\", \"type\": \"string\"}, {\"name\": \"page\", \"type\": \"string\"}, {\"name\": \"user\", \"type\": \"string\"}]'\n"
                + "  )\n"
                + ") where user like '%ot%'")
        .setExpectedRowSignature(rowSignature)
        .setQueryContext(multipleWorkerContext)
        .setExpectedResultRows(ImmutableList.of(
            new Object[]{1466985600000L, "Lsjbot"},
            new Object[]{1466985600000L, "Lsjbot"},
            new Object[]{1466985600000L, "Beau.bot"},
            new Object[]{1466985600000L, "Beau.bot"},
            new Object[]{1466985600000L, "Lsjbot"},
            new Object[]{1466985600000L, "Lsjbot"},
            new Object[]{1466985600000L, "TaxonBot"},
            new Object[]{1466985600000L, "TaxonBot"},
            new Object[]{1466985600000L, "GiftBot"},
            new Object[]{1466985600000L, "GiftBot"}
        ))
        .setExpectedMSQSpec(
            MSQSpec
                .builder()
                .query(expectedQuery)
                .columnMappings(new ColumnMappings(
                    ImmutableList.of(
                        new ColumnMapping("v0", "__time"),
                        new ColumnMapping("user", "user")
                    )
                ))
                .tuningConfig(MSQTuningConfig.defaultConfig())
                .destination(isDurableStorageDestination(contextName, context)
                             ? DurableStorageMSQDestination.INSTANCE
                             : TaskReportMSQDestination.INSTANCE)
                .build()
        )
        .setExpectedCountersForStageWorkerChannel(
            CounterSnapshotMatcher
                .with().rows(20).bytes(toRead.length()).files(1).totalFiles(1),
            0, 0, "input0"
        )
        .setExpectedCountersForStageWorkerChannel(
            CounterSnapshotMatcher
                .with().rows(5).frames(1),
            0, 0, "output"
        )
        .setExpectedCountersForStageWorkerChannel(
            CounterSnapshotMatcher
                .with()
                .rows(isPageSizeLimited(contextName) ? new long[]{1L, 1L, 1L, 1L, 1L} : new long[]{5L})
                .frames(isPageSizeLimited(contextName) ? new long[]{1L, 1L, 1L, 1L, 1L} : new long[]{1L}),
            0, 0, "shuffle"
        )
        .setExpectedCountersForStageWorkerChannel(
            CounterSnapshotMatcher
                .with().rows(20).bytes(toRead.length()).files(1).totalFiles(1),
            0, 1, "input0"
        )
        .setExpectedCountersForStageWorkerChannel(
            CounterSnapshotMatcher
                .with().rows(5).frames(1),
            0, 1, "output"
        )
        .setExpectedCountersForStageWorkerChannel(
            CounterSnapshotMatcher
                .with()
                .rows(isPageSizeLimited(contextName) ? new long[]{1L, 1L, 1L, 1L, 1L} : new long[]{5L})
                .frames(isPageSizeLimited(contextName) ? new long[]{1L, 1L, 1L, 1L, 1L} : new long[]{1L}),
            0, 1, "shuffle"
        );
    // adding result stage counter checks
    if (isPageSizeLimited(contextName)) {
      selectTester.setExpectedCountersForStageWorkerChannel(
          CounterSnapshotMatcher
              .with().rows(2, 0, 2, 0, 2),
          1, 0, "input0"
      ).setExpectedCountersForStageWorkerChannel(
          CounterSnapshotMatcher
              .with().rows(2, 0, 2, 0, 2),
          1, 0, "output"
      ).setExpectedCountersForStageWorkerChannel(
          CounterSnapshotMatcher
              .with().rows(0, 2, 0, 2),
          1, 1, "input0"
      ).setExpectedCountersForStageWorkerChannel(
          CounterSnapshotMatcher
              .with().rows(0, 2, 0, 2),
          1, 1, "output"
      );
    }
    selectTester.verifyResults();
  }

  @MethodSource("data")
  @ParameterizedTest(name = "{index}:with context {0}")
  public void testIncorrectSelectQuery(String contextName, Map<String, Object> context)
  {
    testSelectQuery()
        .setSql("select a from ")
        .setExpectedValidationErrorMatcher(
            invalidSqlContains("Received an unexpected token [from <EOF>] (line [1], column [10]), acceptable options")
        )
        .setQueryContext(context)
        .verifyPlanningErrors();
  }

  @MethodSource("data")
  @ParameterizedTest(name = "{index}:with context {0}")
  public void testSelectOnInformationSchemaSource(String contextName, Map<String, Object> context)
  {
    testSelectQuery()
        .setSql("SELECT * FROM INFORMATION_SCHEMA.SCHEMATA")
        .setQueryContext(context)
        .setExpectedValidationErrorMatcher(
            invalidSqlIs("Cannot query table(s) [INFORMATION_SCHEMA.SCHEMATA] with SQL engine [msq-task]")
        )
        .verifyPlanningErrors();
  }

  @MethodSource("data")
  @ParameterizedTest(name = "{index}:with context {0}")
  public void testSelectOnSysSource(String contextName, Map<String, Object> context)
  {
    testSelectQuery()
        .setSql("SELECT * FROM sys.segments")
        .setQueryContext(context)
        .setExpectedValidationErrorMatcher(
            invalidSqlIs("Cannot query table(s) [sys.segments] with SQL engine [msq-task]")
        )
        .verifyPlanningErrors();
  }

  @MethodSource("data")
  @ParameterizedTest(name = "{index}:with context {0}")
  public void testSelectOnSysSourceWithJoin(String contextName, Map<String, Object> context)
  {
    testSelectQuery()
        .setSql("select s.segment_id, s.num_rows, f.dim1 from sys.segments as s, foo as f")
        .setQueryContext(context)
        .setExpectedValidationErrorMatcher(
            invalidSqlIs("Cannot query table(s) [sys.segments] with SQL engine [msq-task]")
        )
        .verifyPlanningErrors();
  }

  @MethodSource("data")
  @ParameterizedTest(name = "{index}:with context {0}")
  public void testSelectOnSysSourceContainingWith(String contextName, Map<String, Object> context)
  {
    testSelectQuery()
        .setSql("with segment_source as (SELECT * FROM sys.segments) "
                + "select segment_source.segment_id, segment_source.num_rows from segment_source")
        .setQueryContext(context)
        .setExpectedValidationErrorMatcher(
            invalidSqlIs("Cannot query table(s) [sys.segments] with SQL engine [msq-task]")
        )
        .verifyPlanningErrors();
  }

  @MethodSource("data")
  @ParameterizedTest(name = "{index}:with context {0}")
  public void testSelectOnUserDefinedSourceContainingWith(String contextName, Map<String, Object> context)
  {
    RowSignature resultSignature = RowSignature.builder()
                                               .add("m1", ColumnType.LONG)
                                               .add("dim2", ColumnType.STRING)
                                               .build();

    testSelectQuery()
        .setSql("with sys as (SELECT * FROM foo2) "
                + "select m1, dim2 from sys")
        .setExpectedMSQSpec(
            MSQSpec.builder()
                   .query(
                       newScanQueryBuilder()
                           .dataSource(CalciteTests.DATASOURCE2)
                           .intervals(querySegmentSpec(Filtration.eternity()))
                           .columns("m1", "dim2")
                           .columnTypes(ColumnType.LONG, ColumnType.STRING)
                           .context(defaultScanQueryContext(
                               context,
                               RowSignature.builder()
                                           .add("m1", ColumnType.LONG)
                                           .add("dim2", ColumnType.STRING)
                                           .build()
                           ))
                           .build()
                   )
                   .columnMappings(ColumnMappings.identity(resultSignature))
                   .tuningConfig(MSQTuningConfig.defaultConfig())
                   .destination(isDurableStorageDestination(contextName, context)
                                ? DurableStorageMSQDestination.INSTANCE
                                : TaskReportMSQDestination.INSTANCE)
                   .build()
        )
        .setExpectedRowSignature(resultSignature)
        .setQueryContext(context)
        .setExpectedResultRows(ImmutableList.of(
            new Object[]{1L, "en"},
            new Object[]{1L, "ru"},
            new Object[]{1L, "he"}
        ))
        .setExpectedCountersForStageWorkerChannel(
            CounterSnapshotMatcher
                .with().totalFiles(1),
            0, 0, "input0"
        )
        .setExpectedCountersForStageWorkerChannel(
            CounterSnapshotMatcher
                .with().rows(3).frames(1),
            0, 0, "output"
        )
        .setExpectedCountersForStageWorkerChannel(
            CounterSnapshotMatcher
                .with()
                .rows(isPageSizeLimited(contextName) ? new long[]{1, 2} : new long[]{3})
                .frames(isPageSizeLimited(contextName) ? new long[]{1, 1} : new long[]{1}),
            0, 0, "shuffle"
        )
        .verifyResults();
  }

  @MethodSource("data")
  @ParameterizedTest(name = "{index}:with context {0}")
  public void testScanWithMultiValueSelectQuery(String contextName, Map<String, Object> context)
  {
    RowSignature expectedScanSignature = RowSignature.builder()
                                                     .add("dim3", ColumnType.STRING)
                                                     .add("v0", ColumnType.STRING_ARRAY)
                                                     .build();

    RowSignature expectedResultSignature = RowSignature.builder()
                                                       .add("dim3", ColumnType.STRING)
                                                       .add("dim3_array", ColumnType.STRING_ARRAY)
                                                       .build();

    testSelectQuery()
        .setSql("select dim3, MV_TO_ARRAY(dim3) AS dim3_array from foo")
        .setExpectedMSQSpec(MSQSpec.builder()
                                   .query(newScanQueryBuilder()
                                              .dataSource(CalciteTests.DATASOURCE1)
                                              .intervals(querySegmentSpec(Filtration.eternity()))
                                              .virtualColumns(
                                                  expressionVirtualColumn(
                                                      "v0",
                                                      "mv_to_array(\"dim3\")",
                                                      ColumnType.STRING_ARRAY
                                                  )
                                              )
                                              .columns("dim3", "v0")
                                              .columnTypes(ColumnType.STRING, ColumnType.STRING_ARRAY)
                                              .context(defaultScanQueryContext(context, expectedScanSignature))
                                              .build())
                                   .columnMappings(
                                       new ColumnMappings(
                                           ImmutableList.of(
                                               new ColumnMapping("dim3", "dim3"),
                                               new ColumnMapping("v0", "dim3_array")
                                           )
                                       )
                                   )
                                   .tuningConfig(MSQTuningConfig.defaultConfig())
                                   .destination(isDurableStorageDestination(contextName, context)
                                                ? DurableStorageMSQDestination.INSTANCE
                                                : TaskReportMSQDestination.INSTANCE)
                                   .build())
        .setExpectedRowSignature(expectedResultSignature)
        .setQueryContext(context)
        .setExpectedResultRows(ImmutableList.of(
            new Object[]{"[\"a\",\"b\"]", ImmutableList.of("a", "b")},
            new Object[]{"[\"b\",\"c\"]", ImmutableList.of("b", "c")},
            new Object[]{"d", ImmutableList.of("d")},
            new Object[]{"", Collections.singletonList("")},
            new Object[]{null, null},
            new Object[]{null, null}
        )).verifyResults();
  }

  @MethodSource("data")
  @ParameterizedTest(name = "{index}:with context {0}")
  public void testGroupByWithLimit(String contextName, Map<String, Object> context)
  {
    RowSignature expectedResultSignature = RowSignature.builder()
                                                       .add("dim1", ColumnType.STRING)
                                                       .add("cnt", ColumnType.LONG)
                                                       .build();

    GroupByQuery query = GroupByQuery.builder()
                                     .setDataSource(CalciteTests.DATASOURCE1)
                                     .setInterval(querySegmentSpec(Filtration.eternity()))
                                     .setGranularity(Granularities.ALL)
                                     .setDimensions(dimensions(new DefaultDimensionSpec("dim1", "d0")))
                                     .setAggregatorSpecs(
                                         aggregators(
                                             new CountAggregatorFactory(
                                                 "a0"
                                             )
                                         )
                                     )
                                     .setDimFilter(not(equality("dim1", "", ColumnType.STRING)))
                                     .setLimit(1)
                                     .setContext(context)
                                     .build();

    testSelectQuery()
        .setSql("SELECT dim1, cnt FROM (SELECT dim1, COUNT(*) AS cnt FROM foo GROUP BY dim1 HAVING dim1 != '' LIMIT 1) LIMIT 20")
        .setExpectedMSQSpec(MSQSpec.builder()
                                   .query(query)
                                   .columnMappings(new ColumnMappings(ImmutableList.of(
                                       new ColumnMapping("d0", "dim1"),
                                       new ColumnMapping("a0", "cnt")
                                   )))
                                   .tuningConfig(MSQTuningConfig.defaultConfig())
                                   .destination(isDurableStorageDestination(contextName, context)
                                                ? DurableStorageMSQDestination.INSTANCE
                                                : TaskReportMSQDestination.INSTANCE)
                                   .build())
        .setExpectedRowSignature(expectedResultSignature)
        .setQueryContext(context)
        .setExpectedResultRows(ImmutableList.of(
            new Object[]{"1", 1L}
        )).verifyResults();
  }

  @MethodSource("data")
  @ParameterizedTest(name = "{index}:with context {0}")
  public void testGroupByWithLimitAndOrdering(String contextName, Map<String, Object> context)
  {
    RowSignature rowSignature = RowSignature.builder()
                                            .add("dim1", ColumnType.STRING)
                                            .add("count", ColumnType.LONG)
                                            .build();

    GroupByQuery query = GroupByQuery.builder()
                                     .setDataSource(
                                         new ExternalDataSource(
                                             new InlineInputSource("dim1\nabc\nxyz\ndef\nxyz\nabc\nxyz\nabc\nxyz\ndef\nbbb\naaa"),
                                             new CsvInputFormat(null, null, null, true, 0, null),
                                             RowSignature.builder().add("dim1", ColumnType.STRING).build()
                                         )
                                     )
                                     .setInterval(querySegmentSpec(Filtration.eternity()))
                                     .setGranularity(Granularities.ALL)
                                     .addOrderByColumn(new OrderByColumnSpec("a0", OrderByColumnSpec.Direction.DESCENDING, StringComparators.NUMERIC))
                                     .addOrderByColumn(new OrderByColumnSpec("d0", OrderByColumnSpec.Direction.ASCENDING, StringComparators.LEXICOGRAPHIC))
                                     .setDimensions(dimensions(new DefaultDimensionSpec("dim1", "d0")))
                                     .setAggregatorSpecs(
                                         aggregators(
                                             new CountAggregatorFactory(
                                                 "a0"
                                             )
                                         )
                                     )
                                     .setLimit(4)
                                     .setContext(context)
                                     .build();

    List<Object[]> expectedRows = ImmutableList.of(
        new Object[]{"xyz", 4L},
        new Object[]{"abc", 3L},
        new Object[]{"def", 2L},
        new Object[]{"aaa", 1L}
    );

    testSelectQuery()
        .setSql("WITH \"ext\" AS (\n"
                + "  SELECT *\n"
                + "  FROM TABLE(\n"
                + "    EXTERN(\n"
                + "      '{\"type\":\"inline\",\"data\":\"dim1\\nabc\\nxyz\\ndef\\nxyz\\nabc\\nxyz\\nabc\\nxyz\\ndef\\nbbb\\naaa\"}',\n"
                + "      '{\"type\":\"csv\",\"findColumnsFromHeader\":true}'\n"
                + "    )\n"
                + "  ) EXTEND (\"dim1\" VARCHAR)\n"
                + ")\n"
                + "SELECT\n"
                + "  \"dim1\",\n"
                + "  COUNT(*) AS \"count\"\n"
                + "FROM \"ext\"\n"
                + "GROUP BY 1\n"
                + "ORDER BY 2 DESC, 1\n"
                + "LIMIT 4\n")
        .setExpectedMSQSpec(MSQSpec.builder()
                                   .query(query)
                                   .columnMappings(new ColumnMappings(ImmutableList.of(
                                       new ColumnMapping("d0", "dim1"),
                                       new ColumnMapping("a0", "count")
                                   )))
                                   .tuningConfig(MSQTuningConfig.defaultConfig())
                                   .destination(isDurableStorageDestination(contextName, context)
                                                ? DurableStorageMSQDestination.INSTANCE
                                                : TaskReportMSQDestination.INSTANCE)
                                   .build())
        .setExpectedRowSignature(rowSignature)
        .setExpectedCountersForStageWorkerChannel(
            CounterSnapshotMatcher
                .with().totalFiles(1),
            0, 0, "input0"
        )
        .setExpectedCountersForStageWorkerChannel(
            CounterSnapshotMatcher
                .with().rows(5),
            0, 0, "output"
        )
        .setExpectedCountersForStageWorkerChannel(
            CounterSnapshotMatcher
                .with().rows(4),
            1, 0, "shuffle"
        )
        .setExpectedCountersForStageWorkerChannel(
            CounterSnapshotMatcher
                .with().rows(5),
            1, 0, "input0"
        )
        .setExpectedCountersForStageWorkerChannel(
            CounterSnapshotMatcher
                .with().rows(5),
            1, 0, "output"
        )
        .setExpectedCountersForStageWorkerChannel(
            CounterSnapshotMatcher
                .with().rows(4),
            2, 0, "input0"
        )
        .setExpectedCountersForStageWorkerChannel(
            CounterSnapshotMatcher
                .with().rows(4),
            2, 0, "output"
        )
        .setExpectedCountersForStageWorkerChannel(
            CounterSnapshotMatcher
                .with().rows(!context.containsKey(MultiStageQueryContext.CTX_ROWS_PER_PAGE) ? new long[] {4} : new long[] {2, 2}),
            2, 0, "shuffle"
        )
        .setQueryContext(context)
        .setExpectedResultRows(expectedRows)
        .verifyResults();
  }

  @MethodSource("data")
  @ParameterizedTest(name = "{index}:with context {0}")
  public void testHavingOnApproximateCountDistinct(String contextName, Map<String, Object> context)
  {
    RowSignature resultSignature = RowSignature.builder()
                                               .add("dim2", ColumnType.STRING)
                                               .add("col", ColumnType.LONG)
                                               .build();

    GroupByQuery query = GroupByQuery.builder()
                                     .setDataSource(CalciteTests.DATASOURCE1)
                                     .setInterval(querySegmentSpec(Filtration.eternity()))
                                     .setGranularity(Granularities.ALL)
                                     .setDimensions(dimensions(new DefaultDimensionSpec("dim2", "d0")))
                                     .setAggregatorSpecs(
                                         aggregators(
                                             new CardinalityAggregatorFactory(
                                                 "a0",
                                                 null,
                                                 ImmutableList.of(
                                                     new DefaultDimensionSpec(
                                                         "m1",
                                                         "m1",
                                                         ColumnType.FLOAT
                                                     )
                                                 ),
                                                 false,
                                                 true
                                             )
                                         )
                                     )
                                     .setHavingSpec(
                                         having(
                                             range(
                                                 "a0",
                                                 ColumnType.LONG,
                                                 1L,
                                                 null,
                                                 true,
                                                 false
                                             )
                                         )
                                     )
                                     .setContext(context)
                                     .build();

    testSelectQuery()
        .setSql("SELECT dim2, COUNT(DISTINCT m1) as col FROM foo GROUP BY dim2 HAVING COUNT(DISTINCT m1) > 1")
        .setExpectedMSQSpec(MSQSpec.builder()
                                   .query(query)
                                   .columnMappings(new ColumnMappings(ImmutableList.of(
                                       new ColumnMapping("d0", "dim2"),
                                       new ColumnMapping("a0", "col")
                                   )))
                                   .tuningConfig(MSQTuningConfig.defaultConfig())
                                   .destination(isDurableStorageDestination(contextName, context)
                                                ? DurableStorageMSQDestination.INSTANCE
                                                : TaskReportMSQDestination.INSTANCE)
                                   .build())
        .setQueryContext(context)
        .setExpectedRowSignature(resultSignature)
        .setExpectedResultRows(
            ImmutableList.of(new Object[]{null, 2L}, new Object[]{"a", 2L})

        )
        .verifyResults();
  }

  @MethodSource("data")
  @ParameterizedTest(name = "{index}:with context {0}")
  public void testGroupByWithMultiValue(String contextName, Map<String, Object> context)
  {
    Map<String, Object> localContext = enableMultiValueUnnesting(context, true);
    RowSignature rowSignature = RowSignature.builder()
                                            .add("dim3", ColumnType.STRING)
                                            .add("cnt1", ColumnType.LONG)
                                            .build();

    testSelectQuery()
        .setSql("select dim3, count(*) as cnt1 from foo group by dim3")
        .setQueryContext(localContext)
        .setExpectedMSQSpec(
            MSQSpec.builder()
                   .query(
                       GroupByQuery.builder()
                                   .setDataSource(CalciteTests.DATASOURCE1)
                                   .setInterval(querySegmentSpec(Filtration.eternity()))
                                   .setGranularity(Granularities.ALL)
                                   .setDimensions(
                                       dimensions(
                                           new DefaultDimensionSpec(
                                               "dim3",
                                               "d0"
                                           )
                                       )
                                   )
                                   .setAggregatorSpecs(aggregators(new CountAggregatorFactory(
                                       "a0")))
                                   .setContext(localContext)
                                   .build()
                   )
                   .columnMappings(
                       new ColumnMappings(ImmutableList.of(
                           new ColumnMapping("d0", "dim3"),
                           new ColumnMapping("a0", "cnt1")
                       )
                       ))
                   .tuningConfig(MSQTuningConfig.defaultConfig())
                   .destination(isDurableStorageDestination(contextName, context)
                                ? DurableStorageMSQDestination.INSTANCE
                                : TaskReportMSQDestination.INSTANCE)
                   .build())
        .setExpectedRowSignature(rowSignature)
        .setExpectedResultRows(expectedMultiValueFooRowsGroup())
        .verifyResults();
  }


  @MethodSource("data")
  @ParameterizedTest(name = "{index}:with context {0}")
  public void testGroupByWithMultiValueWithoutGroupByEnable(String contextName, Map<String, Object> context)
  {
    Map<String, Object> localContext = enableMultiValueUnnesting(context, false);

    testSelectQuery()
        .setSql("select dim3, count(*) as cnt1 from foo group by dim3")
        .setQueryContext(localContext)
        .setExpectedExecutionErrorMatcher(CoreMatchers.allOf(
            CoreMatchers.instanceOf(ISE.class),
            ThrowableMessageMatcher.hasMessage(CoreMatchers.containsString(
                "Column [dim3] is a multi-value string. Please wrap the column using MV_TO_ARRAY() to proceed further.")
            )
        ))
        .verifyExecutionError();
  }

  @MethodSource("data")
  @ParameterizedTest(name = "{index}:with context {0}")
  public void testGroupByWithMultiValueMvToArray(String contextName, Map<String, Object> context)
  {
    Map<String, Object> localContext = enableMultiValueUnnesting(context, true);

    RowSignature rowSignature = RowSignature.builder()
                                            .add("EXPR$0", ColumnType.STRING_ARRAY)
                                            .add("cnt1", ColumnType.LONG)
                                            .build();

    testSelectQuery()
        .setSql("select MV_TO_ARRAY(dim3), count(*) as cnt1 from foo group by dim3")
        .setQueryContext(localContext)
        .setExpectedMSQSpec(MSQSpec.builder()
                                   .query(GroupByQuery.builder()
                                                      .setDataSource(CalciteTests.DATASOURCE1)
                                                      .setInterval(querySegmentSpec(Filtration.eternity()))
                                                      .setGranularity(Granularities.ALL)
                                                      .setDimensions(
                                                          dimensions(
                                                              new DefaultDimensionSpec(
                                                                  "dim3",
                                                                  "d0"
                                                              )
                                                          )
                                                      )
                                                      .setAggregatorSpecs(
                                                          aggregators(new CountAggregatorFactory("a0"))
                                                      )
                                                      .setPostAggregatorSpecs(
                                                          expressionPostAgg(
                                                              "p0",
                                                              "mv_to_array(\"d0\")",
                                                              ColumnType.STRING_ARRAY
                                                          )
                                                      )
                                                      .setContext(localContext)
                                                      .build()
                                   )
                                   .columnMappings(
                                       new ColumnMappings(ImmutableList.of(
                                           new ColumnMapping("p0", "EXPR$0"),
                                           new ColumnMapping("a0", "cnt1")
                                       )
                                       ))
                                   .tuningConfig(MSQTuningConfig.defaultConfig())
                                   .destination(isDurableStorageDestination(contextName, context)
                                                ? DurableStorageMSQDestination.INSTANCE
                                                : TaskReportMSQDestination.INSTANCE)
                                   .build())
        .setExpectedRowSignature(rowSignature)
        .setExpectedResultRows(
            expectedMultiValueFooRowsGroupByList()
        )
        .verifyResults();
  }

  @MethodSource("data")
  @ParameterizedTest(name = "{index}:with context {0}")
  public void testGroupByArrayWithMultiValueMvToArray(String contextName, Map<String, Object> context)
  {
    Map<String, Object> localContext = enableMultiValueUnnesting(context, true);

    RowSignature rowSignature = RowSignature.builder()
                                            .add("EXPR$0", ColumnType.STRING_ARRAY)
                                            .add("cnt1", ColumnType.LONG)
                                            .build();

    List<Object[]> expected = ImmutableList.of(
        new Object[]{null, 2L},
        new Object[]{Collections.singletonList(""), 1L},
        new Object[]{Arrays.asList("a", "b"), 1L},
        new Object[]{Arrays.asList("b", "c"), 1L},
        new Object[]{Collections.singletonList("d"), 1L}
    );

    testSelectQuery()
        .setSql("select MV_TO_ARRAY(dim3), count(*) as cnt1 from foo group by MV_TO_ARRAY(dim3)")
        .setQueryContext(localContext)
        .setExpectedMSQSpec(MSQSpec.builder()
                                   .query(GroupByQuery.builder()
                                                      .setDataSource(CalciteTests.DATASOURCE1)
                                                      .setInterval(querySegmentSpec(Filtration.eternity()))
                                                      .setGranularity(Granularities.ALL)
                                                      .setDimensions(
                                                          dimensions(
                                                              new DefaultDimensionSpec(
                                                                  "v0",
                                                                  "d0",
                                                                  ColumnType.STRING_ARRAY
                                                              )
                                                          )
                                                      )
                                                      .setVirtualColumns(
                                                          new ExpressionVirtualColumn(
                                                              "v0",
                                                              "mv_to_array(\"dim3\")",
                                                              ColumnType.STRING_ARRAY,
                                                              TestExprMacroTable.INSTANCE
                                                          )
                                                      )
                                                      .setAggregatorSpecs(aggregators(new CountAggregatorFactory("a0")))
                                                      .setContext(localContext)
                                                      .build()
                                   )
                                   .columnMappings(
                                       new ColumnMappings(
                                           ImmutableList.of(
                                               new ColumnMapping("d0", "EXPR$0"),
                                               new ColumnMapping("a0", "cnt1")
                                           )
                                       )
                                   )
                                   .tuningConfig(MSQTuningConfig.defaultConfig())
                                   .destination(isDurableStorageDestination(contextName, context)
                                                ? DurableStorageMSQDestination.INSTANCE
                                                : TaskReportMSQDestination.INSTANCE)
                                   .build())
        .setExpectedRowSignature(rowSignature)
        .setExpectedResultRows(expected)
        .verifyResults();
  }

  @MethodSource("data")
  @ParameterizedTest(name = "{index}:with context {0}")
  public void testTimeColumnAggregationFromExtern(String contextName, Map<String, Object> context) throws IOException
  {
    final File toRead = getResourceAsTemporaryFile("/wikipedia-sampled.json");
    final String toReadAsJson = queryFramework().queryJsonMapper().writeValueAsString(toRead.getAbsolutePath());

    RowSignature rowSignature = RowSignature.builder()
                                            .add("__time", ColumnType.LONG)
                                            .add("cnt", ColumnType.LONG)
                                            .build();

    testSelectQuery()
        .setSql("WITH\n"
                + "kttm_data AS (\n"
                + "SELECT * FROM TABLE(\n"
                + "  EXTERN(\n"
                + "    '{ \"files\": [" + toReadAsJson + "],\"type\":\"local\"}',\n"
                + "    '{\"type\":\"json\"}',\n"
                + "    '[{\"name\": \"timestamp\", \"type\": \"string\"}, {\"name\": \"page\", \"type\": \"string\"}, {\"name\": \"user\", \"type\": \"string\"}]'\n"
                + "  )\n"
                + "))\n"
                + "\n"
                + "SELECT\n"
                + "  FLOOR(TIME_PARSE(\"timestamp\") TO MINUTE) AS __time,\n"
                + "  LATEST(\"page\") AS \"page\"\n"
                + "FROM kttm_data "
                + "GROUP BY 1")
        .setExpectedValidationErrorMatcher(
            new DruidExceptionMatcher(DruidException.Persona.ADMIN, DruidException.Category.INVALID_INPUT, "general")
                .expectMessageIs(
                    "Query could not be planned. A possible reason is "
                    + "[LATEST and EARLIEST aggregators implicitly depend on the __time column, "
                    + "but the table queried doesn't contain a __time column.  "
                    + "Please use LATEST_BY or EARLIEST_BY and specify the column explicitly.]"
                )
        )
        .setExpectedRowSignature(rowSignature)
        .verifyPlanningErrors();
  }

  @MethodSource("data")
  @ParameterizedTest(name = "{index}:with context {0}")
  public void testGroupByWithMultiValueMvToArrayWithoutGroupByEnable(String contextName, Map<String, Object> context)
  {
    Map<String, Object> localContext = enableMultiValueUnnesting(context, false);

    testSelectQuery()
        .setSql("select MV_TO_ARRAY(dim3), count(*) as cnt1 from foo group by dim3")
        .setQueryContext(localContext)
        .setExpectedExecutionErrorMatcher(CoreMatchers.allOf(
            CoreMatchers.instanceOf(ISE.class),
            ThrowableMessageMatcher.hasMessage(
                CoreMatchers.containsString(
                    "Encountered multi-value dimension [dim3] that cannot be processed with 'groupByEnableMultiValueUnnesting' set to false.")
            )
        ))
        .verifyExecutionError();
  }

  @MethodSource("data")
  @ParameterizedTest(name = "{index}:with context {0}")
  public void testGroupByWithComplexColumnThrowsUnsupportedException(String contextName, Map<String, Object> context)
  {
    testSelectQuery()
        .setSql("select unique_dim1 from foo2 group by unique_dim1")
        .setQueryContext(context)
        .setExpectedExecutionErrorMatcher(CoreMatchers.allOf(
            CoreMatchers.instanceOf(DruidException.class),
            ThrowableMessageMatcher.hasMessage(CoreMatchers.containsString(
                "SQL requires a group-by on a column with type [COMPLEX<hyperUnique>] that is unsupported."))
        ))
        .verifyExecutionError();
  }

  @MethodSource("data")
  @ParameterizedTest(name = "{index}:with context {0}")
  public void testGroupByMultiValueMeasureQuery(String contextName, Map<String, Object> context)
  {
    final RowSignature rowSignature = RowSignature.builder()
                                                  .add("__time", ColumnType.LONG)
                                                  .add("cnt1", ColumnType.LONG)
                                                  .build();

    final GroupByQuery expectedQuery =
        GroupByQuery.builder()
                    .setDataSource(CalciteTests.DATASOURCE1)
                    .setInterval(querySegmentSpec(Filtration.eternity()))
                    .setGranularity(Granularities.ALL)
                    .setDimensions(dimensions(new DefaultDimensionSpec("__time", "d0", ColumnType.LONG)))
                    .setAggregatorSpecs(
                        aggregators(
                            new FilteredAggregatorFactory(
                                new CountAggregatorFactory("a0"),
                                notNull("dim3"),
                                "a0"
                            )
                        )
                    )
                    .setContext(context)
                    .build();

    testSelectQuery()
        .setSql("select __time, count(dim3) as cnt1 from foo group by __time")
        .setQueryContext(context)
        .setExpectedMSQSpec(MSQSpec.builder()
                                   .query(expectedQuery)
                                   .columnMappings(
                                       new ColumnMappings(ImmutableList.of(
                                           new ColumnMapping("d0", "__time"),
                                           new ColumnMapping("a0", "cnt1")
                                       )
                                       ))
                                   .tuningConfig(MSQTuningConfig.defaultConfig())
                                   .destination(isDurableStorageDestination(contextName, context)
                                                ? DurableStorageMSQDestination.INSTANCE
                                                : TaskReportMSQDestination.INSTANCE)
                                   .build())
        .setExpectedRowSignature(rowSignature)
        .setExpectedResultRows(
            ImmutableList.of(
                new Object[]{946684800000L, 1L},
                new Object[]{946771200000L, 1L},
                new Object[]{946857600000L, 1L},
                new Object[]{978307200000L, 1L},
                new Object[]{978393600000L, 0L},
                new Object[]{978480000000L, 0L}
            )
        )
        .verifyResults();
  }

  @MethodSource("data")
  @ParameterizedTest(name = "{index}:with context {0}")
  public void testGroupByOnFooWithDurableStoragePathAssertions(String contextName, Map<String, Object> context) throws IOException
  {
    RowSignature rowSignature = RowSignature.builder()
                                            .add("cnt", ColumnType.LONG)
                                            .add("cnt1", ColumnType.LONG)
                                            .build();


    testSelectQuery()
        .setSql("select cnt,count(*) as cnt1 from foo group by cnt")
        .setQueryContext(context)
        .setExpectedMSQSpec(MSQSpec.builder()
                                   .query(GroupByQuery.builder()
                                                      .setDataSource(CalciteTests.DATASOURCE1)
                                                      .setInterval(querySegmentSpec(Filtration
                                                                                        .eternity()))
                                                      .setGranularity(Granularities.ALL)
                                                      .setDimensions(dimensions(
                                                          new DefaultDimensionSpec(
                                                              "cnt",
                                                              "d0",
                                                              ColumnType.LONG
                                                          )
                                                      ))
                                                      .setAggregatorSpecs(aggregators(new CountAggregatorFactory(
                                                          "a0")))
                                                      .setContext(context)
                                                      .build())
                                   .columnMappings(
                                       new ColumnMappings(ImmutableList.of(
                                           new ColumnMapping("d0", "cnt"),
                                           new ColumnMapping("a0", "cnt1")
                                       ))
                                   )
                                   .tuningConfig(MSQTuningConfig.defaultConfig())
                                   .destination(isDurableStorageDestination(contextName, context)
                                                ? DurableStorageMSQDestination.INSTANCE
                                                : TaskReportMSQDestination.INSTANCE)
                                   .build())
        .setExpectedRowSignature(rowSignature)
        .setExpectedResultRows(ImmutableList.of(new Object[]{1L, 6L}))
        .verifyResults();
    if (DURABLE_STORAGE.equals(contextName) || FAULT_TOLERANCE.equals(contextName)) {
      new File(
          localFileStorageDir,
          DurableStorageUtils.getWorkerOutputSuccessFilePath(TEST_CONTROLLER_TASK_ID, 0, 0)
      );

      Mockito.verify(localFileStorageConnector, Mockito.times(2))
             .write(ArgumentMatchers.endsWith("__success"));
    }
  }

  @MethodSource("data")
  @ParameterizedTest(name = "{index}:with context {0}")
  public void testSelectRowsGetUntruncatedByDefault(String contextName, Map<String, Object> context) throws IOException
  {
    RowSignature dummyRowSignature = RowSignature.builder().add("timestamp", ColumnType.LONG).build();

    final int numFiles = 200;

    final File toRead = getResourceAsTemporaryFile("/wikipedia-sampled.json");
    final String toReadFileNameAsJson = queryFramework().queryJsonMapper().writeValueAsString(toRead.getAbsolutePath());

    String externalFiles = String.join(", ", Collections.nCopies(numFiles, toReadFileNameAsJson));

    List<Object[]> result = new ArrayList<>();
    for (int i = 0; i < 3800; ++i) {
      result.add(new Object[]{1});
    }

    Assert.assertTrue(result.size() > Limits.MAX_SELECT_RESULT_ROWS);

    testSelectQuery()
        .setSql(StringUtils.format(
            " SELECT 1 as \"timestamp\"\n"
            + "FROM TABLE(\n"
            + "  EXTERN(\n"
            + "    '{ \"files\": [%s],\"type\":\"local\"}',\n"
            + "    '{\"type\": \"csv\", \"hasHeaderRow\": true}',\n"
            + "    '[{\"name\": \"timestamp\", \"type\": \"string\"}]'\n"
            + "  )\n"
            + ")",
            externalFiles
        ))
        .setExpectedRowSignature(dummyRowSignature)
        .setExpectedMSQSpec(
            MSQSpec
                .builder()
                .query(newScanQueryBuilder()
                           .dataSource(new ExternalDataSource(
                               new LocalInputSource(
                                   null,
                                   null,
                                   Collections.nCopies(numFiles, toRead),
                                   SystemFields.none()
                               ),
                               new CsvInputFormat(null, null, null, true, 0, null),
                               RowSignature.builder().add("timestamp", ColumnType.STRING).build()
                           ))
                           .intervals(querySegmentSpec(Filtration.eternity()))
                           .columns("v0")
                           .columnTypes(ColumnType.LONG)
                           .virtualColumns(new ExpressionVirtualColumn("v0", ExprEval.of(1L).toExpr(), ColumnType.LONG))
                           .context(defaultScanQueryContext(
                               context,
                               RowSignature.builder().add("v0", ColumnType.LONG).build()
                           ))
                           .build()
                )
                .columnMappings(new ColumnMappings(
                    ImmutableList.of(
                        new ColumnMapping("v0", "timestamp")
                    )
                ))
                .tuningConfig(MSQTuningConfig.defaultConfig())
                .destination(isDurableStorageDestination(contextName, context)
                             ? DurableStorageMSQDestination.INSTANCE
                             : TaskReportMSQDestination.INSTANCE)
                .build())
        .setQueryContext(context)
        .setExpectedResultRows(result)
        .verifyResults();
  }

  @MethodSource("data")
  @ParameterizedTest(name = "{index}:with context {0}")
<<<<<<< HEAD
  public void testJoinUsesDifferentAlgorithm(String contextName, Map<String, Object> context)
  {
    // This test asserts that the join algorithm used is a different one from that supplied. In sqlCompatible() mode
    // the query gets planned differently, therefore we do use the sortMerge processor. Instead of having separate
    // handling, a similar test has been described in CalciteJoinQueryMSQTest, therefore we don't want to repeat that
    // here, hence ignoring in sqlCompatible() mode
    if (NullHandling.sqlCompatible()) {
      return;
    }

    RowSignature rowSignature = RowSignature.builder().add("cnt", ColumnType.LONG).build();

    Map<String, Object> queryContext = new HashMap<>(context);
    queryContext.put(PlannerContext.CTX_SQL_JOIN_ALGORITHM, JoinAlgorithm.SORT_MERGE.toString());

    Query<?> expectedQuery;

    expectedQuery = GroupByQuery
        .builder()
        .setDataSource(
            join(
                new QueryDataSource(
                    newScanQueryBuilder()
                        .dataSource("foo")
                        .columns("__time")
                        .columnTypes(ColumnType.LONG)
                        .context(defaultScanQueryContext(
                            queryContext,
                            RowSignature.builder().add("__time", ColumnType.LONG).build()
                        ))
                        .intervals(querySegmentSpec(Intervals.ETERNITY))
                        .build()
                ),
                new QueryDataSource(
                    GroupByQuery.builder()
                                .setDataSource("foo")
                                .setDimensions(
                                    new DefaultDimensionSpec("m1", "d0", ColumnType.FLOAT)
                                )
                                .setContext(queryContext)
                                .setQuerySegmentSpec(querySegmentSpec(Intervals.ETERNITY))
                                .setGranularity(Granularities.ALL)
                                .setPostAggregatorSpecs(
                                    expressionPostAgg(
                                        "a0",
                                        "1",
                                        ColumnType.LONG
                                    ),
                                    expressionPostAgg(
                                        "p0",
                                        "(CAST(floor(100), 'DOUBLE') == \"d0\")",
                                        ColumnType.LONG
                                    )
                                )
                                .build()

                ),
                "j0.",
                "(1 == \"j0.p0\")",
                JoinType.LEFT,
                null,
                JoinAlgorithm.SORT_MERGE
            )
        )
        .setAggregatorSpecs(
            new FilteredAggregatorFactory(
                new CountAggregatorFactory("a0"),
                isNull("j0.a0"),
                "a0"
            )
        )
        .setContext(queryContext)
        .setQuerySegmentSpec(querySegmentSpec(Intervals.ETERNITY))
        .setGranularity(Granularities.ALL)
        .build();

    testSelectQuery()
        .setSql(
            "SELECT COUNT(*) FILTER (WHERE FLOOR(100) NOT IN (SELECT m1 FROM foo)) AS cnt "
            + "FROM foo"
        )
        .setExpectedRowSignature(rowSignature)
        .setExpectedMSQSpec(
            MSQSpec
                .builder()
                .query(expectedQuery)
                .columnMappings(new ColumnMappings(
                    ImmutableList.of(
                        new ColumnMapping("a0", "cnt")
                    )
                ))
                .destination(isDurableStorageDestination(contextName, context)
                             ? DurableStorageMSQDestination.INSTANCE
                             : TaskReportMSQDestination.INSTANCE)
                .tuningConfig(MSQTuningConfig.defaultConfig())
                .build())
        .setQueryContext(queryContext)
        .addAdhocReportAssertions(
            msqTaskReportPayload -> msqTaskReportPayload.getStages().getStages().stream().noneMatch(
                stage -> stage.getStageDefinition()
                              .getProcessorFactory()
                              .getClass()
                              .equals(SortMergeJoinFrameProcessorFactory.class)
            ),
            "assert the query didn't use sort merge"
        )
        .setExpectedResultRows(ImmutableList.of(new Object[]{6L}))
        .verifyResults();
  }

  @MethodSource("data")
  @ParameterizedTest(name = "{index}:with context {0}")
=======
>>>>>>> 12e88b74
  public void testSelectUnnestOnInlineFoo(String contextName, Map<String, Object> context)
  {
    RowSignature resultSignature = RowSignature.builder()
                                               .add("EXPR$0", ColumnType.LONG)
                                               .build();
    RowSignature outputSignature = RowSignature.builder()
                                               .add("d", ColumnType.LONG)
                                               .build();

    final ColumnMappings expectedColumnMappings = new ColumnMappings(
        ImmutableList.of(
            new ColumnMapping("EXPR$0", "d")
        )
    );

    testSelectQuery()
        .setSql("select d from UNNEST(ARRAY[1,2,3]) as unnested(d)")
        .setExpectedMSQSpec(
            MSQSpec.builder()
                   .query(newScanQueryBuilder()
                              .dataSource(
                                  InlineDataSource.fromIterable(
                                      ImmutableList.of(
                                          new Object[]{1L},
                                          new Object[]{2L},
                                          new Object[]{3L}
                                      ),
                                      resultSignature
                                  )
                              )
                              .intervals(querySegmentSpec(Filtration.eternity()))
                              .columns("EXPR$0")
                              .columnTypes(ColumnType.LONG)
                              .context(defaultScanQueryContext(
                                  context,
                                  resultSignature
                              ))
                              .build())
                   .columnMappings(expectedColumnMappings)
                   .tuningConfig(MSQTuningConfig.defaultConfig())
                   .destination(isDurableStorageDestination(contextName, context)
                                ? DurableStorageMSQDestination.INSTANCE
                                : TaskReportMSQDestination.INSTANCE)
                   .build()
        )
        .setExpectedRowSignature(outputSignature)
        .setQueryContext(context)
        .setExpectedResultRows(ImmutableList.of(
            new Object[]{1},
            new Object[]{2},
            new Object[]{3}
        ))
        .verifyResults();
  }


  @MethodSource("data")
  @ParameterizedTest(name = "{index}:with context {0}")
  public void testSelectUnnestOnFoo(String contextName, Map<String, Object> context)
  {
    RowSignature resultSignature = RowSignature.builder()
                                               .add("j0.unnest", ColumnType.STRING)
                                               .build();

    RowSignature outputSignature = RowSignature.builder()
                                               .add("d3", ColumnType.STRING)
                                               .build();

    final ColumnMappings expectedColumnMappings = new ColumnMappings(
        ImmutableList.of(
            new ColumnMapping("j0.unnest", "d3")
        )
    );

    testSelectQuery()
        .setSql("SELECT d3 FROM foo, UNNEST(MV_TO_ARRAY(dim3)) as unnested (d3)")
        .setExpectedMSQSpec(
            MSQSpec.builder()
                   .query(newScanQueryBuilder()
                              .dataSource(UnnestDataSource.create(
                                  new TableDataSource(CalciteTests.DATASOURCE1),
                                  expressionVirtualColumn("j0.unnest", "\"dim3\"", ColumnType.STRING),
                                  null
                              ))
                              .intervals(querySegmentSpec(Filtration.eternity()))
                              .resultFormat(ScanQuery.ResultFormat.RESULT_FORMAT_COMPACTED_LIST)
                              .context(defaultScanQueryContext(
                                  context,
                                  resultSignature
                              ))
                              .columns("j0.unnest")
                              .columnTypes(ColumnType.STRING)
                              .build())
                   .columnMappings(expectedColumnMappings)
                   .tuningConfig(MSQTuningConfig.defaultConfig())
                   .destination(isDurableStorageDestination(contextName, context)
                                ? DurableStorageMSQDestination.INSTANCE
                                : TaskReportMSQDestination.INSTANCE)
                   .build()
        )
        .setExpectedRowSignature(outputSignature)
        .setQueryContext(context)
        .setExpectedResultRows(
            ImmutableList.of(
                new Object[]{"a"},
                new Object[]{"b"},
                new Object[]{"b"},
                new Object[]{"c"},
                new Object[]{"d"},
                new Object[]{""},
                new Object[]{null},
                new Object[]{null}
            ))
        .verifyResults();
  }

  @MethodSource("data")
  @ParameterizedTest(name = "{index}:with context {0}")
  public void testSelectUnnestOnQueryFoo(String contextName, Map<String, Object> context)
  {
    RowSignature resultSignature = RowSignature.builder()
                                               .add("j0.unnest", ColumnType.STRING)
                                               .build();

    RowSignature resultSignature1 = RowSignature.builder()
                                                .add("dim3", ColumnType.STRING)
                                                .build();

    RowSignature outputSignature = RowSignature.builder()
                                               .add("d3", ColumnType.STRING)
                                               .build();

    final ColumnMappings expectedColumnMappings = new ColumnMappings(
        ImmutableList.of(
            new ColumnMapping("j0.unnest", "d3")
        )
    );

    testSelectQuery()
        .setSql("SELECT d3 FROM (select * from druid.foo where dim2='a' LIMIT 10), UNNEST(MV_TO_ARRAY(dim3)) as unnested (d3)")
        .setExpectedMSQSpec(
            MSQSpec.builder()
                   .query(newScanQueryBuilder()
                              .dataSource(UnnestDataSource.create(
                                  new QueryDataSource(
                                      newScanQueryBuilder()
                                          .dataSource(
                                              new TableDataSource(CalciteTests.DATASOURCE1)
                                          )
                                          .intervals(querySegmentSpec(Filtration.eternity()))
                                          .resultFormat(ScanQuery.ResultFormat.RESULT_FORMAT_COMPACTED_LIST)
                                          .filters(equality("dim2", "a", ColumnType.STRING))
                                          .columns("dim3")
                                          .columnTypes(ColumnType.STRING)
                                          .context(defaultScanQueryContext(
                                              context,
                                              resultSignature1
                                          ))
                                          .limit(10)
                                          .build()
                                  ),
                                  expressionVirtualColumn("j0.unnest", "\"dim3\"", ColumnType.STRING),
                                  null
                              ))
                              .intervals(querySegmentSpec(Filtration.eternity()))
                              .resultFormat(ScanQuery.ResultFormat.RESULT_FORMAT_COMPACTED_LIST)
                              .context(defaultScanQueryContext(
                                  context,
                                  resultSignature
                              ))
                              .columns("j0.unnest")
                              .columnTypes(ColumnType.STRING)
                              .build())
                   .columnMappings(expectedColumnMappings)
                   .tuningConfig(MSQTuningConfig.defaultConfig())
                   .destination(isDurableStorageDestination(contextName, context)
                                ? DurableStorageMSQDestination.INSTANCE
                                : TaskReportMSQDestination.INSTANCE)
                   .build()
        )
        .setExpectedRowSignature(outputSignature)
        .setQueryContext(context)
        .setExpectedResultRows(
            ImmutableList.of(
                new Object[]{"a"},
                new Object[]{"b"},
                new Object[]{""}
            ))
        .verifyResults();
  }

  @MethodSource("data")
  @ParameterizedTest(name = "{index}:with context {0}")
  public void testUnionAllUsingUnionDataSource(String contextName, Map<String, Object> context)
  {

    final RowSignature rowSignature = RowSignature.builder()
                                                  .add("__time", ColumnType.LONG)
                                                  .add("dim1", ColumnType.STRING)
                                                  .build();

    final List<Object[]> results = ImmutableList.of(
        new Object[]{946684800000L, ""},
        new Object[]{946684800000L, ""},
        new Object[]{946771200000L, "10.1"},
        new Object[]{946771200000L, "10.1"},
        new Object[]{946857600000L, "2"},
        new Object[]{946857600000L, "2"},
        new Object[]{978307200000L, "1"},
        new Object[]{978307200000L, "1"},
        new Object[]{978393600000L, "def"},
        new Object[]{978393600000L, "def"},
        new Object[]{978480000000L, "abc"},
        new Object[]{978480000000L, "abc"}
    );
    // This plans the query using DruidUnionDataSourceRule since the DruidUnionDataSourceRule#isCompatible
    // returns true (column names, types match, and it is a union on the table data sources).
    // It gets planned correctly, however MSQ engine cannot plan the query correctly
    testSelectQuery()
        .setSql("SELECT __time, dim1 FROM foo\n"
                + "UNION ALL\n"
                + "SELECT __time, dim1 FROM foo\n")
        .setExpectedRowSignature(rowSignature)
        .setExpectedMSQSpec(
            MSQSpec.builder()
                   .query(newScanQueryBuilder()
                              .dataSource(new UnionDataSource(
                                  ImmutableList.of(new TableDataSource("foo"), new TableDataSource("foo"))
                              ))
                              .intervals(querySegmentSpec(Filtration.eternity()))
                              .resultFormat(ScanQuery.ResultFormat.RESULT_FORMAT_COMPACTED_LIST)
                              .context(defaultScanQueryContext(
                                  context,
                                  rowSignature
                              ))
                              .columns("__time", "dim1")
                              .columnTypes(ColumnType.LONG, ColumnType.STRING)
                              .build())
                   .columnMappings(ColumnMappings.identity(rowSignature))
                   .tuningConfig(MSQTuningConfig.defaultConfig())
                   .destination(isDurableStorageDestination(contextName, context)
                                ? DurableStorageMSQDestination.INSTANCE
                                : TaskReportMSQDestination.INSTANCE)
                   .build()
        )
        .setQueryContext(context)
        .setExpectedResultRows(results)
        .verifyResults();
  }

  private List<Object[]> expectedMultiValueFooRowsGroup()
  {
    ArrayList<Object[]> expected = new ArrayList<>();
    expected.add(new Object[]{null, 2L});
    expected.add(new Object[]{"", 1L});
    expected.addAll(ImmutableList.of(
        new Object[]{"a", 1L},
        new Object[]{"b", 2L},
        new Object[]{"c", 1L},
        new Object[]{"d", 1L}
    ));
    return expected;
  }

  private List<Object[]> expectedMultiValueFooRowsGroupByList()
  {
    return ImmutableList.of(
        new Object[]{null, 2L},
        new Object[]{Collections.singletonList(""), 1L},
        new Object[]{Collections.singletonList("a"), 1L},
        new Object[]{Collections.singletonList("b"), 2L},
        new Object[]{Collections.singletonList("c"), 1L},
        new Object[]{Collections.singletonList("d"), 1L}
    );
  }

  private static Map<String, Object> enableMultiValueUnnesting(Map<String, Object> context, boolean value)
  {
    Map<String, Object> localContext = ImmutableMap.<String, Object>builder()
                                                   .putAll(context)
                                                   .put("groupByEnableMultiValueUnnesting", value)
                                                   .build();
    return localContext;
  }

  private boolean isDurableStorageDestination(String contextName, Map<String, Object> context)
  {
    return QUERY_RESULTS_WITH_DURABLE_STORAGE.equals(contextName) || QUERY_RESULTS_WITH_DEFAULT_CONTEXT.equals(context);
  }

  public boolean isPageSizeLimited(String contextName)
  {
    return QUERY_RESULTS_WITH_DURABLE_STORAGE.equals(contextName);
  }
}<|MERGE_RESOLUTION|>--- conflicted
+++ resolved
@@ -2438,121 +2438,11 @@
 
   @MethodSource("data")
   @ParameterizedTest(name = "{index}:with context {0}")
-<<<<<<< HEAD
-  public void testJoinUsesDifferentAlgorithm(String contextName, Map<String, Object> context)
-  {
-    // This test asserts that the join algorithm used is a different one from that supplied. In sqlCompatible() mode
-    // the query gets planned differently, therefore we do use the sortMerge processor. Instead of having separate
-    // handling, a similar test has been described in CalciteJoinQueryMSQTest, therefore we don't want to repeat that
-    // here, hence ignoring in sqlCompatible() mode
-    if (NullHandling.sqlCompatible()) {
-      return;
-    }
-
-    RowSignature rowSignature = RowSignature.builder().add("cnt", ColumnType.LONG).build();
-
-    Map<String, Object> queryContext = new HashMap<>(context);
-    queryContext.put(PlannerContext.CTX_SQL_JOIN_ALGORITHM, JoinAlgorithm.SORT_MERGE.toString());
-
-    Query<?> expectedQuery;
-
-    expectedQuery = GroupByQuery
-        .builder()
-        .setDataSource(
-            join(
-                new QueryDataSource(
-                    newScanQueryBuilder()
-                        .dataSource("foo")
-                        .columns("__time")
-                        .columnTypes(ColumnType.LONG)
-                        .context(defaultScanQueryContext(
-                            queryContext,
-                            RowSignature.builder().add("__time", ColumnType.LONG).build()
-                        ))
-                        .intervals(querySegmentSpec(Intervals.ETERNITY))
-                        .build()
-                ),
-                new QueryDataSource(
-                    GroupByQuery.builder()
-                                .setDataSource("foo")
-                                .setDimensions(
-                                    new DefaultDimensionSpec("m1", "d0", ColumnType.FLOAT)
-                                )
-                                .setContext(queryContext)
-                                .setQuerySegmentSpec(querySegmentSpec(Intervals.ETERNITY))
-                                .setGranularity(Granularities.ALL)
-                                .setPostAggregatorSpecs(
-                                    expressionPostAgg(
-                                        "a0",
-                                        "1",
-                                        ColumnType.LONG
                                     ),
                                     expressionPostAgg(
                                         "p0",
                                         "(CAST(floor(100), 'DOUBLE') == \"d0\")",
                                         ColumnType.LONG
-                                    )
-                                )
-                                .build()
-
-                ),
-                "j0.",
-                "(1 == \"j0.p0\")",
-                JoinType.LEFT,
-                null,
-                JoinAlgorithm.SORT_MERGE
-            )
-        )
-        .setAggregatorSpecs(
-            new FilteredAggregatorFactory(
-                new CountAggregatorFactory("a0"),
-                isNull("j0.a0"),
-                "a0"
-            )
-        )
-        .setContext(queryContext)
-        .setQuerySegmentSpec(querySegmentSpec(Intervals.ETERNITY))
-        .setGranularity(Granularities.ALL)
-        .build();
-
-    testSelectQuery()
-        .setSql(
-            "SELECT COUNT(*) FILTER (WHERE FLOOR(100) NOT IN (SELECT m1 FROM foo)) AS cnt "
-            + "FROM foo"
-        )
-        .setExpectedRowSignature(rowSignature)
-        .setExpectedMSQSpec(
-            MSQSpec
-                .builder()
-                .query(expectedQuery)
-                .columnMappings(new ColumnMappings(
-                    ImmutableList.of(
-                        new ColumnMapping("a0", "cnt")
-                    )
-                ))
-                .destination(isDurableStorageDestination(contextName, context)
-                             ? DurableStorageMSQDestination.INSTANCE
-                             : TaskReportMSQDestination.INSTANCE)
-                .tuningConfig(MSQTuningConfig.defaultConfig())
-                .build())
-        .setQueryContext(queryContext)
-        .addAdhocReportAssertions(
-            msqTaskReportPayload -> msqTaskReportPayload.getStages().getStages().stream().noneMatch(
-                stage -> stage.getStageDefinition()
-                              .getProcessorFactory()
-                              .getClass()
-                              .equals(SortMergeJoinFrameProcessorFactory.class)
-            ),
-            "assert the query didn't use sort merge"
-        )
-        .setExpectedResultRows(ImmutableList.of(new Object[]{6L}))
-        .verifyResults();
-  }
-
-  @MethodSource("data")
-  @ParameterizedTest(name = "{index}:with context {0}")
-=======
->>>>>>> 12e88b74
   public void testSelectUnnestOnInlineFoo(String contextName, Map<String, Object> context)
   {
     RowSignature resultSignature = RowSignature.builder()
