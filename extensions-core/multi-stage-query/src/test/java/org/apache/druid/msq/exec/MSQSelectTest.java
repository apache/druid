--- conflicted
+++ resolved
@@ -2528,15 +2528,10 @@
 
                 ),
                 "j0.",
-<<<<<<< HEAD
                 "(1 == \"j0.p0\")",
-                JoinType.LEFT
-=======
-                "(CAST(floor(100), 'DOUBLE') == \"j0.d0\")",
                 JoinType.LEFT,
                 null,
                 JoinAlgorithm.SORT_MERGE
->>>>>>> ca8f24ed
             )
         )
         .setAggregatorSpecs(
