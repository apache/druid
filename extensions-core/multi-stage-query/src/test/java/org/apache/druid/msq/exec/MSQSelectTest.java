--- conflicted
+++ resolved
@@ -1772,8 +1772,6 @@
     }
   }
 
-<<<<<<< HEAD
-=======
   @Test
   public void testSelectRowsGetTruncatedInReports() throws IOException
   {
@@ -1834,70 +1832,6 @@
         .verifyResults();
   }
 
-  @Test
-  public void testMultiValueStringWithIncorrectType() throws IOException
-  {
-    final File toRead = MSQTestFileUtils.getResourceAsTemporaryFile(
-        temporaryFolder,
-        this,
-        "/unparseable-mv-string-array.json"
-    );
-    final String toReadAsJson = queryFramework().queryJsonMapper().writeValueAsString(toRead.getAbsolutePath());
-
-    RowSignature rowSignature = RowSignature.builder()
-                                            .add("__time", ColumnType.LONG)
-                                            .add("language", ColumnType.STRING_ARRAY)
-                                            .build();
-
-    final GroupByQuery expectedQuery =
-        GroupByQuery.builder()
-                    .setDataSource(CalciteTests.DATASOURCE1)
-                    .setInterval(querySegmentSpec(Filtration.eternity()))
-                    .setGranularity(Granularities.ALL)
-                    .setDimensions(dimensions(new DefaultDimensionSpec("__time", "d0", ColumnType.LONG)))
-                    .build();
-
-
-    testSelectQuery()
-        .setSql("WITH\n"
-                + "kttm_data AS (\n"
-                + "SELECT * FROM TABLE(\n"
-                + "  EXTERN(\n"
-                + "    '{ \"files\": [" + toReadAsJson + "],\"type\":\"local\"}',\n"
-                + "    '{\"type\":\"json\"}',\n"
-                + "    '[{\"name\":\"timestamp\",\"type\":\"string\"},{\"name\":\"agent_category\",\"type\":\"string\"},{\"name\":\"agent_type\",\"type\":\"string\"},{\"name\":\"browser\",\"type\":\"string\"},{\"name\":\"browser_version\",\"type\":\"string\"},{\"name\":\"city\",\"type\":\"string\"},{\"name\":\"continent\",\"type\":\"string\"},{\"name\":\"country\",\"type\":\"string\"},{\"name\":\"version\",\"type\":\"string\"},{\"name\":\"event_type\",\"type\":\"string\"},{\"name\":\"event_subtype\",\"type\":\"string\"},{\"name\":\"loaded_image\",\"type\":\"string\"},{\"name\":\"adblock_list\",\"type\":\"string\"},{\"name\":\"forwarded_for\",\"type\":\"string\"},{\"name\":\"language\",\"type\":\"string\"},{\"name\":\"number\",\"type\":\"long\"},{\"name\":\"os\",\"type\":\"string\"},{\"name\":\"path\",\"type\":\"string\"},{\"name\":\"platform\",\"type\":\"string\"},{\"name\":\"referrer\",\"type\":\"string\"},{\"name\":\"referrer_host\",\"type\":\"string\"},{\"name\":\"region\",\"type\":\"string\"},{\"name\":\"remote_address\",\"type\":\"string\"},{\"name\":\"screen\",\"type\":\"string\"},{\"name\":\"session\",\"type\":\"string\"},{\"name\":\"session_length\",\"type\":\"long\"},{\"name\":\"timezone\",\"type\":\"string\"},{\"name\":\"timezone_offset\",\"type\":\"long\"},{\"name\":\"window\",\"type\":\"string\"}]'\n"
-                + "  )\n"
-                + "))\n"
-                + "\n"
-                + "SELECT\n"
-                + "  FLOOR(TIME_PARSE(\"timestamp\") TO MINUTE) AS __time,\n"
-                + "  MV_TO_ARRAY(\"language\") AS \"language\"\n"
-                + "FROM kttm_data")
-        .setExpectedRowSignature(rowSignature)
-        .setExpectedResultRows(ImmutableList.of(
-            new Object[]{1566691200000L, ImmutableList.of("en")},
-            new Object[]{1566691200000L, ImmutableList.of("en", "es", "es-419", "es-MX")},
-            new Object[]{1566691200000L, ImmutableList.of("en", "es", "es-419", "es-US")}
-        ))
-        .setExpectedMSQSpec(
-            MSQSpec
-                .builder()
-                .query(expectedQuery)
-                .columnMappings(new ColumnMappings(
-                    ImmutableList.of(
-                        new ColumnMapping("d0", "__time"),
-                        new ColumnMapping("a0", "cnt")
-                    )
-                ))
-                .tuningConfig(MSQTuningConfig.defaultConfig())
-                .build())
-        .setExpectedMSQFault(new CannotParseExternalDataFault(
-            "Unable to add the row to the frame. Type conversion might be required."))
-        .setQueryContext(context)
-        .verifyResults();
-  }
-
->>>>>>> 1a9aefbb
   @Nonnull
   private List<Object[]> expectedMultiValueFooRowsGroup()
   {
