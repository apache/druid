--- conflicted
+++ resolved
@@ -257,10 +257,7 @@
                               .dataSource(CalciteTests.DATASOURCE2)
                               .intervals(querySegmentSpec(Filtration.eternity()))
                               .columns("m1", "dim2")
-<<<<<<< HEAD
-=======
                               .columnTypes(ColumnType.LONG, ColumnType.STRING)
->>>>>>> 7ad5c28b
                               .context(defaultScanQueryContext(
                                   context,
                                   RowSignature.builder()
@@ -1491,10 +1488,7 @@
                                  )
                              )
                              .columns("v0", "user")
-<<<<<<< HEAD
-=======
                              .columnTypes(ColumnType.LONG, ColumnType.STRING)
->>>>>>> 7ad5c28b
                              .filters(new LikeDimFilter("user", "%ot%", null, null))
                              .context(defaultScanQueryContext(
                                  multipleWorkerContext,
@@ -1688,10 +1682,7 @@
                            .dataSource(CalciteTests.DATASOURCE2)
                            .intervals(querySegmentSpec(Filtration.eternity()))
                            .columns("m1", "dim2")
-<<<<<<< HEAD
-=======
                            .columnTypes(ColumnType.LONG, ColumnType.STRING)
->>>>>>> 7ad5c28b
                            .context(defaultScanQueryContext(
                                context,
                                RowSignature.builder()
