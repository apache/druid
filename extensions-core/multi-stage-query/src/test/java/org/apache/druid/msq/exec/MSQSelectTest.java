/*
 * Licensed to the Apache Software Foundation (ASF) under one
 * or more contributor license agreements.  See the NOTICE file
 * distributed with this work for additional information
 * regarding copyright ownership.  The ASF licenses this file
 * to you under the Apache License, Version 2.0 (the
 * "License"); you may not use this file except in compliance
 * with the License.  You may obtain a copy of the License at
 *
 *   http://www.apache.org/licenses/LICENSE-2.0
 *
 * Unless required by applicable law or agreed to in writing,
 * software distributed under the License is distributed on an
 * "AS IS" BASIS, WITHOUT WARRANTIES OR CONDITIONS OF ANY
 * KIND, either express or implied.  See the License for the
 * specific language governing permissions and limitations
 * under the License.
 */

package org.apache.druid.msq.exec;

import com.google.common.collect.ImmutableList;
import com.google.common.collect.ImmutableMap;
import org.apache.druid.common.config.NullHandling;
import org.apache.druid.data.input.impl.JsonInputFormat;
import org.apache.druid.data.input.impl.LocalInputSource;
import org.apache.druid.frame.util.DurableStorageUtils;
import org.apache.druid.java.util.common.DateTimes;
import org.apache.druid.java.util.common.ISE;
import org.apache.druid.java.util.common.Intervals;
import org.apache.druid.java.util.common.granularity.Granularities;
import org.apache.druid.math.expr.ExprMacroTable;
import org.apache.druid.msq.indexing.ColumnMapping;
import org.apache.druid.msq.indexing.ColumnMappings;
import org.apache.druid.msq.indexing.MSQSpec;
import org.apache.druid.msq.indexing.MSQTuningConfig;
import org.apache.druid.msq.indexing.error.CannotParseExternalDataFault;
import org.apache.druid.msq.indexing.report.MSQResultsReport;
import org.apache.druid.msq.test.CounterSnapshotMatcher;
import org.apache.druid.msq.test.MSQTestBase;
import org.apache.druid.msq.test.MSQTestFileUtils;
import org.apache.druid.query.InlineDataSource;
import org.apache.druid.query.QueryDataSource;
import org.apache.druid.query.aggregation.CountAggregatorFactory;
import org.apache.druid.query.aggregation.DoubleSumAggregatorFactory;
import org.apache.druid.query.aggregation.FilteredAggregatorFactory;
import org.apache.druid.query.aggregation.cardinality.CardinalityAggregatorFactory;
import org.apache.druid.query.aggregation.post.ArithmeticPostAggregator;
import org.apache.druid.query.aggregation.post.ExpressionPostAggregator;
import org.apache.druid.query.aggregation.post.FieldAccessPostAggregator;
import org.apache.druid.query.dimension.DefaultDimensionSpec;
import org.apache.druid.query.expression.TestExprMacroTable;
import org.apache.druid.query.filter.NotDimFilter;
import org.apache.druid.query.filter.SelectorDimFilter;
import org.apache.druid.query.groupby.GroupByQuery;
import org.apache.druid.query.groupby.orderby.DefaultLimitSpec;
import org.apache.druid.query.groupby.orderby.OrderByColumnSpec;
import org.apache.druid.query.ordering.StringComparators;
import org.apache.druid.query.scan.ScanQuery;
import org.apache.druid.segment.column.ColumnType;
import org.apache.druid.segment.column.RowSignature;
import org.apache.druid.segment.join.JoinType;
import org.apache.druid.segment.virtual.ExpressionVirtualColumn;
import org.apache.druid.sql.SqlPlanningException;
import org.apache.druid.sql.calcite.expression.DruidExpression;
import org.apache.druid.sql.calcite.external.ExternalDataSource;
import org.apache.druid.sql.calcite.filtration.Filtration;
import org.apache.druid.sql.calcite.planner.JoinAlgorithm;
import org.apache.druid.sql.calcite.planner.PlannerContext;
import org.apache.druid.sql.calcite.planner.UnsupportedSQLQueryException;
import org.apache.druid.sql.calcite.util.CalciteTests;
import org.hamcrest.CoreMatchers;
import org.junit.Test;
import org.junit.internal.matchers.ThrowableMessageMatcher;
import org.junit.runner.RunWith;
import org.junit.runners.Parameterized;
import org.mockito.ArgumentMatchers;
import org.mockito.Mockito;

import javax.annotation.Nonnull;
import java.io.File;
import java.io.IOException;
import java.util.ArrayList;
import java.util.Arrays;
import java.util.Collection;
import java.util.Collections;
import java.util.List;
import java.util.Map;

@RunWith(Parameterized.class)
public class MSQSelectTest extends MSQTestBase
{

  @Parameterized.Parameters(name = "{index}:with context {0}")
  public static Collection<Object[]> data()
  {
    Object[][] data = new Object[][]{
        {DEFAULT, DEFAULT_MSQ_CONTEXT},
        {DURABLE_STORAGE, DURABLE_STORAGE_MSQ_CONTEXT},
        {FAULT_TOLERANCE, FAULT_TOLERANCE_MSQ_CONTEXT},
        {SEQUENTIAL_MERGE, SEQUENTIAL_MERGE_MSQ_CONTEXT}
    };
    return Arrays.asList(data);
  }

  @Parameterized.Parameter(0)
  public String contextName;

  @Parameterized.Parameter(1)
  public Map<String, Object> context;

  @Test
  public void testCalculator()
  {
    RowSignature resultSignature = RowSignature.builder()
                                               .add("EXPR$0", ColumnType.LONG)
                                               .build();

    testSelectQuery()
        .setSql("select 1 + 1")
        .setExpectedMSQSpec(
            MSQSpec.builder()
                   .query(
                       newScanQueryBuilder()
                           .dataSource(
                               InlineDataSource.fromIterable(
                                   ImmutableList.of(new Object[]{2L}),
                                   resultSignature
                               )
                           )
                           .intervals(querySegmentSpec(Filtration.eternity()))
                           .columns("EXPR$0")
                           .context(defaultScanQueryContext(context, resultSignature))
                           .build()
                   )
                   .columnMappings(ColumnMappings.identity(resultSignature))
                   .tuningConfig(MSQTuningConfig.defaultConfig())
                   .build()
        )
        .setExpectedRowSignature(resultSignature)
        .setQueryContext(context)
        .setExpectedResultRows(ImmutableList.of(new Object[]{2L})).verifyResults();
  }

  @Test
  public void testSelectOnFoo()
  {
    RowSignature resultSignature = RowSignature.builder()
                                               .add("cnt", ColumnType.LONG)
                                               .add("dim1", ColumnType.STRING)
                                               .build();

    testSelectQuery()
        .setSql("select cnt,dim1 from foo")
        .setExpectedMSQSpec(
            MSQSpec.builder()
                   .query(
                       newScanQueryBuilder()
                           .dataSource(CalciteTests.DATASOURCE1)
                           .intervals(querySegmentSpec(Filtration.eternity()))
                           .columns("cnt", "dim1")
                           .context(defaultScanQueryContext(context, resultSignature))
                           .build()
                   )
                   .columnMappings(ColumnMappings.identity(resultSignature))
                   .tuningConfig(MSQTuningConfig.defaultConfig())
                   .build()
        )
        .setQueryContext(context)
        .setExpectedRowSignature(resultSignature)
        .setExpectedCountersForStageWorkerChannel(
            CounterSnapshotMatcher
                .with().totalFiles(1),
            0, 0, "input0"
        )
        .setExpectedCountersForStageWorkerChannel(
            CounterSnapshotMatcher
                .with().rows(6).frames(1),
            0, 0, "output"
        )
        .setExpectedCountersForStageWorkerChannel(
            CounterSnapshotMatcher
                .with().rows(6).frames(1),
            0, 0, "shuffle"
        )
        .setExpectedResultRows(ImmutableList.of(
            new Object[]{1L, !useDefault ? "" : null},
            new Object[]{1L, "10.1"},
            new Object[]{1L, "2"},
            new Object[]{1L, "1"},
            new Object[]{1L, "def"},
            new Object[]{1L, "abc"}
        )).verifyResults();
  }

  @Test
  public void testSelectOnFoo2()
  {
    RowSignature resultSignature = RowSignature.builder()
                                               .add("m1", ColumnType.LONG)
                                               .add("dim2", ColumnType.STRING)
                                               .build();

    testSelectQuery()
        .setSql("select m1,dim2 from foo2")
        .setExpectedMSQSpec(
            MSQSpec.builder()
                   .query(newScanQueryBuilder()
                              .dataSource(CalciteTests.DATASOURCE2)
                              .intervals(querySegmentSpec(Filtration.eternity()))
                              .columns("dim2", "m1")
                              .context(defaultScanQueryContext(
                                  context,
                                  RowSignature.builder()
                                              .add("dim2", ColumnType.STRING)
                                              .add("m1", ColumnType.LONG)
                                              .build()
                              ))
                              .build())
                   .columnMappings(ColumnMappings.identity(resultSignature))
                   .tuningConfig(MSQTuningConfig.defaultConfig())
                   .build()
        )
        .setExpectedRowSignature(resultSignature)
        .setQueryContext(context)
        .setExpectedResultRows(ImmutableList.of(
            new Object[]{1L, "en"},
            new Object[]{1L, "ru"},
            new Object[]{1L, "he"}
        ))
        .setExpectedCountersForStageWorkerChannel(
            CounterSnapshotMatcher
                .with().totalFiles(1),
            0, 0, "input0"
        )
        .setExpectedCountersForStageWorkerChannel(
            CounterSnapshotMatcher
                .with().rows(3).frames(1),
            0, 0, "output"
        )
        .setExpectedCountersForStageWorkerChannel(
            CounterSnapshotMatcher
                .with().rows(3).frames(1),
            0, 0, "shuffle"
        )
        .verifyResults();
  }

  @Test
<<<<<<< HEAD
  public void testSelectOnFooDuplicateColumnNames()
  {
    // Duplicate column names are OK in SELECT statements.

    final RowSignature expectedScanSignature =
        RowSignature.builder()
                    .add("cnt", ColumnType.LONG)
                    .add("dim1", ColumnType.STRING)
                    .build();

    final ColumnMappings expectedColumnMappings = new ColumnMappings(
        ImmutableList.of(
            new ColumnMapping("cnt", "x"),
            new ColumnMapping("dim1", "x")
        )
    );

    final List<MSQResultsReport.ColumnAndType> expectedOutputSignature =
        ImmutableList.of(
            new MSQResultsReport.ColumnAndType("x", ColumnType.LONG),
            new MSQResultsReport.ColumnAndType("x", ColumnType.STRING)
        );

    testSelectQuery()
        .setSql("select cnt AS x, dim1 AS x from foo")
=======
  public void testSelectOnFooWhereMatchesNoSegments()
  {
    RowSignature resultSignature = RowSignature.builder()
                                               .add("cnt", ColumnType.LONG)
                                               .add("dim1", ColumnType.STRING)
                                               .build();

    // Filter [__time >= timestamp '3000-01-01 00:00:00'] matches no segments at all.
    testSelectQuery()
        .setSql("select cnt,dim1 from foo where __time >= timestamp '3000-01-01 00:00:00'")
>>>>>>> ccf48245
        .setExpectedMSQSpec(
            MSQSpec.builder()
                   .query(
                       newScanQueryBuilder()
                           .dataSource(CalciteTests.DATASOURCE1)
<<<<<<< HEAD
                           .intervals(querySegmentSpec(Filtration.eternity()))
                           .columns("cnt", "dim1")
                           .context(defaultScanQueryContext(context, expectedScanSignature))
                           .build()
                   )
                   .columnMappings(expectedColumnMappings)
=======
                           .intervals(
                               querySegmentSpec(
                                   Intervals.utc(
                                       DateTimes.of("3000").getMillis(),
                                       Intervals.ETERNITY.getEndMillis()
                                   )
                               )
                           )
                           .columns("cnt", "dim1")
                           .context(defaultScanQueryContext(context, resultSignature))
                           .build()
                   )
                   .columnMappings(ColumnMappings.identity(resultSignature))
>>>>>>> ccf48245
                   .tuningConfig(MSQTuningConfig.defaultConfig())
                   .build()
        )
        .setQueryContext(context)
<<<<<<< HEAD
        .setExpectedRowSignature(expectedOutputSignature)
        .setExpectedCountersForStageWorkerChannel(
            CounterSnapshotMatcher
                .with().totalFiles(1),
            0, 0, "input0"
        )
        .setExpectedCountersForStageWorkerChannel(
            CounterSnapshotMatcher
                .with().rows(6).frames(1),
            0, 0, "output"
        )
        .setExpectedCountersForStageWorkerChannel(
            CounterSnapshotMatcher
                .with().rows(6).frames(1),
            0, 0, "shuffle"
        )
        .setExpectedResultRows(ImmutableList.of(
            new Object[]{1L, !useDefault ? "" : null},
            new Object[]{1L, "10.1"},
            new Object[]{1L, "2"},
            new Object[]{1L, "1"},
            new Object[]{1L, "def"},
            new Object[]{1L, "abc"}
        )).verifyResults();
=======
        .setExpectedRowSignature(resultSignature)
        .setExpectedResultRows(ImmutableList.of())
        .verifyResults();
>>>>>>> ccf48245
  }

  @Test
  public void testGroupByOnFoo()
  {
    RowSignature rowSignature = RowSignature.builder()
                                            .add("cnt", ColumnType.LONG)
                                            .add("cnt1", ColumnType.LONG)
                                            .build();

    testSelectQuery()
        .setSql("select cnt,count(*) as cnt1 from foo group by cnt")
        .setExpectedMSQSpec(MSQSpec.builder()
                                   .query(GroupByQuery.builder()
                                                      .setDataSource(CalciteTests.DATASOURCE1)
                                                      .setInterval(querySegmentSpec(Filtration
                                                                                        .eternity()))
                                                      .setGranularity(Granularities.ALL)
                                                      .setDimensions(dimensions(
                                                          new DefaultDimensionSpec(
                                                              "cnt",
                                                              "d0",
                                                              ColumnType.LONG
                                                          )
                                                      ))
                                                      .setAggregatorSpecs(aggregators(new CountAggregatorFactory(
                                                          "a0")))
                                                      .setContext(context)
                                                      .build())
                                   .columnMappings(
                                       new ColumnMappings(ImmutableList.of(
                                           new ColumnMapping("d0", "cnt"),
                                           new ColumnMapping("a0", "cnt1")
                                       )
                                       ))
                                   .tuningConfig(MSQTuningConfig.defaultConfig())
                                   .build())
        .setExpectedRowSignature(rowSignature)
        .setExpectedResultRows(ImmutableList.of(new Object[]{1L, 6L}))
        .setQueryContext(context)
        .setExpectedCountersForStageWorkerChannel(
            CounterSnapshotMatcher
                .with().totalFiles(1),
            0, 0, "input0"
        )
        .setExpectedCountersForStageWorkerChannel(
            CounterSnapshotMatcher
                .with().rows(1).frames(1),
            0, 0, "output"
        )
        .setExpectedCountersForStageWorkerChannel(
            CounterSnapshotMatcher
                .with().rows(1).frames(1),
            0, 0, "shuffle"
        )
        .verifyResults();
  }

  @Test
  public void testGroupByOrderByDimension()
  {
    RowSignature rowSignature = RowSignature.builder()
                                            .add("m1", ColumnType.FLOAT)
                                            .add("cnt", ColumnType.LONG)
                                            .build();

    final GroupByQuery query =
        GroupByQuery.builder()
                    .setDataSource(CalciteTests.DATASOURCE1)
                    .setInterval(querySegmentSpec(Filtration.eternity()))
                    .setGranularity(Granularities.ALL)
                    .setDimensions(dimensions(new DefaultDimensionSpec("m1", "d0", ColumnType.FLOAT)))
                    .setAggregatorSpecs(aggregators(new CountAggregatorFactory("a0")))
                    .setLimitSpec(
                        new DefaultLimitSpec(
                            ImmutableList.of(
                                new OrderByColumnSpec(
                                    "d0",
                                    OrderByColumnSpec.Direction.DESCENDING,
                                    StringComparators.NUMERIC
                                )
                            ),
                            null
                        )
                    )
                    .setContext(context)
                    .build();

    testSelectQuery()
        .setSql("select m1, count(*) as cnt from foo group by m1 order by m1 desc")
        .setExpectedMSQSpec(
            MSQSpec.builder()
                   .query(query)
                   .columnMappings(
                       new ColumnMappings(ImmutableList.of(
                           new ColumnMapping("d0", "m1"),
                           new ColumnMapping("a0", "cnt")
                       )
                       ))
                   .tuningConfig(MSQTuningConfig.defaultConfig())
                   .build())
        .setExpectedRowSignature(rowSignature)
        .setQueryContext(context)
        .setExpectedResultRows(
            ImmutableList.of(
                new Object[]{6f, 1L},
                new Object[]{5f, 1L},
                new Object[]{4f, 1L},
                new Object[]{3f, 1L},
                new Object[]{2f, 1L},
                new Object[]{1f, 1L}
            )
        )
        .setExpectedCountersForStageWorkerChannel(
            CounterSnapshotMatcher
                .with().totalFiles(1),
            0, 0, "input0"
        )
        .setExpectedCountersForStageWorkerChannel(
            CounterSnapshotMatcher
                .with().rows(6).frames(1),
            0, 0, "output"
        )
        .setExpectedCountersForStageWorkerChannel(
            CounterSnapshotMatcher
                .with().rows(6).frames(1),
            0, 0, "shuffle"
        )
        .verifyResults();
  }

  @Test
  public void testSelectWithLimit()
  {
    RowSignature resultSignature = RowSignature.builder()
                                               .add("cnt", ColumnType.LONG)
                                               .add("dim1", ColumnType.STRING)
                                               .build();

    testSelectQuery()
        .setSql("select cnt,dim1 from foo limit 10")
        .setExpectedMSQSpec(
            MSQSpec.builder()
                   .query(
                       newScanQueryBuilder()
                           .dataSource(CalciteTests.DATASOURCE1)
                           .intervals(querySegmentSpec(Filtration.eternity()))
                           .columns("cnt", "dim1")
                           .context(defaultScanQueryContext(context, resultSignature))
                           .limit(10)
                           .build()
                   )
                   .columnMappings(ColumnMappings.identity(resultSignature))
                   .tuningConfig(MSQTuningConfig.defaultConfig())
                   .build()
        )
        .setQueryContext(context)
        .setExpectedRowSignature(resultSignature)
        .setExpectedCountersForStageWorkerChannel(
            CounterSnapshotMatcher
                .with().totalFiles(1),
            0, 0, "input0"
        )
        .setExpectedCountersForStageWorkerChannel(
            CounterSnapshotMatcher
                .with().rows(6).frames(1),
            0, 0, "output"
        )
        .setExpectedCountersForStageWorkerChannel(
            CounterSnapshotMatcher
                .with().rows(6).frames(1),
            0, 0, "shuffle"
        )
        .setExpectedResultRows(ImmutableList.of(
            new Object[]{1L, !useDefault ? "" : null},
            new Object[]{1L, "10.1"},
            new Object[]{1L, "2"},
            new Object[]{1L, "1"},
            new Object[]{1L, "def"},
            new Object[]{1L, "abc"}
        )).verifyResults();
  }

  @Test
  public void testSelectWithGroupByLimit()
  {
    RowSignature rowSignature = RowSignature.builder()
                                            .add("cnt", ColumnType.LONG)
                                            .add("cnt1", ColumnType.LONG)
                                            .build();


    testSelectQuery()
        .setSql("select cnt,count(*) as cnt1 from foo group by cnt limit 10")
        .setQueryContext(context)
        .setExpectedMSQSpec(MSQSpec.builder()
                                   .query(GroupByQuery.builder()
                                                      .setDataSource(CalciteTests.DATASOURCE1)
                                                      .setInterval(querySegmentSpec(Filtration
                                                                                        .eternity()))
                                                      .setGranularity(Granularities.ALL)
                                                      .setDimensions(dimensions(
                                                          new DefaultDimensionSpec(
                                                              "cnt",
                                                              "d0",
                                                              ColumnType.LONG
                                                          )
                                                      ))
                                                      .setAggregatorSpecs(aggregators(new CountAggregatorFactory(
                                                          "a0")))
                                                      .setContext(context)
                                                      .setLimit(10)
                                                      .build())
                                   .columnMappings(
                                       new ColumnMappings(ImmutableList.of(
                                           new ColumnMapping("d0", "cnt"),
                                           new ColumnMapping("a0", "cnt1")
                                       )
                                       ))
                                   .tuningConfig(MSQTuningConfig.defaultConfig())
                                   .build())
        .setExpectedRowSignature(rowSignature)
        .setExpectedResultRows(ImmutableList.of(new Object[]{1L, 6L}))
        .verifyResults();

  }

  @Test
  public void testSubquery()
  {
    RowSignature resultSignature = RowSignature.builder()
                                               .add("cnt", ColumnType.LONG)
                                               .build();

    final GroupByQuery query =
        GroupByQuery.builder()
                    .setDataSource(
                        GroupByQuery.builder()
                                    .setDataSource("foo")
                                    .setInterval(querySegmentSpec(Filtration.eternity()))
                                    .setGranularity(Granularities.ALL)
                                    .setDimensions(dimensions(new DefaultDimensionSpec("m1", "d0", ColumnType.FLOAT)))
                                    .setContext(context)
                                    .build()
                    )
                    .setInterval(querySegmentSpec(Filtration.eternity()))
                    .setGranularity(Granularities.ALL)
                    .setAggregatorSpecs(aggregators(new CountAggregatorFactory("a0")))
                    .setContext(context)
                    .build();

    testSelectQuery()
        .setSql("select count(*) AS cnt from (select distinct m1 from foo)")
        .setExpectedMSQSpec(
            MSQSpec.builder()
                   .query(query)
                   .columnMappings(new ColumnMappings(ImmutableList.of(new ColumnMapping("a0", "cnt"))))
                   .tuningConfig(MSQTuningConfig.defaultConfig())
                   .build()
        )
        .setExpectedRowSignature(resultSignature)
        .setExpectedResultRows(ImmutableList.of(new Object[]{6L}))
        .setQueryContext(context)
        .setExpectedCountersForStageWorkerChannel(
            CounterSnapshotMatcher
                .with().totalFiles(1),
            0, 0, "input0"
        )
        .setExpectedCountersForStageWorkerChannel(
            CounterSnapshotMatcher
                .with().rows(6).frames(1),
            0, 0, "output"
        )
        .setExpectedCountersForStageWorkerChannel(
            CounterSnapshotMatcher
                .with().rows(6).frames(1),
            0, 0, "shuffle"
        )
        .verifyResults();
  }

  @Test
  public void testBroadcastJoin()
  {
    testJoin(JoinAlgorithm.BROADCAST);
  }

  @Test
  public void testSortMergeJoin()
  {
    testJoin(JoinAlgorithm.SORT_MERGE);
  }

  private void testJoin(final JoinAlgorithm joinAlgorithm)
  {
    final Map<String, Object> queryContext =
        ImmutableMap.<String, Object>builder()
                    .putAll(context)
                    .put(PlannerContext.CTX_SQL_JOIN_ALGORITHM, joinAlgorithm.toString())
                    .build();

    final RowSignature resultSignature = RowSignature.builder()
                                                     .add("dim2", ColumnType.STRING)
                                                     .add("EXPR$1", ColumnType.DOUBLE)
                                                     .build();

    final ImmutableList<Object[]> expectedResults;

    if (NullHandling.sqlCompatible()) {
      expectedResults = ImmutableList.of(
          new Object[]{null, 4.0},
          new Object[]{"", 3.0},
          new Object[]{"a", 2.5},
          new Object[]{"abc", 5.0}
      );
    } else {
      expectedResults = ImmutableList.of(
          new Object[]{null, 3.6666666666666665},
          new Object[]{"a", 2.5},
          new Object[]{"abc", 5.0}
      );
    }

    final GroupByQuery query =
        GroupByQuery.builder()
                    .setDataSource(
                        join(
                            new QueryDataSource(
                                newScanQueryBuilder()
                                    .dataSource(CalciteTests.DATASOURCE1)
                                    .intervals(querySegmentSpec(Filtration.eternity()))
                                    .columns("dim2", "m1", "m2")
                                    .context(
                                        defaultScanQueryContext(
                                            queryContext,
                                            RowSignature.builder()
                                                        .add("dim2", ColumnType.STRING)
                                                        .add("m1", ColumnType.FLOAT)
                                                        .add("m2", ColumnType.DOUBLE)
                                                        .build()
                                        )
                                    )
                                    .limit(10)
                                    .build()
                                    .withOverriddenContext(queryContext)
                            ),
                            new QueryDataSource(
                                newScanQueryBuilder()
                                    .dataSource(CalciteTests.DATASOURCE1)
                                    .intervals(querySegmentSpec(Filtration.eternity()))
                                    .columns(ImmutableList.of("m1"))
                                    .resultFormat(ScanQuery.ResultFormat.RESULT_FORMAT_COMPACTED_LIST)
                                    .context(
                                        defaultScanQueryContext(
                                            queryContext,
                                            RowSignature.builder().add("m1", ColumnType.FLOAT).build()
                                        )
                                    )
                                    .build()
                                    .withOverriddenContext(queryContext)
                            ),
                            "j0.",
                            equalsCondition(
                                DruidExpression.ofColumn(ColumnType.FLOAT, "m1"),
                                DruidExpression.ofColumn(ColumnType.FLOAT, "j0.m1")
                            ),
                            JoinType.INNER
                        )
                    )
                    .setInterval(querySegmentSpec(Filtration.eternity()))
                    .setDimensions(new DefaultDimensionSpec("dim2", "d0", ColumnType.STRING))
                    .setGranularity(Granularities.ALL)
                    .setAggregatorSpecs(
                        useDefault
                        ? aggregators(
                            new DoubleSumAggregatorFactory("a0:sum", "m2"),
                            new CountAggregatorFactory("a0:count")
                        )
                        : aggregators(
                            new DoubleSumAggregatorFactory("a0:sum", "m2"),
                            new FilteredAggregatorFactory(
                                new CountAggregatorFactory("a0:count"),
                                not(selector("m2", null, null)),

                                // Not sure why the name is only set in SQL-compatible null mode. Seems strange.
                                // May be due to JSON serialization: name is set on the serialized aggregator even
                                // if it was originally created with no name.
                                NullHandling.sqlCompatible() ? "a0:count" : null
                            )
                        )
                    )
                    .setPostAggregatorSpecs(
                        ImmutableList.of(
                            new ArithmeticPostAggregator(
                                "a0",
                                "quotient",
                                ImmutableList.of(
                                    new FieldAccessPostAggregator(null, "a0:sum"),
                                    new FieldAccessPostAggregator(null, "a0:count")
                                )
                            )
                        )
                    )
                    .setContext(queryContext)
                    .build();

    testSelectQuery()
        .setSql(
            "SELECT t1.dim2, AVG(t1.m2) FROM "
            + "(SELECT * FROM foo LIMIT 10) AS t1 "
            + "INNER JOIN foo AS t2 "
            + "ON t1.m1 = t2.m1 "
            + "GROUP BY t1.dim2"
        )
        .setExpectedMSQSpec(
            MSQSpec.builder()
                   .query(query)
                   .columnMappings(
                       new ColumnMappings(
                           ImmutableList.of(
                               new ColumnMapping("d0", "dim2"),
                               new ColumnMapping("a0", "EXPR$1")
                           )
                       )
                   )
                   .tuningConfig(MSQTuningConfig.defaultConfig())
                   .build()
        )
        .setExpectedRowSignature(resultSignature)
        .setExpectedResultRows(expectedResults)
        .setQueryContext(queryContext)
        .setExpectedCountersForStageWorkerChannel(CounterSnapshotMatcher.with().totalFiles(1), 0, 0, "input0")
        .setExpectedCountersForStageWorkerChannel(CounterSnapshotMatcher.with().rows(6).frames(1), 0, 0, "output")
        .setExpectedCountersForStageWorkerChannel(CounterSnapshotMatcher.with().rows(6).frames(1), 0, 0, "shuffle")
        .verifyResults();
  }

  @Test
  public void testGroupByOrderByAggregation()
  {
    RowSignature rowSignature = RowSignature.builder()
                                            .add("m1", ColumnType.FLOAT)
                                            .add("sum_m1", ColumnType.DOUBLE)
                                            .build();

    final GroupByQuery query =
        GroupByQuery.builder()
                    .setDataSource(CalciteTests.DATASOURCE1)
                    .setInterval(querySegmentSpec(Filtration.eternity()))
                    .setGranularity(Granularities.ALL)
                    .setDimensions(dimensions(new DefaultDimensionSpec("m1", "d0", ColumnType.FLOAT)))
                    .setAggregatorSpecs(aggregators(new DoubleSumAggregatorFactory("a0", "m1")))
                    .setLimitSpec(
                        new DefaultLimitSpec(
                            ImmutableList.of(
                                new OrderByColumnSpec(
                                    "a0",
                                    OrderByColumnSpec.Direction.DESCENDING,
                                    StringComparators.NUMERIC
                                )
                            ),
                            null
                        )
                    )
                    .setContext(context)
                    .build();

    testSelectQuery()
        .setSql("select m1, sum(m1) as sum_m1 from foo group by m1 order by sum_m1 desc")
        .setExpectedMSQSpec(
            MSQSpec.builder()
                   .query(query)
                   .columnMappings(
                       new ColumnMappings(
                           ImmutableList.of(
                               new ColumnMapping("d0", "m1"),
                               new ColumnMapping("a0", "sum_m1")
                           )
                       )
                   )
                   .tuningConfig(MSQTuningConfig.defaultConfig())
                   .build()
        )
        .setExpectedRowSignature(rowSignature)
        .setQueryContext(context)
        .setExpectedResultRows(
            ImmutableList.of(
                new Object[]{6f, 6d},
                new Object[]{5f, 5d},
                new Object[]{4f, 4d},
                new Object[]{3f, 3d},
                new Object[]{2f, 2d},
                new Object[]{1f, 1d}
            )
        )
        .setExpectedCountersForStageWorkerChannel(
            CounterSnapshotMatcher
                .with().totalFiles(1),
            0, 0, "input0"
        )
        .setExpectedCountersForStageWorkerChannel(
            CounterSnapshotMatcher
                .with().rows(6).frames(1),
            0, 0, "output"
        )
        .setExpectedCountersForStageWorkerChannel(
            CounterSnapshotMatcher
                .with().rows(6).frames(1),
            0, 0, "shuffle"
        )
        .verifyResults();
  }

  @Test
  public void testGroupByOrderByAggregationWithLimit()
  {
    RowSignature rowSignature = RowSignature.builder()
                                            .add("m1", ColumnType.FLOAT)
                                            .add("sum_m1", ColumnType.DOUBLE)
                                            .build();

    final GroupByQuery query =
        GroupByQuery.builder()
                    .setDataSource(CalciteTests.DATASOURCE1)
                    .setInterval(querySegmentSpec(Filtration.eternity()))
                    .setGranularity(Granularities.ALL)
                    .setDimensions(dimensions(new DefaultDimensionSpec("m1", "d0", ColumnType.FLOAT)))
                    .setAggregatorSpecs(aggregators(new DoubleSumAggregatorFactory("a0", "m1")))
                    .setLimitSpec(
                        new DefaultLimitSpec(
                            ImmutableList.of(
                                new OrderByColumnSpec(
                                    "a0",
                                    OrderByColumnSpec.Direction.DESCENDING,
                                    StringComparators.NUMERIC
                                )
                            ),
                            3
                        )
                    )
                    .setContext(context)
                    .build();

    testSelectQuery()
        .setSql("select m1, sum(m1) as sum_m1 from foo group by m1 order by sum_m1 desc limit 3")
        .setExpectedMSQSpec(
            MSQSpec.builder()
                   .query(query)
                   .columnMappings(
                       new ColumnMappings(
                           ImmutableList.of(
                               new ColumnMapping("d0", "m1"),
                               new ColumnMapping("a0", "sum_m1")
                           )
                       )
                   )
                   .tuningConfig(MSQTuningConfig.defaultConfig())
                   .build()
        )
        .setExpectedRowSignature(rowSignature)
        .setQueryContext(context)
        .setExpectedResultRows(
            ImmutableList.of(
                new Object[]{6f, 6d},
                new Object[]{5f, 5d},
                new Object[]{4f, 4d}
            )
        )
        .setExpectedCountersForStageWorkerChannel(
            CounterSnapshotMatcher
                .with().totalFiles(1),
            0, 0, "input0"
        )
        .setExpectedCountersForStageWorkerChannel(
            CounterSnapshotMatcher
                .with().rows(6).frames(1),
            0, 0, "output"
        )
        .setExpectedCountersForStageWorkerChannel(
            CounterSnapshotMatcher
                .with().rows(6).frames(1),
            0, 0, "shuffle"
        )
        .verifyResults();
  }

  @Test
  public void testGroupByOrderByAggregationWithLimitAndOffset()
  {
    RowSignature rowSignature = RowSignature.builder()
                                            .add("m1", ColumnType.FLOAT)
                                            .add("sum_m1", ColumnType.DOUBLE)
                                            .build();

    final GroupByQuery query =
        GroupByQuery.builder()
                    .setDataSource(CalciteTests.DATASOURCE1)
                    .setInterval(querySegmentSpec(Filtration.eternity()))
                    .setGranularity(Granularities.ALL)
                    .setDimensions(dimensions(new DefaultDimensionSpec("m1", "d0", ColumnType.FLOAT)))
                    .setAggregatorSpecs(aggregators(new DoubleSumAggregatorFactory("a0", "m1")))
                    .setLimitSpec(
                        new DefaultLimitSpec(
                            ImmutableList.of(
                                new OrderByColumnSpec(
                                    "a0",
                                    OrderByColumnSpec.Direction.DESCENDING,
                                    StringComparators.NUMERIC
                                )
                            ),
                            1,
                            2
                        )
                    )
                    .setContext(context)
                    .build();

    testSelectQuery()
        .setSql("select m1, sum(m1) as sum_m1 from foo group by m1 order by sum_m1 desc limit 2 offset 1")
        .setExpectedMSQSpec(
            MSQSpec.builder()
                   .query(query)
                   .columnMappings(
                       new ColumnMappings(
                           ImmutableList.of(
                               new ColumnMapping("d0", "m1"),
                               new ColumnMapping("a0", "sum_m1")
                           )
                       )
                   )
                   .tuningConfig(MSQTuningConfig.defaultConfig())
                   .build()
        )
        .setExpectedRowSignature(rowSignature)
        .setQueryContext(context)
        .setExpectedResultRows(
            ImmutableList.of(
                new Object[]{5f, 5d},
                new Object[]{4f, 4d}
            )
        )
        .setExpectedCountersForStageWorkerChannel(
            CounterSnapshotMatcher
                .with().totalFiles(1),
            0, 0, "input0"
        )
        .setExpectedCountersForStageWorkerChannel(
            CounterSnapshotMatcher
                .with().rows(6).frames(1),
            0, 0, "output"
        )
        .setExpectedCountersForStageWorkerChannel(
            CounterSnapshotMatcher
                .with().rows(6).frames(1),
            0, 0, "shuffle"
        )
        .verifyResults();
  }

  @Test
  public void testExternSelect1() throws IOException
  {
    final File toRead = MSQTestFileUtils.getResourceAsTemporaryFile(temporaryFolder, this, "/wikipedia-sampled.json");
    final String toReadAsJson = queryFramework().queryJsonMapper().writeValueAsString(toRead.getAbsolutePath());

    RowSignature rowSignature = RowSignature.builder()
                                            .add("__time", ColumnType.LONG)
                                            .add("cnt", ColumnType.LONG)
                                            .build();

    final GroupByQuery expectedQuery =
        GroupByQuery.builder()
                    .setDataSource(
                        new ExternalDataSource(
                            new LocalInputSource(null, null, ImmutableList.of(toRead.getAbsoluteFile())),
                            new JsonInputFormat(null, null, null, null, null),
                            RowSignature.builder()
                                        .add("timestamp", ColumnType.STRING)
                                        .add("page", ColumnType.STRING)
                                        .add("user", ColumnType.STRING)
                                        .build()
                        )
                    )
                    .setInterval(querySegmentSpec(Filtration.eternity()))
                    .setGranularity(Granularities.ALL)
                    .setVirtualColumns(
                        new ExpressionVirtualColumn(
                            "v0",
                            "timestamp_floor(timestamp_parse(\"timestamp\",null,'UTC'),'P1D',null,'UTC')",
                            ColumnType.LONG,
                            CalciteTests.createExprMacroTable()
                        )
                    )
                    .setDimensions(dimensions(new DefaultDimensionSpec("v0", "d0", ColumnType.LONG)))
                    .setAggregatorSpecs(aggregators(new CountAggregatorFactory("a0")))
                    .setContext(context)
                    .build();

    testSelectQuery()
        .setSql("SELECT\n"
                + "  floor(TIME_PARSE(\"timestamp\") to day) AS __time,\n"
                + "  count(*) as cnt\n"
                + "FROM TABLE(\n"
                + "  EXTERN(\n"
                + "    '{ \"files\": [" + toReadAsJson + "],\"type\":\"local\"}',\n"
                + "    '{\"type\": \"json\"}',\n"
                + "    '[{\"name\": \"timestamp\", \"type\": \"string\"}, {\"name\": \"page\", \"type\": \"string\"}, {\"name\": \"user\", \"type\": \"string\"}]'\n"
                + "  )\n"
                + ") group by 1")
        .setExpectedRowSignature(rowSignature)
        .setQueryContext(context)
        .setExpectedResultRows(ImmutableList.of(new Object[]{1466985600000L, 20L}))
        .setExpectedMSQSpec(
            MSQSpec
                .builder()
                .query(expectedQuery)
                .columnMappings(new ColumnMappings(
                    ImmutableList.of(
                        new ColumnMapping("d0", "__time"),
                        new ColumnMapping("a0", "cnt")
                    )
                ))
                .tuningConfig(MSQTuningConfig.defaultConfig())
                .build()
        )
        .setExpectedCountersForStageWorkerChannel(
            CounterSnapshotMatcher
                .with().rows(20).bytes(toRead.length()).files(1).totalFiles(1),
            0, 0, "input0"
        )
        .setExpectedCountersForStageWorkerChannel(
            CounterSnapshotMatcher
                .with().rows(1).frames(1),
            0, 0, "output"
        )
        .setExpectedCountersForStageWorkerChannel(
            CounterSnapshotMatcher
                .with().rows(1).frames(1),
            0, 0, "shuffle"
        )
        .verifyResults();
  }

  @Test
  public void testIncorrectSelectQuery()
  {
    testSelectQuery()
        .setSql("select a from ")
        .setExpectedValidationErrorMatcher(CoreMatchers.allOf(
            CoreMatchers.instanceOf(SqlPlanningException.class),
            ThrowableMessageMatcher.hasMessage(CoreMatchers.startsWith("Encountered \"from <EOF>\""))
        ))
        .setQueryContext(context)
        .verifyPlanningErrors();
  }

  @Test
  public void testSelectOnInformationSchemaSource()
  {
    testSelectQuery()
        .setSql("SELECT * FROM INFORMATION_SCHEMA.SCHEMATA")
        .setQueryContext(context)
        .setExpectedValidationErrorMatcher(
            CoreMatchers.allOf(
                CoreMatchers.instanceOf(SqlPlanningException.class),
                ThrowableMessageMatcher.hasMessage(CoreMatchers.startsWith(
                    "Cannot query table INFORMATION_SCHEMA.SCHEMATA with SQL engine 'msq-task'."))
            )
        )
        .verifyPlanningErrors();
  }

  @Test
  public void testSelectOnSysSource()
  {
    testSelectQuery()
        .setSql("SELECT * FROM sys.segments")
        .setQueryContext(context)
        .setExpectedValidationErrorMatcher(
            CoreMatchers.allOf(
                CoreMatchers.instanceOf(SqlPlanningException.class),
                ThrowableMessageMatcher.hasMessage(CoreMatchers.startsWith(
                    "Cannot query table sys.segments with SQL engine 'msq-task'."))
            )
        )
        .verifyPlanningErrors();
  }

  @Test
  public void testSelectOnSysSourceWithJoin()
  {
    testSelectQuery()
        .setSql("select s.segment_id, s.num_rows, f.dim1 from sys.segments as s, foo as f")
        .setQueryContext(context)
        .setExpectedValidationErrorMatcher(
            CoreMatchers.allOf(
                CoreMatchers.instanceOf(SqlPlanningException.class),
                ThrowableMessageMatcher.hasMessage(CoreMatchers.startsWith(
                    "Cannot query table sys.segments with SQL engine 'msq-task'."))
            )
        )
        .verifyPlanningErrors();
  }

  @Test
  public void testSelectOnSysSourceContainingWith()
  {
    testSelectQuery()
        .setSql("with segment_source as (SELECT * FROM sys.segments) "
                + "select segment_source.segment_id, segment_source.num_rows from segment_source")
        .setQueryContext(context)
        .setExpectedValidationErrorMatcher(
            CoreMatchers.allOf(
                CoreMatchers.instanceOf(SqlPlanningException.class),
                ThrowableMessageMatcher.hasMessage(CoreMatchers.startsWith(
                    "Cannot query table sys.segments with SQL engine 'msq-task'."))
            )
        )
        .verifyPlanningErrors();
  }


  @Test
  public void testSelectOnUserDefinedSourceContainingWith()
  {
    RowSignature resultSignature = RowSignature.builder()
                                               .add("m1", ColumnType.LONG)
                                               .add("dim2", ColumnType.STRING)
                                               .build();

    testSelectQuery()
        .setSql("with sys as (SELECT * FROM foo2) "
                + "select m1, dim2 from sys")
        .setExpectedMSQSpec(
            MSQSpec.builder()
                   .query(
                       newScanQueryBuilder()
                           .dataSource(CalciteTests.DATASOURCE2)
                           .intervals(querySegmentSpec(Filtration.eternity()))
                           .columns("dim2", "m1")
                           .context(defaultScanQueryContext(
                               context,
                               RowSignature.builder()
                                           .add("dim2", ColumnType.STRING)
                                           .add("m1", ColumnType.LONG)
                                           .build()
                           ))
                           .build()
                   )
                   .columnMappings(ColumnMappings.identity(resultSignature))
                   .tuningConfig(MSQTuningConfig.defaultConfig())
                   .build()
        )
        .setExpectedRowSignature(resultSignature)
        .setQueryContext(context)
        .setExpectedResultRows(ImmutableList.of(
            new Object[]{1L, "en"},
            new Object[]{1L, "ru"},
            new Object[]{1L, "he"}
        ))
        .setExpectedCountersForStageWorkerChannel(
            CounterSnapshotMatcher
                .with().totalFiles(1),
            0, 0, "input0"
        )
        .setExpectedCountersForStageWorkerChannel(
            CounterSnapshotMatcher
                .with().rows(3).frames(1),
            0, 0, "output"
        )
        .setExpectedCountersForStageWorkerChannel(
            CounterSnapshotMatcher
                .with().rows(3).frames(1),
            0, 0, "shuffle"
        )
        .verifyResults();
  }

  @Test
  public void testScanWithMultiValueSelectQuery()
  {
    RowSignature resultSignature = RowSignature.builder()
                                               .add("dim3", ColumnType.STRING)
                                               .build();

    testSelectQuery()
        .setSql("select dim3 from foo")
        .setExpectedMSQSpec(MSQSpec.builder()
                                   .query(newScanQueryBuilder()
                                              .dataSource(CalciteTests.DATASOURCE1)
                                              .intervals(querySegmentSpec(Filtration.eternity()))
                                              .columns("dim3")
                                              .context(defaultScanQueryContext(context, resultSignature))
                                              .build())
                                   .columnMappings(ColumnMappings.identity(resultSignature))
                                   .tuningConfig(MSQTuningConfig.defaultConfig())
                                   .build())
        .setExpectedRowSignature(resultSignature)
        .setQueryContext(context)
        .setExpectedResultRows(ImmutableList.of(
            new Object[]{ImmutableList.of("a", "b")},
            new Object[]{ImmutableList.of("b", "c")},
            new Object[]{"d"},
            new Object[]{!useDefault ? "" : null},
            new Object[]{null},
            new Object[]{null}
        )).verifyResults();
  }

  @Test
  public void testHavingOnApproximateCountDistinct()
  {
    RowSignature resultSignature = RowSignature.builder()
                                               .add("dim2", ColumnType.STRING)
                                               .add("col", ColumnType.LONG)
                                               .build();

    GroupByQuery query = GroupByQuery.builder()
                                     .setDataSource(CalciteTests.DATASOURCE1)
                                     .setInterval(querySegmentSpec(Filtration.eternity()))
                                     .setGranularity(Granularities.ALL)
                                     .setDimensions(dimensions(new DefaultDimensionSpec("dim2", "d0")))
                                     .setAggregatorSpecs(
                                         aggregators(
                                             new CardinalityAggregatorFactory(
                                                 "a0",
                                                 null,
                                                 ImmutableList.of(
                                                     new DefaultDimensionSpec(
                                                         "m1",
                                                         "m1",
                                                         ColumnType.FLOAT
                                                     )
                                                 ),
                                                 false,
                                                 true
                                             )
                                         )
                                     )
                                     .setHavingSpec(
                                         having(
                                             bound(
                                                 "a0",
                                                 "1",
                                                 null,
                                                 true,
                                                 false,
                                                 null,
                                                 StringComparators.NUMERIC
                                             )
                                         )
                                     )
                                     .setContext(context)
                                     .build();

    testSelectQuery()
        .setSql("SELECT dim2, COUNT(DISTINCT m1) as col FROM foo GROUP BY dim2 HAVING COUNT(DISTINCT m1) > 1")
        .setExpectedMSQSpec(MSQSpec.builder()
                                   .query(query)
                                   .columnMappings(new ColumnMappings(ImmutableList.of(
                                       new ColumnMapping("d0", "dim2"),
                                       new ColumnMapping("a0", "col")
                                   )))
                                   .tuningConfig(MSQTuningConfig.defaultConfig())
                                   .build())
        .setQueryContext(context)
        .setExpectedRowSignature(resultSignature)
        .setExpectedResultRows(
            NullHandling.replaceWithDefault()
            ? ImmutableList.of(new Object[]{null, 3L}, new Object[]{"a", 2L})
            : ImmutableList.of(new Object[]{null, 2L}, new Object[]{"a", 2L})

        )
        .verifyResults();
  }

  @Test
  public void testGroupByWithMultiValue()
  {
    Map<String, Object> localContext = enableMultiValueUnnesting(context, true);
    RowSignature rowSignature = RowSignature.builder()
                                            .add("dim3", ColumnType.STRING)
                                            .add("cnt1", ColumnType.LONG)
                                            .build();

    testSelectQuery()
        .setSql("select dim3, count(*) as cnt1 from foo group by dim3")
        .setQueryContext(localContext)
        .setExpectedMSQSpec(
            MSQSpec.builder()
                   .query(
                       GroupByQuery.builder()
                                   .setDataSource(CalciteTests.DATASOURCE1)
                                   .setInterval(querySegmentSpec(Filtration.eternity()))
                                   .setGranularity(Granularities.ALL)
                                   .setDimensions(
                                       dimensions(
                                           new DefaultDimensionSpec(
                                               "dim3",
                                               "d0"
                                           )
                                       )
                                   )
                                   .setAggregatorSpecs(aggregators(new CountAggregatorFactory(
                                       "a0")))
                                   .setContext(localContext)
                                   .build()
                   )
                   .columnMappings(
                       new ColumnMappings(ImmutableList.of(
                           new ColumnMapping("d0", "dim3"),
                           new ColumnMapping("a0", "cnt1")
                       )
                       ))
                   .tuningConfig(MSQTuningConfig.defaultConfig())
                   .build())
        .setExpectedRowSignature(rowSignature)
        .setExpectedResultRows(
            expectedMultiValueFooRowsGroup()
        )
        .verifyResults();
  }


  @Test
  public void testGroupByWithMultiValueWithoutGroupByEnable()
  {
    Map<String, Object> localContext = enableMultiValueUnnesting(context, false);

    testSelectQuery()
        .setSql("select dim3, count(*) as cnt1 from foo group by dim3")
        .setQueryContext(localContext)
        .setExpectedExecutionErrorMatcher(CoreMatchers.allOf(
            CoreMatchers.instanceOf(ISE.class),
            ThrowableMessageMatcher.hasMessage(CoreMatchers.containsString(
                "Column [dim3] is a multi value string. Please wrap the column using MV_TO_ARRAY() to proceed further.")
            )
        ))
        .verifyExecutionError();
  }

  @Test
  public void testGroupByWithMultiValueMvToArray()
  {
    Map<String, Object> localContext = enableMultiValueUnnesting(context, true);

    RowSignature rowSignature = RowSignature.builder()
                                            .add("EXPR$0", ColumnType.STRING_ARRAY)
                                            .add("cnt1", ColumnType.LONG)
                                            .build();

    testSelectQuery()
        .setSql("select MV_TO_ARRAY(dim3), count(*) as cnt1 from foo group by dim3")
        .setQueryContext(localContext)
        .setExpectedMSQSpec(MSQSpec.builder()
                                   .query(GroupByQuery.builder()
                                                      .setDataSource(CalciteTests.DATASOURCE1)
                                                      .setInterval(querySegmentSpec(Filtration.eternity()))
                                                      .setGranularity(Granularities.ALL)
                                                      .setDimensions(
                                                          dimensions(
                                                              new DefaultDimensionSpec(
                                                                  "dim3",
                                                                  "d0"
                                                              )
                                                          )
                                                      )
                                                      .setAggregatorSpecs(aggregators(new CountAggregatorFactory(
                                                          "a0")))
                                                      .setPostAggregatorSpecs(
                                                          ImmutableList.of(new ExpressionPostAggregator(
                                                                               "p0",
                                                                               "mv_to_array(\"d0\")",
                                                                               null, ExprMacroTable.nil()
                                                                           )
                                                          )
                                                      )
                                                      .setContext(localContext)
                                                      .build()
                                   )
                                   .columnMappings(
                                       new ColumnMappings(ImmutableList.of(
                                           new ColumnMapping("p0", "EXPR$0"),
                                           new ColumnMapping("a0", "cnt1")
                                       )
                                       ))
                                   .tuningConfig(MSQTuningConfig.defaultConfig())
                                   .build())
        .setExpectedRowSignature(rowSignature)
        .setExpectedResultRows(
            expectedMultiValueFooRowsGroupByList()
        )
        .verifyResults();
  }

  @Test
  public void testGroupByArrayWithMultiValueMvToArray()
  {
    Map<String, Object> localContext = enableMultiValueUnnesting(context, true);

    RowSignature rowSignature = RowSignature.builder()
                                            .add("EXPR$0", ColumnType.STRING_ARRAY)
                                            .add("cnt1", ColumnType.LONG)
                                            .build();

    ArrayList<Object[]> expected = new ArrayList<>();
    expected.add(new Object[]{Collections.singletonList(null), !useDefault ? 2L : 3L});
    if (!useDefault) {
      expected.add(new Object[]{Collections.singletonList(""), 1L});
    }
    expected.addAll(ImmutableList.of(
        new Object[]{Arrays.asList("a", "b"), 1L},
        new Object[]{Arrays.asList("b", "c"), 1L},
        new Object[]{Collections.singletonList("d"), 1L}
    ));

    testSelectQuery()
        .setSql("select MV_TO_ARRAY(dim3), count(*) as cnt1 from foo group by MV_TO_ARRAY(dim3)")
        .setQueryContext(localContext)
        .setExpectedMSQSpec(MSQSpec.builder()
                                   .query(GroupByQuery.builder()
                                                      .setDataSource(CalciteTests.DATASOURCE1)
                                                      .setInterval(querySegmentSpec(Filtration.eternity()))
                                                      .setGranularity(Granularities.ALL)
                                                      .setDimensions(
                                                          dimensions(
                                                              new DefaultDimensionSpec(
                                                                  "v0",
                                                                  "d0",
                                                                  ColumnType.STRING_ARRAY
                                                              )
                                                          )
                                                      )
                                                      .setVirtualColumns(
                                                          new ExpressionVirtualColumn(
                                                              "v0",
                                                              "mv_to_array(\"dim3\")",
                                                              ColumnType.STRING_ARRAY,
                                                              TestExprMacroTable.INSTANCE
                                                          )
                                                      )
                                                      .setAggregatorSpecs(aggregators(new CountAggregatorFactory("a0")))
                                                      .setContext(localContext)
                                                      .build()
                                   )
                                   .columnMappings(
                                       new ColumnMappings(
                                           ImmutableList.of(
                                               new ColumnMapping("d0", "EXPR$0"),
                                               new ColumnMapping("a0", "cnt1")
                                           )
                                       )
                                   )
                                   .tuningConfig(MSQTuningConfig.defaultConfig())
                                   .build())
        .setExpectedRowSignature(rowSignature)
        .setExpectedResultRows(expected)
        .verifyResults();
  }

  @Test
  public void testTimeColumnAggregationFromExtern() throws IOException
  {
    final File toRead = MSQTestFileUtils.getResourceAsTemporaryFile(temporaryFolder, this, "/wikipedia-sampled.json");
    final String toReadAsJson = queryFramework().queryJsonMapper().writeValueAsString(toRead.getAbsolutePath());

    RowSignature rowSignature = RowSignature.builder()
                                            .add("__time", ColumnType.LONG)
                                            .add("cnt", ColumnType.LONG)
                                            .build();

    testSelectQuery()
        .setSql("WITH\n"
                + "kttm_data AS (\n"
                + "SELECT * FROM TABLE(\n"
                + "  EXTERN(\n"
                + "    '{ \"files\": [" + toReadAsJson + "],\"type\":\"local\"}',\n"
                + "    '{\"type\":\"json\"}',\n"
                + "    '[{\"name\": \"timestamp\", \"type\": \"string\"}, {\"name\": \"page\", \"type\": \"string\"}, {\"name\": \"user\", \"type\": \"string\"}]'\n"
                + "  )\n"
                + "))\n"
                + "\n"
                + "SELECT\n"
                + "  FLOOR(TIME_PARSE(\"timestamp\") TO MINUTE) AS __time,\n"
                + "  LATEST(\"page\") AS \"page\"\n"
                + "FROM kttm_data "
                + "GROUP BY 1")
        .setExpectedValidationErrorMatcher(
            ThrowableMessageMatcher.hasMessage(CoreMatchers.containsString(
                "LATEST() aggregator depends on __time column"))
        )
        .setExpectedRowSignature(rowSignature)
        .verifyPlanningErrors();
  }

  @Test
  public void testGroupByWithMultiValueMvToArrayWithoutGroupByEnable()
  {
    Map<String, Object> localContext = enableMultiValueUnnesting(context, false);

    testSelectQuery()
        .setSql("select MV_TO_ARRAY(dim3), count(*) as cnt1 from foo group by dim3")
        .setQueryContext(localContext)
        .setExpectedExecutionErrorMatcher(CoreMatchers.allOf(
            CoreMatchers.instanceOf(ISE.class),
            ThrowableMessageMatcher.hasMessage(
                CoreMatchers.containsString(
                    "Encountered multi-value dimension [dim3] that cannot be processed with 'groupByEnableMultiValueUnnesting' set to false.")
            )
        ))
        .verifyExecutionError();
  }

  @Test
  public void testGroupByWithComplexColumnThrowsUnsupportedException()
  {
    testSelectQuery()
        .setSql("select unique_dim1 from foo2 group by unique_dim1")
        .setQueryContext(context)
        .setExpectedExecutionErrorMatcher(CoreMatchers.allOf(
            CoreMatchers.instanceOf(UnsupportedSQLQueryException.class),
            ThrowableMessageMatcher.hasMessage(CoreMatchers.containsString(
                "SQL requires a group-by on a column of type COMPLEX<hyperUnique> that is unsupported"))
        ))
        .verifyExecutionError();
  }

  @Test
  public void testGroupByMultiValueMeasureQuery()
  {
    final RowSignature rowSignature = RowSignature.builder()
                                                  .add("__time", ColumnType.LONG)
                                                  .add("cnt1", ColumnType.LONG)
                                                  .build();

    final GroupByQuery expectedQuery =
        GroupByQuery.builder()
                    .setDataSource(CalciteTests.DATASOURCE1)
                    .setInterval(querySegmentSpec(Filtration.eternity()))
                    .setGranularity(Granularities.ALL)
                    .setDimensions(dimensions(new DefaultDimensionSpec("__time", "d0", ColumnType.LONG)))
                    .setAggregatorSpecs(
                        aggregators(
                            new FilteredAggregatorFactory(
                                new CountAggregatorFactory("a0"),
                                new NotDimFilter(new SelectorDimFilter("dim3", null, null)),
                                "a0"
                            )
                        )
                    )
                    .setContext(context)
                    .build();

    testSelectQuery()
        .setSql("select __time, count(dim3) as cnt1 from foo group by __time")
        .setQueryContext(context)
        .setExpectedMSQSpec(MSQSpec.builder()
                                   .query(expectedQuery)
                                   .columnMappings(
                                       new ColumnMappings(ImmutableList.of(
                                           new ColumnMapping("d0", "__time"),
                                           new ColumnMapping("a0", "cnt1")
                                       )
                                       ))
                                   .tuningConfig(MSQTuningConfig.defaultConfig())
                                   .build())
        .setExpectedRowSignature(rowSignature)
        .setExpectedResultRows(
            ImmutableList.of(
                new Object[]{946684800000L, 1L},
                new Object[]{946771200000L, 1L},
                new Object[]{946857600000L, 1L},
                new Object[]{978307200000L, !useDefault ? 1L : 0L},
                new Object[]{978393600000L, 0L},
                new Object[]{978480000000L, 0L}
            )
        )
        .verifyResults();
  }

  @Test
  public void testGroupByOnFooWithDurableStoragePathAssertions() throws IOException
  {
    RowSignature rowSignature = RowSignature.builder()
                                            .add("cnt", ColumnType.LONG)
                                            .add("cnt1", ColumnType.LONG)
                                            .build();


    testSelectQuery()
        .setSql("select cnt,count(*) as cnt1 from foo group by cnt")
        .setQueryContext(context)
        .setExpectedMSQSpec(MSQSpec.builder()
                                   .query(GroupByQuery.builder()
                                                      .setDataSource(CalciteTests.DATASOURCE1)
                                                      .setInterval(querySegmentSpec(Filtration
                                                                                        .eternity()))
                                                      .setGranularity(Granularities.ALL)
                                                      .setDimensions(dimensions(
                                                          new DefaultDimensionSpec(
                                                              "cnt",
                                                              "d0",
                                                              ColumnType.LONG
                                                          )
                                                      ))
                                                      .setAggregatorSpecs(aggregators(new CountAggregatorFactory(
                                                          "a0")))
                                                      .setContext(context)
                                                      .build())
                                   .columnMappings(
                                       new ColumnMappings(ImmutableList.of(
                                           new ColumnMapping("d0", "cnt"),
                                           new ColumnMapping("a0", "cnt1")
                                       )
                                       ))
                                   .tuningConfig(MSQTuningConfig.defaultConfig())
                                   .build())
        .setExpectedRowSignature(rowSignature)
        .setExpectedResultRows(ImmutableList.of(new Object[]{1L, 6L}))
        .verifyResults();
    if (DURABLE_STORAGE.equals(contextName) || FAULT_TOLERANCE.equals(contextName)) {
      new File(
          localFileStorageDir,
          DurableStorageUtils.getSuccessFilePath("query-test-query", 0, 0)
      );

      Mockito.verify(localFileStorageConnector, Mockito.times(2))
             .write(ArgumentMatchers.endsWith("__success"));
    }
  }

  @Test
  public void testMultiValueStringWithIncorrectType() throws IOException
  {
    final File toRead = MSQTestFileUtils.getResourceAsTemporaryFile(
        temporaryFolder,
        this,
        "/unparseable-mv-string-array.json"
    );
    final String toReadAsJson = queryFramework().queryJsonMapper().writeValueAsString(toRead.getAbsolutePath());

    RowSignature rowSignature = RowSignature.builder()
                                            .add("__time", ColumnType.LONG)
                                            .add("language", ColumnType.STRING_ARRAY)
                                            .build();

    final GroupByQuery expectedQuery =
        GroupByQuery.builder()
                    .setDataSource(CalciteTests.DATASOURCE1)
                    .setInterval(querySegmentSpec(Filtration.eternity()))
                    .setGranularity(Granularities.ALL)
                    .setDimensions(dimensions(new DefaultDimensionSpec("__time", "d0", ColumnType.LONG)))
                    .build();


    testSelectQuery()
        .setSql("WITH\n"
                + "kttm_data AS (\n"
                + "SELECT * FROM TABLE(\n"
                + "  EXTERN(\n"
                + "    '{ \"files\": [" + toReadAsJson + "],\"type\":\"local\"}',\n"
                + "    '{\"type\":\"json\"}',\n"
                + "    '[{\"name\":\"timestamp\",\"type\":\"string\"},{\"name\":\"agent_category\",\"type\":\"string\"},{\"name\":\"agent_type\",\"type\":\"string\"},{\"name\":\"browser\",\"type\":\"string\"},{\"name\":\"browser_version\",\"type\":\"string\"},{\"name\":\"city\",\"type\":\"string\"},{\"name\":\"continent\",\"type\":\"string\"},{\"name\":\"country\",\"type\":\"string\"},{\"name\":\"version\",\"type\":\"string\"},{\"name\":\"event_type\",\"type\":\"string\"},{\"name\":\"event_subtype\",\"type\":\"string\"},{\"name\":\"loaded_image\",\"type\":\"string\"},{\"name\":\"adblock_list\",\"type\":\"string\"},{\"name\":\"forwarded_for\",\"type\":\"string\"},{\"name\":\"language\",\"type\":\"string\"},{\"name\":\"number\",\"type\":\"long\"},{\"name\":\"os\",\"type\":\"string\"},{\"name\":\"path\",\"type\":\"string\"},{\"name\":\"platform\",\"type\":\"string\"},{\"name\":\"referrer\",\"type\":\"string\"},{\"name\":\"referrer_host\",\"type\":\"string\"},{\"name\":\"region\",\"type\":\"string\"},{\"name\":\"remote_address\",\"type\":\"string\"},{\"name\":\"screen\",\"type\":\"string\"},{\"name\":\"session\",\"type\":\"string\"},{\"name\":\"session_length\",\"type\":\"long\"},{\"name\":\"timezone\",\"type\":\"string\"},{\"name\":\"timezone_offset\",\"type\":\"long\"},{\"name\":\"window\",\"type\":\"string\"}]'\n"
                + "  )\n"
                + "))\n"
                + "\n"
                + "SELECT\n"
                + "  FLOOR(TIME_PARSE(\"timestamp\") TO MINUTE) AS __time,\n"
                + "  MV_TO_ARRAY(\"language\") AS \"language\"\n"
                + "FROM kttm_data")
        .setExpectedRowSignature(rowSignature)
        .setExpectedResultRows(ImmutableList.of(
            new Object[]{1566691200000L, ImmutableList.of("en")},
            new Object[]{1566691200000L, ImmutableList.of("en", "es", "es-419", "es-MX")},
            new Object[]{1566691200000L, ImmutableList.of("en", "es", "es-419", "es-US")}
        ))
        .setExpectedMSQSpec(
            MSQSpec
                .builder()
                .query(expectedQuery)
                .columnMappings(new ColumnMappings(
                    ImmutableList.of(
                        new ColumnMapping("d0", "__time"),
                        new ColumnMapping("a0", "cnt")
                    )
                ))
                .tuningConfig(MSQTuningConfig.defaultConfig())
                .build())
        .setExpectedMSQFault(new CannotParseExternalDataFault(
            "Unable to add the row to the frame. Type conversion might be required."))
        .setQueryContext(context)
        .verifyResults();
  }

  @Nonnull
  private List<Object[]> expectedMultiValueFooRowsGroup()
  {
    ArrayList<Object[]> expected = new ArrayList<>();
    expected.add(new Object[]{null, !useDefault ? 2L : 3L});
    if (!useDefault) {
      expected.add(new Object[]{"", 1L});
    }
    expected.addAll(ImmutableList.of(
        new Object[]{"a", 1L},
        new Object[]{"b", 2L},
        new Object[]{"c", 1L},
        new Object[]{"d", 1L}
    ));
    return expected;
  }

  @Nonnull
  private List<Object[]> expectedMultiValueFooRowsGroupByList()
  {
    ArrayList<Object[]> expected = new ArrayList<>();
    expected.add(new Object[]{Collections.singletonList(null), !useDefault ? 2L : 3L});
    if (!useDefault) {
      expected.add(new Object[]{Collections.singletonList(""), 1L});
    }
    expected.addAll(ImmutableList.of(
        new Object[]{Collections.singletonList("a"), 1L},
        new Object[]{Collections.singletonList("b"), 2L},
        new Object[]{Collections.singletonList("c"), 1L},
        new Object[]{Collections.singletonList("d"), 1L}
    ));
    return expected;
  }

  private static Map<String, Object> enableMultiValueUnnesting(Map<String, Object> context, boolean value)
  {
    Map<String, Object> localContext = ImmutableMap.<String, Object>builder()
                                                   .putAll(context)
                                                   .put("groupByEnableMultiValueUnnesting", value)
                                                   .build();
    return localContext;
  }
}<|MERGE_RESOLUTION|>--- conflicted
+++ resolved
@@ -247,7 +247,6 @@
   }
 
   @Test
-<<<<<<< HEAD
   public void testSelectOnFooDuplicateColumnNames()
   {
     // Duplicate column names are OK in SELECT statements.
@@ -273,31 +272,63 @@
 
     testSelectQuery()
         .setSql("select cnt AS x, dim1 AS x from foo")
-=======
-  public void testSelectOnFooWhereMatchesNoSegments()
-  {
-    RowSignature resultSignature = RowSignature.builder()
-                                               .add("cnt", ColumnType.LONG)
-                                               .add("dim1", ColumnType.STRING)
-                                               .build();
-
-    // Filter [__time >= timestamp '3000-01-01 00:00:00'] matches no segments at all.
-    testSelectQuery()
-        .setSql("select cnt,dim1 from foo where __time >= timestamp '3000-01-01 00:00:00'")
->>>>>>> ccf48245
         .setExpectedMSQSpec(
             MSQSpec.builder()
                    .query(
                        newScanQueryBuilder()
                            .dataSource(CalciteTests.DATASOURCE1)
-<<<<<<< HEAD
                            .intervals(querySegmentSpec(Filtration.eternity()))
                            .columns("cnt", "dim1")
                            .context(defaultScanQueryContext(context, expectedScanSignature))
                            .build()
                    )
                    .columnMappings(expectedColumnMappings)
-=======
+                   .tuningConfig(MSQTuningConfig.defaultConfig())
+                   .build()
+        )
+        .setQueryContext(context)
+        .setExpectedRowSignature(expectedOutputSignature)
+        .setExpectedCountersForStageWorkerChannel(
+            CounterSnapshotMatcher
+                .with().totalFiles(1),
+            0, 0, "input0"
+        )
+        .setExpectedCountersForStageWorkerChannel(
+            CounterSnapshotMatcher
+                .with().rows(6).frames(1),
+            0, 0, "output"
+        )
+        .setExpectedCountersForStageWorkerChannel(
+            CounterSnapshotMatcher
+                .with().rows(6).frames(1),
+            0, 0, "shuffle"
+        )
+        .setExpectedResultRows(ImmutableList.of(
+            new Object[]{1L, !useDefault ? "" : null},
+            new Object[]{1L, "10.1"},
+            new Object[]{1L, "2"},
+            new Object[]{1L, "1"},
+            new Object[]{1L, "def"},
+            new Object[]{1L, "abc"}
+        )).verifyResults();
+  }
+
+  @Test
+  public void testSelectOnFooWhereMatchesNoSegments()
+  {
+    RowSignature resultSignature = RowSignature.builder()
+                                               .add("cnt", ColumnType.LONG)
+                                               .add("dim1", ColumnType.STRING)
+                                               .build();
+
+    // Filter [__time >= timestamp '3000-01-01 00:00:00'] matches no segments at all.
+    testSelectQuery()
+        .setSql("select cnt,dim1 from foo where __time >= timestamp '3000-01-01 00:00:00'")
+        .setExpectedMSQSpec(
+            MSQSpec.builder()
+                   .query(
+                       newScanQueryBuilder()
+                           .dataSource(CalciteTests.DATASOURCE1)
                            .intervals(
                                querySegmentSpec(
                                    Intervals.utc(
@@ -311,41 +342,13 @@
                            .build()
                    )
                    .columnMappings(ColumnMappings.identity(resultSignature))
->>>>>>> ccf48245
                    .tuningConfig(MSQTuningConfig.defaultConfig())
                    .build()
         )
         .setQueryContext(context)
-<<<<<<< HEAD
-        .setExpectedRowSignature(expectedOutputSignature)
-        .setExpectedCountersForStageWorkerChannel(
-            CounterSnapshotMatcher
-                .with().totalFiles(1),
-            0, 0, "input0"
-        )
-        .setExpectedCountersForStageWorkerChannel(
-            CounterSnapshotMatcher
-                .with().rows(6).frames(1),
-            0, 0, "output"
-        )
-        .setExpectedCountersForStageWorkerChannel(
-            CounterSnapshotMatcher
-                .with().rows(6).frames(1),
-            0, 0, "shuffle"
-        )
-        .setExpectedResultRows(ImmutableList.of(
-            new Object[]{1L, !useDefault ? "" : null},
-            new Object[]{1L, "10.1"},
-            new Object[]{1L, "2"},
-            new Object[]{1L, "1"},
-            new Object[]{1L, "def"},
-            new Object[]{1L, "abc"}
-        )).verifyResults();
-=======
         .setExpectedRowSignature(resultSignature)
         .setExpectedResultRows(ImmutableList.of())
         .verifyResults();
->>>>>>> ccf48245
   }
 
   @Test
