--- conflicted
+++ resolved
@@ -61,12 +61,9 @@
 import org.apache.druid.sql.calcite.expression.DruidExpression;
 import org.apache.druid.sql.calcite.external.ExternalDataSource;
 import org.apache.druid.sql.calcite.filtration.Filtration;
-<<<<<<< HEAD
 import org.apache.druid.sql.calcite.planner.JoinAlgorithm;
 import org.apache.druid.sql.calcite.planner.PlannerContext;
-=======
 import org.apache.druid.sql.calcite.planner.UnsupportedSQLQueryException;
->>>>>>> 8d03ace1
 import org.apache.druid.sql.calcite.util.CalciteTests;
 import org.hamcrest.CoreMatchers;
 import org.junit.Test;
@@ -551,11 +548,7 @@
 
                         )
                     )
-<<<<<<< HEAD
-                    .setContext(queryContext)
-=======
                     .setContext(context)
->>>>>>> 8d03ace1
                     .build();
 
     testSelectQuery()
@@ -566,9 +559,6 @@
             + "ON t1.m1 = t2.m1 "
             + "GROUP BY t1.dim2"
         )
-<<<<<<< HEAD
-        .setQueryContext(queryContext)
-=======
         .setExpectedMSQSpec(
             MSQSpec.builder()
                    .query(query)
@@ -582,155 +572,9 @@
         .setExpectedRowSignature(resultSignature)
         .setExpectedResultRows(expectedResults)
         .setQueryContext(context)
-        .setExpectedCountersForStageWorkerChannel(
-            CounterSnapshotMatcher
-                .with().totalFiles(1),
-            0, 0, "input0"
-        )
-        .setExpectedCountersForStageWorkerChannel(
-            CounterSnapshotMatcher
-                .with().rows(6).frames(1),
-            0, 0, "output"
-        )
-        .setExpectedCountersForStageWorkerChannel(
-            CounterSnapshotMatcher
-                .with().rows(6).frames(1),
-            0, 0, "shuffle"
-        )
-        .verifyResults();
-  }
-
-  @Test
-  public void testBroadcastJoin()
-  {
-    final RowSignature resultSignature = RowSignature.builder()
-                                                     .add("dim2", ColumnType.STRING)
-                                                     .add("EXPR$1", ColumnType.DOUBLE)
-                                                     .build();
-
-    final ImmutableList<Object[]> expectedResults;
-
-    if (NullHandling.sqlCompatible()) {
-      expectedResults = ImmutableList.of(
-          new Object[]{null, 4.0},
-          new Object[]{"", 3.0},
-          new Object[]{"a", 2.5},
-          new Object[]{"abc", 5.0}
-      );
-    } else {
-      expectedResults = ImmutableList.of(
-          new Object[]{null, 3.6666666666666665},
-          new Object[]{"a", 2.5},
-          new Object[]{"abc", 5.0}
-      );
-    }
-
-    final GroupByQuery query =
-        GroupByQuery.builder()
-                    .setDataSource(
-                        join(
-                            new TableDataSource(CalciteTests.DATASOURCE1),
-                            new QueryDataSource(
-                                newScanQueryBuilder()
-                                    .dataSource(CalciteTests.DATASOURCE1)
-                                    .intervals(querySegmentSpec(Filtration.eternity()))
-                                    .columns("dim2", "m1", "m2")
-                                    .context(
-                                        defaultScanQueryContext(
-                                            context,
-                                            RowSignature.builder()
-                                                        .add("dim2", ColumnType.STRING)
-                                                        .add("m1", ColumnType.FLOAT)
-                                                        .add("m2", ColumnType.DOUBLE)
-                                                        .build()
-                                        )
-                                    )
-                                    .limit(10)
-                                    .build()
-                            ),
-                            "j0.",
-                            equalsCondition(
-                                DruidExpression.ofColumn(ColumnType.FLOAT, "m1"),
-                                DruidExpression.ofColumn(ColumnType.FLOAT, "j0.m1")
-                            ),
-                            JoinType.INNER
-                        )
-                    )
-                    .setInterval(querySegmentSpec(Filtration.eternity()))
-                    .setDimensions(new DefaultDimensionSpec("j0.dim2", "d0", ColumnType.STRING))
-                    .setGranularity(Granularities.ALL)
-                    .setAggregatorSpecs(
-                        useDefault
-                        ? aggregators(
-                            new DoubleSumAggregatorFactory("a0:sum", "j0.m2"),
-                            new CountAggregatorFactory("a0:count")
-                        )
-                        : aggregators(
-                            new DoubleSumAggregatorFactory("a0:sum", "j0.m2"),
-                            new FilteredAggregatorFactory(
-                                new CountAggregatorFactory("a0:count"),
-                                not(selector("j0.m2", null, null)),
-
-                                // Not sure why the name is only set in SQL-compatible null mode. Seems strange.
-                                // May be due to JSON serialization: name is set on the serialized aggregator even
-                                // if it was originally created with no name.
-                                NullHandling.sqlCompatible() ? "a0:count" : null
-                            )
-                        )
-                    )
-                    .setPostAggregatorSpecs(
-                        ImmutableList.of(
-                            new ArithmeticPostAggregator(
-                                "a0",
-                                "quotient",
-                                ImmutableList.of(
-                                    new FieldAccessPostAggregator(null, "a0:sum"),
-                                    new FieldAccessPostAggregator(null, "a0:count")
-                                )
-                            )
-
-                        )
-                    )
-                    .setContext(context)
-                    .build();
-
-    testSelectQuery()
-        .setSql(
-            "SELECT t1.dim2, AVG(t1.m2) FROM "
-            + "foo "
-            + "INNER JOIN (SELECT * FROM foo LIMIT 10) AS t1 "
-            + "ON t1.m1 = foo.m1 "
-            + "GROUP BY t1.dim2"
-        )
->>>>>>> 8d03ace1
-        .setExpectedMSQSpec(
-            MSQSpec.builder()
-                   .query(query)
-                   .columnMappings(new ColumnMappings(ImmutableList.of(
-                       new ColumnMapping("d0", "dim2"),
-                       new ColumnMapping("a0", "EXPR$1")
-                   )))
-                   .tuningConfig(MSQTuningConfig.defaultConfig())
-                   .build()
-        )
-        .setExpectedRowSignature(resultSignature)
-        .setExpectedResultRows(expectedResults)
-        .setQueryContext(context)
-        .setExpectedCountersForStageWorkerChannel(
-            CounterSnapshotMatcher
-                .with().totalFiles(1),
-            0, 0, "input0"
-        )
-        .setExpectedCountersForStageWorkerChannel(
-            CounterSnapshotMatcher
-                .with().rows(6).frames(1),
-            0, 0, "output"
-        )
-        .setExpectedCountersForStageWorkerChannel(
-            CounterSnapshotMatcher
-                .with().rows(6).frames(1),
-            0, 0, "shuffle"
-        )
+        .setExpectedCountersForStageWorkerChannel(CounterSnapshotMatcher.with().totalFiles(1), 0, 0, "input0")
+        .setExpectedCountersForStageWorkerChannel(CounterSnapshotMatcher.with().rows(6).frames(1), 0, 0, "output")
+        .setExpectedCountersForStageWorkerChannel(CounterSnapshotMatcher.with().rows(6).frames(1),0, 0, "shuffle")
         .verifyResults();
   }
 
