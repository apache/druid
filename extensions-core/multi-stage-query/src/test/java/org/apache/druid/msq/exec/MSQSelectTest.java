/*
 * Licensed to the Apache Software Foundation (ASF) under one
 * or more contributor license agreements.  See the NOTICE file
 * distributed with this work for additional information
 * regarding copyright ownership.  The ASF licenses this file
 * to you under the Apache License, Version 2.0 (the
 * "License"); you may not use this file except in compliance
 * with the License.  You may obtain a copy of the License at
 *
 *   http://www.apache.org/licenses/LICENSE-2.0
 *
 * Unless required by applicable law or agreed to in writing,
 * software distributed under the License is distributed on an
 * "AS IS" BASIS, WITHOUT WARRANTIES OR CONDITIONS OF ANY
 * KIND, either express or implied.  See the License for the
 * specific language governing permissions and limitations
 * under the License.
 */

package org.apache.druid.msq.exec;

import com.google.common.collect.ImmutableList;
import com.google.common.collect.ImmutableMap;
import org.apache.druid.common.config.NullHandling;
import org.apache.druid.data.input.impl.CsvInputFormat;
import org.apache.druid.data.input.impl.JsonInputFormat;
import org.apache.druid.data.input.impl.LocalInputSource;
import org.apache.druid.data.input.impl.systemfield.SystemFields;
import org.apache.druid.error.DruidException;
import org.apache.druid.error.DruidExceptionMatcher;
import org.apache.druid.frame.util.DurableStorageUtils;
import org.apache.druid.java.util.common.DateTimes;
import org.apache.druid.java.util.common.ISE;
import org.apache.druid.java.util.common.Intervals;
import org.apache.druid.java.util.common.StringUtils;
import org.apache.druid.java.util.common.granularity.Granularities;
import org.apache.druid.math.expr.ExprEval;
import org.apache.druid.msq.indexing.MSQSpec;
import org.apache.druid.msq.indexing.MSQTuningConfig;
import org.apache.druid.msq.indexing.destination.DurableStorageMSQDestination;
import org.apache.druid.msq.indexing.destination.MSQSelectDestination;
import org.apache.druid.msq.indexing.destination.TaskReportMSQDestination;
import org.apache.druid.msq.indexing.report.MSQResultsReport;
import org.apache.druid.msq.querykit.common.SortMergeJoinFrameProcessorFactory;
import org.apache.druid.msq.test.CounterSnapshotMatcher;
import org.apache.druid.msq.test.MSQTestBase;
import org.apache.druid.msq.util.MultiStageQueryContext;
import org.apache.druid.query.InlineDataSource;
import org.apache.druid.query.LookupDataSource;
import org.apache.druid.query.Query;
import org.apache.druid.query.QueryDataSource;
import org.apache.druid.query.TableDataSource;
import org.apache.druid.query.UnionDataSource;
import org.apache.druid.query.UnnestDataSource;
import org.apache.druid.query.aggregation.CountAggregatorFactory;
import org.apache.druid.query.aggregation.DoubleSumAggregatorFactory;
import org.apache.druid.query.aggregation.FilteredAggregatorFactory;
import org.apache.druid.query.aggregation.cardinality.CardinalityAggregatorFactory;
import org.apache.druid.query.aggregation.post.ArithmeticPostAggregator;
import org.apache.druid.query.aggregation.post.FieldAccessPostAggregator;
import org.apache.druid.query.dimension.DefaultDimensionSpec;
import org.apache.druid.query.expression.TestExprMacroTable;
import org.apache.druid.query.filter.LikeDimFilter;
import org.apache.druid.query.groupby.GroupByQuery;
import org.apache.druid.query.groupby.orderby.DefaultLimitSpec;
import org.apache.druid.query.groupby.orderby.OrderByColumnSpec;
import org.apache.druid.query.ordering.StringComparators;
import org.apache.druid.query.scan.ScanQuery;
import org.apache.druid.segment.column.ColumnType;
import org.apache.druid.segment.column.RowSignature;
import org.apache.druid.segment.join.JoinType;
import org.apache.druid.segment.virtual.ExpressionVirtualColumn;
import org.apache.druid.sql.calcite.expression.DruidExpression;
import org.apache.druid.sql.calcite.external.ExternalDataSource;
import org.apache.druid.sql.calcite.filtration.Filtration;
import org.apache.druid.sql.calcite.planner.ColumnMapping;
import org.apache.druid.sql.calcite.planner.ColumnMappings;
import org.apache.druid.sql.calcite.planner.JoinAlgorithm;
import org.apache.druid.sql.calcite.planner.PlannerContext;
import org.apache.druid.sql.calcite.util.CalciteTests;
import org.hamcrest.CoreMatchers;
import org.junit.Assert;
import org.junit.internal.matchers.ThrowableMessageMatcher;
import org.junit.jupiter.params.ParameterizedTest;
import org.junit.jupiter.params.provider.MethodSource;
import org.mockito.ArgumentMatchers;
import org.mockito.Mockito;

import java.io.File;
import java.io.IOException;
import java.util.ArrayList;
import java.util.Arrays;
import java.util.Collection;
import java.util.Collections;
import java.util.HashMap;
import java.util.List;
import java.util.Map;

public class MSQSelectTest extends MSQTestBase
{

  public static final String QUERY_RESULTS_WITH_DURABLE_STORAGE = "query_results_with_durable_storage";

  public static final String QUERY_RESULTS_WITH_DEFAULT = "query_results_with_default_storage";

  public static final Map<String, Object> QUERY_RESULTS_WITH_DURABLE_STORAGE_CONTEXT =
      ImmutableMap.<String, Object>builder()
                  .putAll(DURABLE_STORAGE_MSQ_CONTEXT)
                  .put(MultiStageQueryContext.CTX_ROWS_PER_PAGE, 2)
                  .put(
                      MultiStageQueryContext.CTX_SELECT_DESTINATION,
                      StringUtils.toLowerCase(MSQSelectDestination.DURABLESTORAGE.getName())
                  )
                  .build();


  public static final Map<String, Object> QUERY_RESULTS_WITH_DEFAULT_CONTEXT =
      ImmutableMap.<String, Object>builder()
                  .putAll(DEFAULT_MSQ_CONTEXT)
                  .put(
                      MultiStageQueryContext.CTX_SELECT_DESTINATION,
                      StringUtils.toLowerCase(MSQSelectDestination.DURABLESTORAGE.getName())
                  )
                  .build();

  public static Collection<Object[]> data()
  {
    Object[][] data = new Object[][]{
        {DEFAULT, DEFAULT_MSQ_CONTEXT},
        {DURABLE_STORAGE, DURABLE_STORAGE_MSQ_CONTEXT},
        {FAULT_TOLERANCE, FAULT_TOLERANCE_MSQ_CONTEXT},
        {PARALLEL_MERGE, PARALLEL_MERGE_MSQ_CONTEXT},
        {QUERY_RESULTS_WITH_DURABLE_STORAGE, QUERY_RESULTS_WITH_DURABLE_STORAGE_CONTEXT},
        {QUERY_RESULTS_WITH_DEFAULT, QUERY_RESULTS_WITH_DEFAULT_CONTEXT}
    };

    return Arrays.asList(data);
  }
  @MethodSource("data")
  @ParameterizedTest(name = "{index}:with context {0}")
  public void testCalculator(String contextName, Map<String, Object> context)
  {
    RowSignature resultSignature = RowSignature.builder()
                                               .add("EXPR$0", ColumnType.LONG)
                                               .build();

    testSelectQuery()
        .setSql("select 1 + 1")
        .setExpectedMSQSpec(
            MSQSpec.builder()
                   .query(
                       newScanQueryBuilder()
                           .dataSource(
                               InlineDataSource.fromIterable(
                                   ImmutableList.of(new Object[]{2L}),
                                   resultSignature
                               )
                           )
                           .intervals(querySegmentSpec(Filtration.eternity()))
                           .columns("EXPR$0")
                           .context(defaultScanQueryContext(context, resultSignature))
                           .build()
                   )
                   .columnMappings(ColumnMappings.identity(resultSignature))
                   .tuningConfig(MSQTuningConfig.defaultConfig())
                   .destination(isDurableStorageDestination(contextName, context)
                                ? DurableStorageMSQDestination.INSTANCE
                                : TaskReportMSQDestination.INSTANCE)
                   .build()
        )
        .setExpectedRowSignature(resultSignature)
        .setQueryContext(context)
        .setExpectedResultRows(ImmutableList.of(new Object[]{2})).verifyResults();
  }

  @MethodSource("data")
  @ParameterizedTest(name = "{index}:with context {0}")
  public void testSelectOnFoo(String contextName, Map<String, Object> context)
  {
    RowSignature resultSignature = RowSignature.builder()
                                               .add("cnt", ColumnType.LONG)
                                               .add("dim1", ColumnType.STRING)
                                               .build();

    testSelectQuery()
        .setSql("select cnt,dim1 from foo")
        .setExpectedMSQSpec(
            MSQSpec.builder()
                   .query(
                       newScanQueryBuilder()
                           .dataSource(CalciteTests.DATASOURCE1)
                           .intervals(querySegmentSpec(Filtration.eternity()))
                           .columns("cnt", "dim1")
                           .context(defaultScanQueryContext(context, resultSignature))
                           .build()
                   )
                   .columnMappings(ColumnMappings.identity(resultSignature))
                   .tuningConfig(MSQTuningConfig.defaultConfig())
                   .destination(isDurableStorageDestination(contextName, context)
                                ? DurableStorageMSQDestination.INSTANCE
                                : TaskReportMSQDestination.INSTANCE)
                   .build()
        )
        .setQueryContext(context)
        .setExpectedRowSignature(resultSignature)
        .setExpectedCountersForStageWorkerChannel(
            CounterSnapshotMatcher
                .with().totalFiles(1),
            0, 0, "input0"
        )
        .setExpectedCountersForStageWorkerChannel(
            CounterSnapshotMatcher
                .with().rows(6).frames(1),
            0, 0, "output"
        )
        .setExpectedCountersForStageWorkerChannel(
            CounterSnapshotMatcher
                .with()
                .rows(isPageSizeLimited(contextName) ? new long[]{2, 2, 2} : new long[]{6})
                .frames(isPageSizeLimited(contextName) ? new long[]{1, 1, 1} : new long[]{1}),
            0, 0, "shuffle"
        )
        .setExpectedResultRows(ImmutableList.of(
            new Object[]{1L, ""},
            new Object[]{1L, "10.1"},
            new Object[]{1L, "2"},
            new Object[]{1L, "1"},
            new Object[]{1L, "def"},
            new Object[]{1L, "abc"}
        )).verifyResults();
  }

  @MethodSource("data")
  @ParameterizedTest(name = "{index}:with context {0}")
  public void testSelectOnFoo2(String contextName, Map<String, Object> context)
  {
    RowSignature resultSignature = RowSignature.builder()
                                               .add("m1", ColumnType.LONG)
                                               .add("dim2", ColumnType.STRING)
                                               .build();

    testSelectQuery()
        .setSql("select m1,dim2 from foo2")
        .setExpectedMSQSpec(
            MSQSpec.builder()
                   .query(newScanQueryBuilder()
                              .dataSource(CalciteTests.DATASOURCE2)
                              .intervals(querySegmentSpec(Filtration.eternity()))
                              .columns("dim2", "m1")
                              .context(defaultScanQueryContext(
                                  context,
                                  RowSignature.builder()
                                              .add("dim2", ColumnType.STRING)
                                              .add("m1", ColumnType.LONG)
                                              .build()
                              ))
                              .build())
                   .columnMappings(ColumnMappings.identity(resultSignature))
                   .tuningConfig(MSQTuningConfig.defaultConfig())
                   .destination(isDurableStorageDestination(contextName, context)
                                ? DurableStorageMSQDestination.INSTANCE
                                : TaskReportMSQDestination.INSTANCE)
                   .build()
        )
        .setExpectedRowSignature(resultSignature)
        .setQueryContext(context)
        .setExpectedResultRows(ImmutableList.of(
            new Object[]{1L, "en"},
            new Object[]{1L, "ru"},
            new Object[]{1L, "he"}
        ))
        .setExpectedCountersForStageWorkerChannel(
            CounterSnapshotMatcher
                .with().totalFiles(1),
            0, 0, "input0"
        )
        .setExpectedCountersForStageWorkerChannel(
            CounterSnapshotMatcher
                .with().rows(3).frames(1),
            0, 0, "output"
        )
        .setExpectedCountersForStageWorkerChannel(
            CounterSnapshotMatcher
                .with()
                .rows(isPageSizeLimited(contextName) ? new long[]{1L, 2L} : new long[]{3L})
                .frames(isPageSizeLimited(contextName) ? new long[]{1L, 1L} : new long[]{1L}),
            0, 0, "shuffle"
        )
        .verifyResults();
  }

  @MethodSource("data")
  @ParameterizedTest(name = "{index}:with context {0}")
  public void testSelectOnFooDuplicateColumnNames(String contextName, Map<String, Object> context)
  {
    // Duplicate column names are OK in SELECT statements.

    final RowSignature expectedScanSignature =
        RowSignature.builder()
                    .add("cnt", ColumnType.LONG)
                    .add("dim1", ColumnType.STRING)
                    .build();

    final ColumnMappings expectedColumnMappings = new ColumnMappings(
        ImmutableList.of(
            new ColumnMapping("cnt", "x"),
            new ColumnMapping("dim1", "x")
        )
    );

    final List<MSQResultsReport.ColumnAndType> expectedOutputSignature =
        ImmutableList.of(
            new MSQResultsReport.ColumnAndType("x", ColumnType.LONG),
            new MSQResultsReport.ColumnAndType("x", ColumnType.STRING)
        );

    testSelectQuery()
        .setSql("select cnt AS x, dim1 AS x from foo")
        .setExpectedMSQSpec(
            MSQSpec.builder()
                   .query(
                       newScanQueryBuilder()
                           .dataSource(CalciteTests.DATASOURCE1)
                           .intervals(querySegmentSpec(Filtration.eternity()))
                           .columns("cnt", "dim1")
                           .context(defaultScanQueryContext(context, expectedScanSignature))
                           .build()
                   )
                   .columnMappings(expectedColumnMappings)
                   .tuningConfig(MSQTuningConfig.defaultConfig())
                   .destination(isDurableStorageDestination(contextName, context)
                                ? DurableStorageMSQDestination.INSTANCE
                                : TaskReportMSQDestination.INSTANCE)
                   .build()
        )
        .setQueryContext(context)
        .setExpectedRowSignature(expectedOutputSignature)
        .setExpectedCountersForStageWorkerChannel(
            CounterSnapshotMatcher
                .with().totalFiles(1),
            0, 0, "input0"
        ).setExpectedCountersForStageWorkerChannel(
            CounterSnapshotMatcher
                .with().rows(6).frames(1),
            0, 0, "output"
        )
        .setExpectedCountersForStageWorkerChannel(
            CounterSnapshotMatcher
                .with()
                .rows(isPageSizeLimited(contextName) ? new long[]{2, 2, 2} : new long[]{6})
                .frames(isPageSizeLimited(contextName) ? new long[]{1, 1, 1} : new long[]{1}),
            0, 0, "shuffle"
        )
        .setExpectedResultRows(ImmutableList.of(
            new Object[]{1L, ""},
            new Object[]{1L, "10.1"},
            new Object[]{1L, "2"},
            new Object[]{1L, "1"},
            new Object[]{1L, "def"},
            new Object[]{1L, "abc"}
        )).verifyResults();
  }

  @MethodSource("data")
  @ParameterizedTest(name = "{index}:with context {0}")
  public void testSelectOnFooWhereMatchesNoSegments(String contextName, Map<String, Object> context)
  {
    RowSignature resultSignature = RowSignature.builder()
                                               .add("cnt", ColumnType.LONG)
                                               .add("dim1", ColumnType.STRING)
                                               .build();

    // Filter [__time >= timestamp '3000-01-01 00:00:00'] matches no segments at all.
    testSelectQuery()
        .setSql("select cnt,dim1 from foo where __time >= timestamp '3000-01-01 00:00:00'")
        .setExpectedMSQSpec(
            MSQSpec.builder()
                   .query(
                       newScanQueryBuilder()
                           .dataSource(CalciteTests.DATASOURCE1)
                           .intervals(
                               querySegmentSpec(
                                   Intervals.utc(
                                       DateTimes.of("3000").getMillis(),
                                       Intervals.ETERNITY.getEndMillis()
                                   )
                               )
                           )
                           .columns("cnt", "dim1")
                           .context(defaultScanQueryContext(context, resultSignature))
                           .build()
                   )
                   .columnMappings(ColumnMappings.identity(resultSignature))
                   .tuningConfig(MSQTuningConfig.defaultConfig())
                   .destination(isDurableStorageDestination(contextName, context)
                                ? DurableStorageMSQDestination.INSTANCE
                                : TaskReportMSQDestination.INSTANCE)
                   .build()
        )
        .setQueryContext(context)
        .setExpectedRowSignature(resultSignature)
        .setExpectedResultRows(ImmutableList.of())
        .verifyResults();
  }

  @MethodSource("data")
  @ParameterizedTest(name = "{index}:with context {0}")
  public void testSelectOnFooWhereMatchesNoData(String contextName, Map<String, Object> context)
  {
    RowSignature resultSignature = RowSignature.builder()
                                               .add("cnt", ColumnType.LONG)
                                               .add("dim1", ColumnType.STRING)
                                               .build();

    testSelectQuery()
        .setSql("select cnt,dim1 from foo where dim2 = 'nonexistent'")
        .setExpectedMSQSpec(
            MSQSpec.builder()
                   .query(
                       newScanQueryBuilder()
                           .dataSource(CalciteTests.DATASOURCE1)
                           .intervals(querySegmentSpec(Intervals.ETERNITY))
                           .columns("cnt", "dim1")
                           .filters(equality("dim2", "nonexistent", ColumnType.STRING))
                           .context(defaultScanQueryContext(context, resultSignature))
                           .build()
                   )
                   .columnMappings(ColumnMappings.identity(resultSignature))
                   .tuningConfig(MSQTuningConfig.defaultConfig())
                   .destination(isDurableStorageDestination(contextName, context)
                                ? DurableStorageMSQDestination.INSTANCE
                                : TaskReportMSQDestination.INSTANCE)
                   .build()
        )
        .setQueryContext(context)
        .setExpectedRowSignature(resultSignature)
        .setExpectedResultRows(ImmutableList.of())
        .verifyResults();
  }

  @MethodSource("data")
  @ParameterizedTest(name = "{index}:with context {0}")
  public void testSelectAndOrderByOnFooWhereMatchesNoData(String contextName, Map<String, Object> context)
  {
    RowSignature resultSignature = RowSignature.builder()
                                               .add("cnt", ColumnType.LONG)
                                               .add("dim1", ColumnType.STRING)
                                               .build();

    testSelectQuery()
        .setSql("select cnt,dim1 from foo where dim2 = 'nonexistent' order by dim1")
        .setExpectedMSQSpec(
            MSQSpec.builder()
                   .query(
                       newScanQueryBuilder()
                           .dataSource(CalciteTests.DATASOURCE1)
                           .intervals(querySegmentSpec(Intervals.ETERNITY))
                           .columns("cnt", "dim1")
                           .filters(equality("dim2", "nonexistent", ColumnType.STRING))
                           .context(defaultScanQueryContext(context, resultSignature))
                           .orderBy(ImmutableList.of(new ScanQuery.OrderBy("dim1", ScanQuery.Order.ASCENDING)))
                           .build()
                   )
                   .columnMappings(ColumnMappings.identity(resultSignature))
                   .tuningConfig(MSQTuningConfig.defaultConfig())
                   .destination(isDurableStorageDestination(contextName, context)
                                ? DurableStorageMSQDestination.INSTANCE
                                : TaskReportMSQDestination.INSTANCE)
                   .build()
        )
        .setQueryContext(context)
        .setExpectedRowSignature(resultSignature)
        .setExpectedResultRows(ImmutableList.of())
        .verifyResults();
  }

  @MethodSource("data")
  @ParameterizedTest(name = "{index}:with context {0}")
  public void testGroupByOnFoo(String contextName, Map<String, Object> context)
  {
    RowSignature rowSignature = RowSignature.builder()
                                            .add("cnt", ColumnType.LONG)
                                            .add("cnt1", ColumnType.LONG)
                                            .build();

    testSelectQuery()
        .setSql("select cnt,count(*) as cnt1 from foo group by cnt")
        .setExpectedMSQSpec(MSQSpec.builder()
                                   .query(GroupByQuery.builder()
                                                      .setDataSource(CalciteTests.DATASOURCE1)
                                                      .setInterval(querySegmentSpec(Filtration
                                                                                        .eternity()))
                                                      .setGranularity(Granularities.ALL)
                                                      .setDimensions(dimensions(
                                                          new DefaultDimensionSpec(
                                                              "cnt",
                                                              "d0",
                                                              ColumnType.LONG
                                                          )
                                                      ))
                                                      .setAggregatorSpecs(aggregators(new CountAggregatorFactory(
                                                          "a0")))
                                                      .setContext(context)
                                                      .build())
                                   .columnMappings(
                                       new ColumnMappings(ImmutableList.of(
                                           new ColumnMapping("d0", "cnt"),
                                           new ColumnMapping("a0", "cnt1")
                                       )
                                       ))
                                   .tuningConfig(MSQTuningConfig.defaultConfig())
                                   .destination(isDurableStorageDestination(contextName, context)
                                                ? DurableStorageMSQDestination.INSTANCE
                                                : TaskReportMSQDestination.INSTANCE)
                                   .build())
        .setExpectedRowSignature(rowSignature)
        .setExpectedResultRows(ImmutableList.of(new Object[]{1L, 6L}))
        .setQueryContext(context)
        .setExpectedCountersForStageWorkerChannel(
            CounterSnapshotMatcher
                .with().totalFiles(1),
            0, 0, "input0"
        )
        .setExpectedCountersForStageWorkerChannel(
            CounterSnapshotMatcher
                .with().rows(1).frames(1),
            0, 0, "output"
        )
        .setExpectedCountersForStageWorkerChannel(
            CounterSnapshotMatcher
                .with().rows(1).frames(1),
            0, 0, "shuffle"
        )
        .verifyResults();
  }

  @MethodSource("data")
  @ParameterizedTest(name = "{index}:with context {0}")
  public void testGroupByOrderByDimension(String contextName, Map<String, Object> context)
  {
    RowSignature rowSignature = RowSignature.builder()
                                            .add("m1", ColumnType.FLOAT)
                                            .add("cnt", ColumnType.LONG)
                                            .build();

    final GroupByQuery query =
        GroupByQuery.builder()
                    .setDataSource(CalciteTests.DATASOURCE1)
                    .setInterval(querySegmentSpec(Filtration.eternity()))
                    .setGranularity(Granularities.ALL)
                    .setDimensions(dimensions(new DefaultDimensionSpec("m1", "d0", ColumnType.FLOAT)))
                    .setAggregatorSpecs(aggregators(new CountAggregatorFactory("a0")))
                    .setLimitSpec(
                        new DefaultLimitSpec(
                            ImmutableList.of(
                                new OrderByColumnSpec(
                                    "d0",
                                    OrderByColumnSpec.Direction.DESCENDING,
                                    StringComparators.NUMERIC
                                )
                            ),
                            null
                        )
                    )
                    .setContext(context)
                    .build();

    testSelectQuery()
        .setSql("select m1, count(*) as cnt from foo group by m1 order by m1 desc")
        .setExpectedMSQSpec(
            MSQSpec.builder()
                   .query(query)
                   .columnMappings(
                       new ColumnMappings(ImmutableList.of(
                           new ColumnMapping("d0", "m1"),
                           new ColumnMapping("a0", "cnt")
                       )
                       ))
                   .tuningConfig(MSQTuningConfig.defaultConfig())
                   .destination(isDurableStorageDestination(contextName, context)
                                ? DurableStorageMSQDestination.INSTANCE
                                : TaskReportMSQDestination.INSTANCE)
                   .build())
        .setExpectedRowSignature(rowSignature)
        .setQueryContext(context)
        .setExpectedResultRows(
            ImmutableList.of(
                new Object[]{6f, 1L},
                new Object[]{5f, 1L},
                new Object[]{4f, 1L},
                new Object[]{3f, 1L},
                new Object[]{2f, 1L},
                new Object[]{1f, 1L}
            )
        )
        .setExpectedCountersForStageWorkerChannel(
            CounterSnapshotMatcher
                .with().totalFiles(1),
            0, 0, "input0"
        )
        .setExpectedCountersForStageWorkerChannel(
            CounterSnapshotMatcher
                .with().rows(6).frames(1),
            0, 0, "output"
        )
        .setExpectedCountersForStageWorkerChannel(
            CounterSnapshotMatcher
                .with().rows(6).frames(1),
            0, 0, "shuffle"
        )
        .verifyResults();
  }

  @MethodSource("data")
  @ParameterizedTest(name = "{index}:with context {0}")
  public void testSelectWithLimit(String contextName, Map<String, Object> context)
  {
    RowSignature resultSignature = RowSignature.builder()
                                               .add("cnt", ColumnType.LONG)
                                               .add("dim1", ColumnType.STRING)
                                               .build();

    testSelectQuery()
        .setSql("select cnt,dim1 from foo limit 10")
        .setExpectedMSQSpec(
            MSQSpec.builder()
                   .query(
                       newScanQueryBuilder()
                           .dataSource(CalciteTests.DATASOURCE1)
                           .intervals(querySegmentSpec(Filtration.eternity()))
                           .columns("cnt", "dim1")
                           .context(defaultScanQueryContext(context, resultSignature))
                           .limit(10)
                           .build()
                   )
                   .columnMappings(ColumnMappings.identity(resultSignature))
                   .tuningConfig(MSQTuningConfig.defaultConfig())
                   .destination(isDurableStorageDestination(contextName, context)
                                ? DurableStorageMSQDestination.INSTANCE
                                : TaskReportMSQDestination.INSTANCE)
                   .build()
        )
        .setQueryContext(context)
        .setExpectedRowSignature(resultSignature)
        .setExpectedCountersForStageWorkerChannel(
            CounterSnapshotMatcher
                .with().totalFiles(1),
            0, 0, "input0"
        )
        .setExpectedCountersForStageWorkerChannel(
            CounterSnapshotMatcher
                .with().rows(6).frames(1),
            0, 0, "output"
        )
        .setExpectedCountersForStageWorkerChannel(
            CounterSnapshotMatcher
                .with().rows(6).frames(1),
            0, 0, "shuffle"
        )
        .setExpectedResultRows(ImmutableList.of(
            new Object[]{1L, ""},
            new Object[]{1L, "10.1"},
            new Object[]{1L, "2"},
            new Object[]{1L, "1"},
            new Object[]{1L, "def"},
            new Object[]{1L, "abc"}
        )).verifyResults();
  }

  @MethodSource("data")
  @ParameterizedTest(name = "{index}:with context {0}")
  public void testSelectWithGroupByLimit(String contextName, Map<String, Object> context)
  {
    RowSignature rowSignature = RowSignature.builder()
                                            .add("cnt", ColumnType.LONG)
                                            .add("cnt1", ColumnType.LONG)
                                            .build();


    testSelectQuery()
        .setSql("select cnt,count(*) as cnt1 from foo group by cnt limit 10")
        .setQueryContext(context)
        .setExpectedMSQSpec(MSQSpec.builder()
                                   .query(GroupByQuery.builder()
                                                      .setDataSource(CalciteTests.DATASOURCE1)
                                                      .setInterval(querySegmentSpec(Filtration
                                                                                        .eternity()))
                                                      .setGranularity(Granularities.ALL)
                                                      .setDimensions(dimensions(
                                                          new DefaultDimensionSpec(
                                                              "cnt",
                                                              "d0",
                                                              ColumnType.LONG
                                                          )
                                                      ))
                                                      .setAggregatorSpecs(aggregators(new CountAggregatorFactory(
                                                          "a0")))
                                                      .setContext(context)
                                                      .setLimit(10)
                                                      .build())
                                   .columnMappings(
                                       new ColumnMappings(ImmutableList.of(
                                           new ColumnMapping("d0", "cnt"),
                                           new ColumnMapping("a0", "cnt1")
                                       )
                                       ))
                                   .tuningConfig(MSQTuningConfig.defaultConfig())
                                   .destination(isDurableStorageDestination(contextName, context)
                                                ? DurableStorageMSQDestination.INSTANCE
                                                : TaskReportMSQDestination.INSTANCE)
                                   .build())
        .setExpectedRowSignature(rowSignature)
        .setExpectedResultRows(ImmutableList.of(new Object[]{1L, 6L}))
        .verifyResults();

  }

  @MethodSource("data")
  @ParameterizedTest(name = "{index}:with context {0}")
  public void testSelectLookup(String contextName, Map<String, Object> context)
  {
    final RowSignature rowSignature = RowSignature.builder().add("EXPR$0", ColumnType.LONG).build();

    testSelectQuery()
        .setSql("select count(*) from lookup.lookyloo")
        .setQueryContext(context)
        .setExpectedMSQSpec(
            MSQSpec.builder()
                   .query(
                       GroupByQuery.builder()
                                   .setDataSource(new LookupDataSource("lookyloo"))
                                   .setInterval(querySegmentSpec(Filtration.eternity()))
                                   .setGranularity(Granularities.ALL)
                                   .setAggregatorSpecs(aggregators(new CountAggregatorFactory("a0")))
                                   .setContext(context)
                                   .build())
                   .columnMappings(new ColumnMappings(ImmutableList.of(new ColumnMapping("a0", "EXPR$0"))))
                   .tuningConfig(MSQTuningConfig.defaultConfig())
                   .destination(isDurableStorageDestination(contextName, context)
                                ? DurableStorageMSQDestination.INSTANCE
                                : TaskReportMSQDestination.INSTANCE)
                   .build())
        .setExpectedRowSignature(rowSignature)
        .setExpectedResultRows(ImmutableList.of(new Object[]{4L}))
        .verifyResults();
  }

  @MethodSource("data")
  @ParameterizedTest(name = "{index}:with context {0}")
  public void testJoinWithLookup(String contextName, Map<String, Object> context)
  {
    final RowSignature rowSignature =
        RowSignature.builder()
                    .add("v", ColumnType.STRING)
                    .add("cnt", ColumnType.LONG)
                    .build();

    testSelectQuery()
        .setSql("SELECT lookyloo.v, COUNT(*) AS cnt\n"
                + "FROM foo LEFT JOIN lookup.lookyloo ON foo.dim2 = lookyloo.k\n"
                + "WHERE lookyloo.v <> 'xa'\n"
                + "GROUP BY lookyloo.v")
        .setQueryContext(context)
        .setExpectedMSQSpec(
            MSQSpec.builder()
                   .query(
                       GroupByQuery.builder()
                                   .setDataSource(
                                       join(
                                           new TableDataSource(CalciteTests.DATASOURCE1),
                                           new LookupDataSource("lookyloo"),
                                           "j0.",
                                           equalsCondition(
                                               DruidExpression.ofColumn(ColumnType.STRING, "dim2"),
                                               DruidExpression.ofColumn(ColumnType.STRING, "j0.k")
                                           ),
                                           NullHandling.sqlCompatible() ? JoinType.INNER : JoinType.LEFT
                                       )
                                   )
                                   .setInterval(querySegmentSpec(Filtration.eternity()))
                                   .setDimFilter(not(equality("j0.v", "xa", ColumnType.STRING)))
                                   .setGranularity(Granularities.ALL)
                                   .setDimensions(dimensions(new DefaultDimensionSpec("j0.v", "d0")))
                                   .setAggregatorSpecs(aggregators(new CountAggregatorFactory("a0")))
                                   .setContext(context)
                                   .build())
                   .columnMappings(
                       new ColumnMappings(
                           ImmutableList.of(
                               new ColumnMapping("d0", "v"),
                               new ColumnMapping("a0", "cnt")
                           )
                       )
                   )
                   .tuningConfig(MSQTuningConfig.defaultConfig())
                   .destination(isDurableStorageDestination(contextName, context)
                                ? DurableStorageMSQDestination.INSTANCE
                                : TaskReportMSQDestination.INSTANCE)
                   .build())
        .setExpectedRowSignature(rowSignature)
        .setExpectedResultRows(
            NullHandling.sqlCompatible()
            ? ImmutableList.of(
                new Object[]{"xabc", 1L}
            )
            : ImmutableList.of(
                new Object[]{NullHandling.defaultStringValue(), 3L},
                new Object[]{"xabc", 1L}
            )
        )
        .verifyResults();
  }

  @MethodSource("data")
  @ParameterizedTest(name = "{index}:with context {0}")
  public void testSubquery(String contextName, Map<String, Object> context)
  {
    RowSignature resultSignature = RowSignature.builder()
                                               .add("cnt", ColumnType.LONG)
                                               .build();

    final GroupByQuery query =
        GroupByQuery.builder()
                    .setDataSource(
                        GroupByQuery.builder()
                                    .setDataSource("foo")
                                    .setInterval(querySegmentSpec(Filtration.eternity()))
                                    .setGranularity(Granularities.ALL)
                                    .setDimensions(dimensions(new DefaultDimensionSpec("m1", "d0", ColumnType.FLOAT)))
                                    .setContext(context)
                                    .build()
                    )
                    .setInterval(querySegmentSpec(Filtration.eternity()))
                    .setGranularity(Granularities.ALL)
                    .setAggregatorSpecs(aggregators(new CountAggregatorFactory("a0")))
                    .setContext(context)
                    .build();

    testSelectQuery()
        .setSql("select count(*) AS cnt from (select distinct m1 from foo)")
        .setExpectedMSQSpec(
            MSQSpec.builder()
                   .query(query)
                   .columnMappings(new ColumnMappings(ImmutableList.of(new ColumnMapping("a0", "cnt"))))
                   .tuningConfig(MSQTuningConfig.defaultConfig())
                   .destination(isDurableStorageDestination(contextName, context)
                                ? DurableStorageMSQDestination.INSTANCE
                                : TaskReportMSQDestination.INSTANCE)
                   .build()
        )
        .setExpectedRowSignature(resultSignature)
        .setExpectedResultRows(ImmutableList.of(new Object[]{6L}))
        .setQueryContext(context)
        .setExpectedCountersForStageWorkerChannel(
            CounterSnapshotMatcher
                .with().totalFiles(1),
            0, 0, "input0"
        )
        .setExpectedCountersForStageWorkerChannel(
            CounterSnapshotMatcher
                .with().rows(6).frames(1),
            0, 0, "output"
        )
        .setExpectedCountersForStageWorkerChannel(
            CounterSnapshotMatcher
                .with().rows(6).frames(1),
            0, 0, "shuffle"
        )
        .verifyResults();
  }

  @MethodSource("data")
  @ParameterizedTest(name = "{index}:with context {0}")
  public void testBroadcastJoin(String contextName, Map<String, Object> context)
  {
    testJoin(contextName, context, JoinAlgorithm.BROADCAST);
  }

  @MethodSource("data")
  @ParameterizedTest(name = "{index}:with context {0}")
  public void testSortMergeJoin(String contextName, Map<String, Object> context)
  {
    testJoin(contextName, context, JoinAlgorithm.SORT_MERGE);
  }

  private void testJoin(String contextName, Map<String, Object> context, final JoinAlgorithm joinAlgorithm)
  {
    final Map<String, Object> queryContext =
        ImmutableMap.<String, Object>builder()
                    .putAll(context)
                    .put(PlannerContext.CTX_SQL_JOIN_ALGORITHM, joinAlgorithm.toString())
                    .build();

    final RowSignature resultSignature = RowSignature.builder()
                                                     .add("dim2", ColumnType.STRING)
                                                     .add("EXPR$1", ColumnType.DOUBLE)
                                                     .build();

    final ImmutableList<Object[]> expectedResults;

    if (NullHandling.sqlCompatible()) {
      expectedResults = ImmutableList.of(
          new Object[]{null, 4.0},
          new Object[]{"", 3.0},
          new Object[]{"a", 2.5},
          new Object[]{"abc", 5.0}
      );
    } else {
      expectedResults = ImmutableList.of(
          new Object[]{"", 3.6666666666666665},
          new Object[]{"a", 2.5},
          new Object[]{"abc", 5.0}
      );
    }

    final GroupByQuery query =
        GroupByQuery.builder()
                    .setDataSource(
                        join(
                            new QueryDataSource(
                                newScanQueryBuilder()
                                    .dataSource(CalciteTests.DATASOURCE1)
                                    .intervals(querySegmentSpec(Filtration.eternity()))
                                    .columns("dim2", "m1", "m2")
                                    .context(
                                        defaultScanQueryContext(
                                            queryContext,
                                            RowSignature.builder()
                                                        .add("dim2", ColumnType.STRING)
                                                        .add("m1", ColumnType.FLOAT)
                                                        .add("m2", ColumnType.DOUBLE)
                                                        .build()
                                        )
                                    )
                                    .limit(10)
                                    .build()
                                    .withOverriddenContext(queryContext)
                            ),
                            new QueryDataSource(
                                newScanQueryBuilder()
                                    .dataSource(CalciteTests.DATASOURCE1)
                                    .intervals(querySegmentSpec(Filtration.eternity()))
                                    .columns(ImmutableList.of("m1"))
                                    .resultFormat(ScanQuery.ResultFormat.RESULT_FORMAT_COMPACTED_LIST)
                                    .context(
                                        defaultScanQueryContext(
                                            queryContext,
                                            RowSignature.builder().add("m1", ColumnType.FLOAT).build()
                                        )
                                    )
                                    .build()
                                    .withOverriddenContext(queryContext)
                            ),
                            "j0.",
                            equalsCondition(
                                DruidExpression.ofColumn(ColumnType.FLOAT, "m1"),
                                DruidExpression.ofColumn(ColumnType.FLOAT, "j0.m1")
                            ),
                            JoinType.INNER
                        )
                    )
                    .setInterval(querySegmentSpec(Filtration.eternity()))
                    .setDimensions(new DefaultDimensionSpec("dim2", "d0", ColumnType.STRING))
                    .setGranularity(Granularities.ALL)
                    .setAggregatorSpecs(
                        useDefault
                        ? aggregators(
                            new DoubleSumAggregatorFactory("a0:sum", "m2"),
                            new CountAggregatorFactory("a0:count")
                        )
                        : aggregators(
                            new DoubleSumAggregatorFactory("a0:sum", "m2"),
                            new FilteredAggregatorFactory(
                                new CountAggregatorFactory("a0:count"),
                                notNull("m2"),

                                // Not sure why the name is only set in SQL-compatible null mode. Seems strange.
                                // May be due to JSON serialization: name is set on the serialized aggregator even
                                // if it was originally created with no name.
                                NullHandling.sqlCompatible() ? "a0:count" : null
                            )
                        )
                    )
                    .setPostAggregatorSpecs(
                        ImmutableList.of(
                            new ArithmeticPostAggregator(
                                "a0",
                                "quotient",
                                ImmutableList.of(
                                    new FieldAccessPostAggregator(null, "a0:sum"),
                                    new FieldAccessPostAggregator(null, "a0:count")
                                )
                            )
                        )
                    )
                    .setContext(queryContext)
                    .build();

    testSelectQuery()
        .setSql(
            "SELECT t1.dim2, AVG(t1.m2) FROM "
            + "(SELECT * FROM foo LIMIT 10) AS t1 "
            + "INNER JOIN foo AS t2 "
            + "ON t1.m1 = t2.m1 "
            + "GROUP BY t1.dim2"
        )
        .setExpectedMSQSpec(
            MSQSpec.builder()
                   .query(query)
                   .columnMappings(
                       new ColumnMappings(
                           ImmutableList.of(
                               new ColumnMapping("d0", "dim2"),
                               new ColumnMapping("a0", "EXPR$1")
                           )
                       )
                   )
                   .tuningConfig(MSQTuningConfig.defaultConfig())
                   .destination(isDurableStorageDestination(contextName, context)
                                ? DurableStorageMSQDestination.INSTANCE
                                : TaskReportMSQDestination.INSTANCE)
                   .build()
        )
        .setExpectedRowSignature(resultSignature)
        .setExpectedResultRows(expectedResults)
        .setQueryContext(queryContext)
        .setExpectedCountersForStageWorkerChannel(CounterSnapshotMatcher.with().totalFiles(1), 0, 0, "input0")
        .setExpectedCountersForStageWorkerChannel(CounterSnapshotMatcher.with().rows(6).frames(1), 0, 0, "output")
        .setExpectedCountersForStageWorkerChannel(CounterSnapshotMatcher.with().rows(6).frames(1), 0, 0, "shuffle")
        .verifyResults();
  }

  @MethodSource("data")
  @ParameterizedTest(name = "{index}:with context {0}")
  public void testGroupByOrderByAggregation(String contextName, Map<String, Object> context)
  {
    RowSignature rowSignature = RowSignature.builder()
                                            .add("m1", ColumnType.FLOAT)
                                            .add("sum_m1", ColumnType.DOUBLE)
                                            .build();

    final GroupByQuery query =
        GroupByQuery.builder()
                    .setDataSource(CalciteTests.DATASOURCE1)
                    .setInterval(querySegmentSpec(Filtration.eternity()))
                    .setGranularity(Granularities.ALL)
                    .setDimensions(dimensions(new DefaultDimensionSpec("m1", "d0", ColumnType.FLOAT)))
                    .setAggregatorSpecs(aggregators(new DoubleSumAggregatorFactory("a0", "m1")))
                    .setLimitSpec(
                        new DefaultLimitSpec(
                            ImmutableList.of(
                                new OrderByColumnSpec(
                                    "a0",
                                    OrderByColumnSpec.Direction.DESCENDING,
                                    StringComparators.NUMERIC
                                )
                            ),
                            null
                        )
                    )
                    .setContext(context)
                    .build();

    testSelectQuery()
        .setSql("select m1, sum(m1) as sum_m1 from foo group by m1 order by sum_m1 desc")
        .setExpectedMSQSpec(
            MSQSpec.builder()
                   .query(query)
                   .columnMappings(
                       new ColumnMappings(
                           ImmutableList.of(
                               new ColumnMapping("d0", "m1"),
                               new ColumnMapping("a0", "sum_m1")
                           )
                       )
                   )
                   .tuningConfig(MSQTuningConfig.defaultConfig())
                   .destination(isDurableStorageDestination(contextName, context)
                                ? DurableStorageMSQDestination.INSTANCE
                                : TaskReportMSQDestination.INSTANCE)
                   .build()
        )
        .setExpectedRowSignature(rowSignature)
        .setQueryContext(context)
        .setExpectedResultRows(
            ImmutableList.of(
                new Object[]{6f, 6d},
                new Object[]{5f, 5d},
                new Object[]{4f, 4d},
                new Object[]{3f, 3d},
                new Object[]{2f, 2d},
                new Object[]{1f, 1d}
            )
        )
        .setExpectedCountersForStageWorkerChannel(
            CounterSnapshotMatcher
                .with().totalFiles(1),
            0, 0, "input0"
        )
        .setExpectedCountersForStageWorkerChannel(
            CounterSnapshotMatcher
                .with().rows(6).frames(1),
            0, 0, "output"
        )
        .setExpectedCountersForStageWorkerChannel(
            CounterSnapshotMatcher
                .with().rows(6).frames(1),
            0, 0, "shuffle"
        )
        .verifyResults();
  }

  @MethodSource("data")
  @ParameterizedTest(name = "{index}:with context {0}")
  public void testGroupByOrderByAggregationWithLimit(String contextName, Map<String, Object> context)
  {
    RowSignature rowSignature = RowSignature.builder()
                                            .add("m1", ColumnType.FLOAT)
                                            .add("sum_m1", ColumnType.DOUBLE)
                                            .build();

    final GroupByQuery query =
        GroupByQuery.builder()
                    .setDataSource(CalciteTests.DATASOURCE1)
                    .setInterval(querySegmentSpec(Filtration.eternity()))
                    .setGranularity(Granularities.ALL)
                    .setDimensions(dimensions(new DefaultDimensionSpec("m1", "d0", ColumnType.FLOAT)))
                    .setAggregatorSpecs(aggregators(new DoubleSumAggregatorFactory("a0", "m1")))
                    .setLimitSpec(
                        new DefaultLimitSpec(
                            ImmutableList.of(
                                new OrderByColumnSpec(
                                    "a0",
                                    OrderByColumnSpec.Direction.DESCENDING,
                                    StringComparators.NUMERIC
                                )
                            ),
                            3
                        )
                    )
                    .setContext(context)
                    .build();

    testSelectQuery()
        .setSql("select m1, sum(m1) as sum_m1 from foo group by m1 order by sum_m1 desc limit 3")
        .setExpectedMSQSpec(
            MSQSpec.builder()
                   .query(query)
                   .columnMappings(
                       new ColumnMappings(
                           ImmutableList.of(
                               new ColumnMapping("d0", "m1"),
                               new ColumnMapping("a0", "sum_m1")
                           )
                       )
                   )
                   .tuningConfig(MSQTuningConfig.defaultConfig())
                   .destination(isDurableStorageDestination(contextName, context)
                                ? DurableStorageMSQDestination.INSTANCE
                                : TaskReportMSQDestination.INSTANCE)
                   .build()
        )
        .setExpectedRowSignature(rowSignature)
        .setQueryContext(context)
        .setExpectedResultRows(
            ImmutableList.of(
                new Object[]{6f, 6d},
                new Object[]{5f, 5d},
                new Object[]{4f, 4d}
            )
        )
        .setExpectedCountersForStageWorkerChannel(
            CounterSnapshotMatcher
                .with().totalFiles(1),
            0, 0, "input0"
        )
        .setExpectedCountersForStageWorkerChannel(
            CounterSnapshotMatcher
                .with().rows(6).frames(1),
            0, 0, "output"
        )
        .setExpectedCountersForStageWorkerChannel(
            CounterSnapshotMatcher
                .with().rows(6).frames(1),
            0, 0, "shuffle"
        )
        .verifyResults();
  }

  @MethodSource("data")
  @ParameterizedTest(name = "{index}:with context {0}")
  public void testGroupByOrderByAggregationWithLimitAndOffset(String contextName, Map<String, Object> context)
  {
    RowSignature rowSignature = RowSignature.builder()
                                            .add("m1", ColumnType.FLOAT)
                                            .add("sum_m1", ColumnType.DOUBLE)
                                            .build();

    final GroupByQuery query =
        GroupByQuery.builder()
                    .setDataSource(CalciteTests.DATASOURCE1)
                    .setInterval(querySegmentSpec(Filtration.eternity()))
                    .setGranularity(Granularities.ALL)
                    .setDimensions(dimensions(new DefaultDimensionSpec("m1", "d0", ColumnType.FLOAT)))
                    .setAggregatorSpecs(aggregators(new DoubleSumAggregatorFactory("a0", "m1")))
                    .setLimitSpec(
                        new DefaultLimitSpec(
                            ImmutableList.of(
                                new OrderByColumnSpec(
                                    "a0",
                                    OrderByColumnSpec.Direction.DESCENDING,
                                    StringComparators.NUMERIC
                                )
                            ),
                            1,
                            2
                        )
                    )
                    .setContext(context)
                    .build();

    testSelectQuery()
        .setSql("select m1, sum(m1) as sum_m1 from foo group by m1 order by sum_m1 desc limit 2 offset 1")
        .setExpectedMSQSpec(
            MSQSpec.builder()
                   .query(query)
                   .columnMappings(
                       new ColumnMappings(
                           ImmutableList.of(
                               new ColumnMapping("d0", "m1"),
                               new ColumnMapping("a0", "sum_m1")
                           )
                       )
                   )
                   .tuningConfig(MSQTuningConfig.defaultConfig())
                   .destination(isDurableStorageDestination(contextName, context)
                                ? DurableStorageMSQDestination.INSTANCE
                                : TaskReportMSQDestination.INSTANCE)
                   .build()
        )
        .setExpectedRowSignature(rowSignature)
        .setQueryContext(context)
        .setExpectedResultRows(
            ImmutableList.of(
                new Object[]{5f, 5d},
                new Object[]{4f, 4d}
            )
        )
        .setExpectedCountersForStageWorkerChannel(
            CounterSnapshotMatcher
                .with().totalFiles(1),
            0, 0, "input0"
        )
        .setExpectedCountersForStageWorkerChannel(
            CounterSnapshotMatcher
                .with().rows(6).frames(1),
            0, 0, "output"
        )
        .setExpectedCountersForStageWorkerChannel(
            CounterSnapshotMatcher
                .with().rows(6).frames(1),
            0, 0, "shuffle"
        )
        .verifyResults();
  }

  @MethodSource("data")
  @ParameterizedTest(name = "{index}:with context {0}")
  public void testExternGroupBy(String contextName, Map<String, Object> context) throws IOException
  {
    final File toRead = getResourceAsTemporaryFile("/wikipedia-sampled.json");
    final String toReadAsJson = queryFramework().queryJsonMapper().writeValueAsString(toRead.getAbsolutePath());

    RowSignature rowSignature = RowSignature.builder()
                                            .add("__time", ColumnType.LONG)
                                            .add("cnt", ColumnType.LONG)
                                            .build();

    final GroupByQuery expectedQuery =
        GroupByQuery.builder()
                    .setDataSource(
                        new ExternalDataSource(
                            new LocalInputSource(
                                null,
                                null,
                                ImmutableList.of(toRead.getAbsoluteFile()),
                                SystemFields.none()
                            ),
                            new JsonInputFormat(null, null, null, null, null),
                            RowSignature.builder()
                                        .add("timestamp", ColumnType.STRING)
                                        .add("page", ColumnType.STRING)
                                        .add("user", ColumnType.STRING)
                                        .build()
                        )
                    )
                    .setInterval(querySegmentSpec(Filtration.eternity()))
                    .setGranularity(Granularities.ALL)
                    .setVirtualColumns(
                        new ExpressionVirtualColumn(
                            "v0",
                            "timestamp_floor(timestamp_parse(\"timestamp\",null,'UTC'),'P1D',null,'UTC')",
                            ColumnType.LONG,
                            CalciteTests.createExprMacroTable()
                        )
                    )
                    .setDimensions(dimensions(new DefaultDimensionSpec("v0", "d0", ColumnType.LONG)))
                    .setAggregatorSpecs(aggregators(new CountAggregatorFactory("a0")))
                    .setContext(context)
                    .build();

    testSelectQuery()
        .setSql("SELECT\n"
                + "  floor(TIME_PARSE(\"timestamp\") to day) AS __time,\n"
                + "  count(*) as cnt\n"
                + "FROM TABLE(\n"
                + "  EXTERN(\n"
                + "    '{ \"files\": [" + toReadAsJson + "],\"type\":\"local\"}',\n"
                + "    '{\"type\": \"json\"}',\n"
                + "    '[{\"name\": \"timestamp\", \"type\": \"string\"}, {\"name\": \"page\", \"type\": \"string\"}, {\"name\": \"user\", \"type\": \"string\"}]'\n"
                + "  )\n"
                + ") group by 1")
        .setExpectedRowSignature(rowSignature)
        .setQueryContext(context)
        .setExpectedResultRows(ImmutableList.of(new Object[]{1466985600000L, 20L}))
        .setExpectedMSQSpec(
            MSQSpec
                .builder()
                .query(expectedQuery)
                .columnMappings(new ColumnMappings(
                    ImmutableList.of(
                        new ColumnMapping("d0", "__time"),
                        new ColumnMapping("a0", "cnt")
                    )
                ))
                .tuningConfig(MSQTuningConfig.defaultConfig())
                .destination(isDurableStorageDestination(contextName, context)
                             ? DurableStorageMSQDestination.INSTANCE
                             : TaskReportMSQDestination.INSTANCE)
                .build()
        )
        .setExpectedCountersForStageWorkerChannel(
            CounterSnapshotMatcher
                .with().rows(20).bytes(toRead.length()).files(1).totalFiles(1),
            0, 0, "input0"
        )
        .setExpectedCountersForStageWorkerChannel(
            CounterSnapshotMatcher
                .with().rows(1).frames(1),
            0, 0, "output"
        )
        .setExpectedCountersForStageWorkerChannel(
            CounterSnapshotMatcher
                .with().rows(1).frames(1),
            0, 0, "shuffle"
        )
        .verifyResults();
  }


  @MethodSource("data")
  @ParameterizedTest(name = "{index}:with context {0}")
  public void testExternSelectWithMultipleWorkers(String contextName, Map<String, Object> context) throws IOException
  {
    Map<String, Object> multipleWorkerContext = new HashMap<>(context);
    multipleWorkerContext.put(MultiStageQueryContext.CTX_MAX_NUM_TASKS, 3);

    final File toRead = getResourceAsTemporaryFile("/wikipedia-sampled.json");
    final String toReadAsJson = queryFramework().queryJsonMapper().writeValueAsString(toRead.getAbsolutePath());

    RowSignature rowSignature = RowSignature.builder()
                                            .add("__time", ColumnType.LONG)
                                            .add("user", ColumnType.STRING)
                                            .build();

    final ScanQuery expectedQuery =
        newScanQueryBuilder().dataSource(
                                 new ExternalDataSource(
                                     new LocalInputSource(
                                         null,
                                         null,
                                         ImmutableList.of(
                                             toRead.getAbsoluteFile(),
                                             toRead.getAbsoluteFile()
                                         ),
                                         SystemFields.none()
                                     ),
                                     new JsonInputFormat(null, null, null, null, null),
                                     RowSignature.builder()
                                                 .add("timestamp", ColumnType.STRING)
                                                 .add("page", ColumnType.STRING)
                                                 .add("user", ColumnType.STRING)
                                                 .build()
                                 )
                             ).eternityInterval().virtualColumns(
                                 new ExpressionVirtualColumn(
                                     "v0",
                                     "timestamp_floor(timestamp_parse(\"timestamp\",null,'UTC'),'P1D',null,'UTC')",
                                     ColumnType.LONG,
                                     CalciteTests.createExprMacroTable()
                                 )
                             ).columns("user", "v0").filters(new LikeDimFilter("user", "%ot%", null, null))
                             .context(defaultScanQueryContext(multipleWorkerContext, RowSignature.builder()
                                                                                                 .add(
                                                                                                     "user",
                                                                                                     ColumnType.STRING
                                                                                                 )
                                                                                                 .add(
                                                                                                     "v0",
                                                                                                     ColumnType.LONG
                                                                                                 )
                                                                                                 .build()))
                             .build();

    SelectTester selectTester = testSelectQuery()
        .setSql("SELECT\n"
                + "  floor(TIME_PARSE(\"timestamp\") to day) AS __time,\n"
                + "  user\n"
                + "FROM TABLE(\n"
                + "  EXTERN(\n"
                + "    '{ \"files\": [" + toReadAsJson + "," + toReadAsJson + "],\"type\":\"local\"}',\n"
                + "    '{\"type\": \"json\"}',\n"
                + "    '[{\"name\": \"timestamp\", \"type\": \"string\"}, {\"name\": \"page\", \"type\": \"string\"}, {\"name\": \"user\", \"type\": \"string\"}]'\n"
                + "  )\n"
                + ") where user like '%ot%'")
        .setExpectedRowSignature(rowSignature)
        .setQueryContext(multipleWorkerContext)
        .setExpectedResultRows(ImmutableList.of(
            new Object[]{1466985600000L, "Lsjbot"},
            new Object[]{1466985600000L, "Lsjbot"},
            new Object[]{1466985600000L, "Beau.bot"},
            new Object[]{1466985600000L, "Beau.bot"},
            new Object[]{1466985600000L, "Lsjbot"},
            new Object[]{1466985600000L, "Lsjbot"},
            new Object[]{1466985600000L, "TaxonBot"},
            new Object[]{1466985600000L, "TaxonBot"},
            new Object[]{1466985600000L, "GiftBot"},
            new Object[]{1466985600000L, "GiftBot"}
        ))
        .setExpectedMSQSpec(
            MSQSpec
                .builder()
                .query(expectedQuery)
                .columnMappings(new ColumnMappings(
                    ImmutableList.of(
                        new ColumnMapping("v0", "__time"),
                        new ColumnMapping("user", "user")
                    )
                ))
                .tuningConfig(MSQTuningConfig.defaultConfig())
                .destination(isDurableStorageDestination(contextName, context)
                             ? DurableStorageMSQDestination.INSTANCE
                             : TaskReportMSQDestination.INSTANCE)
                .build()
        )
        .setExpectedCountersForStageWorkerChannel(
            CounterSnapshotMatcher
                .with().rows(20).bytes(toRead.length()).files(1).totalFiles(1),
            0, 0, "input0"
        )
        .setExpectedCountersForStageWorkerChannel(
            CounterSnapshotMatcher
                .with().rows(5).frames(1),
            0, 0, "output"
        )
        .setExpectedCountersForStageWorkerChannel(
            CounterSnapshotMatcher
                .with()
                .rows(isPageSizeLimited(contextName) ? new long[]{1L, 1L, 1L, 1L, 1L} : new long[]{5L})
                .frames(isPageSizeLimited(contextName) ? new long[]{1L, 1L, 1L, 1L, 1L} : new long[]{1L}),
            0, 0, "shuffle"
        )
        .setExpectedCountersForStageWorkerChannel(
            CounterSnapshotMatcher
                .with().rows(20).bytes(toRead.length()).files(1).totalFiles(1),
            0, 1, "input0"
        )
        .setExpectedCountersForStageWorkerChannel(
            CounterSnapshotMatcher
                .with().rows(5).frames(1),
            0, 1, "output"
        )
        .setExpectedCountersForStageWorkerChannel(
            CounterSnapshotMatcher
                .with()
                .rows(isPageSizeLimited(contextName) ? new long[]{1L, 1L, 1L, 1L, 1L} : new long[]{5L})
                .frames(isPageSizeLimited(contextName) ? new long[]{1L, 1L, 1L, 1L, 1L} : new long[]{1L}),
            0, 1, "shuffle"
        );
    // adding result stage counter checks
    if (isPageSizeLimited(contextName)) {
      selectTester.setExpectedCountersForStageWorkerChannel(
          CounterSnapshotMatcher
              .with().rows(2, 0, 2, 0, 2),
          1, 0, "input0"
      ).setExpectedCountersForStageWorkerChannel(
          CounterSnapshotMatcher
              .with().rows(2, 0, 2, 0, 2),
          1, 0, "output"
      ).setExpectedCountersForStageWorkerChannel(
          CounterSnapshotMatcher
              .with().rows(0, 2, 0, 2),
          1, 1, "input0"
      ).setExpectedCountersForStageWorkerChannel(
          CounterSnapshotMatcher
              .with().rows(0, 2, 0, 2),
          1, 1, "output"
      );
    }
    selectTester.verifyResults();
  }

  @MethodSource("data")
  @ParameterizedTest(name = "{index}:with context {0}")
  public void testIncorrectSelectQuery(String contextName, Map<String, Object> context)
  {
    testSelectQuery()
        .setSql("select a from ")
        .setExpectedValidationErrorMatcher(
            invalidSqlContains("Received an unexpected token [from <EOF>] (line [1], column [10]), acceptable options")
        )
        .setQueryContext(context)
        .verifyPlanningErrors();
  }

  @MethodSource("data")
  @ParameterizedTest(name = "{index}:with context {0}")
  public void testSelectOnInformationSchemaSource(String contextName, Map<String, Object> context)
  {
    testSelectQuery()
        .setSql("SELECT * FROM INFORMATION_SCHEMA.SCHEMATA")
        .setQueryContext(context)
        .setExpectedValidationErrorMatcher(
            invalidSqlIs("Cannot query table(s) [INFORMATION_SCHEMA.SCHEMATA] with SQL engine [msq-task]")
        )
        .verifyPlanningErrors();
  }

  @MethodSource("data")
  @ParameterizedTest(name = "{index}:with context {0}")
  public void testSelectOnSysSource(String contextName, Map<String, Object> context)
  {
    testSelectQuery()
        .setSql("SELECT * FROM sys.segments")
        .setQueryContext(context)
        .setExpectedValidationErrorMatcher(
            invalidSqlIs("Cannot query table(s) [sys.segments] with SQL engine [msq-task]")
        )
        .verifyPlanningErrors();
  }

  @MethodSource("data")
  @ParameterizedTest(name = "{index}:with context {0}")
  public void testSelectOnSysSourceWithJoin(String contextName, Map<String, Object> context)
  {
    testSelectQuery()
        .setSql("select s.segment_id, s.num_rows, f.dim1 from sys.segments as s, foo as f")
        .setQueryContext(context)
        .setExpectedValidationErrorMatcher(
            invalidSqlIs("Cannot query table(s) [sys.segments] with SQL engine [msq-task]")
        )
        .verifyPlanningErrors();
  }

  @MethodSource("data")
  @ParameterizedTest(name = "{index}:with context {0}")
  public void testSelectOnSysSourceContainingWith(String contextName, Map<String, Object> context)
  {
    testSelectQuery()
        .setSql("with segment_source as (SELECT * FROM sys.segments) "
                + "select segment_source.segment_id, segment_source.num_rows from segment_source")
        .setQueryContext(context)
        .setExpectedValidationErrorMatcher(
            invalidSqlIs("Cannot query table(s) [sys.segments] with SQL engine [msq-task]")
        )
        .verifyPlanningErrors();
  }

  @MethodSource("data")
  @ParameterizedTest(name = "{index}:with context {0}")
  public void testSelectOnUserDefinedSourceContainingWith(String contextName, Map<String, Object> context)
  {
    RowSignature resultSignature = RowSignature.builder()
                                               .add("m1", ColumnType.LONG)
                                               .add("dim2", ColumnType.STRING)
                                               .build();

    testSelectQuery()
        .setSql("with sys as (SELECT * FROM foo2) "
                + "select m1, dim2 from sys")
        .setExpectedMSQSpec(
            MSQSpec.builder()
                   .query(
                       newScanQueryBuilder()
                           .dataSource(CalciteTests.DATASOURCE2)
                           .intervals(querySegmentSpec(Filtration.eternity()))
                           .columns("dim2", "m1")
                           .context(defaultScanQueryContext(
                               context,
                               RowSignature.builder()
                                           .add("dim2", ColumnType.STRING)
                                           .add("m1", ColumnType.LONG)
                                           .build()
                           ))
                           .build()
                   )
                   .columnMappings(ColumnMappings.identity(resultSignature))
                   .tuningConfig(MSQTuningConfig.defaultConfig())
                   .destination(isDurableStorageDestination(contextName, context)
                                ? DurableStorageMSQDestination.INSTANCE
                                : TaskReportMSQDestination.INSTANCE)
                   .build()
        )
        .setExpectedRowSignature(resultSignature)
        .setQueryContext(context)
        .setExpectedResultRows(ImmutableList.of(
            new Object[]{1L, "en"},
            new Object[]{1L, "ru"},
            new Object[]{1L, "he"}
        ))
        .setExpectedCountersForStageWorkerChannel(
            CounterSnapshotMatcher
                .with().totalFiles(1),
            0, 0, "input0"
        )
        .setExpectedCountersForStageWorkerChannel(
            CounterSnapshotMatcher
                .with().rows(3).frames(1),
            0, 0, "output"
        )
        .setExpectedCountersForStageWorkerChannel(
            CounterSnapshotMatcher
                .with()
                .rows(isPageSizeLimited(contextName) ? new long[]{1, 2} : new long[]{3})
                .frames(isPageSizeLimited(contextName) ? new long[]{1, 1} : new long[]{1}),
            0, 0, "shuffle"
        )
        .verifyResults();
  }

  @MethodSource("data")
  @ParameterizedTest(name = "{index}:with context {0}")
  public void testScanWithMultiValueSelectQuery(String contextName, Map<String, Object> context)
  {
    RowSignature expectedScanSignature = RowSignature.builder()
                                                     .add("dim3", ColumnType.STRING)
                                                     .add("v0", ColumnType.STRING_ARRAY)
                                                     .build();

    RowSignature expectedResultSignature = RowSignature.builder()
                                                       .add("dim3", ColumnType.STRING)
                                                       .add("dim3_array", ColumnType.STRING_ARRAY)
                                                       .build();

    testSelectQuery()
        .setSql("select dim3, MV_TO_ARRAY(dim3) AS dim3_array from foo")
        .setExpectedMSQSpec(MSQSpec.builder()
                                   .query(newScanQueryBuilder()
                                              .dataSource(CalciteTests.DATASOURCE1)
                                              .intervals(querySegmentSpec(Filtration.eternity()))
                                              .virtualColumns(
                                                  expressionVirtualColumn(
                                                      "v0",
                                                      "mv_to_array(\"dim3\")",
                                                      ColumnType.STRING_ARRAY
                                                  )
                                              )
                                              .columns("dim3", "v0")
                                              .context(defaultScanQueryContext(context, expectedScanSignature))
                                              .build())
                                   .columnMappings(
                                       new ColumnMappings(
                                           ImmutableList.of(
                                               new ColumnMapping("dim3", "dim3"),
                                               new ColumnMapping("v0", "dim3_array")
                                           )
                                       )
                                   )
                                   .tuningConfig(MSQTuningConfig.defaultConfig())
                                   .destination(isDurableStorageDestination(contextName, context)
                                                ? DurableStorageMSQDestination.INSTANCE
                                                : TaskReportMSQDestination.INSTANCE)
                                   .build())
        .setExpectedRowSignature(expectedResultSignature)
        .setQueryContext(context)
        .setExpectedResultRows(ImmutableList.of(
            new Object[]{"[\"a\",\"b\"]", ImmutableList.of("a", "b")},
            new Object[]{"[\"b\",\"c\"]", ImmutableList.of("b", "c")},
            new Object[]{"d", ImmutableList.of("d")},
            new Object[]{"", useDefault ? null : Collections.singletonList("")},
            new Object[]{NullHandling.defaultStringValue(), null},
            new Object[]{NullHandling.defaultStringValue(), null}
        )).verifyResults();
  }

  @MethodSource("data")
  @ParameterizedTest(name = "{index}:with context {0}")
  public void testHavingOnApproximateCountDistinct(String contextName, Map<String, Object> context)
  {
    RowSignature resultSignature = RowSignature.builder()
                                               .add("dim2", ColumnType.STRING)
                                               .add("col", ColumnType.LONG)
                                               .build();

    GroupByQuery query = GroupByQuery.builder()
                                     .setDataSource(CalciteTests.DATASOURCE1)
                                     .setInterval(querySegmentSpec(Filtration.eternity()))
                                     .setGranularity(Granularities.ALL)
                                     .setDimensions(dimensions(new DefaultDimensionSpec("dim2", "d0")))
                                     .setAggregatorSpecs(
                                         aggregators(
                                             new CardinalityAggregatorFactory(
                                                 "a0",
                                                 null,
                                                 ImmutableList.of(
                                                     new DefaultDimensionSpec(
                                                         "m1",
                                                         "m1",
                                                         ColumnType.FLOAT
                                                     )
                                                 ),
                                                 false,
                                                 true
                                             )
                                         )
                                     )
                                     .setHavingSpec(
                                         having(
                                             range(
                                                 "a0",
                                                 ColumnType.LONG,
                                                 1L,
                                                 null,
                                                 true,
                                                 false
                                             )
                                         )
                                     )
                                     .setContext(context)
                                     .build();

    testSelectQuery()
        .setSql("SELECT dim2, COUNT(DISTINCT m1) as col FROM foo GROUP BY dim2 HAVING COUNT(DISTINCT m1) > 1")
        .setExpectedMSQSpec(MSQSpec.builder()
                                   .query(query)
                                   .columnMappings(new ColumnMappings(ImmutableList.of(
                                       new ColumnMapping("d0", "dim2"),
                                       new ColumnMapping("a0", "col")
                                   )))
                                   .tuningConfig(MSQTuningConfig.defaultConfig())
                                   .destination(isDurableStorageDestination(contextName, context)
                                                ? DurableStorageMSQDestination.INSTANCE
                                                : TaskReportMSQDestination.INSTANCE)
                                   .build())
        .setQueryContext(context)
        .setExpectedRowSignature(resultSignature)
        .setExpectedResultRows(
            NullHandling.replaceWithDefault()
            ? ImmutableList.of(new Object[]{"", 3L}, new Object[]{"a", 2L})
            : ImmutableList.of(new Object[]{null, 2L}, new Object[]{"a", 2L})

        )
        .verifyResults();
  }

  @MethodSource("data")
  @ParameterizedTest(name = "{index}:with context {0}")
  public void testGroupByWithMultiValue(String contextName, Map<String, Object> context)
  {
    Map<String, Object> localContext = enableMultiValueUnnesting(context, true);
    RowSignature rowSignature = RowSignature.builder()
                                            .add("dim3", ColumnType.STRING)
                                            .add("cnt1", ColumnType.LONG)
                                            .build();

    testSelectQuery()
        .setSql("select dim3, count(*) as cnt1 from foo group by dim3")
        .setQueryContext(localContext)
        .setExpectedMSQSpec(
            MSQSpec.builder()
                   .query(
                       GroupByQuery.builder()
                                   .setDataSource(CalciteTests.DATASOURCE1)
                                   .setInterval(querySegmentSpec(Filtration.eternity()))
                                   .setGranularity(Granularities.ALL)
                                   .setDimensions(
                                       dimensions(
                                           new DefaultDimensionSpec(
                                               "dim3",
                                               "d0"
                                           )
                                       )
                                   )
                                   .setAggregatorSpecs(aggregators(new CountAggregatorFactory(
                                       "a0")))
                                   .setContext(localContext)
                                   .build()
                   )
                   .columnMappings(
                       new ColumnMappings(ImmutableList.of(
                           new ColumnMapping("d0", "dim3"),
                           new ColumnMapping("a0", "cnt1")
                       )
                       ))
                   .tuningConfig(MSQTuningConfig.defaultConfig())
                   .destination(isDurableStorageDestination(contextName, context)
                                ? DurableStorageMSQDestination.INSTANCE
                                : TaskReportMSQDestination.INSTANCE)
                   .build())
        .setExpectedRowSignature(rowSignature)
        .setExpectedResultRows(expectedMultiValueFooRowsGroup())
        .verifyResults();
  }


  @MethodSource("data")
  @ParameterizedTest(name = "{index}:with context {0}")
  public void testGroupByWithMultiValueWithoutGroupByEnable(String contextName, Map<String, Object> context)
  {
    Map<String, Object> localContext = enableMultiValueUnnesting(context, false);

    testSelectQuery()
        .setSql("select dim3, count(*) as cnt1 from foo group by dim3")
        .setQueryContext(localContext)
        .setExpectedExecutionErrorMatcher(CoreMatchers.allOf(
            CoreMatchers.instanceOf(ISE.class),
            ThrowableMessageMatcher.hasMessage(CoreMatchers.containsString(
                "Column [dim3] is a multi-value string. Please wrap the column using MV_TO_ARRAY() to proceed further.")
            )
        ))
        .verifyExecutionError();
  }

  @MethodSource("data")
  @ParameterizedTest(name = "{index}:with context {0}")
  public void testGroupByWithMultiValueMvToArray(String contextName, Map<String, Object> context)
  {
    Map<String, Object> localContext = enableMultiValueUnnesting(context, true);

    RowSignature rowSignature = RowSignature.builder()
                                            .add("EXPR$0", ColumnType.STRING_ARRAY)
                                            .add("cnt1", ColumnType.LONG)
                                            .build();

    testSelectQuery()
        .setSql("select MV_TO_ARRAY(dim3), count(*) as cnt1 from foo group by dim3")
        .setQueryContext(localContext)
        .setExpectedMSQSpec(MSQSpec.builder()
                                   .query(GroupByQuery.builder()
                                                      .setDataSource(CalciteTests.DATASOURCE1)
                                                      .setInterval(querySegmentSpec(Filtration.eternity()))
                                                      .setGranularity(Granularities.ALL)
                                                      .setDimensions(
                                                          dimensions(
                                                              new DefaultDimensionSpec(
                                                                  "dim3",
                                                                  "d0"
                                                              )
                                                          )
                                                      )
                                                      .setAggregatorSpecs(
                                                          aggregators(new CountAggregatorFactory("a0"))
                                                      )
                                                      .setPostAggregatorSpecs(
                                                          expressionPostAgg(
                                                              "p0",
                                                              "mv_to_array(\"d0\")",
                                                              ColumnType.STRING_ARRAY
                                                          )
                                                      )
                                                      .setContext(localContext)
                                                      .build()
                                   )
                                   .columnMappings(
                                       new ColumnMappings(ImmutableList.of(
                                           new ColumnMapping("p0", "EXPR$0"),
                                           new ColumnMapping("a0", "cnt1")
                                       )
                                       ))
                                   .tuningConfig(MSQTuningConfig.defaultConfig())
                                   .destination(isDurableStorageDestination(contextName, context)
                                                ? DurableStorageMSQDestination.INSTANCE
                                                : TaskReportMSQDestination.INSTANCE)
                                   .build())
        .setExpectedRowSignature(rowSignature)
        .setExpectedResultRows(
            expectedMultiValueFooRowsGroupByList()
        )
        .verifyResults();
  }

  @MethodSource("data")
  @ParameterizedTest(name = "{index}:with context {0}")
  public void testGroupByArrayWithMultiValueMvToArray(String contextName, Map<String, Object> context)
  {
    Map<String, Object> localContext = enableMultiValueUnnesting(context, true);

    RowSignature rowSignature = RowSignature.builder()
                                            .add("EXPR$0", ColumnType.STRING_ARRAY)
                                            .add("cnt1", ColumnType.LONG)
                                            .build();

    ArrayList<Object[]> expected = new ArrayList<>();
    expected.add(new Object[]{null, !useDefault ? 2L : 3L});
    if (!useDefault) {
      expected.add(new Object[]{Collections.singletonList(""), 1L});
    }
    expected.addAll(ImmutableList.of(
        new Object[]{Arrays.asList("a", "b"), 1L},
        new Object[]{Arrays.asList("b", "c"), 1L},
        new Object[]{Collections.singletonList("d"), 1L}
    ));

    testSelectQuery()
        .setSql("select MV_TO_ARRAY(dim3), count(*) as cnt1 from foo group by MV_TO_ARRAY(dim3)")
        .setQueryContext(localContext)
        .setExpectedMSQSpec(MSQSpec.builder()
                                   .query(GroupByQuery.builder()
                                                      .setDataSource(CalciteTests.DATASOURCE1)
                                                      .setInterval(querySegmentSpec(Filtration.eternity()))
                                                      .setGranularity(Granularities.ALL)
                                                      .setDimensions(
                                                          dimensions(
                                                              new DefaultDimensionSpec(
                                                                  "v0",
                                                                  "d0",
                                                                  ColumnType.STRING_ARRAY
                                                              )
                                                          )
                                                      )
                                                      .setVirtualColumns(
                                                          new ExpressionVirtualColumn(
                                                              "v0",
                                                              "mv_to_array(\"dim3\")",
                                                              ColumnType.STRING_ARRAY,
                                                              TestExprMacroTable.INSTANCE
                                                          )
                                                      )
                                                      .setAggregatorSpecs(aggregators(new CountAggregatorFactory("a0")))
                                                      .setContext(localContext)
                                                      .build()
                                   )
                                   .columnMappings(
                                       new ColumnMappings(
                                           ImmutableList.of(
                                               new ColumnMapping("d0", "EXPR$0"),
                                               new ColumnMapping("a0", "cnt1")
                                           )
                                       )
                                   )
                                   .tuningConfig(MSQTuningConfig.defaultConfig())
                                   .destination(isDurableStorageDestination(contextName, context)
                                                ? DurableStorageMSQDestination.INSTANCE
                                                : TaskReportMSQDestination.INSTANCE)
                                   .build())
        .setExpectedRowSignature(rowSignature)
        .setExpectedResultRows(expected)
        .verifyResults();
  }

  @MethodSource("data")
  @ParameterizedTest(name = "{index}:with context {0}")
  public void testTimeColumnAggregationFromExtern(String contextName, Map<String, Object> context) throws IOException
  {
    final File toRead = getResourceAsTemporaryFile("/wikipedia-sampled.json");
    final String toReadAsJson = queryFramework().queryJsonMapper().writeValueAsString(toRead.getAbsolutePath());

    RowSignature rowSignature = RowSignature.builder()
                                            .add("__time", ColumnType.LONG)
                                            .add("cnt", ColumnType.LONG)
                                            .build();

    testSelectQuery()
        .setSql("WITH\n"
                + "kttm_data AS (\n"
                + "SELECT * FROM TABLE(\n"
                + "  EXTERN(\n"
                + "    '{ \"files\": [" + toReadAsJson + "],\"type\":\"local\"}',\n"
                + "    '{\"type\":\"json\"}',\n"
                + "    '[{\"name\": \"timestamp\", \"type\": \"string\"}, {\"name\": \"page\", \"type\": \"string\"}, {\"name\": \"user\", \"type\": \"string\"}]'\n"
                + "  )\n"
                + "))\n"
                + "\n"
                + "SELECT\n"
                + "  FLOOR(TIME_PARSE(\"timestamp\") TO MINUTE) AS __time,\n"
                + "  LATEST(\"page\") AS \"page\"\n"
                + "FROM kttm_data "
                + "GROUP BY 1")
        .setExpectedValidationErrorMatcher(
            new DruidExceptionMatcher(DruidException.Persona.ADMIN, DruidException.Category.INVALID_INPUT, "general")
                .expectMessageIs(
                    "Query could not be planned. A possible reason is "
                    + "[LATEST and EARLIEST aggregators implicitly depend on the __time column, "
                    + "but the table queried doesn't contain a __time column.  "
                    + "Please use LATEST_BY or EARLIEST_BY and specify the column explicitly.]"
                )
        )
        .setExpectedRowSignature(rowSignature)
        .verifyPlanningErrors();
  }

  @MethodSource("data")
  @ParameterizedTest(name = "{index}:with context {0}")
  public void testGroupByWithMultiValueMvToArrayWithoutGroupByEnable(String contextName, Map<String, Object> context)
  {
    Map<String, Object> localContext = enableMultiValueUnnesting(context, false);

    testSelectQuery()
        .setSql("select MV_TO_ARRAY(dim3), count(*) as cnt1 from foo group by dim3")
        .setQueryContext(localContext)
        .setExpectedExecutionErrorMatcher(CoreMatchers.allOf(
            CoreMatchers.instanceOf(ISE.class),
            ThrowableMessageMatcher.hasMessage(
                CoreMatchers.containsString(
                    "Encountered multi-value dimension [dim3] that cannot be processed with 'groupByEnableMultiValueUnnesting' set to false.")
            )
        ))
        .verifyExecutionError();
  }

  @MethodSource("data")
  @ParameterizedTest(name = "{index}:with context {0}")
  public void testGroupByWithComplexColumnThrowsUnsupportedException(String contextName, Map<String, Object> context)
  {
    testSelectQuery()
        .setSql("select unique_dim1 from foo2 group by unique_dim1")
        .setQueryContext(context)
        .setExpectedExecutionErrorMatcher(CoreMatchers.allOf(
            CoreMatchers.instanceOf(DruidException.class),
            ThrowableMessageMatcher.hasMessage(CoreMatchers.containsString(
                "SQL requires a group-by on a column of type COMPLEX<hyperUnique> that is unsupported"))
        ))
        .verifyExecutionError();
  }

  @MethodSource("data")
  @ParameterizedTest(name = "{index}:with context {0}")
  public void testGroupByMultiValueMeasureQuery(String contextName, Map<String, Object> context)
  {
    final RowSignature rowSignature = RowSignature.builder()
                                                  .add("__time", ColumnType.LONG)
                                                  .add("cnt1", ColumnType.LONG)
                                                  .build();

    final GroupByQuery expectedQuery =
        GroupByQuery.builder()
                    .setDataSource(CalciteTests.DATASOURCE1)
                    .setInterval(querySegmentSpec(Filtration.eternity()))
                    .setGranularity(Granularities.ALL)
                    .setDimensions(dimensions(new DefaultDimensionSpec("__time", "d0", ColumnType.LONG)))
                    .setAggregatorSpecs(
                        aggregators(
                            new FilteredAggregatorFactory(
                                new CountAggregatorFactory("a0"),
                                notNull("dim3"),
                                "a0"
                            )
                        )
                    )
                    .setContext(context)
                    .build();

    testSelectQuery()
        .setSql("select __time, count(dim3) as cnt1 from foo group by __time")
        .setQueryContext(context)
        .setExpectedMSQSpec(MSQSpec.builder()
                                   .query(expectedQuery)
                                   .columnMappings(
                                       new ColumnMappings(ImmutableList.of(
                                           new ColumnMapping("d0", "__time"),
                                           new ColumnMapping("a0", "cnt1")
                                       )
                                       ))
                                   .tuningConfig(MSQTuningConfig.defaultConfig())
                                   .destination(isDurableStorageDestination(contextName, context)
                                                ? DurableStorageMSQDestination.INSTANCE
                                                : TaskReportMSQDestination.INSTANCE)
                                   .build())
        .setExpectedRowSignature(rowSignature)
        .setExpectedResultRows(
            ImmutableList.of(
                new Object[]{946684800000L, 1L},
                new Object[]{946771200000L, 1L},
                new Object[]{946857600000L, 1L},
                new Object[]{978307200000L, !useDefault ? 1L : 0L},
                new Object[]{978393600000L, 0L},
                new Object[]{978480000000L, 0L}
            )
        )
        .verifyResults();
  }

  @MethodSource("data")
  @ParameterizedTest(name = "{index}:with context {0}")
  public void testGroupByOnFooWithDurableStoragePathAssertions(String contextName, Map<String, Object> context) throws IOException
  {
    RowSignature rowSignature = RowSignature.builder()
                                            .add("cnt", ColumnType.LONG)
                                            .add("cnt1", ColumnType.LONG)
                                            .build();


    testSelectQuery()
        .setSql("select cnt,count(*) as cnt1 from foo group by cnt")
        .setQueryContext(context)
        .setExpectedMSQSpec(MSQSpec.builder()
                                   .query(GroupByQuery.builder()
                                                      .setDataSource(CalciteTests.DATASOURCE1)
                                                      .setInterval(querySegmentSpec(Filtration
                                                                                        .eternity()))
                                                      .setGranularity(Granularities.ALL)
                                                      .setDimensions(dimensions(
                                                          new DefaultDimensionSpec(
                                                              "cnt",
                                                              "d0",
                                                              ColumnType.LONG
                                                          )
                                                      ))
                                                      .setAggregatorSpecs(aggregators(new CountAggregatorFactory(
                                                          "a0")))
                                                      .setContext(context)
                                                      .build())
                                   .columnMappings(
                                       new ColumnMappings(ImmutableList.of(
                                           new ColumnMapping("d0", "cnt"),
                                           new ColumnMapping("a0", "cnt1")
                                       ))
                                   )
                                   .tuningConfig(MSQTuningConfig.defaultConfig())
                                   .destination(isDurableStorageDestination(contextName, context)
                                                ? DurableStorageMSQDestination.INSTANCE
                                                : TaskReportMSQDestination.INSTANCE)
                                   .build())
        .setExpectedRowSignature(rowSignature)
        .setExpectedResultRows(ImmutableList.of(new Object[]{1L, 6L}))
        .verifyResults();
    if (DURABLE_STORAGE.equals(contextName) || FAULT_TOLERANCE.equals(contextName)) {
      new File(
          localFileStorageDir,
          DurableStorageUtils.getWorkerOutputSuccessFilePath("query-test-query", 0, 0)
      );

      Mockito.verify(localFileStorageConnector, Mockito.times(2))
             .write(ArgumentMatchers.endsWith("__success"));
    }
  }

  @MethodSource("data")
  @ParameterizedTest(name = "{index}:with context {0}")
  public void testSelectRowsGetUntruncatedByDefault(String contextName, Map<String, Object> context) throws IOException
  {
    RowSignature dummyRowSignature = RowSignature.builder().add("timestamp", ColumnType.LONG).build();

    final int numFiles = 200;

    final File toRead = getResourceAsTemporaryFile("/wikipedia-sampled.json");
    final String toReadFileNameAsJson = queryFramework().queryJsonMapper().writeValueAsString(toRead.getAbsolutePath());

    String externalFiles = String.join(", ", Collections.nCopies(numFiles, toReadFileNameAsJson));

    List<Object[]> result = new ArrayList<>();
    for (int i = 0; i < 3800; ++i) {
      result.add(new Object[]{1});
    }

    Assert.assertTrue(result.size() > Limits.MAX_SELECT_RESULT_ROWS);

    testSelectQuery()
        .setSql(StringUtils.format(
            " SELECT 1 as \"timestamp\"\n"
            + "FROM TABLE(\n"
            + "  EXTERN(\n"
            + "    '{ \"files\": [%s],\"type\":\"local\"}',\n"
            + "    '{\"type\": \"csv\", \"hasHeaderRow\": true}',\n"
            + "    '[{\"name\": \"timestamp\", \"type\": \"string\"}]'\n"
            + "  )\n"
            + ")",
            externalFiles
        ))
        .setExpectedRowSignature(dummyRowSignature)
        .setExpectedMSQSpec(
            MSQSpec
                .builder()
                .query(newScanQueryBuilder()
                           .dataSource(new ExternalDataSource(
                               new LocalInputSource(
                                   null,
                                   null,
                                   Collections.nCopies(numFiles, toRead),
                                   SystemFields.none()
                               ),
                               new CsvInputFormat(null, null, null, true, 0),
                               RowSignature.builder().add("timestamp", ColumnType.STRING).build()
                           ))
                           .intervals(querySegmentSpec(Filtration.eternity()))
                           .columns("v0")
                           .virtualColumns(new ExpressionVirtualColumn("v0", ExprEval.of(1L).toExpr(), ColumnType.LONG))
                           .context(defaultScanQueryContext(
                               context,
                               RowSignature.builder().add("v0", ColumnType.LONG).build()
                           ))
                           .build()
                )
                .columnMappings(new ColumnMappings(
                    ImmutableList.of(
                        new ColumnMapping("v0", "timestamp")
                    )
                ))
                .tuningConfig(MSQTuningConfig.defaultConfig())
                .destination(isDurableStorageDestination(contextName, context)
                             ? DurableStorageMSQDestination.INSTANCE
                             : TaskReportMSQDestination.INSTANCE)
                .build())
        .setQueryContext(context)
        .setExpectedResultRows(result)
        .verifyResults();
  }

  @MethodSource("data")
  @ParameterizedTest(name = "{index}:with context {0}")
  public void testJoinUsesDifferentAlgorithm(String contextName, Map<String, Object> context)
  {
<<<<<<< HEAD
    // This test asserts that the join algorithm used is a different one from that supplied. In sqlCompatible() mode
=======



    // This test asserts that the join algorithnm used is a different one from that supplied. In sqlCompatible() mode
>>>>>>> 0a42342c
    // the query gets planned differently, therefore we do use the sortMerge processor. Instead of having separate
    // handling, a similar test has been described in CalciteJoinQueryMSQTest, therefore we don't want to repeat that
    // here, hence ignoring in sqlCompatible() mode
    if (NullHandling.sqlCompatible()) {
      return;
    }

    RowSignature rowSignature = RowSignature.builder().add("cnt", ColumnType.LONG).build();

    Map<String, Object> queryContext = new HashMap<>(context);
    queryContext.put(PlannerContext.CTX_SQL_JOIN_ALGORITHM, JoinAlgorithm.SORT_MERGE.toString());

    Query<?> expectedQuery;

    expectedQuery = GroupByQuery
        .builder()
        .setDataSource(
            join(
                new QueryDataSource(
                    newScanQueryBuilder()
                        .dataSource("foo")
                        .virtualColumns(expressionVirtualColumn("v0", "0", ColumnType.LONG))
                        .columns("v0")
                        .context(defaultScanQueryContext(
                            queryContext,
                            RowSignature.builder().add("v0", ColumnType.LONG).build()
                        ))
                        .intervals(querySegmentSpec(Intervals.ETERNITY))
                        .build()
                ),
                new QueryDataSource(
                    GroupByQuery.builder()
                                .setDataSource("foo")
                                .setDimensions(
                                    new DefaultDimensionSpec("m1", "d0", ColumnType.FLOAT)
                                )
                                .setContext(queryContext)
                                .setQuerySegmentSpec(querySegmentSpec(Intervals.ETERNITY))
                                .setGranularity(Granularities.ALL)
                                .setPostAggregatorSpecs(
                                    expressionPostAgg(
                                        "a0",
                                        "1",
                                        ColumnType.LONG
                                    )
                                )
                                .build()

                ),
                "j0.",
                "(CAST(floor(100), 'DOUBLE') == \"j0.d0\")",
                JoinType.LEFT
            )
        )
        .setAggregatorSpecs(
            new FilteredAggregatorFactory(
                new CountAggregatorFactory("a0"),
                isNull("j0.a0"),
                "a0"
            )
        )
        .setContext(queryContext)
        .setQuerySegmentSpec(querySegmentSpec(Intervals.ETERNITY))
        .setGranularity(Granularities.ALL)
        .build();

    testSelectQuery()
        .setSql(
            "SELECT COUNT(*) FILTER (WHERE FLOOR(100) NOT IN (SELECT m1 FROM foo)) AS cnt "
            + "FROM foo"
        )
        .setExpectedRowSignature(rowSignature)
        .setExpectedMSQSpec(
            MSQSpec
                .builder()
                .query(expectedQuery)
                .columnMappings(new ColumnMappings(
                    ImmutableList.of(
                        new ColumnMapping("a0", "cnt")
                    )
                ))
                .destination(isDurableStorageDestination(contextName, context)
                             ? DurableStorageMSQDestination.INSTANCE
                             : TaskReportMSQDestination.INSTANCE)
                .tuningConfig(MSQTuningConfig.defaultConfig())
                .build())
        .setQueryContext(queryContext)
        .addAdhocReportAssertions(
            msqTaskReportPayload -> msqTaskReportPayload.getStages().getStages().stream().noneMatch(
                stage -> stage.getStageDefinition()
                              .getProcessorFactory()
                              .getClass()
                              .equals(SortMergeJoinFrameProcessorFactory.class)
            ),
            "assert the query didn't use sort merge"
        )
        .setExpectedResultRows(ImmutableList.of(new Object[]{6L}))
        .verifyResults();
  }

  @MethodSource("data")
  @ParameterizedTest(name = "{index}:with context {0}")
  public void testSelectUnnestOnInlineFoo(String contextName, Map<String, Object> context)
  {
    RowSignature resultSignature = RowSignature.builder()
                                               .add("EXPR$0", ColumnType.LONG)
                                               .build();
    RowSignature outputSignature = RowSignature.builder()
                                               .add("d", ColumnType.LONG)
                                               .build();

    final ColumnMappings expectedColumnMappings = new ColumnMappings(
        ImmutableList.of(
            new ColumnMapping("EXPR$0", "d")
        )
    );

    testSelectQuery()
        .setSql("select d from UNNEST(ARRAY[1,2,3]) as unnested(d)")
        .setExpectedMSQSpec(
            MSQSpec.builder()
                   .query(newScanQueryBuilder()
                              .dataSource(
                                  InlineDataSource.fromIterable(
                                      ImmutableList.of(
                                          new Object[]{1L},
                                          new Object[]{2L},
                                          new Object[]{3L}
                                      ),
                                      resultSignature
                                  )
                              )
                              .intervals(querySegmentSpec(Filtration.eternity()))
                              .columns("EXPR$0")
                              .context(defaultScanQueryContext(
                                  context,
                                  resultSignature
                              ))
                              .build())
                   .columnMappings(expectedColumnMappings)
                   .tuningConfig(MSQTuningConfig.defaultConfig())
                   .destination(isDurableStorageDestination(contextName, context)
                                ? DurableStorageMSQDestination.INSTANCE
                                : TaskReportMSQDestination.INSTANCE)
                   .build()
        )
        .setExpectedRowSignature(outputSignature)
        .setQueryContext(context)
        .setExpectedResultRows(ImmutableList.of(
            new Object[]{1},
            new Object[]{2},
            new Object[]{3}
        ))
        .verifyResults();
  }


  @MethodSource("data")
  @ParameterizedTest(name = "{index}:with context {0}")
  public void testSelectUnnestOnFoo(String contextName, Map<String, Object> context)
  {
    RowSignature resultSignature = RowSignature.builder()
                                               .add("j0.unnest", ColumnType.STRING)
                                               .build();

    RowSignature outputSignature = RowSignature.builder()
                                               .add("d3", ColumnType.STRING)
                                               .build();

    final ColumnMappings expectedColumnMappings = new ColumnMappings(
        ImmutableList.of(
            new ColumnMapping("j0.unnest", "d3")
        )
    );

    testSelectQuery()
        .setSql("SELECT d3 FROM foo, UNNEST(MV_TO_ARRAY(dim3)) as unnested (d3)")
        .setExpectedMSQSpec(
            MSQSpec.builder()
                   .query(newScanQueryBuilder()
                              .dataSource(UnnestDataSource.create(
                                  new TableDataSource(CalciteTests.DATASOURCE1),
                                  expressionVirtualColumn("j0.unnest", "\"dim3\"", ColumnType.STRING),
                                  null
                              ))
                              .intervals(querySegmentSpec(Filtration.eternity()))
                              .resultFormat(ScanQuery.ResultFormat.RESULT_FORMAT_COMPACTED_LIST)
                              .legacy(false)
                              .context(defaultScanQueryContext(
                                  context,
                                  resultSignature
                              ))
                              .columns(ImmutableList.of("j0.unnest"))
                              .build())
                   .columnMappings(expectedColumnMappings)
                   .tuningConfig(MSQTuningConfig.defaultConfig())
                   .destination(isDurableStorageDestination(contextName, context)
                                ? DurableStorageMSQDestination.INSTANCE
                                : TaskReportMSQDestination.INSTANCE)
                   .build()
        )
        .setExpectedRowSignature(outputSignature)
        .setQueryContext(context)
        .setExpectedResultRows(
            useDefault ? ImmutableList.of(
                new Object[]{"a"},
                new Object[]{"b"},
                new Object[]{"b"},
                new Object[]{"c"},
                new Object[]{"d"},
                new Object[]{""},
                new Object[]{""},
                new Object[]{""}
            ) : ImmutableList.of(
                new Object[]{"a"},
                new Object[]{"b"},
                new Object[]{"b"},
                new Object[]{"c"},
                new Object[]{"d"},
                new Object[]{""},
                new Object[]{null},
                new Object[]{null}
            ))
        .verifyResults();
  }

  @MethodSource("data")
  @ParameterizedTest(name = "{index}:with context {0}")
  public void testSelectUnnestOnQueryFoo(String contextName, Map<String, Object> context)
  {
    RowSignature resultSignature = RowSignature.builder()
                                               .add("j0.unnest", ColumnType.STRING)
                                               .build();

    RowSignature resultSignature1 = RowSignature.builder()
                                               .add("dim3", ColumnType.STRING)
                                               .build();

    RowSignature outputSignature = RowSignature.builder()
                                               .add("d3", ColumnType.STRING)
                                               .build();

    final ColumnMappings expectedColumnMappings = new ColumnMappings(
        ImmutableList.of(
            new ColumnMapping("j0.unnest", "d3")
        )
    );

    testSelectQuery()
        .setSql("SELECT d3 FROM (select * from druid.foo where dim2='a' LIMIT 10), UNNEST(MV_TO_ARRAY(dim3)) as unnested (d3)")
        .setExpectedMSQSpec(
            MSQSpec.builder()
                   .query(newScanQueryBuilder()
                              .dataSource(UnnestDataSource.create(
                                  new QueryDataSource(
                                      newScanQueryBuilder()
                                          .dataSource(
                                              new TableDataSource(CalciteTests.DATASOURCE1)
                                          )
                                          .intervals(querySegmentSpec(Filtration.eternity()))
                                          .resultFormat(ScanQuery.ResultFormat.RESULT_FORMAT_COMPACTED_LIST)
                                          .legacy(false)
                                          .filters(equality("dim2", "a", ColumnType.STRING))
                                          .columns("dim3")
                                          .context(defaultScanQueryContext(
                                              context,
                                              resultSignature1
                                          ))
                                          .limit(10)
                                          .build()
                                  ),
                                  expressionVirtualColumn("j0.unnest", "\"dim3\"", ColumnType.STRING),
                                  null
                              ))
                              .intervals(querySegmentSpec(Filtration.eternity()))
                              .resultFormat(ScanQuery.ResultFormat.RESULT_FORMAT_COMPACTED_LIST)
                              .legacy(false)
                              .context(defaultScanQueryContext(
                                  context,
                                  resultSignature
                              ))
                              .columns(ImmutableList.of("j0.unnest"))
                              .build())
                   .columnMappings(expectedColumnMappings)
                   .tuningConfig(MSQTuningConfig.defaultConfig())
                   .destination(isDurableStorageDestination(contextName, context)
                                ? DurableStorageMSQDestination.INSTANCE
                                : TaskReportMSQDestination.INSTANCE)
                   .build()
        )
        .setExpectedRowSignature(outputSignature)
        .setQueryContext(context)
        .setExpectedResultRows(
            useDefault ? ImmutableList.of(
                new Object[]{"a"},
                new Object[]{"b"}
            ) : ImmutableList.of(
                new Object[]{"a"},
                new Object[]{"b"},
                new Object[]{""}
            ))
        .verifyResults();
  }

  @MethodSource("data")
  @ParameterizedTest(name = "{index}:with context {0}")
  public void testUnionAllUsingUnionDataSource(String contextName, Map<String, Object> context)
  {

    final RowSignature rowSignature = RowSignature.builder()
                                                  .add("__time", ColumnType.LONG)
                                                  .add("dim1", ColumnType.STRING)
                                                  .build();

    final List<Object[]> results = ImmutableList.of(
        new Object[]{946684800000L, ""},
        new Object[]{946684800000L, ""},
        new Object[]{946771200000L, "10.1"},
        new Object[]{946771200000L, "10.1"},
        new Object[]{946857600000L, "2"},
        new Object[]{946857600000L, "2"},
        new Object[]{978307200000L, "1"},
        new Object[]{978307200000L, "1"},
        new Object[]{978393600000L, "def"},
        new Object[]{978393600000L, "def"},
        new Object[]{978480000000L, "abc"},
        new Object[]{978480000000L, "abc"}
    );
    // This plans the query using DruidUnionDataSourceRule since the DruidUnionDataSourceRule#isCompatible
    // returns true (column names, types match, and it is a union on the table data sources).
    // It gets planned correctly, however MSQ engine cannot plan the query correctly
    testSelectQuery()
        .setSql("SELECT __time, dim1 FROM foo\n"
                + "UNION ALL\n"
                + "SELECT __time, dim1 FROM foo\n")
        .setExpectedRowSignature(rowSignature)
        .setExpectedMSQSpec(
            MSQSpec.builder()
                   .query(newScanQueryBuilder()
                              .dataSource(new UnionDataSource(
                                  ImmutableList.of(new TableDataSource("foo"), new TableDataSource("foo"))
                              ))
                              .intervals(querySegmentSpec(Filtration.eternity()))
                              .resultFormat(ScanQuery.ResultFormat.RESULT_FORMAT_COMPACTED_LIST)
                              .legacy(false)
                              .context(defaultScanQueryContext(
                                  context,
                                  rowSignature
                              ))
                              .columns(ImmutableList.of("__time", "dim1"))
                              .build())
                   .columnMappings(ColumnMappings.identity(rowSignature))
                   .tuningConfig(MSQTuningConfig.defaultConfig())
                   .destination(isDurableStorageDestination(contextName, context)
                                ? DurableStorageMSQDestination.INSTANCE
                                : TaskReportMSQDestination.INSTANCE)
                   .build()
        )
        .setQueryContext(context)
        .setExpectedResultRows(results)
        .verifyResults();
  }

  private List<Object[]> expectedMultiValueFooRowsGroup()
  {
    ArrayList<Object[]> expected = new ArrayList<>();
    if (useDefault) {
      expected.add(new Object[]{"", 3L});
    } else {
      expected.add(new Object[]{null, 2L});
      expected.add(new Object[]{"", 1L});
    }
    expected.addAll(ImmutableList.of(
        new Object[]{"a", 1L},
        new Object[]{"b", 2L},
        new Object[]{"c", 1L},
        new Object[]{"d", 1L}
    ));
    return expected;
  }

  private List<Object[]> expectedMultiValueFooRowsGroupByList()
  {
    ArrayList<Object[]> expected = new ArrayList<>();
    expected.add(new Object[]{null, !useDefault ? 2L : 3L});
    if (!useDefault) {
      expected.add(new Object[]{Collections.singletonList(""), 1L});
    }
    expected.addAll(ImmutableList.of(
        new Object[]{Collections.singletonList("a"), 1L},
        new Object[]{Collections.singletonList("b"), 2L},
        new Object[]{Collections.singletonList("c"), 1L},
        new Object[]{Collections.singletonList("d"), 1L}
    ));
    return expected;
  }

  private static Map<String, Object> enableMultiValueUnnesting(Map<String, Object> context, boolean value)
  {
    Map<String, Object> localContext = ImmutableMap.<String, Object>builder()
                                                   .putAll(context)
                                                   .put("groupByEnableMultiValueUnnesting", value)
                                                   .build();
    return localContext;
  }

  private boolean isDurableStorageDestination(String contextName, Map<String, Object> context)
  {
    return QUERY_RESULTS_WITH_DURABLE_STORAGE.equals(contextName) || QUERY_RESULTS_WITH_DEFAULT_CONTEXT.equals(context);
  }

  public boolean isPageSizeLimited(String contextName)
  {
    return QUERY_RESULTS_WITH_DURABLE_STORAGE.equals(contextName);
  }
}<|MERGE_RESOLUTION|>--- conflicted
+++ resolved
@@ -2220,14 +2220,7 @@
   @ParameterizedTest(name = "{index}:with context {0}")
   public void testJoinUsesDifferentAlgorithm(String contextName, Map<String, Object> context)
   {
-<<<<<<< HEAD
     // This test asserts that the join algorithm used is a different one from that supplied. In sqlCompatible() mode
-=======
-
-
-
-    // This test asserts that the join algorithnm used is a different one from that supplied. In sqlCompatible() mode
->>>>>>> 0a42342c
     // the query gets planned differently, therefore we do use the sortMerge processor. Instead of having separate
     // handling, a similar test has been described in CalciteJoinQueryMSQTest, therefore we don't want to repeat that
     // here, hence ignoring in sqlCompatible() mode
