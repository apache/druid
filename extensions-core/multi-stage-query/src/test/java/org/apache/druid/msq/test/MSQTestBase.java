--- conflicted
+++ resolved
@@ -537,13 +537,8 @@
         new LookylooModule(),
         new SegmentWranglerModule(),
         new HllSketchModule(),
-<<<<<<< HEAD
-        binder -> binder.bind(BrokerClient.class).toInstance(brokerClient),
         binder -> binder.bind(Bouncer.class).toInstance(new Bouncer(1)),
         binder -> binder.bind(PolicyEnforcer.class).toInstance(NoopPolicyEnforcer.instance())
-=======
-        binder -> binder.bind(Bouncer.class).toInstance(new Bouncer(1))
->>>>>>> 5fcd2cf5
     );
     // adding node role injection to the modules, since CliPeon would also do that through run method
     injector = new CoreInjectorBuilder(new StartupInjectorBuilder().build(), ImmutableSet.of(NodeRole.PEON))
