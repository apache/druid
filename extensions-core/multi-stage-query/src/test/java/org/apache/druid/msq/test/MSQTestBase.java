--- conflicted
+++ resolved
@@ -141,6 +141,7 @@
 import org.apache.druid.storage.StorageConnector;
 import org.apache.druid.storage.StorageConnectorProvider;
 import org.apache.druid.storage.local.LocalFileStorageConnector;
+import org.apache.druid.storage.local.LocalFileStorageConnectorProvider;
 import org.apache.druid.timeline.DataSegment;
 import org.apache.druid.timeline.PruneLoadSpec;
 import org.apache.druid.timeline.SegmentId;
@@ -286,58 +287,6 @@
 
           GroupByQueryConfig groupByQueryConfig = new GroupByQueryConfig();
 
-<<<<<<< HEAD
-            binder.bind(DruidProcessingConfig.class).toInstance(druidProcessingConfig);
-            binder.bind(new TypeLiteral<Set<NodeRole>>()
-            {
-            }).annotatedWith(Self.class).toInstance(ImmutableSet.of(NodeRole.PEON));
-            binder.bind(QueryProcessingPool.class)
-                  .toInstance(new ForwardingQueryProcessingPool(Execs.singleThreaded("Test-runner-processing-pool")));
-            binder.bind(DataSegmentProvider.class)
-                  .toInstance((dataSegment, channelCounters) ->
-                                  new LazyResourceHolder<>(getSupplierForSegment(dataSegment)));
-            binder.bind(IndexIO.class).toInstance(indexIO);
-            binder.bind(SpecificSegmentsQuerySegmentWalker.class).toInstance(qf.walker());
-
-            binder.bind(GroupByStrategySelector.class)
-                  .toInstance(GroupByQueryRunnerTest.makeQueryRunnerFactory(groupByQueryConfig, groupByBuffers)
-                                                    .getStrategySelector());
-
-            LocalDataSegmentPusherConfig config = new LocalDataSegmentPusherConfig();
-            try {
-              config.storageDirectory = tmpFolder.newFolder("localsegments");
-            }
-            catch (IOException e) {
-              throw new ISE(e, "Unable to create folder");
-            }
-            binder.bind(DataSegmentPusher.class).toInstance(new MSQTestDelegateDataSegmentPusher(
-                new LocalDataSegmentPusher(config),
-                segmentManager
-            ));
-            binder.bind(DataSegmentAnnouncer.class).toInstance(new NoopDataSegmentAnnouncer());
-            binder.bindConstant().annotatedWith(PruneLoadSpec.class).to(false);
-            // Client is not used in tests
-            binder.bind(Key.get(ServiceClientFactory.class, EscalatedGlobal.class))
-                  .toProvider(Providers.of(null));
-            // fault tolerance module
-            try {
-              JsonConfigProvider.bind(
-                  binder,
-                  MSQDurableStorageModule.MSQ_INTERMEDIATE_STORAGE_PREFIX,
-                  StorageConnectorProvider.class,
-                  MultiStageQuery.class
-              );
-              localFileStorageDir = tmpFolder.newFolder("fault");
-              localFileStorageConnector = Mockito.spy(
-                  new LocalFileStorageConnector(localFileStorageDir)
-              );
-              binder.bind(Key.get(StorageConnector.class, MultiStageQuery.class))
-                    .toProvider(() -> localFileStorageConnector);
-            }
-            catch (IOException e) {
-              throw new ISE(e, "Unable to create setup storage connector");
-            }
-=======
 
           binder.bind(DruidProcessingConfig.class).toInstance(druidProcessingConfig);
           binder.bind(new TypeLiteral<Set<NodeRole>>()
@@ -361,7 +310,6 @@
           }
           catch (IOException e) {
             throw new ISE(e, "Unable to create folder");
->>>>>>> e1ff3ca2
           }
           binder.bind(DataSegmentPusher.class).toInstance(new MSQTestDelegateDataSegmentPusher(
               new LocalDataSegmentPusher(config),
@@ -381,8 +329,11 @@
                 MultiStageQuery.class
             );
             localFileStorageDir = tmpFolder.newFolder("fault");
+            localFileStorageConnector = Mockito.spy(
+                new LocalFileStorageConnector(localFileStorageDir)
+            );
             binder.bind(Key.get(StorageConnector.class, MultiStageQuery.class))
-                  .toProvider(new LocalFileStorageConnectorProvider(localFileStorageDir));
+                  .toProvider(() -> localFileStorageConnector);
           }
           catch (IOException e) {
             throw new ISE(e, "Unable to create setup storage connector");
