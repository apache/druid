--- conflicted
+++ resolved
@@ -111,7 +111,6 @@
 import org.apache.druid.segment.column.RowSignature;
 import org.apache.druid.segment.incremental.IncrementalIndexSchema;
 import org.apache.druid.segment.loading.DataSegmentPusher;
-import org.apache.druid.segment.loading.LocalDataSegmentPuller;
 import org.apache.druid.segment.loading.LocalDataSegmentPusher;
 import org.apache.druid.segment.loading.LocalDataSegmentPusherConfig;
 import org.apache.druid.segment.loading.LocalLoadSpec;
@@ -160,7 +159,6 @@
 
 import javax.annotation.Nonnull;
 import javax.annotation.Nullable;
-
 import java.io.Closeable;
 import java.io.File;
 import java.io.IOException;
@@ -248,7 +246,9 @@
   @Before
   public void setUp2()
   {
-<<<<<<< HEAD
+    groupByBuffers = TestGroupByBuffers.createDefault();
+
+    SqlTestFramework qf = queryFramework();
     Injector secondInjector = GuiceInjectors.makeStartupInjectorWithModules(
         ImmutableList.of(
             binder -> {
@@ -257,13 +257,6 @@
             }
         )
     );
-=======
-    groupByBuffers = TestGroupByBuffers.createDefault();
-
-    SqlTestFramework qf = queryFramework();
-    Injector secondInjector = GuiceInjectors.makeStartupInjector();
->>>>>>> d98c808d
-
 
     ObjectMapper secondMapper = setupObjectMapper(secondInjector);
     indexIO = new IndexIO(secondMapper, () -> 0);
@@ -292,7 +285,7 @@
 
           GroupByQueryConfig groupByQueryConfig = new GroupByQueryConfig();
 
-<<<<<<< HEAD
+
           binder.bind(DruidProcessingConfig.class).toInstance(druidProcessingConfig);
           binder.bind(new TypeLiteral<Set<NodeRole>>()
           {
@@ -303,7 +296,7 @@
                 .toInstance((dataSegment, channelCounters) ->
                                 new LazyResourceHolder<>(getSupplierForSegment(dataSegment)));
           binder.bind(IndexIO.class).toInstance(indexIO);
-          binder.bind(SpecificSegmentsQuerySegmentWalker.class).toInstance(walker);
+          binder.bind(SpecificSegmentsQuerySegmentWalker.class).toInstance(qf.walker());
 
           binder.bind(GroupByStrategySelector.class)
                 .toInstance(GroupByQueryRunnerTest.makeQueryRunnerFactory(groupByQueryConfig, groupByBuffers)
@@ -320,8 +313,6 @@
               new LocalDataSegmentPusher(config),
               segmentManager
           ));
-          binder.bind(LocalDataSegmentPuller.class).toInstance(new LocalDataSegmentPuller());
-
           binder.bind(DataSegmentAnnouncer.class).toInstance(new NoopDataSegmentAnnouncer());
           binder.bindConstant().annotatedWith(PruneLoadSpec.class).to(false);
           // Client is not used in tests
@@ -341,61 +332,11 @@
           }
           catch (IOException e) {
             throw new ISE(e, "Unable to create setup storage connector");
-=======
-            binder.bind(DruidProcessingConfig.class).toInstance(druidProcessingConfig);
-            binder.bind(new TypeLiteral<Set<NodeRole>>()
-            {
-            }).annotatedWith(Self.class).toInstance(ImmutableSet.of(NodeRole.PEON));
-            binder.bind(QueryProcessingPool.class)
-                  .toInstance(new ForwardingQueryProcessingPool(Execs.singleThreaded("Test-runner-processing-pool")));
-            binder.bind(DataSegmentProvider.class)
-                  .toInstance((dataSegment, channelCounters) ->
-                                  new LazyResourceHolder<>(getSupplierForSegment(dataSegment)));
-            binder.bind(IndexIO.class).toInstance(indexIO);
-            binder.bind(SpecificSegmentsQuerySegmentWalker.class).toInstance(qf.walker());
-
-            binder.bind(GroupByStrategySelector.class)
-                  .toInstance(GroupByQueryRunnerTest.makeQueryRunnerFactory(groupByQueryConfig, groupByBuffers)
-                                                    .getStrategySelector());
-
-            LocalDataSegmentPusherConfig config = new LocalDataSegmentPusherConfig();
-            try {
-              config.storageDirectory = tmpFolder.newFolder("localsegments");
-            }
-            catch (IOException e) {
-              throw new ISE(e, "Unable to create folder");
-            }
-            binder.bind(DataSegmentPusher.class).toInstance(new MSQTestDelegateDataSegmentPusher(
-                new LocalDataSegmentPusher(config),
-                segmentManager
-            ));
-            binder.bind(DataSegmentAnnouncer.class).toInstance(new NoopDataSegmentAnnouncer());
-            binder.bindConstant().annotatedWith(PruneLoadSpec.class).to(false);
-            // Client is not used in tests
-            binder.bind(Key.get(ServiceClientFactory.class, EscalatedGlobal.class))
-                  .toProvider(Providers.of(null));
-            // fault tolerance module
-            try {
-              JsonConfigProvider.bind(
-                  binder,
-                  MSQDurableStorageModule.MSQ_INTERMEDIATE_STORAGE_PREFIX,
-                  StorageConnectorProvider.class,
-                  MultiStageQuery.class
-              );
-              localFileStorageDir = tmpFolder.newFolder("fault");
-              binder.bind(Key.get(StorageConnector.class, MultiStageQuery.class))
-                    .toProvider(new LocalFileStorageConnectorProvider(localFileStorageDir));
-            }
-            catch (IOException e) {
-              throw new ISE(e, "Unable to create setup storage connector");
-            }
->>>>>>> d98c808d
           }
 
           binder.bind(ExprMacroTable.class).toInstance(CalciteTests.createExprMacroTable());
           binder.bind(DataSegment.PruneSpecsHolder.class).toInstance(DataSegment.PruneSpecsHolder.DEFAULT);
         },
-
         binder -> {
           // Requirements of JoinableFactoryModule
           binder.bind(SegmentManager.class).toInstance(EasyMock.createMock(SegmentManager.class));
