--- conflicted
+++ resolved
@@ -217,12 +217,6 @@
 {
   public static final Map<String, Object> DEFAULT_MSQ_CONTEXT =
       ImmutableMap.<String, Object>builder()
-<<<<<<< HEAD
-                  .put(MultiStageQueryContext.CTX_ENABLE_DURABLE_SHUFFLE_STORAGE, true)
-                  .put(MultiStageQueryContext.CTX_COMPOSED_INTERMEDIATE_SUPER_SORTER_STORAGE, true)
-                  .put(MultiStageQueryContext.CTX_INTERMEDIATE_SUPER_SORTER_STORAGE_MAX_LOCAL_BYTES, 1) // added so that practically everything still goes to durable storage channel
-=======
->>>>>>> 182c4fad
                   .put(QueryContexts.CTX_SQL_QUERY_ID, "test-query")
                   .put(QueryContexts.FINALIZE_KEY, true)
                   .build();
@@ -230,13 +224,19 @@
   public static final Map<String, Object> DURABLE_STORAGE_MSQ_CONTEXT =
       ImmutableMap.<String, Object>builder()
                   .putAll(DEFAULT_MSQ_CONTEXT)
-                  .put(MultiStageQueryContext.CTX_DURABLE_SHUFFLE_STORAGE, true).build();
+                  .put(MultiStageQueryContext.CTX_DURABLE_SHUFFLE_STORAGE, true)
+                  .put(MultiStageQueryContext.CTX_COMPOSED_INTERMEDIATE_SUPER_SORTER_STORAGE, true)
+                  .put(MultiStageQueryContext.CTX_INTERMEDIATE_SUPER_SORTER_STORAGE_MAX_LOCAL_BYTES, 100_000_000) // added so that practically everything still goes to durable storage channel
+                  .build();
 
 
   public static final Map<String, Object> FAULT_TOLERANCE_MSQ_CONTEXT =
       ImmutableMap.<String, Object>builder()
                   .putAll(DEFAULT_MSQ_CONTEXT)
-                  .put(MultiStageQueryContext.CTX_FAULT_TOLERANCE, true).build();
+                  .put(MultiStageQueryContext.CTX_FAULT_TOLERANCE, true)
+                  .put(MultiStageQueryContext.CTX_COMPOSED_INTERMEDIATE_SUPER_SORTER_STORAGE, true)
+                  .put(MultiStageQueryContext.CTX_INTERMEDIATE_SUPER_SORTER_STORAGE_MAX_LOCAL_BYTES, 100_000_000) // added so that practically everything still goes to durable storage channel
+                  .build();
 
   public static final Map<String, Object> SEQUENTIAL_MERGE_MSQ_CONTEXT =
       ImmutableMap.<String, Object>builder()
