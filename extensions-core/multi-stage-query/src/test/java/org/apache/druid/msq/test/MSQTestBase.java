/*
 * Licensed to the Apache Software Foundation (ASF) under one
 * or more contributor license agreements.  See the NOTICE file
 * distributed with this work for additional information
 * regarding copyright ownership.  The ASF licenses this file
 * to you under the Apache License, Version 2.0 (the
 * "License"); you may not use this file except in compliance
 * with the License.  You may obtain a copy of the License at
 *
 *   http://www.apache.org/licenses/LICENSE-2.0
 *
 * Unless required by applicable law or agreed to in writing,
 * software distributed under the License is distributed on an
 * "AS IS" BASIS, WITHOUT WARRANTIES OR CONDITIONS OF ANY
 * KIND, either express or implied.  See the License for the
 * specific language governing permissions and limitations
 * under the License.
 */

package org.apache.druid.msq.test;

import com.fasterxml.jackson.core.JsonProcessingException;
import com.fasterxml.jackson.databind.ObjectMapper;
import com.fasterxml.jackson.databind.jsontype.NamedType;
import com.fasterxml.jackson.databind.module.SimpleModule;
import com.google.common.base.Preconditions;
import com.google.common.collect.ImmutableList;
import com.google.common.collect.ImmutableMap;
import com.google.common.collect.ImmutableSet;
import com.google.common.collect.Iterables;
import com.google.common.collect.Sets;
import com.google.inject.Binder;
import com.google.inject.Injector;
import com.google.inject.Key;
import com.google.inject.Module;
import com.google.inject.TypeLiteral;
import com.google.inject.util.Modules;
import com.google.inject.util.Providers;
import org.apache.druid.client.ImmutableSegmentLoadInfo;
import org.apache.druid.collections.ReferenceCountingResourceHolder;
import org.apache.druid.collections.ResourceHolder;
import org.apache.druid.common.config.NullHandling;
import org.apache.druid.data.input.impl.DimensionsSpec;
import org.apache.druid.data.input.impl.LongDimensionSchema;
import org.apache.druid.data.input.impl.StringDimensionSchema;
import org.apache.druid.discovery.BrokerClient;
import org.apache.druid.discovery.NodeRole;
import org.apache.druid.frame.channel.FrameChannelSequence;
import org.apache.druid.frame.testutil.FrameTestUtil;
import org.apache.druid.guice.DruidInjectorBuilder;
import org.apache.druid.guice.DruidSecondaryModule;
import org.apache.druid.guice.ExpressionModule;
import org.apache.druid.guice.GuiceInjectors;
import org.apache.druid.guice.IndexingServiceTuningConfigModule;
import org.apache.druid.guice.JoinableFactoryModule;
import org.apache.druid.guice.JsonConfigProvider;
import org.apache.druid.guice.NestedDataModule;
import org.apache.druid.guice.SegmentWranglerModule;
import org.apache.druid.guice.StartupInjectorBuilder;
import org.apache.druid.guice.annotations.EscalatedGlobal;
import org.apache.druid.guice.annotations.MSQ;
import org.apache.druid.guice.annotations.Self;
import org.apache.druid.hll.HyperLogLogCollector;
import org.apache.druid.indexing.common.SegmentCacheManagerFactory;
import org.apache.druid.indexing.common.task.CompactionTask;
import org.apache.druid.indexing.common.task.IndexTask;
import org.apache.druid.indexing.common.task.batch.parallel.ParallelIndexTuningConfig;
import org.apache.druid.initialization.CoreInjectorBuilder;
import org.apache.druid.initialization.DruidModule;
import org.apache.druid.java.util.common.ISE;
import org.apache.druid.java.util.common.Pair;
import org.apache.druid.java.util.common.StringUtils;
import org.apache.druid.java.util.common.concurrent.Execs;
import org.apache.druid.java.util.common.granularity.Granularities;
import org.apache.druid.java.util.common.granularity.Granularity;
import org.apache.druid.java.util.common.guava.Yielder;
import org.apache.druid.java.util.common.io.Closer;
import org.apache.druid.java.util.common.logger.Logger;
import org.apache.druid.java.util.http.client.Request;
import org.apache.druid.metadata.input.InputSourceModule;
import org.apache.druid.msq.counters.CounterNames;
import org.apache.druid.msq.counters.CounterSnapshots;
import org.apache.druid.msq.counters.CounterSnapshotsTree;
import org.apache.druid.msq.counters.QueryCounterSnapshot;
import org.apache.druid.msq.exec.ClusterStatisticsMergeMode;
import org.apache.druid.msq.exec.Controller;
import org.apache.druid.msq.exec.DataServerQueryHandler;
import org.apache.druid.msq.exec.DataServerQueryHandlerFactory;
import org.apache.druid.msq.exec.WorkerMemoryParameters;
import org.apache.druid.msq.guice.MSQDurableStorageModule;
import org.apache.druid.msq.guice.MSQExternalDataSourceModule;
import org.apache.druid.msq.guice.MSQIndexingModule;
import org.apache.druid.msq.guice.MSQSqlModule;
import org.apache.druid.msq.guice.MultiStageQuery;
import org.apache.druid.msq.indexing.InputChannelFactory;
import org.apache.druid.msq.indexing.MSQControllerTask;
import org.apache.druid.msq.indexing.MSQSpec;
import org.apache.druid.msq.indexing.MSQTuningConfig;
import org.apache.druid.msq.indexing.destination.DataSourceMSQDestination;
import org.apache.druid.msq.indexing.destination.TaskReportMSQDestination;
import org.apache.druid.msq.indexing.error.InsertLockPreemptedFaultTest;
import org.apache.druid.msq.indexing.error.MSQErrorReport;
import org.apache.druid.msq.indexing.error.MSQFault;
import org.apache.druid.msq.indexing.error.MSQFaultUtils;
import org.apache.druid.msq.indexing.error.MSQWarnings;
import org.apache.druid.msq.indexing.error.TooManyAttemptsForWorker;
import org.apache.druid.msq.indexing.report.MSQResultsReport;
import org.apache.druid.msq.indexing.report.MSQTaskReport;
import org.apache.druid.msq.indexing.report.MSQTaskReportPayload;
import org.apache.druid.msq.kernel.StageDefinition;
import org.apache.druid.msq.querykit.DataSegmentProvider;
import org.apache.druid.msq.shuffle.input.DurableStorageInputChannelFactory;
import org.apache.druid.msq.sql.MSQTaskQueryMaker;
import org.apache.druid.msq.sql.MSQTaskSqlEngine;
import org.apache.druid.msq.sql.entity.PageInformation;
import org.apache.druid.msq.util.MultiStageQueryContext;
import org.apache.druid.msq.util.SqlStatementResourceHelper;
import org.apache.druid.query.DruidProcessingConfig;
import org.apache.druid.query.ForwardingQueryProcessingPool;
import org.apache.druid.query.QueryContexts;
import org.apache.druid.query.QueryProcessingPool;
import org.apache.druid.query.aggregation.AggregatorFactory;
import org.apache.druid.query.aggregation.CountAggregatorFactory;
import org.apache.druid.query.aggregation.DoubleSumAggregatorFactory;
import org.apache.druid.query.aggregation.FloatSumAggregatorFactory;
import org.apache.druid.query.aggregation.LongSumAggregatorFactory;
import org.apache.druid.query.aggregation.datasketches.hll.HllSketchModule;
import org.apache.druid.query.aggregation.hyperloglog.HyperUniquesAggregatorFactory;
import org.apache.druid.query.groupby.GroupByQueryConfig;
import org.apache.druid.query.groupby.GroupByQueryRunnerTest;
import org.apache.druid.query.groupby.GroupingEngine;
import org.apache.druid.query.groupby.TestGroupByBuffers;
import org.apache.druid.rpc.ServiceClientFactory;
import org.apache.druid.segment.IndexBuilder;
import org.apache.druid.segment.IndexIO;
import org.apache.druid.segment.QueryableIndex;
import org.apache.druid.segment.QueryableIndexStorageAdapter;
import org.apache.druid.segment.Segment;
import org.apache.druid.segment.StorageAdapter;
import org.apache.druid.segment.column.ColumnConfig;
import org.apache.druid.segment.column.RowSignature;
import org.apache.druid.segment.incremental.IncrementalIndexSchema;
import org.apache.druid.segment.loading.DataSegmentPusher;
import org.apache.druid.segment.loading.LocalDataSegmentPusher;
import org.apache.druid.segment.loading.LocalDataSegmentPusherConfig;
import org.apache.druid.segment.loading.LocalLoadSpec;
import org.apache.druid.segment.loading.SegmentCacheManager;
import org.apache.druid.segment.realtime.appenderator.AppenderatorsManager;
import org.apache.druid.segment.writeout.OffHeapMemorySegmentWriteOutMediumFactory;
import org.apache.druid.server.SegmentManager;
import org.apache.druid.server.SpecificSegmentsQuerySegmentWalker;
import org.apache.druid.server.coordination.DataSegmentAnnouncer;
import org.apache.druid.server.coordination.NoopDataSegmentAnnouncer;
import org.apache.druid.server.security.AuthConfig;
import org.apache.druid.server.security.AuthorizerMapper;
import org.apache.druid.sql.DirectStatement;
import org.apache.druid.sql.SqlQueryPlus;
import org.apache.druid.sql.SqlStatementFactory;
import org.apache.druid.sql.SqlToolbox;
import org.apache.druid.sql.calcite.BaseCalciteQueryTest;
import org.apache.druid.sql.calcite.export.TestExportStorageConnector;
import org.apache.druid.sql.calcite.export.TestExportStorageConnectorProvider;
import org.apache.druid.sql.calcite.external.ExternalDataSource;
import org.apache.druid.sql.calcite.external.ExternalOperatorConversion;
import org.apache.druid.sql.calcite.external.HttpOperatorConversion;
import org.apache.druid.sql.calcite.external.InlineOperatorConversion;
import org.apache.druid.sql.calcite.external.LocalOperatorConversion;
import org.apache.druid.sql.calcite.planner.CalciteRulesManager;
import org.apache.druid.sql.calcite.planner.CatalogResolver;
import org.apache.druid.sql.calcite.planner.PlannerConfig;
import org.apache.druid.sql.calcite.planner.PlannerFactory;
import org.apache.druid.sql.calcite.rel.DruidQuery;
import org.apache.druid.sql.calcite.run.SqlEngine;
import org.apache.druid.sql.calcite.schema.DruidSchemaCatalog;
import org.apache.druid.sql.calcite.schema.NoopDruidSchemaManager;
import org.apache.druid.sql.calcite.util.CalciteTests;
import org.apache.druid.sql.calcite.util.LookylooModule;
import org.apache.druid.sql.calcite.util.QueryFrameworkUtils;
import org.apache.druid.sql.calcite.util.SqlTestFramework;
import org.apache.druid.sql.calcite.util.TestDataBuilder;
import org.apache.druid.sql.calcite.view.InProcessViewManager;
import org.apache.druid.sql.guice.SqlBindings;
import org.apache.druid.storage.StorageConfig;
import org.apache.druid.storage.StorageConnector;
import org.apache.druid.storage.StorageConnectorModule;
import org.apache.druid.storage.StorageConnectorProvider;
import org.apache.druid.storage.local.LocalFileStorageConnector;
import org.apache.druid.timeline.DataSegment;
import org.apache.druid.timeline.PruneLoadSpec;
import org.apache.druid.timeline.SegmentId;
import org.apache.druid.timeline.partition.NumberedShardSpec;
import org.apache.druid.timeline.partition.ShardSpec;
import org.apache.druid.timeline.partition.TombstoneShardSpec;
import org.easymock.EasyMock;
import org.hamcrest.Matcher;
import org.joda.time.Interval;
import org.junit.Assert;
import org.junit.jupiter.api.AfterEach;
import org.junit.jupiter.api.BeforeEach;
import org.mockito.Mockito;

import javax.annotation.Nonnull;
import javax.annotation.Nullable;
import java.io.File;
import java.io.IOException;
import java.util.ArrayList;
import java.util.Arrays;
import java.util.Collection;
import java.util.Collections;
import java.util.HashMap;
import java.util.HashSet;
import java.util.List;
import java.util.Map;
import java.util.Objects;
import java.util.Optional;
import java.util.Set;
import java.util.SortedMap;
import java.util.TreeMap;
import java.util.function.Function;
import java.util.function.Predicate;
import java.util.function.Supplier;
import java.util.stream.Collectors;

import static org.apache.druid.sql.calcite.util.CalciteTests.DATASOURCE1;
import static org.apache.druid.sql.calcite.util.CalciteTests.DATASOURCE2;
import static org.apache.druid.sql.calcite.util.CalciteTests.WIKIPEDIA;
import static org.apache.druid.sql.calcite.util.TestDataBuilder.ROWS1;
import static org.apache.druid.sql.calcite.util.TestDataBuilder.ROWS2;
import static org.hamcrest.MatcherAssert.assertThat;
import static org.mockito.ArgumentMatchers.any;
import static org.mockito.ArgumentMatchers.anyString;
import static org.mockito.Mockito.doReturn;
import static org.mockito.Mockito.mock;

/**
 * Base test runner for running MSQ unit tests. It sets up multi stage query execution environment
 * and populates data for the datasources. The runner does not go via the HTTP layer for communication between the
 * various MSQ processes.
 * <p>
 * Controller -> Coordinator (Coordinator is mocked)
 * <p>
 * In the Ut's we go from:
 * {@link MSQTaskQueryMaker} -> {@link MSQTestOverlordServiceClient} -> {@link Controller}
 * <p>
 * <p>
 * Controller -> Worker communication happens in {@link MSQTestControllerContext}
 * <p>
 * Worker -> Controller communication happens in {@link MSQTestControllerClient}
 * <p>
 * Controller -> Overlord communication happens in {@link MSQTestTaskActionClient}
 */
public class MSQTestBase extends BaseCalciteQueryTest
{
  public static final Map<String, Object> DEFAULT_MSQ_CONTEXT =
      ImmutableMap.<String, Object>builder()
                  .put(QueryContexts.CTX_SQL_QUERY_ID, "test-query")
                  .put(QueryContexts.FINALIZE_KEY, true)
                  .put(QueryContexts.CTX_SQL_STRINGIFY_ARRAYS, false)
                  .put(MultiStageQueryContext.CTX_MAX_NUM_TASKS, 2)
                  .put(MSQWarnings.CTX_MAX_PARSE_EXCEPTIONS_ALLOWED, 0)
                  .put(MSQTaskQueryMaker.USER_KEY, "allowAll")
                  .build();

  public static final Map<String, Object> DURABLE_STORAGE_MSQ_CONTEXT =
      ImmutableMap.<String, Object>builder()
                  .putAll(DEFAULT_MSQ_CONTEXT)
                  .put(MultiStageQueryContext.CTX_DURABLE_SHUFFLE_STORAGE, true)
                  .build();


  public static final Map<String, Object> FAULT_TOLERANCE_MSQ_CONTEXT =
      ImmutableMap.<String, Object>builder()
                  .putAll(DEFAULT_MSQ_CONTEXT)
                  .put(MultiStageQueryContext.CTX_FAULT_TOLERANCE, true)
                  .build();

  public static final Map<String, Object> PARALLEL_MERGE_MSQ_CONTEXT =
      ImmutableMap.<String, Object>builder()
                  .putAll(DEFAULT_MSQ_CONTEXT)
                  .put(
                      MultiStageQueryContext.CTX_CLUSTER_STATISTICS_MERGE_MODE,
                      ClusterStatisticsMergeMode.PARALLEL.toString()
                  )
                  .build();

  public static final Map<String, Object> FAIL_EMPTY_INSERT_ENABLED_MSQ_CONTEXT =
      ImmutableMap.<String, Object>builder()
                  .putAll(DEFAULT_MSQ_CONTEXT)
                  .put(
                      MultiStageQueryContext.CTX_FAIL_ON_EMPTY_INSERT,
                      true
                  )
                  .build();

  public static final Map<String, Object>
      ROLLUP_CONTEXT_PARAMS = ImmutableMap.<String, Object>builder()
                                          .put(MultiStageQueryContext.CTX_FINALIZE_AGGREGATIONS, false)
                                          .put(GroupByQueryConfig.CTX_KEY_ENABLE_MULTI_VALUE_UNNESTING, false)
                                          .build();

  public static final String FAULT_TOLERANCE = "fault_tolerance";
  public static final String DURABLE_STORAGE = "durable_storage";
  public static final String DEFAULT = "default";
  public static final String PARALLEL_MERGE = "parallel_merge";

  public final boolean useDefault = NullHandling.replaceWithDefault();

  protected File localFileStorageDir;
  protected LocalFileStorageConnector localFileStorageConnector;
  private static final Logger log = new Logger(MSQTestBase.class);
  protected ObjectMapper objectMapper;
  protected MSQTestOverlordServiceClient indexingServiceClient;
  protected MSQTestTaskActionClient testTaskActionClient;
  protected SqlStatementFactory sqlStatementFactory;
  protected AuthorizerMapper authorizerMapper;
  private IndexIO indexIO;
  protected TestExportStorageConnectorProvider exportStorageConnectorProvider = new TestExportStorageConnectorProvider();
  // Contains the metadata of loaded segments
  protected List<ImmutableSegmentLoadInfo> loadedSegmentsMetadata = new ArrayList<>();
  // Mocks the return of data from data servers
  protected DataServerQueryHandler dataServerQueryHandler = mock(DataServerQueryHandler.class);

  private MSQTestSegmentManager segmentManager;
  private SegmentCacheManager segmentCacheManager;

  private TestGroupByBuffers groupByBuffers;
  protected final WorkerMemoryParameters workerMemoryParameters = Mockito.spy(
      WorkerMemoryParameters.createInstance(
          WorkerMemoryParameters.PROCESSING_MINIMUM_BYTES * 50,
          2,
          10,
          2,
          1,
          0
      )
  );

  @Override
  public void configureGuice(DruidInjectorBuilder builder)
  {
    super.configureGuice(builder);

    builder
        .addModule(new HllSketchModule())
        .addModule(new DruidModule()
        {
          // Small subset of MsqSqlModule
          @Override
          public void configure(Binder binder)
          {
            // We want this module to bring InputSourceModule along for the ride.
            binder.install(new InputSourceModule());
            binder.install(new NestedDataModule());
            NestedDataModule.registerHandlersAndSerde();
            SqlBindings.addOperatorConversion(binder, ExternalOperatorConversion.class);
            SqlBindings.addOperatorConversion(binder, HttpOperatorConversion.class);
            SqlBindings.addOperatorConversion(binder, InlineOperatorConversion.class);
            SqlBindings.addOperatorConversion(binder, LocalOperatorConversion.class);
          }

          @Override
          public List<? extends com.fasterxml.jackson.databind.Module> getJacksonModules()
          {
            // We want this module to bring input sources along for the ride.
            return new InputSourceModule().getJacksonModules();
          }
        });
  }

  @AfterEach
  public void tearDown2()
  {
    groupByBuffers.close();
  }

  // This test is a Frankenstein creation: it uses the injector set up by the
  // SqlTestFramework to pull items from that are then used to create another
  // injector that has the MSQ dependencies. This allows the test to create a
  // "shadow" statement factory that is used for tests. It works... kinda.
  //
  // Better would be to sort through the Guice stuff and move it into the
  // configureGuice() method above: use the SQL test framework injector so
  // that everything is coordinated. Use the planner factory provided by that
  // framework.
  //
  // Leaving well enough alone for now because any change should be done by
  // someone familiar with the rather complex setup code below.
  //
  // One brute-force attempt ran afoul of circular dependencies: the SQL engine
  // is created in the main injector, but it depends on the SegmentCacheManagerFactory
  // which depends on the object mapper that the injector will provide, once it
  // is built, but has not yet been build while we build the SQL engine.
  @BeforeEach
  public void setUp2() throws Exception
  {
    groupByBuffers = TestGroupByBuffers.createDefault();

    SqlTestFramework qf = queryFramework();
    Injector secondInjector = GuiceInjectors.makeStartupInjectorWithModules(
        ImmutableList.of(
            new ExpressionModule(),
            (Module) binder ->
                binder.bind(DataSegment.PruneSpecsHolder.class).toInstance(DataSegment.PruneSpecsHolder.DEFAULT)
        )
    );

    ObjectMapper secondMapper = setupObjectMapper(secondInjector);
    indexIO = new IndexIO(secondMapper, ColumnConfig.DEFAULT);

    segmentCacheManager = new SegmentCacheManagerFactory(secondMapper).manufacturate(newTempFolder("cacheManager"));

    MSQSqlModule sqlModule = new MSQSqlModule();

    segmentManager = new MSQTestSegmentManager(segmentCacheManager, indexIO);

    BrokerClient brokerClient = mock(BrokerClient.class);
    List<Module> modules = ImmutableList.of(
        binder -> {
          DruidProcessingConfig druidProcessingConfig = new DruidProcessingConfig()
          {
            @Override
            public String getFormatString()
            {
              return "test";
            }
          };

          GroupByQueryConfig groupByQueryConfig = new GroupByQueryConfig();
          GroupingEngine groupingEngine = GroupByQueryRunnerTest.makeQueryRunnerFactory(
              groupByQueryConfig,
              groupByBuffers
          ).getGroupingEngine();
          binder.bind(GroupingEngine.class).toInstance(groupingEngine);

          binder.bind(DruidProcessingConfig.class).toInstance(druidProcessingConfig);
          binder.bind(new TypeLiteral<Set<NodeRole>>()
          {
          }).annotatedWith(Self.class).toInstance(ImmutableSet.of(NodeRole.PEON));
          binder.bind(QueryProcessingPool.class)
                .toInstance(new ForwardingQueryProcessingPool(Execs.singleThreaded("Test-runner-processing-pool")));
          binder.bind(DataSegmentProvider.class)
                .toInstance((segmentId, channelCounters, isReindex) -> getSupplierForSegment(this::newTempFolder, segmentId));
          binder.bind(DataServerQueryHandlerFactory.class).toInstance(getTestDataServerQueryHandlerFactory());
          binder.bind(IndexIO.class).toInstance(indexIO);
          binder.bind(SpecificSegmentsQuerySegmentWalker.class).toInstance(qf.walker());

          LocalDataSegmentPusherConfig config = new LocalDataSegmentPusherConfig();
          config.storageDirectory = newTempFolder("storageDir");
          binder.bind(DataSegmentPusher.class).toInstance(new MSQTestDelegateDataSegmentPusher(
              new LocalDataSegmentPusher(config),
              segmentManager
          ));
          binder.bind(DataSegmentAnnouncer.class).toInstance(new NoopDataSegmentAnnouncer());
          binder.bindConstant().annotatedWith(PruneLoadSpec.class).to(false);
          // Client is not used in tests
          binder.bind(Key.get(ServiceClientFactory.class, EscalatedGlobal.class))
                .toProvider(Providers.of(null));
          // fault tolerance module
          try {
            JsonConfigProvider.bind(
                binder,
                MSQDurableStorageModule.MSQ_INTERMEDIATE_STORAGE_PREFIX,
                StorageConnectorProvider.class,
                MultiStageQuery.class
            );
            localFileStorageDir = newTempFolder("faultStorageDir");
            localFileStorageConnector = Mockito.spy(
                new LocalFileStorageConnector(localFileStorageDir)
            );
            binder.bind(Key.get(StorageConnector.class, MultiStageQuery.class))
                  .toProvider(() -> localFileStorageConnector);
            binder.bind(StorageConfig.class).toInstance(new StorageConfig("/"));
          }
          catch (IOException e) {
            throw new ISE(e, "Unable to create setup storage connector");
          }

          binder.bind(DataSegment.PruneSpecsHolder.class).toInstance(DataSegment.PruneSpecsHolder.DEFAULT);
        },
        // Requirement of WorkerMemoryParameters.createProductionInstanceForWorker(injector)
        binder -> binder.bind(AppenderatorsManager.class).toProvider(() -> null),
        // Requirement of JoinableFactoryModule
        binder -> binder.bind(SegmentManager.class).toInstance(EasyMock.createMock(SegmentManager.class)),
        new JoinableFactoryModule(),
        new IndexingServiceTuningConfigModule(),
        new MSQIndexingModule(),
        Modules.override(new MSQSqlModule()).with(
            binder -> {
              // Our Guice configuration currently requires bindings to exist even if they aren't ever used, the
              // following bindings are overriding other bindings that end up needing a lot more dependencies.
              // We replace the bindings with something that returns null to make things more brittle in case they
              // actually are used somewhere in the test.
              binder.bind(SqlStatementFactory.class).annotatedWith(MSQ.class).toProvider(Providers.of(null));
              binder.bind(SqlToolbox.class).toProvider(Providers.of(null));
              binder.bind(MSQTaskSqlEngine.class).toProvider(Providers.of(null));
            }
        ),
        new ExpressionModule(),
        new MSQExternalDataSourceModule(),
        new LookylooModule(),
        new SegmentWranglerModule(),
        new HllSketchModule(),
        binder -> binder.bind(BrokerClient.class).toInstance(brokerClient)
    );
    // adding node role injection to the modules, since CliPeon would also do that through run method
    Injector injector = new CoreInjectorBuilder(new StartupInjectorBuilder().build(), ImmutableSet.of(NodeRole.PEON))
        .addAll(modules)
        .build();

    objectMapper = setupObjectMapper(injector);
    objectMapper.registerModule(
        new SimpleModule(StorageConnector.class.getSimpleName())
            .registerSubtypes(
                new NamedType(TestExportStorageConnectorProvider.class, TestExportStorageConnector.TYPE_NAME)
            )
    );
    objectMapper.registerModules(new StorageConnectorModule().getJacksonModules());
    objectMapper.registerModules(sqlModule.getJacksonModules());

    doReturn(mock(Request.class)).when(brokerClient).makeRequest(any(), anyString());

    testTaskActionClient = Mockito.spy(new MSQTestTaskActionClient(objectMapper, injector));
    indexingServiceClient = new MSQTestOverlordServiceClient(
        objectMapper,
        injector,
        testTaskActionClient,
        workerMemoryParameters,
        loadedSegmentsMetadata
    );
    CatalogResolver catalogResolver = createMockCatalogResolver();
    final InProcessViewManager viewManager = new InProcessViewManager(SqlTestFramework.DRUID_VIEW_MACRO_FACTORY);
    DruidSchemaCatalog rootSchema = QueryFrameworkUtils.createMockRootSchema(
        CalciteTests.INJECTOR,
        qf.conglomerate(),
        qf.walker(),
        new PlannerConfig(),
        viewManager,
        new NoopDruidSchemaManager(),
        CalciteTests.TEST_AUTHORIZER_MAPPER,
        CatalogResolver.NULL_RESOLVER
    );

    final SqlEngine engine = new MSQTaskSqlEngine(
        indexingServiceClient,
        qf.queryJsonMapper().copy().registerModules(new MSQSqlModule().getJacksonModules())
    );

    PlannerFactory plannerFactory = new PlannerFactory(
        rootSchema,
        qf.operatorTable(),
        qf.macroTable(),
        PLANNER_CONFIG_DEFAULT,
        CalciteTests.TEST_EXTERNAL_AUTHORIZER_MAPPER,
        objectMapper,
        CalciteTests.DRUID_SCHEMA_NAME,
        new CalciteRulesManager(ImmutableSet.of()),
        CalciteTests.createJoinableFactoryWrapper(),
        catalogResolver,
        new AuthConfig()
    );

    sqlStatementFactory = CalciteTests.createSqlStatementFactory(engine, plannerFactory);

    authorizerMapper = CalciteTests.TEST_EXTERNAL_AUTHORIZER_MAPPER;
  }

  protected CatalogResolver createMockCatalogResolver()
  {
    return CatalogResolver.NULL_RESOLVER;
  }

  /**
   * Returns query context expected for a scan query. Same as {@link #DEFAULT_MSQ_CONTEXT}, but
   * includes {@link DruidQuery#CTX_SCAN_SIGNATURE}.
   */
  protected Map<String, Object> defaultScanQueryContext(Map<String, Object> context, final RowSignature signature)
  {
    try {
      return ImmutableMap.<String, Object>builder()
                         .putAll(context)
                         .put(
                             DruidQuery.CTX_SCAN_SIGNATURE,
                             queryFramework().queryJsonMapper().writeValueAsString(signature)
                         )
                         .build();
    }
    catch (JsonProcessingException e) {
      throw new RuntimeException(e);
    }
  }

  /**
   * Creates an array of length and containing values decided by the parameters.
   */
  protected long[] createExpectedFrameArray(int length, int value)
  {
    long[] array = new long[length];
    Arrays.fill(array, value);
    return array;
  }

  private DataServerQueryHandlerFactory getTestDataServerQueryHandlerFactory()
  {
    DataServerQueryHandlerFactory mockFactory = Mockito.mock(DataServerQueryHandlerFactory.class);
    doReturn(dataServerQueryHandler)
        .when(mockFactory)
        .createDataServerQueryHandler(anyString(), any(), any());
    return mockFactory;
  }

  @Nonnull
  private Supplier<ResourceHolder<Segment>> getSupplierForSegment(Function<String, File> tempFolderProducer, SegmentId segmentId)
  {
    if (segmentManager.getSegment(segmentId) == null) {
      final QueryableIndex index;
<<<<<<< HEAD
      TemporaryFolder temporaryFolder = new TemporaryFolder();
      try {
        temporaryFolder.create();
      }
      catch (IOException e) {
        throw new ISE(e, "Unable to create temporary folder for tests");
      }
      try {
        switch (segmentId.getDataSource()) {
          case DATASOURCE1:
            IncrementalIndexSchema foo1Schema = new IncrementalIndexSchema.Builder()
                .withMetrics(
                    new CountAggregatorFactory("cnt"),
                    new FloatSumAggregatorFactory("m1", "m1"),
                    new DoubleSumAggregatorFactory("m2", "m2"),
                    new HyperUniquesAggregatorFactory("unique_dim1", "dim1")
                )
                .withRollup(false)
                .build();
            index = IndexBuilder
                .create()
                .tmpDir(new File(temporaryFolder.newFolder(), "1"))
                .segmentWriteOutMediumFactory(OffHeapMemorySegmentWriteOutMediumFactory.instance())
                .schema(foo1Schema)
                .rows(ROWS1)
                .buildMMappedIndex();
            break;
          case DATASOURCE2:
            final IncrementalIndexSchema indexSchemaDifferentDim3M1Types = new IncrementalIndexSchema.Builder()
                .withDimensionsSpec(
                    new DimensionsSpec(
                        ImmutableList.of(
                            new StringDimensionSchema("dim1"),
                            new StringDimensionSchema("dim2"),
                            new LongDimensionSchema("dim3")
                        )
                    )
                )
                .withMetrics(
                    new CountAggregatorFactory("cnt"),
                    new LongSumAggregatorFactory("m1", "m1"),
                    new DoubleSumAggregatorFactory("m2", "m2"),
                    new HyperUniquesAggregatorFactory("unique_dim1", "dim1")
                )
                .withRollup(false)
                .build();
            index = IndexBuilder
                .create()
                .tmpDir(new File(temporaryFolder.newFolder(), "1"))
                .segmentWriteOutMediumFactory(OffHeapMemorySegmentWriteOutMediumFactory.instance())
                .schema(indexSchemaDifferentDim3M1Types)
                .rows(ROWS2)
                .buildMMappedIndex();
            break;
          case WIKIPEDIA:
            index = TestDataBuilder.makeWikipediaIndex(temporaryFolder.newFolder());
            break;
          default:
            throw new ISE("Cannot query segment %s in test runner", segmentId);
=======
      switch (segmentId.getDataSource()) {
        case DATASOURCE1:
          IncrementalIndexSchema foo1Schema = new IncrementalIndexSchema.Builder()
              .withMetrics(
                  new CountAggregatorFactory("cnt"),
                  new FloatSumAggregatorFactory("m1", "m1"),
                  new DoubleSumAggregatorFactory("m2", "m2"),
                  new HyperUniquesAggregatorFactory("unique_dim1", "dim1")
              )
              .withRollup(false)
              .build();
          index = IndexBuilder
              .create()
              .tmpDir(new File(tempFolderProducer.apply("tmpDir"), "1"))
              .segmentWriteOutMediumFactory(OffHeapMemorySegmentWriteOutMediumFactory.instance())
              .schema(foo1Schema)
              .rows(ROWS1)
              .buildMMappedIndex();
          break;
        case DATASOURCE2:
          final IncrementalIndexSchema indexSchemaDifferentDim3M1Types = new IncrementalIndexSchema.Builder()
              .withDimensionsSpec(
                  new DimensionsSpec(
                      ImmutableList.of(
                          new StringDimensionSchema("dim1"),
                          new StringDimensionSchema("dim2"),
                          new LongDimensionSchema("dim3")
                      )
                  )
              )
              .withMetrics(
                  new CountAggregatorFactory("cnt"),
                  new LongSumAggregatorFactory("m1", "m1"),
                  new DoubleSumAggregatorFactory("m2", "m2"),
                  new HyperUniquesAggregatorFactory("unique_dim1", "dim1")
              )
              .withRollup(false)
              .build();
          index = IndexBuilder
              .create()
              .tmpDir(new File(tempFolderProducer.apply("tmpDir"), "1"))
              .segmentWriteOutMediumFactory(OffHeapMemorySegmentWriteOutMediumFactory.instance())
              .schema(indexSchemaDifferentDim3M1Types)
              .rows(ROWS2)
              .buildMMappedIndex();
          break;
        default:
          throw new ISE("Cannot query segment %s in test runner", segmentId);
>>>>>>> 35290215

      }
      Segment segment = new Segment()
      {
        @Override
        public SegmentId getId()
        {
          return segmentId;
        }

        @Override
        public Interval getDataInterval()
        {
          return segmentId.getInterval();
        }

        @Nullable
        @Override
        public QueryableIndex asQueryableIndex()
        {
          return index;
        }

        @Override
        public StorageAdapter asStorageAdapter()
        {
          return new QueryableIndexStorageAdapter(index);
        }

        @Override
        public void close()
        {
        }
      };
      segmentManager.addSegment(segment);
    }
    return () -> ReferenceCountingResourceHolder.fromCloseable(segmentManager.getSegment(segmentId));
  }

  public SelectTester testSelectQuery()
  {
    return new SelectTester();
  }

  public IngestTester testIngestQuery()
  {
    return new IngestTester();
  }

  public static ObjectMapper setupObjectMapper(Injector injector)
  {
    ObjectMapper mapper = injector.getInstance(ObjectMapper.class)
                                  .registerModules(new SimpleModule(IndexingServiceTuningConfigModule.class.getSimpleName())
                                                       .registerSubtypes(
                                                           new NamedType(IndexTask.IndexTuningConfig.class, "index"),
                                                           new NamedType(
                                                               ParallelIndexTuningConfig.class,
                                                               "index_parallel"
                                                           ),
                                                           new NamedType(
                                                               CompactionTask.CompactionTuningConfig.class,
                                                               "compaction"
                                                           )
                                                       ).registerSubtypes(ExternalDataSource.class));
    DruidSecondaryModule.setupJackson(injector, mapper);

    mapper.registerSubtypes(new NamedType(LocalLoadSpec.class, "local"));

    // This should be reusing guice instead of using static classes
    InsertLockPreemptedFaultTest.LockPreemptedHelper.preempt(false);

    return mapper;
  }

  private String runMultiStageQuery(String query, Map<String, Object> context)
  {
    final DirectStatement stmt = sqlStatementFactory.directStatement(
        new SqlQueryPlus(
            query,
            context,
            Collections.emptyList(),
            CalciteTests.REGULAR_USER_AUTH_RESULT
        )
    );

    final List<Object[]> sequence = stmt.execute().getResults().toList();
    return (String) Iterables.getOnlyElement(sequence)[0];
  }

  private MSQTaskReportPayload getPayloadOrThrow(String controllerTaskId)
  {
    MSQTaskReportPayload payload =
        (MSQTaskReportPayload) indexingServiceClient.getReportForTask(controllerTaskId)
                                                    .get(MSQTaskReport.REPORT_KEY)
                                                    .getPayload();
    if (payload.getStatus().getStatus().isFailure()) {
      throw new ISE(
          "Query task [%s] failed due to %s",
          controllerTaskId,
          payload.getStatus().getErrorReport().toString()
      );
    }

    if (!payload.getStatus().getStatus().isComplete()) {
      throw new ISE("Query task [%s] should have finished", controllerTaskId);
    }

    return payload;
  }

  private MSQErrorReport getErrorReportOrThrow(String controllerTaskId)
  {
    MSQTaskReportPayload payload =
        (MSQTaskReportPayload) indexingServiceClient.getReportForTask(controllerTaskId)
                                                    .get(MSQTaskReport.REPORT_KEY)
                                                    .getPayload();
    if (!payload.getStatus().getStatus().isFailure()) {
      throw new ISE(
          "Query task [%s] was supposed to fail",
          controllerTaskId
      );
    }

    if (!payload.getStatus().getStatus().isComplete()) {
      throw new ISE("Query task [%s] should have finished", controllerTaskId);
    }

    return payload.getStatus().getErrorReport();
  }

  private void assertMSQSpec(MSQSpec expectedMSQSpec, MSQSpec querySpecForTask)
  {
    Assert.assertEquals(expectedMSQSpec.getQuery(), querySpecForTask.getQuery());
    Assert.assertEquals(expectedMSQSpec.getAssignmentStrategy(), querySpecForTask.getAssignmentStrategy());
    Assert.assertEquals(expectedMSQSpec.getColumnMappings(), querySpecForTask.getColumnMappings());
    Assert.assertEquals(expectedMSQSpec.getDestination(), querySpecForTask.getDestination());
  }

  private void assertTuningConfig(
      MSQTuningConfig expectedTuningConfig,
      MSQTuningConfig tuningConfig
  )
  {
    Assert.assertEquals(
        expectedTuningConfig.getMaxNumWorkers(),
        tuningConfig.getMaxRowsInMemory()
    );
    Assert.assertEquals(
        expectedTuningConfig.getMaxRowsInMemory(),
        tuningConfig.getMaxRowsInMemory()
    );
    Assert.assertEquals(
        expectedTuningConfig.getRowsPerSegment(),
        tuningConfig.getRowsPerSegment()
    );
  }

  @Nullable
  public static List<Object[]> getRows(@Nullable MSQResultsReport resultsReport)
  {
    if (resultsReport == null) {
      return null;
    } else {
      Yielder<Object[]> yielder = resultsReport.getResultYielder();
      List<Object[]> rows = new ArrayList<>();
      while (!yielder.isDone()) {
        rows.add(yielder.get());
        yielder = yielder.next(null);
      }
      try {
        yielder.close();
      }
      catch (IOException e) {
        throw new ISE("Unable to get results from the report");
      }

      return rows;
    }
  }

  public abstract class MSQTester<Builder extends MSQTester<Builder>>
  {
    protected String sql = null;
    protected Map<String, Object> queryContext = DEFAULT_MSQ_CONTEXT;
    protected List<MSQResultsReport.ColumnAndType> expectedRowSignature = null;
    protected MSQSpec expectedMSQSpec = null;
    protected MSQTuningConfig expectedTuningConfig = null;
    protected Set<SegmentId> expectedSegments = null;
    protected Set<Interval> expectedTombstoneIntervals = null;
    protected List<Object[]> expectedResultRows = null;
    protected Matcher<Throwable> expectedValidationErrorMatcher = null;
    protected List<Pair<Predicate<MSQTaskReportPayload>, String>> adhocReportAssertionAndReasons = new ArrayList<>();
    protected Matcher<Throwable> expectedExecutionErrorMatcher = null;
    protected MSQFault expectedMSQFault = null;
    protected Class<? extends MSQFault> expectedMSQFaultClass = null;
    protected Map<Integer, Integer> expectedStageVsWorkerCount = new HashMap<>();
    protected final Map<Integer, Map<Integer, Map<String, CounterSnapshotMatcher>>>
        expectedStageWorkerChannelToCounters = new HashMap<>();

    private boolean hasRun = false;

    public Builder setSql(String sql)
    {
      this.sql = sql;
      return asBuilder();
    }

    public Builder setQueryContext(Map<String, Object> queryContext)
    {
      this.queryContext = queryContext;
      return asBuilder();
    }

    public Builder setExpectedRowSignature(List<MSQResultsReport.ColumnAndType> expectedRowSignature)
    {
      Preconditions.checkArgument(!expectedRowSignature.isEmpty(), "Row signature cannot be empty");
      this.expectedRowSignature = expectedRowSignature;
      return asBuilder();
    }

    public Builder setExpectedRowSignature(RowSignature expectedRowSignature)
    {
      Preconditions.checkArgument(!expectedRowSignature.equals(RowSignature.empty()), "Row signature cannot be empty");
      this.expectedRowSignature = resultSignatureFromRowSignature(expectedRowSignature);
      return asBuilder();
    }

    public Builder setExpectedSegment(Set<SegmentId> expectedSegments)
    {
      Preconditions.checkArgument(expectedSegments != null, "Segments cannot be null");
      this.expectedSegments = expectedSegments;
      return asBuilder();
    }

    public Builder setExpectedTombstoneIntervals(Set<Interval> tombstoneIntervals)
    {
      Preconditions.checkArgument(!tombstoneIntervals.isEmpty(), "Segments cannot be empty");
      this.expectedTombstoneIntervals = tombstoneIntervals;
      return asBuilder();
    }

    public Builder setExpectedResultRows(List<Object[]> expectedResultRows)
    {
      this.expectedResultRows = expectedResultRows;
      return asBuilder();
    }

    public Builder setExpectedMSQSpec(MSQSpec expectedMSQSpec)
    {
      this.expectedMSQSpec = expectedMSQSpec;
      return asBuilder();
    }

    public Builder addAdhocReportAssertions(Predicate<MSQTaskReportPayload> predicate, String reason)
    {
      this.adhocReportAssertionAndReasons.add(Pair.of(predicate, reason));
      return asBuilder();
    }

    public Builder setExpectedValidationErrorMatcher(Matcher<Throwable> expectedValidationErrorMatcher)
    {
      this.expectedValidationErrorMatcher = expectedValidationErrorMatcher;
      return asBuilder();
    }

    public Builder setExpectedExecutionErrorMatcher(Matcher<Throwable> expectedExecutionErrorMatcher)
    {
      this.expectedExecutionErrorMatcher = expectedExecutionErrorMatcher;
      return asBuilder();
    }

    public Builder setExpectedMSQFault(MSQFault MSQFault)
    {
      this.expectedMSQFault = MSQFault;
      return asBuilder();
    }

    public Builder setExpectedMSQFaultClass(Class<? extends MSQFault> expectedMSQFaultClass)
    {
      this.expectedMSQFaultClass = expectedMSQFaultClass;
      return asBuilder();
    }

    public Builder setExpectedCountersForStageWorkerChannel(
        CounterSnapshotMatcher counterSnapshot,
        int stage,
        int worker,
        String channel
    )
    {
      this.expectedStageWorkerChannelToCounters.computeIfAbsent(stage, s -> new HashMap<>())
                                               .computeIfAbsent(worker, w -> new HashMap<>())
                                               .put(channel, counterSnapshot);
      return asBuilder();
    }

    public Builder setExpectedWorkerCount(Map<Integer, Integer> stageVsWorkerCount)
    {
      this.expectedStageVsWorkerCount = stageVsWorkerCount;
      return asBuilder();
    }

    public Builder setExpectedSegmentGenerationProgressCountersForStageWorker(
        CounterSnapshotMatcher counterSnapshot,
        int stage,
        int worker
    )
    {
      this.expectedStageWorkerChannelToCounters.computeIfAbsent(stage, s -> new HashMap<>())
                                               .computeIfAbsent(worker, w -> new HashMap<>())
                                               .put(CounterNames.getSegmentGenerationProgress(), counterSnapshot);
      return asBuilder();
    }

    @SuppressWarnings("unchecked")
    private Builder asBuilder()
    {
      return (Builder) this;
    }

    public void verifyPlanningErrors()
    {
      Preconditions.checkArgument(expectedValidationErrorMatcher != null, "Validation error matcher cannot be null");
      Preconditions.checkArgument(sql != null, "Sql cannot be null");
      readyToRun();

      final Throwable e = Assert.assertThrows(
          Throwable.class,
          () -> runMultiStageQuery(sql, queryContext)
      );

      assertThat(e, expectedValidationErrorMatcher);
    }

    protected void verifyWorkerCount(CounterSnapshotsTree counterSnapshotsTree)
    {
      Map<Integer, Map<Integer, CounterSnapshots>> counterMap = counterSnapshotsTree.copyMap();
      for (Map.Entry<Integer, Integer> stageWorkerCount : expectedStageVsWorkerCount.entrySet()) {
        Assert.assertEquals(stageWorkerCount.getValue().intValue(), counterMap.get(stageWorkerCount.getKey()).size());
      }
    }

    protected void verifyCounters(CounterSnapshotsTree counterSnapshotsTree)
    {
      Assert.assertNotNull(counterSnapshotsTree);

      final Map<Integer, Map<Integer, CounterSnapshots>> stageWorkerToSnapshots = counterSnapshotsTree.copyMap();
      expectedStageWorkerChannelToCounters.forEach((stage, expectedWorkerChannelToCounters) -> {
        final Map<Integer, CounterSnapshots> workerToCounters = stageWorkerToSnapshots.get(stage);
        Assert.assertNotNull("No counters for stage " + stage, workerToCounters);

        expectedWorkerChannelToCounters.forEach((worker, expectedChannelToCounters) -> {
          CounterSnapshots counters = workerToCounters.get(worker);
          Assert.assertNotNull(
              StringUtils.format("No counters for stage [%d], worker [%d]", stage, worker),
              counters
          );

          final Map<String, QueryCounterSnapshot> channelToCounters = counters.getMap();
          expectedChannelToCounters.forEach(
              (channel, counter) -> {
                String errorMessageFormat = StringUtils.format(
                    "Counter mismatch for stage [%d], worker [%d], channel [%s]",
                    stage,
                    worker,
                    channel
                );
                Assert.assertTrue(StringUtils.format(
                    "Counters not found for stage [%d], worker [%d], channel [%s]",
                    stage,
                    worker,
                    channel
                ), channelToCounters.containsKey(channel));
                counter.matchQuerySnapshot(errorMessageFormat, channelToCounters.get(channel));
              }
          );
        });
      });
    }

    protected void readyToRun()
    {
      if (!hasRun) {
        hasRun = true;
      } else {
        throw new ISE("Use one @Test method per tester");
      }
    }
  }

  public class IngestTester extends MSQTester<IngestTester>
  {
    private String expectedDataSource;

    private Class<? extends ShardSpec> expectedShardSpec = NumberedShardSpec.class;

    private boolean expectedRollUp = false;

    private Granularity expectedQueryGranularity = Granularities.NONE;

    private List<AggregatorFactory> expectedAggregatorFactories = new ArrayList<>();

    private List<Interval> expectedDestinationIntervals = null;

    private IngestTester()
    {
      // nothing to do
    }

    public IngestTester setExpectedDataSource(String expectedDataSource)
    {
      this.expectedDataSource = expectedDataSource;
      return this;
    }

    public IngestTester setExpectedShardSpec(Class<? extends ShardSpec> expectedShardSpec)
    {
      this.expectedShardSpec = expectedShardSpec;
      return this;
    }

    public IngestTester setExpectedDestinationIntervals(List<Interval> expectedDestinationIntervals)
    {
      this.expectedDestinationIntervals = expectedDestinationIntervals;
      return this;
    }

    public IngestTester setExpectedRollUp(boolean expectedRollUp)
    {
      this.expectedRollUp = expectedRollUp;
      return this;
    }

    public IngestTester setExpectedQueryGranularity(Granularity expectedQueryGranularity)
    {
      this.expectedQueryGranularity = expectedQueryGranularity;
      return this;
    }

    public IngestTester addExpectedAggregatorFactory(AggregatorFactory aggregatorFactory)
    {
      expectedAggregatorFactories.add(aggregatorFactory);
      return this;
    }

    public void verifyResults()
    {
      Preconditions.checkArgument(sql != null, "sql cannot be null");
      Preconditions.checkArgument(queryContext != null, "queryContext cannot be null");
      Preconditions.checkArgument(
          (expectedResultRows != null && expectedResultRows.isEmpty()) || expectedDataSource != null,
          "dataSource cannot be null when expectedResultRows is non-empty"
      );
      Preconditions.checkArgument(
          (expectedResultRows != null && expectedResultRows.isEmpty()) || expectedRowSignature != null,
          "expectedRowSignature cannot be null when expectedResultRows is non-empty"
      );
      Preconditions.checkArgument(
          expectedResultRows != null || expectedMSQFault != null || expectedMSQFaultClass != null,
          "at least one of expectedResultRows, expectedMSQFault or expectedMSQFaultClass should be set to non null"
      );
      Preconditions.checkArgument(expectedShardSpec != null, "shardSpecClass cannot be null");
      readyToRun();
      try {
        String controllerId = runMultiStageQuery(sql, queryContext);
        if (expectedMSQFault != null || expectedMSQFaultClass != null) {
          MSQErrorReport msqErrorReport = getErrorReportOrThrow(controllerId);
          if (expectedMSQFault != null) {
            String errorMessage = msqErrorReport.getFault() instanceof TooManyAttemptsForWorker
                                  ? ((TooManyAttemptsForWorker) msqErrorReport.getFault()).getRootErrorMessage()
                                  : MSQFaultUtils.generateMessageWithErrorCode(msqErrorReport.getFault());
            Assert.assertEquals(
                MSQFaultUtils.generateMessageWithErrorCode(expectedMSQFault),
                errorMessage
            );
          }
          if (expectedMSQFaultClass != null) {
            Assert.assertEquals(
                expectedMSQFaultClass,
                msqErrorReport.getFault().getClass()
            );
          }

          return;
        }
        MSQTaskReportPayload reportPayload = getPayloadOrThrow(controllerId);
        verifyWorkerCount(reportPayload.getCounters());
        verifyCounters(reportPayload.getCounters());

        MSQSpec foundSpec = indexingServiceClient.getMSQControllerTask(controllerId).getQuerySpec();
        log.info(
            "found generated segments: %s",
            segmentManager.getAllDataSegments().stream().map(s -> s.toString()).collect(
                Collectors.joining("\n"))
        );
        // check if segments are created
        if (!expectedResultRows.isEmpty()) {
          Assert.assertNotEquals(0, segmentManager.getAllDataSegments().size());
        }

        String foundDataSource = null;
        SortedMap<SegmentId, List<List<Object>>> segmentIdVsOutputRowsMap = new TreeMap<>();
        for (DataSegment dataSegment : segmentManager.getAllDataSegments()) {

          //Assert shard spec class
          Assert.assertEquals(expectedShardSpec, dataSegment.getShardSpec().getClass());
          if (foundDataSource == null) {
            foundDataSource = dataSegment.getDataSource();

          } else if (!foundDataSource.equals(dataSegment.getDataSource())) {
            throw new ISE(
                "Expected only one datasource in the list of generated segments found [%s,%s]",
                foundDataSource,
                dataSegment.getDataSource()
            );
          }
          final QueryableIndex queryableIndex = indexIO.loadIndex(segmentCacheManager.getSegmentFiles(
              dataSegment));
          final StorageAdapter storageAdapter = new QueryableIndexStorageAdapter(queryableIndex);

          // assert rowSignature
          Assert.assertEquals(expectedRowSignature, resultSignatureFromRowSignature(storageAdapter.getRowSignature()));

          // assert rollup
          Assert.assertEquals(expectedRollUp, queryableIndex.getMetadata().isRollup());

          // asset query granularity
          Assert.assertEquals(expectedQueryGranularity, queryableIndex.getMetadata().getQueryGranularity());

          // assert aggregator factories
          Assert.assertArrayEquals(
              expectedAggregatorFactories.toArray(new AggregatorFactory[0]),
              queryableIndex.getMetadata().getAggregators()
          );

          for (List<Object> row : FrameTestUtil.readRowsFromAdapter(storageAdapter, null, false).toList()) {
            // transforming rows for sketch assertions
            List<Object> transformedRow = row.stream()
                                             .map(r -> {
                                               if (r instanceof HyperLogLogCollector) {
                                                 return ((HyperLogLogCollector) r).estimateCardinalityRound();
                                               } else {
                                                 return r;
                                               }
                                             })
                                             .collect(Collectors.toList());
            segmentIdVsOutputRowsMap.computeIfAbsent(dataSegment.getId(), r -> new ArrayList<>()).add(transformedRow);
          }
        }

        log.info("Found spec: %s", objectMapper.writerWithDefaultPrettyPrinter().writeValueAsString(foundSpec));
        List<Object[]> transformedOutputRows = segmentIdVsOutputRowsMap.values()
                                                                       .stream()
                                                                       .flatMap(Collection::stream)
                                                                       .map(List::toArray)
                                                                       .collect(Collectors.toList());

        log.info(
            "Found rows which are sorted forcefully %s",
            transformedOutputRows.stream().map(Arrays::deepToString).collect(Collectors.joining("\n"))
        );


        // assert data source name when result rows is non-empty
        if (!expectedResultRows.isEmpty()) {
          Assert.assertEquals(expectedDataSource, foundDataSource);
        }
        // assert spec
        if (expectedMSQSpec != null) {
          assertMSQSpec(expectedMSQSpec, foundSpec);
        }
        if (expectedTuningConfig != null) {
          assertTuningConfig(expectedTuningConfig, foundSpec.getTuningConfig());
        }
        if (expectedDestinationIntervals != null) {
          Assert.assertNotNull(foundSpec);
          DataSourceMSQDestination destination = (DataSourceMSQDestination) foundSpec.getDestination();
          Assert.assertEquals(expectedDestinationIntervals, destination.getReplaceTimeChunks());
        }
        if (expectedSegments != null) {
          Assert.assertEquals(expectedSegments, segmentIdVsOutputRowsMap.keySet());
          for (Object[] row : transformedOutputRows) {
            List<SegmentId> diskSegmentList = segmentIdVsOutputRowsMap.keySet()
                                                                      .stream()
                                                                      .filter(segmentId -> segmentId.getInterval()
                                                                                                    .contains((Long) row[0]))
                                                                      .collect(Collectors.toList());
            if (diskSegmentList.size() != 1) {
              throw new IllegalStateException("Single key in multiple partitions");
            }
            SegmentId diskSegment = diskSegmentList.get(0);
            // Checking if the row belongs to the correct segment interval
            Assert.assertTrue(segmentIdVsOutputRowsMap.get(diskSegment).contains(Arrays.asList(row)));
          }
        }

        // Assert on the tombstone intervals
        // Tombstone segments are only published, but since they do not have any data, they are not pushed by the
        // SegmentGeneratorFrameProcessorFactory. We can get the tombstone segment ids published by taking a set
        // difference of all the segments published with the segments that are created by the SegmentGeneratorFrameProcessorFactory
        if (!testTaskActionClient.getPublishedSegments().isEmpty()) {
          Set<SegmentId> publishedSegmentIds = testTaskActionClient.getPublishedSegments()
                                                                   .stream()
                                                                   .map(DataSegment::getId)
                                                                   .collect(Collectors.toSet());
          Set<SegmentId> nonEmptySegmentIds = segmentIdVsOutputRowsMap.keySet();
          Set<SegmentId> tombstoneSegmentIds = Sets.difference(publishedSegmentIds, nonEmptySegmentIds);

          // Generate the expected tombstone segment ids
          Map<String, Object> tombstoneLoadSpec = new HashMap<>();
          tombstoneLoadSpec.put("type", DataSegment.TOMBSTONE_LOADSPEC_TYPE);
          tombstoneLoadSpec.put("path", null); // tombstones do not have any backing file
          Set<SegmentId> expectedTombstoneSegmentIds = new HashSet<>();
          if (expectedTombstoneIntervals != null) {
            expectedTombstoneSegmentIds.addAll(
                expectedTombstoneIntervals.stream()
                                          .map(interval -> DataSegment.builder()
                                                                      .dataSource(expectedDataSource)
                                                                      .interval(interval)
                                                                      .version(MSQTestTaskActionClient.VERSION)
                                                                      .shardSpec(new TombstoneShardSpec())
                                                                      .loadSpec(tombstoneLoadSpec)
                                                                      .size(1)
                                                                      .build())
                                          .map(DataSegment::getId)
                                          .collect(Collectors.toSet())
            );
          }
          Assert.assertEquals(expectedTombstoneSegmentIds, tombstoneSegmentIds);
        }

        for (Pair<Predicate<MSQTaskReportPayload>, String> adhocReportAssertionAndReason : adhocReportAssertionAndReasons) {
          Assert.assertTrue(adhocReportAssertionAndReason.rhs, adhocReportAssertionAndReason.lhs.test(reportPayload));
        }

        // assert results
        assertResultsEquals(sql, expectedResultRows, transformedOutputRows);
      }
      catch (Exception e) {
        throw new ISE(e, "Query %s failed", sql);
      }
    }

    public void verifyExecutionError()
    {
      Preconditions.checkArgument(sql != null, "sql cannot be null");
      Preconditions.checkArgument(queryContext != null, "queryContext cannot be null");
      Preconditions.checkArgument(expectedExecutionErrorMatcher != null, "Execution error matcher cannot be null");
      readyToRun();
      try {
        String controllerId = runMultiStageQuery(sql, queryContext);
        getPayloadOrThrow(controllerId);
        Assert.fail(StringUtils.format("Query did not throw an exception (sql = [%s])", sql));
      }
      catch (Exception e) {
        assertThat(
            StringUtils.format("Query error did not match expectations (sql = [%s])", sql),
            e,
            expectedExecutionErrorMatcher
        );
      }
    }
  }

  public class SelectTester extends MSQTester<SelectTester>
  {
    private SelectTester()
    {
      // nothing to do
    }

    // Made the visibility public to aid adding ut's easily with minimum parameters to set.
    @Nullable
    public Pair<MSQSpec, Pair<List<MSQResultsReport.ColumnAndType>, List<Object[]>>> runQueryWithResult()
    {
      readyToRun();
      Preconditions.checkArgument(sql != null, "sql cannot be null");
      Preconditions.checkArgument(queryContext != null, "queryContext cannot be null");

      try {
        String controllerId = runMultiStageQuery(sql, queryContext);

        if (expectedMSQFault != null || expectedMSQFaultClass != null) {
          MSQErrorReport msqErrorReport = getErrorReportOrThrow(controllerId);
          if (expectedMSQFault != null) {
            String errorMessage = msqErrorReport.getFault() instanceof TooManyAttemptsForWorker
                                  ? ((TooManyAttemptsForWorker) msqErrorReport.getFault()).getRootErrorMessage()
                                  : MSQFaultUtils.generateMessageWithErrorCode(msqErrorReport.getFault());
            Assert.assertEquals(
                MSQFaultUtils.generateMessageWithErrorCode(expectedMSQFault),
                errorMessage
            );
          }
          if (expectedMSQFaultClass != null) {
            Assert.assertEquals(
                expectedMSQFaultClass,
                msqErrorReport.getFault().getClass()
            );
          }
          return null;
        }

        MSQTaskReportPayload payload = getPayloadOrThrow(controllerId);

        if (payload.getStatus().getErrorReport() != null) {
          throw new ISE("Query %s failed due to %s", sql, payload.getStatus().getErrorReport().toString());
        } else {
          MSQControllerTask msqControllerTask = indexingServiceClient.getMSQControllerTask(controllerId);

          final MSQSpec spec = msqControllerTask.getQuerySpec();
          final List<Object[]> rows;

          if (spec.getDestination() instanceof TaskReportMSQDestination) {
            rows = getRows(payload.getResults());
          } else {
            StageDefinition finalStage = Objects.requireNonNull(SqlStatementResourceHelper.getFinalStage(
                payload)).getStageDefinition();

            Optional<List<PageInformation>> pages = SqlStatementResourceHelper.populatePageList(
                payload,
                spec.getDestination()
            );

            if (!pages.isPresent()) {
              throw new ISE("No query results found");
            }

            rows = new ArrayList<>();
            for (PageInformation pageInformation : pages.get()) {
              Closer closer = Closer.create();
              InputChannelFactory inputChannelFactory = DurableStorageInputChannelFactory.createStandardImplementation(
                  controllerId,
                  localFileStorageConnector,
                  closer,
                  true
              );
              rows.addAll(new FrameChannelSequence(inputChannelFactory.openChannel(
                  finalStage.getId(),
                  pageInformation.getWorker() == null ? 0 : pageInformation.getWorker(),
                  pageInformation.getPartition() == null ? 0 : pageInformation.getPartition()
              )).flatMap(frame -> SqlStatementResourceHelper.getResultSequence(
                  msqControllerTask,
                  finalStage,
                  frame,
                  objectMapper
              )).withBaggage(closer).toList());
            }
          }
          if (rows == null) {
            throw new ISE("Query successful but no results found");
          }
          log.info("found row signature %s", payload.getResults().getSignature());
          log.info(rows.stream().map(Arrays::toString).collect(Collectors.joining("\n")));

          for (Pair<Predicate<MSQTaskReportPayload>, String> adhocReportAssertionAndReason : adhocReportAssertionAndReasons) {
            Assert.assertTrue(adhocReportAssertionAndReason.rhs, adhocReportAssertionAndReason.lhs.test(payload));
          }

          log.info("Found spec: %s", objectMapper.writerWithDefaultPrettyPrinter().writeValueAsString(spec));

          verifyCounters(payload.getCounters());
          verifyWorkerCount(payload.getCounters());

          return new Pair<>(spec, Pair.of(payload.getResults().getSignature(), rows));
        }
      }
      catch (JsonProcessingException ex) {
        throw new RuntimeException(ex);
      }
      catch (Exception e) {
        if (expectedExecutionErrorMatcher == null) {
          throw new ISE(e, "Query %s failed", sql);
        }
        assertThat(e, expectedExecutionErrorMatcher);
        return null;
      }
    }

    public void verifyResults()
    {
      if (expectedMSQFault == null) {
        Preconditions.checkArgument(expectedResultRows != null, "Result rows cannot be null");
        Preconditions.checkArgument(expectedRowSignature != null, "Row signature cannot be null");
        Preconditions.checkArgument(expectedMSQSpec != null, "MultiStageQuery Query spec cannot be null ");
      }
      Pair<MSQSpec, Pair<List<MSQResultsReport.ColumnAndType>, List<Object[]>>> specAndResults = runQueryWithResult();

      if (specAndResults == null) { // A fault was expected and the assertion has been done in the runQueryWithResult
        return;
      }

      Assert.assertEquals(expectedRowSignature, specAndResults.rhs.lhs);
      assertResultsEquals(sql, expectedResultRows, specAndResults.rhs.rhs);
      assertMSQSpec(expectedMSQSpec, specAndResults.lhs);
    }

    public void verifyExecutionError()
    {
      Preconditions.checkArgument(expectedExecutionErrorMatcher != null, "Execution error matcher cannot be null");
      if (runQueryWithResult() != null) {
        throw new ISE("Query %s did not throw an exception", sql);
      }
    }
  }

  private static List<MSQResultsReport.ColumnAndType> resultSignatureFromRowSignature(final RowSignature signature)
  {
    final List<MSQResultsReport.ColumnAndType> retVal = new ArrayList<>(signature.size());
    for (int i = 0; i < signature.size(); i++) {
      retVal.add(
          new MSQResultsReport.ColumnAndType(
              signature.getColumnName(i),
              signature.getColumnType(i).orElse(null)
          )
      );
    }
    return retVal;
  }
}<|MERGE_RESOLUTION|>--- conflicted
+++ resolved
@@ -613,67 +613,6 @@
   {
     if (segmentManager.getSegment(segmentId) == null) {
       final QueryableIndex index;
-<<<<<<< HEAD
-      TemporaryFolder temporaryFolder = new TemporaryFolder();
-      try {
-        temporaryFolder.create();
-      }
-      catch (IOException e) {
-        throw new ISE(e, "Unable to create temporary folder for tests");
-      }
-      try {
-        switch (segmentId.getDataSource()) {
-          case DATASOURCE1:
-            IncrementalIndexSchema foo1Schema = new IncrementalIndexSchema.Builder()
-                .withMetrics(
-                    new CountAggregatorFactory("cnt"),
-                    new FloatSumAggregatorFactory("m1", "m1"),
-                    new DoubleSumAggregatorFactory("m2", "m2"),
-                    new HyperUniquesAggregatorFactory("unique_dim1", "dim1")
-                )
-                .withRollup(false)
-                .build();
-            index = IndexBuilder
-                .create()
-                .tmpDir(new File(temporaryFolder.newFolder(), "1"))
-                .segmentWriteOutMediumFactory(OffHeapMemorySegmentWriteOutMediumFactory.instance())
-                .schema(foo1Schema)
-                .rows(ROWS1)
-                .buildMMappedIndex();
-            break;
-          case DATASOURCE2:
-            final IncrementalIndexSchema indexSchemaDifferentDim3M1Types = new IncrementalIndexSchema.Builder()
-                .withDimensionsSpec(
-                    new DimensionsSpec(
-                        ImmutableList.of(
-                            new StringDimensionSchema("dim1"),
-                            new StringDimensionSchema("dim2"),
-                            new LongDimensionSchema("dim3")
-                        )
-                    )
-                )
-                .withMetrics(
-                    new CountAggregatorFactory("cnt"),
-                    new LongSumAggregatorFactory("m1", "m1"),
-                    new DoubleSumAggregatorFactory("m2", "m2"),
-                    new HyperUniquesAggregatorFactory("unique_dim1", "dim1")
-                )
-                .withRollup(false)
-                .build();
-            index = IndexBuilder
-                .create()
-                .tmpDir(new File(temporaryFolder.newFolder(), "1"))
-                .segmentWriteOutMediumFactory(OffHeapMemorySegmentWriteOutMediumFactory.instance())
-                .schema(indexSchemaDifferentDim3M1Types)
-                .rows(ROWS2)
-                .buildMMappedIndex();
-            break;
-          case WIKIPEDIA:
-            index = TestDataBuilder.makeWikipediaIndex(temporaryFolder.newFolder());
-            break;
-          default:
-            throw new ISE("Cannot query segment %s in test runner", segmentId);
-=======
       switch (segmentId.getDataSource()) {
         case DATASOURCE1:
           IncrementalIndexSchema foo1Schema = new IncrementalIndexSchema.Builder()
@@ -720,9 +659,11 @@
               .rows(ROWS2)
               .buildMMappedIndex();
           break;
+        case WIKIPEDIA:
+          index = TestDataBuilder.makeWikipediaIndex(newTempFolder());
+          break;
         default:
           throw new ISE("Cannot query segment %s in test runner", segmentId);
->>>>>>> 35290215
 
       }
       Segment segment = new Segment()
