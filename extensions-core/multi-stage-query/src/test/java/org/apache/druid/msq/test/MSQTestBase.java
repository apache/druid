/*
 * Licensed to the Apache Software Foundation (ASF) under one
 * or more contributor license agreements.  See the NOTICE file
 * distributed with this work for additional information
 * regarding copyright ownership.  The ASF licenses this file
 * to you under the Apache License, Version 2.0 (the
 * "License"); you may not use this file except in compliance
 * with the License.  You may obtain a copy of the License at
 *
 *   http://www.apache.org/licenses/LICENSE-2.0
 *
 * Unless required by applicable law or agreed to in writing,
 * software distributed under the License is distributed on an
 * "AS IS" BASIS, WITHOUT WARRANTIES OR CONDITIONS OF ANY
 * KIND, either express or implied.  See the License for the
 * specific language governing permissions and limitations
 * under the License.
 */

package org.apache.druid.msq.test;

import com.fasterxml.jackson.core.JsonProcessingException;
import com.fasterxml.jackson.databind.ObjectMapper;
import com.fasterxml.jackson.databind.jsontype.NamedType;
import com.fasterxml.jackson.databind.module.SimpleModule;
import com.google.common.base.Preconditions;
import com.google.common.collect.ImmutableList;
import com.google.common.collect.ImmutableMap;
import com.google.common.collect.ImmutableSet;
import com.google.common.collect.Iterables;
import com.google.common.collect.Sets;
import com.google.inject.Binder;
import com.google.inject.Injector;
import com.google.inject.Key;
import com.google.inject.Module;
import com.google.inject.TypeLiteral;
import com.google.inject.util.Modules;
import com.google.inject.util.Providers;
import org.apache.calcite.avatica.remote.TypedValue;
import org.apache.druid.client.ImmutableSegmentLoadInfo;
import org.apache.druid.collections.ReferenceCountingResourceHolder;
import org.apache.druid.collections.ResourceHolder;
import org.apache.druid.data.input.impl.DimensionsSpec;
import org.apache.druid.data.input.impl.LongDimensionSchema;
import org.apache.druid.data.input.impl.StringDimensionSchema;
import org.apache.druid.discovery.NodeRole;
import org.apache.druid.frame.FrameType;
import org.apache.druid.frame.channel.FrameChannelSequence;
import org.apache.druid.frame.processor.Bouncer;
import org.apache.druid.frame.testutil.FrameTestUtil;
import org.apache.druid.guice.BuiltInTypesModule;
import org.apache.druid.guice.DruidSecondaryModule;
import org.apache.druid.guice.ExpressionModule;
import org.apache.druid.guice.IndexingServiceTuningConfigModule;
import org.apache.druid.guice.JoinableFactoryModule;
import org.apache.druid.guice.JsonConfigProvider;
import org.apache.druid.guice.LazySingleton;
import org.apache.druid.guice.SegmentWranglerModule;
import org.apache.druid.guice.StartupInjectorBuilder;
import org.apache.druid.guice.annotations.EscalatedGlobal;
import org.apache.druid.guice.annotations.Self;
import org.apache.druid.hll.HyperLogLogCollector;
import org.apache.druid.indexing.common.SegmentCacheManagerFactory;
import org.apache.druid.indexing.common.task.CompactionTask;
import org.apache.druid.indexing.common.task.IndexTask;
import org.apache.druid.indexing.common.task.batch.parallel.ParallelIndexTuningConfig;
import org.apache.druid.initialization.CoreInjectorBuilder;
import org.apache.druid.initialization.DruidModule;
import org.apache.druid.java.util.common.ISE;
import org.apache.druid.java.util.common.Pair;
import org.apache.druid.java.util.common.StringUtils;
import org.apache.druid.java.util.common.concurrent.Execs;
import org.apache.druid.java.util.common.granularity.Granularities;
import org.apache.druid.java.util.common.granularity.Granularity;
import org.apache.druid.java.util.common.io.Closer;
import org.apache.druid.java.util.common.logger.Logger;
import org.apache.druid.java.util.emitter.EmittingLogger;
import org.apache.druid.metadata.input.InputSourceModule;
import org.apache.druid.msq.counters.CounterNames;
import org.apache.druid.msq.counters.CounterSnapshots;
import org.apache.druid.msq.counters.CounterSnapshotsTree;
import org.apache.druid.msq.counters.QueryCounterSnapshot;
import org.apache.druid.msq.exec.ClusterStatisticsMergeMode;
import org.apache.druid.msq.exec.Controller;
import org.apache.druid.msq.exec.DataServerQueryHandler;
import org.apache.druid.msq.exec.DataServerQueryHandlerFactory;
import org.apache.druid.msq.exec.ResultsContext;
import org.apache.druid.msq.exec.WorkerMemoryParameters;
import org.apache.druid.msq.guice.MSQDurableStorageModule;
import org.apache.druid.msq.guice.MSQExternalDataSourceModule;
import org.apache.druid.msq.guice.MSQIndexingModule;
import org.apache.druid.msq.guice.MSQSqlModule;
import org.apache.druid.msq.guice.MultiStageQuery;
import org.apache.druid.msq.indexing.InputChannelFactory;
import org.apache.druid.msq.indexing.LegacyMSQSpec;
import org.apache.druid.msq.indexing.MSQControllerTask;
import org.apache.druid.msq.indexing.MSQTuningConfig;
import org.apache.druid.msq.indexing.destination.DataSourceMSQDestination;
import org.apache.druid.msq.indexing.destination.SegmentGenerationTerminalStageSpecFactory;
import org.apache.druid.msq.indexing.destination.TaskReportMSQDestination;
import org.apache.druid.msq.indexing.error.InsertLockPreemptedFaultTest;
import org.apache.druid.msq.indexing.error.MSQErrorReport;
import org.apache.druid.msq.indexing.error.MSQFault;
import org.apache.druid.msq.indexing.error.MSQFaultUtils;
import org.apache.druid.msq.indexing.error.MSQWarnings;
import org.apache.druid.msq.indexing.error.TooManyAttemptsForWorker;
import org.apache.druid.msq.indexing.report.MSQResultsReport;
import org.apache.druid.msq.indexing.report.MSQSegmentReport;
import org.apache.druid.msq.indexing.report.MSQTaskReport;
import org.apache.druid.msq.indexing.report.MSQTaskReportPayload;
import org.apache.druid.msq.kernel.StageDefinition;
import org.apache.druid.msq.querykit.DataSegmentProvider;
import org.apache.druid.msq.shuffle.input.DurableStorageInputChannelFactory;
import org.apache.druid.msq.sql.MSQTaskQueryKitSpecFactory;
import org.apache.druid.msq.sql.MSQTaskQueryMaker;
import org.apache.druid.msq.sql.MSQTaskSqlEngine;
import org.apache.druid.msq.sql.entity.PageInformation;
import org.apache.druid.msq.test.MSQTestBase.MSQBaseComponentSupplier;
import org.apache.druid.msq.util.MultiStageQueryContext;
import org.apache.druid.msq.util.SqlStatementResourceHelper;
import org.apache.druid.query.DruidProcessingConfig;
import org.apache.druid.query.ForwardingQueryProcessingPool;
import org.apache.druid.query.QueryContexts;
import org.apache.druid.query.QueryProcessingPool;
import org.apache.druid.query.aggregation.AggregatorFactory;
import org.apache.druid.query.aggregation.CountAggregatorFactory;
import org.apache.druid.query.aggregation.DoubleSumAggregatorFactory;
import org.apache.druid.query.aggregation.FloatSumAggregatorFactory;
import org.apache.druid.query.aggregation.LongSumAggregatorFactory;
import org.apache.druid.query.aggregation.datasketches.hll.HllSketchModule;
import org.apache.druid.query.aggregation.hyperloglog.HyperUniquesAggregatorFactory;
import org.apache.druid.query.groupby.GroupByQueryConfig;
import org.apache.druid.query.groupby.GroupByQueryRunnerTest;
import org.apache.druid.query.groupby.GroupingEngine;
import org.apache.druid.query.groupby.TestGroupByBuffers;
import org.apache.druid.query.policy.NoopPolicyEnforcer;
import org.apache.druid.query.policy.PolicyEnforcer;
import org.apache.druid.rpc.ServiceClientFactory;
import org.apache.druid.segment.AggregateProjectionMetadata;
import org.apache.druid.segment.CompleteSegment;
import org.apache.druid.segment.CursorFactory;
import org.apache.druid.segment.IndexBuilder;
import org.apache.druid.segment.IndexIO;
import org.apache.druid.segment.QueryableIndex;
import org.apache.druid.segment.QueryableIndexCursorFactory;
import org.apache.druid.segment.Segment;
import org.apache.druid.segment.TestIndex;
import org.apache.druid.segment.column.ColumnConfig;
import org.apache.druid.segment.column.ColumnHolder;
import org.apache.druid.segment.column.RowSignature;
import org.apache.druid.segment.incremental.IncrementalIndexSchema;
import org.apache.druid.segment.loading.DataSegmentPusher;
import org.apache.druid.segment.loading.LocalDataSegmentPusher;
import org.apache.druid.segment.loading.LocalDataSegmentPusherConfig;
import org.apache.druid.segment.loading.LocalLoadSpec;
import org.apache.druid.segment.loading.SegmentCacheManager;
import org.apache.druid.segment.realtime.appenderator.AppenderatorsManager;
import org.apache.druid.segment.writeout.OffHeapMemorySegmentWriteOutMediumFactory;
import org.apache.druid.server.SegmentManager;
import org.apache.druid.server.SpecificSegmentsQuerySegmentWalker;
import org.apache.druid.server.coordination.DataSegmentAnnouncer;
import org.apache.druid.server.coordination.NoopDataSegmentAnnouncer;
import org.apache.druid.server.lookup.cache.LookupLoadingSpec;
import org.apache.druid.server.metrics.NoopServiceEmitter;
import org.apache.druid.server.security.Access;
import org.apache.druid.server.security.AuthConfig;
import org.apache.druid.server.security.AuthenticationResult;
import org.apache.druid.server.security.Authorizer;
import org.apache.druid.server.security.AuthorizerMapper;
import org.apache.druid.server.security.ResourceType;
import org.apache.druid.sql.DirectStatement;
import org.apache.druid.sql.SqlQueryPlus;
import org.apache.druid.sql.SqlStatementFactory;
import org.apache.druid.sql.SqlToolbox;
import org.apache.druid.sql.calcite.BaseCalciteQueryTest;
import org.apache.druid.sql.calcite.SqlTestFrameworkConfig;
import org.apache.druid.sql.calcite.TempDirProducer;
import org.apache.druid.sql.calcite.external.ExternalDataSource;
import org.apache.druid.sql.calcite.external.ExternalOperatorConversion;
import org.apache.druid.sql.calcite.external.HttpOperatorConversion;
import org.apache.druid.sql.calcite.external.InlineOperatorConversion;
import org.apache.druid.sql.calcite.external.LocalOperatorConversion;
import org.apache.druid.sql.calcite.planner.CalciteRulesManager;
import org.apache.druid.sql.calcite.planner.CatalogResolver;
import org.apache.druid.sql.calcite.planner.PlannerConfig;
import org.apache.druid.sql.calcite.planner.PlannerFactory;
import org.apache.druid.sql.calcite.rel.DruidQuery;
import org.apache.druid.sql.calcite.run.SqlEngine;
import org.apache.druid.sql.calcite.schema.DruidSchemaCatalog;
import org.apache.druid.sql.calcite.schema.NoopDruidSchemaManager;
import org.apache.druid.sql.calcite.util.CalciteTests;
import org.apache.druid.sql.calcite.util.DruidModuleCollection;
import org.apache.druid.sql.calcite.util.LookylooModule;
import org.apache.druid.sql.calcite.util.QueryFrameworkUtils;
import org.apache.druid.sql.calcite.util.SqlTestFramework;
import org.apache.druid.sql.calcite.util.SqlTestFramework.StandardComponentSupplier;
import org.apache.druid.sql.calcite.util.TestAuthorizer;
import org.apache.druid.sql.calcite.util.TestDataBuilder;
import org.apache.druid.sql.calcite.view.InProcessViewManager;
import org.apache.druid.sql.guice.SqlBindings;
import org.apache.druid.sql.hook.DruidHookDispatcher;
import org.apache.druid.storage.StorageConfig;
import org.apache.druid.storage.StorageConnector;
import org.apache.druid.storage.StorageConnectorModule;
import org.apache.druid.storage.StorageConnectorProvider;
import org.apache.druid.storage.local.LocalFileStorageConnector;
import org.apache.druid.timeline.CompactionState;
import org.apache.druid.timeline.DataSegment;
import org.apache.druid.timeline.PruneLoadSpec;
import org.apache.druid.timeline.SegmentId;
import org.apache.druid.timeline.partition.LinearShardSpec;
import org.apache.druid.timeline.partition.NumberedShardSpec;
import org.apache.druid.timeline.partition.ShardSpec;
import org.apache.druid.timeline.partition.TombstoneShardSpec;
import org.easymock.EasyMock;
import org.hamcrest.Matcher;
import org.joda.time.Interval;
import org.junit.Assert;
import org.junit.jupiter.api.AfterEach;
import org.junit.jupiter.api.BeforeEach;
import org.mockito.Mockito;

import javax.annotation.Nonnull;
import javax.annotation.Nullable;
import java.io.File;
import java.io.IOException;
import java.util.ArrayList;
import java.util.Arrays;
import java.util.Collection;
import java.util.HashMap;
import java.util.HashSet;
import java.util.List;
import java.util.Map;
import java.util.Objects;
import java.util.Optional;
import java.util.Set;
import java.util.SortedMap;
import java.util.TreeMap;
import java.util.function.Function;
import java.util.function.Predicate;
import java.util.function.Supplier;
import java.util.stream.Collectors;

import static org.apache.druid.sql.calcite.util.CalciteTests.DATASOURCE1;
import static org.apache.druid.sql.calcite.util.CalciteTests.DATASOURCE2;
import static org.apache.druid.sql.calcite.util.CalciteTests.RESTRICTED_DATASOURCE;
import static org.apache.druid.sql.calcite.util.CalciteTests.WIKIPEDIA;
import static org.apache.druid.sql.calcite.util.TestDataBuilder.ROWS1;
import static org.apache.druid.sql.calcite.util.TestDataBuilder.ROWS2;
import static org.hamcrest.MatcherAssert.assertThat;
import static org.mockito.Mockito.mock;

/**
 * Base test runner for running MSQ unit tests. It sets up multi-stage query execution environment
 * and populates data for the datasources. The runner does not go via the HTTP layer for communication between the
 * various MSQ processes.
 * <p>
 * Controller -> Coordinator (Coordinator is mocked)
 * <p>
 * In the Ut's we go from:
 * {@link MSQTaskQueryMaker} -> {@link MSQTestOverlordServiceClient} -> {@link Controller}
 * <p>
 * <p>
 * Controller -> Worker communication happens in {@link MSQTestControllerContext}
 * <p>
 * Worker -> Controller communication happens in {@link MSQTestControllerClient}
 * <p>
 * Controller -> Overlord communication happens in {@link MSQTestTaskActionClient}
 */
@SqlTestFrameworkConfig.ComponentSupplier(MSQBaseComponentSupplier.class)
public class MSQTestBase extends BaseCalciteQueryTest
{
  public static final Map<String, Object> DEFAULT_MSQ_CONTEXT =
      ImmutableMap.<String, Object>builder()
                  .put(QueryContexts.CTX_SQL_QUERY_ID, "test-query")
                  .put(QueryContexts.FINALIZE_KEY, true)
                  .put(QueryContexts.CTX_SQL_STRINGIFY_ARRAYS, false)
                  .put(MultiStageQueryContext.CTX_MAX_NUM_TASKS, 2)
                  .put(MSQWarnings.CTX_MAX_PARSE_EXCEPTIONS_ALLOWED, 0)
                  .put(MSQTaskQueryMaker.USER_KEY, CalciteTests.REGULAR_USER_AUTH_RESULT.getIdentity())
                  .put(MultiStageQueryContext.WINDOW_FUNCTION_OPERATOR_TRANSFORMATION, true)
                  .put(MultiStageQueryContext.CTX_ROW_BASED_FRAME_TYPE, (int) FrameType.latestRowBased().version())
                  .build();

  public static final Map<String, Object> SUPERUSER_MSQ_CONTEXT =
      ImmutableMap.<String, Object>builder()
                  .putAll(DEFAULT_MSQ_CONTEXT)
                  .put(MSQTaskQueryMaker.USER_KEY, CalciteTests.SUPER_USER_AUTH_RESULT.getIdentity())
                  .buildKeepingLast();

  public static final Map<String, Object> DURABLE_STORAGE_MSQ_CONTEXT =
      ImmutableMap.<String, Object>builder()
                  .putAll(DEFAULT_MSQ_CONTEXT)
                  .put(MultiStageQueryContext.CTX_DURABLE_SHUFFLE_STORAGE, true)
                  .build();


  public static final Map<String, Object> FAULT_TOLERANCE_MSQ_CONTEXT =
      ImmutableMap.<String, Object>builder()
                  .putAll(DEFAULT_MSQ_CONTEXT)
                  .put(MultiStageQueryContext.CTX_FAULT_TOLERANCE, true)
                  .build();

  public static final Map<String, Object> PARALLEL_MERGE_MSQ_CONTEXT =
      ImmutableMap.<String, Object>builder()
                  .putAll(DEFAULT_MSQ_CONTEXT)
                  .put(
                      MultiStageQueryContext.CTX_CLUSTER_STATISTICS_MERGE_MODE,
                      ClusterStatisticsMergeMode.PARALLEL.toString()
                  )
                  .build();

  public static final Map<String, Object> FAIL_EMPTY_INSERT_ENABLED_MSQ_CONTEXT =
      ImmutableMap.<String, Object>builder()
                  .putAll(DEFAULT_MSQ_CONTEXT)
                  .put(
                      MultiStageQueryContext.CTX_FAIL_ON_EMPTY_INSERT,
                      true
                  )
                  .build();

  public static final Map<String, Object>
      ROLLUP_CONTEXT_PARAMS = ImmutableMap.<String, Object>builder()
                                          .put(MultiStageQueryContext.CTX_FINALIZE_AGGREGATIONS, false)
                                          .put(GroupByQueryConfig.CTX_KEY_ENABLE_MULTI_VALUE_UNNESTING, false)
                                          .build();

  public static final String FAULT_TOLERANCE = "fault_tolerance";
  public static final String DURABLE_STORAGE = "durable_storage";
  public static final String DEFAULT = "default";
  public static final String PARALLEL_MERGE = "parallel_merge";
  public static final String SUPERUSER = "superuser";

  protected File localFileStorageDir;
  protected LocalFileStorageConnector localFileStorageConnector;
  private static final Logger log = new Logger(MSQTestBase.class);
  protected Injector injector;
  protected ObjectMapper objectMapper;
  protected MSQTestOverlordServiceClient indexingServiceClient;
  protected MSQTestTaskActionClient testTaskActionClient;
  protected SqlStatementFactory sqlStatementFactory;
  protected AuthorizerMapper authorizerMapper;
  private IndexIO indexIO;
  // Contains the metadata of loaded segments
  protected List<ImmutableSegmentLoadInfo> loadedSegmentsMetadata = new ArrayList<>();
  // Mocks the return of data from data servers
  protected DataServerQueryHandler dataServerQueryHandler = mock(DataServerQueryHandler.class);

  private MSQTestSegmentManager segmentManager;
  private SegmentCacheManager segmentCacheManager;

  private TestGroupByBuffers groupByBuffers;
  protected final WorkerMemoryParameters workerMemoryParameters = Mockito.spy(makeTestWorkerMemoryParameters());
  protected static final String TEST_CONTROLLER_TASK_ID = "query-test-query";
  // Fields in the query context to ignore during assertion.
  protected Set<String> ignoreFields = Set.of(MultiStageQueryContext.CTX_START_TIME);

  protected static class MSQBaseComponentSupplier extends StandardComponentSupplier
  {
    public MSQBaseComponentSupplier(TempDirProducer tempFolderProducer)
    {
      super(tempFolderProducer);
    }

    @Override
    public DruidModule getCoreModule()
    {
      return DruidModuleCollection.of(
          super.getCoreModule(),
          new HllSketchModule(),
          new LocalMsqSqlModule(),
          new ExpressionModule(),
          binder -> binder.bind(DataSegment.PruneSpecsHolder.class).toInstance(DataSegment.PruneSpecsHolder.DEFAULT)
      );
    }

    private static final class LocalMsqSqlModule implements DruidModule
    {
      // Small subset of MsqSqlModule
      @Override
      public void configure(Binder binder)
      {
        // We want this module to bring InputSourceModule along for the ride.
        binder.install(new InputSourceModule());
        BuiltInTypesModule.registerHandlersAndSerde();
        SqlBindings.addOperatorConversion(binder, ExternalOperatorConversion.class);
        SqlBindings.addOperatorConversion(binder, HttpOperatorConversion.class);
        SqlBindings.addOperatorConversion(binder, InlineOperatorConversion.class);
        SqlBindings.addOperatorConversion(binder, LocalOperatorConversion.class);
      }

      @Override
      public List<? extends com.fasterxml.jackson.databind.Module> getJacksonModules()
      {
        // We want this module to bring input sources along for the ride.
        return new InputSourceModule().getJacksonModules();
      }
    }
  }


  @AfterEach
  public void tearDown2()
  {
    Mockito.framework().clearInlineMocks();
    groupByBuffers.close();
  }

  // This test is a Frankenstein creation: it uses the injector set up by the
  // SqlTestFramework to pull items from that are then used to create another
  // injector that has the MSQ dependencies. This allows the test to create a
  // "shadow" statement factory that is used for tests. It works... kinda.
  //
  // Better would be to sort through the Guice stuff and move it into the
  // configureGuice() method above: use the SQL test framework injector so
  // that everything is coordinated. Use the planner factory provided by that
  // framework.
  //
  // Leaving well enough alone for now because any change should be done by
  // someone familiar with the rather complex setup code below.
  //
  // One brute-force attempt ran afoul of circular dependencies: the SQL engine
  // is created in the main injector, but it depends on the SegmentCacheManagerFactory
  // which depends on the object mapper that the injector will provide, once it
  // is built, but has not yet been build while we build the SQL engine.
  @BeforeEach
  public void setUp2() throws Exception
  {
    groupByBuffers = TestGroupByBuffers.createDefault();

    SqlTestFramework qf = queryFramework();
<<<<<<< HEAD
    Injector secondInjector = GuiceInjectors.makeStartupInjectorWithModules(
        ImmutableList.of(
            new ExpressionModule(),
            (Module) binder -> {
              binder.bind(DataSegment.PruneSpecsHolder.class).toInstance(DataSegment.PruneSpecsHolder.DEFAULT);
              binder.bind(ColumnConfig.class).to(DruidProcessingConfig.class).in(LazySingleton.class);
            }
        )
    );
=======
>>>>>>> fe57bc30

    ObjectMapper secondMapper = setupObjectMapper(qf.injector());
    indexIO = new IndexIO(secondMapper, ColumnConfig.DEFAULT);

    segmentCacheManager = new SegmentCacheManagerFactory(TestIndex.INDEX_IO, secondMapper).manufacturate(newTempFolder("cacheManager"));

    MSQSqlModule sqlModule = new MSQSqlModule();

    segmentManager = new MSQTestSegmentManager(segmentCacheManager);

    List<Module> modules = ImmutableList.of(
        binder -> {
          DruidProcessingConfig druidProcessingConfig = new DruidProcessingConfig()
          {
            @Override
            public int getNumThreads()
            {
              return 1;
            }

            @Override
            public int intermediateComputeSizeBytes()
            {
              return 10_000_000;
            }

            @Override
            public String getFormatString()
            {
              return "test";
            }
          };

          GroupByQueryConfig groupByQueryConfig = new GroupByQueryConfig();
          GroupingEngine groupingEngine = GroupByQueryRunnerTest.makeQueryRunnerFactory(
              groupByQueryConfig,
              groupByBuffers
          ).getGroupingEngine();
          binder.bind(GroupingEngine.class).toInstance(groupingEngine);

          binder.bind(DruidProcessingConfig.class).toInstance(druidProcessingConfig);
          binder.bind(new TypeLiteral<Set<NodeRole>>()
          {
          }).annotatedWith(Self.class).toInstance(ImmutableSet.of(NodeRole.PEON));
          binder.bind(QueryProcessingPool.class)
                .toInstance(new ForwardingQueryProcessingPool(Execs.singleThreaded("Test-runner-processing-pool")));
          binder.bind(DataSegmentProvider.class)
                .toInstance((segmentId, channelCounters, isReindex) -> getSupplierForSegment(this::newTempFolder, segmentId));
          binder.bind(DataServerQueryHandlerFactory.class).toInstance(getTestDataServerQueryHandlerFactory());
          binder.bind(IndexIO.class).toInstance(indexIO);
          binder.bind(SpecificSegmentsQuerySegmentWalker.class).toInstance(qf.walker());

          LocalDataSegmentPusherConfig config = new LocalDataSegmentPusherConfig();
          config.storageDirectory = newTempFolder("storageDir");
          binder.bind(DataSegmentPusher.class).toInstance(new MSQTestDelegateDataSegmentPusher(
              new LocalDataSegmentPusher(config),
              segmentManager
          ));
          binder.bind(DataSegmentAnnouncer.class).toInstance(new NoopDataSegmentAnnouncer());
          binder.bindConstant().annotatedWith(PruneLoadSpec.class).to(false);
          // Client is not used in tests
          binder.bind(Key.get(ServiceClientFactory.class, EscalatedGlobal.class))
                .toProvider(Providers.of(null));
          // fault tolerance module
          try {
            JsonConfigProvider.bind(
                binder,
                MSQDurableStorageModule.MSQ_INTERMEDIATE_STORAGE_PREFIX,
                StorageConnectorProvider.class,
                MultiStageQuery.class
            );
            localFileStorageDir = newTempFolder("faultStorageDir");
            localFileStorageConnector = Mockito.spy(
                new LocalFileStorageConnector(localFileStorageDir)
            );
            binder.bind(Key.get(StorageConnector.class, MultiStageQuery.class))
                  .toProvider(() -> localFileStorageConnector);
            binder.bind(StorageConfig.class).toInstance(new StorageConfig("/"));
          }
          catch (IOException e) {
            throw new ISE(e, "Unable to create setup storage connector");
          }

          binder.bind(DataSegment.PruneSpecsHolder.class).toInstance(DataSegment.PruneSpecsHolder.DEFAULT);
        },
        // Requirement of WorkerMemoryParameters.createProductionInstanceForWorker(injector)
        binder -> binder.bind(AppenderatorsManager.class).toProvider(() -> null),
        // Requirement of JoinableFactoryModule
        binder -> binder.bind(SegmentManager.class).toInstance(EasyMock.createMock(SegmentManager.class)),
        new JoinableFactoryModule(),
        new IndexingServiceTuningConfigModule(),
        Modules.override(new MSQSqlModule()).with(
            binder -> {
              // Our Guice configuration currently requires bindings to exist even if they aren't ever used, the
              // following bindings are overriding other bindings that end up needing a lot more dependencies.
              // We replace the bindings with something that returns null to make things more brittle in case they
              // actually are used somewhere in the test.
              binder.bind(SqlStatementFactory.class)
                    .annotatedWith(MultiStageQuery.class)
                    .toProvider(Providers.of(null));
              binder.bind(SqlToolbox.class).toProvider(Providers.of(null));
              binder.bind(MSQTaskSqlEngine.class).toProvider(Providers.of(null));
            }
        ),
        new ExpressionModule(),
        new MSQExternalDataSourceModule(),
        new LookylooModule(),
        new SegmentWranglerModule(),
        new HllSketchModule(),
        binder -> binder.bind(Bouncer.class).toInstance(new Bouncer(1)),
        binder -> binder.bind(PolicyEnforcer.class).toInstance(NoopPolicyEnforcer.instance())
    );
    // adding node role injection to the modules, since CliPeon would also do that through run method
    injector = new CoreInjectorBuilder(new StartupInjectorBuilder().build(), ImmutableSet.of(NodeRole.PEON))
        .addAll(modules)
        .build();

    objectMapper = setupObjectMapper(injector);
    objectMapper.registerModules(new StorageConnectorModule().getJacksonModules());
    objectMapper.registerModules(new MSQIndexingModule().getJacksonModules());
    objectMapper.registerModules(sqlModule.getJacksonModules());
    objectMapper.registerModules(BuiltInTypesModule.getJacksonModulesList());

    testTaskActionClient = Mockito.spy(new MSQTestTaskActionClient(objectMapper, injector));
    indexingServiceClient = new MSQTestOverlordServiceClient(
        objectMapper,
        injector,
        testTaskActionClient,
        workerMemoryParameters,
        loadedSegmentsMetadata
    );
    CatalogResolver catalogResolver = createMockCatalogResolver();
    final InProcessViewManager viewManager = new InProcessViewManager(SqlTestFramework.DRUID_VIEW_MACRO_FACTORY);
    DruidSchemaCatalog rootSchema = QueryFrameworkUtils.createMockRootSchema(
        CalciteTests.INJECTOR,
        qf.conglomerate(),
        qf.walker(),
        new PlannerConfig(),
        viewManager,
        new NoopDruidSchemaManager(),
        CalciteTests.TEST_AUTHORIZER_MAPPER,
        CatalogResolver.NULL_RESOLVER
    );


    final SqlEngine engine = new MSQTaskSqlEngine(
        indexingServiceClient,
        qf.queryJsonMapper().copy().registerModules(new MSQSqlModule().getJacksonModules()),
        new SegmentGenerationTerminalStageSpecFactory(),
        injector.getInstance(MSQTaskQueryKitSpecFactory.class),
        null
    );

    authorizerMapper = new AuthorizerMapper(null)
    {
      @Override
      public Authorizer getAuthorizer(String name)
      {
        // default allow read/write access to external resources
        return (authenticationResult, resource, action) ->
            new TestAuthorizer(authenticationResult, resource, action)
                .defaultPolicyOnReadTable(CalciteTests.POLICY_RESTRICTION)
                .allowIfSuperuser(CalciteTests.TEST_SUPERUSER_NAME)
                .denyIfResourceNameHasKeyword("forbidden")
                .allowIfResourceTypeIs(Set.of(
                    ResourceType.DATASOURCE,
                    ResourceType.VIEW,
                    ResourceType.QUERY_CONTEXT,
                    ResourceType.EXTERNAL
                ))
                .access()
                .orElse(Access.DENIED);
      }
    };
    PlannerFactory plannerFactory = new PlannerFactory(
        rootSchema,
        qf.operatorTable(),
        qf.macroTable(),
        PLANNER_CONFIG_DEFAULT,
        authorizerMapper,
        objectMapper,
        CalciteTests.DRUID_SCHEMA_NAME,
        new CalciteRulesManager(ImmutableSet.of()),
        CalciteTests.createJoinableFactoryWrapper(),
        catalogResolver,
        new AuthConfig(),
        NoopPolicyEnforcer.instance(),
        new DruidHookDispatcher()
    );

    sqlStatementFactory = QueryFrameworkUtils.createSqlMultiStatementFactory(engine, plannerFactory);

    EmittingLogger.registerEmitter(new NoopServiceEmitter());
  }

  protected CatalogResolver createMockCatalogResolver()
  {
    return CatalogResolver.NULL_RESOLVER;
  }

  /**
   * Returns query context expected for a scan query. Same as {@link #DEFAULT_MSQ_CONTEXT}, but
   * includes {@link DruidQuery#CTX_SCAN_SIGNATURE}.
   */
  protected Map<String, Object> defaultScanQueryContext(Map<String, Object> context, final RowSignature signature)
  {
    try {
      return ImmutableMap.<String, Object>builder()
                         .putAll(context)
                         .put(
                             DruidQuery.CTX_SCAN_SIGNATURE,
                             queryFramework().queryJsonMapper().writeValueAsString(signature)
                         )
                         .build();
    }
    catch (JsonProcessingException e) {
      throw new RuntimeException(e);
    }
  }

  /**
   * Creates an array of length and containing values decided by the parameters.
   */
  protected long[] createExpectedFrameArray(int length, int value)
  {
    long[] array = new long[length];
    Arrays.fill(array, value);
    return array;
  }

  private DataServerQueryHandlerFactory getTestDataServerQueryHandlerFactory()
  {
    return (inputNumber, dataSourceName, channelCounters, dataServerRequestDescriptor) -> dataServerQueryHandler;
  }

  protected List<Number> getEmittedMetrics(String metricName, Map<String, Object> dimensionFilters)
  {
    return indexingServiceClient.getEmittedMetrics(metricName, dimensionFilters);
  }

  @Nonnull
  protected Supplier<ResourceHolder<CompleteSegment>> getSupplierForSegment(
      Function<String, File> tempFolderProducer,
      SegmentId segmentId
  )
  {
    if (segmentManager.getSegment(segmentId) == null) {
      final QueryableIndex index;
      switch (segmentId.getDataSource()) {
        case DATASOURCE1:
        case RESTRICTED_DATASOURCE: // RESTRICTED_DATASOURCE share the same index as DATASOURCE1.
          IncrementalIndexSchema foo1Schema = new IncrementalIndexSchema.Builder()
              .withMetrics(
                  new CountAggregatorFactory("cnt"),
                  new FloatSumAggregatorFactory("m1", "m1"),
                  new DoubleSumAggregatorFactory("m2", "m2"),
                  new HyperUniquesAggregatorFactory("unique_dim1", "dim1")
              )
              .withRollup(false)
              .build();
          index = IndexBuilder
              .create()
              .tmpDir(new File(tempFolderProducer.apply("tmpDir"), "1"))
              .segmentWriteOutMediumFactory(OffHeapMemorySegmentWriteOutMediumFactory.instance())
              .schema(foo1Schema)
              .rows(ROWS1)
              .buildMMappedIndex();
          break;
        case DATASOURCE2:
          final IncrementalIndexSchema indexSchemaDifferentDim3M1Types = new IncrementalIndexSchema.Builder()
              .withDimensionsSpec(
                  new DimensionsSpec(
                      ImmutableList.of(
                          new StringDimensionSchema("dim1"),
                          new StringDimensionSchema("dim2"),
                          new LongDimensionSchema("dim3")
                      )
                  )
              )
              .withMetrics(
                  new CountAggregatorFactory("cnt"),
                  new LongSumAggregatorFactory("m1", "m1"),
                  new DoubleSumAggregatorFactory("m2", "m2"),
                  new HyperUniquesAggregatorFactory("unique_dim1", "dim1")
              )
              .withRollup(false)
              .build();
          index = IndexBuilder
              .create()
              .tmpDir(new File(tempFolderProducer.apply("tmpDir"), "1"))
              .segmentWriteOutMediumFactory(OffHeapMemorySegmentWriteOutMediumFactory.instance())
              .schema(indexSchemaDifferentDim3M1Types)
              .rows(ROWS2)
              .buildMMappedIndex();
          break;
        case WIKIPEDIA:
          index = TestDataBuilder.makeWikipediaIndex(newTempFolder());
          break;
        default:
          throw new ISE("Cannot query segment %s in test runner", segmentId);
      }
      Segment segment = new Segment()
      {
        @Override
        public SegmentId getId()
        {
          return segmentId;
        }

        @Override
        public Interval getDataInterval()
        {
          return segmentId.getInterval();
        }

        @Nullable
        @Override
        public <T> T as(@Nonnull Class<T> clazz)
        {
          if (CursorFactory.class.equals(clazz)) {
            return (T) new QueryableIndexCursorFactory(index);
          } else if (QueryableIndex.class.equals(clazz)) {
            return (T) index;
          }
          return null;
        }

        @Override
        public void close()
        {
        }
      };
      segmentManager.addSegment(segment);
    }
    DataSegment dataSegment = DataSegment.builder()
                                         .dataSource(segmentId.getDataSource())
                                         .interval(segmentId.getInterval())
                                         .version(segmentId.getVersion())
                                         .shardSpec(new LinearShardSpec(0))
                                         .size(0)
                                         .build();
    return () -> ReferenceCountingResourceHolder.fromCloseable(new CompleteSegment(dataSegment, segmentManager.getSegment(segmentId)));
  }

  public SelectTester testSelectQuery()
  {
    return new SelectTester();
  }

  public IngestTester testIngestQuery()
  {
    return new IngestTester();
  }

  public static ObjectMapper setupObjectMapper(Injector injector)
  {
    ObjectMapper mapper = injector.getInstance(ObjectMapper.class)
                                  .registerModules(new SimpleModule(IndexingServiceTuningConfigModule.class.getSimpleName())
                                                       .registerSubtypes(
                                                           new NamedType(IndexTask.IndexTuningConfig.class, "index"),
                                                           new NamedType(
                                                               ParallelIndexTuningConfig.class,
                                                               "index_parallel"
                                                           ),
                                                           new NamedType(
                                                               CompactionTask.CompactionTuningConfig.class,
                                                               "compaction"
                                                           )
                                                       ).registerSubtypes(ExternalDataSource.class));
    DruidSecondaryModule.setupJackson(injector, mapper);

    mapper.registerSubtypes(new NamedType(LocalLoadSpec.class, "local"));

    // This should be reusing guice instead of using static classes
    InsertLockPreemptedFaultTest.LockPreemptedHelper.preempt(false);

    return mapper;
  }

  public static WorkerMemoryParameters makeTestWorkerMemoryParameters()
  {
    return new WorkerMemoryParameters(
        100_000_000,
        WorkerMemoryParameters.DEFAULT_FRAME_SIZE,
        1,
        50,
        10_000_000,
        10_000_000
    );
  }

  private String runMultiStageQuery(
      String query,
      Map<String, Object> context,
      AuthenticationResult authenticationResult,
      List<TypedValue> parameters
  )
  {
    final DirectStatement stmt = sqlStatementFactory.directStatement(
        SqlQueryPlus.builder()
                    .sql(query)
                    .queryContext(context)
                    .parameters(parameters)
                    .auth(authenticationResult)
                    .build()
    );

    final List<Object[]> sequence = stmt.execute().getResults().toList();
    return (String) Iterables.getOnlyElement(sequence)[0];
  }

  private MSQTaskReportPayload getPayloadOrThrow(String controllerTaskId)
  {
    MSQTaskReportPayload payload =
        (MSQTaskReportPayload) indexingServiceClient.getReportForTask(controllerTaskId)
                                                    .get(MSQTaskReport.REPORT_KEY)
                                                    .getPayload();
    if (payload.getStatus().getStatus().isFailure()) {
      throw new ISE(
          "Query task [%s] failed due to %s",
          controllerTaskId,
          payload.getStatus().getErrorReport().toString()
      );
    }

    if (!payload.getStatus().getStatus().isComplete()) {
      throw new ISE("Query task [%s] should have finished", controllerTaskId);
    }

    return payload;
  }

  private MSQErrorReport getErrorReportOrThrow(String controllerTaskId)
  {
    MSQTaskReportPayload payload =
        (MSQTaskReportPayload) indexingServiceClient.getReportForTask(controllerTaskId)
                                                    .get(MSQTaskReport.REPORT_KEY)
                                                    .getPayload();
    if (!payload.getStatus().getStatus().isFailure()) {
      throw new ISE(
          "Query task [%s] was supposed to fail",
          controllerTaskId
      );
    }

    if (!payload.getStatus().getStatus().isComplete()) {
      throw new ISE("Query task [%s] should have finished", controllerTaskId);
    }

    return payload.getStatus().getErrorReport();
  }

  private void assertMSQSpec(LegacyMSQSpec expectedMSQSpec, LegacyMSQSpec querySpecForTask)
  {
    final Map<String, Object> ignoredContext = new HashMap<>();
    final Map<String, Object> actualQueryContext = querySpecForTask.getQuery().getContext();
    for (String ignoredField : ignoreFields) {
      if (actualQueryContext.containsKey(ignoredField)) {
        ignoredContext.put(ignoredField, actualQueryContext.get(ignoredField));
      }
    }

    Assert.assertEquals(expectedMSQSpec.getQuery().withOverriddenContext(ignoredContext), querySpecForTask.getQuery());
    Assert.assertEquals(expectedMSQSpec.getAssignmentStrategy(), querySpecForTask.getAssignmentStrategy());
    Assert.assertEquals(expectedMSQSpec.getColumnMappings(), querySpecForTask.getColumnMappings());
    Assert.assertEquals(expectedMSQSpec.getDestination(), querySpecForTask.getDestination());

  }

  private void assertTuningConfig(
      MSQTuningConfig expectedTuningConfig,
      MSQTuningConfig tuningConfig
  )
  {
    Assert.assertEquals(
        expectedTuningConfig.getMaxNumWorkers(),
        tuningConfig.getMaxRowsInMemory()
    );
    Assert.assertEquals(
        expectedTuningConfig.getMaxRowsInMemory(),
        tuningConfig.getMaxRowsInMemory()
    );
    Assert.assertEquals(
        expectedTuningConfig.getRowsPerSegment(),
        tuningConfig.getRowsPerSegment()
    );
    Assert.assertEquals(
        expectedTuningConfig.getMaxNumSegments(),
        tuningConfig.getMaxNumSegments()
    );
  }

  @Nullable
  public static List<Object[]> getRows(@Nullable MSQResultsReport resultsReport)
  {
    if (resultsReport == null) {
      return null;
    } else {
      return resultsReport.getResults();
    }
  }

  public abstract class MSQTester<Builder extends MSQTester<Builder>>
  {
    protected String sql = null;
    protected AuthenticationResult authenticationResult = CalciteTests.REGULAR_USER_AUTH_RESULT;
    protected MSQControllerTask taskSpec = null;
    protected Map<String, Object> queryContext = DEFAULT_MSQ_CONTEXT;
    protected List<TypedValue> dynamicParameters = new ArrayList<>();
    protected List<MSQResultsReport.ColumnAndType> expectedRowSignature = null;
    protected LegacyMSQSpec expectedMSQSpec = null;
    protected MSQTuningConfig expectedTuningConfig = null;
    protected Set<SegmentId> expectedSegments = null;
    protected CompactionState expectedLastCompactionState = null;
    protected Set<Interval> expectedTombstoneIntervals = null;
    protected List<Object[]> expectedResultRows = null;
    protected LookupLoadingSpec expectedLookupLoadingSpec = LookupLoadingSpec.NONE;
    protected Matcher<Throwable> expectedValidationErrorMatcher = null;
    protected List<Pair<Predicate<MSQTaskReportPayload>, String>> adhocReportAssertionAndReasons = new ArrayList<>();
    protected Matcher<Throwable> expectedExecutionErrorMatcher = null;
    protected MSQFault expectedMSQFault = null;
    protected Class<? extends MSQFault> expectedMSQFaultClass = null;
    protected MSQSegmentReport expectedSegmentReport = null;
    protected Map<Integer, Integer> expectedStageVsWorkerCount = new HashMap<>();
    protected final Map<Integer, Map<Integer, Map<String, CounterSnapshotMatcher>>>
        expectedStageWorkerChannelToCounters = new HashMap<>();
    protected Map<String, Object> expectedMetricDimensions = null;

    private boolean hasRun = false;

    public Builder setSql(String sql)
    {
      this.sql = sql;
      return asBuilder();
    }

    public Builder setTaskSpec(MSQControllerTask taskSpec)
    {
      this.taskSpec = taskSpec;
      return asBuilder();
    }

    public Builder setQueryContext(Map<String, Object> queryContext)
    {
      this.queryContext = queryContext;
      if (queryContext.containsKey(MSQTaskQueryMaker.USER_KEY)
          && CalciteTests.TEST_SUPERUSER_NAME.equals(queryContext.get(MSQTaskQueryMaker.USER_KEY))) {
        this.authenticationResult = CalciteTests.SUPER_USER_AUTH_RESULT;
      }
      return asBuilder();
    }

    public Builder setDynamicParameters(List<TypedValue> dynamicParameters)
    {
      this.dynamicParameters = dynamicParameters;
      return asBuilder();
    }

    public Builder setExpectedRowSignature(List<MSQResultsReport.ColumnAndType> expectedRowSignature)
    {
      Preconditions.checkArgument(!expectedRowSignature.isEmpty(), "Row signature cannot be empty");
      this.expectedRowSignature = expectedRowSignature;
      return asBuilder();
    }

    public Builder setExpectedRowSignature(RowSignature expectedRowSignature)
    {
      Preconditions.checkArgument(!expectedRowSignature.equals(RowSignature.empty()), "Row signature cannot be empty");
      this.expectedRowSignature = resultSignatureFromRowSignature(expectedRowSignature);
      return asBuilder();
    }

    public Builder setExpectedSegments(Set<SegmentId> expectedSegments)
    {
      Preconditions.checkArgument(expectedSegments != null, "Segments cannot be null");
      this.expectedSegments = expectedSegments;
      return asBuilder();
    }

    public Builder setExpectedLastCompactionState(CompactionState expectedLastCompactionState)
    {
      this.expectedLastCompactionState = expectedLastCompactionState;
      return asBuilder();
    }

    public Builder setExpectedTombstoneIntervals(Set<Interval> tombstoneIntervals)
    {
      this.expectedTombstoneIntervals = tombstoneIntervals;
      return asBuilder();
    }

    public Builder setExpectedResultRows(List<Object[]> expectedResultRows)
    {
      this.expectedResultRows = expectedResultRows;
      return asBuilder();
    }

    public Builder setExpectedLookupLoadingSpec(LookupLoadingSpec lookupLoadingSpec)
    {
      this.expectedLookupLoadingSpec = lookupLoadingSpec;
      return asBuilder();
    }

    public Builder setExpectedMSQSpec(LegacyMSQSpec expectedMSQSpec)
    {
      this.expectedMSQSpec = expectedMSQSpec;
      return asBuilder();
    }

    public Builder addAdhocReportAssertions(Predicate<MSQTaskReportPayload> predicate, String reason)
    {
      this.adhocReportAssertionAndReasons.add(Pair.of(predicate, reason));
      return asBuilder();
    }

    public Builder setExpectedValidationErrorMatcher(Matcher<Throwable> expectedValidationErrorMatcher)
    {
      this.expectedValidationErrorMatcher = expectedValidationErrorMatcher;
      return asBuilder();
    }

    public Builder setExpectedExecutionErrorMatcher(Matcher<Throwable> expectedExecutionErrorMatcher)
    {
      this.expectedExecutionErrorMatcher = expectedExecutionErrorMatcher;
      return asBuilder();
    }

    public Builder setExpectedMSQFault(MSQFault MSQFault)
    {
      this.expectedMSQFault = MSQFault;
      return asBuilder();
    }

    public Builder setExpectedMSQFaultClass(Class<? extends MSQFault> expectedMSQFaultClass)
    {
      this.expectedMSQFaultClass = expectedMSQFaultClass;
      return asBuilder();
    }

    public Builder setExpectedMSQSegmentReport(MSQSegmentReport expectedSegmentReport)
    {
      this.expectedSegmentReport = expectedSegmentReport;
      return asBuilder();
    }

    public Builder setExpectedCountersForStageWorkerChannel(
        CounterSnapshotMatcher counterSnapshot,
        int stage,
        int worker,
        String channel
    )
    {
      this.expectedStageWorkerChannelToCounters.computeIfAbsent(stage, s -> new HashMap<>())
                                               .computeIfAbsent(worker, w -> new HashMap<>())
                                               .put(channel, counterSnapshot);
      return asBuilder();
    }

    public Builder setExpectedWorkerCount(Map<Integer, Integer> stageVsWorkerCount)
    {
      this.expectedStageVsWorkerCount = stageVsWorkerCount;
      return asBuilder();
    }

    public Builder setExpectedSegmentGenerationProgressCountersForStageWorker(
        CounterSnapshotMatcher counterSnapshot,
        int stage,
        int worker
    )
    {
      this.expectedStageWorkerChannelToCounters.computeIfAbsent(stage, s -> new HashMap<>())
                                               .computeIfAbsent(worker, w -> new HashMap<>())
                                               .put(CounterNames.getSegmentGenerationProgress(), counterSnapshot);
      return asBuilder();
    }

    public Builder setExpectedMetricDimensions(Map<String, Object> expectedMetricDimensions)
    {
      this.expectedMetricDimensions = expectedMetricDimensions;
      return asBuilder();
    }

    @SuppressWarnings("unchecked")
    private Builder asBuilder()
    {
      return (Builder) this;
    }

    public void verifyPlanningErrors()
    {
      Preconditions.checkArgument(expectedValidationErrorMatcher != null, "Validation error matcher cannot be null");
      Preconditions.checkArgument(sql != null, "Sql cannot be null");
      readyToRun();

      final Throwable e = Assert.assertThrows(
          Throwable.class,
          () -> runMultiStageQuery(sql, queryContext, authenticationResult, dynamicParameters)
      );

      assertThat(e, expectedValidationErrorMatcher);
    }

    protected void verifyMetrics()
    {
      if (expectedMetricDimensions != null) {
        Map<String, Object> controllerDims = new HashMap<>(expectedMetricDimensions);
        controllerDims.put(MSQTestOverlordServiceClient.TEST_METRIC_DIMENSION, MSQTestOverlordServiceClient.METRIC_CONTROLLER_TASK_TYPE);

        Map<String, Object> workerDims = new HashMap<>(expectedMetricDimensions);
        workerDims.put(MSQTestOverlordServiceClient.TEST_METRIC_DIMENSION, MSQTestOverlordServiceClient.METRIC_WORKER_TASK_TYPE);

        // Since the time could vary, it can't be asserted, but the dimensions are asserted by using them as a filter.
        // The value should be greater than 0 as a basic sanity check.
        List<Number> metric = getEmittedMetrics("query/time", controllerDims);
        Assert.assertEquals(1, metric.size());
        Assert.assertTrue(metric.get(0).longValue() > 0);

        metric = getEmittedMetrics("query/time", workerDims);
        Assert.assertEquals(1, metric.size());
        Assert.assertTrue(metric.get(0).longValue() > 0);

        metric = getEmittedMetrics("query/cpu/time", workerDims);
        Assert.assertEquals(1, metric.size());
        Assert.assertTrue(metric.get(0).longValue() > 0);
      }
    }

    protected void verifyLookupLoadingInfoInTaskContext(Map<String, Object> context)
    {
      LookupLoadingSpec specFromContext = LookupLoadingSpec.createFromContext(context, LookupLoadingSpec.ALL);
      Assert.assertEquals(expectedLookupLoadingSpec, specFromContext);
    }

    protected void verifyWorkerCount(CounterSnapshotsTree counterSnapshotsTree)
    {
      Map<Integer, Map<Integer, CounterSnapshots>> counterMap = counterSnapshotsTree.copyMap();
      for (Map.Entry<Integer, Integer> stageWorkerCount : expectedStageVsWorkerCount.entrySet()) {
        Assert.assertEquals(stageWorkerCount.getValue().intValue(), counterMap.get(stageWorkerCount.getKey()).size());
      }
    }

    protected void verifyCounters(CounterSnapshotsTree counterSnapshotsTree)
    {
      Assert.assertNotNull(counterSnapshotsTree);

      final Map<Integer, Map<Integer, CounterSnapshots>> stageWorkerToSnapshots = counterSnapshotsTree.copyMap();
      expectedStageWorkerChannelToCounters.forEach((stage, expectedWorkerChannelToCounters) -> {
        final Map<Integer, CounterSnapshots> workerToCounters = stageWorkerToSnapshots.get(stage);
        Assert.assertNotNull("No counters for stage " + stage, workerToCounters);

        expectedWorkerChannelToCounters.forEach((worker, expectedChannelToCounters) -> {
          CounterSnapshots counters = workerToCounters.get(worker);
          Assert.assertNotNull(
              StringUtils.format("No counters for stage [%d], worker [%d]", stage, worker),
              counters
          );

          final Map<String, QueryCounterSnapshot> channelToCounters = counters.getMap();
          expectedChannelToCounters.forEach(
              (channel, counter) -> {
                String errorMessageFormat = StringUtils.format(
                    "Counter mismatch for stage [%d], worker [%d], channel [%s]",
                    stage,
                    worker,
                    channel
                );
                Assert.assertTrue(StringUtils.format(
                    "Counters not found for stage [%d], worker [%d], channel [%s]",
                    stage,
                    worker,
                    channel
                ), channelToCounters.containsKey(channel));
                counter.matchQuerySnapshot(errorMessageFormat, channelToCounters.get(channel));
              }
          );
        });
      });
    }

    protected void readyToRun()
    {
      if (!hasRun) {
        hasRun = true;
      } else {
        throw new ISE("Use one @Test method per tester");
      }
    }
  }

  public class IngestTester extends MSQTester<IngestTester>
  {
    private String expectedDataSource;

    private Class<? extends ShardSpec> expectedShardSpec = NumberedShardSpec.class;

    private boolean expectedRollUp = false;

    private Granularity expectedQueryGranularity = Granularities.NONE;

    private List<AggregatorFactory> expectedAggregatorFactories = new ArrayList<>();

    private List<Interval> expectedDestinationIntervals = null;

    private List<AggregateProjectionMetadata> expectedProjections = null;

    private IngestTester()
    {
      // nothing to do
    }

    public IngestTester setExpectedDataSource(String expectedDataSource)
    {
      this.expectedDataSource = expectedDataSource;
      return this;
    }

    public IngestTester setExpectedShardSpec(Class<? extends ShardSpec> expectedShardSpec)
    {
      this.expectedShardSpec = expectedShardSpec;
      return this;
    }

    public IngestTester setExpectedDestinationIntervals(List<Interval> expectedDestinationIntervals)
    {
      this.expectedDestinationIntervals = expectedDestinationIntervals;
      return this;
    }

    public IngestTester setExpectedRollUp(boolean expectedRollUp)
    {
      this.expectedRollUp = expectedRollUp;
      return this;
    }

    public IngestTester setExpectedQueryGranularity(Granularity expectedQueryGranularity)
    {
      this.expectedQueryGranularity = expectedQueryGranularity;
      return this;
    }

    public IngestTester addExpectedAggregatorFactory(AggregatorFactory aggregatorFactory)
    {
      expectedAggregatorFactories.add(aggregatorFactory);
      return this;
    }

    public IngestTester setExpectedProjections(List<AggregateProjectionMetadata> expectedProjections)
    {
      this.expectedProjections = expectedProjections;
      return this;
    }

    public void verifyResults()
    {
      Preconditions.checkArgument(
          sql != null || taskSpec != null,
          "sql and taskSpec both cannot be null"
      );
      Preconditions.checkArgument(
          sql == null || taskSpec == null,
          "sql and taskSpec both cannot be provided in the same test"
      );
      Preconditions.checkArgument(sql == null || queryContext != null, "queryContext cannot be null");
      Preconditions.checkArgument(
          (expectedResultRows != null && expectedResultRows.isEmpty()) || expectedDataSource != null,
          "dataSource cannot be null when expectedResultRows is non-empty"
      );
      Preconditions.checkArgument(
          (expectedResultRows != null && expectedResultRows.isEmpty()) || expectedRowSignature != null,
          "expectedRowSignature cannot be null when expectedResultRows is non-empty"
      );
      Preconditions.checkArgument(
          expectedResultRows != null || expectedMSQFault != null || expectedMSQFaultClass != null,
          "at least one of expectedResultRows, expectedMSQFault or expectedMSQFaultClass should be set to non null"
      );
      Preconditions.checkArgument(expectedShardSpec != null, "shardSpecClass cannot be null");
      readyToRun();
      try {
        String controllerId;
        if (sql != null) {
          // Run the sql command.
          controllerId = runMultiStageQuery(sql, queryContext, authenticationResult, dynamicParameters);
        } else {
          // Run the task spec directly instead.
          controllerId = TEST_CONTROLLER_TASK_ID;
          indexingServiceClient.runTask(controllerId, taskSpec);
        }
        if (expectedMSQFault != null || expectedMSQFaultClass != null) {
          MSQErrorReport msqErrorReport = getErrorReportOrThrow(controllerId);
          if (expectedMSQFault != null) {
            String errorMessage = msqErrorReport.getFault() instanceof TooManyAttemptsForWorker
                                  ? ((TooManyAttemptsForWorker) msqErrorReport.getFault()).getRootErrorMessage()
                                  : MSQFaultUtils.generateMessageWithErrorCode(msqErrorReport.getFault());
            Assert.assertEquals(
                MSQFaultUtils.generateMessageWithErrorCode(expectedMSQFault),
                errorMessage
            );
          }
          if (expectedMSQFaultClass != null) {
            Assert.assertEquals(
                expectedMSQFaultClass,
                msqErrorReport.getFault().getClass()
            );
          }

          return;
        }
        MSQTaskReportPayload reportPayload = getPayloadOrThrow(controllerId);
        verifyWorkerCount(reportPayload.getCounters());
        verifyCounters(reportPayload.getCounters());
        verifyMetrics();

        MSQControllerTask msqControllerTask = indexingServiceClient.getMSQControllerTask(controllerId);
        LegacyMSQSpec foundSpec = msqControllerTask.getQuerySpec();
        verifyLookupLoadingInfoInTaskContext(msqControllerTask.getContext());
        log.info(
            "found generated segments: %s",
            segmentManager.getAllTestGeneratedDataSegments().stream().map(s -> s.toString()).collect(
                Collectors.joining("\n"))
        );
        // check if segments are created
        if (!expectedResultRows.isEmpty()) {
          Assert.assertNotEquals(0, segmentManager.getAllTestGeneratedDataSegments().size());
        }

        String foundDataSource = null;
        SortedMap<SegmentId, List<List<Object>>> segmentIdVsOutputRowsMap = new TreeMap<>();
        for (DataSegment dataSegment : segmentManager.getAllTestGeneratedDataSegments()) {

          //Assert shard spec class
          Assert.assertEquals(expectedShardSpec, dataSegment.getShardSpec().getClass());
          if (foundDataSource == null) {
            foundDataSource = dataSegment.getDataSource();

          } else if (!foundDataSource.equals(dataSegment.getDataSource())) {
            throw new ISE(
                "Expected only one datasource in the list of generated segments found [%s,%s]",
                foundDataSource,
                dataSegment.getDataSource()
            );
          }
          segmentCacheManager.load(dataSegment);
          final QueryableIndex queryableIndex = indexIO.loadIndex(segmentCacheManager.getSegmentFiles(dataSegment));
          final CursorFactory cursorFactory = new QueryableIndexCursorFactory(queryableIndex);

          // assert rowSignature
          Assert.assertEquals(expectedRowSignature, resultSignatureFromRowSignature(cursorFactory.getRowSignature()));

          // assert rollup
          Assert.assertEquals(expectedRollUp, queryableIndex.getMetadata().isRollup());

          // assert query granularity
          Assert.assertEquals(expectedQueryGranularity, queryableIndex.getMetadata().getQueryGranularity());

          // assert aggregator factories
          Assert.assertArrayEquals(
              expectedAggregatorFactories.toArray(new AggregatorFactory[0]),
              queryableIndex.getMetadata().getAggregators()
          );

          if (expectedProjections != null) {
            Assert.assertEquals(expectedProjections, queryableIndex.getMetadata().getProjections());
          }

          for (List<Object> row : FrameTestUtil.readRowsFromCursorFactory(cursorFactory).toList()) {
            // transforming rows for sketch assertions
            List<Object> transformedRow = row.stream()
                                             .map(MSQTestBase.this::segmentToAssertionValueMapper)
                                             .collect(Collectors.toList());
            segmentIdVsOutputRowsMap.computeIfAbsent(dataSegment.getId(), r -> new ArrayList<>()).add(transformedRow);
          }
        }

        log.info("Found spec: %s", objectMapper.writerWithDefaultPrettyPrinter().writeValueAsString(foundSpec));
        List<Object[]> transformedOutputRows = segmentIdVsOutputRowsMap.values()
                                                                       .stream()
                                                                       .flatMap(Collection::stream)
                                                                       .map(List::toArray)
                                                                       .collect(Collectors.toList());

        log.info(
            "Found rows which are sorted forcefully\n%s",
            transformedOutputRows.stream().map(Arrays::deepToString).collect(Collectors.joining("\n"))
        );


        // assert data source name when result rows is non-empty
        if (!expectedResultRows.isEmpty()) {
          Assert.assertEquals(expectedDataSource, foundDataSource);
        }
        // assert spec
        if (expectedMSQSpec != null) {
          assertMSQSpec(expectedMSQSpec, foundSpec);
        }
        if (expectedTuningConfig != null) {
          assertTuningConfig(expectedTuningConfig, foundSpec.getTuningConfig());
        }
        if (expectedSegmentReport != null) {
          Assert.assertEquals(expectedSegmentReport, reportPayload.getStatus().getSegmentReport());
        }
        if (expectedDestinationIntervals != null) {
          Assert.assertNotNull(foundSpec);
          DataSourceMSQDestination destination = (DataSourceMSQDestination) foundSpec.getDestination();
          Assert.assertEquals(expectedDestinationIntervals, destination.getReplaceTimeChunks());
        }
        if (expectedSegments != null) {
          final int timeIndex =
              MSQResultsReport.ColumnAndType.toRowSignature(expectedRowSignature)
                                            .indexOf(ColumnHolder.TIME_COLUMN_NAME);
          Assert.assertEquals(expectedSegments, segmentIdVsOutputRowsMap.keySet());
          for (Object[] row : transformedOutputRows) {
            List<SegmentId> diskSegmentList = segmentIdVsOutputRowsMap
                .keySet()
                .stream()
                .filter(segmentId -> segmentId.getInterval().contains((Long) row[timeIndex]))
                .filter(segmentId -> {
                  List<List<Object>> lists = segmentIdVsOutputRowsMap.get(segmentId);
                  return lists.contains(Arrays.asList(row));
                })
                .collect(Collectors.toList());
            if (diskSegmentList.size() != 1) {
              throw new IllegalStateException("Single key in multiple partitions");
            }
            SegmentId diskSegment = diskSegmentList.get(0);
            // Checking if the row belongs to the correct segment interval
            Assert.assertTrue(segmentIdVsOutputRowsMap.get(diskSegment).contains(Arrays.asList(row)));
          }
        }

        // Assert on the tombstone intervals
        // Tombstone segments are only published, but since they do not have any data, they are not pushed by the
        // SegmentGeneratorStageProcessor. We can get the tombstone segment ids published by taking a set
        // difference of all the segments published with the segments that are created by the SegmentGeneratorStageProcessor
        if (!testTaskActionClient.getPublishedSegments().isEmpty()) {
          if (expectedLastCompactionState != null) {
            CompactionState compactionState = testTaskActionClient.getPublishedSegments().stream().findFirst().get()
                                                                  .getLastCompactionState();
            Assert.assertEquals(expectedLastCompactionState, compactionState);

          }
          Set<SegmentId> publishedSegmentIds = testTaskActionClient.getPublishedSegments()
                                                                   .stream()
                                                                   .map(DataSegment::getId)
                                                                   .collect(Collectors.toSet());
          Set<SegmentId> nonEmptySegmentIds = segmentIdVsOutputRowsMap.keySet();
          Set<SegmentId> tombstoneSegmentIds = Sets.difference(publishedSegmentIds, nonEmptySegmentIds);

          // Generate the expected tombstone segment ids
          Map<String, Object> tombstoneLoadSpec = new HashMap<>();
          tombstoneLoadSpec.put("type", DataSegment.TOMBSTONE_LOADSPEC_TYPE);
          tombstoneLoadSpec.put("path", null); // tombstones do not have any backing file
          Set<SegmentId> expectedTombstoneSegmentIds = new HashSet<>();
          if (expectedTombstoneIntervals != null) {
            expectedTombstoneSegmentIds.addAll(
                expectedTombstoneIntervals.stream()
                                          .map(interval -> DataSegment.builder()
                                                                      .dataSource(expectedDataSource)
                                                                      .interval(interval)
                                                                      .version(MSQTestTaskActionClient.VERSION)
                                                                      .shardSpec(new TombstoneShardSpec())
                                                                      .loadSpec(tombstoneLoadSpec)
                                                                      .size(1)
                                                                      .build())
                                          .map(DataSegment::getId)
                                          .collect(Collectors.toSet())
            );
          }
          Assert.assertEquals(expectedTombstoneSegmentIds, tombstoneSegmentIds);
        }

        for (Pair<Predicate<MSQTaskReportPayload>, String> adhocReportAssertionAndReason : adhocReportAssertionAndReasons) {
          Assert.assertTrue(adhocReportAssertionAndReason.rhs, adhocReportAssertionAndReason.lhs.test(reportPayload));
        }

        // assert results
        assertResultsEquals(sql, expectedResultRows, transformedOutputRows);
      }
      catch (Exception e) {
        throw new ISE(e, "Query %s failed", sql != null ? sql : taskSpec);
      }
    }

    public void verifyExecutionError()
    {
      Preconditions.checkArgument(
          sql != null || taskSpec != null,
          "sql and taskSpec both cannot be null"
      );
      Preconditions.checkArgument(
          sql == null || taskSpec == null,
          "sql and taskSpec both cannot be provided in the same test"
      );
      Preconditions.checkArgument(sql == null || queryContext != null, "queryContext cannot be null");
      Preconditions.checkArgument(expectedExecutionErrorMatcher != null, "Execution error matcher cannot be null");
      readyToRun();
      try {
        String controllerId;
        if (sql != null) {
          controllerId = runMultiStageQuery(sql, queryContext, authenticationResult, dynamicParameters);
        } else {
          // Run the task spec directly instead.
          controllerId = TEST_CONTROLLER_TASK_ID;
          indexingServiceClient.runTask(controllerId, taskSpec);
        }
        getPayloadOrThrow(controllerId);
        Assert.fail(StringUtils.format("Query did not throw an exception (sql = [%s])", sql));
      }
      catch (Exception e) {
        assertThat(
            StringUtils.format("Query error did not match expectations (sql = [%s])", sql),
            e,
            expectedExecutionErrorMatcher
        );
      }
      verifyMetrics();
    }
  }

  /**
   * Maps certain fields on the segment to a different equivalent value, which is easier to assert against.
   * For example, the HLL collector can't really be directly asserted as part of the test, so it is converted to its
   * cardinality.
   */
  protected Object segmentToAssertionValueMapper(Object r)
  {
    if (r instanceof HyperLogLogCollector) {
      return ((HyperLogLogCollector) r).estimateCardinalityRound();
    } else {
      return r;
    }
  }

  public class SelectTester extends MSQTester<SelectTester>
  {
    private SelectTester()
    {
      // nothing to do
    }

    // Made the visibility public to aid adding ut's easily with minimum parameters to set.
    @Nullable
    public Pair<LegacyMSQSpec, Pair<List<MSQResultsReport.ColumnAndType>, List<Object[]>>> runQueryWithResult()
    {
      readyToRun();
      Preconditions.checkArgument(
          sql != null || taskSpec != null,
          "sql and taskSpec both cannot be null"
      );
      Preconditions.checkArgument(
          sql == null || taskSpec == null,
          "sql and taskSpec both cannot be provided in the same test"
      );
      Preconditions.checkArgument(sql == null || queryContext != null, "queryContext cannot be null");

      try {
        String controllerId = runMultiStageQuery(sql, queryContext, authenticationResult, dynamicParameters);

        if (expectedMSQFault != null || expectedMSQFaultClass != null) {
          MSQErrorReport msqErrorReport = getErrorReportOrThrow(controllerId);
          if (expectedMSQFault != null) {
            String errorMessage = msqErrorReport.getFault() instanceof TooManyAttemptsForWorker
                                  ? ((TooManyAttemptsForWorker) msqErrorReport.getFault()).getRootErrorMessage()
                                  : MSQFaultUtils.generateMessageWithErrorCode(msqErrorReport.getFault());
            Assert.assertEquals(
                MSQFaultUtils.generateMessageWithErrorCode(expectedMSQFault),
                errorMessage
            );
          }
          if (expectedMSQFaultClass != null) {
            Assert.assertEquals(
                expectedMSQFaultClass,
                msqErrorReport.getFault().getClass()
            );
          }
          return null;
        }

        MSQTaskReportPayload payload = getPayloadOrThrow(controllerId);

        if (payload.getStatus().getErrorReport() != null) {
          throw new ISE("Query %s failed due to %s", sql, payload.getStatus().getErrorReport().toString());
        } else {
          MSQControllerTask msqControllerTask = indexingServiceClient.getMSQControllerTask(controllerId);
          verifyLookupLoadingInfoInTaskContext(msqControllerTask.getContext());

          final LegacyMSQSpec spec = msqControllerTask.getQuerySpec();
          final List<Object[]> rows;

          if (spec.getDestination() instanceof TaskReportMSQDestination) {
            rows = getRows(payload.getResults());
          } else {
            StageDefinition finalStage = Objects.requireNonNull(SqlStatementResourceHelper.getFinalStage(
                payload)).getStageDefinition();

            Optional<List<PageInformation>> pages = SqlStatementResourceHelper.populatePageList(
                payload,
                spec.getDestination()
            );

            if (!pages.isPresent()) {
              throw new ISE("No query results found");
            }

            rows = new ArrayList<>();
            for (PageInformation pageInformation : pages.get()) {
              Closer closer = Closer.create();
              InputChannelFactory inputChannelFactory = DurableStorageInputChannelFactory.createStandardImplementation(
                  controllerId,
                  localFileStorageConnector,
                  closer,
                  true
              );
              rows.addAll(new FrameChannelSequence(inputChannelFactory.openChannel(
                  finalStage.getId(),
                  pageInformation.getWorker() == null ? 0 : pageInformation.getWorker(),
                  pageInformation.getPartition() == null ? 0 : pageInformation.getPartition()
              )).flatMap(frame -> SqlStatementResourceHelper.getResultSequence(
                  frame,
                  finalStage.getFrameReader(),
                  msqControllerTask.getQuerySpec().getColumnMappings(),
                  new ResultsContext(msqControllerTask.getSqlTypeNames(), msqControllerTask.getSqlResultsContext()),
                  objectMapper
              )).withBaggage(closer).toList());
            }
          }
          if (rows == null) {
            throw new ISE("Query successful but no results found");
          }
          log.info("found row signature %s", payload.getResults().getSignature());
          log.info(rows.stream().map(Arrays::toString).collect(Collectors.joining("\n")));

          for (Pair<Predicate<MSQTaskReportPayload>, String> adhocReportAssertionAndReason : adhocReportAssertionAndReasons) {
            Assert.assertTrue(adhocReportAssertionAndReason.rhs, adhocReportAssertionAndReason.lhs.test(payload));
          }

          log.info("Found spec: %s", objectMapper.writerWithDefaultPrettyPrinter().writeValueAsString(spec));

          verifyCounters(payload.getCounters());
          verifyWorkerCount(payload.getCounters());

          return new Pair<>(spec, Pair.of(payload.getResults().getSignature(), rows));
        }
      }
      catch (JsonProcessingException ex) {
        throw new RuntimeException(ex);
      }
      catch (Exception e) {
        if (expectedExecutionErrorMatcher == null) {
          throw new ISE(e, "Query %s failed", sql != null ? sql : taskSpec);
        }
        assertThat(e, expectedExecutionErrorMatcher);
        return null;
      }
    }

    public void verifyResults()
    {
      if (expectedMSQFault == null) {
        Preconditions.checkArgument(expectedResultRows != null, "Result rows cannot be null");
        Preconditions.checkArgument(expectedRowSignature != null, "Row signature cannot be null");
        Preconditions.checkArgument(expectedMSQSpec != null, "MultiStageQuery Query spec cannot be null ");
      }
      Pair<LegacyMSQSpec, Pair<List<MSQResultsReport.ColumnAndType>, List<Object[]>>> specAndResults = runQueryWithResult();

      if (specAndResults == null) { // A fault was expected and the assertion has been done in the runQueryWithResult
        return;
      }

      Assert.assertEquals(expectedRowSignature, specAndResults.rhs.lhs);
      assertResultsEquals(sql != null ? sql : taskSpec.toString(), expectedResultRows, specAndResults.rhs.rhs);
      assertMSQSpec(expectedMSQSpec, specAndResults.lhs);
      verifyMetrics();
    }

    public void verifyExecutionError()
    {
      Preconditions.checkArgument(expectedExecutionErrorMatcher != null, "Execution error matcher cannot be null");
      if (runQueryWithResult() != null) {
        throw new ISE("Query %s did not throw an exception", sql != null ? sql : taskSpec);
      }
      verifyMetrics();
    }
  }

  private static List<MSQResultsReport.ColumnAndType> resultSignatureFromRowSignature(final RowSignature signature)
  {
    final List<MSQResultsReport.ColumnAndType> retVal = new ArrayList<>(signature.size());
    for (int i = 0; i < signature.size(); i++) {
      retVal.add(
          new MSQResultsReport.ColumnAndType(
              signature.getColumnName(i),
              signature.getColumnType(i).orElse(null)
          )
      );
    }
    return retVal;
  }

}
<|MERGE_RESOLUTION|>--- conflicted
+++ resolved
@@ -370,7 +370,10 @@
           new HllSketchModule(),
           new LocalMsqSqlModule(),
           new ExpressionModule(),
-          binder -> binder.bind(DataSegment.PruneSpecsHolder.class).toInstance(DataSegment.PruneSpecsHolder.DEFAULT)
+          binder -> {
+            binder.bind(DataSegment.PruneSpecsHolder.class).toInstance(DataSegment.PruneSpecsHolder.DEFAULT);
+            binder.bind(ColumnConfig.class).to(DruidProcessingConfig.class).in(LazySingleton.class);
+          }
       );
     }
 
@@ -429,18 +432,6 @@
     groupByBuffers = TestGroupByBuffers.createDefault();
 
     SqlTestFramework qf = queryFramework();
-<<<<<<< HEAD
-    Injector secondInjector = GuiceInjectors.makeStartupInjectorWithModules(
-        ImmutableList.of(
-            new ExpressionModule(),
-            (Module) binder -> {
-              binder.bind(DataSegment.PruneSpecsHolder.class).toInstance(DataSegment.PruneSpecsHolder.DEFAULT);
-              binder.bind(ColumnConfig.class).to(DruidProcessingConfig.class).in(LazySingleton.class);
-            }
-        )
-    );
-=======
->>>>>>> fe57bc30
 
     ObjectMapper secondMapper = setupObjectMapper(qf.injector());
     indexIO = new IndexIO(secondMapper, ColumnConfig.DEFAULT);
