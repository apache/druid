--- conflicted
+++ resolved
@@ -32,27 +32,19 @@
   @Test
   public void test_oneWorkerInJvm_alone()
   {
-<<<<<<< HEAD
-    Assert.assertEquals(params(1, 41, 224_785_000, 100_650_000, 75_000_000), compute(1_000_000_000, 1, 1, 1, 0));
-    Assert.assertEquals(params(2, 13, 149_410_000, 66_900_000, 75_000_000), compute(1_000_000_000, 1, 2, 1, 0));
-    Assert.assertEquals(params(4, 3, 89_110_000, 39_900_000, 75_000_000), compute(1_000_000_000, 1, 4, 1, 0));
-    Assert.assertEquals(params(3, 2, 48_910_000, 21_900_000, 75_000_000), compute(1_000_000_000, 1, 8, 1, 0));
-    Assert.assertEquals(params(2, 2, 33_448_460, 14_976_922, 75_000_000), compute(1_000_000_000, 1, 12, 1, 0));
-=======
-    Assert.assertEquals(parameters(1, 41, 224_785_000, 100_650_000, 75_000_000), compute(1_000_000_000, 1, 1, 1, 0));
-    Assert.assertEquals(parameters(2, 13, 149_410_000, 66_900_000, 75_000_000), compute(1_000_000_000, 1, 2, 1, 0));
-    Assert.assertEquals(parameters(4, 3, 89_110_000, 39_900_000, 75_000_000), compute(1_000_000_000, 1, 4, 1, 0));
-    Assert.assertEquals(parameters(3, 2, 48_910_000, 21_900_000, 75_000_000), compute(1_000_000_000, 1, 8, 1, 0));
-    Assert.assertEquals(parameters(2, 2, 33_448_460, 14_976_922, 75_000_000), compute(1_000_000_000, 1, 12, 1, 0));
->>>>>>> fcfb7b8f
+    Assert.assertEquals(params(1, 41, 224_785_000, 100_650_000, 75_000_000), create(1_000_000_000, 1, 1, 1, 0, 0));
+    Assert.assertEquals(params(2, 13, 149_410_000, 66_900_000, 75_000_000), create(1_000_000_000, 1, 2, 1, 0, 0));
+    Assert.assertEquals(params(4, 3, 89_110_000, 39_900_000, 75_000_000), create(1_000_000_000, 1, 4, 1, 0, 0));
+    Assert.assertEquals(params(3, 2, 48_910_000, 21_900_000, 75_000_000), create(1_000_000_000, 1, 8, 1, 0, 0));
+    Assert.assertEquals(params(2, 2, 33_448_460, 14_976_922, 75_000_000), create(1_000_000_000, 1, 12, 1, 0, 0));
 
     final MSQException e = Assert.assertThrows(
         MSQException.class,
-        () -> compute(1_000_000_000, 1, 32, 1, 0)
+        () -> create(1_000_000_000, 1, 32, 1, 0, 0)
     );
     Assert.assertEquals(new NotEnoughMemoryFault(1_588_044_000, 1_000_000_000, 750_000_000, 1, 32), e.getFault());
 
-    final MSQFault fault = Assert.assertThrows(MSQException.class, () -> compute(1_000_000_000, 2, 32, 1, 0))
+    final MSQFault fault = Assert.assertThrows(MSQException.class, () -> create(1_000_000_000, 2, 32, 1, 0, 0))
                                  .getFault();
 
     Assert.assertEquals(new NotEnoughMemoryFault(2024045333, 1_000_000_000, 750_000_000, 2, 32), fault);
@@ -62,17 +54,12 @@
   @Test
   public void test_oneWorkerInJvm_twoHundredWorkersInCluster()
   {
-<<<<<<< HEAD
-    Assert.assertEquals(params(1, 83, 317_580_000, 142_200_000, 150_000_000), compute(2_000_000_000, 1, 1, 200, 0));
-    Assert.assertEquals(params(2, 27, 166_830_000, 74_700_000, 150_000_000), compute(2_000_000_000, 1, 2, 200, 0));
-=======
-    Assert.assertEquals(parameters(1, 83, 317_580_000, 142_200_000, 150_000_000), compute(2_000_000_000, 1, 1, 200, 0));
-    Assert.assertEquals(parameters(2, 27, 166_830_000, 74_700_000, 150_000_000), compute(2_000_000_000, 1, 2, 200, 0));
->>>>>>> fcfb7b8f
+    Assert.assertEquals(params(1, 83, 317_580_000, 142_200_000, 150_000_000), create(2_000_000_000, 1, 1, 200, 0, 0));
+    Assert.assertEquals(params(2, 27, 166_830_000, 74_700_000, 150_000_000), create(2_000_000_000, 1, 2, 200, 0, 0));
 
     final MSQException e = Assert.assertThrows(
         MSQException.class,
-        () -> compute(1_000_000_000, 1, 4, 200, 0)
+        () -> create(1_000_000_000, 1, 4, 200, 0, 0)
     );
 
     Assert.assertEquals(new TooManyWorkersFault(200, 109), e.getFault());
@@ -81,43 +68,25 @@
   @Test
   public void test_fourWorkersInJvm_twoHundredWorkersInCluster()
   {
-<<<<<<< HEAD
-    Assert.assertEquals(params(1, 150, 679_380_000, 304_200_000, 168_750_000), compute(9_000_000_000L, 4, 1, 200, 0));
-    Assert.assertEquals(params(2, 62, 543_705_000, 243_450_000, 168_750_000), compute(9_000_000_000L, 4, 2, 200, 0));
-    Assert.assertEquals(params(4, 22, 374_111_250, 167_512_500, 168_750_000), compute(9_000_000_000L, 4, 4, 200, 0));
-    Assert.assertEquals(params(4, 14, 204_517_500, 91_575_000, 168_750_000), compute(9_000_000_000L, 4, 8, 200, 0));
-    Assert.assertEquals(params(4, 8, 68_842_500, 30_825_000, 168_750_000), compute(9_000_000_000L, 4, 16, 200, 0));
-=======
-    Assert.assertEquals(
-        parameters(1, 150, 679_380_000, 304_200_000, 168_750_000),
-        compute(9_000_000_000L, 4, 1, 200, 0)
-    );
-    Assert.assertEquals(
-        parameters(2, 62, 543_705_000, 243_450_000, 168_750_000),
-        compute(9_000_000_000L, 4, 2, 200, 0)
-    );
-    Assert.assertEquals(
-        parameters(4, 22, 374_111_250, 167_512_500, 168_750_000),
-        compute(9_000_000_000L, 4, 4, 200, 0)
-    );
-    Assert.assertEquals(parameters(4, 14, 204_517_500, 91_575_000, 168_750_000), compute(9_000_000_000L, 4, 8, 200, 0));
-    Assert.assertEquals(parameters(4, 8, 68_842_500, 30_825_000, 168_750_000), compute(9_000_000_000L, 4, 16, 200, 0));
->>>>>>> fcfb7b8f
+    Assert.assertEquals(params(1, 150, 679_380_000, 304_200_000, 168_750_000), create(9_000_000_000L, 4, 1, 200, 0, 0));
+    Assert.assertEquals(params(2, 62, 543_705_000, 243_450_000, 168_750_000), create(9_000_000_000L, 4, 2, 200, 0, 0));
+    Assert.assertEquals(params(4, 22, 374_111_250, 167_512_500, 168_750_000), create(9_000_000_000L, 4, 4, 200, 0, 0));
+    Assert.assertEquals(params(4, 14, 204_517_500, 91_575_000, 168_750_000), create(9_000_000_000L, 4, 8, 200, 0, 0));
+    Assert.assertEquals(params(4, 8, 68_842_500, 30_825_000, 168_750_000), create(9_000_000_000L, 4, 16, 200, 0, 0));
 
     final MSQException e = Assert.assertThrows(
         MSQException.class,
-        () -> compute(8_000_000_000L, 4, 32, 200, 0)
+        () -> create(8_000_000_000L, 4, 32, 200, 0, 0)
     );
 
     Assert.assertEquals(new TooManyWorkersFault(200, 124), e.getFault());
 
-<<<<<<< HEAD
     // Make sure 124 actually works, and 125 doesn't. (Verify the error message above.)
-    Assert.assertEquals(params(4, 3, 16_750_000, 7_500_000, 150_000_000), compute(8_000_000_000L, 4, 32, 124, 0));
+    Assert.assertEquals(params(4, 3, 16_750_000, 7_500_000, 150_000_000), create(8_000_000_000L, 4, 32, 124, 0, 0));
 
     final MSQException e2 = Assert.assertThrows(
         MSQException.class,
-        () -> compute(8_000_000_000L, 4, 32, 125, 0)
+        () -> create(8_000_000_000L, 4, 32, 125, 0, 0)
     );
 
     Assert.assertEquals(new TooManyWorkersFault(125, 124), e2.getFault());
@@ -126,46 +95,42 @@
   @Test
   public void test_fourWorkersInJvm_twoHundredWorkersInCluster_hashPartitions()
   {
-    Assert.assertEquals(params(1, 150, 545_380_000, 244_200_000, 168_750_000), compute(9_000_000_000L, 4, 1, 200, 200));
-    Assert.assertEquals(params(2, 62, 409_705_000, 183_450_000, 168_750_000), compute(9_000_000_000L, 4, 2, 200, 200));
-    Assert.assertEquals(params(4, 22, 240_111_250, 107_512_500, 168_750_000), compute(9_000_000_000L, 4, 4, 200, 200));
-    Assert.assertEquals(params(4, 14, 70_517_500, 31_575_000, 168_750_000), compute(9_000_000_000L, 4, 8, 200, 200));
+    Assert.assertEquals(
+        params(1, 150, 545_380_000, 244_200_000, 168_750_000), create(9_000_000_000L, 4, 1, 200, 200, 0));
+    Assert.assertEquals(
+        params(2, 62, 409_705_000, 183_450_000, 168_750_000), create(9_000_000_000L, 4, 2, 200, 200, 0));
+    Assert.assertEquals(
+        params(4, 22, 240_111_250, 107_512_500, 168_750_000), create(9_000_000_000L, 4, 4, 200, 200, 0));
+    Assert.assertEquals(
+        params(4, 14, 70_517_500, 31_575_000, 168_750_000), create(9_000_000_000L, 4, 8, 200, 200, 0));
 
     final MSQException e = Assert.assertThrows(
         MSQException.class,
-        () -> compute(9_000_000_000L, 4, 16, 200, 200)
+        () -> create(9_000_000_000L, 4, 16, 200, 200, 0)
     );
 
     Assert.assertEquals(new TooManyWorkersFault(200, 138), e.getFault());
 
     // Make sure 138 actually works, and 139 doesn't. (Verify the error message above.)
-    Assert.assertEquals(params(4, 8, 17_922_500, 8_025_000, 168_750_000), compute(9_000_000_000L, 4, 16, 138, 138));
+    Assert.assertEquals(params(4, 8, 17_922_500, 8_025_000, 168_750_000), create(9_000_000_000L, 4, 16, 138, 138, 0));
 
     final MSQException e2 = Assert.assertThrows(
         MSQException.class,
-        () -> compute(9_000_000_000L, 4, 16, 139, 139)
+        () -> create(9_000_000_000L, 4, 16, 139, 139, 0)
     );
 
     Assert.assertEquals(new TooManyWorkersFault(139, 138), e2.getFault());
-=======
-    // Make sure 107 actually works. (Verify the error message above.)
-    Assert.assertEquals(parameters(4, 3, 28_140_000, 12_600_000, 150_000_000), compute(8_000_000_000L, 4, 32, 107, 0));
->>>>>>> fcfb7b8f
   }
 
   @Test
-  public void test_oneWorkerInJvm_negativeUsableMemory()
+  public void test_oneWorkerInJvm_oneByteUsableMemory()
   {
-<<<<<<< HEAD
     final MSQException e = Assert.assertThrows(
         MSQException.class,
-        () -> WorkerMemoryParameters.createInstance(100, -50, 1, 32, 1, 1)
-=======
-    Exception e = Assert.assertThrows(
-        IllegalArgumentException.class,
-        () -> WorkerMemoryParameters.createInstance(100, -50, 1, 32, 1)
->>>>>>> fcfb7b8f
+        () -> WorkerMemoryParameters.createInstance(1, 1, 1, 32, 1, 1)
     );
+
+    Assert.assertEquals(new NotEnoughMemoryFault(554669334, 1, 1, 1, 1), e.getFault());
   }
 
   @Test
@@ -191,16 +156,13 @@
     );
   }
 
-  private static WorkerMemoryParameters compute(
+  private static WorkerMemoryParameters create(
       final long maxMemoryInJvm,
       final int numWorkersInJvm,
       final int numProcessingThreadsInJvm,
       final int numInputWorkers,
-<<<<<<< HEAD
-      final int numHashOutputPartitions
-=======
+      final int numHashOutputPartitions,
       final int totalLookUpFootprint
->>>>>>> fcfb7b8f
   )
   {
     return WorkerMemoryParameters.createInstance(
@@ -208,11 +170,8 @@
         numWorkersInJvm,
         numProcessingThreadsInJvm,
         numInputWorkers,
-<<<<<<< HEAD
-        numHashOutputPartitions
-=======
+        numHashOutputPartitions,
         totalLookUpFootprint
->>>>>>> fcfb7b8f
     );
   }
 }