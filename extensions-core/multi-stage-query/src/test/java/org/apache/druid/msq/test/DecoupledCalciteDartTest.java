/*
 * Licensed to the Apache Software Foundation (ASF) under one
 * or more contributor license agreements.  See the NOTICE file
 * distributed with this work for additional information
 * regarding copyright ownership.  The ASF licenses this file
 * to you under the Apache License, Version 2.0 (the
 * "License"); you may not use this file except in compliance
 * with the License.  You may obtain a copy of the License at
 *
 *   http://www.apache.org/licenses/LICENSE-2.0
 *
 * Unless required by applicable law or agreed to in writing,
 * software distributed under the License is distributed on an
 * "AS IS" BASIS, WITHOUT WARRANTIES OR CONDITIONS OF ANY
 * KIND, either express or implied.  See the License for the
 * specific language governing permissions and limitations
 * under the License.
 */

package org.apache.druid.msq.test;

import com.google.common.collect.ImmutableMap;
import org.apache.druid.query.QueryContexts;
import org.apache.druid.sql.calcite.NotYetSupported;
import org.apache.druid.sql.calcite.NotYetSupported.NotYetSupportedProcessor;
import org.apache.druid.sql.calcite.QueryTestBuilder;
import org.junit.jupiter.api.extension.RegisterExtension;

public class DecoupledCalciteDartTest extends CalciteDartTest
{
  @RegisterExtension
  NotYetSupportedProcessor notYetSupportedProcessor = new NotYetSupportedProcessor(NotYetSupported.Scope.DECOUPLED_DART);

  @RegisterExtension
  DecoupledDartExtension decoupledExtension = new DecoupledDartExtension(this);

  @Override
  protected QueryTestBuilder testBuilder()
  {
    return decoupledExtension.testBuilder()
        .queryContext(
            ImmutableMap.<String, Object>builder()
<<<<<<< HEAD
                .put(QueryContexts.DART_QUERY_ID.name(), UUID.randomUUID().toString())
=======
>>>>>>> cfb19df1
                .put(QueryContexts.CTX_PREPLANNED, true)
                .put(QueryContexts.CTX_NATIVE_QUERY_SQL_PLANNING_MODE, QueryContexts.NATIVE_QUERY_SQL_PLANNING_MODE_DECOUPLED)
                .put(QueryContexts.ENABLE_DEBUG, true)
                .build()
        );
  }
}<|MERGE_RESOLUTION|>--- conflicted
+++ resolved
@@ -40,10 +40,6 @@
     return decoupledExtension.testBuilder()
         .queryContext(
             ImmutableMap.<String, Object>builder()
-<<<<<<< HEAD
-                .put(QueryContexts.DART_QUERY_ID.name(), UUID.randomUUID().toString())
-=======
->>>>>>> cfb19df1
                 .put(QueryContexts.CTX_PREPLANNED, true)
                 .put(QueryContexts.CTX_NATIVE_QUERY_SQL_PLANNING_MODE, QueryContexts.NATIVE_QUERY_SQL_PLANNING_MODE_DECOUPLED)
                 .put(QueryContexts.ENABLE_DEBUG, true)
