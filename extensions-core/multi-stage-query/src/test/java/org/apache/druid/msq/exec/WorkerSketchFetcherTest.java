/*
 * Licensed to the Apache Software Foundation (ASF) under one
 * or more contributor license agreements.  See the NOTICE file
 * distributed with this work for additional information
 * regarding copyright ownership.  The ASF licenses this file
 * to you under the Apache License, Version 2.0 (the
 * "License"); you may not use this file except in compliance
 * with the License.  You may obtain a copy of the License at
 *
 *   http://www.apache.org/licenses/LICENSE-2.0
 *
 * Unless required by applicable law or agreed to in writing,
 * software distributed under the License is distributed on an
 * "AS IS" BASIS, WITHOUT WARRANTIES OR CONDITIONS OF ANY
 * KIND, either express or implied.  See the License for the
 * specific language governing permissions and limitations
 * under the License.
 */

package org.apache.druid.msq.exec;

import com.google.common.collect.ImmutableList;
import com.google.common.collect.ImmutableSet;
import com.google.common.collect.ImmutableSortedMap;
import com.google.common.util.concurrent.Futures;
import it.unimi.dsi.fastutil.ints.IntAVLTreeSet;
import it.unimi.dsi.fastutil.ints.IntSet;
import org.apache.druid.frame.key.ClusterBy;
import org.apache.druid.frame.key.ClusterByPartition;
import org.apache.druid.frame.key.ClusterByPartitions;
import org.apache.druid.frame.key.RowKey;
import org.apache.druid.java.util.common.Either;
import org.apache.druid.msq.kernel.StageDefinition;
import org.apache.druid.msq.kernel.StageId;
import org.apache.druid.msq.statistics.ClusterByStatisticsCollector;
import org.apache.druid.msq.statistics.ClusterByStatisticsSnapshot;
import org.apache.druid.msq.statistics.CompleteKeyStatisticsInformation;
import org.junit.After;
import org.junit.Assert;
import org.junit.Before;
import org.junit.Test;
import org.mockito.Mock;
import org.mockito.MockitoAnnotations;

import java.util.List;
import java.util.Queue;
import java.util.Set;
import java.util.SortedMap;
import java.util.concurrent.CompletableFuture;
import java.util.concurrent.ConcurrentLinkedQueue;
import java.util.concurrent.CountDownLatch;
import java.util.concurrent.CyclicBarrier;
import java.util.concurrent.ExecutionException;

import static org.easymock.EasyMock.mock;
import static org.mockito.ArgumentMatchers.any;
import static org.mockito.ArgumentMatchers.anyInt;
import static org.mockito.ArgumentMatchers.anyLong;
import static org.mockito.ArgumentMatchers.eq;
import static org.mockito.Mockito.doAnswer;
import static org.mockito.Mockito.doReturn;
import static org.mockito.Mockito.spy;
import static org.mockito.Mockito.times;
import static org.mockito.Mockito.verify;

public class WorkerSketchFetcherTest
{
  @Mock
  private CompleteKeyStatisticsInformation completeKeyStatisticsInformation;
  @Mock
  private StageDefinition stageDefinition;
  @Mock
  private ClusterBy clusterBy;
  @Mock
  private ClusterByStatisticsCollector mergedClusterByStatisticsCollector1;
  @Mock
  private ClusterByStatisticsCollector mergedClusterByStatisticsCollector2;
  @Mock
  private WorkerClient workerClient;
  private ClusterByPartitions expectedPartitions1;
  private ClusterByPartitions expectedPartitions2;
  private AutoCloseable mocks;
  private WorkerSketchFetcher target;

  @Before
  public void setUp()
  {
    mocks = MockitoAnnotations.openMocks(this);
    doReturn(StageId.fromString("1_1")).when(stageDefinition).getId();
    doReturn(clusterBy).when(stageDefinition).getClusterBy();
    doReturn(25_000).when(stageDefinition).getMaxPartitionCount();

    expectedPartitions1 = new ClusterByPartitions(ImmutableList.of(new ClusterByPartition(
        mock(RowKey.class),
        mock(RowKey.class)
    )));
    expectedPartitions2 = new ClusterByPartitions(ImmutableList.of(new ClusterByPartition(
        mock(RowKey.class),
        mock(RowKey.class)
    )));

<<<<<<< HEAD
    doReturn(Either.value(expectedPartitions1)).when(stageDefinition).generatePartitionBoundariesForShuffle(eq(mergedClusterByStatisticsCollector1));
    doReturn(Either.value(expectedPartitions2)).when(stageDefinition).generatePartitionBoundariesForShuffle(eq(mergedClusterByStatisticsCollector2));
=======
    doReturn(Either.value(expectedPartitions1)).when(stageDefinition)
                                               .generatePartitionsForShuffle(eq(mergedClusterByStatisticsCollector1));
    doReturn(Either.value(expectedPartitions2)).when(stageDefinition)
                                               .generatePartitionsForShuffle(eq(mergedClusterByStatisticsCollector2));
>>>>>>> 313d9372

    doReturn(
        mergedClusterByStatisticsCollector1,
        mergedClusterByStatisticsCollector2
    ).when(stageDefinition).createResultKeyStatisticsCollector(anyInt());
  }

  @After
  public void tearDown() throws Exception
  {
    mocks.close();
    if (target != null) {
      target.close();
    }
  }

  @Test
  public void test_submitFetcherTask_parallelFetch_mergePerformedCorrectly()
      throws ExecutionException, InterruptedException
  {
    // Store snapshots in a queue
    final Queue<ClusterByStatisticsSnapshot> snapshotQueue = new ConcurrentLinkedQueue<>();
    final List<String> workerIds = ImmutableList.of("0", "1", "2", "3", "4");
    final CountDownLatch latch = new CountDownLatch(workerIds.size());

    target = spy(new WorkerSketchFetcher(workerClient, ClusterStatisticsMergeMode.PARALLEL, 300_000_000));

    // When fetching snapshots, return a mock and add it to queue
    doAnswer(invocation -> {
      ClusterByStatisticsSnapshot snapshot = mock(ClusterByStatisticsSnapshot.class);
      snapshotQueue.add(snapshot);
      latch.countDown();
      return Futures.immediateFuture(snapshot);
    }).when(workerClient).fetchClusterByStatisticsSnapshot(any(), any(), anyInt());

    IntSet workersForStage = new IntAVLTreeSet();
    workersForStage.addAll(ImmutableSet.of(0, 1, 2, 3, 4));

    CompletableFuture<Either<Long, ClusterByPartitions>> eitherCompletableFuture = target.submitFetcherTask(
        completeKeyStatisticsInformation,
        workerIds,
        stageDefinition,
        workersForStage
    );

    // Assert that the final result is complete and all other sketches returned have been merged.
    eitherCompletableFuture.join();
    Thread.sleep(1000);
    Assert.assertTrue(eitherCompletableFuture.isDone() && !eitherCompletableFuture.isCompletedExceptionally());
    Assert.assertFalse(snapshotQueue.isEmpty());
    // Verify that all statistics were added to controller.
    for (ClusterByStatisticsSnapshot snapshot : snapshotQueue) {
      verify(mergedClusterByStatisticsCollector1, times(1)).addAll(eq(snapshot));
    }
    // Check that the partitions returned by the merged collector is returned by the final future.
    Assert.assertEquals(expectedPartitions1, eitherCompletableFuture.get().valueOrThrow());
  }

  @Test
  public void test_submitFetcherTask_sequentialFetch_mergePerformedCorrectly()
      throws ExecutionException, InterruptedException
  {
    // Store snapshots in a queue
    final Queue<ClusterByStatisticsSnapshot> snapshotQueue = new ConcurrentLinkedQueue<>();

    SortedMap<Long, Set<Integer>> timeSegmentVsWorkerMap = ImmutableSortedMap.of(
        1L,
        ImmutableSet.of(0, 1, 2),
        2L,
        ImmutableSet.of(0, 1, 4)
    );
    doReturn(timeSegmentVsWorkerMap).when(completeKeyStatisticsInformation).getTimeSegmentVsWorkerMap();

    final CyclicBarrier barrier = new CyclicBarrier(3);
    target = spy(new WorkerSketchFetcher(workerClient, ClusterStatisticsMergeMode.SEQUENTIAL, 300_000_000));

    // When fetching snapshots, return a mock and add it to queue
    doAnswer(invocation -> {
      ClusterByStatisticsSnapshot snapshot = mock(ClusterByStatisticsSnapshot.class);
      snapshotQueue.add(snapshot);
      barrier.await();
      return Futures.immediateFuture(snapshot);
    }).when(workerClient).fetchClusterByStatisticsSnapshotForTimeChunk(any(), any(), anyInt(), anyLong());

    IntSet workersForStage = new IntAVLTreeSet();
    workersForStage.addAll(ImmutableSet.of(0, 1, 2, 3, 4));

    CompletableFuture<Either<Long, ClusterByPartitions>> eitherCompletableFuture = target.submitFetcherTask(
        completeKeyStatisticsInformation,
        ImmutableList.of("0", "1", "2", "3", "4"),
        stageDefinition,
        workersForStage
    );

    // Assert that the final result is complete and all other sketches returned have been merged.
    eitherCompletableFuture.join();
    Thread.sleep(1000);

    Assert.assertTrue(eitherCompletableFuture.isDone() && !eitherCompletableFuture.isCompletedExceptionally());
    Assert.assertFalse(snapshotQueue.isEmpty());
    // Verify that all statistics were added to controller.
    snapshotQueue.stream().limit(3).forEach(snapshot -> {
      verify(mergedClusterByStatisticsCollector1, times(1)).addAll(eq(snapshot));
    });
    snapshotQueue.stream().skip(3).limit(3).forEach(snapshot -> {
      verify(mergedClusterByStatisticsCollector2, times(1)).addAll(eq(snapshot));
    });
    ClusterByPartitions expectedResult =
        new ClusterByPartitions(
            ImmutableList.of(
                new ClusterByPartition(expectedPartitions1.get(0).getStart(), expectedPartitions2.get(0).getStart()),
                new ClusterByPartition(expectedPartitions2.get(0).getStart(), expectedPartitions2.get(0).getEnd())
            )
        );
    // Check that the partitions returned by the merged collector is returned by the final future.
    Assert.assertEquals(expectedResult, eitherCompletableFuture.get().valueOrThrow());
  }
}<|MERGE_RESOLUTION|>--- conflicted
+++ resolved
@@ -99,15 +99,12 @@
         mock(RowKey.class)
     )));
 
-<<<<<<< HEAD
-    doReturn(Either.value(expectedPartitions1)).when(stageDefinition).generatePartitionBoundariesForShuffle(eq(mergedClusterByStatisticsCollector1));
-    doReturn(Either.value(expectedPartitions2)).when(stageDefinition).generatePartitionBoundariesForShuffle(eq(mergedClusterByStatisticsCollector2));
-=======
-    doReturn(Either.value(expectedPartitions1)).when(stageDefinition)
-                                               .generatePartitionsForShuffle(eq(mergedClusterByStatisticsCollector1));
-    doReturn(Either.value(expectedPartitions2)).when(stageDefinition)
-                                               .generatePartitionsForShuffle(eq(mergedClusterByStatisticsCollector2));
->>>>>>> 313d9372
+    doReturn(Either.value(expectedPartitions1))
+        .when(stageDefinition)
+        .generatePartitionBoundariesForShuffle(eq(mergedClusterByStatisticsCollector1));
+    doReturn(Either.value(expectedPartitions2))
+        .when(stageDefinition)
+        .generatePartitionBoundariesForShuffle(eq(mergedClusterByStatisticsCollector2));
 
     doReturn(
         mergedClusterByStatisticsCollector1,
