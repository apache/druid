--- conflicted
+++ resolved
@@ -201,7 +201,6 @@
   private static Supplier<ResourceHolder<Segment>> getSupplierForSegment(Function<String, File> tempFolderProducer, SegmentId segmentId)
   {
     final QueryableIndex index;
-<<<<<<< HEAD
     switch (segmentId.getDataSource()) {
       case DATASOURCE1:
         IncrementalIndexSchema foo1Schema = new IncrementalIndexSchema.Builder()
@@ -267,7 +266,7 @@
             .rows(ROWS_LOTS_OF_COLUMNS)
             .buildMMappedIndex();
         break;
-      case CalciteArraysQueryTest.DATA_SOURCE_ARRAYS:
+      case ARRAYS_DATASOURCE:
         index = IndexBuilder.create()
                             .tmpDir(tempFolderProducer.apply("tmpDir"))
                             .segmentWriteOutMediumFactory(OffHeapMemorySegmentWriteOutMediumFactory.instance())
@@ -296,103 +295,6 @@
         break;
       default:
         throw new ISE("Cannot query segment %s in test runner", segmentId);
-=======
-    try {
-      switch (segmentId.getDataSource()) {
-        case DATASOURCE1:
-          IncrementalIndexSchema foo1Schema = new IncrementalIndexSchema.Builder()
-              .withMetrics(
-                  new CountAggregatorFactory("cnt"),
-                  new FloatSumAggregatorFactory("m1", "m1"),
-                  new DoubleSumAggregatorFactory("m2", "m2"),
-                  new HyperUniquesAggregatorFactory("unique_dim1", "dim1")
-              )
-              .withRollup(false)
-              .build();
-          index = IndexBuilder
-              .create()
-              .tmpDir(temporaryFolder.newFolder())
-              .segmentWriteOutMediumFactory(OffHeapMemorySegmentWriteOutMediumFactory.instance())
-              .schema(foo1Schema)
-              .rows(ROWS1)
-              .buildMMappedIndex();
-          break;
-        case DATASOURCE2:
-          final IncrementalIndexSchema indexSchemaDifferentDim3M1Types = new IncrementalIndexSchema.Builder()
-              .withDimensionsSpec(
-                  new DimensionsSpec(
-                      ImmutableList.of(
-                          new StringDimensionSchema("dim1"),
-                          new StringDimensionSchema("dim2"),
-                          new LongDimensionSchema("dim3")
-                      )
-                  )
-              )
-              .withMetrics(
-                  new CountAggregatorFactory("cnt"),
-                  new LongSumAggregatorFactory("m1", "m1"),
-                  new DoubleSumAggregatorFactory("m2", "m2"),
-                  new HyperUniquesAggregatorFactory("unique_dim1", "dim1")
-              )
-              .withRollup(false)
-              .build();
-          index = IndexBuilder
-              .create()
-              .tmpDir(temporaryFolder.newFolder())
-              .segmentWriteOutMediumFactory(OffHeapMemorySegmentWriteOutMediumFactory.instance())
-              .schema(indexSchemaDifferentDim3M1Types)
-              .rows(ROWS2)
-              .buildMMappedIndex();
-          break;
-        case DATASOURCE3:
-        case CalciteTests.BROADCAST_DATASOURCE:
-          index = IndexBuilder
-              .create()
-              .tmpDir(temporaryFolder.newFolder())
-              .segmentWriteOutMediumFactory(OffHeapMemorySegmentWriteOutMediumFactory.instance())
-              .schema(INDEX_SCHEMA_NUMERIC_DIMS)
-              .rows(ROWS1_WITH_NUMERIC_DIMS)
-              .buildMMappedIndex();
-          break;
-        case DATASOURCE5:
-          index = IndexBuilder
-              .create()
-              .tmpDir(temporaryFolder.newFolder())
-              .segmentWriteOutMediumFactory(OffHeapMemorySegmentWriteOutMediumFactory.instance())
-              .schema(INDEX_SCHEMA_LOTS_O_COLUMNS)
-              .rows(ROWS_LOTS_OF_COLUMNS)
-              .buildMMappedIndex();
-          break;
-        case ARRAYS_DATASOURCE:
-          index = IndexBuilder.create()
-                              .tmpDir(temporaryFolder.newFolder())
-                              .segmentWriteOutMediumFactory(OffHeapMemorySegmentWriteOutMediumFactory.instance())
-                              .schema(
-                                  new IncrementalIndexSchema.Builder()
-                                      .withTimestampSpec(NestedDataTestUtils.AUTO_SCHEMA.getTimestampSpec())
-                                      .withDimensionsSpec(NestedDataTestUtils.AUTO_SCHEMA.getDimensionsSpec())
-                                      .withMetrics(
-                                          new CountAggregatorFactory("cnt")
-                                      )
-                                      .withRollup(false)
-                                      .build()
-                              )
-                              .inputSource(
-                                  ResourceInputSource.of(
-                                      NestedDataTestUtils.class.getClassLoader(),
-                                      NestedDataTestUtils.ARRAY_TYPES_DATA_FILE
-                                  )
-                              )
-                              .inputFormat(TestDataBuilder.DEFAULT_JSON_INPUT_FORMAT)
-                              .inputTmpDir(temporaryFolder.newFolder())
-                              .buildMMappedIndex();
-          break;
-        case CalciteTests.WIKIPEDIA_FIRST_LAST:
-          index = TestDataBuilder.makeWikipediaIndexWithAggregation(temporaryFolder.newFolder());
-          break;
-        default:
-          throw new ISE("Cannot query segment %s in test runner", segmentId);
->>>>>>> ffc50624
 
     }
     Segment segment = new Segment()
