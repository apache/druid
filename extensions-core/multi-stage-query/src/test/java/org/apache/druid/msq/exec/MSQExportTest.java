--- conflicted
+++ resolved
@@ -51,11 +51,7 @@
                                             .add("cnt", ColumnType.LONG).build();
 
     File exportDir = temporaryFolder.newFolder("export/");
-<<<<<<< HEAD
-    final String sql = StringUtils.format("insert into extern(local(exportPath=>'%s')) as csv select cnt, dim1 from foo", exportDir.getAbsolutePath());
-=======
     final String sql = StringUtils.format("insert into extern(local(exportPath=>'%s')) as csv select cnt, dim1 as dim from foo", exportDir.getAbsolutePath());
->>>>>>> a151bcfd
 
     testIngestQuery().setSql(sql)
                      .setExpectedDataSource("foo1")
@@ -66,21 +62,13 @@
                      .verifyResults();
 
     Assert.assertEquals(
-<<<<<<< HEAD
          2, // result file and manifest file
-=======
-        1,
->>>>>>> a151bcfd
         Objects.requireNonNull(new File(exportDir.getAbsolutePath()).listFiles()).length
     );
 
     File resultFile = new File(exportDir, "query-test-query-worker0-partition0.csv");
     List<String> results = readResultsFromFile(resultFile);
     Assert.assertEquals(
-<<<<<<< HEAD
-        results,
-        expectedFooFileContents(true)
-=======
         expectedFooFileContents(true),
         results
     );
@@ -105,16 +93,16 @@
                      .verifyResults();
 
     Assert.assertEquals(
-        1,
+        2,
         Objects.requireNonNull(new File(exportDir.getAbsolutePath()).listFiles()).length
     );
+
 
     File resultFile = new File(exportDir, "query-test-query-worker0-partition0.csv");
     List<String> results = readResultsFromFile(resultFile);
     Assert.assertEquals(
         expectedFoo2FileContents(true),
         results
->>>>>>> a151bcfd
     );
 
     verifyManifestFile(exportDir, ImmutableList.of(resultFile));
@@ -144,11 +132,7 @@
                      .verifyResults();
 
     Assert.assertEquals(
-<<<<<<< HEAD
         expectedFooFileContents(false).size() + 1, // + 1 for the manifest file
-=======
-        expectedFooFileContents(false).size(),
->>>>>>> a151bcfd
         Objects.requireNonNull(new File(exportDir.getAbsolutePath()).listFiles()).length
     );
   }
@@ -157,8 +141,7 @@
   {
     ArrayList<String> expectedResults = new ArrayList<>();
     if (withHeader) {
-<<<<<<< HEAD
-      expectedResults.add("cnt,dim1");
+      expectedResults.add("cnt,dim");
     }
     expectedResults.addAll(ImmutableList.of(
         "1,",
@@ -167,24 +150,20 @@
         "1,1",
         "1,def",
         "1,abc"
-        )
-=======
-      expectedResults.add("cnt,dim");
-    }
-    expectedResults.addAll(ImmutableList.of(
-                               "1,",
-                               "1,10.1",
-                               "1,2",
-                               "1,1",
-                               "1,def",
-                               "1,abc"
-                           )
->>>>>>> a151bcfd
-    );
+    ));
     return expectedResults;
   }
 
-<<<<<<< HEAD
+  private List<String> expectedFoo2FileContents(boolean withHeader)
+  {
+    ArrayList<String> expectedResults = new ArrayList<>();
+    if (withHeader) {
+      expectedResults.add("table_dim,table_count");
+    }
+    expectedResults.addAll(ImmutableList.of("abc,1"));
+    return expectedResults;
+  }
+
   private List<String> readResultsFromFile(File resultFile) throws IOException
   {
     List<String> results = new ArrayList<>();
@@ -225,27 +204,6 @@
           bufferedReader.readLine()
       );
       Assert.assertNull(bufferedReader.readLine());
-=======
-  private List<String> expectedFoo2FileContents(boolean withHeader)
-  {
-    ArrayList<String> expectedResults = new ArrayList<>();
-    if (withHeader) {
-      expectedResults.add("table_dim,table_count");
-    }
-    expectedResults.addAll(ImmutableList.of("abc,1"));
-    return expectedResults;
-  }
-
-  private List<String> readResultsFromFile(File resultFile) throws IOException
-  {
-    List<String> results = new ArrayList<>();
-    try (BufferedReader br = new BufferedReader(new InputStreamReader(Files.newInputStream(resultFile.toPath()), StringUtils.UTF8_STRING))) {
-      String line;
-      while (!(line = br.readLine()).isEmpty()) {
-        results.add(line);
-      }
-      return results;
->>>>>>> a151bcfd
     }
   }
 }