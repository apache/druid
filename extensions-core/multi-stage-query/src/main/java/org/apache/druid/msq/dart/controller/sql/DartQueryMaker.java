/*
 * Licensed to the Apache Software Foundation (ASF) under one
 * or more contributor license agreements.  See the NOTICE file
 * distributed with this work for additional information
 * regarding copyright ownership.  The ASF licenses this file
 * to you under the Apache License, Version 2.0 (the
 * "License"); you may not use this file except in compliance
 * with the License.  You may obtain a copy of the License at
 *
 *   http://www.apache.org/licenses/LICENSE-2.0
 *
 * Unless required by applicable law or agreed to in writing,
 * software distributed under the License is distributed on an
 * "AS IS" BASIS, WITHOUT WARRANTIES OR CONDITIONS OF ANY
 * KIND, either express or implied.  See the License for the
 * specific language governing permissions and limitations
 * under the License.
 */

package org.apache.druid.msq.dart.controller.sql;

import com.google.common.base.Throwables;
import com.google.common.collect.Iterators;
import org.apache.calcite.sql.type.SqlTypeName;
import org.apache.druid.io.LimitedOutputStream;
import org.apache.druid.java.util.common.DateTimes;
import org.apache.druid.java.util.common.Either;
import org.apache.druid.java.util.common.ISE;
import org.apache.druid.java.util.common.Pair;
import org.apache.druid.java.util.common.StringUtils;
import org.apache.druid.java.util.common.guava.BaseSequence;
import org.apache.druid.java.util.common.guava.Sequence;
import org.apache.druid.java.util.common.jackson.JacksonUtils;
import org.apache.druid.java.util.common.logger.Logger;
import org.apache.druid.msq.dart.controller.ControllerHolder;
import org.apache.druid.msq.dart.controller.DartControllerContextFactory;
import org.apache.druid.msq.dart.controller.DartControllerRegistry;
import org.apache.druid.msq.dart.guice.DartControllerConfig;
import org.apache.druid.msq.exec.Controller;
import org.apache.druid.msq.exec.ControllerContext;
import org.apache.druid.msq.exec.ControllerImpl;
import org.apache.druid.msq.exec.QueryKitSpecFactory;
import org.apache.druid.msq.exec.QueryListener;
import org.apache.druid.msq.exec.ResultsContext;
import org.apache.druid.msq.indexing.LegacyMSQSpec;
import org.apache.druid.msq.indexing.QueryDefMSQSpec;
import org.apache.druid.msq.indexing.TaskReportQueryListener;
import org.apache.druid.msq.indexing.destination.TaskReportMSQDestination;
import org.apache.druid.msq.indexing.error.CanceledFault;
import org.apache.druid.msq.indexing.error.CancellationReason;
import org.apache.druid.msq.indexing.error.MSQErrorReport;
import org.apache.druid.msq.indexing.report.MSQResultsReport;
import org.apache.druid.msq.indexing.report.MSQStatusReport;
import org.apache.druid.msq.indexing.report.MSQTaskReportPayload;
import org.apache.druid.msq.sql.MSQTaskQueryMaker;
import org.apache.druid.query.QueryContext;
import org.apache.druid.query.QueryContexts;
import org.apache.druid.segment.column.ColumnType;
import org.apache.druid.server.QueryResponse;
<<<<<<< HEAD
import org.apache.druid.server.initialization.ServerConfig;
=======
import org.apache.druid.sql.calcite.planner.ColumnMappings;
>>>>>>> d01133fa
import org.apache.druid.sql.calcite.planner.PlannerContext;
import org.apache.druid.sql.calcite.planner.QueryUtils;
import org.apache.druid.sql.calcite.rel.DruidQuery;
import org.apache.druid.sql.calcite.run.QueryMaker;
import org.apache.druid.sql.calcite.run.SqlResults;

import javax.annotation.Nullable;

import java.io.ByteArrayOutputStream;
import java.util.Collections;
import java.util.Iterator;
import java.util.List;
import java.util.Map;
import java.util.Map.Entry;
import java.util.NoSuchElementException;
import java.util.Optional;
import java.util.concurrent.ArrayBlockingQueue;
import java.util.concurrent.BlockingQueue;
import java.util.concurrent.ExecutionException;
import java.util.concurrent.ExecutorService;
import java.util.concurrent.Future;
import java.util.stream.Collectors;

/**
 * SQL {@link QueryMaker}. Executes queries in two ways, depending on whether the user asked for a full report.
 *
 * When including a full report, the controller runs in the SQL planning thread (typically an HTTP thread) using
 * the method {@link #runWithReport(ControllerHolder)}. The entire response is buffered in memory, up to
 * {@link DartControllerConfig#getMaxQueryReportSize()}.
 *
 * When not including a full report, the controller runs in {@link #controllerExecutor} and results are streamed
 * back to the user through {@link ResultIterator}. There is no limit to the size of the returned results.
 */
public class DartQueryMaker implements QueryMaker
{
  private static final Logger log = new Logger(DartQueryMaker.class);

  final List<Entry<Integer, String>> fieldMapping;
  private final DartControllerContextFactory controllerContextFactory;
  private final PlannerContext plannerContext;

  /**
   * Controller registry, used to register and remove controllers as they start and finish.
   */
  private final DartControllerRegistry controllerRegistry;

  /**
   * Controller config.
   */
  private final DartControllerConfig controllerConfig;

  /**
   * Executor for {@link #runWithoutReport(ControllerHolder)}. Number of thread is equal to
   * {@link DartControllerConfig#getConcurrentQueries()}, which limits the number of concurrent controllers.
   */
  private final ExecutorService controllerExecutor;
  private final ServerConfig serverConfig;

  final QueryKitSpecFactory queryKitSpecFactory;

  public DartQueryMaker(
      List<Entry<Integer, String>> fieldMapping,
      DartControllerContextFactory controllerContextFactory,
      PlannerContext plannerContext,
      DartControllerRegistry controllerRegistry,
      DartControllerConfig controllerConfig,
      ExecutorService controllerExecutor,
<<<<<<< HEAD
      ServerConfig serverConfig
=======
      QueryKitSpecFactory queryKitSpecFactory
>>>>>>> d01133fa
  )
  {
    this.fieldMapping = fieldMapping;
    this.controllerContextFactory = controllerContextFactory;
    this.plannerContext = plannerContext;
    this.controllerRegistry = controllerRegistry;
    this.controllerConfig = controllerConfig;
    this.controllerExecutor = controllerExecutor;
<<<<<<< HEAD
    this.serverConfig = serverConfig;
=======
    this.queryKitSpecFactory = queryKitSpecFactory;
>>>>>>> d01133fa
  }

  @Override
  public QueryResponse<Object[]> runQuery(DruidQuery druidQuery)
  {
    ColumnMappings columnMappings = QueryUtils.buildColumnMappings(fieldMapping, druidQuery.getOutputRowSignature());
    final LegacyMSQSpec querySpec = MSQTaskQueryMaker.makeLegacyMSQSpec(
        null,
        druidQuery,
<<<<<<< HEAD
        finalizeTimeout(druidQuery.getQuery().context()),
        fieldMapping,
=======
        druidQuery.getQuery().context(),
        columnMappings,
>>>>>>> d01133fa
        plannerContext,
        null
    );


    final ResultsContext resultsContext = MSQTaskQueryMaker.makeResultsContext(druidQuery, fieldMapping, plannerContext);

    return runLegacyMSQSpec(querySpec, druidQuery.getQuery().context(), resultsContext);
  }

  public static ResultsContext makeResultsContext(DruidQuery druidQuery, List<Entry<Integer, String>> fieldMapping,
      PlannerContext plannerContext)
  {
    final List<Pair<SqlTypeName, ColumnType>> types = MSQTaskQueryMaker.getTypes(druidQuery, fieldMapping, plannerContext);
    final ResultsContext resultsContext = new ResultsContext(
        types.stream().map(p -> p.lhs).collect(Collectors.toList()),
        SqlResults.Context.fromPlannerContext(plannerContext)
    );
    return resultsContext;
  }

  private ControllerImpl makeLegacyController(LegacyMSQSpec querySpec, QueryContext context, ResultsContext resultsContext)
  {
    final String dartQueryId = context.getString(QueryContexts.CTX_DART_QUERY_ID);
    final ControllerContext controllerContext = controllerContextFactory.newContext(dartQueryId);

    final ControllerImpl controller = new ControllerImpl(
        dartQueryId,
        querySpec,
        resultsContext,
        controllerContext,
        queryKitSpecFactory

    );
    return controller;
  }

  private ControllerImpl makeQueryDefController(QueryDefMSQSpec querySpec, QueryContext context, ResultsContext resultsContext)
  {
    final String dartQueryId = context.getString(QueryContexts.CTX_DART_QUERY_ID);
    final ControllerContext controllerContext = controllerContextFactory.newContext(dartQueryId);


    final ControllerImpl controller = new ControllerImpl(
        dartQueryId,
        querySpec,
        resultsContext,
        controllerContext,
        queryKitSpecFactory
    );
    return controller;
  }

  public QueryResponse<Object[]> runLegacyMSQSpec(LegacyMSQSpec querySpec, QueryContext context, ResultsContext resultsContext)
  {
    final ControllerImpl controller = makeLegacyController(querySpec, context, resultsContext);
    return runController(controller, context.getFullReport());
  }

  public QueryResponse<Object[]> runQueryDefMSQSpec(QueryDefMSQSpec querySpec, QueryContext context, ResultsContext resultsContext)
  {
    final ControllerImpl controller = makeQueryDefController(querySpec, context, resultsContext);
    return runController(controller, context.getFullReport());
  }

  private QueryResponse<Object[]> runController(final ControllerImpl controller, final boolean fullReport)
  {
    final ControllerHolder controllerHolder = new ControllerHolder(
        controller,
        plannerContext.getSqlQueryId(),
        plannerContext.getSql(),
        plannerContext.getAuthenticationResult(),
        DateTimes.nowUtc()
    );

    // Register controller before submitting anything to controllerExeuctor, so it shows up in
    // "active controllers" lists.
    controllerRegistry.register(controllerHolder);

    try {
      // runWithReport, runWithoutReport are responsible for calling controllerRegistry.deregister(controllerHolder)
      // when their work is done.
      final Sequence<Object[]> results =
          fullReport ? runWithReport(controllerHolder) : runWithoutReport(controllerHolder);
      return QueryResponse.withEmptyContext(results);
    }
    catch (Throwable e) {
      // Error while calling runWithReport or runWithoutReport. Deregister controller immediately.
      controllerRegistry.deregister(controllerHolder);
      throw e;
    }
  }

  /**
   * Adds the timeout parameter to the query context, considering the default and maximum values from
   * {@link ServerConfig}.
   */
  private QueryContext finalizeTimeout(QueryContext queryContext)
  {
    final long timeout = queryContext.getTimeout(serverConfig.getDefaultQueryTimeout());
    QueryContext timeoutContext = queryContext.override(Map.of(QueryContexts.TIMEOUT_KEY, timeout));
    timeoutContext.verifyMaxQueryTimeout(serverConfig.getMaxQueryTimeout());
    return timeoutContext;
  }

  /**
   * Run a query and return the full report, buffered in memory up to
   * {@link DartControllerConfig#getMaxQueryReportSize()}.
   *
   * Arranges for {@link DartControllerRegistry#deregister(ControllerHolder)} to be called upon completion (either
   * success or failure).
   */
  private Sequence<Object[]> runWithReport(final ControllerHolder controllerHolder)
  {
    final Future<Map<String, Object>> reportFuture;

    // Run in controllerExecutor. Control doesn't really *need* to be moved to another thread, but we have to
    // use the controllerExecutor anyway, to ensure we respect the concurrentQueries configuration.
    reportFuture = controllerExecutor.submit(() -> {
      final String threadName = Thread.currentThread().getName();

      try {
        Thread.currentThread().setName(nameThread(plannerContext));

        final ByteArrayOutputStream baos = new ByteArrayOutputStream();
        final TaskReportQueryListener queryListener = new TaskReportQueryListener(
            TaskReportMSQDestination.instance(),
            () -> new LimitedOutputStream(
                baos,
                controllerConfig.getMaxQueryReportSize(),
                limit -> StringUtils.format(
                    "maxQueryReportSize[%,d] exceeded. "
                    + "Try limiting the result set for your query, or run it with %s[false]",
                    limit,
                    QueryContexts.CTX_FULL_REPORT
                )
            ),
            plannerContext.getJsonMapper(),
            controllerHolder.getController().queryId(),
            Collections.emptyMap()
        );

        if (controllerHolder.run(queryListener)) {
          return plannerContext.getJsonMapper()
                               .readValue(baos.toByteArray(), JacksonUtils.TYPE_REFERENCE_MAP_STRING_OBJECT);
        } else {
          // Controller was canceled before it ran.
          throw MSQErrorReport
              .fromFault(
                  controllerHolder.getController().queryId(),
                  null,
                  null,
                  CanceledFault.userRequest()
              )
              .toDruidException();
        }
      }
      finally {
        controllerRegistry.deregister(controllerHolder);
        Thread.currentThread().setName(threadName);
      }
    });

    // Return a sequence that reads one row (the report) from reportFuture.
    return new BaseSequence<>(
        new BaseSequence.IteratorMaker<>()
        {
          @Override
          public Iterator<Object[]> make()
          {
            try {
              return Iterators.singletonIterator(new Object[]{reportFuture.get()});
            }
            catch (InterruptedException e) {
              throw new RuntimeException(e);
            }
            catch (ExecutionException e) {
              // Unwrap ExecutionExceptions, so errors such as DruidException are serialized properly.
              Throwables.throwIfUnchecked(e.getCause());
              throw new RuntimeException(e.getCause());
            }
          }

          @Override
          public void cleanup(Iterator<Object[]> iterFromMake)
          {
            // Nothing to do.
          }
        }
    );
  }

  /**
   * Run a query and return the results only, streamed back using {@link ResultIteratorMaker}.
   *
   * Arranges for {@link DartControllerRegistry#deregister(ControllerHolder)} to be called upon completion (either
   * success or failure).
   */
  private Sequence<Object[]> runWithoutReport(final ControllerHolder controllerHolder)
  {
    return new BaseSequence<>(new ResultIteratorMaker(controllerHolder));
  }

  /**
   * Generate a name for a thread in {@link #controllerExecutor}.
   */
  private String nameThread(final PlannerContext plannerContext)
  {
    return StringUtils.format(
        "%s-sqlQueryId[%s]-queryId[%s]",
        Thread.currentThread().getName(),
        plannerContext.getSqlQueryId(),
        plannerContext.queryContext().get(QueryContexts.CTX_DART_QUERY_ID)
    );
  }

  /**
   * Helper for {@link #runWithoutReport(ControllerHolder)}.
   */
  class ResultIteratorMaker implements BaseSequence.IteratorMaker<Object[], ResultIterator>
  {
    private final ControllerHolder controllerHolder;
    private final ResultIterator resultIterator = new ResultIterator();
    private boolean made;

    public ResultIteratorMaker(ControllerHolder holder)
    {
      this.controllerHolder = holder;
      submitController();
    }

    /**
     * Submits the controller to the executor in the constructor, and remove it from the registry when the
     * future resolves.
     */
    private void submitController()
    {
      controllerExecutor.submit(() -> {
        final Controller controller = controllerHolder.getController();
        final String threadName = Thread.currentThread().getName();

        try {
          Thread.currentThread().setName(nameThread(plannerContext));

          if (!controllerHolder.run(resultIterator)) {
            // Controller was canceled before it ran. Push a cancellation error to the resultIterator, so the sequence
            // returned by "runWithoutReport" can resolve.
            resultIterator.pushError(
                MSQErrorReport.fromFault(
                    controllerHolder.getController().queryId(),
                    null,
                    null,
                    CanceledFault.userRequest()
                ).toDruidException()
            );
          }
        }
        catch (Exception e) {
          log.warn(
              e,
              "Controller failed for sqlQueryId[%s], controllerHost[%s]",
              plannerContext.getSqlQueryId(),
              controller.queryId()
          );
        }
        finally {
          controllerRegistry.deregister(controllerHolder);
          Thread.currentThread().setName(threadName);
        }
      });
    }

    @Override
    public ResultIterator make()
    {
      if (made) {
        throw new ISE("Cannot call make() more than once");
      }

      made = true;
      return resultIterator;
    }

    @Override
    public void cleanup(final ResultIterator iterFromMake)
    {
      if (!iterFromMake.complete) {
        controllerHolder.cancel(CancellationReason.UNKNOWN);
      }
    }
  }

  /**
   * Helper for {@link ResultIteratorMaker}, which is in turn a helper for {@link #runWithoutReport(ControllerHolder)}.
   */
  static class ResultIterator implements Iterator<Object[]>, QueryListener
  {
    /**
     * Number of rows to buffer from {@link #onResultRow(Object[])}.
     */
    private static final int BUFFER_SIZE = 128;

    /**
     * Empty optional signifies results are complete.
     */
    private final BlockingQueue<Either<Throwable, Object[]>> rowBuffer = new ArrayBlockingQueue<>(BUFFER_SIZE);

    /**
     * Only accessed by {@link Iterator} methods, so no need to be thread-safe.
     */
    @Nullable
    private Either<Throwable, Object[]> current;

    private volatile boolean complete;

    @Override
    public boolean hasNext()
    {
      return populateAndReturnCurrent().isPresent();
    }

    @Override
    public Object[] next()
    {
      final Object[] retVal = populateAndReturnCurrent().orElseThrow(NoSuchElementException::new);
      current = null;
      return retVal;
    }

    private Optional<Object[]> populateAndReturnCurrent()
    {
      if (current == null) {
        try {
          current = rowBuffer.take();
        }
        catch (InterruptedException e) {
          Thread.currentThread().interrupt();
          throw new RuntimeException(e);
        }
      }

      if (current.isValue()) {
        return Optional.ofNullable(current.valueOrThrow());
      } else {
        // Don't use valueOrThrow to throw errors; here we *don't* want the wrapping in RuntimeException
        // that Either.valueOrThrow does. We want the original DruidException to be propagated to the user, if
        // there is one.
        final Throwable e = current.error();
        Throwables.throwIfUnchecked(e);
        throw new RuntimeException(e);
      }
    }

    @Override
    public boolean readResults()
    {
      return !complete;
    }

    @Override
    public void onResultsStart(
        final List<MSQResultsReport.ColumnAndType> signature,
        @Nullable final List<SqlTypeName> sqlTypeNames
    )
    {
      // Nothing to do.
    }

    @Override
    public boolean onResultRow(Object[] row)
    {
      try {
        rowBuffer.put(Either.value(row));
        return !complete;
      }
      catch (InterruptedException e) {
        Thread.currentThread().interrupt();
        throw new RuntimeException(e);
      }
    }

    @Override
    public void onResultsComplete()
    {
      // Nothing to do.
    }

    @Override
    public void onQueryComplete(MSQTaskReportPayload report)
    {
      try {
        complete = true;

        final MSQStatusReport statusReport = report.getStatus();

        if (statusReport.getStatus().isSuccess()) {
          rowBuffer.put(Either.value(null));
        } else {
          pushError(statusReport.getErrorReport().toDruidException());
        }
      }
      catch (InterruptedException e) {
        // Can't fix this by pushing an error, because the rowBuffer isn't accepting new entries.
        // Give up, allow controllerHolder.run() to fail.
        Thread.currentThread().interrupt();
        throw new RuntimeException(e);
      }
    }

    public void pushError(final Throwable e) throws InterruptedException
    {
      rowBuffer.put(Either.error(e));
    }
  }
}<|MERGE_RESOLUTION|>--- conflicted
+++ resolved
@@ -57,11 +57,8 @@
 import org.apache.druid.query.QueryContexts;
 import org.apache.druid.segment.column.ColumnType;
 import org.apache.druid.server.QueryResponse;
-<<<<<<< HEAD
 import org.apache.druid.server.initialization.ServerConfig;
-=======
 import org.apache.druid.sql.calcite.planner.ColumnMappings;
->>>>>>> d01133fa
 import org.apache.druid.sql.calcite.planner.PlannerContext;
 import org.apache.druid.sql.calcite.planner.QueryUtils;
 import org.apache.druid.sql.calcite.rel.DruidQuery;
@@ -69,7 +66,6 @@
 import org.apache.druid.sql.calcite.run.SqlResults;
 
 import javax.annotation.Nullable;
-
 import java.io.ByteArrayOutputStream;
 import java.util.Collections;
 import java.util.Iterator;
@@ -129,11 +125,8 @@
       DartControllerRegistry controllerRegistry,
       DartControllerConfig controllerConfig,
       ExecutorService controllerExecutor,
-<<<<<<< HEAD
+      QueryKitSpecFactory queryKitSpecFactory,
       ServerConfig serverConfig
-=======
-      QueryKitSpecFactory queryKitSpecFactory
->>>>>>> d01133fa
   )
   {
     this.fieldMapping = fieldMapping;
@@ -142,11 +135,8 @@
     this.controllerRegistry = controllerRegistry;
     this.controllerConfig = controllerConfig;
     this.controllerExecutor = controllerExecutor;
-<<<<<<< HEAD
+    this.queryKitSpecFactory = queryKitSpecFactory;
     this.serverConfig = serverConfig;
-=======
-    this.queryKitSpecFactory = queryKitSpecFactory;
->>>>>>> d01133fa
   }
 
   @Override
@@ -156,13 +146,8 @@
     final LegacyMSQSpec querySpec = MSQTaskQueryMaker.makeLegacyMSQSpec(
         null,
         druidQuery,
-<<<<<<< HEAD
         finalizeTimeout(druidQuery.getQuery().context()),
-        fieldMapping,
-=======
-        druidQuery.getQuery().context(),
         columnMappings,
->>>>>>> d01133fa
         plannerContext,
         null
     );
