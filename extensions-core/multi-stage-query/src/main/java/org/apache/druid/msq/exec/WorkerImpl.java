--- conflicted
+++ resolved
@@ -38,11 +38,8 @@
 import org.apache.druid.frame.allocation.ArenaMemoryAllocator;
 import org.apache.druid.frame.allocation.ArenaMemoryAllocatorFactory;
 import org.apache.druid.frame.channel.BlockingQueueFrameChannel;
-<<<<<<< HEAD
+import org.apache.druid.frame.channel.ByteTracker;
 import org.apache.druid.frame.channel.FrameWithPartition;
-=======
-import org.apache.druid.frame.channel.ByteTracker;
->>>>>>> 8d03ace1
 import org.apache.druid.frame.channel.ReadableFileFrameChannel;
 import org.apache.druid.frame.channel.ReadableFrameChannel;
 import org.apache.druid.frame.channel.ReadableNilFrameChannel;
@@ -61,13 +58,11 @@
 import org.apache.druid.frame.processor.OutputChannel;
 import org.apache.druid.frame.processor.OutputChannelFactory;
 import org.apache.druid.frame.processor.OutputChannels;
+import org.apache.druid.frame.processor.PartitionedOutputChannel;
 import org.apache.druid.frame.processor.SuperSorter;
 import org.apache.druid.frame.processor.SuperSorterProgressTracker;
-<<<<<<< HEAD
+import org.apache.druid.frame.util.DurableStorageUtils;
 import org.apache.druid.frame.write.FrameWriters;
-=======
-import org.apache.druid.frame.util.DurableStorageUtils;
->>>>>>> 8d03ace1
 import org.apache.druid.indexer.TaskStatus;
 import org.apache.druid.java.util.common.FileUtils;
 import org.apache.druid.java.util.common.ISE;
@@ -698,10 +693,6 @@
           context.tempDir()
       );
     } else {
-<<<<<<< HEAD
-      final File fileChannelDirectory = context.tempDir(stageNumber, "stage-output");
-      return new FileOutputChannelFactory(fileChannelDirectory, frameSize);
-=======
       final File fileChannelDirectory =
           new File(context.tempDir(), StringUtils.format("output_stage_%06d", stageNumber));
 
@@ -721,8 +712,8 @@
     final FileOutputChannelFactory fileOutputChannelFactory =
         new FileOutputChannelFactory(fileChannelDirectory, frameSize, intermediateSuperSorterLocalStorageTracker);
 
-    if (MultiStageQueryContext.isComposedIntermediateSuperSorterStorageEnabled(QueryContext.of(task.getContext())) &&
-        durableStageStorageEnabled) {
+    if (MultiStageQueryContext.isComposedIntermediateSuperSorterStorageEnabled(QueryContext.of(task.getContext()))
+        && durableStageStorageEnabled) {
       return new ComposingOutputChannelFactory(
           ImmutableList.of(
               fileOutputChannelFactory,
@@ -740,7 +731,6 @@
       );
     } else {
       return fileOutputChannelFactory;
->>>>>>> 8d03ace1
     }
   }
 
@@ -852,372 +842,7 @@
           // If an error is thrown while cleaning up a file, log it and try to continue with the cleanup
           log.warn(e, "Error while cleaning up folder at path [%s].", folderName);
         }
-<<<<<<< HEAD
-      }
-=======
-
-        final File sorterTmpDir = new File(context.tempDir(), "super-sort-" + UUID.randomUUID());
-        FileUtils.mkdirp(sorterTmpDir);
-        if (!sorterTmpDir.isDirectory()) {
-          throw new IOException("Cannot create directory: " + sorterTmpDir);
-        }
-
-        outputChannelsFuture = superSortOutputChannels(
-            workOrder.getStageDefinition(),
-            clusterBy,
-            workerResultAndOutputChannels.getOutputChannels(),
-            stagePartitionBoundariesFuture,
-            shuffleOutputChannelFactory,
-            makeSuperSorterIntermediateOutputChannelFactory(frameContext, stageDef.getStageNumber(), sorterTmpDir),
-            exec,
-            cancellationId,
-            frameContext.memoryParameters(),
-            kernelManipulationQueue,
-            counters.sortProgress()
-        );
-      } else {
-        // No sorting, just combining all outputs into one big partition. Use a muxer to get everything into one file.
-        // Note: even if there is only one output channel, we'll run it through the muxer anyway, to ensure the data
-        // gets written to a file. (httpGetChannelData requires files.)
-        final OutputChannel outputChannel = shuffleOutputChannelFactory.openChannel(0);
-
-        final FrameChannelMuxer muxer =
-            new FrameChannelMuxer(
-                workerResultAndOutputChannels.getOutputChannels()
-                                             .getAllChannels()
-                                             .stream()
-                                             .map(OutputChannel::getReadableChannel)
-                                             .collect(Collectors.toList()),
-                outputChannel.getWritableChannel()
-            );
-
-        //noinspection unchecked, rawtypes
-        outputChannelsFuture = Futures.transform(
-            exec.runFully(muxer, cancellationId),
-            (Function) ignored -> OutputChannels.wrap(Collections.singletonList(outputChannel.readOnly()))
-        );
-
-        stagePartitionBoundariesFuture = null;
-      }
-    } else {
-      stagePartitionBoundariesFuture = null;
-
-      // Retain read-only versions to reduce memory footprint.
-      outputChannelsFuture = Futures.immediateFuture(workerResultAndOutputChannels.getOutputChannels().readOnly());
-    }
-
-    // Output channels and future are all constructed. Sanity check, record them, and set up callbacks.
-    Futures.addCallback(
-        Futures.allAsList(
-            Arrays.asList(
-                workerResultAndOutputChannels.getResultFuture(),
-                Futures.transform(
-                    outputChannelsFuture,
-                    new Function<OutputChannels, OutputChannels>()
-                    {
-                      @Override
-                      public OutputChannels apply(final OutputChannels channels)
-                      {
-                        sanityCheckOutputChannels(channels);
-                        return channels;
-                      }
-                    }
-                )
-            )
-        ),
-        new FutureCallback<List<Object>>()
-        {
-          @Override
-          public void onSuccess(final List<Object> workerResultAndOutputChannelsResolved)
-          {
-            Object resultObject = workerResultAndOutputChannelsResolved.get(0);
-            final OutputChannels outputChannels = (OutputChannels) workerResultAndOutputChannelsResolved.get(1);
-
-            for (OutputChannel channel : outputChannels.getAllChannels()) {
-              stageOutputs.computeIfAbsent(stageDef.getId(), ignored1 -> new ConcurrentHashMap<>())
-                          .computeIfAbsent(channel.getPartitionNumber(), ignored2 -> channel.getReadableChannel());
-
-            }
-
-            if (durableStageStorageEnabled) {
-              // Once the outputs channels have been resolved and are ready for reading, the worker appends the filename
-              // with a special marker flag and adds it to the
-              DurableStorageOutputChannelFactory durableStorageOutputChannelFactory =
-                  DurableStorageOutputChannelFactory.createStandardImplementation(
-                      task.getControllerTaskId(),
-                      task().getWorkerNumber(),
-                      stageDef.getStageNumber(),
-                      task().getId(),
-                      frameContext.memoryParameters().getStandardFrameSize(),
-                      MSQTasks.makeStorageConnector(context.injector()),
-                      context.tempDir()
-                  );
-              try {
-                durableStorageOutputChannelFactory.createSuccessFile(task.getId());
-              }
-              catch (IOException e) {
-                throw new ISE(
-                    e,
-                    "Unable to create the success file [%s] at the location [%s]",
-                    DurableStorageUtils.SUCCESS_MARKER_FILENAME,
-                    DurableStorageUtils.getSuccessFilePath(
-                        task.getControllerTaskId(),
-                        stageDef.getStageNumber(),
-                        task().getWorkerNumber()
-                    )
-                );
-              }
-            }
-
-            kernelManipulationQueue.add(holder -> holder.getStageKernelMap()
-                                                        .get(stageDef.getId())
-                                                        .setResultsComplete(resultObject));
-          }
-
-          @Override
-          public void onFailure(final Throwable t)
-          {
-            kernelManipulationQueue.add(
-                kernelHolder ->
-                    kernelHolder.getStageKernelMap().get(stageDef.getId()).fail(t)
-            );
-          }
-        }
-    );
-
-    // Return settable result-key-statistics future, so callers can set it and unblock the supersorter if needed.
-    return stageDef.mustGatherResultKeyStatistics()
-           ? (SettableFuture<ClusterByPartitions>) stagePartitionBoundariesFuture
-           : null;
-  }
-
-  private static <FactoryType extends FrameProcessorFactory<I, WorkerClass, T, R>, I, WorkerClass extends FrameProcessor<T>, T, R> ResultAndChannels<R> makeAndRunWorkers(
-      final int workerNumber,
-      final FactoryType processorFactory,
-      final I processorFactoryExtraInfo,
-      final OutputChannelFactory outputChannelFactory,
-      final StageDefinition stageDefinition,
-      final List<InputSlice> inputSlices,
-      final InputSliceReader inputSliceReader,
-      final FrameContext frameContext,
-      final FrameProcessorExecutor exec,
-      final String cancellationId,
-      final int parallelism,
-      final Bouncer processorBouncer,
-      final CounterTracker counters,
-      final MSQWarningReportPublisher warningPublisher
-  ) throws IOException
-  {
-    final ProcessorsAndChannels<WorkerClass, T> processors =
-        processorFactory.makeProcessors(
-            stageDefinition,
-            workerNumber,
-            inputSlices,
-            inputSliceReader,
-            processorFactoryExtraInfo,
-            outputChannelFactory,
-            frameContext,
-            parallelism,
-            counters,
-            e -> warningPublisher.publishException(stageDefinition.getStageNumber(), e)
-        );
-
-    final Sequence<WorkerClass> processorSequence = processors.processors();
-
-    final int maxOutstandingProcessors;
-
-    if (processors.getOutputChannels().getAllChannels().isEmpty()) {
-      // No output channels: run up to "parallelism" processors at once.
-      maxOutstandingProcessors = Math.max(1, parallelism);
-    } else {
-      // If there are output channels, that acts as a ceiling on the number of processors that can run at once.
-      maxOutstandingProcessors =
-          Math.max(1, Math.min(parallelism, processors.getOutputChannels().getAllChannels().size()));
-    }
-
-    final ListenableFuture<R> workResultFuture = exec.runAllFully(
-        processorSequence,
-        processorFactory.newAccumulatedResult(),
-        processorFactory::accumulateResult,
-        maxOutstandingProcessors,
-        processorBouncer,
-        cancellationId
-    );
-
-    return new ResultAndChannels<>(workResultFuture, processors.getOutputChannels());
-  }
-
-  private static InputSliceReader makeInputSliceReader(
-      final QueryDefinition queryDef,
-      final InputChannels inputChannels,
-      final File temporaryDirectory,
-      final DataSegmentProvider segmentProvider
-  )
-  {
-    return new MapInputSliceReader(
-        ImmutableMap.<Class<? extends InputSlice>, InputSliceReader>builder()
-                    .put(NilInputSlice.class, NilInputSliceReader.INSTANCE)
-                    .put(StageInputSlice.class, new StageInputSliceReader(queryDef.getQueryId(), inputChannels))
-                    .put(ExternalInputSlice.class, new ExternalInputSliceReader(temporaryDirectory))
-                    .put(SegmentsInputSlice.class, new SegmentsInputSliceReader(segmentProvider))
-                    .build()
-    );
-  }
-
-  private static ListenableFuture<OutputChannels> superSortOutputChannels(
-      final StageDefinition stageDefinition,
-      final ClusterBy clusterBy,
-      final OutputChannels processorOutputChannels,
-      final ListenableFuture<ClusterByPartitions> stagePartitionBoundariesFuture,
-      final OutputChannelFactory outputChannelFactory,
-      final OutputChannelFactory intermediateOutputChannelFactory,
-      final FrameProcessorExecutor exec,
-      final String cancellationId,
-      final WorkerMemoryParameters memoryParameters,
-      final BlockingQueue<Consumer<KernelHolder>> kernelManipulationQueue,
-      final SuperSorterProgressTracker superSorterProgressTracker
-  ) throws IOException
-  {
-    if (!stageDefinition.doesShuffle()) {
-      throw new ISE("Output channels do not need shuffling");
-    }
-
-    final List<ReadableFrameChannel> channelsToSuperSort;
-
-    if (processorOutputChannels.getAllChannels().isEmpty()) {
-      // No data coming out of this processor. Report empty statistics, if the kernel is expecting statistics.
-      if (stageDefinition.mustGatherResultKeyStatistics()) {
-        kernelManipulationQueue.add(
-            holder ->
-                holder.getStageKernelMap().get(stageDefinition.getId())
-                      .setResultKeyStatisticsSnapshot(ClusterByStatisticsSnapshot.empty())
-        );
-      }
-
-      // Process one empty channel so the SuperSorter has something to do.
-      final BlockingQueueFrameChannel channel = BlockingQueueFrameChannel.minimal();
-      channel.writable().close();
-      channelsToSuperSort = Collections.singletonList(channel.readable());
-    } else if (stageDefinition.mustGatherResultKeyStatistics()) {
-      channelsToSuperSort = collectKeyStatistics(
-          stageDefinition,
-          clusterBy,
-          processorOutputChannels,
-          exec,
-          memoryParameters.getPartitionStatisticsMaxRetainedBytes(),
-          cancellationId,
-          kernelManipulationQueue
-      );
-    } else {
-      channelsToSuperSort = processorOutputChannels.getAllChannels()
-                                                   .stream()
-                                                   .map(OutputChannel::getReadableChannel)
-                                                   .collect(Collectors.toList());
-    }
-
-    final SuperSorter sorter = new SuperSorter(
-        channelsToSuperSort,
-        stageDefinition.getFrameReader(),
-        clusterBy,
-        stagePartitionBoundariesFuture,
-        exec,
-        outputChannelFactory,
-        intermediateOutputChannelFactory,
-        memoryParameters.getSuperSorterMaxActiveProcessors(),
-        memoryParameters.getSuperSorterMaxChannelsPerProcessor(),
-        -1,
-        cancellationId,
-        superSorterProgressTracker
-    );
-
-    return sorter.run();
-  }
-
-  private static List<ReadableFrameChannel> collectKeyStatistics(
-      final StageDefinition stageDefinition,
-      final ClusterBy clusterBy,
-      final OutputChannels processorOutputChannels,
-      final FrameProcessorExecutor exec,
-      final int partitionStatisticsMaxRetainedBytes,
-      final String cancellationId,
-      final BlockingQueue<Consumer<KernelHolder>> kernelManipulationQueue
-  )
-  {
-    final List<ReadableFrameChannel> retVal = new ArrayList<>();
-    final List<KeyStatisticsCollectionProcessor> processors = new ArrayList<>();
-
-    for (final OutputChannel outputChannel : processorOutputChannels.getAllChannels()) {
-      final BlockingQueueFrameChannel channel = BlockingQueueFrameChannel.minimal();
-      retVal.add(channel.readable());
-
-      processors.add(
-          new KeyStatisticsCollectionProcessor(
-              outputChannel.getReadableChannel(),
-              channel.writable(),
-              stageDefinition.getFrameReader(),
-              clusterBy,
-              stageDefinition.createResultKeyStatisticsCollector(partitionStatisticsMaxRetainedBytes)
-          )
-      );
-    }
-
-    final ListenableFuture<ClusterByStatisticsCollector> clusterByStatisticsCollectorFuture =
-        exec.runAllFully(
-            Sequences.simple(processors),
-            stageDefinition.createResultKeyStatisticsCollector(partitionStatisticsMaxRetainedBytes),
-            ClusterByStatisticsCollector::addAll,
-            // Run all processors simultaneously. They are lightweight and this keeps things moving.
-            processors.size(),
-            Bouncer.unlimited(),
-            cancellationId
-        );
-
-    Futures.addCallback(
-        clusterByStatisticsCollectorFuture,
-        new FutureCallback<ClusterByStatisticsCollector>()
-        {
-          @Override
-          public void onSuccess(final ClusterByStatisticsCollector result)
-          {
-            kernelManipulationQueue.add(
-                holder ->
-                    holder.getStageKernelMap().get(stageDefinition.getId())
-                          .setResultKeyStatisticsSnapshot(result.snapshot())
-            );
-          }
-
-          @Override
-          public void onFailure(Throwable t)
-          {
-            kernelManipulationQueue.add(
-                holder -> {
-                  log.noStackTrace()
-                     .warn(t, "Failed to gather clusterBy statistics for stage [%s]", stageDefinition.getId());
-                  holder.getStageKernelMap().get(stageDefinition.getId()).fail(t);
-                }
-            );
-          }
-        }
-    );
-
-    return retVal;
-  }
-
-  private static void sanityCheckOutputChannels(final OutputChannels outputChannels)
-  {
-    // Verify there is exactly one channel per partition.
-    for (int partitionNumber : outputChannels.getPartitionNumbers()) {
-      final List<OutputChannel> outputChannelsForPartition =
-          outputChannels.getChannelsForPartition(partitionNumber);
-
-      Preconditions.checkState(partitionNumber >= 0, "Expected partitionNumber >= 0, but got [%s]", partitionNumber);
-      Preconditions.checkState(
-          outputChannelsForPartition.size() == 1,
-          "Expected one channel for partition [%s], but got [%s]",
-          partitionNumber,
-          outputChannelsForPartition.size()
-      );
->>>>>>> 8d03ace1
+      }
     }
   }
 
@@ -1543,7 +1168,8 @@
             hashOutputChannelFactory =
                 new FileOutputChannelFactory(
                     context.tempDir(kernel.getStageDefinition().getStageNumber(), "hash-parts"),
-                    frameContext.memoryParameters().getStandardFrameSize()
+                    frameContext.memoryParameters().getStandardFrameSize(),
+                    null
                 );
           }
 
@@ -1647,7 +1273,8 @@
               stageNumber,
               task().getId(),
               frameContext.memoryParameters().getStandardFrameSize(),
-              MSQTasks.makeStorageConnector(context.injector())
+              MSQTasks.makeStorageConnector(context.injector()),
+              context.tempDir()
           );
       try {
         durableStorageOutputChannelFactory.createSuccessFile(task.getId());
@@ -1790,6 +1417,7 @@
       pushAsync(
           resultAndChannels -> {
             final StageDefinition stageDefinition = kernel.getStageDefinition();
+
             final File sorterTmpDir = context.tempDir(stageDefinition.getStageNumber(), "super-sort");
             FileUtils.mkdirp(sorterTmpDir);
             if (!sorterTmpDir.isDirectory()) {
@@ -1803,9 +1431,12 @@
                 stageDefinition.getSortKey(),
                 partitionBoundariesFuture,
                 exec,
-                sorterTmpDir,
                 outputChannelFactory,
-                new ArenaMemoryAllocatorFactory(memoryParameters.getLargeFrameSize()),
+                makeSuperSorterIntermediateOutputChannelFactory(
+                    frameContext,
+                    stageDefinition.getStageNumber(),
+                    sorterTmpDir
+                ),
                 memoryParameters.getSuperSorterMaxActiveProcessors(),
                 memoryParameters.getSuperSorterMaxChannelsPerProcessor(),
                 -1,
@@ -1900,6 +1531,12 @@
                 }
 
                 @Override
+                public PartitionedOutputChannel openPartitionedChannel(String name, boolean deleteAfterRead)
+                {
+                  throw new UnsupportedOperationException();
+                }
+
+                @Override
                 public OutputChannel openNilChannel(int expectedZero)
                 {
                   if (expectedZero != 0) {
@@ -1920,9 +1557,12 @@
                         stageDefinition.getSortKey(),
                         Futures.immediateFuture(ClusterByPartitions.oneUniversalPartition()),
                         exec,
-                        sorterTmpDir,
                         partitionOverrideOutputChannelFactory,
-                        new ArenaMemoryAllocatorFactory(memoryParameters.getLargeFrameSize()),
+                        makeSuperSorterIntermediateOutputChannelFactory(
+                            frameContext,
+                            stageDefinition.getStageNumber(),
+                            sorterTmpDir
+                        ),
                         1,
                         2,
                         -1,
