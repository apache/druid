/*
 * Licensed to the Apache Software Foundation (ASF) under one
 * or more contributor license agreements.  See the NOTICE file
 * distributed with this work for additional information
 * regarding copyright ownership.  The ASF licenses this file
 * to you under the Apache License, Version 2.0 (the
 * "License"); you may not use this file except in compliance
 * with the License.  You may obtain a copy of the License at
 *
 *   http://www.apache.org/licenses/LICENSE-2.0
 *
 * Unless required by applicable law or agreed to in writing,
 * software distributed under the License is distributed on an
 * "AS IS" BASIS, WITHOUT WARRANTIES OR CONDITIONS OF ANY
 * KIND, either express or implied.  See the License for the
 * specific language governing permissions and limitations
 * under the License.
 */

package org.apache.druid.msq.exec;

import com.google.common.base.Suppliers;
import com.google.common.base.Throwables;
import com.google.common.collect.ImmutableList;
import com.google.common.collect.ImmutableMap;
import com.google.common.collect.ImmutableSet;
import com.google.common.collect.Iterables;
import com.google.common.util.concurrent.ListenableFuture;
import com.google.common.util.concurrent.ListeningExecutorService;
import com.google.common.util.concurrent.SettableFuture;
import it.unimi.dsi.fastutil.ints.Int2ObjectMap;
import it.unimi.dsi.fastutil.ints.Int2ObjectOpenHashMap;
import it.unimi.dsi.fastutil.ints.IntObjectPair;
import org.apache.druid.common.guava.FutureUtils;
import org.apache.druid.error.DruidException;
import org.apache.druid.frame.channel.ReadableFrameChannel;
import org.apache.druid.frame.key.ClusterByPartitions;
import org.apache.druid.frame.processor.FrameProcessorExecutor;
import org.apache.druid.frame.processor.OutputChannel;
import org.apache.druid.frame.util.DurableStorageUtils;
import org.apache.druid.java.util.common.FileUtils;
import org.apache.druid.java.util.common.ISE;
import org.apache.druid.java.util.common.RE;
import org.apache.druid.java.util.common.Stopwatch;
import org.apache.druid.java.util.common.StringUtils;
import org.apache.druid.java.util.common.io.Closer;
import org.apache.druid.java.util.common.logger.Logger;
import org.apache.druid.msq.counters.CounterSnapshotsTree;
import org.apache.druid.msq.counters.CounterTracker;
import org.apache.druid.msq.indexing.InputChannelFactory;
import org.apache.druid.msq.indexing.MSQWorkerTask;
import org.apache.druid.msq.indexing.error.CanceledFault;
import org.apache.druid.msq.indexing.error.CannotParseExternalDataFault;
import org.apache.druid.msq.indexing.error.MSQErrorReport;
import org.apache.druid.msq.indexing.error.MSQException;
import org.apache.druid.msq.indexing.error.MSQWarningReportLimiterPublisher;
import org.apache.druid.msq.indexing.error.MSQWarningReportPublisher;
import org.apache.druid.msq.indexing.error.MSQWarningReportSimplePublisher;
import org.apache.druid.msq.indexing.error.MSQWarnings;
import org.apache.druid.msq.input.InputSlices;
import org.apache.druid.msq.input.stage.ReadablePartition;
import org.apache.druid.msq.kernel.QueryDefinition;
import org.apache.druid.msq.kernel.StageDefinition;
import org.apache.druid.msq.kernel.StageId;
import org.apache.druid.msq.kernel.WorkOrder;
import org.apache.druid.msq.kernel.controller.ControllerQueryKernelUtils;
import org.apache.druid.msq.kernel.worker.WorkerStageKernel;
import org.apache.druid.msq.kernel.worker.WorkerStagePhase;
import org.apache.druid.msq.shuffle.input.DurableStorageInputChannelFactory;
import org.apache.druid.msq.shuffle.input.MetaInputChannelFactory;
import org.apache.druid.msq.shuffle.input.WorkerInputChannelFactory;
import org.apache.druid.msq.shuffle.input.WorkerOrLocalInputChannelFactory;
import org.apache.druid.msq.shuffle.output.StageOutputHolder;
import org.apache.druid.msq.statistics.ClusterByStatisticsSnapshot;
import org.apache.druid.msq.statistics.PartialKeyStatisticsInformation;
import org.apache.druid.msq.util.DecoratedExecutorService;
import org.apache.druid.msq.util.MultiStageQueryContext;
import org.apache.druid.query.DruidMetrics;
import org.apache.druid.query.PrioritizedCallable;
import org.apache.druid.query.PrioritizedRunnable;
import org.apache.druid.query.QueryContext;
import org.apache.druid.query.QueryProcessingPool;
import org.apache.druid.server.DruidNode;
<<<<<<< HEAD
import org.apache.druid.utils.CloseableUtils;
import org.joda.time.Interval;
=======
>>>>>>> e6f921ce

import javax.annotation.Nullable;
import java.io.Closeable;
import java.io.IOException;
import java.io.InputStream;
import java.util.Comparator;
import java.util.HashMap;
import java.util.HashSet;
import java.util.List;
import java.util.Map;
import java.util.Optional;
import java.util.Set;
import java.util.concurrent.BlockingQueue;
import java.util.concurrent.Callable;
import java.util.concurrent.ConcurrentHashMap;
import java.util.concurrent.LinkedBlockingDeque;
import java.util.concurrent.TimeUnit;
import java.util.function.Consumer;
import java.util.function.Supplier;
import java.util.stream.Collectors;
import java.util.stream.StreamSupport;

/**
 * Interface for a worker of a multi-stage query.
 *
 * Not scoped to any particular query. There is one of these per {@link MSQWorkerTask}, and one per server for
 * long-lived workers.
 */
public class WorkerImpl implements Worker
{
  private static final Logger log = new Logger(WorkerImpl.class);

  /**
   * Task object, if this {@link WorkerImpl} was launched from a task. Ideally, this would not be needed, and we
   * would be able to get everything we need from {@link WorkerContext}.
   */
  @Nullable
  private final MSQWorkerTask task;
  private final WorkerContext context;
  private final DruidNode selfDruidNode;

  private final BlockingQueue<Consumer<KernelHolders>> kernelManipulationQueue = new LinkedBlockingDeque<>();
  private final ConcurrentHashMap<StageId, ConcurrentHashMap<Integer, StageOutputHolder>> stageOutputs = new ConcurrentHashMap<>();

  /**
   * Pair of {workerNumber, stageId} -> counters.
   */
  private final ConcurrentHashMap<IntObjectPair<StageId>, CounterTracker> stageCounters = new ConcurrentHashMap<>();

  /**
   * Future that resolves when {@link #run()} completes.
   */
  private final SettableFuture<Void> runFuture = SettableFuture.create();

  /**
   * Set once in {@link #runInternal} and never reassigned. Used by processing threads so we can contact other workers
   * during a shuffle.
   */
  private volatile WorkerClient workerClient;

<<<<<<< HEAD
  /**
   * Set to false by {@link #controllerFailed()} as a way of enticing the {@link #runInternal} method to exit promptly.
   */
  private volatile boolean controllerAlive = true;

  /**
   * Stores dimensions for metric emissions.
   */
  private final Map<String, Object> queryMetricDimensions = new HashMap<>();

=======
>>>>>>> e6f921ce
  public WorkerImpl(@Nullable final MSQWorkerTask task, final WorkerContext context)
  {
    this.task = task;
    this.context = context;
    this.selfDruidNode = context.selfNode();
  }

  @Override
  public String id()
  {
    return context.workerId();
  }

  @Override
  public void run()
  {
    try (final Closer closer = Closer.create()) {
      final Stopwatch stopwatch = Stopwatch.createStarted();
      final KernelHolders kernelHolders = KernelHolders.create(context, closer);
      final ControllerClient controllerClient = kernelHolders.getControllerClient();

      Throwable t = null;
      Optional<MSQErrorReport> maybeErrorReport;

      try {
        maybeErrorReport = runInternal(kernelHolders, closer);
      }
      catch (Throwable e) {
        t = e;
        maybeErrorReport = Optional.of(
            MSQErrorReport.fromException(
                context.workerId(),
                MSQTasks.getHostFromSelfNode(context.selfNode()),
                null,
                e
            )
        );
      }

      // Report query metrics
      reportQueryMetrics(maybeErrorReport.isEmpty(), stopwatch.millisElapsed());

      if (maybeErrorReport.isPresent()) {
        final MSQErrorReport errorReport = maybeErrorReport.get();
        final String logMessage = MSQTasks.errorReportToLogMessage(errorReport);
        log.warn("%s", logMessage);

        // Inform controller of any errors that occur, unless we were canceled. This prevents attempting to contact
        // the controller after cancellation due to controller failure. For situations where the worker is canceled
        // but the controller is still alive, cancellation propagates to the controller in other ways. (For example,
        // with single-shot tasks, the controller notices the task fails.)
        if (!(errorReport.getFault() instanceof CanceledFault)) {
          controllerClient.postWorkerError(errorReport);
        }

        if (t != null) {
          Throwables.throwIfInstanceOf(t, MSQException.class);
          throw new MSQException(t, maybeErrorReport.get().getFault());
        } else {
          throw new MSQException(maybeErrorReport.get().getFault());
        }
      }
    }
    catch (IOException e) {
      throw new RuntimeException(e);
    }
    finally {
      runFuture.set(null);
    }
  }

  @SuppressWarnings("unchecked")
  private void reportQueryMetrics(boolean success, long time)
  {
    long cpuTimeNs = 0L;
    for (final CounterTracker tracker : stageCounters.values()) {
      cpuTimeNs += tracker.totalCpu();
    }

    final Set<String> datasources = (Set<String>) queryMetricDimensions.get(DruidMetrics.DATASOURCE);
    final Set<Interval> intervals = (Set<Interval>) queryMetricDimensions.get(DruidMetrics.INTERVAL);
    final Map<String, Object> dims = MSQMetricUtils.createQueryMetricDimensions(datasources, intervals, success);
    context.emitMetric("query/time", dims, time);
    context.emitMetric("query/cpu/time", dims, TimeUnit.NANOSECONDS.toMicros(cpuTimeNs));
  }

  /**
   * Runs worker logic. Returns an empty Optional on success. On failure, returns an error report for errors that
   * happened in other threads; throws exceptions for errors that happened in the main worker loop.
   */
  private Optional<MSQErrorReport> runInternal(final KernelHolders kernelHolders, final Closer workerCloser)
      throws Exception
  {
    context.registerWorker(this, workerCloser);
    workerCloser.register(context.dataServerQueryHandlerFactory());
    this.workerClient = workerCloser.register(new ExceptionWrappingWorkerClient(context.makeWorkerClient()));
    final FrameProcessorExecutor workerExec = new FrameProcessorExecutor(makeProcessingPool());

    final long maxAllowedParseExceptions;

    if (task != null) {
      maxAllowedParseExceptions =
          Long.parseLong(task.getContext()
                             .getOrDefault(MSQWarnings.CTX_MAX_PARSE_EXCEPTIONS_ALLOWED, Long.MAX_VALUE)
                             .toString());
    } else {
      maxAllowedParseExceptions = 0;
    }

    final long maxVerboseParseExceptions;
    if (maxAllowedParseExceptions == -1L) {
      maxVerboseParseExceptions = Limits.MAX_VERBOSE_PARSE_EXCEPTIONS;
    } else {
      maxVerboseParseExceptions = Math.min(maxAllowedParseExceptions, Limits.MAX_VERBOSE_PARSE_EXCEPTIONS);
    }

    final Set<String> criticalWarningCodes;
    if (maxAllowedParseExceptions == 0) {
      criticalWarningCodes = ImmutableSet.of(CannotParseExternalDataFault.CODE);
    } else {
      criticalWarningCodes = ImmutableSet.of();
    }

    // Delay removal of kernels so we don't interfere with iteration of kernelHolders.getAllKernelHolders().
    final Set<StageId> kernelsToRemove = new HashSet<>();

    while (!kernelHolders.isDone()) {
      boolean didSomething = false;

      for (final KernelHolder kernelHolder : kernelHolders.getAllKernelHolders()) {
        final WorkerStageKernel kernel = kernelHolder.kernel;
        final StageDefinition stageDefinition = kernel.getStageDefinition();

        // Workers run all work orders they get. There is not (currently) any limit on the number of concurrent work
        // orders; we rely on the controller to avoid overloading workers.
        if (kernel.getPhase() == WorkerStagePhase.NEW
            && kernelHolders.runningKernelCount() < context.maxConcurrentStages()) {
          handleNewWorkOrder(
              kernelHolder,
              kernelHolders.controllerClient,
              workerExec,
              criticalWarningCodes,
              maxVerboseParseExceptions
          );
          logKernelStatus(kernelHolders.getAllKernels());
          didSomething = true;
        }

        if (kernel.getPhase() == WorkerStagePhase.READING_INPUT
            && handleReadingInput(kernelHolder, kernelHolders.controllerClient)) {
          didSomething = true;
          logKernelStatus(kernelHolders.getAllKernels());
        }

        if (kernel.getPhase() == WorkerStagePhase.PRESHUFFLE_WAITING_FOR_RESULT_PARTITION_BOUNDARIES
            && handleWaitingForResultPartitionBoundaries(kernelHolder)) {
          didSomething = true;
          logKernelStatus(kernelHolders.getAllKernels());
        }

        if (kernel.getPhase() == WorkerStagePhase.RESULTS_COMPLETE
            && handleResultsReady(kernelHolder, kernelHolders.controllerClient)) {
          didSomething = true;
          logKernelStatus(kernelHolders.getAllKernels());
        }

        if (kernel.getPhase() == WorkerStagePhase.FAILED) {
          // Return an error report when a work order fails. This is better than throwing an exception, because we can
          // include the stage number.
          return Optional.of(
              MSQErrorReport.fromException(
                  id(),
                  MSQTasks.getHostFromSelfNode(selfDruidNode),
                  stageDefinition.getId().getStageNumber(),
                  kernel.getException()
              )
          );
        }

        if (kernel.getPhase().isTerminal()) {
          handleTerminated(kernelHolder);
          kernelsToRemove.add(stageDefinition.getId());
        }
      }

      for (final StageId stageId : kernelsToRemove) {
        kernelHolders.removeKernel(stageId);
      }

      kernelsToRemove.clear();

      if (!didSomething && !kernelHolders.isDone()) {
        Consumer<KernelHolders> nextCommand;

        // Run the next command, waiting for it if necessary. Post counters to the controller every 5 seconds
        // while waiting.
        do {
          postCountersToController(kernelHolders.getControllerClient());
        } while ((nextCommand = kernelManipulationQueue.poll(5, TimeUnit.SECONDS)) == null);

        nextCommand.accept(kernelHolders);

        // Run all pending commands after that one. Helps avoid deep queues.
        // After draining the command queue, move on to the next iteration of the worker loop.
        while ((nextCommand = kernelManipulationQueue.poll()) != null) {
          nextCommand.accept(kernelHolders);
        }

        logKernelStatus(kernelHolders.getAllKernels());
      }
    }

    // Empty means success.
    return Optional.empty();
  }

  /**
   * Handle a kernel in state {@link WorkerStagePhase#NEW}. The kernel is transitioned to
   * {@link WorkerStagePhase#READING_INPUT} and a {@link RunWorkOrder} instance is created to start executing work.
   */
  private void handleNewWorkOrder(
      final KernelHolder kernelHolder,
      final ControllerClient controllerClient,
      final FrameProcessorExecutor workerExec,
      final Set<String> criticalWarningCodes,
      final long maxVerboseParseExceptions
  ) throws IOException
  {
    final WorkerStageKernel kernel = kernelHolder.kernel;
    final WorkOrder workOrder = kernel.getWorkOrder();
    final StageDefinition stageDefinition = workOrder.getStageDefinition();
    updateMetricDimensions(workOrder.getQueryDefinition());
    final String cancellationId = cancellationIdFor(stageDefinition.getId(), workOrder.getWorkerNumber());

    log.info(
        "Starting work order for stage[%s], workerNumber[%d]%s",
        stageDefinition.getId(),
        workOrder.getWorkerNumber(),
        (log.isDebugEnabled()
         ? StringUtils.format(", payload[%s]", context.jsonMapper().writeValueAsString(workOrder)) : "")
    );

    final FrameContext frameContext = context.frameContext(workOrder);

    // Set up resultsCloser (called when we are done reading results).
    kernelHolder.resultsCloser.register(() -> FileUtils.deleteDirectory(frameContext.tempDir()));
    kernelHolder.resultsCloser.register(() -> removeStageOutputChannels(stageDefinition.getId()));

    // Create separate inputChannelFactory per stage, because the list of tasks can grow between stages, and
    // so we need to avoid the memoization of controllerClient.getWorkerIds() in baseInputChannelFactory.
    final InputChannelFactory inputChannelFactory =
        makeBaseInputChannelFactory(workOrder, controllerClient, kernelHolder.processorCloser);

    final boolean includeAllCounters = context.includeAllCounters();
    final RunWorkOrder runWorkOrder = new RunWorkOrder(
        workOrder,
        inputChannelFactory,
        stageCounters.computeIfAbsent(
            IntObjectPair.of(workOrder.getWorkerNumber(), stageDefinition.getId()),
            ignored -> new CounterTracker(includeAllCounters)
        ),
        workerExec,
        cancellationId,
        context,
        frameContext,
        makeRunWorkOrderListener(workOrder, controllerClient, criticalWarningCodes, maxVerboseParseExceptions)
    );

    // Set up processorCloser (called when processing is done).
    kernelHolder.processorCloser.register(() -> runWorkOrder.stopUnchecked(null));

    // Start working on this stage immediately.
    kernel.startReading();
    runWorkOrder.startAsync();
    kernelHolder.partitionBoundariesFuture = runWorkOrder.getStagePartitionBoundariesFuture();
  }

  @SuppressWarnings("unchecked")
  private void updateMetricDimensions(QueryDefinition queryDef)
  {
    Set<String> datasourceDim = (Set<String>) queryMetricDimensions.computeIfAbsent(DruidMetrics.DATASOURCE, s -> new HashSet<>());
    Set<Interval> intervalDim = (Set<Interval>) queryMetricDimensions.computeIfAbsent(DruidMetrics.INTERVAL, s -> new HashSet<>());
    for (StageDefinition stageDef : queryDef.getStageDefinitions()) {
      datasourceDim.addAll(MSQMetricUtils.getDatasources(stageDef));
      intervalDim.addAll(MSQMetricUtils.getIntervals(stageDef));
    }
  }

  /**
   * Handle a kernel in state {@link WorkerStagePhase#READING_INPUT}.
   *
   * If the worker has finished generating result key statistics, they are posted to the controller and the kernel is
   * transitioned to {@link WorkerStagePhase#PRESHUFFLE_WAITING_FOR_RESULT_PARTITION_BOUNDARIES}.
   *
   * @return whether kernel state changed
   */
  private boolean handleReadingInput(
      final KernelHolder kernelHolder,
      final ControllerClient controllerClient
  ) throws IOException
  {
    final WorkerStageKernel kernel = kernelHolder.kernel;
    if (kernel.hasResultKeyStatisticsSnapshot()) {
      PartialKeyStatisticsInformation partialKeyStatisticsInformation =
          kernel.getResultKeyStatisticsSnapshot()
                .partialKeyStatistics();

      controllerClient.postPartialKeyStatistics(
          kernel.getStageDefinition().getId(),
          kernel.getWorkOrder().getWorkerNumber(),
          partialKeyStatisticsInformation
      );

      kernel.startPreshuffleWaitingForResultPartitionBoundaries();
      return true;
    } else if (kernel.isDoneReadingInput()
               && kernel.getStageDefinition().doesSortDuringShuffle()
               && !kernel.getStageDefinition().mustGatherResultKeyStatistics()) {
      // Skip postDoneReadingInput when context.maxConcurrentStages() == 1, for backwards compatibility.
      // See Javadoc comment on ControllerClient#postDoneReadingInput.
      if (context.maxConcurrentStages() > 1) {
        controllerClient.postDoneReadingInput(
            kernel.getStageDefinition().getId(),
            kernel.getWorkOrder().getWorkerNumber()
        );
      }

      kernel.startPreshuffleWritingOutput();
      return true;
    } else {
      return false;
    }
  }

  /**
   * Handle a kernel in state {@link WorkerStagePhase#PRESHUFFLE_WAITING_FOR_RESULT_PARTITION_BOUNDARIES}.
   *
   * If partition boundaries have become available, the {@link KernelHolder#partitionBoundariesFuture} is updated and
   * the kernel is transitioned to state {@link WorkerStagePhase#PRESHUFFLE_WRITING_OUTPUT}.
   *
   * @return whether kernel state changed
   */
  private boolean handleWaitingForResultPartitionBoundaries(final KernelHolder kernelHolder)
  {
    if (kernelHolder.kernel.hasResultPartitionBoundaries()) {
      kernelHolder.partitionBoundariesFuture.set(kernelHolder.kernel.getResultPartitionBoundaries());
      kernelHolder.kernel.startPreshuffleWritingOutput();
      return true;
    } else {
      return false;
    }
  }

  /**
   * Handle a kernel in state {@link WorkerStagePhase#RESULTS_COMPLETE}. If {@link ControllerClient#postResultsComplete}
   * has not yet been posted to the controller, it is posted at this time. Otherwise nothing happens.
   *
   * @return whether kernel state changed
   */
  private boolean handleResultsReady(final KernelHolder kernelHolder, final ControllerClient controllerClient)
      throws IOException
  {
    final WorkerStageKernel kernel = kernelHolder.kernel;
    final boolean didNotPostYet =
        kernel.addPostedResultsComplete(kernel.getStageDefinition().getId(), kernel.getWorkOrder().getWorkerNumber());

    if (didNotPostYet) {
      controllerClient.postResultsComplete(
          kernel.getStageDefinition().getId(),
          kernel.getWorkOrder().getWorkerNumber(),
          kernel.getResultObject()
      );
    }

    return didNotPostYet;
  }

  /**
   * Handle a kernel in state where {@link WorkerStagePhase#isTerminal()} is true.
   */
  private void handleTerminated(final KernelHolder kernelHolder)
  {
    final WorkerStageKernel kernel = kernelHolder.kernel;
    removeStageOutputChannels(kernel.getStageDefinition().getId());

    if (kernelHolder.kernel.getWorkOrder().getOutputChannelMode().isDurable()) {
      removeStageDurableStorageOutput(kernel.getStageDefinition().getId());
    }
  }

  @Override
  public ListenableFuture<InputStream> readStageOutput(
      final StageId stageId,
      final int partitionNumber,
      final long offset
  )
  {
    return getOrCreateStageOutputHolder(stageId, partitionNumber).readRemotelyFrom(offset);
  }

  /**
   * Accept a new {@link WorkOrder} for execution.
   *
   * For backwards-compatibility purposes, this method populates {@link WorkOrder#getOutputChannelMode()}
   * and {@link WorkOrder#getWorkerContext()} if the controller did not set them. (They are there for newer controllers,
   * but not older ones.)
   */
  @Override
  public void postWorkOrder(final WorkOrder workOrder)
  {
    log.info(
        "Got work order for stage[%s], workerNumber[%s]",
        workOrder.getStageDefinition().getId(),
        workOrder.getWorkerNumber()
    );

    if (task != null && task.getWorkerNumber() != workOrder.getWorkerNumber()) {
      throw new ISE(
          "Worker number mismatch: expected workerNumber[%d], got[%d]",
          task.getWorkerNumber(),
          workOrder.getWorkerNumber()
      );
    }

    final WorkOrder workOrderToUse = makeWorkOrderToUse(
        workOrder,
        task != null && task.getContext() != null ? QueryContext.of(task.getContext()) : QueryContext.empty()
    );

    kernelManipulationQueue.add(
        kernelHolders ->
            kernelHolders.addKernel(WorkerStageKernel.create(workOrderToUse))
    );
  }

  @Override
  public boolean postResultPartitionBoundaries(
      final StageId stageId,
      final ClusterByPartitions stagePartitionBoundaries
  )
  {
    kernelManipulationQueue.add(
        kernelHolders -> {
          final WorkerStageKernel stageKernel = kernelHolders.getKernelFor(stageId);

          if (stageKernel != null) {
            if (!stageKernel.hasResultPartitionBoundaries()) {
              stageKernel.setResultPartitionBoundaries(stagePartitionBoundaries);
            } else {
              // Ignore if partition boundaries are already set.
              log.warn("Stage[%s] already has result partition boundaries set. Ignoring new ones.", stageId);
            }
          }
        }
    );
    return true;
  }

  @Override
  public void postCleanupStage(final StageId stageId)
  {
    log.debug("Received cleanup order for stage[%s].", stageId);
    kernelManipulationQueue.add(holder -> {
      holder.finishProcessing(stageId);
      final WorkerStageKernel kernel = holder.getKernelFor(stageId);
      if (kernel != null) {
        // Calling setStageFinished places the kernel into FINISHED state, which also means we'll ignore any
        // "Canceled" errors generated by "holder.finishProcessing(stageId)". (See WorkerStageKernel.fail)
        kernel.setStageFinished();
      }
    });
  }

  @Override
  public void postFinish()
  {
    log.debug("Received finish call.");
    kernelManipulationQueue.add(KernelHolders::setDone);
  }

  @Override
  public ClusterByStatisticsSnapshot fetchStatisticsSnapshot(StageId stageId)
  {
    log.debug("Fetching statistics for stage[%s]", stageId);
    final SettableFuture<ClusterByStatisticsSnapshot> snapshotFuture = SettableFuture.create();
    kernelManipulationQueue.add(
        holder -> {
          try {
            final WorkerStageKernel kernel = holder.getKernelFor(stageId);
            if (kernel != null) {
              final ClusterByStatisticsSnapshot snapshot = kernel.getResultKeyStatisticsSnapshot();
              if (snapshot == null) {
                throw new ISE("Requested statistics snapshot is not generated yet for stage [%s]", stageId);
              }

              snapshotFuture.set(snapshot);
            } else {
              snapshotFuture.setException(new ISE("Stage[%s] has terminated", stageId));
            }
          }
          catch (Throwable t) {
            snapshotFuture.setException(t);
          }
        }
    );
    return FutureUtils.getUnchecked(snapshotFuture, true);
  }

  @Override
  public ClusterByStatisticsSnapshot fetchStatisticsSnapshotForTimeChunk(StageId stageId, long timeChunk)
  {
    return fetchStatisticsSnapshot(stageId).getSnapshotForTimeChunk(timeChunk);
  }

  @Override
  public CounterSnapshotsTree getCounters()
  {
    final CounterSnapshotsTree retVal = new CounterSnapshotsTree();

    for (final Map.Entry<IntObjectPair<StageId>, CounterTracker> entry : stageCounters.entrySet()) {
      retVal.put(
          entry.getKey().right().getStageNumber(),
          entry.getKey().leftInt(),
          entry.getValue().snapshot()
      );
    }

    return retVal;
  }

  /**
   * Returns the context used to create this worker.
   */
  public WorkerContext getWorkerContext()
  {
    return context;
  }

  /**
   * Create a {@link RunWorkOrderListener} for {@link RunWorkOrder} that hooks back into the {@link KernelHolders}
   * in the main loop.
   */
  private RunWorkOrderListener makeRunWorkOrderListener(
      final WorkOrder workOrder,
      final ControllerClient controllerClient,
      final Set<String> criticalWarningCodes,
      final long maxVerboseParseExceptions
  )
  {
    final StageId stageId = workOrder.getStageDefinition().getId();
    final MSQWarningReportPublisher msqWarningReportPublisher = new MSQWarningReportLimiterPublisher(
        new MSQWarningReportSimplePublisher(
            id(),
            controllerClient,
            id(),
            MSQTasks.getHostFromSelfNode(selfDruidNode)
        ),
        Limits.MAX_VERBOSE_WARNINGS,
        ImmutableMap.of(CannotParseExternalDataFault.CODE, maxVerboseParseExceptions),
        criticalWarningCodes,
        controllerClient,
        id(),
        MSQTasks.getHostFromSelfNode(selfDruidNode)
    );

    return new RunWorkOrderListener()
    {
      @Override
      public void onDoneReadingInput(@Nullable ClusterByStatisticsSnapshot snapshot)
      {
        kernelManipulationQueue.add(
            holder -> {
              final WorkerStageKernel kernel = holder.getKernelFor(stageId);
              if (kernel != null) {
                kernel.setResultKeyStatisticsSnapshot(snapshot);
              }
            }
        );
      }

      @Override
      public void onOutputChannelAvailable(OutputChannel channel)
      {
        ReadableFrameChannel readableChannel = null;

        try {
          readableChannel = channel.getReadableChannel();
          getOrCreateStageOutputHolder(stageId, channel.getPartitionNumber())
              .setChannel(readableChannel);
        }
        catch (Exception e) {
          if (readableChannel != null) {
            try {
              readableChannel.close();
            }
            catch (Throwable e2) {
              e.addSuppressed(e2);
            }
          }

          kernelManipulationQueue.add(holder -> {
            throw new RE(e, "Worker completion callback error for stage [%s]", stageId);
          });
        }
      }

      @Override
      public void onSuccess(Object resultObject)
      {
        kernelManipulationQueue.add(
            holder -> {
              // Call finishProcessing prior to transitioning to RESULTS_COMPLETE, so the FrameContext is closed
              // and resources are released.
              holder.finishProcessing(stageId);

              final WorkerStageKernel kernel = holder.getKernelFor(stageId);
              if (kernel != null) {
                kernel.setResultsComplete(resultObject);
              }
            }
        );
      }

      @Override
      public void onWarning(Throwable t)
      {
        msqWarningReportPublisher.publishException(stageId.getStageNumber(), t);
      }

      @Override
      public void onFailure(Throwable t)
      {
        kernelManipulationQueue.add(
            holder -> {
              final WorkerStageKernel kernel = holder.getKernelFor(stageId);
              if (kernel != null) {
                kernel.fail(t);
              }
            }
        );
      }
    };
  }

  private InputChannelFactory makeBaseInputChannelFactory(
      final WorkOrder workOrder,
      final ControllerClient controllerClient,
      final Closer closer
  )
  {
    return MetaInputChannelFactory.create(
        InputSlices.allStageSlices(workOrder.getInputs()),
        workOrder.getOutputChannelMode(),
        outputChannelMode -> {
          switch (outputChannelMode) {
            case MEMORY:
            case LOCAL_STORAGE:
              final Supplier<List<String>> workerIds;

              if (workOrder.getWorkerIds() != null) {
                workerIds = workOrder::getWorkerIds;
              } else {
                workerIds = Suppliers.memoize(
                    () -> {
                      try {
                        return controllerClient.getWorkerIds();
                      }
                      catch (IOException e) {
                        throw new RuntimeException(e);
                      }
                    }
                );
              }

              return new WorkerOrLocalInputChannelFactory(
                  id(),
                  workerIds,
                  new WorkerInputChannelFactory(workerClient, workerIds),
                  this::getOrCreateStageOutputHolder
              );

            case DURABLE_STORAGE_INTERMEDIATE:
            case DURABLE_STORAGE_QUERY_RESULTS:
              return DurableStorageInputChannelFactory.createStandardImplementation(
                  task.getControllerTaskId(),
                  MSQTasks.makeStorageConnector(context.injector()),
                  closer,
                  outputChannelMode == OutputChannelMode.DURABLE_STORAGE_QUERY_RESULTS
              );

            default:
              throw DruidException.defensive("No handling for output channel mode[%s]", outputChannelMode);
          }
        }
    );
  }

  /**
   * Decorates the server-wide {@link QueryProcessingPool} such that any Callables and Runnables, not just
   * {@link PrioritizedCallable} and {@link PrioritizedRunnable}, may be added to it.
   * <p>
   * In production, the underlying {@link QueryProcessingPool} pool is set up by
   * {@link org.apache.druid.guice.DruidProcessingModule}.
   */
  private ListeningExecutorService makeProcessingPool()
  {
    final QueryProcessingPool queryProcessingPool = context.injector().getInstance(QueryProcessingPool.class);
    final int priority = 0;

    return new DecoratedExecutorService(
        queryProcessingPool,
        new DecoratedExecutorService.Decorator()
        {
          @Override
          public <T> Callable<T> decorateCallable(Callable<T> callable)
          {
            return new PrioritizedCallable<>()
            {
              @Override
              public int getPriority()
              {
                return priority;
              }

              @Override
              public T call() throws Exception
              {
                return callable.call();
              }
            };
          }

          @Override
          public Runnable decorateRunnable(Runnable runnable)
          {
            return new PrioritizedRunnable()
            {
              @Override
              public int getPriority()
              {
                return priority;
              }

              @Override
              public void run()
              {
                runnable.run();
              }
            };
          }
        }
    );
  }

  /**
   * Posts all counters for this worker to the controller.
   */
  private void postCountersToController(final ControllerClient controllerClient) throws IOException
  {
    final CounterSnapshotsTree snapshotsTree = getCounters();

    if (!snapshotsTree.isEmpty()) {
      controllerClient.postCounters(id(), snapshotsTree);
    }
  }

  /**
   * Removes and closes all output channels for a stage from {@link #stageOutputs}.
   */
  private void removeStageOutputChannels(final StageId stageId)
  {
    // This code is thread-safe because remove() on ConcurrentHashMap will remove and return the removed channel only for
    // one thread. For the other threads it will return null, therefore we will call doneReading for a channel only once
    final ConcurrentHashMap<Integer, StageOutputHolder> partitionOutputsForStage = stageOutputs.remove(stageId);
    // Check for null, this can be the case if this method is called simultaneously from multiple threads.
    if (partitionOutputsForStage == null) {
      return;
    }
    for (final int partition : partitionOutputsForStage.keySet()) {
      final StageOutputHolder output = partitionOutputsForStage.remove(partition);
      if (output != null) {
        output.close();
      }
    }
  }

  /**
   * Remove outputs from durable storage for a particular stage.
   */
  private void removeStageDurableStorageOutput(final StageId stageId)
  {
    // One caveat with this approach is that in case of a worker crash, while the MM/Indexer systems will delete their
    // temp directories where intermediate results were stored, it won't be the case for the external storage.
    // Therefore, the logic for cleaning the stage output in case of a worker/machine crash has to be external.
    // We currently take care of this in the controller.
    final String folderName = DurableStorageUtils.getTaskIdOutputsFolderName(
        task.getControllerTaskId(),
        stageId.getStageNumber(),
        task.getWorkerNumber(),
        context.workerId()
    );
    try {
      MSQTasks.makeStorageConnector(context.injector()).deleteRecursively(folderName);
    }
    catch (Exception e) {
      // If an error is thrown while cleaning up a file, log it and try to continue with the cleanup
      log.warn(e, "Error while cleaning up durable storage path[%s].", folderName);
    }
  }

  private StageOutputHolder getOrCreateStageOutputHolder(final StageId stageId, final int partitionNumber)
  {
    return stageOutputs.computeIfAbsent(stageId, ignored1 -> new ConcurrentHashMap<>())
                       .computeIfAbsent(partitionNumber, ignored -> new StageOutputHolder());
  }

  /**
   * Returns cancellation ID for a particular stage, to be used in {@link FrameProcessorExecutor#cancel(String)}.
   * In addition to being a token for cancellation, this also appears in thread dumps, so make it a little descriptive.
   */
  private static String cancellationIdFor(final StageId stageId, final int workerNumber)
  {
    return StringUtils.format("msq-worker[%s_%s]", stageId, workerNumber);
  }

  /**
   * Returns a work order based on the provided "originalWorkOrder", but where {@link WorkOrder#hasOutputChannelMode()}
   * and {@link WorkOrder#hasWorkerContext()} are both true. If the original work order didn't have those fields, they
   * are populated from the "taskContext". Otherwise the "taskContext" is ignored.
   *
   * This method can be removed once we can rely on these fields always being set in the WorkOrder.
   * (They will be there for newer controllers; this is a backwards-compatibility method.)
   *
   * @param originalWorkOrder work order from controller
   * @param taskContext       task context
   */
  static WorkOrder makeWorkOrderToUse(final WorkOrder originalWorkOrder, @Nullable final QueryContext taskContext)
  {
    // This condition can be removed once we can rely on QueryContext always being in the WorkOrder.
    // (It will be there for newer controllers; this is a backwards-compatibility thing.)
    final QueryContext queryContext;
    if (originalWorkOrder.hasWorkerContext()) {
      queryContext = originalWorkOrder.getWorkerContext();
    } else if (taskContext != null) {
      queryContext = taskContext;
    } else {
      queryContext = QueryContext.empty();
    }

    // This stack of conditions can be removed once we can rely on OutputChannelMode always being in the WorkOrder.
    // (It will be there for newer controllers; this is a backwards-compatibility thing.)
    final OutputChannelMode outputChannelMode;
    if (originalWorkOrder.hasOutputChannelMode()) {
      outputChannelMode = originalWorkOrder.getOutputChannelMode();
    } else {
      outputChannelMode = ControllerQueryKernelUtils.getOutputChannelMode(
          originalWorkOrder.getQueryDefinition(),
          originalWorkOrder.getStageNumber(),
          MultiStageQueryContext.getSelectDestination(queryContext),
          MultiStageQueryContext.isDurableStorageEnabled(queryContext),
          false
      );
    }

    return originalWorkOrder.withWorkerContext(queryContext).withOutputChannelMode(outputChannelMode);
  }

  /**
   * Log (at DEBUG level) a string explaining the status of all work assigned to this worker.
   */
  private static void logKernelStatus(final Iterable<WorkerStageKernel> kernels)
  {
    if (log.isDebugEnabled()) {
      log.debug(
          "Stages: %s",
          StreamSupport.stream(kernels.spliterator(), false)
                       .sorted(Comparator.comparing(k -> k.getStageDefinition().getStageNumber()))
                       .map(WorkerImpl::makeKernelStageStatusString)
                       .collect(Collectors.joining("; "))
      );
    }
  }

  /**
   * Helper used by {@link #logKernelStatus}.
   */
  private static String makeKernelStageStatusString(final WorkerStageKernel kernel)
  {
    final String inputPartitionNumbers =
        StreamSupport.stream(InputSlices.allReadablePartitions(kernel.getWorkOrder().getInputs()).spliterator(), false)
                     .map(ReadablePartition::getPartitionNumber)
                     .sorted()
                     .map(String::valueOf)
                     .collect(Collectors.joining(","));

    // String like ">50" if shuffling to 50 partitions, ">?" if shuffling to unknown number of partitions.
    final String shuffleStatus =
        kernel.getStageDefinition().doesShuffle()
        ? ">" + (kernel.hasResultPartitionBoundaries() ? kernel.getResultPartitionBoundaries().size() : "?")
        : "";

    return StringUtils.format(
        "S%d:W%d:P[%s]%s:%s:%s",
        kernel.getStageDefinition().getStageNumber(),
        kernel.getWorkOrder().getWorkerNumber(),
        inputPartitionNumbers,
        shuffleStatus,
        kernel.getStageDefinition().doesShuffle() ? "SHUFFLE" : "RETAIN",
        kernel.getPhase()
    );
  }

  /**
   * Holds {@link WorkerStageKernel} and {@link Closer}, one per {@link WorkOrder}. Also holds {@link ControllerClient}.
   * Only manipulated by the main loop. Other threads that need to manipulate kernels must do so through
   * {@link #kernelManipulationQueue}.
   */
  private static class KernelHolders implements Closeable
  {
    private final WorkerContext workerContext;
    private final ControllerClient controllerClient;

    /**
     * Stage number -> kernel holder.
     */
    private final Int2ObjectMap<KernelHolder> holderMap = new Int2ObjectOpenHashMap<>();

    private boolean done = false;

    private KernelHolders(final WorkerContext workerContext, final ControllerClient controllerClient)
    {
      this.workerContext = workerContext;
      this.controllerClient = controllerClient;
    }

    public static KernelHolders create(final WorkerContext workerContext, final Closer closer)
    {
      return closer.register(new KernelHolders(workerContext, closer.register(workerContext.makeControllerClient())));
    }

    /**
     * Add a {@link WorkerStageKernel} to this holder. Also creates a {@link ControllerClient} for the query ID
     * if one does not yet exist. Does nothing if a kernel with the same {@link StageId} is already being tracked.
     */
    public void addKernel(final WorkerStageKernel kernel)
    {
      final StageId stageId = kernel.getWorkOrder().getStageDefinition().getId();

      if (holderMap.putIfAbsent(stageId.getStageNumber(), new KernelHolder(kernel)) != null) {
        // Already added. Do nothing.
      }
    }

    /**
     * Called when processing for a stage is complete. Releases processing resources associated with the stage, i.e.,
     * those that are part of {@link KernelHolder#processorCloser}.
     *
     * Does not release results-fetching resources, i.e., does not release {@link KernelHolder#resultsCloser}. Those
     * resources are released on {@link #removeKernel(StageId)} only.
     */
    public void finishProcessing(final StageId stageId)
    {
      final KernelHolder kernel = holderMap.get(stageId.getStageNumber());

      if (kernel != null) {
        try {
          kernel.processorCloser.close();
        }
        catch (IOException e) {
          throw new RuntimeException(e);
        }
      }
    }

    /**
     * Remove the {@link WorkerStageKernel} for a given {@link StageId} from this holder. Closes all the associated
     * {@link Closeable}. Removes and closes the {@link ControllerClient} for this query ID, if there are no longer
     * any active work orders for that query ID
     *
     * @throws IllegalStateException if there is no active kernel for this stage
     */
    public void removeKernel(final StageId stageId)
    {
      final KernelHolder removed = holderMap.remove(stageId.getStageNumber());

      if (removed == null) {
        throw new ISE("No kernel for stage[%s]", stageId);
      }

      try {
        removed.processorCloser.close();
        removed.resultsCloser.close();
      }
      catch (IOException e) {
        throw new RuntimeException(e);
      }
    }

    /**
     * Returns all currently-active kernel holders.
     */
    public Iterable<KernelHolder> getAllKernelHolders()
    {
      return holderMap.values();
    }

    /**
     * Returns all currently-active kernels.
     */
    public Iterable<WorkerStageKernel> getAllKernels()
    {
      return Iterables.transform(holderMap.values(), holder -> holder.kernel);
    }

    /**
     * Returns the number of kernels that are in running states, where {@link WorkerStagePhase#isRunning()}.
     */
    public int runningKernelCount()
    {
      int retVal = 0;
      for (final KernelHolder holder : holderMap.values()) {
        if (holder.kernel.getPhase().isRunning()) {
          retVal++;
        }
      }

      return retVal;
    }

    /**
     * Return the kernel for a particular {@link StageId}.
     *
     * @return kernel, or null if there is no active kernel for this stage
     */
    @Nullable
    public WorkerStageKernel getKernelFor(final StageId stageId)
    {
      final KernelHolder holder = holderMap.get(stageId.getStageNumber());
      if (holder != null) {
        return holder.kernel;
      } else {
        return null;
      }
    }

    /**
     * Retrieves the {@link ControllerClient}, which is shared across all {@link WorkOrder} for this worker.
     */
    public ControllerClient getControllerClient()
    {
      return controllerClient;
    }

    /**
     * Remove all {@link WorkerStageKernel} and close all {@link ControllerClient}.
     */
    @Override
    public void close()
    {
      for (final int stageNumber : ImmutableList.copyOf(holderMap.keySet())) {
        final StageId stageId = new StageId(workerContext.queryId(), stageNumber);

        try {
          removeKernel(stageId);
        }
        catch (Exception e) {
          log.warn(e, "Failed to remove kernel for stage[%s].", stageId);
        }
      }
    }

    /**
     * Check whether {@link #setDone()} has been called.
     */
    public boolean isDone()
    {
      return done;
    }

    /**
     * Mark the holder as "done", signaling to the main loop that it should clean up and exit as soon as possible.
     */
    public void setDone()
    {
      this.done = true;
    }
  }

  /**
   * Holder for a single {@link WorkerStageKernel} and associated items, contained within {@link KernelHolders}.
   */
  private static class KernelHolder
  {
    private final WorkerStageKernel kernel;
    private SettableFuture<ClusterByPartitions> partitionBoundariesFuture;

    /**
     * Closer for processing. This is closed when all processing for a stage has completed.
     */
    private final Closer processorCloser;

    /**
     * Closer for results. This is closed when results for a stage are no longer needed. Always closed
     * *after* {@link #processorCloser} is done closing.
     */
    private final Closer resultsCloser;

    public KernelHolder(WorkerStageKernel kernel)
    {
      this.kernel = kernel;
      this.processorCloser = Closer.create();
      this.resultsCloser = Closer.create();
    }
  }
}<|MERGE_RESOLUTION|>--- conflicted
+++ resolved
@@ -81,11 +81,7 @@
 import org.apache.druid.query.QueryContext;
 import org.apache.druid.query.QueryProcessingPool;
 import org.apache.druid.server.DruidNode;
-<<<<<<< HEAD
-import org.apache.druid.utils.CloseableUtils;
 import org.joda.time.Interval;
-=======
->>>>>>> e6f921ce
 
 import javax.annotation.Nullable;
 import java.io.Closeable;
@@ -146,19 +142,11 @@
    */
   private volatile WorkerClient workerClient;
 
-<<<<<<< HEAD
-  /**
-   * Set to false by {@link #controllerFailed()} as a way of enticing the {@link #runInternal} method to exit promptly.
-   */
-  private volatile boolean controllerAlive = true;
-
   /**
    * Stores dimensions for metric emissions.
    */
   private final Map<String, Object> queryMetricDimensions = new HashMap<>();
 
-=======
->>>>>>> e6f921ce
   public WorkerImpl(@Nullable final MSQWorkerTask task, final WorkerContext context)
   {
     this.task = task;
