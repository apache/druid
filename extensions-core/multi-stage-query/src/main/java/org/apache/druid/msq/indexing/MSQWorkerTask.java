--- conflicted
+++ resolved
@@ -131,7 +131,12 @@
   }
 
   @Override
-<<<<<<< HEAD
+  public int getPriority()
+  {
+    return getContextValue(Tasks.PRIORITY_KEY, Tasks.DEFAULT_BATCH_INDEX_TASK_PRIORITY);
+  }
+
+  @Override
   public boolean equals(Object o)
   {
     if (this == o) {
@@ -154,10 +159,5 @@
   public int hashCode()
   {
     return Objects.hash(super.hashCode(), controllerTaskId, workerNumber, retryCount, worker);
-=======
-  public int getPriority()
-  {
-    return getContextValue(Tasks.PRIORITY_KEY, Tasks.DEFAULT_BATCH_INDEX_TASK_PRIORITY);
->>>>>>> 56d5c978
   }
 }