--- conflicted
+++ resolved
@@ -26,11 +26,8 @@
 import com.google.common.util.concurrent.SettableFuture;
 import org.apache.druid.common.guava.FutureUtils;
 import org.apache.druid.java.util.common.ISE;
-<<<<<<< HEAD
+import org.apache.druid.java.util.common.concurrent.Execs;
 import org.apache.druid.java.util.common.function.TriConsumer;
-=======
-import org.apache.druid.java.util.common.concurrent.Execs;
->>>>>>> d85fb8cc
 import org.apache.druid.java.util.common.logger.Logger;
 import org.apache.druid.msq.indexing.MSQWorkerTaskLauncher;
 import org.apache.druid.msq.indexing.error.MSQFault;
@@ -44,17 +41,12 @@
 import javax.annotation.Nullable;
 import java.util.Set;
 import java.util.concurrent.ExecutorService;
-<<<<<<< HEAD
-import java.util.concurrent.Executors;
 import java.util.concurrent.RejectedExecutionException;
 import java.util.concurrent.atomic.AtomicReference;
 import java.util.function.BiConsumer;
 import java.util.function.Consumer;
 import java.util.function.Supplier;
 import java.util.stream.Collectors;
-=======
-import java.util.stream.IntStream;
->>>>>>> d85fb8cc
 
 /**
  * Queues up fetching sketches from workers and progressively generates partitions boundaries.
@@ -70,7 +62,6 @@
   private final ExecutorService executorService;
   private final MSQWorkerTaskLauncher workerTaskLauncher;
 
-<<<<<<< HEAD
   private final boolean retryEnabled;
 
   AtomicReference<Throwable> isError = new AtomicReference<>();
@@ -82,21 +73,9 @@
   )
   {
     this.workerClient = workerClient;
-    this.executorService = Executors.newFixedThreadPool(DEFAULT_THREAD_COUNT);
+    this.executorService = Execs.multiThreaded(DEFAULT_THREAD_COUNT, "SketchFetcherThreadPool-%d");
     this.workerTaskLauncher = workerTaskLauncher;
     this.retryEnabled = retryEnabled;
-=======
-  public WorkerSketchFetcher(
-      WorkerClient workerClient,
-      ClusterStatisticsMergeMode clusterStatisticsMergeMode,
-      int statisticsMaxRetainedBytes
-  )
-  {
-    this.workerClient = workerClient;
-    this.clusterStatisticsMergeMode = clusterStatisticsMergeMode;
-    this.executorService = Execs.multiThreaded(DEFAULT_THREAD_COUNT, "SketchFetcherThreadPool-%d");
-    this.statisticsMaxRetainedBytes = statisticsMaxRetainedBytes;
->>>>>>> d85fb8cc
   }
 
   /**
@@ -106,29 +85,6 @@
    *
    */
 
-<<<<<<< HEAD
-=======
-    switch (clusterStatisticsMergeMode) {
-      case SEQUENTIAL:
-        return sequentialTimeChunkMerging(completeKeyStatisticsInformation, stageDefinition, workerTaskIds);
-      case PARALLEL:
-        return inMemoryFullSketchMerging(stageDefinition, workerTaskIds);
-      case AUTO:
-        if (clusterBy.getBucketByCount() == 0) {
-          log.info("Query [%s] AUTO mode: chose PARALLEL mode to merge key statistics", stageDefinition.getId().getQueryId());
-          // If there is no time clustering, there is no scope for sequential merge
-          return inMemoryFullSketchMerging(stageDefinition, workerTaskIds);
-        } else if (stageDefinition.getMaxWorkerCount() > WORKER_THRESHOLD || completeKeyStatisticsInformation.getBytesRetained() > BYTES_THRESHOLD) {
-          log.info("Query [%s] AUTO mode: chose SEQUENTIAL mode to merge key statistics", stageDefinition.getId().getQueryId());
-          return sequentialTimeChunkMerging(completeKeyStatisticsInformation, stageDefinition, workerTaskIds);
-        }
-        log.info("Query [%s] AUTO mode: chose PARALLEL mode to merge key statistics", stageDefinition.getId().getQueryId());
-        return inMemoryFullSketchMerging(stageDefinition, workerTaskIds);
-      default:
-        throw new IllegalStateException("No fetching strategy found for mode: " + clusterStatisticsMergeMode);
-    }
-  }
->>>>>>> d85fb8cc
 
   /**
    * Fetches the full {@link ClusterByStatisticsCollector} from all workers and generates partition boundaries from them.
@@ -175,7 +131,6 @@
     }
   }
 
-<<<<<<< HEAD
   private void fetchStatsFromWorker(
       Consumer<Consumer<ControllerQueryKernel>> kernelActions,
       Supplier<ListenableFuture<ClusterByStatisticsSnapshot>> fetchStatsSupplier,
@@ -230,38 +185,6 @@
         } else {
           if (isError.compareAndSet(null, t)) {
             log.error(t, "Failed while fetching stats from task[%s]", taskId);
-=======
-    // Submit a task for each worker to fetch statistics
-    IntStream.range(0, workerCount).forEach(workerNo -> {
-      executorService.submit(() -> {
-        ListenableFuture<ClusterByStatisticsSnapshot> snapshotFuture =
-            workerClient.fetchClusterByStatisticsSnapshot(
-                workerTaskIds.get(workerNo),
-                stageDefinition.getId().getQueryId(),
-                stageDefinition.getStageNumber()
-            );
-        try {
-          ClusterByStatisticsSnapshot clusterByStatisticsSnapshot = snapshotFuture.get();
-          if (clusterByStatisticsSnapshot == null) {
-            throw new ISE("Worker %s returned null sketch, this should never happen", workerNo);
-          }
-          synchronized (mergedStatisticsCollector) {
-            mergedStatisticsCollector.addAll(clusterByStatisticsSnapshot);
-            finishedWorkers.add(workerNo);
-
-            if (finishedWorkers.size() == workerCount) {
-              log.debug("Query [%s] Received all statistics, generating partitions", stageDefinition.getId().getQueryId());
-              partitionFuture.complete(stageDefinition.generatePartitionsForShuffle(mergedStatisticsCollector));
-            }
-          }
-        }
-        catch (Exception e) {
-          synchronized (mergedStatisticsCollector) {
-            if (!partitionFuture.isDone()) {
-              partitionFuture.completeExceptionally(e);
-              mergedStatisticsCollector.clear();
-            }
->>>>>>> d85fb8cc
           }
           executorService.shutdownNow();
           kernelActionFuture.setException(t);
@@ -269,11 +192,7 @@
       }
     });
 
-<<<<<<< HEAD
     FutureUtils.getUnchecked(kernelActionFuture, true);
-=======
-    return partitionFuture;
->>>>>>> d85fb8cc
   }
 
   /**
@@ -306,7 +225,6 @@
                     stageId.getQueryId(),
                     stageId.getStageNumber(),
                     timeChunk
-<<<<<<< HEAD
                 ),
                 taskId,
                 (kernel, snapshot) -> kernel.mergeClusterByStatisticsCollectorForTimeChunk(
@@ -318,52 +236,6 @@
                 retryOperation
             );
 
-=======
-                );
-
-            try {
-              ClusterByStatisticsSnapshot snapshotForTimeChunk = snapshotFuture.get();
-              if (snapshotForTimeChunk == null) {
-                throw new ISE("Worker %s returned null sketch for %s, this should never happen", workerNo, timeChunk);
-              }
-              synchronized (mergedStatisticsCollector) {
-                mergedStatisticsCollector.addAll(snapshotForTimeChunk);
-                finishedWorkers.add(workerNo);
-
-                if (finishedWorkers.size() == workerIdsWithTimeChunk.size()) {
-                  Either<Long, ClusterByPartitions> longClusterByPartitionsEither =
-                      stageDefinition.generatePartitionsForShuffle(mergedStatisticsCollector);
-
-                  log.debug("Query [%s]. Received all statistics for time chunk %s, generating partitions",
-                            stageDefinition.getId().getQueryId(),
-                            timeChunk);
-
-                  long totalPartitionCount = finalPartitionBoundries.size() + getPartitionCountFromEither(longClusterByPartitionsEither);
-                  if (totalPartitionCount > stageDefinition.getMaxPartitionCount()) {
-                    // Fail fast if more partitions than the maximum have been reached.
-                    partitionFuture.complete(Either.error(totalPartitionCount));
-                    mergedStatisticsCollector.clear();
-                  } else {
-                    List<ClusterByPartition> timeSketchPartitions = longClusterByPartitionsEither.valueOrThrow().ranges();
-                    abutAndAppendPartitionBoundries(finalPartitionBoundries, timeSketchPartitions);
-                    log.debug("Query [%s]. Finished generating partitions for time chunk %s, total count so far %s",
-                              stageDefinition.getId().getQueryId(),
-                              timeChunk,
-                              finalPartitionBoundries.size());
-                    submitFetchingTasksForNextTimeChunk();
-                  }
-                }
-              }
-            }
-            catch (Exception e) {
-              synchronized (mergedStatisticsCollector) {
-                if (!partitionFuture.isDone()) {
-                  partitionFuture.completeExceptionally(e);
-                  mergedStatisticsCollector.clear();
-                }
-              }
-            }
->>>>>>> d85fb8cc
           });
         }
       }
