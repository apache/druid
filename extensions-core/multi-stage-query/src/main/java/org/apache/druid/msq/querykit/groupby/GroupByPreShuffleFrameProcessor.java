/*
 * Licensed to the Apache Software Foundation (ASF) under one
 * or more contributor license agreements.  See the NOTICE file
 * distributed with this work for additional information
 * regarding copyright ownership.  The ASF licenses this file
 * to you under the Apache License, Version 2.0 (the
 * "License"); you may not use this file except in compliance
 * with the License.  You may obtain a copy of the License at
 *
 *   http://www.apache.org/licenses/LICENSE-2.0
 *
 * Unless required by applicable law or agreed to in writing,
 * software distributed under the License is distributed on an
 * "AS IS" BASIS, WITHOUT WARRANTIES OR CONDITIONS OF ANY
 * KIND, either express or implied.  See the License for the
 * specific language governing permissions and limitations
 * under the License.
 */

package org.apache.druid.msq.querykit.groupby;

import com.google.common.collect.ImmutableMap;
import com.google.common.collect.Iterables;
import org.apache.druid.collections.ResourceHolder;
import org.apache.druid.frame.Frame;
import org.apache.druid.frame.channel.FrameWithPartition;
import org.apache.druid.frame.channel.ReadableFrameChannel;
import org.apache.druid.frame.channel.WritableFrameChannel;
import org.apache.druid.frame.processor.FrameProcessor;
import org.apache.druid.frame.processor.FrameRowTooLargeException;
import org.apache.druid.frame.processor.ReturnOrAwait;
import org.apache.druid.frame.read.FrameReader;
import org.apache.druid.frame.segment.FrameSegment;
import org.apache.druid.frame.write.FrameWriter;
import org.apache.druid.frame.write.FrameWriterFactory;
import org.apache.druid.java.util.common.Intervals;
<<<<<<< HEAD
import org.apache.druid.java.util.common.Pair;
=======
import org.apache.druid.java.util.common.Unit;
>>>>>>> 28870c70
import org.apache.druid.java.util.common.guava.Sequence;
import org.apache.druid.java.util.common.guava.Yielder;
import org.apache.druid.java.util.common.guava.Yielders;
import org.apache.druid.java.util.common.io.Closer;
import org.apache.druid.java.util.common.logger.Logger;
import org.apache.druid.msq.exec.LoadedSegmentDataProvider;
import org.apache.druid.msq.input.ReadableInput;
import org.apache.druid.msq.input.table.SegmentWithDescriptor;
import org.apache.druid.msq.querykit.BaseLeafFrameProcessor;
import org.apache.druid.query.groupby.GroupByQuery;
import org.apache.druid.query.groupby.GroupByQueryConfig;
import org.apache.druid.query.groupby.GroupingEngine;
import org.apache.druid.query.groupby.ResultRow;
import org.apache.druid.query.groupby.epinephelinae.RowBasedGrouperHelper;
import org.apache.druid.query.spec.MultipleIntervalSegmentSpec;
import org.apache.druid.query.spec.SpecificSegmentSpec;
import org.apache.druid.segment.ColumnSelectorFactory;
import org.apache.druid.segment.Segment;
import org.apache.druid.segment.SegmentReference;
import org.apache.druid.segment.column.RowSignature;
import org.apache.druid.timeline.SegmentId;

import java.io.IOException;
import java.util.function.Function;

/**
 * A {@link FrameProcessor} that reads one {@link Frame} at a time from a particular segment, writes them
 * to a {@link WritableFrameChannel}, and returns the number of rows output.
 */
public class GroupByPreShuffleFrameProcessor extends BaseLeafFrameProcessor
{
  private static final Logger log = new Logger(GroupByPreShuffleFrameProcessor.class);
  private final GroupByQuery query;
  private final GroupingEngine groupingEngine;
  private final ColumnSelectorFactory frameWriterColumnSelectorFactory;
  private final Closer closer = Closer.create();

  private Yielder<ResultRow> resultYielder;
  private FrameWriter frameWriter;
  private long currentAllocatorCapacity; // Used for generating FrameRowTooLargeException if needed

  public GroupByPreShuffleFrameProcessor(
      final GroupByQuery query,
      final GroupingEngine groupingEngine,
      final ReadableInput baseInput,
      final Function<SegmentReference, SegmentReference> segmentMapFn,
      final ResourceHolder<WritableFrameChannel> outputChannelHolder,
      final ResourceHolder<FrameWriterFactory> frameWriterFactoryHolder
  )
  {
    super(
        baseInput,
        segmentMapFn,
        outputChannelHolder,
        frameWriterFactoryHolder
    );
    this.query = query;
    this.groupingEngine = groupingEngine;
    this.frameWriterColumnSelectorFactory = RowBasedGrouperHelper.createResultRowBasedColumnSelectorFactory(
        query,
        () -> resultYielder.get(),
        RowSignature.Finalization.NO
    );
  }

  private GroupByQuery prepareGroupByQuery(GroupByQuery query)
  {
    ImmutableMap<String, Object> overridingContext = ImmutableMap.<String, Object>builder()
                                                                 .put(GroupByQueryConfig.CTX_KEY_APPLY_LIMIT_PUSH_DOWN, query.isApplyLimitPushDown())
                                                                 .put(GroupByQueryConfig.CTX_KEY_ARRAY_RESULT_ROWS, true)
                                                                 .build();
    return query.withOverriddenContext(overridingContext);
  }

  @Override
  protected ReturnOrAwait<Long> runWithLoadedSegment(SegmentWithDescriptor segment) throws IOException
  {
    if (resultYielder == null) {
      Pair<LoadedSegmentDataProvider.DataServerQueryStatus, Yielder<ResultRow>> statusSequencePair =
          segment.fetchRowsFromDataServer(prepareGroupByQuery(query), Function.identity(), ResultRow.class, closer);
      if (LoadedSegmentDataProvider.DataServerQueryStatus.HANDOFF.equals(statusSequencePair.lhs)) {
        log.info("Segment[%s] was handed off, falling back to fetching the segment from deep storage.",
                 segment.getDescriptor());
        return runWithSegment(segment);
      }
      resultYielder = statusSequencePair.rhs;
    }

    populateFrameWriterAndFlushIfNeeded();

    if (resultYielder == null || resultYielder.isDone()) {
      return ReturnOrAwait.returnObject(rowsOutput);
    } else {
      return ReturnOrAwait.runAgain();
    }
  }

  @Override
  protected ReturnOrAwait<Unit> runWithSegment(final SegmentWithDescriptor segment) throws IOException
  {
    if (resultYielder == null) {
      final ResourceHolder<Segment> segmentHolder = closer.register(segment.getOrLoad());

      final Sequence<ResultRow> rowSequence =
          groupingEngine.process(
              query.withQuerySegmentSpec(new SpecificSegmentSpec(segment.getDescriptor())),
              mapSegment(segmentHolder.get()).asStorageAdapter(),
              null
          );

      resultYielder = Yielders.each(rowSequence);
    }

    populateFrameWriterAndFlushIfNeeded();

    if (resultYielder == null || resultYielder.isDone()) {
      return ReturnOrAwait.returnObject(Unit.instance());
    } else {
      return ReturnOrAwait.runAgain();
    }
  }

  @Override
  protected ReturnOrAwait<Unit> runWithInputChannel(
      final ReadableFrameChannel inputChannel,
      final FrameReader inputFrameReader
  ) throws IOException
  {
    if (resultYielder == null || resultYielder.isDone()) {
      closeAndDiscardResultYielder();

      if (inputChannel.canRead()) {
        final Frame frame = inputChannel.read();
        final FrameSegment frameSegment = new FrameSegment(frame, inputFrameReader, SegmentId.dummy("x"));

        final Sequence<ResultRow> rowSequence =
            groupingEngine.process(
                query.withQuerySegmentSpec(new MultipleIntervalSegmentSpec(Intervals.ONLY_ETERNITY)),
                mapSegment(frameSegment).asStorageAdapter(),
                null
            );

        resultYielder = Yielders.each(rowSequence);
      } else if (inputChannel.isFinished()) {
        flushFrameWriterIfNeeded();
        return ReturnOrAwait.returnObject(Unit.instance());
      } else {
        return ReturnOrAwait.awaitAll(inputChannels().size());
      }
    }

    // Cursor has some more data in it.
    populateFrameWriterAndFlushIfNeeded();

    if (resultYielder == null || resultYielder.isDone()) {
      closeAndDiscardResultYielder();
      return ReturnOrAwait.awaitAll(inputChannels().size());
    } else {
      return ReturnOrAwait.runAgain();
    }
  }

  @Override
  public void cleanup() throws IOException
  {
    closer.register(this::closeAndDiscardResultYielder);
    closer.register(frameWriter);
    closer.register(super::cleanup);
    closer.close();
  }

  private void populateFrameWriterAndFlushIfNeeded() throws IOException
  {
    createFrameWriterIfNeeded();

    while (!resultYielder.isDone()) {
      final boolean didAddToFrame = frameWriter.addSelection();

      if (didAddToFrame) {
        resultYielder = resultYielder.next(null);
      } else if (frameWriter.getNumRows() == 0) {
        throw new FrameRowTooLargeException(currentAllocatorCapacity);
      } else {
        flushFrameWriterIfNeeded();
        return;
      }
    }

    flushFrameWriterIfNeeded();
    closeAndDiscardResultYielder();
  }

  private void createFrameWriterIfNeeded()
  {
    if (frameWriter == null) {
      final FrameWriterFactory frameWriterFactory = getFrameWriterFactory();
      frameWriter = frameWriterFactory.newFrameWriter(frameWriterColumnSelectorFactory);
      currentAllocatorCapacity = frameWriterFactory.allocatorCapacity();
    }
  }

  private void flushFrameWriterIfNeeded() throws IOException
  {
    if (frameWriter != null && frameWriter.getNumRows() > 0) {
      final Frame frame = Frame.wrap(frameWriter.toByteArray());
      Iterables.getOnlyElement(outputChannels()).write(new FrameWithPartition(frame, FrameWithPartition.NO_PARTITION));
      frameWriter.close();
      frameWriter = null;
    }
  }

  private void closeAndDiscardResultYielder() throws IOException
  {
    final Yielder<ResultRow> tmp = resultYielder;
    resultYielder = null;

    if (tmp != null) {
      tmp.close();
    }
  }
}<|MERGE_RESOLUTION|>--- conflicted
+++ resolved
@@ -34,11 +34,8 @@
 import org.apache.druid.frame.write.FrameWriter;
 import org.apache.druid.frame.write.FrameWriterFactory;
 import org.apache.druid.java.util.common.Intervals;
-<<<<<<< HEAD
 import org.apache.druid.java.util.common.Pair;
-=======
 import org.apache.druid.java.util.common.Unit;
->>>>>>> 28870c70
 import org.apache.druid.java.util.common.guava.Sequence;
 import org.apache.druid.java.util.common.guava.Yielder;
 import org.apache.druid.java.util.common.guava.Yielders;
@@ -114,7 +111,7 @@
   }
 
   @Override
-  protected ReturnOrAwait<Long> runWithLoadedSegment(SegmentWithDescriptor segment) throws IOException
+  protected ReturnOrAwait<Unit> runWithLoadedSegment(SegmentWithDescriptor segment) throws IOException
   {
     if (resultYielder == null) {
       Pair<LoadedSegmentDataProvider.DataServerQueryStatus, Yielder<ResultRow>> statusSequencePair =
@@ -130,7 +127,7 @@
     populateFrameWriterAndFlushIfNeeded();
 
     if (resultYielder == null || resultYielder.isDone()) {
-      return ReturnOrAwait.returnObject(rowsOutput);
+      return ReturnOrAwait.returnObject(Unit.instance());
     } else {
       return ReturnOrAwait.runAgain();
     }
