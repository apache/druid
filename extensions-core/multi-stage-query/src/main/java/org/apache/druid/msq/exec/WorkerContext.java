/*
 * Licensed to the Apache Software Foundation (ASF) under one
 * or more contributor license agreements.  See the NOTICE file
 * distributed with this work for additional information
 * regarding copyright ownership.  The ASF licenses this file
 * to you under the Apache License, Version 2.0 (the
 * "License"); you may not use this file except in compliance
 * with the License.  You may obtain a copy of the License at
 *
 *   http://www.apache.org/licenses/LICENSE-2.0
 *
 * Unless required by applicable law or agreed to in writing,
 * software distributed under the License is distributed on an
 * "AS IS" BASIS, WITHOUT WARRANTIES OR CONDITIONS OF ANY
 * KIND, either express or implied.  See the License for the
 * specific language governing permissions and limitations
 * under the License.
 */

package org.apache.druid.msq.exec;

import com.fasterxml.jackson.databind.ObjectMapper;
import com.google.inject.Injector;
import org.apache.druid.java.util.common.io.Closer;
import org.apache.druid.msq.indexing.MSQWorkerTask;
import org.apache.druid.msq.kernel.FrameContext;
import org.apache.druid.msq.kernel.FrameProcessorFactory;
import org.apache.druid.msq.kernel.QueryDefinition;
import org.apache.druid.msq.kernel.WorkOrder;
import org.apache.druid.server.DruidNode;

import java.io.File;

/**
 * Context used by multi-stage query workers.
<<<<<<< HEAD
 * <br>
 * Useful because it allows test fixtures to provide their own implementations.
=======
 *
 * Each context is scoped to a {@link Worker} and is shared across all {@link WorkOrder} run by that worker.
>>>>>>> a83125e4
 */
public interface WorkerContext
{
  /**
   * Query ID for this context.
   */
  String queryId();

  /**
   * Identifier for this worker that enables the controller, and other workers, to find it. For tasks this is the
   * task ID from {@link MSQWorkerTask#getId()}. For persistent servers, this is the server URI.
   */
  String workerId();

  ObjectMapper jsonMapper();

  // Using an Injector directly because tasks do not have a way to provide their own Guice modules.
  Injector injector();

  /**
   * Callback from the worker implementation to "register" the worker. Used in
   * the indexer to set up the task chat services.
   */
  void registerWorker(Worker worker, Closer closer);

  /**
   * Maximum number of {@link WorkOrder} that a {@link Worker} with this context will be asked to execute
   * simultaneously.
   */
  int maxConcurrentStages();

  /**
   * Creates a controller client.
   */
  ControllerClient makeControllerClient();

  /**
   * Creates and fetches a {@link WorkerClient}. It is independent of the workerId because the workerId is passed
   * in to every method of the client.
   */
  WorkerClient makeWorkerClient();

  /**
   * Directory for temporary outputs.
   */
  File tempDir();

  /**
   * Create a context with useful objects required by {@link FrameProcessorFactory#makeProcessors}.
   */
  FrameContext frameContext(QueryDefinition queryDef, int stageNumber, OutputChannelMode outputChannelMode);

  /**
   * Number of available processing threads.
   */
  int threadCount();

  /**
   * Fetch node info about self.
   */
  DruidNode selfNode();

  DataServerQueryHandlerFactory dataServerQueryHandlerFactory();
}<|MERGE_RESOLUTION|>--- conflicted
+++ resolved
@@ -33,13 +33,8 @@
 
 /**
  * Context used by multi-stage query workers.
-<<<<<<< HEAD
  * <br>
- * Useful because it allows test fixtures to provide their own implementations.
-=======
- *
  * Each context is scoped to a {@link Worker} and is shared across all {@link WorkOrder} run by that worker.
->>>>>>> a83125e4
  */
 public interface WorkerContext
 {
