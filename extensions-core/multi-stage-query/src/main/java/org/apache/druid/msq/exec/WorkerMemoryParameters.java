/*
 * Licensed to the Apache Software Foundation (ASF) under one
 * or more contributor license agreements.  See the NOTICE file
 * distributed with this work for additional information
 * regarding copyright ownership.  The ASF licenses this file
 * to you under the Apache License, Version 2.0 (the
 * "License"); you may not use this file except in compliance
 * with the License.  You may obtain a copy of the License at
 *
 *   http://www.apache.org/licenses/LICENSE-2.0
 *
 * Unless required by applicable law or agreed to in writing,
 * software distributed under the License is distributed on an
 * "AS IS" BASIS, WITHOUT WARRANTIES OR CONDITIONS OF ANY
 * KIND, either express or implied.  See the License for the
 * specific language governing permissions and limitations
 * under the License.
 */

package org.apache.druid.msq.exec;

import com.google.common.base.Preconditions;
import com.google.common.primitives.Ints;
import com.google.inject.Injector;
import it.unimi.dsi.fastutil.ints.IntSet;
import org.apache.druid.frame.processor.Bouncer;
import org.apache.druid.indexing.worker.config.WorkerConfig;
import org.apache.druid.java.util.common.logger.Logger;
import org.apache.druid.msq.indexing.error.MSQException;
import org.apache.druid.msq.indexing.error.NotEnoughMemoryFault;
import org.apache.druid.msq.indexing.error.TooManyWorkersFault;
import org.apache.druid.msq.input.InputSpecs;
import org.apache.druid.msq.kernel.QueryDefinition;
import org.apache.druid.msq.kernel.StageDefinition;
import org.apache.druid.msq.statistics.ClusterByStatisticsCollectorImpl;
import org.apache.druid.query.lookup.LookupExtractor;
import org.apache.druid.query.lookup.LookupExtractorFactoryContainer;
import org.apache.druid.query.lookup.LookupReferencesManager;
import org.apache.druid.segment.realtime.appenderator.AppenderatorsManager;
import org.apache.druid.segment.realtime.appenderator.UnifiedIndexerAppenderatorsManager;

import java.util.Objects;

/**
 * Class for determining how much JVM heap to allocate to various purposes.
 *
 * First, we take a chunk out of the total JVM heap that is dedicated for MSQ; see {@link #computeUsableMemoryInJvm}.
 *
 * Then, we carve out some space for each worker that may be running in our JVM; see {@link #memoryPerWorker}.
 *
 * Then, we split the rest into "bundles" of equal size; see {@link #memoryPerBundle}. The number of bundles is based
 * entirely on server configuration; this makes the calculation robust to different queries running simultaneously in
 * the same JVM.
 *
 * Within each bundle, we split up memory in two different ways: one assuming it'll be used for a
 * {@link org.apache.druid.frame.processor.SuperSorter}, and one assuming it'll be used for a regular
 * processor. Callers can then use whichever set of allocations makes sense. (We assume no single bundle
 * will be used for both purposes.)
 */
public class WorkerMemoryParameters
{
  private static final Logger log = new Logger(WorkerMemoryParameters.class);

  /**
   * Percent of memory that we allocate to bundles. It is less than 100% because we need to leave some space
   * left over for miscellaneous other stuff, and to ensure that GC pressure does not get too high.
   */
  static final double USABLE_MEMORY_FRACTION = 0.75;

  /**
   * Percent of each bundle's memory that we allocate to appenderators. It is less than 100% because appenderators
   * unfortunately have a variety of unaccounted-for memory usage.
   */
  static final double APPENDERATOR_MEMORY_FRACTION = 0.67;

  /**
   * Size for "standard frames", which are used for most purposes, except inputs to super-sorters.
   *
   * In particular, frames that travel between workers are always the minimum size. This is helpful because it makes
   * it easier to compute the amount of memory needed to merge input streams.
   */
  private static final int STANDARD_FRAME_SIZE = 1_000_000;

  /**
   * Size for "large frames", which are used for inputs and inner channels in to super-sorters.
   *
   * This is helpful because it minimizes the number of temporary files needed during super-sorting.
   */
  private static final int LARGE_FRAME_SIZE = 8_000_000;

  /**
   * Minimum amount of bundle memory available for processing (i.e., total bundle size minus the amount
   * needed for input channels). This memory is guaranteed to be available for things like segment generation
   * and broadcast data.
   */
  public static final long PROCESSING_MINIMUM_BYTES = 25_000_000;

  /**
   * Maximum amount of parallelism for the super-sorter. Higher amounts of concurrency tend to be wasteful.
   */
  private static final int MAX_SUPER_SORTER_PROCESSORS = 4;

  /**
   * Each super-sorter must have at least 1 processor with 2 input frames and 1 output frame. That's 3 total.
   */
  private static final int MIN_SUPER_SORTER_FRAMES = 3;

  /**
   * (Very) rough estimate of the on-heap overhead of reading a column.
   */
  private static final int APPENDERATOR_MERGE_ROUGH_MEMORY_PER_COLUMN = 3_000;

  /**
   * Maximum percent of *total* available memory (not each bundle), i.e. {@link #USABLE_MEMORY_FRACTION}, that we'll
   * ever use for maxRetainedBytes of {@link ClusterByStatisticsCollectorImpl} across all workers.
   */
  private static final double PARTITION_STATS_MEMORY_MAX_FRACTION = 0.1;

  /**
   * Maximum number of bytes we'll ever use for maxRetainedBytes of {@link ClusterByStatisticsCollectorImpl} for
   * a single worker. Acts as a limit on the value computed based on {@link #PARTITION_STATS_MEMORY_MAX_FRACTION}.
   */
  private static final long PARTITION_STATS_MEMORY_MAX_BYTES = 300_000_000;

  /**
   * Fraction of free memory per bundle that can be used by {@link org.apache.druid.msq.querykit.BroadcastJoinHelper}
   * to store broadcast data on-heap. This is used to limit the total size of input frames, which we expect to
   * expand on-heap. Expansion can potentially be somewhat over 2x: for example, strings are UTF-8 in frames, but are
   * UTF-16 on-heap, which is a 2x expansion, and object and index overhead must be considered on top of that. So
   * we use a value somewhat lower than 0.5.
   */
  static final double BROADCAST_JOIN_MEMORY_FRACTION = 0.3;
  /**
   * In case {@link NotEnoughMemoryFault} is thrown, a fixed estimation overhead is added when estimating total memory required for the process.
   */
  private static final long BUFFER_BYTES_FOR_ESTIMATION = 1000;

  private final int superSorterMaxActiveProcessors;
  private final int superSorterMaxChannelsPerProcessor;
  private final long appenderatorMemory;
  private final long broadcastJoinMemory;
  private final int partitionStatisticsMaxRetainedBytes;

  WorkerMemoryParameters(
      final int superSorterMaxActiveProcessors,
      final int superSorterMaxChannelsPerProcessor,
      final long appenderatorMemory,
      final long broadcastJoinMemory,
      final int partitionStatisticsMaxRetainedBytes
  )
  {
    this.superSorterMaxActiveProcessors = superSorterMaxActiveProcessors;
    this.superSorterMaxChannelsPerProcessor = superSorterMaxChannelsPerProcessor;
    this.appenderatorMemory = appenderatorMemory;
    this.broadcastJoinMemory = broadcastJoinMemory;
    this.partitionStatisticsMaxRetainedBytes = partitionStatisticsMaxRetainedBytes;
  }

  /**
   * Create a production instance for {@link org.apache.druid.msq.indexing.MSQControllerTask}.
   */
  public static WorkerMemoryParameters createProductionInstanceForController(final Injector injector)
  {
    long totalLookupFootprint = computeTotalLookupFootprint(injector);
    return createInstance(
        Runtime.getRuntime().maxMemory(),
        computeNumWorkersInJvm(injector),
        computeNumProcessorsInJvm(injector),
        0,
<<<<<<< HEAD
        0
=======
        totalLookupFootprint
>>>>>>> fcfb7b8f
    );
  }

  /**
   * Create a production instance for {@link org.apache.druid.msq.indexing.MSQWorkerTask}.
   */
  public static WorkerMemoryParameters createProductionInstanceForWorker(
      final Injector injector,
      final QueryDefinition queryDef,
      final int stageNumber
  )
  {
    final StageDefinition stageDef = queryDef.getStageDefinition(stageNumber);
    final IntSet inputStageNumbers = InputSpecs.getStageNumbers(stageDef.getInputSpecs());
    final int numInputWorkers =
        inputStageNumbers.intStream()
                         .map(inputStageNumber -> queryDef.getStageDefinition(inputStageNumber).getMaxWorkerCount())
                         .sum();
    long totalLookupFootprint = computeTotalLookupFootprint(injector);

    final int numHashOutputPartitions;
    if (stageDef.doesShuffle() && stageDef.getShuffleSpec().kind().isHash()) {
      numHashOutputPartitions = stageDef.getShuffleSpec().partitionCount();
    } else {
      numHashOutputPartitions = 0;
    }

    return createInstance(
        Runtime.getRuntime().maxMemory(),
        computeNumWorkersInJvm(injector),
        computeNumProcessorsInJvm(injector),
        numInputWorkers,
<<<<<<< HEAD
        numHashOutputPartitions
=======
        totalLookupFootprint
>>>>>>> fcfb7b8f
    );
  }

  /**
   * Returns an object specifying memory-usage parameters.
   *
   * Throws a {@link MSQException} with an appropriate fault if the provided combination of parameters cannot
   * yield a workable memory situation.
   *
   * @param maxMemoryInJvm            memory available in the entire JVM. This will be divided amongst processors.
   * @param numWorkersInJvm           number of workers that can run concurrently in this JVM. Generally equal to
   *                                  the task capacity.
   * @param numProcessingThreadsInJvm size of the processing thread pool in the JVM.
<<<<<<< HEAD
   * @param numInputWorkers           total number of workers across all input stages.
   * @param numHashOutputPartitions   total number of output partitions, if using hash partitioning; zero if not using
   *                                  hash partitioning.
=======
   * @param numInputWorkers           number of workers across input stages that need to be merged together.
   * @param totalLookUpFootprint      estimated size of the lookups loaded by the process.
>>>>>>> fcfb7b8f
   */
  public static WorkerMemoryParameters createInstance(
      final long maxMemoryInJvm,
      final int numWorkersInJvm,
      final int numProcessingThreadsInJvm,
      final int numInputWorkers,
<<<<<<< HEAD
      final int numHashOutputPartitions
=======
      final long totalLookUpFootprint
>>>>>>> fcfb7b8f
  )
  {
    Preconditions.checkArgument(maxMemoryInJvm > 0, "Max memory passed: [%s] should be > 0", maxMemoryInJvm);
    Preconditions.checkArgument(numWorkersInJvm > 0, "Number of workers: [%s] in jvm should be > 0", numWorkersInJvm);
    Preconditions.checkArgument(
        numProcessingThreadsInJvm > 0,
        "Number of processing threads [%s] should be > 0",
        numProcessingThreadsInJvm
    );
    Preconditions.checkArgument(numInputWorkers >= 0, "Number of input workers: [%s] should be >=0", numInputWorkers);
    Preconditions.checkArgument(
        totalLookUpFootprint >= 0,
        "Lookup memory footprint: [%s] should be >= 0",
        totalLookUpFootprint
    );
    final long usableMemoryInJvm = computeUsableMemoryInJvm(maxMemoryInJvm, totalLookUpFootprint);
    final long workerMemory = memoryPerWorker(usableMemoryInJvm, numWorkersInJvm);
    final long bundleMemory = memoryPerBundle(usableMemoryInJvm, numWorkersInJvm, numProcessingThreadsInJvm);
    final long bundleMemoryForInputChannels = memoryNeededForInputChannels(numInputWorkers);
    final long bundleMemoryForHashPartitioning = memoryNeededForHashPartitioning(numHashOutputPartitions);
    final long bundleMemoryForProcessing =
        bundleMemory - bundleMemoryForInputChannels - bundleMemoryForHashPartitioning;

    if (bundleMemoryForProcessing < PROCESSING_MINIMUM_BYTES) {
      final int maxWorkers = computeMaxWorkers(
          usableMemoryInJvm,
          numWorkersInJvm,
          numProcessingThreadsInJvm,
          numHashOutputPartitions
      );

      if (maxWorkers > 0) {
        throw new MSQException(new TooManyWorkersFault(numInputWorkers, Math.min(Limits.MAX_WORKERS, maxWorkers)));
      } else {
        // Not enough memory for even one worker. More of a NotEnoughMemory situation than a TooManyWorkers situation.
        throw new MSQException(
            new NotEnoughMemoryFault(
                calculateSuggestedMinMemoryFromUsableMemory(
                    estimateUsableMemory(
                        numWorkersInJvm,
                        numProcessingThreadsInJvm,
                        PROCESSING_MINIMUM_BYTES + BUFFER_BYTES_FOR_ESTIMATION + bundleMemoryForInputChannels
                    ), totalLookUpFootprint),
                maxMemoryInJvm,
                usableMemoryInJvm,
                numWorkersInJvm,
                numProcessingThreadsInJvm
            )
        );
      }
    }

    // Compute memory breakdown for super-sorting bundles.
    final int maxNumFramesForSuperSorter = Ints.checkedCast(bundleMemory / WorkerMemoryParameters.LARGE_FRAME_SIZE);

    if (maxNumFramesForSuperSorter < MIN_SUPER_SORTER_FRAMES) {
      throw new MSQException(
          new NotEnoughMemoryFault(
              calculateSuggestedMinMemoryFromUsableMemory(
                  estimateUsableMemory(
                      numWorkersInJvm,
                      (MIN_SUPER_SORTER_FRAMES + BUFFER_BYTES_FOR_ESTIMATION) * LARGE_FRAME_SIZE
                  ),
                  totalLookUpFootprint
              ),
              maxMemoryInJvm,
              usableMemoryInJvm,
              numWorkersInJvm,
              numProcessingThreadsInJvm
          )
      );
    }

    final int superSorterMaxActiveProcessors = Math.min(
        numProcessingThreadsInJvm,
        Math.min(
            maxNumFramesForSuperSorter / MIN_SUPER_SORTER_FRAMES,
            MAX_SUPER_SORTER_PROCESSORS
        )
    );

    // Apportion max frames to all processors equally, then subtract one to account for an output frame.
    final int superSorterMaxChannelsPerProcessor = maxNumFramesForSuperSorter / superSorterMaxActiveProcessors - 1;

    return new WorkerMemoryParameters(
        superSorterMaxActiveProcessors,
        superSorterMaxChannelsPerProcessor,
        (long) (bundleMemoryForProcessing * APPENDERATOR_MEMORY_FRACTION),
        (long) (bundleMemoryForProcessing * BROADCAST_JOIN_MEMORY_FRACTION),
        Ints.checkedCast(workerMemory) // 100% of worker memory is devoted to partition statistics
    );
  }

  public int getSuperSorterMaxActiveProcessors()
  {
    return superSorterMaxActiveProcessors;
  }

  public int getSuperSorterMaxChannelsPerProcessor()
  {
    return superSorterMaxChannelsPerProcessor;
  }

  public long getAppenderatorMaxBytesInMemory()
  {
    // Half for indexing, half for merging.
    return Math.max(1, appenderatorMemory / 2);
  }

  public int getAppenderatorMaxColumnsToMerge()
  {
    // Half for indexing, half for merging.
    return Ints.checkedCast(Math.max(2, appenderatorMemory / 2 / APPENDERATOR_MERGE_ROUGH_MEMORY_PER_COLUMN));
  }

  public int getStandardFrameSize()
  {
    return STANDARD_FRAME_SIZE;
  }

  public int getLargeFrameSize()
  {
    return LARGE_FRAME_SIZE;
  }

  public long getBroadcastJoinMemory()
  {
    return broadcastJoinMemory;
  }

  public int getPartitionStatisticsMaxRetainedBytes()
  {
    return partitionStatisticsMaxRetainedBytes;
  }

  @Override
  public boolean equals(Object o)
  {
    if (this == o) {
      return true;
    }
    if (o == null || getClass() != o.getClass()) {
      return false;
    }
    WorkerMemoryParameters that = (WorkerMemoryParameters) o;
    return superSorterMaxActiveProcessors == that.superSorterMaxActiveProcessors
           && superSorterMaxChannelsPerProcessor == that.superSorterMaxChannelsPerProcessor
           && appenderatorMemory == that.appenderatorMemory
           && broadcastJoinMemory == that.broadcastJoinMemory
           && partitionStatisticsMaxRetainedBytes == that.partitionStatisticsMaxRetainedBytes;
  }

  @Override
  public int hashCode()
  {
    return Objects.hash(
        superSorterMaxActiveProcessors,
        superSorterMaxChannelsPerProcessor,
        appenderatorMemory,
        broadcastJoinMemory,
        partitionStatisticsMaxRetainedBytes
    );
  }

  @Override
  public String toString()
  {
    return "WorkerMemoryParameters{" +
           "superSorterMaxActiveProcessors=" + superSorterMaxActiveProcessors +
           ", superSorterMaxChannelsPerProcessor=" + superSorterMaxChannelsPerProcessor +
           ", appenderatorMemory=" + appenderatorMemory +
           ", broadcastJoinMemory=" + broadcastJoinMemory +
           ", partitionStatisticsMaxRetainedBytes=" + partitionStatisticsMaxRetainedBytes +
           '}';
  }

  /**
   * Computes the highest value of numInputWorkers, for the given parameters, that can be passed to
   * {@link #createInstance} without resulting in a {@link TooManyWorkersFault}.
   *
   * Returns 0 if no number of workers would be OK.
   */
  static int computeMaxWorkers(
      final long usableMemoryInJvm,
      final int numWorkersInJvm,
      final int numProcessingThreadsInJvm,
      final int numHashOutputPartitions
  )
  {
    final long bundleMemory = memoryPerBundle(usableMemoryInJvm, numWorkersInJvm, numProcessingThreadsInJvm);

    // Compute number of workers that gives us PROCESSING_MINIMUM_BYTES of memory per bundle, while accounting for
    // memoryNeededForInputChannels + memoryNeededForHashPartitioning.
    final int isHashing = numHashOutputPartitions > 0 ? 1 : 0;
    return Math.max(
        0,
        Ints.checkedCast((bundleMemory - PROCESSING_MINIMUM_BYTES) / ((long) STANDARD_FRAME_SIZE * (1 + isHashing)) - 1)
    );
  }

  /**
   * Maximum number of workers that may exist in the current JVM.
   */
  private static int computeNumWorkersInJvm(final Injector injector)
  {
    final AppenderatorsManager appenderatorsManager = injector.getInstance(AppenderatorsManager.class);

    if (appenderatorsManager instanceof UnifiedIndexerAppenderatorsManager) {
      // CliIndexer
      return injector.getInstance(WorkerConfig.class).getCapacity();
    } else {
      // CliPeon
      return 1;
    }
  }

  /**
   * Maximum number of concurrent processors that exist in the current JVM.
   */
  private static int computeNumProcessorsInJvm(final Injector injector)
  {
    return injector.getInstance(Bouncer.class).getMaxCount();
  }

  /**
   * Compute the memory allocated to each worker. Includes anything that exists outside of processing bundles.
   *
   * Today, we only look at one thing: the amount of memory taken up by
   * {@link org.apache.druid.msq.statistics.ClusterByStatisticsCollector}. This is the single largest source of memory
   * usage outside processing bundles.
   */
  private static long memoryPerWorker(
      final long usableMemoryInJvm,
      final int numWorkersInJvm
  )
  {
    final long memoryForWorkers = (long) Math.min(
        usableMemoryInJvm * PARTITION_STATS_MEMORY_MAX_FRACTION,
        numWorkersInJvm * PARTITION_STATS_MEMORY_MAX_BYTES
    );

    return memoryForWorkers / numWorkersInJvm;
  }

  /**
   * Compute the memory allocated to each processing bundle. Any computation changes done to this method should also be done in its corresponding method {@link WorkerMemoryParameters#estimateUsableMemory(int, int, long)}
   */
  private static long memoryPerBundle(
      final long usableMemoryInJvm,
      final int numWorkersInJvm,
      final int numProcessingThreadsInJvm
  )
  {
    final int bundleCount = numWorkersInJvm + numProcessingThreadsInJvm;

    // Need to subtract memoryForWorkers off the top of usableMemoryInJvm, since this is reserved for
    // statistics collection.
    final long memoryForWorkers = numWorkersInJvm * memoryPerWorker(usableMemoryInJvm, numWorkersInJvm);
    final long memoryForBundles = usableMemoryInJvm - memoryForWorkers;

    // Divide up the usable memory per bundle.
    return memoryForBundles / bundleCount;
  }

  /**
   * Used for estimating the usable memory for better exception messages when {@link NotEnoughMemoryFault} is thrown.
   */
  private static long estimateUsableMemory(
      final int numWorkersInJvm,
      final int numProcessingThreadsInJvm,
      final long estimatedEachBundleMemory
  )
  {
    final int bundleCount = numWorkersInJvm + numProcessingThreadsInJvm;
    return estimateUsableMemory(numWorkersInJvm, estimatedEachBundleMemory * bundleCount);

  }

  /**
   * Add overheads to the estimated bundle memoery for all the workers. Checkout {@link WorkerMemoryParameters#memoryPerWorker(long, int)}
   * for the overhead calculation outside the processing bundles.
   */
  private static long estimateUsableMemory(final int numWorkersInJvm, final long estimatedTotalBundleMemory)
  {

    // Currently, we only add the partition stats overhead since it will be the single largest overhead per worker.
    final long estimateStatOverHeadPerWorker = PARTITION_STATS_MEMORY_MAX_BYTES;
    return estimatedTotalBundleMemory + (estimateStatOverHeadPerWorker * numWorkersInJvm);
  }

  private static long memoryNeededForInputChannels(final int numInputWorkers)
  {
    // Workers that read sorted inputs must open all channels at once to do an N-way merge. Calculate memory needs.
    // Requirement: one input frame per worker, one buffered output frame.
    return (long) STANDARD_FRAME_SIZE * (numInputWorkers + 1);
  }

  private static long memoryNeededForHashPartitioning(final int numOutputPartitions)
  {
    // One standard frame for each processor output.
    // May be zero, since numOutputPartitions is zero if not using hash partitioning.
    return (long) STANDARD_FRAME_SIZE * numOutputPartitions;
  }

  /**
   * Amount of heap memory available for our usage. Any computation changes done to this method should also be done in its corresponding method {@link WorkerMemoryParameters#calculateSuggestedMinMemoryFromUsableMemory}
   */
  private static long computeUsableMemoryInJvm(final long maxMemory, final long totalLookupFootprint)
  {
    // since lookups are essentially in memory hashmap's, the object overhead is trivial hence its subtracted prior to usable memory calculations.
    return (long) ((maxMemory - totalLookupFootprint) * USABLE_MEMORY_FRACTION);
  }

  /**
   * Estimate amount of heap memory for the given workload to use in case usable memory is provided. This method is used for better exception messages when {@link NotEnoughMemoryFault} is thrown.
   */
  private static long calculateSuggestedMinMemoryFromUsableMemory(long usuableMemeory, final long totalLookupFootprint)
  {
    return (long) ((usuableMemeory / USABLE_MEMORY_FRACTION) + totalLookupFootprint);
  }

  /**
   * Total estimated lookup footprint. Obtained by calling {@link LookupExtractor#estimateHeapFootprint()} on
   * all available lookups.
   */
  private static long computeTotalLookupFootprint(final Injector injector)
  {
    // Subtract memory taken up by lookups. Correctness of this operation depends on lookups being loaded *before*
    // we create this instance. Luckily, this is the typical mode of operation, since by default
    // druid.lookup.enableLookupSyncOnStartup = true.
    final LookupReferencesManager lookupManager = injector.getInstance(LookupReferencesManager.class);

    int lookupCount = 0;
    long lookupFootprint = 0;

    for (final String lookupName : lookupManager.getAllLookupNames()) {
      final LookupExtractorFactoryContainer container = lookupManager.get(lookupName).orElse(null);

      if (container != null) {
        try {
          final LookupExtractor extractor = container.getLookupExtractorFactory().get();
          lookupFootprint += extractor.estimateHeapFootprint();
          lookupCount++;
        }
        catch (Exception e) {
          log.noStackTrace().warn(e, "Failed to load lookup [%s] for size estimation. Skipping.", lookupName);
        }
      }
    }

    log.debug("Lookup footprint: %d lookups with %,d total bytes.", lookupCount, lookupFootprint);

    return lookupFootprint;
  }
}<|MERGE_RESOLUTION|>--- conflicted
+++ resolved
@@ -167,11 +167,8 @@
         computeNumWorkersInJvm(injector),
         computeNumProcessorsInJvm(injector),
         0,
-<<<<<<< HEAD
-        0
-=======
+        0,
         totalLookupFootprint
->>>>>>> fcfb7b8f
     );
   }
 
@@ -204,11 +201,8 @@
         computeNumWorkersInJvm(injector),
         computeNumProcessorsInJvm(injector),
         numInputWorkers,
-<<<<<<< HEAD
-        numHashOutputPartitions
-=======
+        numHashOutputPartitions,
         totalLookupFootprint
->>>>>>> fcfb7b8f
     );
   }
 
@@ -222,25 +216,18 @@
    * @param numWorkersInJvm           number of workers that can run concurrently in this JVM. Generally equal to
    *                                  the task capacity.
    * @param numProcessingThreadsInJvm size of the processing thread pool in the JVM.
-<<<<<<< HEAD
    * @param numInputWorkers           total number of workers across all input stages.
    * @param numHashOutputPartitions   total number of output partitions, if using hash partitioning; zero if not using
    *                                  hash partitioning.
-=======
-   * @param numInputWorkers           number of workers across input stages that need to be merged together.
-   * @param totalLookUpFootprint      estimated size of the lookups loaded by the process.
->>>>>>> fcfb7b8f
+   * @param totalLookupFootprint      estimated size of the lookups loaded by the process.
    */
   public static WorkerMemoryParameters createInstance(
       final long maxMemoryInJvm,
       final int numWorkersInJvm,
       final int numProcessingThreadsInJvm,
       final int numInputWorkers,
-<<<<<<< HEAD
-      final int numHashOutputPartitions
-=======
-      final long totalLookUpFootprint
->>>>>>> fcfb7b8f
+      final int numHashOutputPartitions,
+      final long totalLookupFootprint
   )
   {
     Preconditions.checkArgument(maxMemoryInJvm > 0, "Max memory passed: [%s] should be > 0", maxMemoryInJvm);
@@ -252,11 +239,11 @@
     );
     Preconditions.checkArgument(numInputWorkers >= 0, "Number of input workers: [%s] should be >=0", numInputWorkers);
     Preconditions.checkArgument(
-        totalLookUpFootprint >= 0,
+        totalLookupFootprint >= 0,
         "Lookup memory footprint: [%s] should be >= 0",
-        totalLookUpFootprint
-    );
-    final long usableMemoryInJvm = computeUsableMemoryInJvm(maxMemoryInJvm, totalLookUpFootprint);
+        totalLookupFootprint
+    );
+    final long usableMemoryInJvm = computeUsableMemoryInJvm(maxMemoryInJvm, totalLookupFootprint);
     final long workerMemory = memoryPerWorker(usableMemoryInJvm, numWorkersInJvm);
     final long bundleMemory = memoryPerBundle(usableMemoryInJvm, numWorkersInJvm, numProcessingThreadsInJvm);
     final long bundleMemoryForInputChannels = memoryNeededForInputChannels(numInputWorkers);
@@ -283,7 +270,7 @@
                         numWorkersInJvm,
                         numProcessingThreadsInJvm,
                         PROCESSING_MINIMUM_BYTES + BUFFER_BYTES_FOR_ESTIMATION + bundleMemoryForInputChannels
-                    ), totalLookUpFootprint),
+                    ), totalLookupFootprint),
                 maxMemoryInJvm,
                 usableMemoryInJvm,
                 numWorkersInJvm,
@@ -304,7 +291,7 @@
                       numWorkersInJvm,
                       (MIN_SUPER_SORTER_FRAMES + BUFFER_BYTES_FOR_ESTIMATION) * LARGE_FRAME_SIZE
                   ),
-                  totalLookUpFootprint
+                  totalLookupFootprint
               ),
               maxMemoryInJvm,
               usableMemoryInJvm,
@@ -546,16 +533,21 @@
   }
 
   /**
-   * Amount of heap memory available for our usage. Any computation changes done to this method should also be done in its corresponding method {@link WorkerMemoryParameters#calculateSuggestedMinMemoryFromUsableMemory}
+   * Amount of heap memory available for our usage. Any computation changes done to this method should also be done in
+   * its corresponding method {@link WorkerMemoryParameters#calculateSuggestedMinMemoryFromUsableMemory}
    */
   private static long computeUsableMemoryInJvm(final long maxMemory, final long totalLookupFootprint)
   {
-    // since lookups are essentially in memory hashmap's, the object overhead is trivial hence its subtracted prior to usable memory calculations.
-    return (long) ((maxMemory - totalLookupFootprint) * USABLE_MEMORY_FRACTION);
-  }
-
-  /**
-   * Estimate amount of heap memory for the given workload to use in case usable memory is provided. This method is used for better exception messages when {@link NotEnoughMemoryFault} is thrown.
+    // Always report at least one byte, to simplify the math in createInstance.
+    return Math.max(
+        1,
+        (long) ((maxMemory - totalLookupFootprint) * USABLE_MEMORY_FRACTION)
+    );
+  }
+
+  /**
+   * Estimate amount of heap memory for the given workload to use in case usable memory is provided. This method is used
+   * for better exception messages when {@link NotEnoughMemoryFault} is thrown.
    */
   private static long calculateSuggestedMinMemoryFromUsableMemory(long usuableMemeory, final long totalLookupFootprint)
   {
