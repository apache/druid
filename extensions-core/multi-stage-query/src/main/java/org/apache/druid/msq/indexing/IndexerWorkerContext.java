/*
 * Licensed to the Apache Software Foundation (ASF) under one
 * or more contributor license agreements.  See the NOTICE file
 * distributed with this work for additional information
 * regarding copyright ownership.  The ASF licenses this file
 * to you under the Apache License, Version 2.0 (the
 * "License"); you may not use this file except in compliance
 * with the License.  You may obtain a copy of the License at
 *
 *   http://www.apache.org/licenses/LICENSE-2.0
 *
 * Unless required by applicable law or agreed to in writing,
 * software distributed under the License is distributed on an
 * "AS IS" BASIS, WITHOUT WARRANTIES OR CONDITIONS OF ANY
 * KIND, either express or implied.  See the License for the
 * specific language governing permissions and limitations
 * under the License.
 */

package org.apache.druid.msq.indexing;

import com.fasterxml.jackson.databind.ObjectMapper;
import com.google.common.annotations.VisibleForTesting;
import com.google.errorprone.annotations.concurrent.GuardedBy;
import com.google.inject.Injector;
import com.google.inject.Key;
import org.apache.druid.guice.annotations.EscalatedGlobal;
import org.apache.druid.guice.annotations.Smile;
import org.apache.druid.indexing.common.SegmentCacheManagerFactory;
import org.apache.druid.indexing.common.TaskToolbox;
import org.apache.druid.java.util.common.concurrent.Execs;
import org.apache.druid.java.util.common.io.Closer;
import org.apache.druid.java.util.common.logger.Logger;
import org.apache.druid.msq.exec.ControllerClient;
import org.apache.druid.msq.exec.DataServerQueryHandlerFactory;
import org.apache.druid.msq.exec.MemoryIntrospector;
import org.apache.druid.msq.exec.OutputChannelMode;
import org.apache.druid.msq.exec.TaskDataSegmentProvider;
import org.apache.druid.msq.exec.Worker;
import org.apache.druid.msq.exec.WorkerClient;
import org.apache.druid.msq.exec.WorkerContext;
import org.apache.druid.msq.exec.WorkerMemoryParameters;
import org.apache.druid.msq.exec.WorkerStorageParameters;
import org.apache.druid.msq.guice.MultiStageQuery;
import org.apache.druid.msq.indexing.client.IndexerControllerClient;
import org.apache.druid.msq.indexing.client.IndexerWorkerClient;
import org.apache.druid.msq.indexing.client.WorkerChatHandler;
import org.apache.druid.msq.kernel.FrameContext;
import org.apache.druid.msq.kernel.QueryDefinition;
import org.apache.druid.msq.util.MultiStageQueryContext;
import org.apache.druid.query.QueryContext;
import org.apache.druid.query.QueryToolChestWarehouse;
import org.apache.druid.rpc.ServiceClientFactory;
import org.apache.druid.rpc.ServiceLocations;
import org.apache.druid.rpc.ServiceLocator;
import org.apache.druid.rpc.StandardRetryPolicy;
import org.apache.druid.rpc.indexing.OverlordClient;
import org.apache.druid.rpc.indexing.SpecificTaskRetryPolicy;
import org.apache.druid.rpc.indexing.SpecificTaskServiceLocator;
import org.apache.druid.segment.IndexIO;
import org.apache.druid.segment.loading.SegmentCacheManager;
import org.apache.druid.server.DruidNode;
import org.apache.druid.storage.StorageConnector;
import org.apache.druid.storage.StorageConnectorProvider;

import java.io.File;
import java.util.concurrent.ExecutorService;
import java.util.concurrent.ThreadLocalRandom;

public class IndexerWorkerContext implements WorkerContext
{
  private static final Logger log = new Logger(IndexerWorkerContext.class);
  private static final long FREQUENCY_CHECK_MILLIS = 1000;
  private static final long FREQUENCY_CHECK_JITTER = 30;

  private final MSQWorkerTask task;
  private final TaskToolbox toolbox;
  private final Injector injector;
  private final OverlordClient overlordClient;
  private final IndexIO indexIO;
  private final TaskDataSegmentProvider dataSegmentProvider;
  private final DataServerQueryHandlerFactory dataServerQueryHandlerFactory;
  private final ServiceClientFactory clientFactory;
  private final MemoryIntrospector memoryIntrospector;
  private final int maxConcurrentStages;
  private final boolean includeAllCounters;

  @GuardedBy("this")
  private ServiceLocator controllerLocator;

  public IndexerWorkerContext(
      final MSQWorkerTask task,
      final TaskToolbox toolbox,
      final Injector injector,
      final OverlordClient overlordClient,
      final IndexIO indexIO,
      final TaskDataSegmentProvider dataSegmentProvider,
      final ServiceClientFactory clientFactory,
      final MemoryIntrospector memoryIntrospector,
      final DataServerQueryHandlerFactory dataServerQueryHandlerFactory
  )
  {
    this.task = task;
    this.toolbox = toolbox;
    this.overlordClient = overlordClient;
    this.indexIO = indexIO;
    this.dataSegmentProvider = dataSegmentProvider;
    this.clientFactory = clientFactory;
    this.memoryIntrospector = memoryIntrospector;
    this.dataServerQueryHandlerFactory = dataServerQueryHandlerFactory;
<<<<<<< HEAD
    this.maxConcurrentStages = MultiStageQueryContext.getMaxConcurrentStages(QueryContext.of(task.getContext()));
    final StorageConnectorProvider storageConnectorProvider = injector.getInstance(Key.get(StorageConnectorProvider.class, MultiStageQuery.class));
    final StorageConnector storageConnector = storageConnectorProvider.createStorageConnector(toolbox.getIndexingTmpDir());
    this.injector = injector.createChildInjector(
        binder -> binder.bind(Key.get(StorageConnector.class, MultiStageQuery.class))
                        .toInstance(storageConnector));
=======

    final QueryContext queryContext = QueryContext.of(task.getContext());
    this.maxConcurrentStages = MultiStageQueryContext.getMaxConcurrentStages(queryContext);
    this.includeAllCounters = MultiStageQueryContext.getIncludeAllCounters(queryContext);
>>>>>>> 32e8e074
  }

  public static IndexerWorkerContext createProductionInstance(
      final MSQWorkerTask task,
      final TaskToolbox toolbox,
      final Injector injector
  )
  {
    final IndexIO indexIO = injector.getInstance(IndexIO.class);
    final SegmentCacheManager segmentCacheManager =
        injector.getInstance(SegmentCacheManagerFactory.class)
                .manufacturate(new File(toolbox.getIndexingTmpDir(), "segment-fetch"));
    final ServiceClientFactory serviceClientFactory =
        injector.getInstance(Key.get(ServiceClientFactory.class, EscalatedGlobal.class));
    final MemoryIntrospector memoryIntrospector = injector.getInstance(MemoryIntrospector.class);
    final OverlordClient overlordClient =
        injector.getInstance(OverlordClient.class).withRetryPolicy(StandardRetryPolicy.unlimited());
    final ObjectMapper smileMapper = injector.getInstance(Key.get(ObjectMapper.class, Smile.class));
    final QueryToolChestWarehouse warehouse = injector.getInstance(QueryToolChestWarehouse.class);

    return new IndexerWorkerContext(
        task,
        toolbox,
        injector,
        overlordClient,
        indexIO,
        new TaskDataSegmentProvider(toolbox.getCoordinatorClient(), segmentCacheManager, indexIO),
        serviceClientFactory,
        memoryIntrospector,
        new DataServerQueryHandlerFactory(
            toolbox.getCoordinatorClient(),
            serviceClientFactory,
            smileMapper,
            warehouse
        )
    );
  }

  @Override
  public String queryId()
  {
    return task.getControllerTaskId();
  }

  @Override
  public String workerId()
  {
    return task.getId();
  }

  public TaskToolbox toolbox()
  {
    return toolbox;
  }

  @Override
  public ObjectMapper jsonMapper()
  {
    return toolbox.getJsonMapper();
  }

  @Override
  public Injector injector()
  {
    return injector;
  }

  @Override
  public void registerWorker(Worker worker, Closer closer)
  {
    final WorkerChatHandler chatHandler =
        new WorkerChatHandler(worker, toolbox.getAuthorizerMapper(), task.getDataSource());
    toolbox.getChatHandlerProvider().register(worker.id(), chatHandler, false);
    closer.register(() -> toolbox.getChatHandlerProvider().unregister(worker.id()));
    closer.register(() -> {
      synchronized (this) {
        if (controllerLocator != null) {
          controllerLocator.close();
        }
      }
    });

    // Register the periodic controller checker
    final ExecutorService periodicControllerCheckerExec = Execs.singleThreaded("controller-status-checker-%s");
    closer.register(periodicControllerCheckerExec::shutdownNow);
    final ServiceLocator controllerLocator = makeControllerLocator(task.getControllerTaskId());
    periodicControllerCheckerExec.submit(() -> controllerCheckerRunnable(controllerLocator, worker));
  }

  @VisibleForTesting
  void controllerCheckerRunnable(final ServiceLocator controllerLocator, final Worker worker)
  {
    while (true) {
      // Add some randomness to the frequency of the loop to avoid requests from simultaneously spun up tasks bunching
      // up and stagger them randomly
      long sleepTimeMillis = FREQUENCY_CHECK_MILLIS + ThreadLocalRandom.current().nextLong(
          -FREQUENCY_CHECK_JITTER,
          2 * FREQUENCY_CHECK_JITTER
      );
      final ServiceLocations controllerLocations;
      try {
        controllerLocations = controllerLocator.locate().get();
      }
      catch (Throwable e) {
        // Service locator exceptions are not recoverable.
        log.noStackTrace().warn(
            e,
            "Periodic fetch of controller location encountered an exception. Worker task [%s] will exit.",
            worker.id()
        );
        worker.controllerFailed();
        break;
      }

      // Note: don't exit on empty location, because that may happen if the Overlord is slow to acknowledge the
      // location of a task. Only exit on "closed", because that happens only if the task is really no longer running.
      if (controllerLocations.isClosed()) {
        log.warn(
            "Periodic fetch of controller location returned [%s]. Worker task [%s] will exit.",
            controllerLocations,
            worker.id()
        );
        worker.controllerFailed();
        break;
      }

      try {
        Thread.sleep(sleepTimeMillis);
      }
      catch (InterruptedException ignored) {
        // Do nothing: an interrupt means we were shut down. Status checker should exit quietly.
      }
    }
  }

  @Override
  public File tempDir()
  {
    return toolbox.getIndexingTmpDir();
  }

  @Override
  public int maxConcurrentStages()
  {
    return maxConcurrentStages;
  }

  @Override
  public ControllerClient makeControllerClient()
  {
    final ServiceLocator locator = makeControllerLocator(task.getControllerTaskId());

    return new IndexerControllerClient(
        clientFactory.makeClient(
            task.getControllerTaskId(),
            locator,
            new SpecificTaskRetryPolicy(task.getControllerTaskId(), StandardRetryPolicy.unlimited())
        ),
        jsonMapper(),
        locator
    );
  }

  @Override
  public WorkerClient makeWorkerClient()
  {
    // Ignore workerId parameter. The workerId is passed into each method of WorkerClient individually.
    return new IndexerWorkerClient(clientFactory, overlordClient, jsonMapper());
  }

  @Override
  public FrameContext frameContext(QueryDefinition queryDef, int stageNumber, OutputChannelMode outputChannelMode)
  {
    return new IndexerFrameContext(
        queryDef.getStageDefinition(stageNumber).getId(),
        this,
        indexIO,
        dataSegmentProvider,
        dataServerQueryHandlerFactory,
        WorkerMemoryParameters.createProductionInstanceForWorker(injector, queryDef, stageNumber, maxConcurrentStages),
        WorkerStorageParameters.createProductionInstance(injector, outputChannelMode)
    );
  }

  @Override
  public int threadCount()
  {
    return memoryIntrospector.numProcessorsInJvm();
  }

  @Override
  public DruidNode selfNode()
  {
    return toolbox.getDruidNode();
  }

  @Override
  public DataServerQueryHandlerFactory dataServerQueryHandlerFactory()
  {
    return dataServerQueryHandlerFactory;
  }

  private synchronized ServiceLocator makeControllerLocator(final String controllerId)
  {
    if (controllerLocator == null) {
      controllerLocator = new SpecificTaskServiceLocator(controllerId, overlordClient);
    }

    return controllerLocator;
  }

}<|MERGE_RESOLUTION|>--- conflicted
+++ resolved
@@ -108,19 +108,14 @@
     this.clientFactory = clientFactory;
     this.memoryIntrospector = memoryIntrospector;
     this.dataServerQueryHandlerFactory = dataServerQueryHandlerFactory;
-<<<<<<< HEAD
-    this.maxConcurrentStages = MultiStageQueryContext.getMaxConcurrentStages(QueryContext.of(task.getContext()));
+    final QueryContext queryContext = QueryContext.of(task.getContext());
+    this.maxConcurrentStages = MultiStageQueryContext.getMaxConcurrentStages(queryContext);
+    this.includeAllCounters = MultiStageQueryContext.getIncludeAllCounters(queryContext);
     final StorageConnectorProvider storageConnectorProvider = injector.getInstance(Key.get(StorageConnectorProvider.class, MultiStageQuery.class));
     final StorageConnector storageConnector = storageConnectorProvider.createStorageConnector(toolbox.getIndexingTmpDir());
     this.injector = injector.createChildInjector(
         binder -> binder.bind(Key.get(StorageConnector.class, MultiStageQuery.class))
                         .toInstance(storageConnector));
-=======
-
-    final QueryContext queryContext = QueryContext.of(task.getContext());
-    this.maxConcurrentStages = MultiStageQueryContext.getMaxConcurrentStages(queryContext);
-    this.includeAllCounters = MultiStageQueryContext.getIncludeAllCounters(queryContext);
->>>>>>> 32e8e074
   }
 
   public static IndexerWorkerContext createProductionInstance(
