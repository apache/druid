/*
 * Licensed to the Apache Software Foundation (ASF) under one
 * or more contributor license agreements.  See the NOTICE file
 * distributed with this work for additional information
 * regarding copyright ownership.  The ASF licenses this file
 * to you under the Apache License, Version 2.0 (the
 * "License"); you may not use this file except in compliance
 * with the License.  You may obtain a copy of the License at
 *
 *   http://www.apache.org/licenses/LICENSE-2.0
 *
 * Unless required by applicable law or agreed to in writing,
 * software distributed under the License is distributed on an
 * "AS IS" BASIS, WITHOUT WARRANTIES OR CONDITIONS OF ANY
 * KIND, either express or implied.  See the License for the
 * specific language governing permissions and limitations
 * under the License.
 */

package org.apache.druid.msq.exec;

import com.fasterxml.jackson.core.JsonProcessingException;
import com.fasterxml.jackson.databind.ObjectMapper;
import com.google.common.base.Preconditions;
import com.google.common.collect.ImmutableList;
import com.google.common.collect.ImmutableMap;
import com.google.common.collect.ImmutableSet;
import com.google.common.collect.Iterables;
import com.google.common.collect.Iterators;
import com.google.common.util.concurrent.FutureCallback;
import com.google.common.util.concurrent.Futures;
import com.google.common.util.concurrent.ListenableFuture;
import com.google.common.util.concurrent.ListeningExecutorService;
import com.google.common.util.concurrent.MoreExecutors;
import com.google.common.util.concurrent.SettableFuture;
import it.unimi.dsi.fastutil.ints.Int2ObjectAVLTreeMap;
import it.unimi.dsi.fastutil.ints.Int2ObjectMap;
import it.unimi.dsi.fastutil.ints.Int2ObjectOpenHashMap;
import it.unimi.dsi.fastutil.ints.IntArraySet;
import it.unimi.dsi.fastutil.ints.IntSet;
import org.apache.druid.common.guava.FutureUtils;
import org.apache.druid.data.input.StringTuple;
import org.apache.druid.data.input.impl.DimensionSchema;
import org.apache.druid.data.input.impl.DimensionsSpec;
import org.apache.druid.data.input.impl.TimestampSpec;
import org.apache.druid.frame.allocation.ArenaMemoryAllocator;
import org.apache.druid.frame.channel.FrameChannelSequence;
import org.apache.druid.frame.key.ClusterBy;
import org.apache.druid.frame.key.ClusterByPartition;
import org.apache.druid.frame.key.ClusterByPartitions;
import org.apache.druid.frame.key.RowKey;
import org.apache.druid.frame.key.RowKeyReader;
import org.apache.druid.frame.key.SortColumn;
import org.apache.druid.frame.processor.FrameProcessorExecutor;
import org.apache.druid.frame.processor.FrameProcessors;
import org.apache.druid.indexer.TaskState;
import org.apache.druid.indexer.TaskStatus;
import org.apache.druid.indexing.common.LockGranularity;
import org.apache.druid.indexing.common.TaskLock;
import org.apache.druid.indexing.common.TaskLockType;
import org.apache.druid.indexing.common.TaskReport;
import org.apache.druid.indexing.common.actions.LockListAction;
import org.apache.druid.indexing.common.actions.MarkSegmentsAsUnusedAction;
import org.apache.druid.indexing.common.actions.RetrieveUsedSegmentsAction;
import org.apache.druid.indexing.common.actions.SegmentAllocateAction;
import org.apache.druid.indexing.common.actions.SegmentInsertAction;
import org.apache.druid.indexing.common.actions.SegmentTransactionalInsertAction;
import org.apache.druid.indexing.overlord.Segments;
import org.apache.druid.java.util.common.DateTimes;
import org.apache.druid.java.util.common.IAE;
import org.apache.druid.java.util.common.ISE;
import org.apache.druid.java.util.common.Intervals;
import org.apache.druid.java.util.common.JodaUtils;
import org.apache.druid.java.util.common.Pair;
import org.apache.druid.java.util.common.StringUtils;
import org.apache.druid.java.util.common.concurrent.Execs;
import org.apache.druid.java.util.common.granularity.Granularities;
import org.apache.druid.java.util.common.granularity.Granularity;
import org.apache.druid.java.util.common.guava.Sequences;
import org.apache.druid.java.util.common.guava.Yielder;
import org.apache.druid.java.util.common.guava.Yielders;
import org.apache.druid.java.util.common.io.Closer;
import org.apache.druid.java.util.common.logger.Logger;
import org.apache.druid.msq.counters.CounterSnapshots;
import org.apache.druid.msq.counters.CounterSnapshotsTree;
import org.apache.druid.msq.indexing.ColumnMapping;
import org.apache.druid.msq.indexing.ColumnMappings;
import org.apache.druid.msq.indexing.DataSourceMSQDestination;
import org.apache.druid.msq.indexing.InputChannelFactory;
import org.apache.druid.msq.indexing.InputChannelsImpl;
import org.apache.druid.msq.indexing.MSQControllerTask;
import org.apache.druid.msq.indexing.MSQSpec;
import org.apache.druid.msq.indexing.MSQTuningConfig;
import org.apache.druid.msq.indexing.MSQWorkerTaskLauncher;
import org.apache.druid.msq.indexing.SegmentGeneratorFrameProcessorFactory;
import org.apache.druid.msq.indexing.TaskReportMSQDestination;
import org.apache.druid.msq.indexing.WorkerCount;
import org.apache.druid.msq.indexing.error.CanceledFault;
import org.apache.druid.msq.indexing.error.CannotParseExternalDataFault;
import org.apache.druid.msq.indexing.error.FaultsExceededChecker;
import org.apache.druid.msq.indexing.error.InsertCannotAllocateSegmentFault;
import org.apache.druid.msq.indexing.error.InsertCannotBeEmptyFault;
import org.apache.druid.msq.indexing.error.InsertCannotOrderByDescendingFault;
import org.apache.druid.msq.indexing.error.InsertCannotReplaceExistingSegmentFault;
import org.apache.druid.msq.indexing.error.InsertLockPreemptedFault;
import org.apache.druid.msq.indexing.error.InsertTimeOutOfBoundsFault;
import org.apache.druid.msq.indexing.error.MSQErrorReport;
import org.apache.druid.msq.indexing.error.MSQException;
import org.apache.druid.msq.indexing.error.MSQFault;
import org.apache.druid.msq.indexing.error.MSQFaultUtils;
import org.apache.druid.msq.indexing.error.MSQWarningReportLimiterPublisher;
import org.apache.druid.msq.indexing.error.MSQWarnings;
import org.apache.druid.msq.indexing.error.QueryNotSupportedFault;
import org.apache.druid.msq.indexing.error.TooManyWarningsFault;
import org.apache.druid.msq.indexing.error.UnknownFault;
import org.apache.druid.msq.indexing.error.WorkerRpcFailedFault;
import org.apache.druid.msq.indexing.report.MSQResultsReport;
import org.apache.druid.msq.indexing.report.MSQStagesReport;
import org.apache.druid.msq.indexing.report.MSQStatusReport;
import org.apache.druid.msq.indexing.report.MSQTaskReport;
import org.apache.druid.msq.indexing.report.MSQTaskReportPayload;
import org.apache.druid.msq.input.InputSpec;
import org.apache.druid.msq.input.InputSpecSlicer;
import org.apache.druid.msq.input.InputSpecSlicerFactory;
import org.apache.druid.msq.input.InputSpecs;
import org.apache.druid.msq.input.MapInputSpecSlicer;
import org.apache.druid.msq.input.external.ExternalInputSpec;
import org.apache.druid.msq.input.external.ExternalInputSpecSlicer;
import org.apache.druid.msq.input.stage.InputChannels;
import org.apache.druid.msq.input.stage.ReadablePartition;
import org.apache.druid.msq.input.stage.StageInputSlice;
import org.apache.druid.msq.input.stage.StageInputSpec;
import org.apache.druid.msq.input.stage.StageInputSpecSlicer;
import org.apache.druid.msq.input.table.TableInputSpec;
import org.apache.druid.msq.input.table.TableInputSpecSlicer;
import org.apache.druid.msq.kernel.QueryDefinition;
import org.apache.druid.msq.kernel.QueryDefinitionBuilder;
import org.apache.druid.msq.kernel.StageDefinition;
import org.apache.druid.msq.kernel.StageId;
import org.apache.druid.msq.kernel.StagePartition;
import org.apache.druid.msq.kernel.TargetSizeShuffleSpec;
import org.apache.druid.msq.kernel.WorkOrder;
import org.apache.druid.msq.kernel.controller.ControllerQueryKernel;
import org.apache.druid.msq.kernel.controller.ControllerStagePhase;
import org.apache.druid.msq.kernel.controller.WorkerInputs;
import org.apache.druid.msq.querykit.DataSegmentTimelineView;
import org.apache.druid.msq.querykit.MultiQueryKit;
import org.apache.druid.msq.querykit.QueryKit;
import org.apache.druid.msq.querykit.QueryKitUtils;
import org.apache.druid.msq.querykit.ShuffleSpecFactories;
import org.apache.druid.msq.querykit.ShuffleSpecFactory;
import org.apache.druid.msq.querykit.groupby.GroupByQueryKit;
import org.apache.druid.msq.querykit.scan.ScanQueryKit;
import org.apache.druid.msq.shuffle.DurableStorageInputChannelFactory;
import org.apache.druid.msq.shuffle.DurableStorageUtils;
import org.apache.druid.msq.shuffle.WorkerInputChannelFactory;
import org.apache.druid.msq.statistics.ClusterByStatisticsSnapshot;
import org.apache.druid.msq.util.DimensionSchemaUtils;
import org.apache.druid.msq.util.IntervalUtils;
import org.apache.druid.msq.util.MSQFutureUtils;
import org.apache.druid.msq.util.MultiStageQueryContext;
import org.apache.druid.msq.util.PassthroughAggregatorFactory;
import org.apache.druid.query.Query;
import org.apache.druid.query.aggregation.AggregatorFactory;
import org.apache.druid.query.groupby.GroupByQuery;
import org.apache.druid.query.groupby.GroupByQueryConfig;
import org.apache.druid.query.scan.ScanQuery;
import org.apache.druid.segment.ColumnSelectorFactory;
import org.apache.druid.segment.ColumnValueSelector;
import org.apache.druid.segment.Cursor;
import org.apache.druid.segment.DimensionHandlerUtils;
import org.apache.druid.segment.column.ColumnHolder;
import org.apache.druid.segment.column.ColumnType;
import org.apache.druid.segment.column.RowSignature;
import org.apache.druid.segment.column.ValueType;
import org.apache.druid.segment.indexing.DataSchema;
import org.apache.druid.segment.indexing.granularity.ArbitraryGranularitySpec;
import org.apache.druid.segment.indexing.granularity.GranularitySpec;
import org.apache.druid.segment.realtime.appenderator.SegmentIdWithShardSpec;
import org.apache.druid.segment.transform.TransformSpec;
import org.apache.druid.server.DruidNode;
import org.apache.druid.sql.calcite.rel.DruidQuery;
import org.apache.druid.timeline.DataSegment;
import org.apache.druid.timeline.SegmentTimeline;
import org.apache.druid.timeline.partition.DimensionRangeShardSpec;
import org.apache.druid.timeline.partition.NumberedPartialShardSpec;
import org.apache.druid.timeline.partition.NumberedShardSpec;
import org.apache.druid.timeline.partition.ShardSpec;
import org.joda.time.DateTime;
import org.joda.time.Interval;

import javax.annotation.Nullable;
import java.io.IOException;
import java.util.ArrayList;
import java.util.Arrays;
import java.util.Collection;
import java.util.Collections;
import java.util.Comparator;
import java.util.HashMap;
import java.util.HashSet;
import java.util.LinkedHashSet;
import java.util.List;
import java.util.Map;
import java.util.Optional;
import java.util.Queue;
import java.util.Set;
import java.util.concurrent.ArrayBlockingQueue;
import java.util.concurrent.BlockingQueue;
import java.util.concurrent.ConcurrentHashMap;
import java.util.concurrent.ConcurrentLinkedQueue;
import java.util.concurrent.ThreadLocalRandom;
import java.util.concurrent.TimeUnit;
import java.util.concurrent.atomic.AtomicReference;
import java.util.function.Consumer;
import java.util.stream.Collectors;
import java.util.stream.IntStream;
import java.util.stream.StreamSupport;

public class ControllerImpl implements Controller
{
  private static final Logger log = new Logger(ControllerImpl.class);

  private final MSQControllerTask task;
  private final ControllerContext context;

  private final boolean isDurableStorageEnabled;

  /**
   * Queue of "commands" to run on the {@link ControllerQueryKernel}. Various threads insert into the queue
   * using {@link #addToKernelManipulationQueue}. The main thread running {@link RunQueryUntilDone#run()} reads
   * from the queue and executes the commands.
   * <p>
   * This ensures that all manipulations on {@link ControllerQueryKernel}, and all core logic, are run in
   * a single-threaded manner.
   */
  private final BlockingQueue<Consumer<ControllerQueryKernel>> kernelManipulationQueue =
      new ArrayBlockingQueue<>(Limits.MAX_KERNEL_MANIPULATION_QUEUE_SIZE);

  // For system error reporting. This is the very first error we got from a worker. (We only report that one.)
  private final AtomicReference<MSQErrorReport> workerErrorRef = new AtomicReference<>();

  // For system warning reporting
  private final ConcurrentLinkedQueue<MSQErrorReport> workerWarnings = new ConcurrentLinkedQueue<>();

  // Query definition.
  // For live reports. Written by the main controller thread, read by HTTP threads.
  private final AtomicReference<QueryDefinition> queryDefRef = new AtomicReference<>();

  // Last reported CounterSnapshots per stage per worker
  // For live reports. Written by the main controller thread, read by HTTP threads.
  private final CounterSnapshotsTree taskCountersForLiveReports = new CounterSnapshotsTree();

  // Stage number -> stage phase
  // For live reports. Written by the main controller thread, read by HTTP threads.
  private final ConcurrentHashMap<Integer, ControllerStagePhase> stagePhasesForLiveReports = new ConcurrentHashMap<>();

  // Stage number -> runtime interval. Endpoint is eternity's end if the stage is still running.
  // For live reports. Written by the main controller thread, read by HTTP threads.
  private final ConcurrentHashMap<Integer, Interval> stageRuntimesForLiveReports = new ConcurrentHashMap<>();

  // Stage number -> worker count. Only set for stages that have started.
  // For live reports. Written by the main controller thread, read by HTTP threads.
  private final ConcurrentHashMap<Integer, Integer> stageWorkerCountsForLiveReports = new ConcurrentHashMap<>();

  // Stage number -> partition count. Only set for stages that have started.
  // For live reports. Written by the main controller thread, read by HTTP threads.
  private final ConcurrentHashMap<Integer, Integer> stagePartitionCountsForLiveReports = new ConcurrentHashMap<>();

  // Time at which the query started.
  // For live reports. Written by the main controller thread, read by HTTP threads.

  // WorkerNumber -> WorkOrders
  private final ConcurrentHashMap<Integer, Set<WorkOrder>> workOrdersToRetry = new ConcurrentHashMap<>();
  private volatile DateTime queryStartTime = null;

  private volatile DruidNode selfDruidNode;
  private volatile MSQWorkerTaskLauncher workerTaskLauncher;
  private volatile WorkerClient netClient;

  private volatile FaultsExceededChecker faultsExceededChecker = null;

  public ControllerImpl(
      final MSQControllerTask task,
      final ControllerContext context
  )
  {
    this.task = task;
    this.context = context;
    this.isDurableStorageEnabled =
        MultiStageQueryContext.isDurableStorageEnabled(task.getQuerySpec().getQuery().getContext());

  }

  @Override
  public String id()
  {
    return task.getId();
  }

  @Override
  public MSQControllerTask task()
  {
    return task;
  }

  @Override
  public TaskStatus run() throws Exception
  {
    final Closer closer = Closer.create();

    try {
      return runTask(closer);
    }
    catch (Throwable e) {
      try {
        closer.close();
      }
      catch (Throwable e2) {
        e.addSuppressed(e2);
      }

      // We really don't expect this to error out. runTask should handle everything nicely. If it doesn't, something
      // strange happened, so log it.
      log.warn(e, "Encountered unhandled controller exception.");
      return TaskStatus.failure(id(), e.toString());
    }
    finally {
      closer.close();
    }
  }

  @Override
  public void stopGracefully()
  {
    final QueryDefinition queryDef = queryDefRef.get();

    // stopGracefully() is called when the containing process is terminated, or when the task is canceled.
    log.info("Query [%s] canceled.", queryDef != null ? queryDef.getQueryId() : "<no id yet>");

    addToKernelManipulationQueue(
        kernel -> {
          throw new MSQException(CanceledFault.INSTANCE);
        }
    );
  }

  public TaskStatus runTask(final Closer closer)
  {
    QueryDefinition queryDef = null;
    ControllerQueryKernel queryKernel = null;
    ListenableFuture<?> workerTaskRunnerFuture = null;
    CounterSnapshotsTree countersSnapshot = null;
    Yielder<Object[]> resultsYielder = null;
    Throwable exceptionEncountered = null;

    final TaskState taskStateForReport;
    final MSQErrorReport errorForReport;

    try {
      // Planning-related: convert the native query from MSQSpec into a multi-stage QueryDefinition.
      this.queryStartTime = DateTimes.nowUtc();
      queryDef = initializeQueryDefAndState(closer);

      final InputSpecSlicerFactory inputSpecSlicerFactory = makeInputSpecSlicerFactory(makeDataSegmentTimelineView());

      // Execution-related: run the multi-stage QueryDefinition.
      final Pair<ControllerQueryKernel, ListenableFuture<?>> queryRunResult =
          new RunQueryUntilDone(queryDef, inputSpecSlicerFactory, closer).run();

      queryKernel = Preconditions.checkNotNull(queryRunResult.lhs);
      workerTaskRunnerFuture = Preconditions.checkNotNull(queryRunResult.rhs);
      resultsYielder = getFinalResultsYielder(queryDef, queryKernel);
      publishSegmentsIfNeeded(queryDef, queryKernel);
    }
    catch (Throwable e) {
      exceptionEncountered = e;
    }

    // Fetch final counters in separate try, in case runQueryUntilDone threw an exception.
    try {
      countersSnapshot = getFinalCountersSnapshot(queryKernel);
    }
    catch (Throwable e) {
      if (exceptionEncountered != null) {
        exceptionEncountered.addSuppressed(e);
      } else {
        exceptionEncountered = e;
      }
    }

    if (queryKernel != null && queryKernel.isSuccess() && exceptionEncountered == null) {
      taskStateForReport = TaskState.SUCCESS;
      errorForReport = null;
    } else {
      // Query failure. Generate an error report and log the error(s) we encountered.
      final String selfHost = MSQTasks.getHostFromSelfNode(selfDruidNode);
      final MSQErrorReport controllerError =
          exceptionEncountered != null
          ? MSQErrorReport.fromException(id(), selfHost, null, exceptionEncountered)
          : null;
      final MSQErrorReport workerError = workerErrorRef.get();

      taskStateForReport = TaskState.FAILED;
      errorForReport = MSQTasks.makeErrorReport(id(), selfHost, controllerError, workerError);

      // Log the errors we encountered.
      if (controllerError != null) {
        log.warn("Controller: %s", MSQTasks.errorReportToLogMessage(controllerError));
      }

      if (workerError != null) {
        log.warn("Worker: %s", MSQTasks.errorReportToLogMessage(workerError));
      }
    }

    try {
      // Write report even if something went wrong.
      final MSQStagesReport stagesReport;
      final MSQResultsReport resultsReport;

      if (queryDef != null) {
        final Map<Integer, ControllerStagePhase> stagePhaseMap;

        if (queryKernel != null) {
          // Once the query finishes, cleanup would have happened for all the stages that were successful
          // Therefore we mark it as done to make the reports prettier and more accurate
          queryKernel.markSuccessfulTerminalStagesAsFinished();
          stagePhaseMap = queryKernel.getActiveStages()
                                     .stream()
                                     .collect(
                                         Collectors.toMap(StageId::getStageNumber, queryKernel::getStagePhase)
                                     );
        } else {
          stagePhaseMap = Collections.emptyMap();
        }

        stagesReport = makeStageReport(
            queryDef,
            stagePhaseMap,
            stageRuntimesForLiveReports,
            stageWorkerCountsForLiveReports,
            stagePartitionCountsForLiveReports
        );
      } else {
        stagesReport = null;
      }

      if (resultsYielder != null) {
        resultsReport = makeResultsTaskReport(
            queryDef,
            resultsYielder,
            task.getQuerySpec().getColumnMappings(),
            task.getSqlTypeNames()
        );
      } else {
        resultsReport = null;
      }

      final MSQTaskReportPayload taskReportPayload = new MSQTaskReportPayload(
          makeStatusReport(
              taskStateForReport,
              errorForReport,
              workerWarnings,
              queryStartTime,
              new Interval(queryStartTime, DateTimes.nowUtc()).toDurationMillis(),
              workerTaskLauncher
          ),
          stagesReport,
          countersSnapshot,
          resultsReport
      );

      context.writeReports(
          id(),
          TaskReport.buildTaskReports(new MSQTaskReport(id(), taskReportPayload))
      );
    }
    catch (Throwable e) {
      log.warn(e, "Error encountered while writing task report. Skipping.");
    }

    if (queryKernel != null && queryKernel.isSuccess()) {
      // If successful, encourage the tasks to exit successfully.
      postFinishToAllTasks();
      workerTaskLauncher.stop(false);
    } else {
      // If not successful, cancel running tasks.
      if (workerTaskLauncher != null) {
        workerTaskLauncher.stop(true);
      }
    }

    // Wait for worker tasks to exit. Ignore their return status. At this point, we've done everything we need to do,
    // so we don't care about the task exit status.
    if (workerTaskRunnerFuture != null) {
      try {
        workerTaskRunnerFuture.get();
      }
      catch (Exception ignored) {
        // Suppress.
      }
    }

    cleanUpDurableStorageIfNeeded();

    if (taskStateForReport == TaskState.SUCCESS) {
      return TaskStatus.success(id());
    } else {
      // errorForReport is nonnull when taskStateForReport != SUCCESS. Use that message.
      return TaskStatus.failure(id(), MSQFaultUtils.generateMessageWithErrorCode(errorForReport.getFault()));
    }
  }

  /**
   * Adds some logic to {@link #kernelManipulationQueue}, where it will, in due time, be executed by the main
   * controller loop in {@link RunQueryUntilDone#run()}.
   * <p>
   * If the consumer throws an exception, the query fails.
   */
  private void addToKernelManipulationQueue(Consumer<ControllerQueryKernel> kernelConsumer)
  {
    if (!kernelManipulationQueue.offer(kernelConsumer)) {
      final String message = "Controller kernel queue is full. Main controller loop may be delayed or stuck.";
      log.warn(message);
      throw new IllegalStateException(message);
    }
  }

  private QueryDefinition initializeQueryDefAndState(final Closer closer)
  {
    this.selfDruidNode = context.selfNode();
    context.registerController(this, closer);

    this.netClient = new ExceptionWrappingWorkerClient(context.taskClientFor(this));
    closer.register(netClient::close);

<<<<<<< HEAD
=======
    final boolean isDurableStorageEnabled =
        MultiStageQueryContext.isDurableStorageEnabled(task.getQuerySpec().getQuery().context());
>>>>>>> 47c32a9d

    final QueryDefinition queryDef = makeQueryDefinition(
        id(),
        makeQueryControllerToolKit(),
        task.getQuerySpec(),
        context.jsonMapper()
    );

    QueryValidator.validateQueryDef(queryDef);
    queryDefRef.set(queryDef);

    log.debug("Query [%s] durable storage mode is set to %s.", queryDef.getQueryId(), isDurableStorageEnabled);

<<<<<<< HEAD

    this.workerTaskLauncher = new MSQWorkerTaskLauncher(
        id(),
        task.getDataSource(),
        context,
        (failedTask, fault) -> {
          addToKernelManipulationQueue((kernel) -> {
            if (isDurableStorageEnabled) {
              addToRetryQueue(kernel, failedTask.getWorkerNumber(), fault);
            } else {
              throw new MSQException(fault);
            }
          });
        },
        isDurableStorageEnabled,

        // 10 minutes +- 2 minutes jitter
        TimeUnit.SECONDS.toMillis(600 + ThreadLocalRandom.current().nextInt(-4, 5) * 30L)
    );
=======
>>>>>>> 47c32a9d

    long maxParseExceptions = -1;

    if (task.getSqlQueryContext() != null) {
      maxParseExceptions = Optional.ofNullable(
                                       task.getSqlQueryContext().get(MSQWarnings.CTX_MAX_PARSE_EXCEPTIONS_ALLOWED))
                                   .map(DimensionHandlerUtils::convertObjectToLong)
                                   .orElse(MSQWarnings.DEFAULT_MAX_PARSE_EXCEPTIONS_ALLOWED);
    }


    this.workerTaskLauncher = new MSQWorkerTaskLauncher(
        id(),
        task.getDataSource(),
        context,
        isDurableStorageEnabled,
        maxParseExceptions,
        // 10 minutes +- 2 minutes jitter
        TimeUnit.SECONDS.toMillis(600 + ThreadLocalRandom.current().nextInt(-4, 5) * 30L)
    );

    this.faultsExceededChecker = new FaultsExceededChecker(
        ImmutableMap.of(CannotParseExternalDataFault.CODE, maxParseExceptions)
    );

    return queryDef;
  }

  private void addToRetryQueue(ControllerQueryKernel kernel, int worker, MSQFault fault)
  {
    List<WorkOrder> retriableWorkOrders = kernel.getRetriableWorkOrders(worker, fault);
    if (retriableWorkOrders.size() != 0) {
      log.info("Submitting worker[%s] for relaunch because of fault[%s]", worker, fault);
      workerTaskLauncher.submitForRelaunch(worker);
      workOrdersToRetry.compute(worker, (workerNumber, workOrders) -> {
        if (workOrders == null) {
          Set<WorkOrder> orders = ConcurrentHashMap.newKeySet();
          orders.addAll(retriableWorkOrders);
          return orders;
        } else {
          workOrders.addAll(retriableWorkOrders);
          return workOrders;
        }
      });
    }
  }

  /**
   * Provide a {@link ClusterByStatisticsSnapshot} for shuffling stages.
   */
  @Override
  public void updateStatus(int stageNumber, int workerNumber, Object keyStatisticsObject)
  {
    addToKernelManipulationQueue(
        queryKernel -> {
          final StageId stageId = queryKernel.getStageId(stageNumber);

          // We need a specially-decorated ObjectMapper to deserialize key statistics.
          final StageDefinition stageDef = queryKernel.getStageDefinition(stageId);
          final ObjectMapper mapper = MSQTasks.decorateObjectMapperForKeyCollectorSnapshot(
              context.jsonMapper(),
              stageDef.getShuffleSpec().get().getClusterBy(),
              stageDef.getShuffleSpec().get().doesAggregateByClusterKey()
          );

          final ClusterByStatisticsSnapshot keyStatistics;
          try {
            keyStatistics = mapper.convertValue(keyStatisticsObject, ClusterByStatisticsSnapshot.class);
          }
          catch (IllegalArgumentException e) {
            throw new IAE(
                e,
                "Unable to deserialize the key statistic for stage [%s] received from the worker [%d]",
                stageId,
                workerNumber
            );
          }

          queryKernel.addResultKeyStatisticsForStageAndWorker(stageId, workerNumber, keyStatistics);
        }
    );
  }

  @Override
  public void workerError(MSQErrorReport errorReport)
  {
    // move inside kernel
    if (!workerTaskLauncher.isTaskCanceledByController(errorReport.getTaskId())) {
      workerErrorRef.compareAndSet(null, errorReport);
    }
  }

  /**
   * This method intakes all the warnings that are generated by the worker. It is the responsibility of the
   * worker node to ensure that it doesn't spam the controller with unneseccary warning stack traces. Currently, that
   * limiting is implemented in {@link MSQWarningReportLimiterPublisher}
   */
  @Override
  public void workerWarning(List<MSQErrorReport> errorReports)
  {
    // This check safeguards that the controller doesn't run out of memory. Workers apply their own limiting to
    // protect their own memory, and to conserve worker -> controller bandwidth.
    long numReportsToAddCheck = Math.min(
        errorReports.size(),
        Limits.MAX_WORKERS * Limits.MAX_VERBOSE_WARNINGS - workerWarnings.size()
    );
    if (numReportsToAddCheck > 0) {
      synchronized (workerWarnings) {
        long numReportsToAdd = Math.min(
            errorReports.size(),
            Limits.MAX_WORKERS * Limits.MAX_VERBOSE_WARNINGS - workerWarnings.size()
        );
        for (int i = 0; i < numReportsToAdd; ++i) {
          workerWarnings.add(errorReports.get(i));
        }
      }
    }
  }

  /**
   * Periodic update of {@link CounterSnapshots} from subtasks.
   */
  @Override
  public void updateCounters(CounterSnapshotsTree snapshotsTree)
  {
    taskCountersForLiveReports.putAll(snapshotsTree);
    Optional<Pair<String, Long>> warningsExceeded =
        faultsExceededChecker.addFaultsAndCheckIfExceeded(taskCountersForLiveReports);

    if (warningsExceeded.isPresent()) {
      // Present means the warning limit was exceeded, and warnings have therefore turned into an error.
      String errorCode = warningsExceeded.get().lhs;
      Long limit = warningsExceeded.get().rhs;

      workerError(MSQErrorReport.fromFault(
          id(),
          selfDruidNode.getHost(),
          null,
          new TooManyWarningsFault(limit.intValue(), errorCode)
      ));
      addToKernelManipulationQueue(
          queryKernel ->
              queryKernel.getActiveStages().forEach(queryKernel::failStage)
      );
    }
  }

  /**
   * Reports that results are ready for a subtask.
   */
  @SuppressWarnings("unchecked")
  @Override
  public void resultsComplete(
      final String queryId,
      final int stageNumber,
      final int workerNumber,
      Object resultObject
  )
  {
    addToKernelManipulationQueue(
        queryKernel -> {
          final StageId stageId = new StageId(queryId, stageNumber);
          final Object convertedResultObject;
          try {
            convertedResultObject = context.jsonMapper().convertValue(
                resultObject,
                queryKernel.getStageDefinition(stageId).getProcessorFactory().getAccumulatedResultTypeReference()
            );
          }
          catch (IllegalArgumentException e) {
            throw new IAE(
                e,
                "Unable to deserialize the result object for stage [%s] received from the worker [%d]",
                stageId,
                workerNumber
            );
          }


          queryKernel.setResultsCompleteForStageAndWorker(stageId, workerNumber, convertedResultObject);
        }
    );
  }

  @Override
  @Nullable
  public Map<String, TaskReport> liveReports()
  {
    final QueryDefinition queryDef = queryDefRef.get();

    if (queryDef == null) {
      return null;
    }

    return TaskReport.buildTaskReports(
        new MSQTaskReport(
            id(),
            new MSQTaskReportPayload(
                makeStatusReport(
                    TaskState.RUNNING,
                    null,
                    workerWarnings,
                    queryStartTime,
                    queryStartTime == null ? -1L : new Interval(queryStartTime, DateTimes.nowUtc()).toDurationMillis(),
                    workerTaskLauncher
                ),
                makeStageReport(
                    queryDef,
                    stagePhasesForLiveReports,
                    stageRuntimesForLiveReports,
                    stageWorkerCountsForLiveReports,
                    stagePartitionCountsForLiveReports
                ),
                makeCountersSnapshotForLiveReports(),
                null
            )
        )
    );
  }

  /**
   * Returns the segments that will be generated by this job. Delegates to
   * {@link #generateSegmentIdsWithShardSpecsForAppend} or {@link #generateSegmentIdsWithShardSpecsForReplace} as
   * appropriate. This is a potentially expensive call, since it requires calling Overlord APIs.
   *
   * @throws MSQException with {@link InsertCannotAllocateSegmentFault} if an allocation cannot be made
   */
  private List<SegmentIdWithShardSpec> generateSegmentIdsWithShardSpecs(
      final DataSourceMSQDestination destination,
      final RowSignature signature,
      final ClusterBy clusterBy,
      final ClusterByPartitions partitionBoundaries,
      final boolean mayHaveMultiValuedClusterByFields
  ) throws IOException
  {
    if (destination.isReplaceTimeChunks()) {
      return generateSegmentIdsWithShardSpecsForReplace(
          destination,
          signature,
          clusterBy,
          partitionBoundaries,
          mayHaveMultiValuedClusterByFields
      );
    } else {
      final RowKeyReader keyReader = clusterBy.keyReader(signature);
      return generateSegmentIdsWithShardSpecsForAppend(destination, partitionBoundaries, keyReader);
    }
  }

  /**
   * Used by {@link #generateSegmentIdsWithShardSpecs}.
   */
  private List<SegmentIdWithShardSpec> generateSegmentIdsWithShardSpecsForAppend(
      final DataSourceMSQDestination destination,
      final ClusterByPartitions partitionBoundaries,
      final RowKeyReader keyReader
  ) throws IOException
  {
    final Granularity segmentGranularity = destination.getSegmentGranularity();

    String previousSegmentId = null;

    final List<SegmentIdWithShardSpec> retVal = new ArrayList<>(partitionBoundaries.size());

    for (ClusterByPartition partitionBoundary : partitionBoundaries) {
      final DateTime timestamp = getBucketDateTime(partitionBoundary, segmentGranularity, keyReader);
      final SegmentIdWithShardSpec allocation;
      try {
        allocation = context.taskActionClient().submit(
            new SegmentAllocateAction(
                task.getDataSource(),
                timestamp,
                // Same granularity for queryGranularity, segmentGranularity because we don't have insight here
                // into what queryGranularity "actually" is. (It depends on what time floor function was used.)
                segmentGranularity,
                segmentGranularity,
                id(),
                previousSegmentId,
                false,
                NumberedPartialShardSpec.instance(),
                LockGranularity.TIME_CHUNK,
                TaskLockType.SHARED
            )
        );
      }
      catch (ISE e) {
        if (isTaskLockPreemptedException(e)) {
          throw new MSQException(e, InsertLockPreemptedFault.instance());
        } else {
          throw e;
        }
      }

      if (allocation == null) {
        throw new MSQException(
            new InsertCannotAllocateSegmentFault(
                task.getDataSource(),
                segmentGranularity.bucket(timestamp)
            )
        );
      }

      retVal.add(allocation);
      previousSegmentId = allocation.asSegmentId().toString();
    }

    return retVal;
  }

  /**
   * Used by {@link #generateSegmentIdsWithShardSpecs}.
   */
  private List<SegmentIdWithShardSpec> generateSegmentIdsWithShardSpecsForReplace(
      final DataSourceMSQDestination destination,
      final RowSignature signature,
      final ClusterBy clusterBy,
      final ClusterByPartitions partitionBoundaries,
      final boolean mayHaveMultiValuedClusterByFields
  ) throws IOException
  {
    final RowKeyReader keyReader = clusterBy.keyReader(signature);
    final SegmentIdWithShardSpec[] retVal = new SegmentIdWithShardSpec[partitionBoundaries.size()];
    final Granularity segmentGranularity = destination.getSegmentGranularity();
    final List<String> shardColumns;

    if (mayHaveMultiValuedClusterByFields) {
      // DimensionRangeShardSpec cannot handle multi-valued fields.
      shardColumns = Collections.emptyList();
    } else {
      shardColumns = computeShardColumns(signature, clusterBy, task.getQuerySpec().getColumnMappings());
    }

    // Group partition ranges by bucket (time chunk), so we can generate shardSpecs for each bucket independently.
    final Map<DateTime, List<Pair<Integer, ClusterByPartition>>> partitionsByBucket = new HashMap<>();
    for (int i = 0; i < partitionBoundaries.ranges().size(); i++) {
      ClusterByPartition partitionBoundary = partitionBoundaries.ranges().get(i);
      final DateTime bucketDateTime = getBucketDateTime(partitionBoundary, segmentGranularity, keyReader);
      partitionsByBucket.computeIfAbsent(bucketDateTime, ignored -> new ArrayList<>())
                        .add(Pair.of(i, partitionBoundary));
    }

    // Process buckets (time chunks) one at a time.
    for (final Map.Entry<DateTime, List<Pair<Integer, ClusterByPartition>>> bucketEntry : partitionsByBucket.entrySet()) {
      final Interval interval = segmentGranularity.bucket(bucketEntry.getKey());

      // Validate interval against the replaceTimeChunks set of intervals.
      if (destination.getReplaceTimeChunks().stream().noneMatch(chunk -> chunk.contains(interval))) {
        throw new MSQException(new InsertTimeOutOfBoundsFault(interval));
      }

      final List<Pair<Integer, ClusterByPartition>> ranges = bucketEntry.getValue();
      String version = null;

      final List<TaskLock> locks = context.taskActionClient().submit(new LockListAction());
      for (final TaskLock lock : locks) {
        if (lock.getInterval().contains(interval)) {
          version = lock.getVersion();
        }
      }

      if (version == null) {
        // Lock was revoked, probably, because we should have originally acquired it in isReady.
        throw new MSQException(InsertLockPreemptedFault.INSTANCE);
      }

      for (int segmentNumber = 0; segmentNumber < ranges.size(); segmentNumber++) {
        final int partitionNumber = ranges.get(segmentNumber).lhs;
        final ShardSpec shardSpec;

        if (shardColumns.isEmpty()) {
          shardSpec = new NumberedShardSpec(segmentNumber, ranges.size());
        } else {
          final ClusterByPartition range = ranges.get(segmentNumber).rhs;
          final StringTuple start =
              segmentNumber == 0 ? null : makeStringTuple(clusterBy, keyReader, range.getStart());
          final StringTuple end =
              segmentNumber == ranges.size() - 1 ? null : makeStringTuple(clusterBy, keyReader, range.getEnd());

          shardSpec = new DimensionRangeShardSpec(shardColumns, start, end, segmentNumber, ranges.size());
        }

        retVal[partitionNumber] = new SegmentIdWithShardSpec(task.getDataSource(), interval, version, shardSpec);
      }
    }

    return Arrays.asList(retVal);
  }

  /**
   * Returns a complete list of task ids, ordered by worker number. The Nth task has worker number N.
   * <p>
   * If the currently-running set of tasks is incomplete, returns an absent Optional.
   */
  @Override
  public List<String> getTaskIds()
  {
    if (workerTaskLauncher == null) {
      return Collections.emptyList();
    }

    return workerTaskLauncher.getActiveTasks();
  }

  @SuppressWarnings({"unchecked", "rawtypes"})
  @Nullable
  private Int2ObjectMap<Object> makeWorkerFactoryInfosForStage(
      final QueryDefinition queryDef,
      final int stageNumber,
      final WorkerInputs workerInputs,
      @Nullable final List<SegmentIdWithShardSpec> segmentsToGenerate
  )
  {
    if (MSQControllerTask.isIngestion(task.getQuerySpec()) &&
        stageNumber == queryDef.getFinalStageDefinition().getStageNumber()) {
      // noinspection unchecked,rawtypes
      return (Int2ObjectMap) makeSegmentGeneratorWorkerFactoryInfos(workerInputs, segmentsToGenerate);
    } else {
      return null;
    }
  }

  @SuppressWarnings("rawtypes")
  private QueryKit makeQueryControllerToolKit()
  {
    final Map<Class<? extends Query>, QueryKit> kitMap =
        ImmutableMap.<Class<? extends Query>, QueryKit>builder()
                    .put(ScanQuery.class, new ScanQueryKit(context.jsonMapper()))
                    .put(GroupByQuery.class, new GroupByQueryKit())
                    .build();

    return new MultiQueryKit(kitMap);
  }

  private DataSegmentTimelineView makeDataSegmentTimelineView()
  {
    return (dataSource, intervals) -> {
      final Collection<DataSegment> dataSegments =
          context.coordinatorClient().fetchUsedSegmentsInDataSourceForIntervals(dataSource, intervals);

      if (dataSegments.isEmpty()) {
        return Optional.empty();
      } else {
        return Optional.of(SegmentTimeline.forSegments(dataSegments));
      }
    };
  }

  private Int2ObjectMap<List<SegmentIdWithShardSpec>> makeSegmentGeneratorWorkerFactoryInfos(
      final WorkerInputs workerInputs,
      final List<SegmentIdWithShardSpec> segmentsToGenerate
  )
  {
    final Int2ObjectMap<List<SegmentIdWithShardSpec>> retVal = new Int2ObjectAVLTreeMap<>();

    for (final int workerNumber : workerInputs.workers()) {
      // SegmentGenerator stage has a single input from another stage.
      final StageInputSlice stageInputSlice =
          (StageInputSlice) Iterables.getOnlyElement(workerInputs.inputsForWorker(workerNumber));

      final List<SegmentIdWithShardSpec> workerSegments = new ArrayList<>();
      retVal.put(workerNumber, workerSegments);

      for (final ReadablePartition partition : stageInputSlice.getPartitions()) {
        workerSegments.add(segmentsToGenerate.get(partition.getPartitionNumber()));
      }
    }

    return retVal;
  }

  private void contactWorkersForStage(final TaskContactFn contactFn, final IntSet workers)
  {
    final List<String> taskIds = getTaskIds();
    final List<ListenableFuture<Void>> taskFutures = new ArrayList<>(workers.size());

    try {
      workerTaskLauncher.waitUntilWorkersReady(workers);
    }
    catch (InterruptedException e) {
      throw new RuntimeException(e);
    }

    for (int workerNumber : workers) {
      final String taskId = taskIds.get(workerNumber);
      taskFutures.add(contactFn.contactTask(netClient, taskId, workerNumber));
    }

    FutureUtils.getUnchecked(MSQFutureUtils.allAsList(taskFutures, true), true);
  }


  private void startWorkForStage(
      final QueryDefinition queryDef,
      final ControllerQueryKernel queryKernel,
      final int stageNumber,
      @Nullable final List<SegmentIdWithShardSpec> segmentsToGenerate
  )
  {
    final Int2ObjectMap<Object> extraInfos = makeWorkerFactoryInfosForStage(
        queryDef,
        stageNumber,
        queryKernel.getWorkerInputsForStage(queryKernel.getStageId(stageNumber)),
        segmentsToGenerate
    );

    final Int2ObjectMap<WorkOrder> workOrders = queryKernel.createWorkOrders(stageNumber, extraInfos);
    final StageId stageId = new StageId(queryDef.getQueryId(), stageNumber);

    Set<Pair<Integer, String>> workOrdersNotSent = ConcurrentHashMap.newKeySet();

    contactWorkersForStage(
        (netClient, taskId, workerNumber) -> {
          queryKernel.workOrdersSentForWorker(stageId, workerNumber);
          SettableFuture<Boolean> settableFuture = SettableFuture.create();
          ListenableFuture<Void> future = netClient.postWorkOrder(taskId, workOrders.get(workerNumber));
          Futures.addCallback(future, new FutureCallback<Void>()
          {
            @Override
            public void onSuccess(@Nullable Void result)
            {
              settableFuture.set(true);
            }

            @Override
            public void onFailure(Throwable t)
            {
              if (isDurableStorageEnabled) {
                settableFuture.setException(new MSQException(t, new WorkerRpcFailedFault(taskId)));
              } else {
                workOrdersNotSent.add(new Pair<>(workerNumber, taskId));
                settableFuture.set(false);
              }
            }
          });

          return settableFuture;
        },
        workOrders.keySet()
    );


    for (Pair<Integer, String> workerIdTask : workOrdersNotSent) {
      addToRetryQueue(queryKernel, workerIdTask.lhs, new WorkerRpcFailedFault(workerIdTask.rhs));
    }
  }

  private void postResultPartitionBoundariesForStage(
      final ControllerQueryKernel queryKernel,
      final QueryDefinition queryDef,
      final int stageNumber,
      final ClusterByPartitions resultPartitionBoundaries,
      final IntSet workers
  )
  {
    final StageId stageId = new StageId(queryDef.getQueryId(), stageNumber);

    Set<Pair<Integer, String>> partitionBoundariesNotSent = ConcurrentHashMap.newKeySet();
    contactWorkersForStage(
        (netClient, taskId, workerNumber) -> {
          queryKernel.partitionBoundariesSentForWorker(stageId, workerNumber);
          SettableFuture<Boolean> settableFuture = SettableFuture.create();
          ListenableFuture<Void> future = netClient.postResultPartitionBoundaries(
              taskId,
              new StageId(queryDef.getQueryId(), stageNumber),
              resultPartitionBoundaries
          );
          Futures.addCallback(future, new FutureCallback<Void>()
          {
            @Override
            public void onSuccess(@Nullable Void result)
            {
              settableFuture.set(true);
            }

            @Override
            public void onFailure(Throwable t)
            {
              if (isDurableStorageEnabled) {
                settableFuture.setException(new MSQException(t, new WorkerRpcFailedFault(taskId)));
              } else {
                partitionBoundariesNotSent.add(new Pair<>(workerNumber, taskId));
                settableFuture.set(false);
              }

            }
          });
          return settableFuture;
        },
        workers
    );

    for (Pair<Integer, String> workerIdTask : partitionBoundariesNotSent) {
      addToRetryQueue(queryKernel, workerIdTask.lhs, new WorkerRpcFailedFault(workerIdTask.rhs));
    }
  }

  /**
   * Publish the list of segments. Additionally, if {@link DataSourceMSQDestination#isReplaceTimeChunks()},
   * also drop all other segments within the replacement intervals.
   * <p>
   * If any existing segments cannot be dropped because their intervals are not wholly contained within the
   * replacement parameter, throws a {@link MSQException} with {@link InsertCannotReplaceExistingSegmentFault}.
   */
  private void publishAllSegments(final Set<DataSegment> segments) throws IOException
  {
    final DataSourceMSQDestination destination =
        (DataSourceMSQDestination) task.getQuerySpec().getDestination();
    final Set<DataSegment> segmentsToDrop;

    if (destination.isReplaceTimeChunks()) {
      final List<Interval> intervalsToDrop = findIntervalsToDrop(Preconditions.checkNotNull(segments, "segments"));

      if (intervalsToDrop.isEmpty()) {
        segmentsToDrop = null;
      } else {
        // Determine which segments to drop as part of the replace operation. This is safe because, in the case where we
        // are doing a replace, the isReady method (which runs prior to the task starting) acquires an exclusive lock.
        segmentsToDrop =
            ImmutableSet.copyOf(
                context.taskActionClient().submit(
                    new RetrieveUsedSegmentsAction(
                        task.getDataSource(),
                        null,
                        intervalsToDrop,
                        Segments.ONLY_VISIBLE
                    )
                )
            );

        // Validate that there are no segments that partially overlap the intervals-to-drop. Otherwise, the replace
        // may be incomplete.
        for (final DataSegment segmentToDrop : segmentsToDrop) {
          if (destination.getReplaceTimeChunks()
                         .stream()
                         .noneMatch(interval -> interval.contains(segmentToDrop.getInterval()))) {
            throw new MSQException(new InsertCannotReplaceExistingSegmentFault(segmentToDrop.getId()));
          }
        }
      }

      if (segments.isEmpty()) {
        // Nothing to publish, only drop. We already validated that the intervalsToDrop do not have any
        // partially-overlapping segments, so it's safe to drop them as intervals instead of as specific segments.
        for (final Interval interval : intervalsToDrop) {
          context.taskActionClient()
                 .submit(new MarkSegmentsAsUnusedAction(task.getDataSource(), interval));
        }
      } else {
        try {
          context.taskActionClient()
                 .submit(SegmentTransactionalInsertAction.overwriteAction(null, segmentsToDrop, segments));
        }
        catch (Exception e) {
          if (isTaskLockPreemptedException(e)) {
            throw new MSQException(e, InsertLockPreemptedFault.instance());
          } else {
            throw e;
          }
        }
      }
    } else if (!segments.isEmpty()) {
      // Append mode.
      try {
        context.taskActionClient().submit(new SegmentInsertAction(segments));
      }
      catch (Exception e) {
        if (isTaskLockPreemptedException(e)) {
          throw new MSQException(e, InsertLockPreemptedFault.instance());
        } else {
          throw e;
        }
      }
    }
  }

  /**
   * When doing an ingestion with {@link DataSourceMSQDestination#isReplaceTimeChunks()}, finds intervals
   * containing data that should be dropped.
   */
  private List<Interval> findIntervalsToDrop(final Set<DataSegment> publishedSegments)
  {
    // Safe to cast because publishAllSegments is only called for dataSource destinations.
    final DataSourceMSQDestination destination =
        (DataSourceMSQDestination) task.getQuerySpec().getDestination();
    final List<Interval> replaceIntervals =
        new ArrayList<>(JodaUtils.condenseIntervals(destination.getReplaceTimeChunks()));
    final List<Interval> publishIntervals =
        JodaUtils.condenseIntervals(Iterables.transform(publishedSegments, DataSegment::getInterval));
    return IntervalUtils.difference(replaceIntervals, publishIntervals);
  }

  private CounterSnapshotsTree getCountersFromAllTasks()
  {
    final CounterSnapshotsTree retVal = new CounterSnapshotsTree();
    final List<String> taskList = getTaskIds();

    final List<ListenableFuture<CounterSnapshotsTree>> futures = new ArrayList<>();
    for (String taskId : taskList) {
      futures.add(netClient.getCounters(taskId));
    }

    final List<CounterSnapshotsTree> snapshotsTrees =
        FutureUtils.getUnchecked(MSQFutureUtils.allAsList(futures, true), true);

    for (CounterSnapshotsTree snapshotsTree : snapshotsTrees) {
      retVal.putAll(snapshotsTree);
    }

    return retVal;
  }

  private void postFinishToAllTasks()
  {
    final List<String> taskList = getTaskIds();

    final List<ListenableFuture<Void>> futures = new ArrayList<>();

    for (String taskId : taskList) {
      futures.add(netClient.postFinish(taskId));
    }

    FutureUtils.getUnchecked(MSQFutureUtils.allAsList(futures, true), true);
  }

  private CounterSnapshotsTree makeCountersSnapshotForLiveReports()
  {
    // taskCountersForLiveReports is mutable: Copy so we get a point-in-time snapshot.
    return CounterSnapshotsTree.fromMap(taskCountersForLiveReports.copyMap());
  }

  private CounterSnapshotsTree getFinalCountersSnapshot(@Nullable final ControllerQueryKernel queryKernel)
  {
    if (queryKernel != null && queryKernel.isSuccess()) {
      return getCountersFromAllTasks();
    } else {
      return makeCountersSnapshotForLiveReports();
    }
  }

  @Nullable
  private Yielder<Object[]> getFinalResultsYielder(
      final QueryDefinition queryDef,
      final ControllerQueryKernel queryKernel
  )
  {
    if (queryKernel.isSuccess() && isInlineResults(task.getQuerySpec())) {
      final StageId finalStageId = queryKernel.getStageId(queryDef.getFinalStageDefinition().getStageNumber());
      final List<String> taskIds = getTaskIds();
      final Closer closer = Closer.create();

      final ListeningExecutorService resultReaderExec =
          MoreExecutors.listeningDecorator(Execs.singleThreaded("result-reader-%d"));
      closer.register(resultReaderExec::shutdownNow);

      final InputChannelFactory inputChannelFactory;

      if (MultiStageQueryContext.isDurableStorageEnabled(task.getQuerySpec().getQuery().context())) {
        inputChannelFactory = DurableStorageInputChannelFactory.createStandardImplementation(
            id(),
            MSQTasks.makeStorageConnector(context.injector()),
            closer
        );
      } else {
        inputChannelFactory = new WorkerInputChannelFactory(netClient, () -> taskIds);
      }

      final InputChannels inputChannels = new InputChannelsImpl(
          queryDef,
          queryKernel.getResultPartitionsForStage(finalStageId),
          inputChannelFactory,
          () -> ArenaMemoryAllocator.createOnHeap(5_000_000),
          new FrameProcessorExecutor(resultReaderExec),
          null
      );

      return Yielders.each(
          Sequences.concat(
              StreamSupport.stream(queryKernel.getResultPartitionsForStage(finalStageId).spliterator(), false)
                           .map(
                               readablePartition -> {
                                 try {
                                   return new FrameChannelSequence(
                                       inputChannels.openChannel(
                                           new StagePartition(
                                               queryKernel.getStageDefinition(finalStageId).getId(),
                                               readablePartition.getPartitionNumber()
                                           )
                                       )
                                   );
                                 }
                                 catch (IOException e) {
                                   throw new RuntimeException(e);
                                 }
                               }
                           ).collect(Collectors.toList())
          ).flatMap(
              frame -> {
                final Cursor cursor = FrameProcessors.makeCursor(
                    frame,
                    queryKernel.getStageDefinition(finalStageId).getFrameReader()
                );

                final ColumnSelectorFactory columnSelectorFactory = cursor.getColumnSelectorFactory();
                final ColumnMappings columnMappings = task.getQuerySpec().getColumnMappings();
                @SuppressWarnings("rawtypes")
                final List<ColumnValueSelector> selectors =
                    columnMappings.getMappings()
                                  .stream()
                                  .map(
                                      mapping ->
                                          columnSelectorFactory.makeColumnValueSelector(
                                              mapping.getQueryColumn())
                                  ).collect(Collectors.toList());

                final List<Object[]> retVal = new ArrayList<>();
                while (!cursor.isDone()) {
                  final Object[] row = new Object[columnMappings.getMappings().size()];
                  for (int i = 0; i < row.length; i++) {
                    row[i] = selectors.get(i).getObject();
                  }
                  retVal.add(row);
                  cursor.advance();
                }

                return Sequences.simple(retVal);
              }
          ).withBaggage(resultReaderExec::shutdownNow)
      );
    } else {
      return null;
    }
  }

  private void publishSegmentsIfNeeded(
      final QueryDefinition queryDef,
      final ControllerQueryKernel queryKernel
  ) throws IOException
  {
    if (queryKernel.isSuccess() && MSQControllerTask.isIngestion(task.getQuerySpec())) {
      final StageId finalStageId = queryKernel.getStageId(queryDef.getFinalStageDefinition().getStageNumber());

      //noinspection unchecked
      @SuppressWarnings("unchecked")
      final Set<DataSegment> segments = (Set<DataSegment>) queryKernel.getResultObjectForStage(finalStageId);
      log.info("Query [%s] publishing %d segments.", queryDef.getQueryId(), segments.size());
      publishAllSegments(segments);
    }
  }

  /**
   * Clean up durable storage, if used for stage output.
   * <p>
   * Note that this is only called by the controller task itself. It isn't called automatically by anything in
   * particular if the controller fails early without being able to run its cleanup routines. This can cause files
   * to be left in durable storage beyond their useful life.
   */
  private void cleanUpDurableStorageIfNeeded()
  {
    if (MultiStageQueryContext.isDurableStorageEnabled(task.getQuerySpec().getQuery().context())) {
      final String controllerDirName = DurableStorageUtils.getControllerDirectory(task.getId());
      try {
        // Delete all temporary files as a failsafe
        MSQTasks.makeStorageConnector(context.injector()).deleteRecursively(controllerDirName);
      }
      catch (Exception e) {
        // If an error is thrown while cleaning up a file, log it and try to continue with the cleanup
        log.warn(e, "Error while cleaning up temporary files at path %s", controllerDirName);
      }
    }
  }

  @SuppressWarnings("unchecked")
  private static QueryDefinition makeQueryDefinition(
      final String queryId,
      @SuppressWarnings("rawtypes") final QueryKit toolKit,
      final MSQSpec querySpec,
      final ObjectMapper jsonMapper
  )
  {
    final MSQTuningConfig tuningConfig = querySpec.getTuningConfig();
    final ShuffleSpecFactory shuffleSpecFactory;

    if (MSQControllerTask.isIngestion(querySpec)) {
      shuffleSpecFactory = (clusterBy, aggregate) ->
          new TargetSizeShuffleSpec(
              clusterBy,
              tuningConfig.getRowsPerSegment(),
              aggregate
          );
    } else if (querySpec.getDestination() instanceof TaskReportMSQDestination) {
      shuffleSpecFactory = ShuffleSpecFactories.singlePartition();
    } else {
      throw new ISE("Unsupported destination [%s]", querySpec.getDestination());
    }

    final Query<?> queryToPlan;

    if (querySpec.getColumnMappings().hasOutputColumn(ColumnHolder.TIME_COLUMN_NAME)) {
      queryToPlan = querySpec.getQuery().withOverriddenContext(
          ImmutableMap.of(
              QueryKitUtils.CTX_TIME_COLUMN_NAME,
              querySpec.getColumnMappings().getQueryColumnForOutputColumn(ColumnHolder.TIME_COLUMN_NAME)
          )
      );
    } else {
      queryToPlan = querySpec.getQuery();
    }

    final QueryDefinition queryDef;

    try {
      queryDef = toolKit.makeQueryDefinition(
          queryId,
          queryToPlan,
          toolKit,
          shuffleSpecFactory,
          tuningConfig.getMaxNumWorkers(),
          0
      );
    }
    catch (MSQException e) {
      // If the toolkit throws a MSQFault, don't wrap it in a more generic QueryNotSupportedFault
      throw e;
    }
    catch (Exception e) {
      throw new MSQException(e, QueryNotSupportedFault.INSTANCE);
    }

    if (MSQControllerTask.isIngestion(querySpec)) {
      final RowSignature querySignature = queryDef.getFinalStageDefinition().getSignature();
      final ClusterBy queryClusterBy = queryDef.getFinalStageDefinition().getClusterBy();
      final ColumnMappings columnMappings = querySpec.getColumnMappings();

      // Find the stage that provides shuffled input to the final segment-generation stage.
      StageDefinition finalShuffleStageDef = queryDef.getFinalStageDefinition();

      while (!finalShuffleStageDef.doesShuffle()
             && InputSpecs.getStageNumbers(finalShuffleStageDef.getInputSpecs()).size() == 1) {
        finalShuffleStageDef = queryDef.getStageDefinition(
            Iterables.getOnlyElement(InputSpecs.getStageNumbers(finalShuffleStageDef.getInputSpecs()))
        );
      }

      if (!finalShuffleStageDef.doesShuffle()) {
        finalShuffleStageDef = null;
      }

      // Add all query stages.
      // Set shuffleCheckHasMultipleValues on the stage that serves as input to the final segment-generation stage.
      final QueryDefinitionBuilder builder = QueryDefinition.builder();

      for (final StageDefinition stageDef : queryDef.getStageDefinitions()) {
        if (stageDef.equals(finalShuffleStageDef)) {
          builder.add(StageDefinition.builder(stageDef).shuffleCheckHasMultipleValues(true));
        } else {
          builder.add(StageDefinition.builder(stageDef));
        }
      }

      // Then, add a segment-generation stage.
      final DataSchema dataSchema =
          generateDataSchema(querySpec, querySignature, queryClusterBy, columnMappings, jsonMapper);

      builder.add(
          StageDefinition.builder(queryDef.getNextStageNumber())
                         .inputs(new StageInputSpec(queryDef.getFinalStageDefinition().getStageNumber()))
                         .maxWorkerCount(tuningConfig.getMaxNumWorkers())
                         .processorFactory(
                             new SegmentGeneratorFrameProcessorFactory(
                                 dataSchema,
                                 columnMappings,
                                 tuningConfig
                             )
                         )
      );

      return builder.build();
    } else if (querySpec.getDestination() instanceof TaskReportMSQDestination) {
      return queryDef;
    } else {
      throw new ISE("Unsupported destination [%s]", querySpec.getDestination());
    }
  }

  private static DataSchema generateDataSchema(
      MSQSpec querySpec,
      RowSignature querySignature,
      ClusterBy queryClusterBy,
      ColumnMappings columnMappings,
      ObjectMapper jsonMapper
  )
  {
    final DataSourceMSQDestination destination = (DataSourceMSQDestination) querySpec.getDestination();
    final boolean isRollupQuery = isRollupQuery(querySpec.getQuery());

    final Pair<List<DimensionSchema>, List<AggregatorFactory>> dimensionsAndAggregators =
        makeDimensionsAndAggregatorsForIngestion(
            querySignature,
            queryClusterBy,
            destination.getSegmentSortOrder(),
            columnMappings,
            isRollupQuery,
            querySpec.getQuery()
        );

    return new DataSchema(
        destination.getDataSource(),
        new TimestampSpec(ColumnHolder.TIME_COLUMN_NAME, "millis", null),
        new DimensionsSpec(dimensionsAndAggregators.lhs),
        dimensionsAndAggregators.rhs.toArray(new AggregatorFactory[0]),
        makeGranularitySpecForIngestion(querySpec.getQuery(), querySpec.getColumnMappings(), isRollupQuery, jsonMapper),
        new TransformSpec(null, Collections.emptyList())
    );
  }

  private static GranularitySpec makeGranularitySpecForIngestion(
      final Query<?> query,
      final ColumnMappings columnMappings,
      final boolean isRollupQuery,
      final ObjectMapper jsonMapper
  )
  {
    if (isRollupQuery) {
      final String queryGranularityString =
          query.context().getString(GroupByQuery.CTX_TIMESTAMP_RESULT_FIELD_GRANULARITY, "");

      if (timeIsGroupByDimension((GroupByQuery) query, columnMappings) && !queryGranularityString.isEmpty()) {
        final Granularity queryGranularity;

        try {
          queryGranularity = jsonMapper.readValue(queryGranularityString, Granularity.class);
        }
        catch (JsonProcessingException e) {
          throw new RuntimeException(e);
        }

        return new ArbitraryGranularitySpec(queryGranularity, true, Intervals.ONLY_ETERNITY);
      }
      return new ArbitraryGranularitySpec(Granularities.NONE, true, Intervals.ONLY_ETERNITY);
    } else {
      return new ArbitraryGranularitySpec(Granularities.NONE, false, Intervals.ONLY_ETERNITY);
    }
  }

  /**
   * Checks that a {@link GroupByQuery} is grouping on the primary time column.
   * <p>
   * The logic here is roundabout. First, we check which column in the {@link GroupByQuery} corresponds to the
   * output column {@link ColumnHolder#TIME_COLUMN_NAME}, using our {@link ColumnMappings}. Then, we check for the
   * presence of an optimization done in {@link DruidQuery#toGroupByQuery()}, where the context parameter
   * {@link GroupByQuery#CTX_TIMESTAMP_RESULT_FIELD} and various related parameters are set when one of the dimensions
   * is detected to be a time-floor. Finally, we check that the name of that dimension, and the name of our time field
   * from {@link ColumnMappings}, are the same.
   */
  private static boolean timeIsGroupByDimension(GroupByQuery groupByQuery, ColumnMappings columnMappings)
  {
    if (columnMappings.hasOutputColumn(ColumnHolder.TIME_COLUMN_NAME)) {
      final String queryTimeColumn = columnMappings.getQueryColumnForOutputColumn(ColumnHolder.TIME_COLUMN_NAME);
      return queryTimeColumn.equals(groupByQuery.context().getString(GroupByQuery.CTX_TIMESTAMP_RESULT_FIELD));
    } else {
      return false;
    }
  }

  /**
   * Whether a native query represents an ingestion with rollup.
   * <p>
   * Checks for three things:
   * <p>
   * - The query must be a {@link GroupByQuery}, because rollup requires columns to be split into dimensions and
   * aggregations.
   * - The query must not finalize aggregations, because rollup requires inserting the intermediate type of
   * complex aggregations, not the finalized type. (So further rollup is possible.)
   * - The query must explicitly disable {@link GroupByQueryConfig#CTX_KEY_ENABLE_MULTI_VALUE_UNNESTING}, because
   * groupBy on multi-value dimensions implicitly unnests, which is not desired behavior for rollup at ingestion time
   * (rollup expects multi-value dimensions to be treated as arrays).
   */
  private static boolean isRollupQuery(Query<?> query)
  {
    return query instanceof GroupByQuery
           && !MultiStageQueryContext.isFinalizeAggregations(query.context())
           && !query.context().getBoolean(GroupByQueryConfig.CTX_KEY_ENABLE_MULTI_VALUE_UNNESTING, true);
  }

  private static boolean isInlineResults(final MSQSpec querySpec)
  {
    return querySpec.getDestination() instanceof TaskReportMSQDestination;
  }

  private static boolean isTimeBucketedIngestion(final MSQSpec querySpec)
  {
    return MSQControllerTask.isIngestion(querySpec)
           && !((DataSourceMSQDestination) querySpec.getDestination()).getSegmentGranularity()
                                                                      .equals(Granularities.ALL);
  }

  /**
   * Compute shard columns for {@link DimensionRangeShardSpec}. Returns an empty list if range-based sharding
   * is not applicable.
   */
  private static List<String> computeShardColumns(
      final RowSignature signature,
      final ClusterBy clusterBy,
      final ColumnMappings columnMappings
  )
  {
    final List<SortColumn> clusterByColumns = clusterBy.getColumns();
    final List<String> shardColumns = new ArrayList<>();
    final boolean boosted = isClusterByBoosted(clusterBy);
    final int numShardColumns = clusterByColumns.size() - clusterBy.getBucketByCount() - (boosted ? 1 : 0);

    if (numShardColumns == 0) {
      return Collections.emptyList();
    }

    for (int i = clusterBy.getBucketByCount(); i < clusterBy.getBucketByCount() + numShardColumns; i++) {
      final SortColumn column = clusterByColumns.get(i);
      final List<String> outputColumns = columnMappings.getOutputColumnsForQueryColumn(column.columnName());

      // DimensionRangeShardSpec only handles ascending order.
      if (column.descending()) {
        return Collections.emptyList();
      }

      ColumnType columnType = signature.getColumnType(column.columnName()).orElse(null);

      // DimensionRangeShardSpec only handles strings.
      if (!(ColumnType.STRING.equals(columnType))) {
        return Collections.emptyList();
      }

      // DimensionRangeShardSpec only handles columns that appear as-is in the output.
      if (outputColumns.isEmpty()) {
        return Collections.emptyList();
      }

      shardColumns.add(outputColumns.get(0));
    }

    return shardColumns;
  }

  /**
   * Checks if the {@link ClusterBy} has a {@link QueryKitUtils#PARTITION_BOOST_COLUMN}. See javadocs for that
   * constant for more details about what it does.
   */
  private static boolean isClusterByBoosted(final ClusterBy clusterBy)
  {
    return !clusterBy.getColumns().isEmpty()
           && clusterBy.getColumns()
                       .get(clusterBy.getColumns().size() - 1)
                       .columnName()
                       .equals(QueryKitUtils.PARTITION_BOOST_COLUMN);
  }

  private static StringTuple makeStringTuple(
      final ClusterBy clusterBy,
      final RowKeyReader keyReader,
      final RowKey key
  )
  {
    final String[] array = new String[clusterBy.getColumns().size() - clusterBy.getBucketByCount()];
    final boolean boosted = isClusterByBoosted(clusterBy);

    for (int i = 0; i < array.length; i++) {
      final Object val = keyReader.read(key, clusterBy.getBucketByCount() + i);

      if (i == array.length - 1 && boosted) {
        // Boost column
        //noinspection RedundantCast: false alarm; the cast is necessary
        array[i] = StringUtils.format("%016d", (long) val);
      } else {
        array[i] = (String) val;
      }
    }

    return new StringTuple(array);
  }

  private static Pair<List<DimensionSchema>, List<AggregatorFactory>> makeDimensionsAndAggregatorsForIngestion(
      final RowSignature querySignature,
      final ClusterBy queryClusterBy,
      final List<String> segmentSortOrder,
      final ColumnMappings columnMappings,
      final boolean isRollupQuery,
      final Query<?> query
  )
  {
    final List<DimensionSchema> dimensions = new ArrayList<>();
    final List<AggregatorFactory> aggregators = new ArrayList<>();

    // During ingestion, segment sort order is determined by the order of fields in the DimensionsSchema. We want
    // this to match user intent as dictated by the declared segment sort order and CLUSTERED BY, so add things in
    // that order.

    // Start with segmentSortOrder.
    final Set<String> outputColumnsInOrder = new LinkedHashSet<>(segmentSortOrder);

    // Then the query-level CLUSTERED BY.
    // Note: this doesn't work when CLUSTERED BY specifies an expression that is not being selected.
    // Such fields in CLUSTERED BY still control partitioning as expected, but do not affect sort order of rows
    // within an individual segment.
    for (final SortColumn clusterByColumn : queryClusterBy.getColumns()) {
      if (clusterByColumn.descending()) {
        throw new MSQException(new InsertCannotOrderByDescendingFault(clusterByColumn.columnName()));
      }

      outputColumnsInOrder.addAll(columnMappings.getOutputColumnsForQueryColumn(clusterByColumn.columnName()));
    }

    // Then all other columns.
    outputColumnsInOrder.addAll(columnMappings.getOutputColumnNames());

    Map<String, AggregatorFactory> outputColumnAggregatorFactories = new HashMap<>();

    if (isRollupQuery) {
      // Populate aggregators from the native query when doing an ingest in rollup mode.
      for (AggregatorFactory aggregatorFactory : ((GroupByQuery) query).getAggregatorSpecs()) {
        String outputColumn = Iterables.getOnlyElement(columnMappings.getOutputColumnsForQueryColumn(aggregatorFactory.getName()));
        if (outputColumnAggregatorFactories.containsKey(outputColumn)) {
          throw new ISE("There can only be one aggregator factory for column [%s].", outputColumn);
        } else {
          outputColumnAggregatorFactories.put(
              outputColumn,
              aggregatorFactory.withName(outputColumn).getCombiningFactory()
          );
        }
      }
    }

    // Each column can be of either time, dimension, aggregator. For this method. we can ignore the time column.
    // For non-complex columns, If the aggregator factory of the column is not available, we treat the column as
    // a dimension. For complex columns, certains hacks are in place.
    for (final String outputColumn : outputColumnsInOrder) {
      final String queryColumn = columnMappings.getQueryColumnForOutputColumn(outputColumn);
      final ColumnType type =
          querySignature.getColumnType(queryColumn)
                        .orElseThrow(() -> new ISE("No type for column [%s]", outputColumn));

      if (!outputColumn.equals(ColumnHolder.TIME_COLUMN_NAME)) {

        if (!type.is(ValueType.COMPLEX)) {
          // non complex columns
          populateDimensionsAndAggregators(
              dimensions,
              aggregators,
              outputColumnAggregatorFactories,
              outputColumn,
              type
          );
        } else {
          // complex columns only
          if (DimensionHandlerUtils.DIMENSION_HANDLER_PROVIDERS.containsKey(type.getComplexTypeName())) {
            dimensions.add(DimensionSchemaUtils.createDimensionSchema(outputColumn, type));
          } else if (!isRollupQuery) {
            aggregators.add(new PassthroughAggregatorFactory(outputColumn, type.getComplexTypeName()));
          } else {
            populateDimensionsAndAggregators(
                dimensions,
                aggregators,
                outputColumnAggregatorFactories,
                outputColumn,
                type
            );
          }
        }
      }
    }

    return Pair.of(dimensions, aggregators);
  }


  /**
   * If the output column is present in the outputColumnAggregatorFactories that means we already have the aggregator information for this column.
   * else treat this column as a dimension.
   *
   * @param dimensions                      list is poulated if the output col is deemed to be a dimension
   * @param aggregators                     list is populated with the aggregator if the output col is deemed to be a aggregation column.
   * @param outputColumnAggregatorFactories output col -> AggregatorFactory map
   * @param outputColumn                    column name
   * @param type                            columnType
   */
  private static void populateDimensionsAndAggregators(
      List<DimensionSchema> dimensions,
      List<AggregatorFactory> aggregators,
      Map<String, AggregatorFactory> outputColumnAggregatorFactories,
      String outputColumn,
      ColumnType type
  )
  {
    if (outputColumnAggregatorFactories.containsKey(outputColumn)) {
      aggregators.add(outputColumnAggregatorFactories.get(outputColumn));
    } else {
      dimensions.add(DimensionSchemaUtils.createDimensionSchema(outputColumn, type));
    }
  }

  private static DateTime getBucketDateTime(
      final ClusterByPartition partitionBoundary,
      final Granularity segmentGranularity,
      final RowKeyReader keyReader
  )
  {
    if (Granularities.ALL.equals(segmentGranularity)) {
      return DateTimes.utc(0);
    } else {
      final RowKey startKey = partitionBoundary.getStart();
      final DateTime timestamp =
          DateTimes.utc(MSQTasks.primaryTimestampFromObjectForInsert(keyReader.read(startKey, 0)));

      if (segmentGranularity.bucketStart(timestamp.getMillis()) != timestamp.getMillis()) {
        // It's a bug in... something? if this happens.
        throw new ISE(
            "Received boundary value [%s] misaligned with segmentGranularity [%s]",
            timestamp,
            segmentGranularity
        );
      }

      return timestamp;
    }
  }

  private static MSQStagesReport makeStageReport(
      final QueryDefinition queryDef,
      final Map<Integer, ControllerStagePhase> stagePhaseMap,
      final Map<Integer, Interval> stageRuntimeMap,
      final Map<Integer, Integer> stageWorkerCountMap,
      final Map<Integer, Integer> stagePartitionCountMap
  )
  {
    return MSQStagesReport.create(
        queryDef,
        ImmutableMap.copyOf(stagePhaseMap),
        copyOfStageRuntimesEndingAtCurrentTime(stageRuntimeMap),
        stageWorkerCountMap,
        stagePartitionCountMap
    );
  }

  private static MSQResultsReport makeResultsTaskReport(
      final QueryDefinition queryDef,
      final Yielder<Object[]> resultsYielder,
      final ColumnMappings columnMappings,
      @Nullable final List<String> sqlTypeNames
  )
  {
    final RowSignature querySignature = queryDef.getFinalStageDefinition().getSignature();
    final RowSignature.Builder mappedSignature = RowSignature.builder();

    for (final ColumnMapping mapping : columnMappings.getMappings()) {
      mappedSignature.add(
          mapping.getOutputColumn(),
          querySignature.getColumnType(mapping.getQueryColumn()).orElse(null)
      );
    }

    return new MSQResultsReport(mappedSignature.build(), sqlTypeNames, resultsYielder);
  }

  private static MSQStatusReport makeStatusReport(
      final TaskState taskState,
      @Nullable final MSQErrorReport errorReport,
      final Queue<MSQErrorReport> errorReports,
      @Nullable final DateTime queryStartTime,
      final long queryDuration,
      MSQWorkerTaskLauncher taskLauncher
  )
  {
    int pendingTasks = -1;
    int runningTasks = 1;

    if (taskLauncher != null) {
      WorkerCount workerTaskCount = taskLauncher.getWorkerTaskCount();
      pendingTasks = workerTaskCount.getPendingWorkerCount();
      runningTasks = workerTaskCount.getRunningWorkerCount() + 1; // To account for controller.
    }
    return new MSQStatusReport(
        taskState,
        errorReport,
        errorReports,
        queryStartTime,
        queryDuration,
        pendingTasks,
        runningTasks
    );
  }

  private static InputSpecSlicerFactory makeInputSpecSlicerFactory(final DataSegmentTimelineView timelineView)
  {
    return stagePartitionsMap -> new MapInputSpecSlicer(
        ImmutableMap.<Class<? extends InputSpec>, InputSpecSlicer>builder()
                    .put(StageInputSpec.class, new StageInputSpecSlicer(stagePartitionsMap))
                    .put(ExternalInputSpec.class, new ExternalInputSpecSlicer())
                    .put(TableInputSpec.class, new TableInputSpecSlicer(timelineView))
                    .build()
    );
  }

  private static Map<Integer, Interval> copyOfStageRuntimesEndingAtCurrentTime(
      final Map<Integer, Interval> stageRuntimesMap
  )
  {
    final Int2ObjectMap<Interval> retVal = new Int2ObjectOpenHashMap<>(stageRuntimesMap.size());
    final DateTime now = DateTimes.nowUtc();

    for (Map.Entry<Integer, Interval> entry : stageRuntimesMap.entrySet()) {
      final int stageNumber = entry.getKey();
      final Interval interval = entry.getValue();

      retVal.put(
          stageNumber,
          interval.getEnd().equals(DateTimes.MAX) ? new Interval(interval.getStart(), now) : interval
      );
    }

    return retVal;
  }

  /**
   * Method that determines whether an exception was raised due to the task lock for the controller task being
   * preempted. Uses string comparison, because the relevant Overlord APIs do not have a more reliable way of
   * discerning the cause of errors.
   * <p>
   * Error strings are taken from {@link org.apache.druid.indexing.common.actions.TaskLocks}
   * and {@link SegmentAllocateAction}.
   */
  private static boolean isTaskLockPreemptedException(Exception e)
  {
    final String exceptionMsg = e.getMessage();
    final List<String> validExceptionExcerpts = ImmutableList.of(
        "are not covered by locks" /* From TaskLocks */,
        "is preempted and no longer valid" /* From SegmentAllocateAction */
    );
    return validExceptionExcerpts.stream().anyMatch(exceptionMsg::contains);
  }

  private static void logKernelStatus(final String queryId, final ControllerQueryKernel queryKernel)
  {
    if (log.isDebugEnabled()) {
      log.debug(
          "Query [%s] kernel state: %s",
          queryId,
          queryKernel.getActiveStages()
                     .stream()
                     .sorted(Comparator.comparing(id -> queryKernel.getStageDefinition(id).getStageNumber()))
                     .map(id -> StringUtils.format(
                              "%d:%d[%s:%s]>%s",
                              queryKernel.getStageDefinition(id).getStageNumber(),
                              queryKernel.getWorkerInputsForStage(id).workerCount(),
                              queryKernel.getStageDefinition(id).doesShuffle() ? "SHUFFLE" : "RETAIN",
                              queryKernel.getStagePhase(id),
                              queryKernel.doesStageHaveResultPartitions(id)
                              ? Iterators.size(queryKernel.getResultPartitionsForStage(id).iterator())
                              : "?"
                          )
                     )
                     .collect(Collectors.joining("; "))
      );
    }
  }

  /**
   * Main controller logic for running a multi-stage query.
   */
  private class RunQueryUntilDone
  {
    private final QueryDefinition queryDef;
    private final InputSpecSlicerFactory inputSpecSlicerFactory;
    private final Closer closer;
    private final ControllerQueryKernel queryKernel;

    /**
     * Set of stages that have got their partition boundaries sent out.
     */
    private final Set<StageId> stageResultPartitionBoundariesSent = new HashSet<>();

    /**
     * Return value of {@link MSQWorkerTaskLauncher#start()}. Set by {@link #startTaskLauncher()}.
     */
    private ListenableFuture<?> workerTaskLauncherFuture;

    /**
     * Segments to generate. Populated prior to launching the final stage of a query with destination
     * {@link DataSourceMSQDestination} (which originate from SQL INSERT or REPLACE). The final stage of such a query
     * uses {@link SegmentGeneratorFrameProcessorFactory}, which requires a list of segment IDs to generate.
     */
    private List<SegmentIdWithShardSpec> segmentsToGenerate;

    public RunQueryUntilDone(
        final QueryDefinition queryDef,
        final InputSpecSlicerFactory inputSpecSlicerFactory,
        final Closer closer
    )
    {
      this.queryDef = queryDef;
      this.inputSpecSlicerFactory = inputSpecSlicerFactory;
      this.closer = closer;
      this.queryKernel = new ControllerQueryKernel(
          queryDef,
          WorkerMemoryParameters.createProductionInstanceForController(context.injector())
                                .getPartitionStatisticsMaxRetainedBytes()
      );
    }

    /**
     * Primary 'run' method.
     */
    private Pair<ControllerQueryKernel, ListenableFuture<?>> run() throws IOException, InterruptedException
    {
      startTaskLauncher();

      while (!queryKernel.isDone()) {
        startStages();
        sendPartitionBoundaries();
        updateLiveReportMaps();
        cleanUpEffectivelyFinishedStages();
        retryFailedTasks();
        runKernelCommands();
      }

      if (!queryKernel.isSuccess()) {
        throwKernelExceptionIfNotUnknown();
      }

      cleanUpEffectivelyFinishedStages();
      return Pair.of(queryKernel, workerTaskLauncherFuture);
    }

    private void retryFailedTasks() throws InterruptedException
    {
      if (workOrdersToRetry.size() == 0) {
        return;
      }
      Set<Integer> workersNeedToBeFullyStarted = new HashSet<>();

      Map<StageId, Map<Integer, WorkOrder>> stageWorkerOrders = new HashMap<>();

      for (Map.Entry<Integer, Set<WorkOrder>> workerStages : workOrdersToRetry.entrySet()) {
        workersNeedToBeFullyStarted.add(workerStages.getKey());
        for (WorkOrder workOrder : workerStages.getValue()) {
          stageWorkerOrders.compute(
              new StageId(queryDef.getQueryId(), workOrder.getStageNumber()),
              (stageId, workOrders) -> {
                if (workOrders == null) {
                  workOrders = new HashMap<Integer, WorkOrder>();
                }
                workOrders.put(workerStages.getKey(), workOrder);
                return workOrders;
              }
          );
        }
      }

      workerTaskLauncher.waitUntilWorkersReady(workersNeedToBeFullyStarted);

      for (Map.Entry<StageId, Map<Integer, WorkOrder>> stageWorkOrders : stageWorkerOrders.entrySet()) {


        Set<Pair<Integer, String>> workOrdersNotSent = ConcurrentHashMap.newKeySet();
        contactWorkersForStage(
            (netClient, taskId, workerNumber) -> {
              SettableFuture<Boolean> settableFuture = SettableFuture.create();
              queryKernel.workOrdersSentForWorker(stageWorkOrders.getKey(), workerNumber);
              ListenableFuture<Void> future = netClient.postWorkOrder(
                  taskId,
                  stageWorkOrders.getValue().get(workerNumber)
              );
              Futures.addCallback(future, new FutureCallback<Void>()
              {
                @Override
                public void onSuccess(@Nullable Void result)
                {
                  settableFuture.set(true);
                }

                @Override
                public void onFailure(Throwable t)
                {
                  // durable storage flag will always be set if code reaches here. Skipping the check.
                  workOrdersNotSent.add(new Pair<>(workerNumber, taskId));
                  settableFuture.set(false);
                }
              });

              return settableFuture;
            },
            new IntArraySet(stageWorkOrders.getValue().keySet())
        );


//        for (int worker : workOrdersSent) {
//          queryKernel.workOrdersSentForWorker(stageWorkOrders.getKey(), worker);
//        }


        // remove worker orders from retryQueue
        for (Integer workerNumber : workersNeedToBeFullyStarted) {
          workOrdersToRetry.compute(workerNumber, (task, workOrderSet) -> {
            if (workOrderSet == null || workOrderSet.size() == 0 || !workOrderSet.remove(stageWorkOrders.getValue()
                                                                                                        .get(
                                                                                                            workerNumber))) {
              throw new ISE("Worker[%d] orders not found", workerNumber);
            }
            if (workOrderSet.size() == 0) {
              return null;
            }
            return workOrderSet;
          });
        }

        for (Pair<Integer, String> workerIdTask : workOrdersNotSent) {
          addToRetryQueue(queryKernel, workerIdTask.lhs, new WorkerRpcFailedFault(workerIdTask.rhs));
        }

      }
    }

    /**
     * Run at least one command from {@link #kernelManipulationQueue}, waiting for it if necessary.
     */
    private void runKernelCommands() throws InterruptedException
    {
      if (!queryKernel.isDone()) {
        // Run the next command, waiting for it if necessary.
        Consumer<ControllerQueryKernel> command = kernelManipulationQueue.take();
        command.accept(queryKernel);

        // Run all pending commands after that one. Helps avoid deep queues.
        // After draining the command queue, move on to the next iteration of the controller loop.
        while ((command = kernelManipulationQueue.poll()) != null) {
          command.accept(queryKernel);
        }
      }
    }

    /**
     * Start up the {@link MSQWorkerTaskLauncher}, such that later on it can be used to launch new tasks
     * via {@link MSQWorkerTaskLauncher#launchTasksIfNeeded}.
     */
    private void startTaskLauncher()
    {
      // Start tasks.
      log.debug("Query [%s] starting task launcher.", queryDef.getQueryId());

      workerTaskLauncherFuture = workerTaskLauncher.start();
      closer.register(() -> workerTaskLauncher.stop(true));

      workerTaskLauncherFuture.addListener(
          () ->
              addToKernelManipulationQueue(queryKernel -> {
                // Throw an exception in the main loop, if anything went wrong.
                FutureUtils.getUncheckedImmediately(workerTaskLauncherFuture);
              }),
          Execs.directExecutor()
      );
    }

    /**
     * Start up any stages that are ready to start.
     */
    private void startStages() throws IOException, InterruptedException
    {
      logKernelStatus(queryDef.getQueryId(), queryKernel);
      final List<StageId> newStageIds = queryKernel.createAndGetNewStageIds(
          inputSpecSlicerFactory,
          task.getQuerySpec().getAssignmentStrategy()
      );

      for (final StageId stageId : newStageIds) {
        queryKernel.startStage(stageId);

        // Allocate segments, if this is the final stage of an ingestion.
        if (MSQControllerTask.isIngestion(task.getQuerySpec())
            && stageId.getStageNumber() == queryDef.getFinalStageDefinition().getStageNumber()) {
          // We need to find the shuffle details (like partition ranges) to generate segments. Generally this is
          // going to correspond to the stage immediately prior to the final segment-generator stage.
          int shuffleStageNumber = Iterables.getOnlyElement(queryDef.getFinalStageDefinition().getInputStageNumbers());

          // The following logic assumes that output of all the stages without a shuffle retain the partition boundaries
          // of the input to that stage. This may not always be the case. For example: GROUP BY queries without an
          // ORDER BY clause. This works for QueryKit generated queries up until now, but it should be reworked as it
          // might not always be the case.
          while (!queryDef.getStageDefinition(shuffleStageNumber).doesShuffle()) {
            shuffleStageNumber =
                Iterables.getOnlyElement(queryDef.getStageDefinition(shuffleStageNumber).getInputStageNumbers());
          }

          final StageId shuffleStageId = new StageId(queryDef.getQueryId(), shuffleStageNumber);
          final boolean isTimeBucketed = isTimeBucketedIngestion(task.getQuerySpec());
          final ClusterByPartitions partitionBoundaries =
              queryKernel.getResultPartitionBoundariesForStage(shuffleStageId);

          // We require some data to be inserted in case it is partitioned by anything other than all and we are
          // inserting everything into a single bucket. This can be handled more gracefully instead of throwing an exception
          // Note: This can also be the case when we have limit queries but validation in Broker SQL layer prevents such
          // queries
          if (isTimeBucketed && partitionBoundaries.equals(ClusterByPartitions.oneUniversalPartition())) {
            throw new MSQException(new InsertCannotBeEmptyFault(task.getDataSource()));
          } else {
            log.info("Query [%s] generating %d segments.", queryDef.getQueryId(), partitionBoundaries.size());
          }

          final boolean mayHaveMultiValuedClusterByFields =
              !queryKernel.getStageDefinition(shuffleStageId).mustGatherResultKeyStatistics()
              || queryKernel.hasStageCollectorEncounteredAnyMultiValueField(shuffleStageId);

          segmentsToGenerate = generateSegmentIdsWithShardSpecs(
              (DataSourceMSQDestination) task.getQuerySpec().getDestination(),
              queryKernel.getStageDefinition(shuffleStageId).getSignature(),
              queryKernel.getStageDefinition(shuffleStageId).getShuffleSpec().get().getClusterBy(),
              partitionBoundaries,
              mayHaveMultiValuedClusterByFields
          );
        }

        final int workerCount = queryKernel.getWorkerInputsForStage(stageId).workerCount();
        log.info(
            "Query [%s] starting %d workers for stage %d.",
            stageId.getQueryId(),
            workerCount,
            stageId.getStageNumber()
        );

        workerTaskLauncher.launchTasksIfNeeded(workerCount);
        stageRuntimesForLiveReports.put(stageId.getStageNumber(), new Interval(DateTimes.nowUtc(), DateTimes.MAX));
        startWorkForStage(queryDef, queryKernel, stageId.getStageNumber(), segmentsToGenerate);
      }
    }

    /**
     * Send partition boundaries to any stages that are ready to receive partition boundaries.
     */
    private void sendPartitionBoundaries()
    {
      logKernelStatus(queryDef.getQueryId(), queryKernel);
      for (final StageId stageId : queryKernel.getActiveStages()) {

        if (queryKernel.getStageDefinition(stageId).mustGatherResultKeyStatistics()
            && queryKernel.doesStageHaveResultPartitions(stageId)) {
          IntSet workersToSendPartitionBoundaries = queryKernel.getWorkersToSendPartitionBoundaries(stageId);
          if (workersToSendPartitionBoundaries.isEmpty()) {
            return;
          }
          if (log.isDebugEnabled()) {
            final ClusterByPartitions partitions = queryKernel.getResultPartitionBoundariesForStage(stageId);
            log.debug(
                "Query [%s] sending out partition boundaries for stage %d: %s for workers %s",
                stageId.getQueryId(),
                stageId.getStageNumber(),
                IntStream.range(0, partitions.size())
                         .mapToObj(i -> StringUtils.format("%s:%s", i, partitions.get(i)))
                         .collect(Collectors.joining(", ")),
                workersToSendPartitionBoundaries.toString()
            );
          } else {
            log.info(
                "Query [%s] sending out partition boundaries for stage %d for workers %s",
                stageId.getQueryId(),
                stageId.getStageNumber(),
                workersToSendPartitionBoundaries.toString()
            );
          }

          postResultPartitionBoundariesForStage(
              queryKernel,
              queryDef,
              stageId.getStageNumber(),
              queryKernel.getResultPartitionBoundariesForStage(stageId),
              workersToSendPartitionBoundaries
          );
        }
      }
    }

    /**
     * Update the various maps used for live reports.
     */
    private void updateLiveReportMaps()
    {
      logKernelStatus(queryDef.getQueryId(), queryKernel);

      // Live reports: update stage phases, worker counts, partition counts.
      for (StageId stageId : queryKernel.getActiveStages()) {
        final int stageNumber = stageId.getStageNumber();
        stagePhasesForLiveReports.put(stageNumber, queryKernel.getStagePhase(stageId));

        if (queryKernel.doesStageHaveResultPartitions(stageId)) {
          stagePartitionCountsForLiveReports.computeIfAbsent(
              stageNumber,
              k -> Iterators.size(queryKernel.getResultPartitionsForStage(stageId).iterator())
          );
        }

        stageWorkerCountsForLiveReports.putIfAbsent(
            stageNumber,
            queryKernel.getWorkerInputsForStage(stageId).workerCount()
        );
      }

      // Live reports: update stage end times for any stages that just ended.
      for (StageId stageId : queryKernel.getActiveStages()) {
        if (ControllerStagePhase.isSuccessfulTerminalPhase(queryKernel.getStagePhase(stageId))) {
          stageRuntimesForLiveReports.compute(
              queryKernel.getStageDefinition(stageId).getStageNumber(),
              (k, currentValue) -> {
                if (currentValue.getEnd().equals(DateTimes.MAX)) {
                  return new Interval(currentValue.getStart(), DateTimes.nowUtc());
                } else {
                  return currentValue;
                }
              }
          );
        }
      }
    }

    /**
     * Issue cleanup commands to any stages that are effectivley finished, allowing them to delete their outputs.
     */
    private void cleanUpEffectivelyFinishedStages()
    {
      for (final StageId stageId : queryKernel.getEffectivelyFinishedStageIds()) {
        log.info("Query [%s] issuing cleanup order for stage %d.", queryDef.getQueryId(), stageId.getStageNumber());
        contactWorkersForStage(
            (netClient, taskId, workerNumber) -> netClient.postCleanupStage(taskId, stageId),
            queryKernel.getWorkerInputsForStage(stageId).workers()
        );
        queryKernel.finishStage(stageId, true);
      }
    }

    /**
     * Throw {@link MSQException} if the kernel method {@link ControllerQueryKernel#getFailureReasonForStage}
     * has any failure reason other than {@link UnknownFault}.
     */
    private void throwKernelExceptionIfNotUnknown()
    {
      for (final StageId stageId : queryKernel.getActiveStages()) {
        if (queryKernel.getStagePhase(stageId) == ControllerStagePhase.FAILED) {
          final MSQFault fault = queryKernel.getFailureReasonForStage(stageId);

          // Fall through (without throwing an exception) in case of UnknownFault; we may be able to generate
          // a better exception later in query teardown.
          if (!UnknownFault.CODE.equals(fault.getErrorCode())) {
            throw new MSQException(fault);
          }
        }
      }
    }
  }

  /**
   * Interface used by {@link #contactWorkersForStage}.
   */
  private interface TaskContactFn<T>
  {
    ListenableFuture<T> contactTask(WorkerClient client, String taskId, int workerNumber);
  }
}<|MERGE_RESOLUTION|>--- conflicted
+++ resolved
@@ -286,8 +286,7 @@
   {
     this.task = task;
     this.context = context;
-    this.isDurableStorageEnabled =
-        MultiStageQueryContext.isDurableStorageEnabled(task.getQuerySpec().getQuery().getContext());
+    this.isDurableStorageEnabled = MultiStageQueryContext.isDurableStorageEnabled(task.getQuerySpec().getQuery().context());
 
   }
 
@@ -534,12 +533,6 @@
     this.netClient = new ExceptionWrappingWorkerClient(context.taskClientFor(this));
     closer.register(netClient::close);
 
-<<<<<<< HEAD
-=======
-    final boolean isDurableStorageEnabled =
-        MultiStageQueryContext.isDurableStorageEnabled(task.getQuerySpec().getQuery().context());
->>>>>>> 47c32a9d
-
     final QueryDefinition queryDef = makeQueryDefinition(
         id(),
         makeQueryControllerToolKit(),
@@ -552,7 +545,16 @@
 
     log.debug("Query [%s] durable storage mode is set to %s.", queryDef.getQueryId(), isDurableStorageEnabled);
 
-<<<<<<< HEAD
+
+    long maxParseExceptions = -1;
+
+    if (task.getSqlQueryContext() != null) {
+      maxParseExceptions = Optional.ofNullable(
+                                       task.getSqlQueryContext().get(MSQWarnings.CTX_MAX_PARSE_EXCEPTIONS_ALLOWED))
+                                   .map(DimensionHandlerUtils::convertObjectToLong)
+                                   .orElse(MSQWarnings.DEFAULT_MAX_PARSE_EXCEPTIONS_ALLOWED);
+    }
+
 
     this.workerTaskLauncher = new MSQWorkerTaskLauncher(
         id(),
@@ -567,28 +569,6 @@
             }
           });
         },
-        isDurableStorageEnabled,
-
-        // 10 minutes +- 2 minutes jitter
-        TimeUnit.SECONDS.toMillis(600 + ThreadLocalRandom.current().nextInt(-4, 5) * 30L)
-    );
-=======
->>>>>>> 47c32a9d
-
-    long maxParseExceptions = -1;
-
-    if (task.getSqlQueryContext() != null) {
-      maxParseExceptions = Optional.ofNullable(
-                                       task.getSqlQueryContext().get(MSQWarnings.CTX_MAX_PARSE_EXCEPTIONS_ALLOWED))
-                                   .map(DimensionHandlerUtils::convertObjectToLong)
-                                   .orElse(MSQWarnings.DEFAULT_MAX_PARSE_EXCEPTIONS_ALLOWED);
-    }
-
-
-    this.workerTaskLauncher = new MSQWorkerTaskLauncher(
-        id(),
-        task.getDataSource(),
-        context,
         isDurableStorageEnabled,
         maxParseExceptions,
         // 10 minutes +- 2 minutes jitter
@@ -1271,6 +1251,7 @@
     final List<String> taskList = getTaskIds();
 
     final List<ListenableFuture<CounterSnapshotsTree>> futures = new ArrayList<>();
+
     for (String taskId : taskList) {
       futures.add(netClient.getCounters(taskId));
     }
@@ -1330,7 +1311,7 @@
 
       final InputChannelFactory inputChannelFactory;
 
-      if (MultiStageQueryContext.isDurableStorageEnabled(task.getQuerySpec().getQuery().context())) {
+      if (isDurableStorageEnabled) {
         inputChannelFactory = DurableStorageInputChannelFactory.createStandardImplementation(
             id(),
             MSQTasks.makeStorageConnector(context.injector()),
@@ -1432,7 +1413,7 @@
    */
   private void cleanUpDurableStorageIfNeeded()
   {
-    if (MultiStageQueryContext.isDurableStorageEnabled(task.getQuerySpec().getQuery().context())) {
+    if (isDurableStorageEnabled) {
       final String controllerDirName = DurableStorageUtils.getControllerDirectory(task.getId());
       try {
         // Delete all temporary files as a failsafe
