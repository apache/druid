--- conflicted
+++ resolved
@@ -38,11 +38,6 @@
 import org.apache.druid.common.guava.FutureUtils;
 import org.apache.druid.data.input.StringTuple;
 import org.apache.druid.data.input.impl.DimensionsSpec;
-<<<<<<< HEAD
-=======
-import org.apache.druid.data.input.impl.LongDimensionSchema;
-import org.apache.druid.data.input.impl.TimestampSpec;
->>>>>>> 418da922
 import org.apache.druid.discovery.BrokerClient;
 import org.apache.druid.error.DruidException;
 import org.apache.druid.frame.allocation.ArenaMemoryAllocator;
@@ -1887,115 +1882,6 @@
     return ((DataSourceMSQDestination) querySpec.getDestination()).getDataSource();
   }
 
-<<<<<<< HEAD
-=======
-  private static DataSchema makeDataSchemaForIngestion(
-      MSQSpec querySpec,
-      RowSignature querySignature,
-      ClusterBy queryClusterBy,
-      ColumnMappings columnMappings,
-      ObjectMapper jsonMapper
-  )
-  {
-    final DataSourceMSQDestination destination = (DataSourceMSQDestination) querySpec.getDestination();
-    final boolean isRollupQuery = isRollupQuery(querySpec.getQuery());
-    final boolean forceSegmentSortByTime =
-        MultiStageQueryContext.isForceSegmentSortByTime(querySpec.getQuery().context());
-
-    final Pair<DimensionsSpec, List<AggregatorFactory>> dimensionsAndAggregators =
-        makeDimensionsAndAggregatorsForIngestion(
-            querySignature,
-            queryClusterBy,
-            destination.getSegmentSortOrder(),
-            forceSegmentSortByTime,
-            columnMappings,
-            isRollupQuery,
-            querySpec.getQuery(),
-            destination.getDimensionSchemas()
-        );
-
-    return new DataSchema(
-        destination.getDataSource(),
-        new TimestampSpec(ColumnHolder.TIME_COLUMN_NAME, "millis", null),
-        dimensionsAndAggregators.lhs,
-        dimensionsAndAggregators.rhs.toArray(new AggregatorFactory[0]),
-        makeGranularitySpecForIngestion(querySpec.getQuery(), querySpec.getColumnMappings(), isRollupQuery, jsonMapper),
-        new TransformSpec(null, Collections.emptyList())
-    );
-  }
-
-  private static GranularitySpec makeGranularitySpecForIngestion(
-      final Query<?> query,
-      final ColumnMappings columnMappings,
-      final boolean isRollupQuery,
-      final ObjectMapper jsonMapper
-  )
-  {
-    if (isRollupQuery) {
-      final String queryGranularityString =
-          query.context().getString(GroupByQuery.CTX_TIMESTAMP_RESULT_FIELD_GRANULARITY, "");
-
-      if (timeIsGroupByDimension((GroupByQuery) query, columnMappings) && !queryGranularityString.isEmpty()) {
-        final Granularity queryGranularity;
-
-        try {
-          queryGranularity = jsonMapper.readValue(queryGranularityString, Granularity.class);
-        }
-        catch (JsonProcessingException e) {
-          throw new RuntimeException(e);
-        }
-
-        return new ArbitraryGranularitySpec(queryGranularity, true, Intervals.ONLY_ETERNITY);
-      }
-      return new ArbitraryGranularitySpec(Granularities.NONE, true, Intervals.ONLY_ETERNITY);
-    } else {
-      return new ArbitraryGranularitySpec(Granularities.NONE, false, Intervals.ONLY_ETERNITY);
-    }
-  }
-
-  /**
-   * Checks that a {@link GroupByQuery} is grouping on the primary time column.
-   * <p>
-   * The logic here is roundabout. First, we check which column in the {@link GroupByQuery} corresponds to the
-   * output column {@link ColumnHolder#TIME_COLUMN_NAME}, using our {@link ColumnMappings}. Then, we check for the
-   * presence of an optimization done in {@link DruidQuery#toGroupByQuery()}, where the context parameter
-   * {@link GroupByQuery#CTX_TIMESTAMP_RESULT_FIELD} and various related parameters are set when one of the dimensions
-   * is detected to be a time-floor. Finally, we check that the name of that dimension, and the name of our time field
-   * from {@link ColumnMappings}, are the same.
-   */
-  private static boolean timeIsGroupByDimension(GroupByQuery groupByQuery, ColumnMappings columnMappings)
-  {
-    final IntList positions = columnMappings.getOutputColumnsByName(ColumnHolder.TIME_COLUMN_NAME);
-
-    if (positions.size() == 1) {
-      final String queryTimeColumn = columnMappings.getQueryColumnName(positions.getInt(0));
-      return queryTimeColumn.equals(groupByQuery.context().getString(GroupByQuery.CTX_TIMESTAMP_RESULT_FIELD));
-    } else {
-      return false;
-    }
-  }
-
-  /**
-   * Whether a native query represents an ingestion with rollup.
-   * <p>
-   * Checks for three things:
-   * <p>
-   * - The query must be a {@link GroupByQuery}, because rollup requires columns to be split into dimensions and
-   * aggregations.
-   * - The query must not finalize aggregations, because rollup requires inserting the intermediate type of
-   * complex aggregations, not the finalized type. (So further rollup is possible.)
-   * - The query must explicitly disable {@link GroupByQueryConfig#CTX_KEY_ENABLE_MULTI_VALUE_UNNESTING}, because
-   * groupBy on multi-value dimensions implicitly unnests, which is not desired behavior for rollup at ingestion time
-   * (rollup expects multi-value dimensions to be treated as arrays).
-   */
-  private static boolean isRollupQuery(Query<?> query)
-  {
-    return query instanceof GroupByQuery
-           && !MultiStageQueryContext.isFinalizeAggregations(query.context())
-           && !query.context().getBoolean(GroupByQueryConfig.CTX_KEY_ENABLE_MULTI_VALUE_UNNESTING, true);
-  }
-
->>>>>>> 418da922
   /**
    * Compute shard columns for {@link DimensionRangeShardSpec}. Returns an empty list if range-based sharding
    * is not applicable.
@@ -2104,200 +1990,6 @@
     return new StringTuple(array);
   }
 
-<<<<<<< HEAD
-=======
-  private static DimensionSchema getDimensionSchema(
-      final String outputColumnName,
-      @Nullable final ColumnType queryType,
-      QueryContext context,
-      @Nullable Map<String, DimensionSchema> dimensionSchemas
-  )
-  {
-    if (dimensionSchemas != null && dimensionSchemas.containsKey(outputColumnName)) {
-      return dimensionSchemas.get(outputColumnName);
-    }
-    // In case of ingestion, or when metrics are converted to dimensions when compaction is performed without rollu
-
-    // we won't have an entry in the map. For those cases, use the default config.
-    return DimensionSchemaUtils.createDimensionSchema(
-        outputColumnName,
-        queryType,
-        MultiStageQueryContext.useAutoColumnSchemas(context),
-        MultiStageQueryContext.getArrayIngestMode(context)
-    );
-  }
-
-  private static Pair<DimensionsSpec, List<AggregatorFactory>> makeDimensionsAndAggregatorsForIngestion(
-      final RowSignature querySignature,
-      final ClusterBy queryClusterBy,
-      final List<String> contextSegmentSortOrder,
-      final boolean forceSegmentSortByTime,
-      final ColumnMappings columnMappings,
-      final boolean isRollupQuery,
-      final Query<?> query,
-      @Nullable final Map<String, DimensionSchema> dimensionSchemas
-  )
-  {
-    // Log a warning unconditionally if arrayIngestMode is MVD, since the behaviour is incorrect, and is subject to
-    // deprecation and removal in future
-    if (MultiStageQueryContext.getArrayIngestMode(query.context()) == ArrayIngestMode.MVD) {
-      log.warn(
-          "%s[mvd] is active for this task. This causes string arrays (VARCHAR ARRAY in SQL) to be ingested as "
-          + "multi-value strings rather than true arrays. This behavior may change in a future version of Druid. To be "
-          + "compatible with future behavior changes, we recommend setting %s to[array], which creates a clearer "
-          + "separation between multi-value strings and true arrays. In either[mvd] or[array] mode, you can write "
-          + "out multi-value string dimensions using ARRAY_TO_MV. "
-          + "See https://druid.apache.org/docs/latest/querying/arrays#arrayingestmode for more details.",
-          MultiStageQueryContext.CTX_ARRAY_INGEST_MODE,
-          MultiStageQueryContext.CTX_ARRAY_INGEST_MODE
-      );
-    }
-
-    final List<DimensionSchema> dimensions = new ArrayList<>();
-    final List<AggregatorFactory> aggregators = new ArrayList<>();
-
-    // During ingestion, segment sort order is determined by the order of fields in the DimensionsSchema. We want
-    // this to match user intent as dictated by the declared segment sort order and CLUSTERED BY, so add things in
-    // that order.
-
-    // Start with segmentSortOrder.
-    final Set<String> outputColumnsInOrder = new LinkedHashSet<>(contextSegmentSortOrder);
-
-    // Then __time, if it's an output column and forceSegmentSortByTime is set.
-    if (columnMappings.hasOutputColumn(ColumnHolder.TIME_COLUMN_NAME) && forceSegmentSortByTime) {
-      outputColumnsInOrder.add(ColumnHolder.TIME_COLUMN_NAME);
-    }
-
-    // Then the query-level CLUSTERED BY.
-    // Note: this doesn't work when CLUSTERED BY specifies an expression that is not being selected.
-    // Such fields in CLUSTERED BY still control partitioning as expected, but do not affect sort order of rows
-    // within an individual segment.
-    for (final KeyColumn clusterByColumn : queryClusterBy.getColumns()) {
-      final IntList outputColumns = columnMappings.getOutputColumnsForQueryColumn(clusterByColumn.columnName());
-      for (final int outputColumn : outputColumns) {
-        outputColumnsInOrder.add(columnMappings.getOutputColumnName(outputColumn));
-      }
-    }
-
-    // Then all other columns.
-    outputColumnsInOrder.addAll(columnMappings.getOutputColumnNames());
-
-    Map<String, AggregatorFactory> outputColumnAggregatorFactories = new HashMap<>();
-
-    if (isRollupQuery) {
-      // Populate aggregators from the native query when doing an ingest in rollup mode.
-      for (AggregatorFactory aggregatorFactory : ((GroupByQuery) query).getAggregatorSpecs()) {
-        for (final int outputColumn : columnMappings.getOutputColumnsForQueryColumn(aggregatorFactory.getName())) {
-          final String outputColumnName = columnMappings.getOutputColumnName(outputColumn);
-          if (outputColumnAggregatorFactories.containsKey(outputColumnName)) {
-            throw new ISE("There can only be one aggregation for column [%s].", outputColumn);
-          } else {
-            outputColumnAggregatorFactories.put(
-                outputColumnName,
-                aggregatorFactory.withName(outputColumnName).getCombiningFactory()
-            );
-          }
-        }
-      }
-    }
-
-    // Each column can be either a dimension or an aggregator.
-    // For non-complex columns, If the aggregator factory of the column is not available, we treat the column as
-    // a dimension. For complex columns, certains hacks are in place.
-    for (final String outputColumnName : outputColumnsInOrder) {
-      // CollectionUtils.getOnlyElement because this method is only called during ingestion, where we require
-      // that output names be unique.
-      final int outputColumn = CollectionUtils.getOnlyElement(
-          columnMappings.getOutputColumnsByName(outputColumnName),
-          xs -> new ISE("Expected single output column for name [%s], but got [%s]", outputColumnName, xs)
-      );
-      final String queryColumn = columnMappings.getQueryColumnName(outputColumn);
-      final ColumnType type =
-          querySignature.getColumnType(queryColumn)
-                        .orElseThrow(() -> new ISE("No type for column [%s]", outputColumnName));
-
-      if (!type.is(ValueType.COMPLEX)) {
-        // non complex columns
-        populateDimensionsAndAggregators(
-            dimensions,
-            aggregators,
-            outputColumnAggregatorFactories,
-            outputColumnName,
-            type,
-            query.context(),
-            dimensionSchemas
-        );
-      } else {
-        // complex columns only
-        if (DimensionHandlerUtils.DIMENSION_HANDLER_PROVIDERS.containsKey(type.getComplexTypeName())) {
-          dimensions.add(
-              getDimensionSchema(outputColumnName, type, query.context(), dimensionSchemas)
-          );
-        } else if (!isRollupQuery) {
-          aggregators.add(new PassthroughAggregatorFactory(outputColumnName, type.getComplexTypeName()));
-        } else {
-          populateDimensionsAndAggregators(
-              dimensions,
-              aggregators,
-              outputColumnAggregatorFactories,
-              outputColumnName,
-              type,
-              query.context(),
-              dimensionSchemas
-          );
-        }
-      }
-    }
-
-    final DimensionsSpec.Builder dimensionsSpecBuilder = DimensionsSpec.builder();
-
-    if (!dimensions.isEmpty() && dimensions.get(0).getName().equals(ColumnHolder.TIME_COLUMN_NAME)) {
-      // Skip __time if it's in the first position, for compatibility with legacy dimensionSpecs.
-      dimensions.remove(0);
-      dimensionsSpecBuilder.setForceSegmentSortByTime(null);
-    } else {
-      // Store explicit forceSegmentSortByTime only if false, for compatibility with legacy dimensionSpecs.
-      dimensionsSpecBuilder.setForceSegmentSortByTime(forceSegmentSortByTime ? null : false);
-    }
-
-    return Pair.of(dimensionsSpecBuilder.setDimensions(dimensions).build(), aggregators);
-  }
-
-  /**
-   * If the output column is present in the outputColumnAggregatorFactories that means we already have the aggregator information for this column.
-   * else treat this column as a dimension.
-   *
-   * @param dimensions                      list is poulated if the output col is deemed to be a dimension
-   * @param aggregators                     list is populated with the aggregator if the output col is deemed to be a aggregation column.
-   * @param outputColumnAggregatorFactories output col -> AggregatorFactory map
-   * @param outputColumn                    column name
-   * @param type                            columnType
-   */
-  private static void populateDimensionsAndAggregators(
-      List<DimensionSchema> dimensions,
-      List<AggregatorFactory> aggregators,
-      Map<String, AggregatorFactory> outputColumnAggregatorFactories,
-      String outputColumn,
-      ColumnType type,
-      QueryContext context,
-      Map<String, DimensionSchema> dimensionSchemas
-  )
-  {
-    if (ColumnHolder.TIME_COLUMN_NAME.equals(outputColumn)) {
-      if (!type.is(ValueType.LONG)) {
-        throw DruidException.defensive("Incorrect type[%s] for column[%s]", type, outputColumn);
-      }
-      dimensions.add(new LongDimensionSchema(outputColumn));
-    } else if (outputColumnAggregatorFactories.containsKey(outputColumn)) {
-      aggregators.add(outputColumnAggregatorFactories.get(outputColumn));
-    } else {
-      dimensions.add(
-          getDimensionSchema(outputColumn, type, context, dimensionSchemas)
-      );
-    }
-  }
-
->>>>>>> 418da922
   private static DateTime getBucketDateTime(
       final ClusterByPartition partitionBoundary,
       final Granularity segmentGranularity,
