--- conflicted
+++ resolved
@@ -1461,12 +1461,8 @@
   )
   {
     if (isRollupQuery) {
-<<<<<<< HEAD
       final String queryGranularityString =
-          query.getQueryContext().getAsString(GroupByQuery.CTX_TIMESTAMP_RESULT_FIELD_GRANULARITY, "");
-=======
-      final String queryGranularity = query.context().getString(GroupByQuery.CTX_TIMESTAMP_RESULT_FIELD_GRANULARITY, "");
->>>>>>> 3bbb76f1
+          query.context().getString(GroupByQuery.CTX_TIMESTAMP_RESULT_FIELD_GRANULARITY, "");
 
       if (timeIsGroupByDimension((GroupByQuery) query, columnMappings) && !queryGranularityString.isEmpty()) {
         final Granularity queryGranularity;
@@ -1500,12 +1496,7 @@
   {
     if (columnMappings.hasOutputColumn(ColumnHolder.TIME_COLUMN_NAME)) {
       final String queryTimeColumn = columnMappings.getQueryColumnForOutputColumn(ColumnHolder.TIME_COLUMN_NAME);
-<<<<<<< HEAD
-      return queryTimeColumn.equals(groupByQuery.getQueryContext()
-                                                .getAsString(GroupByQuery.CTX_TIMESTAMP_RESULT_FIELD));
-=======
       return queryTimeColumn.equals(groupByQuery.context().getString(GroupByQuery.CTX_TIMESTAMP_RESULT_FIELD));
->>>>>>> 3bbb76f1
     } else {
       return false;
     }
