/*
 * Licensed to the Apache Software Foundation (ASF) under one
 * or more contributor license agreements.  See the NOTICE file
 * distributed with this work for additional information
 * regarding copyright ownership.  The ASF licenses this file
 * to you under the Apache License, Version 2.0 (the
 * "License"); you may not use this file except in compliance
 * with the License.  You may obtain a copy of the License at
 *
 *   http://www.apache.org/licenses/LICENSE-2.0
 *
 * Unless required by applicable law or agreed to in writing,
 * software distributed under the License is distributed on an
 * "AS IS" BASIS, WITHOUT WARRANTIES OR CONDITIONS OF ANY
 * KIND, either express or implied.  See the License for the
 * specific language governing permissions and limitations
 * under the License.
 */

package org.apache.druid.msq.exec;

import com.fasterxml.jackson.core.JsonProcessingException;
import com.fasterxml.jackson.databind.ObjectMapper;
import com.google.common.base.Preconditions;
import com.google.common.collect.ImmutableList;
import com.google.common.collect.ImmutableMap;
import com.google.common.collect.Iterables;
import com.google.common.collect.Iterators;
import com.google.common.collect.Ordering;
import com.google.common.util.concurrent.ListenableFuture;
import com.google.common.util.concurrent.MoreExecutors;
import it.unimi.dsi.fastutil.ints.Int2ObjectAVLTreeMap;
import it.unimi.dsi.fastutil.ints.Int2ObjectMap;
import it.unimi.dsi.fastutil.ints.Int2ObjectOpenHashMap;
import it.unimi.dsi.fastutil.ints.IntArraySet;
import it.unimi.dsi.fastutil.ints.IntList;
import it.unimi.dsi.fastutil.ints.IntSet;
import org.apache.druid.common.guava.FutureUtils;
import org.apache.druid.data.input.StringTuple;
import org.apache.druid.data.input.impl.DimensionSchema;
import org.apache.druid.data.input.impl.DimensionsSpec;
import org.apache.druid.data.input.impl.TimestampSpec;
import org.apache.druid.discovery.BrokerClient;
import org.apache.druid.error.DruidException;
import org.apache.druid.frame.allocation.ArenaMemoryAllocator;
import org.apache.druid.frame.channel.ReadableConcatFrameChannel;
import org.apache.druid.frame.key.ClusterBy;
import org.apache.druid.frame.key.ClusterByPartition;
import org.apache.druid.frame.key.ClusterByPartitions;
import org.apache.druid.frame.key.KeyColumn;
import org.apache.druid.frame.key.KeyOrder;
import org.apache.druid.frame.key.RowKey;
import org.apache.druid.frame.key.RowKeyReader;
import org.apache.druid.frame.processor.FrameProcessorExecutor;
import org.apache.druid.frame.util.DurableStorageUtils;
import org.apache.druid.frame.write.InvalidNullByteException;
import org.apache.druid.indexer.TaskState;
import org.apache.druid.indexing.common.LockGranularity;
import org.apache.druid.indexing.common.TaskLock;
import org.apache.druid.indexing.common.TaskLockType;
import org.apache.druid.indexing.common.TaskReport;
import org.apache.druid.indexing.common.actions.LockListAction;
import org.apache.druid.indexing.common.actions.LockReleaseAction;
import org.apache.druid.indexing.common.actions.MarkSegmentsAsUnusedAction;
import org.apache.druid.indexing.common.actions.SegmentAllocateAction;
import org.apache.druid.indexing.common.actions.SegmentTransactionalAppendAction;
import org.apache.druid.indexing.common.actions.SegmentTransactionalInsertAction;
import org.apache.druid.indexing.common.actions.SegmentTransactionalReplaceAction;
import org.apache.druid.indexing.common.actions.TaskAction;
import org.apache.druid.indexing.common.actions.TaskActionClient;
import org.apache.druid.indexing.common.task.batch.TooManyBucketsException;
import org.apache.druid.indexing.common.task.batch.parallel.TombstoneHelper;
import org.apache.druid.indexing.overlord.SegmentPublishResult;
import org.apache.druid.java.util.common.DateTimes;
import org.apache.druid.java.util.common.Either;
import org.apache.druid.java.util.common.IAE;
import org.apache.druid.java.util.common.ISE;
import org.apache.druid.java.util.common.Intervals;
import org.apache.druid.java.util.common.JodaUtils;
import org.apache.druid.java.util.common.Pair;
import org.apache.druid.java.util.common.StringUtils;
import org.apache.druid.java.util.common.concurrent.Execs;
import org.apache.druid.java.util.common.granularity.Granularities;
import org.apache.druid.java.util.common.granularity.Granularity;
import org.apache.druid.java.util.common.io.Closer;
import org.apache.druid.java.util.common.logger.Logger;
import org.apache.druid.msq.counters.CounterSnapshots;
import org.apache.druid.msq.counters.CounterSnapshotsTree;
import org.apache.druid.msq.indexing.InputChannelFactory;
import org.apache.druid.msq.indexing.InputChannelsImpl;
import org.apache.druid.msq.indexing.MSQControllerTask;
import org.apache.druid.msq.indexing.MSQSpec;
import org.apache.druid.msq.indexing.MSQTuningConfig;
import org.apache.druid.msq.indexing.WorkerCount;
import org.apache.druid.msq.indexing.client.ControllerChatHandler;
import org.apache.druid.msq.indexing.destination.DataSourceMSQDestination;
import org.apache.druid.msq.indexing.destination.DurableStorageMSQDestination;
import org.apache.druid.msq.indexing.destination.ExportMSQDestination;
import org.apache.druid.msq.indexing.destination.TaskReportMSQDestination;
import org.apache.druid.msq.indexing.error.CanceledFault;
import org.apache.druid.msq.indexing.error.CannotParseExternalDataFault;
import org.apache.druid.msq.indexing.error.FaultsExceededChecker;
import org.apache.druid.msq.indexing.error.InsertCannotAllocateSegmentFault;
import org.apache.druid.msq.indexing.error.InsertCannotBeEmptyFault;
import org.apache.druid.msq.indexing.error.InsertLockPreemptedFault;
import org.apache.druid.msq.indexing.error.InsertTimeOutOfBoundsFault;
import org.apache.druid.msq.indexing.error.InvalidNullByteFault;
import org.apache.druid.msq.indexing.error.MSQErrorReport;
import org.apache.druid.msq.indexing.error.MSQException;
import org.apache.druid.msq.indexing.error.MSQFault;
import org.apache.druid.msq.indexing.error.MSQWarningReportLimiterPublisher;
import org.apache.druid.msq.indexing.error.QueryNotSupportedFault;
import org.apache.druid.msq.indexing.error.TooManyBucketsFault;
import org.apache.druid.msq.indexing.error.TooManyWarningsFault;
import org.apache.druid.msq.indexing.error.UnknownFault;
import org.apache.druid.msq.indexing.error.WorkerRpcFailedFault;
import org.apache.druid.msq.indexing.processor.SegmentGeneratorFrameProcessorFactory;
<<<<<<< HEAD
=======
import org.apache.druid.msq.indexing.report.MSQResultsReport;
import org.apache.druid.msq.indexing.report.MSQSegmentReport;
>>>>>>> e2e0cb90
import org.apache.druid.msq.indexing.report.MSQStagesReport;
import org.apache.druid.msq.indexing.report.MSQStatusReport;
import org.apache.druid.msq.indexing.report.MSQTaskReport;
import org.apache.druid.msq.indexing.report.MSQTaskReportPayload;
import org.apache.druid.msq.input.InputSpec;
import org.apache.druid.msq.input.InputSpecSlicer;
import org.apache.druid.msq.input.InputSpecSlicerFactory;
import org.apache.druid.msq.input.InputSpecs;
import org.apache.druid.msq.input.MapInputSpecSlicer;
import org.apache.druid.msq.input.external.ExternalInputSpec;
import org.apache.druid.msq.input.external.ExternalInputSpecSlicer;
import org.apache.druid.msq.input.inline.InlineInputSpec;
import org.apache.druid.msq.input.inline.InlineInputSpecSlicer;
import org.apache.druid.msq.input.lookup.LookupInputSpec;
import org.apache.druid.msq.input.lookup.LookupInputSpecSlicer;
import org.apache.druid.msq.input.stage.InputChannels;
import org.apache.druid.msq.input.stage.ReadablePartition;
import org.apache.druid.msq.input.stage.StageInputSlice;
import org.apache.druid.msq.input.stage.StageInputSpec;
import org.apache.druid.msq.input.stage.StageInputSpecSlicer;
import org.apache.druid.msq.input.table.TableInputSpec;
import org.apache.druid.msq.kernel.QueryDefinition;
import org.apache.druid.msq.kernel.QueryDefinitionBuilder;
import org.apache.druid.msq.kernel.StageDefinition;
import org.apache.druid.msq.kernel.StageId;
import org.apache.druid.msq.kernel.StagePartition;
import org.apache.druid.msq.kernel.WorkOrder;
import org.apache.druid.msq.kernel.controller.ControllerQueryKernel;
import org.apache.druid.msq.kernel.controller.ControllerQueryKernelConfig;
import org.apache.druid.msq.kernel.controller.ControllerStagePhase;
import org.apache.druid.msq.kernel.controller.WorkerInputs;
import org.apache.druid.msq.querykit.MultiQueryKit;
import org.apache.druid.msq.querykit.QueryKit;
import org.apache.druid.msq.querykit.QueryKitUtils;
import org.apache.druid.msq.querykit.ShuffleSpecFactory;
import org.apache.druid.msq.querykit.WindowOperatorQueryKit;
import org.apache.druid.msq.querykit.groupby.GroupByQueryKit;
import org.apache.druid.msq.querykit.results.ExportResultsFrameProcessorFactory;
import org.apache.druid.msq.querykit.results.QueryResultFrameProcessorFactory;
import org.apache.druid.msq.querykit.scan.ScanQueryKit;
import org.apache.druid.msq.shuffle.input.DurableStorageInputChannelFactory;
import org.apache.druid.msq.shuffle.input.WorkerInputChannelFactory;
import org.apache.druid.msq.statistics.PartialKeyStatisticsInformation;
import org.apache.druid.msq.util.ArrayIngestMode;
import org.apache.druid.msq.util.DimensionSchemaUtils;
import org.apache.druid.msq.util.IntervalUtils;
import org.apache.druid.msq.util.MSQFutureUtils;
import org.apache.druid.msq.util.MultiStageQueryContext;
import org.apache.druid.msq.util.PassthroughAggregatorFactory;
import org.apache.druid.query.Query;
import org.apache.druid.query.QueryContext;
import org.apache.druid.query.aggregation.AggregatorFactory;
import org.apache.druid.query.groupby.GroupByQuery;
import org.apache.druid.query.groupby.GroupByQueryConfig;
import org.apache.druid.query.operator.WindowOperatorQuery;
import org.apache.druid.query.scan.ScanQuery;
import org.apache.druid.segment.DimensionHandlerUtils;
import org.apache.druid.segment.column.ColumnHolder;
import org.apache.druid.segment.column.ColumnType;
import org.apache.druid.segment.column.RowSignature;
import org.apache.druid.segment.column.ValueType;
import org.apache.druid.segment.indexing.DataSchema;
import org.apache.druid.segment.indexing.granularity.ArbitraryGranularitySpec;
import org.apache.druid.segment.indexing.granularity.GranularitySpec;
import org.apache.druid.segment.realtime.appenderator.SegmentIdWithShardSpec;
import org.apache.druid.segment.transform.TransformSpec;
import org.apache.druid.server.DruidNode;
import org.apache.druid.sql.calcite.planner.ColumnMappings;
import org.apache.druid.sql.calcite.rel.DruidQuery;
import org.apache.druid.sql.http.ResultFormat;
import org.apache.druid.storage.ExportStorageProvider;
import org.apache.druid.timeline.DataSegment;
import org.apache.druid.timeline.partition.DimensionRangeShardSpec;
import org.apache.druid.timeline.partition.NumberedPartialShardSpec;
import org.apache.druid.timeline.partition.NumberedShardSpec;
import org.apache.druid.timeline.partition.ShardSpec;
import org.apache.druid.utils.CloseableUtils;
import org.apache.druid.utils.CollectionUtils;
import org.joda.time.DateTime;
import org.joda.time.Interval;

import javax.annotation.Nullable;
import java.io.IOException;
import java.util.ArrayList;
import java.util.Arrays;
import java.util.Collections;
import java.util.Comparator;
import java.util.HashMap;
import java.util.HashSet;
import java.util.Iterator;
import java.util.LinkedHashSet;
import java.util.List;
import java.util.Map;
import java.util.Optional;
import java.util.Queue;
import java.util.Set;
import java.util.concurrent.ArrayBlockingQueue;
import java.util.concurrent.BlockingQueue;
import java.util.concurrent.ConcurrentHashMap;
import java.util.concurrent.ConcurrentLinkedQueue;
import java.util.concurrent.atomic.AtomicReference;
import java.util.function.Consumer;
import java.util.stream.Collectors;
import java.util.stream.IntStream;
import java.util.stream.StreamSupport;

public class ControllerImpl implements Controller
{
  private static final Logger log = new Logger(ControllerImpl.class);

  private final String queryId;
  private final MSQSpec querySpec;
  private final ResultsContext resultsContext;
  private final ControllerContext context;
  private volatile ControllerQueryKernelConfig queryKernelConfig;

  /**
   * Queue of "commands" to run on the {@link ControllerQueryKernel}. Various threads insert into the queue
   * using {@link #addToKernelManipulationQueue}. The main thread running {@link RunQueryUntilDone#run()} reads
   * from the queue and executes the commands.
   * <p>
   * This ensures that all manipulations on {@link ControllerQueryKernel}, and all core logic, are run in
   * a single-threaded manner.
   */
  private final BlockingQueue<Consumer<ControllerQueryKernel>> kernelManipulationQueue =
      new ArrayBlockingQueue<>(Limits.MAX_KERNEL_MANIPULATION_QUEUE_SIZE);

  // For system error reporting. This is the very first error we got from a worker. (We only report that one.)
  private final AtomicReference<MSQErrorReport> workerErrorRef = new AtomicReference<>();

  // For system warning reporting
  private final ConcurrentLinkedQueue<MSQErrorReport> workerWarnings = new ConcurrentLinkedQueue<>();

  // Query definition.
  // For live reports. Written by the main controller thread, read by HTTP threads.
  private final AtomicReference<QueryDefinition> queryDefRef = new AtomicReference<>();

  // Last reported CounterSnapshots per stage per worker
  // For live reports. Written by the main controller thread, read by HTTP threads.
  private final CounterSnapshotsTree taskCountersForLiveReports = new CounterSnapshotsTree();

  // Stage number -> stage phase
  // For live reports. Written by the main controller thread, read by HTTP threads.
  private final ConcurrentHashMap<Integer, ControllerStagePhase> stagePhasesForLiveReports = new ConcurrentHashMap<>();

  // Stage number -> runtime interval. Endpoint is eternity's end if the stage is still running.
  // For live reports. Written by the main controller thread, read by HTTP threads.
  private final ConcurrentHashMap<Integer, Interval> stageRuntimesForLiveReports = new ConcurrentHashMap<>();

  // Stage number -> worker count. Only set for stages that have started.
  // For live reports. Written by the main controller thread, read by HTTP threads.
  private final ConcurrentHashMap<Integer, Integer> stageWorkerCountsForLiveReports = new ConcurrentHashMap<>();

  // Stage number -> partition count. Only set for stages that have started.
  // For live reports. Written by the main controller thread, read by HTTP threads.
  private final ConcurrentHashMap<Integer, Integer> stagePartitionCountsForLiveReports = new ConcurrentHashMap<>();

  // Stage number -> output channel mode. Only set for stages that have started.
  // For live reports. Written by the main controller thread, read by HTTP threads.
  private final ConcurrentHashMap<Integer, OutputChannelMode> stageOutputChannelModesForLiveReports =
      new ConcurrentHashMap<>();

  private WorkerSketchFetcher workerSketchFetcher;

  // WorkerNumber -> WorkOrders which need to be retried and our determined by the controller.
  // Map is always populated in the main controller thread by addToRetryQueue, and pruned in retryFailedTasks.
  private final Map<Integer, Set<WorkOrder>> workOrdersToRetry = new HashMap<>();

  // Time at which the query started.
  // For live reports. Written by the main controller thread, read by HTTP threads.
  private volatile DateTime queryStartTime = null;

  private volatile DruidNode selfDruidNode;
  private volatile WorkerManager workerManager;
  private volatile WorkerClient netClient;

  private volatile FaultsExceededChecker faultsExceededChecker = null;

  private Map<Integer, ClusterStatisticsMergeMode> stageToStatsMergingMode;
  private volatile SegmentLoadStatusFetcher segmentLoadWaiter;
  @Nullable
  private MSQSegmentReport segmentReport;

  public ControllerImpl(
      final String queryId,
      final MSQSpec querySpec,
      final ResultsContext resultsContext,
      final ControllerContext controllerContext
  )
  {
    this.queryId = Preconditions.checkNotNull(queryId, "queryId");
    this.querySpec = Preconditions.checkNotNull(querySpec, "querySpec");
    this.resultsContext = Preconditions.checkNotNull(resultsContext, "resultsContext");
    this.context = Preconditions.checkNotNull(controllerContext, "controllerContext");
  }

  @Override
  public String queryId()
  {
    return queryId;
  }

  @Override
  public void run(final QueryListener queryListener) throws Exception
  {
    try (final Closer closer = Closer.create()) {
      runInternal(queryListener, closer);
    }
  }

  @Override
  public void stop()
  {
    final QueryDefinition queryDef = queryDefRef.get();

    // stopGracefully() is called when the containing process is terminated, or when the task is canceled.
    log.info("Query [%s] canceled.", queryDef != null ? queryDef.getQueryId() : "<no id yet>");

    stopExternalFetchers();
    addToKernelManipulationQueue(
        kernel -> {
          throw new MSQException(CanceledFault.INSTANCE);
        }
    );

    if (workerManager != null) {
      workerManager.stop(true);
    }
  }

  private void runInternal(final QueryListener queryListener, final Closer closer)
  {
    QueryDefinition queryDef = null;
    ControllerQueryKernel queryKernel = null;
    ListenableFuture<?> workerTaskRunnerFuture = null;
    CounterSnapshotsTree countersSnapshot = null;
    Throwable exceptionEncountered = null;

    final TaskState taskStateForReport;
    final MSQErrorReport errorForReport;

    try {
      // Planning-related: convert the native query from MSQSpec into a multi-stage QueryDefinition.
      this.queryStartTime = DateTimes.nowUtc();
      context.registerController(this, closer);
      queryDef = initializeQueryDefAndState(closer);

      // Execution-related: run the multi-stage QueryDefinition.
      final InputSpecSlicerFactory inputSpecSlicerFactory =
          makeInputSpecSlicerFactory(context.newTableInputSpecSlicer(workerManager));

      final Pair<ControllerQueryKernel, ListenableFuture<?>> queryRunResult =
          new RunQueryUntilDone(
              queryDef,
              queryKernelConfig,
              inputSpecSlicerFactory,
              queryListener,
              closer
          ).run();

      queryKernel = Preconditions.checkNotNull(queryRunResult.lhs);
      workerTaskRunnerFuture = Preconditions.checkNotNull(queryRunResult.rhs);
      publishSegmentsIfNeeded(queryDef, queryKernel);
    }
    catch (Throwable e) {
      exceptionEncountered = e;
    }

    // Fetch final counters in separate try, in case runQueryUntilDone threw an exception.
    try {
      countersSnapshot = getFinalCountersSnapshot(queryKernel);
    }
    catch (Throwable e) {
      if (exceptionEncountered != null) {
        exceptionEncountered.addSuppressed(e);
      } else {
        exceptionEncountered = e;
      }
    }

    if (queryKernel != null && queryKernel.isSuccess() && exceptionEncountered == null) {
      taskStateForReport = TaskState.SUCCESS;
      errorForReport = null;
    } else {
      // Query failure. Generate an error report and log the error(s) we encountered.
      final String selfHost = MSQTasks.getHostFromSelfNode(selfDruidNode);
      final MSQErrorReport controllerError;

      if (exceptionEncountered != null) {
        controllerError = MSQErrorReport.fromException(
            queryId(),
            selfHost,
            null,
            exceptionEncountered,
            querySpec.getColumnMappings()
        );
      } else {
        controllerError = null;
      }

      MSQErrorReport workerError = workerErrorRef.get();

      taskStateForReport = TaskState.FAILED;
      errorForReport = MSQTasks.makeErrorReport(queryId(), selfHost, controllerError, workerError);

      // Log the errors we encountered.
      if (controllerError != null) {
        log.warn("Controller: %s", MSQTasks.errorReportToLogMessage(controllerError));
      }

      if (workerError != null) {
        log.warn("Worker: %s", MSQTasks.errorReportToLogMessage(workerError));
      }
    }
    if (queryKernel != null && queryKernel.isSuccess()) {
      // If successful, encourage the tasks to exit successfully.
      postFinishToAllTasks();
      workerManager.stop(false);
    } else {
      // If not successful, cancel running tasks.
      if (workerManager != null) {
        workerManager.stop(true);
      }
    }

    // Wait for worker tasks to exit. Ignore their return status. At this point, we've done everything we need to do,
    // so we don't care about the task exit status.
    if (workerTaskRunnerFuture != null) {
      try {
        workerTaskRunnerFuture.get();
      }
      catch (Exception ignored) {
        // Suppress.
      }
    }

    boolean shouldWaitForSegmentLoad = MultiStageQueryContext.shouldWaitForSegmentLoad(querySpec.getQuery().context());

    try {
      if (MSQControllerTask.isIngestion(querySpec)) {
        releaseTaskLocks();
      }

      cleanUpDurableStorageIfNeeded();

      if (queryKernel != null && queryKernel.isSuccess()) {
        if (shouldWaitForSegmentLoad && segmentLoadWaiter != null) {
          // If successful, there are segments created and segment load is enabled, segmentLoadWaiter should wait
          // for them to become available.
          log.info("Controller will now wait for segments to be loaded. The query has already finished executing,"
                   + " and results will be included once the segments are loaded, even if this query is canceled now.");
          segmentLoadWaiter.waitForSegmentsToLoad();
        }
      }
      stopExternalFetchers();
    }
    catch (Exception e) {
      log.warn(e, "Exception thrown during cleanup. Ignoring it and writing task report.");
    }

    // Generate report even if something went wrong.
    final MSQStagesReport stagesReport;

    if (queryDef != null) {
      final Map<Integer, ControllerStagePhase> stagePhaseMap;

      if (queryKernel != null) {
        // Once the query finishes, cleanup would have happened for all the stages that were successful
        // Therefore we mark it as done to make the reports prettier and more accurate
        queryKernel.markSuccessfulTerminalStagesAsFinished();
        stagePhaseMap = queryKernel.getActiveStages()
                                   .stream()
                                   .collect(
                                       Collectors.toMap(StageId::getStageNumber, queryKernel::getStagePhase)
                                   );
      } else {
<<<<<<< HEAD
        stagePhaseMap = Collections.emptyMap();
      }
=======
        stagesReport = null;
      }

      final MSQTaskReportPayload taskReportPayload = new MSQTaskReportPayload(
          makeStatusReport(
              taskStateForReport,
              errorForReport,
              workerWarnings,
              queryStartTime,
              new Interval(queryStartTime, DateTimes.nowUtc()).toDurationMillis(),
              workerTaskLauncher,
              segmentLoadWaiter,
              segmentReport
          ),
          stagesReport,
          countersSnapshot,
          resultsReport
      );
      context.writeReports(
          id(),
          TaskReport.buildTaskReports(new MSQTaskReport(id(), taskReportPayload))
      );
    }
    catch (Throwable e) {
      log.warn(e, "Error encountered while writing task report. Skipping.");
    }
>>>>>>> e2e0cb90

      stagesReport = makeStageReport(
          queryDef,
          stagePhaseMap,
          stageRuntimesForLiveReports,
          stageWorkerCountsForLiveReports,
          stagePartitionCountsForLiveReports,
          stageOutputChannelModesForLiveReports
      );
    } else {
      stagesReport = null;
    }

    final MSQTaskReportPayload taskReportPayload = new MSQTaskReportPayload(
        makeStatusReport(
            taskStateForReport,
            errorForReport,
            workerWarnings,
            queryStartTime,
            new Interval(queryStartTime, DateTimes.nowUtc()).toDurationMillis(),
            workerManager,
            segmentLoadWaiter
        ),
        stagesReport,
        countersSnapshot,
        null
    );

    queryListener.onQueryComplete(taskReportPayload);
  }

  /**
   * Releases the locks obtained by the task.
   */
  private void releaseTaskLocks() throws IOException
  {
    final List<TaskLock> locks;
    try {
      locks = context.taskActionClient().submit(new LockListAction());
      for (final TaskLock lock : locks) {
        context.taskActionClient().submit(new LockReleaseAction(lock.getInterval()));
      }
    }
    catch (IOException e) {
      throw new IOException("Failed to release locks", e);
    }
  }

  /**
   * Adds some logic to {@link #kernelManipulationQueue}, where it will, in due time, be executed by the main
   * controller loop in {@link RunQueryUntilDone#run()}.
   * <p>
   * If the consumer throws an exception, the query fails.
   */
  public void addToKernelManipulationQueue(Consumer<ControllerQueryKernel> kernelConsumer)
  {
    if (!kernelManipulationQueue.offer(kernelConsumer)) {
      final String message = "Controller kernel queue is full. Main controller loop may be delayed or stuck.";
      log.warn(message);
      throw new IllegalStateException(message);
    }
  }

  private QueryDefinition initializeQueryDefAndState(final Closer closer)
  {
    this.selfDruidNode = context.selfNode();
    this.netClient = new ExceptionWrappingWorkerClient(context.newWorkerClient());
    closer.register(netClient);

    final QueryDefinition queryDef = makeQueryDefinition(
        queryId(),
        makeQueryControllerToolKit(),
        querySpec,
        context.jsonMapper()
    );

    if (log.isDebugEnabled()) {
      try {
        log.debug(
            "Query[%s] definition: %s",
            queryDef.getQueryId(),
            context.jsonMapper().writerWithDefaultPrettyPrinter().writeValueAsString(queryDef)
        );
      }
      catch (JsonProcessingException e) {
        throw new RuntimeException(e);
      }
    }

    QueryValidator.validateQueryDef(queryDef);
    queryDefRef.set(queryDef);

    queryKernelConfig = context.queryKernelConfig(querySpec, queryDef);
    workerManager = context.newWorkerManager(
        queryId,
        querySpec,
        queryKernelConfig,
        (failedTask, fault) -> {
          if (queryKernelConfig.isFaultTolerant() && ControllerQueryKernel.isRetriableFault(fault)) {
            addToKernelManipulationQueue(kernel -> {
              addToRetryQueue(kernel, failedTask.getWorkerNumber(), fault);
            });
          } else {
            throw new MSQException(fault);
          }
        }
    );

    if (queryKernelConfig.isFaultTolerant() && !(workerManager instanceof RetryCapableWorkerManager)) {
      // Not expected to happen, since all WorkerManager impls are currently retry-capable. Defensive check
      // for future-proofing.
      throw DruidException.defensive(
          "Cannot run with fault tolerance since workerManager class[%s] does not support retrying",
          workerManager.getClass().getName()
      );
    }

    final long maxParseExceptions = MultiStageQueryContext.getMaxParseExceptions(querySpec.getQuery().context());
    this.faultsExceededChecker = new FaultsExceededChecker(
        ImmutableMap.of(CannotParseExternalDataFault.CODE, maxParseExceptions)
    );

    stageToStatsMergingMode = new HashMap<>();
    queryDef.getStageDefinitions().forEach(
        stageDefinition ->
            stageToStatsMergingMode.put(
                stageDefinition.getId().getStageNumber(),
                finalizeClusterStatisticsMergeMode(
                    stageDefinition,
                    MultiStageQueryContext.getClusterStatisticsMergeMode(querySpec.getQuery().context())
                )
            )
    );
    this.workerSketchFetcher = new WorkerSketchFetcher(
        netClient,
        workerManager,
        queryKernelConfig.isFaultTolerant()
    );
    closer.register(workerSketchFetcher::close);

    return queryDef;
  }

  /**
   * Adds the work orders for worker to {@link ControllerImpl#workOrdersToRetry} if the {@link ControllerQueryKernel} determines that there
   * are work orders which needs reprocessing.
   * <br></br>
   * This method is not thread safe, so it should always be called inside the main controller thread.
   */
  private void addToRetryQueue(ControllerQueryKernel kernel, int worker, MSQFault fault)
  {
    // Blind cast to RetryCapableWorkerManager is safe, since we verified that workerManager is retry-capable
    // when initially creating it.
    final RetryCapableWorkerManager retryCapableWorkerManager = (RetryCapableWorkerManager) workerManager;

    List<WorkOrder> retriableWorkOrders = kernel.getWorkInCaseWorkerEligibleForRetryElseThrow(worker, fault);
    if (!retriableWorkOrders.isEmpty()) {
      log.info("Submitting worker[%s] for relaunch because of fault[%s]", worker, fault);
      retryCapableWorkerManager.submitForRelaunch(worker);
      workOrdersToRetry.compute(worker, (workerNumber, workOrders) -> {
        if (workOrders == null) {
          return new HashSet<>(retriableWorkOrders);
        } else {
          workOrders.addAll(retriableWorkOrders);
          return workOrders;
        }
      });
    } else {
      log.debug(
          "Worker[%d] has no active workOrders that need relaunch therefore not relaunching",
          worker
      );
      retryCapableWorkerManager.reportFailedInactiveWorker(worker);
    }
  }

  /**
   * Accepts a {@link PartialKeyStatisticsInformation} and updates the controller key statistics information. If all key
   * statistics information has been gathered, enqueues the task with the {@link WorkerSketchFetcher} to generate
   * partition boundaries. This is intended to be called by the {@link ControllerChatHandler}.
   */
  @Override
  public void updatePartialKeyStatisticsInformation(
      int stageNumber,
      int workerNumber,
      Object partialKeyStatisticsInformationObject
  )
  {
    addToKernelManipulationQueue(
        queryKernel -> {
          final StageId stageId = queryKernel.getStageId(stageNumber);

          if (queryKernel.isStageFinished(stageId)) {
            return;
          }

          final PartialKeyStatisticsInformation partialKeyStatisticsInformation;

          try {
            partialKeyStatisticsInformation = context.jsonMapper().convertValue(
                partialKeyStatisticsInformationObject,
                PartialKeyStatisticsInformation.class
            );
          }
          catch (IllegalArgumentException e) {
            throw new IAE(
                e,
                "Unable to deserialize the key statistic for stage [%s] received from the worker [%d]",
                stageId,
                workerNumber
            );
          }

          queryKernel.addPartialKeyStatisticsForStageAndWorker(stageId, workerNumber, partialKeyStatisticsInformation);
        }
    );
  }

  @Override
  public void doneReadingInput(int stageNumber, int workerNumber)
  {
    addToKernelManipulationQueue(
        queryKernel -> {
          final StageId stageId = queryKernel.getStageId(stageNumber);

          if (queryKernel.isStageFinished(stageId)) {
            return;
          }

          queryKernel.setDoneReadingInputForStageAndWorker(stageId, workerNumber);
        }
    );
  }

  @Override
  public void workerError(MSQErrorReport errorReport)
  {
    if (queryKernelConfig.isFaultTolerant()) {
      // Blind cast to RetryCapableWorkerManager in fault-tolerant mode is safe, since when fault-tolerance is
      // enabled, we verify that workerManager is retry-capable when initially creating it.
      final RetryCapableWorkerManager retryCapableWorkerManager = (RetryCapableWorkerManager) workerManager;

      if (retryCapableWorkerManager.isTaskCanceledByController(errorReport.getTaskId()) ||
          !retryCapableWorkerManager.isWorkerActive(errorReport.getTaskId())) {
        log.debug(
            "Ignoring error report for worker[%s] because it was intentionally shut down.",
            errorReport.getTaskId()
        );
        return;
      }
    }

    workerErrorRef.compareAndSet(null, mapQueryColumnNameToOutputColumnName(errorReport));
  }

  /**
   * This method intakes all the warnings that are generated by the worker. It is the responsibility of the
   * worker node to ensure that it doesn't spam the controller with unnecessary warning stack traces. Currently, that
   * limiting is implemented in {@link MSQWarningReportLimiterPublisher}
   */
  @Override
  public void workerWarning(List<MSQErrorReport> errorReports)
  {
    // This check safeguards that the controller doesn't run out of memory. Workers apply their own limiting to
    // protect their own memory, and to conserve worker -> controller bandwidth.
    long numReportsToAddCheck = Math.min(
        errorReports.size(),
        Limits.MAX_WORKERS * Limits.MAX_VERBOSE_WARNINGS - workerWarnings.size()
    );
    if (numReportsToAddCheck > 0) {
      synchronized (workerWarnings) {
        long numReportsToAdd = Math.min(
            errorReports.size(),
            Limits.MAX_WORKERS * Limits.MAX_VERBOSE_WARNINGS - workerWarnings.size()
        );
        for (int i = 0; i < numReportsToAdd; ++i) {
          workerWarnings.add(errorReports.get(i));
        }
      }
    }
  }

  /**
   * Periodic update of {@link CounterSnapshots} from subtasks.
   */
  @Override
  public void updateCounters(String taskId, CounterSnapshotsTree snapshotsTree)
  {
    taskCountersForLiveReports.putAll(snapshotsTree);
    Optional<Pair<String, Long>> warningsExceeded =
        faultsExceededChecker.addFaultsAndCheckIfExceeded(taskCountersForLiveReports);

    if (warningsExceeded.isPresent()) {
      // Present means the warning limit was exceeded, and warnings have therefore turned into an error.
      String errorCode = warningsExceeded.get().lhs;
      Long limit = warningsExceeded.get().rhs;

      workerError(MSQErrorReport.fromFault(
          taskId,
          selfDruidNode.getHost(),
          null,
          new TooManyWarningsFault(limit.intValue(), errorCode)
      ));
      addToKernelManipulationQueue(
          queryKernel ->
              queryKernel.getActiveStages().forEach(queryKernel::failStage)
      );
    }
  }

  /**
   * Reports that results are ready for a subtask.
   */
  @SuppressWarnings("unchecked")
  @Override
  public void resultsComplete(
      final String queryId,
      final int stageNumber,
      final int workerNumber,
      Object resultObject
  )
  {
    addToKernelManipulationQueue(
        queryKernel -> {
          final StageId stageId = new StageId(queryId, stageNumber);

          if (queryKernel.isStageFinished(stageId)) {
            return;
          }

          final Object convertedResultObject;
          try {
            convertedResultObject = context.jsonMapper().convertValue(
                resultObject,
                queryKernel.getStageDefinition(stageId).getProcessorFactory().getResultTypeReference()
            );
          }
          catch (IllegalArgumentException e) {
            throw new IAE(
                e,
                "Unable to deserialize the result object for stage [%s] received from the worker [%d]",
                stageId,
                workerNumber
            );
          }

          queryKernel.setResultsCompleteForStageAndWorker(stageId, workerNumber, convertedResultObject);
        }
    );
  }

  @Override
  @Nullable
  public TaskReport.ReportMap liveReports()
  {
    final QueryDefinition queryDef = queryDefRef.get();

    if (queryDef == null) {
      return null;
    }

    return TaskReport.buildTaskReports(
        new MSQTaskReport(
            queryId(),
            new MSQTaskReportPayload(
                makeStatusReport(
                    TaskState.RUNNING,
                    null,
                    workerWarnings,
                    queryStartTime,
                    queryStartTime == null ? -1L : new Interval(queryStartTime, DateTimes.nowUtc()).toDurationMillis(),
<<<<<<< HEAD
                    workerManager,
                    segmentLoadWaiter
=======
                    workerTaskLauncher,
                    segmentLoadWaiter,
                    segmentReport
>>>>>>> e2e0cb90
                ),
                makeStageReport(
                    queryDef,
                    stagePhasesForLiveReports,
                    stageRuntimesForLiveReports,
                    stageWorkerCountsForLiveReports,
                    stagePartitionCountsForLiveReports,
                    stageOutputChannelModesForLiveReports
                ),
                makeCountersSnapshotForLiveReports(),
                null
            )
        )
    );
  }

  /**
   * @param isStageOutputEmpty {@code true} if the stage output is empty, {@code false} if the stage output is non-empty,
   *                           {@code null} for stages where cluster key statistics are not gathered or is incomplete.
   *
   * @return the segments that will be generated by this job. Delegates to
   * {@link #generateSegmentIdsWithShardSpecsForAppend} or {@link #generateSegmentIdsWithShardSpecsForReplace} as
   * appropriate. This is a potentially expensive call, since it requires calling Overlord APIs.
   *
   * @throws MSQException with {@link InsertCannotAllocateSegmentFault} if an allocation cannot be made
   */
  private List<SegmentIdWithShardSpec> generateSegmentIdsWithShardSpecs(
      final DataSourceMSQDestination destination,
      final RowSignature signature,
      final ClusterBy clusterBy,
      final ClusterByPartitions partitionBoundaries,
      final boolean mayHaveMultiValuedClusterByFields,
      @Nullable final Boolean isStageOutputEmpty
  ) throws IOException
  {
    if (destination.isReplaceTimeChunks()) {
      return generateSegmentIdsWithShardSpecsForReplace(
          destination,
          signature,
          clusterBy,
          partitionBoundaries,
          mayHaveMultiValuedClusterByFields,
          isStageOutputEmpty
      );
    } else {
      final RowKeyReader keyReader = clusterBy.keyReader(signature);
      return generateSegmentIdsWithShardSpecsForAppend(
          destination,
          partitionBoundaries,
          keyReader,
          MultiStageQueryContext.validateAndGetTaskLockType(QueryContext.of(querySpec.getQuery().getContext()), false),
          isStageOutputEmpty
      );
    }
  }

  /**
   * Used by {@link #generateSegmentIdsWithShardSpecs}.
   *
   * @param isStageOutputEmpty {@code true} if the stage output is empty, {@code false} if the stage output is non-empty,
   *                           {@code null} for stages where cluster key statistics are not gathered or is incomplete.
   */
  private List<SegmentIdWithShardSpec> generateSegmentIdsWithShardSpecsForAppend(
      final DataSourceMSQDestination destination,
      final ClusterByPartitions partitionBoundaries,
      final RowKeyReader keyReader,
      final TaskLockType taskLockType,
      @Nullable final Boolean isStageOutputEmpty
  ) throws IOException
  {
    if (Boolean.TRUE.equals(isStageOutputEmpty)) {
      return Collections.emptyList();
    }

    final List<SegmentIdWithShardSpec> retVal = new ArrayList<>(partitionBoundaries.size());

    final Granularity segmentGranularity = destination.getSegmentGranularity();

    String previousSegmentId = null;

    segmentReport = new MSQSegmentReport(
        NumberedShardSpec.class.getSimpleName(),
        "Using NumberedShardSpec to generate segments since the query is inserting rows."
    );

    for (ClusterByPartition partitionBoundary : partitionBoundaries) {
      final DateTime timestamp = getBucketDateTime(partitionBoundary, segmentGranularity, keyReader);
      final SegmentIdWithShardSpec allocation;
      try {
        allocation = context.taskActionClient().submit(
            new SegmentAllocateAction(
                destination.getDataSource(),
                timestamp,
                // Same granularity for queryGranularity, segmentGranularity because we don't have insight here
                // into what queryGranularity "actually" is. (It depends on what time floor function was used.)
                segmentGranularity,
                segmentGranularity,
                queryId(),
                previousSegmentId,
                false,
                NumberedPartialShardSpec.instance(),
                LockGranularity.TIME_CHUNK,
                taskLockType
            )
        );
      }
      catch (ISE e) {
        if (isTaskLockPreemptedException(e)) {
          throw new MSQException(e, InsertLockPreemptedFault.instance());
        } else {
          throw e;
        }
      }

      if (allocation == null) {
        throw new MSQException(
            new InsertCannotAllocateSegmentFault(
                destination.getDataSource(),
                segmentGranularity.bucket(timestamp),
                null
            )
        );
      }

      // Even if allocation isn't null, the overlord makes the best effort job of allocating a segment with the given
      // segmentGranularity. This is commonly seen in case when there is already a coarser segment in the interval where
      // the requested segment is present and that segment completely overlaps the request. Throw an error if the interval
      // doesn't match the granularity requested
      if (!IntervalUtils.isAligned(allocation.getInterval(), segmentGranularity)) {
        throw new MSQException(
            new InsertCannotAllocateSegmentFault(
                destination.getDataSource(),
                segmentGranularity.bucket(timestamp),
                allocation.getInterval()
            )
        );
      }

      retVal.add(allocation);
      previousSegmentId = allocation.asSegmentId().toString();
    }

    return retVal;
  }

  /**
   * Used by {@link #generateSegmentIdsWithShardSpecs}.
   *
   * @param isStageOutputEmpty {@code true} if the stage output is empty, {@code false} if the stage output is non-empty,
   *                           {@code null} for stages where cluster key statistics are not gathered or is incomplete.
   */
  private List<SegmentIdWithShardSpec> generateSegmentIdsWithShardSpecsForReplace(
      final DataSourceMSQDestination destination,
      final RowSignature signature,
      final ClusterBy clusterBy,
      final ClusterByPartitions partitionBoundaries,
      final boolean mayHaveMultiValuedClusterByFields,
      @Nullable final Boolean isStageOutputEmpty
  ) throws IOException
  {
    if (Boolean.TRUE.equals(isStageOutputEmpty)) {
      return Collections.emptyList();
    }

    final RowKeyReader keyReader = clusterBy.keyReader(signature);
    final SegmentIdWithShardSpec[] retVal = new SegmentIdWithShardSpec[partitionBoundaries.size()];
    final Granularity segmentGranularity = destination.getSegmentGranularity();
    final List<String> shardColumns;
    final Pair<List<String>, String> shardReasonPair;

    shardReasonPair = computeShardColumns(signature, clusterBy, task.getQuerySpec().getColumnMappings(), mayHaveMultiValuedClusterByFields);
    shardColumns = shardReasonPair.lhs;
    String reason = shardReasonPair.rhs;
    log.info(StringUtils.format("ShardSpec chosen: %s", reason));
    if (shardColumns.isEmpty()) {
      segmentReport = new MSQSegmentReport(NumberedShardSpec.class.getSimpleName(), reason);
    } else {
<<<<<<< HEAD
      shardColumns = computeShardColumns(signature, clusterBy, querySpec.getColumnMappings());
=======
      segmentReport = new MSQSegmentReport(DimensionRangeShardSpec.class.getSimpleName(), reason);
>>>>>>> e2e0cb90
    }

    // Group partition ranges by bucket (time chunk), so we can generate shardSpecs for each bucket independently.
    final Map<DateTime, List<Pair<Integer, ClusterByPartition>>> partitionsByBucket = new HashMap<>();
    for (int i = 0; i < partitionBoundaries.ranges().size(); i++) {
      ClusterByPartition partitionBoundary = partitionBoundaries.ranges().get(i);
      final DateTime bucketDateTime = getBucketDateTime(partitionBoundary, segmentGranularity, keyReader);
      partitionsByBucket.computeIfAbsent(bucketDateTime, ignored -> new ArrayList<>())
                        .add(Pair.of(i, partitionBoundary));
    }

    // Process buckets (time chunks) one at a time.
    for (final Map.Entry<DateTime, List<Pair<Integer, ClusterByPartition>>> bucketEntry : partitionsByBucket.entrySet()) {
      final Interval interval = segmentGranularity.bucket(bucketEntry.getKey());

      // Validate interval against the replaceTimeChunks set of intervals.
      if (destination.getReplaceTimeChunks().stream().noneMatch(chunk -> chunk.contains(interval))) {
        throw new MSQException(new InsertTimeOutOfBoundsFault(interval, destination.getReplaceTimeChunks()));
      }

      final List<Pair<Integer, ClusterByPartition>> ranges = bucketEntry.getValue();
      String version = null;

      final List<TaskLock> locks = context.taskActionClient().submit(new LockListAction());
      for (final TaskLock lock : locks) {
        if (lock.getInterval().contains(interval)) {
          version = lock.getVersion();
        }
      }

      if (version == null) {
        // Lock was revoked, probably, because we should have originally acquired it in isReady.
        throw new MSQException(InsertLockPreemptedFault.INSTANCE);
      }

      for (int segmentNumber = 0; segmentNumber < ranges.size(); segmentNumber++) {
        final int partitionNumber = ranges.get(segmentNumber).lhs;
        final ShardSpec shardSpec;

        if (shardColumns.isEmpty()) {
          shardSpec = new NumberedShardSpec(segmentNumber, ranges.size());
        } else {
          final ClusterByPartition range = ranges.get(segmentNumber).rhs;
          final StringTuple start =
              segmentNumber == 0 ? null : makeStringTuple(clusterBy, keyReader, range.getStart());
          final StringTuple end =
              segmentNumber == ranges.size() - 1 ? null : makeStringTuple(clusterBy, keyReader, range.getEnd());

          shardSpec = new DimensionRangeShardSpec(shardColumns, start, end, segmentNumber, ranges.size());
        }

        retVal[partitionNumber] = new SegmentIdWithShardSpec(destination.getDataSource(), interval, version, shardSpec);
      }
    }

    return Arrays.asList(retVal);
  }

  @Override
  public List<String> getTaskIds()
  {
    if (workerManager == null) {
      return Collections.emptyList();
    }

    return workerManager.getWorkerIds();
  }

  @SuppressWarnings({"unchecked", "rawtypes"})
  @Nullable
  private Int2ObjectMap<Object> makeWorkerFactoryInfosForStage(
      final QueryDefinition queryDef,
      final int stageNumber,
      final WorkerInputs workerInputs,
      @Nullable final List<SegmentIdWithShardSpec> segmentsToGenerate
  )
  {
    if (MSQControllerTask.isIngestion(querySpec) &&
        stageNumber == queryDef.getFinalStageDefinition().getStageNumber()) {
      // noinspection unchecked,rawtypes
      return (Int2ObjectMap) makeSegmentGeneratorWorkerFactoryInfos(workerInputs, segmentsToGenerate);
    } else {
      return null;
    }
  }

  @SuppressWarnings("rawtypes")
  private QueryKit makeQueryControllerToolKit()
  {
    final Map<Class<? extends Query>, QueryKit> kitMap =
        ImmutableMap.<Class<? extends Query>, QueryKit>builder()
                    .put(ScanQuery.class, new ScanQueryKit(context.jsonMapper()))
                    .put(GroupByQuery.class, new GroupByQueryKit(context.jsonMapper()))
                    .put(WindowOperatorQuery.class, new WindowOperatorQueryKit(context.jsonMapper()))
                    .build();

    return new MultiQueryKit(kitMap);
  }

  private Int2ObjectMap<List<SegmentIdWithShardSpec>> makeSegmentGeneratorWorkerFactoryInfos(
      final WorkerInputs workerInputs,
      final List<SegmentIdWithShardSpec> segmentsToGenerate
  )
  {
    final Int2ObjectMap<List<SegmentIdWithShardSpec>> retVal = new Int2ObjectAVLTreeMap<>();

    // Empty segments validation already happens when the stages are started -- so we cannot have both
    // isFailOnEmptyInsertEnabled and segmentsToGenerate.isEmpty() be true here.
    if (segmentsToGenerate.isEmpty()) {
      return retVal;
    }

    for (final int workerNumber : workerInputs.workers()) {
      // SegmentGenerator stage has a single input from another stage.
      final StageInputSlice stageInputSlice =
          (StageInputSlice) Iterables.getOnlyElement(workerInputs.inputsForWorker(workerNumber));

      final List<SegmentIdWithShardSpec> workerSegments = new ArrayList<>();
      retVal.put(workerNumber, workerSegments);

      for (final ReadablePartition partition : stageInputSlice.getPartitions()) {
        workerSegments.add(segmentsToGenerate.get(partition.getPartitionNumber()));
      }
    }

    return retVal;
  }

  /**
   * A blocking function used to contact multiple workers. Checks if all the workers are running before contacting them.
   *
   * @param queryKernel
   * @param contactFn
   * @param workers        set of workers to contact
   * @param successFn      After contacting all the tasks, a custom callback is invoked in the main thread for each successfully contacted task.
   * @param retryOnFailure If true, after contacting all the tasks, adds this worker to retry queue in the main thread.
   *                       If false, cancel all the futures and propagate the exception to the caller.
   */
  private void contactWorkersForStage(
      final ControllerQueryKernel queryKernel,
      final IntSet workers,
      final TaskContactFn contactFn,
      final TaskContactSuccess successFn,
      final boolean retryOnFailure
  )
  {
    // Sorted copy of target worker numbers to ensure consistent iteration order.
    final List<Integer> workersCopy = Ordering.natural().sortedCopy(workers);
    final List<String> workerIds = getTaskIds();
    final List<ListenableFuture<Void>> workerFutures = new ArrayList<>(workersCopy.size());

    try {
      workerManager.waitForWorkers(workers);
    }
    catch (InterruptedException e) {
      Thread.currentThread().interrupt();
      throw new RuntimeException(e);
    }

    for (final int workerNumber : workersCopy) {
      workerFutures.add(contactFn.contactTask(netClient, workerIds.get(workerNumber), workerNumber));
    }

    final List<Either<Throwable, Void>> workerResults =
        FutureUtils.getUnchecked(FutureUtils.coalesce(workerFutures), true);

    for (int i = 0; i < workerResults.size(); i++) {
      final int workerNumber = workersCopy.get(i);
      final String workerId = workerIds.get(workerNumber);
      final Either<Throwable, Void> workerResult = workerResults.get(i);

      if (workerResult.isValue()) {
        successFn.onSuccess(workerId, workerNumber);
      } else if (retryOnFailure) {
        // Possibly retryable failure.
        log.info(
            workerResult.error(),
            "Detected failure while contacting task[%s]. Initiating relaunch of worker[%d] if applicable",
            workerId,
            workerNumber
        );

        addToRetryQueue(queryKernel, workerNumber, new WorkerRpcFailedFault(workerId));
      } else {
        // Nonretryable failure.
        throw new RuntimeException(workerResult.error());
      }
    }
  }

  private void startWorkForStage(
      final QueryDefinition queryDef,
      final ControllerQueryKernel queryKernel,
      final int stageNumber,
      @Nullable final List<SegmentIdWithShardSpec> segmentsToGenerate
  )
  {
    final Int2ObjectMap<Object> extraInfos = makeWorkerFactoryInfosForStage(
        queryDef,
        stageNumber,
        queryKernel.getWorkerInputsForStage(queryKernel.getStageId(stageNumber)),
        segmentsToGenerate
    );

    final Int2ObjectMap<WorkOrder> workOrders = queryKernel.createWorkOrders(stageNumber, extraInfos);
    final StageId stageId = new StageId(queryDef.getQueryId(), stageNumber);

    queryKernel.startStage(stageId);
    contactWorkersForStage(
        queryKernel,
        workOrders.keySet(),
        (netClient, taskId, workerNumber) -> (
            netClient.postWorkOrder(taskId, workOrders.get(workerNumber))),
        (workerId, workerNumber) ->
            queryKernel.workOrdersSentForWorker(stageId, workerNumber),
        queryKernelConfig.isFaultTolerant()
    );
  }

  private void postResultPartitionBoundariesForStage(
      final ControllerQueryKernel queryKernel,
      final QueryDefinition queryDef,
      final int stageNumber,
      final ClusterByPartitions resultPartitionBoundaries,
      final IntSet workers
  )
  {
    final StageId stageId = new StageId(queryDef.getQueryId(), stageNumber);

    contactWorkersForStage(
        queryKernel,
        workers,
        (netClient, workerId, workerNumber) ->
            netClient.postResultPartitionBoundaries(workerId, stageId, resultPartitionBoundaries),
        (workerId, workerNumber) ->
            queryKernel.partitionBoundariesSentForWorker(stageId, workerNumber),
        queryKernelConfig.isFaultTolerant()
    );
  }

  /**
   * Publish the list of segments. Additionally, if {@link DataSourceMSQDestination#isReplaceTimeChunks()},
   * also drop all other segments within the replacement intervals.
   */
  private void publishAllSegments(final Set<DataSegment> segments) throws IOException
  {
    final DataSourceMSQDestination destination =
        (DataSourceMSQDestination) querySpec.getDestination();
    final Set<DataSegment> segmentsWithTombstones = new HashSet<>(segments);
    int numTombstones = 0;
    final TaskLockType taskLockType = MultiStageQueryContext.validateAndGetTaskLockType(
        QueryContext.of(querySpec.getQuery().getContext()),
        destination.isReplaceTimeChunks()
    );

    if (destination.isReplaceTimeChunks()) {
      final List<Interval> intervalsToDrop = findIntervalsToDrop(Preconditions.checkNotNull(segments, "segments"));

      if (!intervalsToDrop.isEmpty()) {
        TombstoneHelper tombstoneHelper = new TombstoneHelper(context.taskActionClient());
        try {
          Set<DataSegment> tombstones = tombstoneHelper.computeTombstoneSegmentsForReplace(
              intervalsToDrop,
              destination.getReplaceTimeChunks(),
              destination.getDataSource(),
              destination.getSegmentGranularity(),
              Limits.MAX_PARTITION_BUCKETS
          );
          segmentsWithTombstones.addAll(tombstones);
          numTombstones = tombstones.size();
        }
        catch (IllegalStateException e) {
          throw new MSQException(e, InsertLockPreemptedFault.instance());
        }
        catch (TooManyBucketsException e) {
          throw new MSQException(e, new TooManyBucketsFault(Limits.MAX_PARTITION_BUCKETS));
        }
      }

      if (segmentsWithTombstones.isEmpty()) {
        // Nothing to publish, only drop. We already validated that the intervalsToDrop do not have any
        // partially-overlapping segments, so it's safe to drop them as intervals instead of as specific segments.
        // This should not need a segment load wait as segments are marked as unused immediately.
        for (final Interval interval : intervalsToDrop) {
          context.taskActionClient()
                 .submit(new MarkSegmentsAsUnusedAction(destination.getDataSource(), interval));
        }
      } else {
        if (MultiStageQueryContext.shouldWaitForSegmentLoad(querySpec.getQuery().context())) {
          segmentLoadWaiter = new SegmentLoadStatusFetcher(
              context.injector().getInstance(BrokerClient.class),
              context.jsonMapper(),
              queryId,
              destination.getDataSource(),
              segmentsWithTombstones,
              true
          );
        }
        performSegmentPublish(
            context.taskActionClient(),
            createOverwriteAction(taskLockType, segmentsWithTombstones)
        );
      }
    } else if (!segments.isEmpty()) {
      if (MultiStageQueryContext.shouldWaitForSegmentLoad(querySpec.getQuery().context())) {
        segmentLoadWaiter = new SegmentLoadStatusFetcher(
            context.injector().getInstance(BrokerClient.class),
            context.jsonMapper(),
            queryId,
            destination.getDataSource(),
            segments,
            true
        );
      }
      // Append mode.
      performSegmentPublish(
          context.taskActionClient(),
          createAppendAction(segments, taskLockType)
      );
    }

    context.emitMetric("ingest/tombstones/count", numTombstones);
    // Include tombstones in the reported segments count
    context.emitMetric("ingest/segments/count", segmentsWithTombstones.size());
  }

  private static TaskAction<SegmentPublishResult> createAppendAction(
      Set<DataSegment> segments,
      TaskLockType taskLockType
  )
  {
    if (taskLockType.equals(TaskLockType.APPEND)) {
      return SegmentTransactionalAppendAction.forSegments(segments);
    } else if (taskLockType.equals(TaskLockType.SHARED)) {
      return SegmentTransactionalInsertAction.appendAction(segments, null, null);
    } else {
      throw DruidException.defensive("Invalid lock type [%s] received for append action", taskLockType);
    }
  }

  private TaskAction<SegmentPublishResult> createOverwriteAction(
      TaskLockType taskLockType,
      Set<DataSegment> segmentsWithTombstones
  )
  {
    if (taskLockType.equals(TaskLockType.REPLACE)) {
      return SegmentTransactionalReplaceAction.create(segmentsWithTombstones);
    } else if (taskLockType.equals(TaskLockType.EXCLUSIVE)) {
      return SegmentTransactionalInsertAction.overwriteAction(null, segmentsWithTombstones);
    } else {
      throw DruidException.defensive("Invalid lock type [%s] received for overwrite action", taskLockType);
    }
  }

  /**
   * When doing an ingestion with {@link DataSourceMSQDestination#isReplaceTimeChunks()}, finds intervals
   * containing data that should be dropped.
   */
  private List<Interval> findIntervalsToDrop(final Set<DataSegment> publishedSegments)
  {
    // Safe to cast because publishAllSegments is only called for dataSource destinations.
    final DataSourceMSQDestination destination =
        (DataSourceMSQDestination) querySpec.getDestination();
    final List<Interval> replaceIntervals =
        new ArrayList<>(JodaUtils.condenseIntervals(destination.getReplaceTimeChunks()));
    final List<Interval> publishIntervals =
        JodaUtils.condenseIntervals(Iterables.transform(publishedSegments, DataSegment::getInterval));
    return IntervalUtils.difference(replaceIntervals, publishIntervals);
  }

  private CounterSnapshotsTree getCountersFromAllTasks()
  {
    final CounterSnapshotsTree retVal = new CounterSnapshotsTree();
    final List<String> taskList = getTaskIds();

    final List<ListenableFuture<CounterSnapshotsTree>> futures = new ArrayList<>();

    for (String taskId : taskList) {
      futures.add(netClient.getCounters(taskId));
    }

    final List<CounterSnapshotsTree> snapshotsTrees =
        FutureUtils.getUnchecked(MSQFutureUtils.allAsList(futures, true), true);

    for (CounterSnapshotsTree snapshotsTree : snapshotsTrees) {
      retVal.putAll(snapshotsTree);
    }

    return retVal;
  }

  private void postFinishToAllTasks()
  {
    final List<String> taskList = getTaskIds();

    final List<ListenableFuture<Void>> futures = new ArrayList<>();

    for (String taskId : taskList) {
      futures.add(netClient.postFinish(taskId));
    }

    FutureUtils.getUnchecked(MSQFutureUtils.allAsList(futures, true), true);
  }

  private CounterSnapshotsTree makeCountersSnapshotForLiveReports()
  {
    // taskCountersForLiveReports is mutable: Copy so we get a point-in-time snapshot.
    return CounterSnapshotsTree.fromMap(taskCountersForLiveReports.copyMap());
  }

  private CounterSnapshotsTree getFinalCountersSnapshot(@Nullable final ControllerQueryKernel queryKernel)
  {
    if (queryKernel != null && queryKernel.isSuccess()) {
      return getCountersFromAllTasks();
    } else {
      return makeCountersSnapshotForLiveReports();
    }
  }

  private void publishSegmentsIfNeeded(
      final QueryDefinition queryDef,
      final ControllerQueryKernel queryKernel
  ) throws IOException
  {
    if (queryKernel.isSuccess() && MSQControllerTask.isIngestion(querySpec)) {
      final StageId finalStageId = queryKernel.getStageId(queryDef.getFinalStageDefinition().getStageNumber());

      //noinspection unchecked
      @SuppressWarnings("unchecked")
      final Set<DataSegment> segments = (Set<DataSegment>) queryKernel.getResultObjectForStage(finalStageId);
      log.info("Query [%s] publishing %d segments.", queryDef.getQueryId(), segments.size());
      publishAllSegments(segments);
    }
  }

  /**
   * Clean up durable storage, if used for stage output.
   * <p>
   * Note that this is only called by the controller task itself. It isn't called automatically by anything in
   * particular if the controller fails early without being able to run its cleanup routines. This can cause files
   * to be left in durable storage beyond their useful life.
   */
  private void cleanUpDurableStorageIfNeeded()
  {
    if (queryKernelConfig != null && queryKernelConfig.isDurableStorage()) {
      final String controllerDirName = DurableStorageUtils.getControllerDirectory(queryId());
      try {
        // Delete all temporary files as a failsafe
        MSQTasks.makeStorageConnector(context.injector()).deleteRecursively(controllerDirName);
      }
      catch (Exception e) {
        // If an error is thrown while cleaning up a file, log it and try to continue with the cleanup
        log.warn(e, "Error while cleaning up temporary files at path[%s]. Skipping.", controllerDirName);
      }
    }
  }

  @SuppressWarnings("unchecked")
  private static QueryDefinition makeQueryDefinition(
      final String queryId,
      @SuppressWarnings("rawtypes") final QueryKit toolKit,
      final MSQSpec querySpec,
      final ObjectMapper jsonMapper
  )
  {
    final MSQTuningConfig tuningConfig = querySpec.getTuningConfig();
    final ColumnMappings columnMappings = querySpec.getColumnMappings();
    final Query<?> queryToPlan;
    final ShuffleSpecFactory shuffleSpecFactory;

    if (MSQControllerTask.isIngestion(querySpec)) {
      shuffleSpecFactory = querySpec.getDestination()
                                    .getShuffleSpecFactory(tuningConfig.getRowsPerSegment());

      if (!columnMappings.hasUniqueOutputColumnNames()) {
        // We do not expect to hit this case in production, because the SQL validator checks that column names
        // are unique for INSERT and REPLACE statements (i.e. anything where MSQControllerTask.isIngestion would
        // be true). This check is here as defensive programming.
        throw new ISE("Column names are not unique: [%s]", columnMappings.getOutputColumnNames());
      }

      if (columnMappings.hasOutputColumn(ColumnHolder.TIME_COLUMN_NAME)) {
        // We know there's a single time column, because we've checked columnMappings.hasUniqueOutputColumnNames().
        final int timeColumn = columnMappings.getOutputColumnsByName(ColumnHolder.TIME_COLUMN_NAME).getInt(0);
        queryToPlan = querySpec.getQuery().withOverriddenContext(
            ImmutableMap.of(
                QueryKitUtils.CTX_TIME_COLUMN_NAME,
                columnMappings.getQueryColumnName(timeColumn)
            )
        );
      } else {
        queryToPlan = querySpec.getQuery();
      }
    } else {
      shuffleSpecFactory =
          querySpec.getDestination()
                   .getShuffleSpecFactory(MultiStageQueryContext.getRowsPerPage(querySpec.getQuery().context()));
      queryToPlan = querySpec.getQuery();
    }

    final QueryDefinition queryDef;

    try {
      queryDef = toolKit.makeQueryDefinition(
          queryId,
          queryToPlan,
          toolKit,
          shuffleSpecFactory,
          tuningConfig.getMaxNumWorkers(),
          0
      );
    }
    catch (MSQException e) {
      // If the toolkit throws a MSQFault, don't wrap it in a more generic QueryNotSupportedFault
      throw e;
    }
    catch (Exception e) {
      throw new MSQException(e, QueryNotSupportedFault.INSTANCE);
    }

    if (MSQControllerTask.isIngestion(querySpec)) {
      final RowSignature querySignature = queryDef.getFinalStageDefinition().getSignature();
      final ClusterBy queryClusterBy = queryDef.getFinalStageDefinition().getClusterBy();

      // Find the stage that provides shuffled input to the final segment-generation stage.
      StageDefinition finalShuffleStageDef = queryDef.getFinalStageDefinition();

      while (!finalShuffleStageDef.doesShuffle()
             && InputSpecs.getStageNumbers(finalShuffleStageDef.getInputSpecs()).size() == 1) {
        finalShuffleStageDef = queryDef.getStageDefinition(
            Iterables.getOnlyElement(InputSpecs.getStageNumbers(finalShuffleStageDef.getInputSpecs()))
        );
      }

      if (!finalShuffleStageDef.doesShuffle()) {
        finalShuffleStageDef = null;
      }

      // Add all query stages.
      // Set shuffleCheckHasMultipleValues on the stage that serves as input to the final segment-generation stage.
      final QueryDefinitionBuilder builder = QueryDefinition.builder(queryId);

      for (final StageDefinition stageDef : queryDef.getStageDefinitions()) {
        if (stageDef.equals(finalShuffleStageDef)) {
          builder.add(StageDefinition.builder(stageDef).shuffleCheckHasMultipleValues(true));
        } else {
          builder.add(StageDefinition.builder(stageDef));
        }
      }

      // Then, add a segment-generation stage.
      final DataSchema dataSchema =
          makeDataSchemaForIngestion(querySpec, querySignature, queryClusterBy, columnMappings, jsonMapper);

      builder.add(
          StageDefinition.builder(queryDef.getNextStageNumber())
                         .inputs(new StageInputSpec(queryDef.getFinalStageDefinition().getStageNumber()))
                         .maxWorkerCount(tuningConfig.getMaxNumWorkers())
                         .processorFactory(
                             new SegmentGeneratorFrameProcessorFactory(
                                 dataSchema,
                                 columnMappings,
                                 tuningConfig
                             )
                         )
      );

      return builder.build();
    } else if (querySpec.getDestination() instanceof TaskReportMSQDestination) {
      return queryDef;
    } else if (querySpec.getDestination() instanceof DurableStorageMSQDestination) {

      // attaching new query results stage if the final stage does sort during shuffle so that results are ordered.
      StageDefinition finalShuffleStageDef = queryDef.getFinalStageDefinition();
      if (finalShuffleStageDef.doesSortDuringShuffle()) {
        final QueryDefinitionBuilder builder = QueryDefinition.builder(queryId);
        builder.addAll(queryDef);
        builder.add(StageDefinition.builder(queryDef.getNextStageNumber())
                                   .inputs(new StageInputSpec(queryDef.getFinalStageDefinition().getStageNumber()))
                                   .maxWorkerCount(tuningConfig.getMaxNumWorkers())
                                   .signature(finalShuffleStageDef.getSignature())
                                   .shuffleSpec(null)
                                   .processorFactory(new QueryResultFrameProcessorFactory())
        );
        return builder.build();
      } else {
        return queryDef;
      }
    } else if (querySpec.getDestination() instanceof ExportMSQDestination) {
      final ExportMSQDestination exportMSQDestination = (ExportMSQDestination) querySpec.getDestination();
      final ExportStorageProvider exportStorageProvider = exportMSQDestination.getExportStorageProvider();

      try {
        // Check that the export destination is empty as a sanity check. We want to avoid modifying any other files with export.
        Iterator<String> filesIterator = exportStorageProvider.get().listDir("");
        if (filesIterator.hasNext()) {
          throw DruidException.forPersona(DruidException.Persona.USER)
                              .ofCategory(DruidException.Category.RUNTIME_FAILURE)
                              .build(
                                  "Found files at provided export destination[%s]. Export is only allowed to "
                                  + "an empty path. Please provide an empty path/subdirectory or move the existing files.",
                                  exportStorageProvider.getBasePath()
                              );
        }
      }
      catch (IOException e) {
        throw DruidException.forPersona(DruidException.Persona.USER)
                            .ofCategory(DruidException.Category.RUNTIME_FAILURE)
                            .build(e, "Exception occurred while connecting to export destination.");
      }

      final ResultFormat resultFormat = exportMSQDestination.getResultFormat();
      final QueryDefinitionBuilder builder = QueryDefinition.builder(queryId);
      builder.addAll(queryDef);
      builder.add(StageDefinition.builder(queryDef.getNextStageNumber())
                                 .inputs(new StageInputSpec(queryDef.getFinalStageDefinition().getStageNumber()))
                                 .maxWorkerCount(tuningConfig.getMaxNumWorkers())
                                 .signature(queryDef.getFinalStageDefinition().getSignature())
                                 .shuffleSpec(null)
                                 .processorFactory(new ExportResultsFrameProcessorFactory(
                                     queryId,
                                     exportStorageProvider,
                                     resultFormat,
                                     columnMappings
                                 ))
      );
      return builder.build();
    } else {
      throw new ISE("Unsupported destination [%s]", querySpec.getDestination());
    }
  }

  private static String getDataSourceForIngestion(final MSQSpec querySpec)
  {
    return ((DataSourceMSQDestination) querySpec.getDestination()).getDataSource();
  }

  private static DataSchema makeDataSchemaForIngestion(
      MSQSpec querySpec,
      RowSignature querySignature,
      ClusterBy queryClusterBy,
      ColumnMappings columnMappings,
      ObjectMapper jsonMapper
  )
  {
    final DataSourceMSQDestination destination = (DataSourceMSQDestination) querySpec.getDestination();
    final boolean isRollupQuery = isRollupQuery(querySpec.getQuery());

    final Pair<List<DimensionSchema>, List<AggregatorFactory>> dimensionsAndAggregators =
        makeDimensionsAndAggregatorsForIngestion(
            querySignature,
            queryClusterBy,
            destination.getSegmentSortOrder(),
            columnMappings,
            isRollupQuery,
            querySpec.getQuery()
        );

    return new DataSchema(
        destination.getDataSource(),
        new TimestampSpec(ColumnHolder.TIME_COLUMN_NAME, "millis", null),
        new DimensionsSpec(dimensionsAndAggregators.lhs),
        dimensionsAndAggregators.rhs.toArray(new AggregatorFactory[0]),
        makeGranularitySpecForIngestion(querySpec.getQuery(), querySpec.getColumnMappings(), isRollupQuery, jsonMapper),
        new TransformSpec(null, Collections.emptyList())
    );
  }

  private static GranularitySpec makeGranularitySpecForIngestion(
      final Query<?> query,
      final ColumnMappings columnMappings,
      final boolean isRollupQuery,
      final ObjectMapper jsonMapper
  )
  {
    if (isRollupQuery) {
      final String queryGranularityString =
          query.context().getString(GroupByQuery.CTX_TIMESTAMP_RESULT_FIELD_GRANULARITY, "");

      if (timeIsGroupByDimension((GroupByQuery) query, columnMappings) && !queryGranularityString.isEmpty()) {
        final Granularity queryGranularity;

        try {
          queryGranularity = jsonMapper.readValue(queryGranularityString, Granularity.class);
        }
        catch (JsonProcessingException e) {
          throw new RuntimeException(e);
        }

        return new ArbitraryGranularitySpec(queryGranularity, true, Intervals.ONLY_ETERNITY);
      }
      return new ArbitraryGranularitySpec(Granularities.NONE, true, Intervals.ONLY_ETERNITY);
    } else {
      return new ArbitraryGranularitySpec(Granularities.NONE, false, Intervals.ONLY_ETERNITY);
    }
  }

  /**
   * Checks that a {@link GroupByQuery} is grouping on the primary time column.
   * <p>
   * The logic here is roundabout. First, we check which column in the {@link GroupByQuery} corresponds to the
   * output column {@link ColumnHolder#TIME_COLUMN_NAME}, using our {@link ColumnMappings}. Then, we check for the
   * presence of an optimization done in {@link DruidQuery#toGroupByQuery()}, where the context parameter
   * {@link GroupByQuery#CTX_TIMESTAMP_RESULT_FIELD} and various related parameters are set when one of the dimensions
   * is detected to be a time-floor. Finally, we check that the name of that dimension, and the name of our time field
   * from {@link ColumnMappings}, are the same.
   */
  private static boolean timeIsGroupByDimension(GroupByQuery groupByQuery, ColumnMappings columnMappings)
  {
    final IntList positions = columnMappings.getOutputColumnsByName(ColumnHolder.TIME_COLUMN_NAME);

    if (positions.size() == 1) {
      final String queryTimeColumn = columnMappings.getQueryColumnName(positions.getInt(0));
      return queryTimeColumn.equals(groupByQuery.context().getString(GroupByQuery.CTX_TIMESTAMP_RESULT_FIELD));
    } else {
      return false;
    }
  }

  /**
   * Whether a native query represents an ingestion with rollup.
   * <p>
   * Checks for three things:
   * <p>
   * - The query must be a {@link GroupByQuery}, because rollup requires columns to be split into dimensions and
   * aggregations.
   * - The query must not finalize aggregations, because rollup requires inserting the intermediate type of
   * complex aggregations, not the finalized type. (So further rollup is possible.)
   * - The query must explicitly disable {@link GroupByQueryConfig#CTX_KEY_ENABLE_MULTI_VALUE_UNNESTING}, because
   * groupBy on multi-value dimensions implicitly unnests, which is not desired behavior for rollup at ingestion time
   * (rollup expects multi-value dimensions to be treated as arrays).
   */
  private static boolean isRollupQuery(Query<?> query)
  {
    return query instanceof GroupByQuery
           && !MultiStageQueryContext.isFinalizeAggregations(query.context())
           && !query.context().getBoolean(GroupByQueryConfig.CTX_KEY_ENABLE_MULTI_VALUE_UNNESTING, true);
  }

  /**
   * Compute shard columns for {@link DimensionRangeShardSpec}. Returns an empty list if range-based sharding
   * is not applicable.
   */
  private static Pair<List<String>, String> computeShardColumns(
      final RowSignature signature,
      final ClusterBy clusterBy,
      final ColumnMappings columnMappings,
      boolean mayHaveMultiValuedClusterByFields
  )
  {
    if (mayHaveMultiValuedClusterByFields) {
      // DimensionRangeShardSpec cannot handle multivalued fields.
      return Pair.of(Collections.emptyList(), "Cannot use RangeShardSpec, the fields in the CLUSTERED BY clause contains multivalued fields. Using NumberedShardSpec instead.");
    }
    final List<KeyColumn> clusterByColumns = clusterBy.getColumns();
    final List<String> shardColumns = new ArrayList<>();
    final boolean boosted = isClusterByBoosted(clusterBy);
    final int numShardColumns = clusterByColumns.size() - clusterBy.getBucketByCount() - (boosted ? 1 : 0);

    if (numShardColumns == 0) {
      return Pair.of(Collections.emptyList(), "Using NumberedShardSpec as no columns are supplied in the 'CLUSTERED BY' clause.");
    }

    for (int i = clusterBy.getBucketByCount(); i < clusterBy.getBucketByCount() + numShardColumns; i++) {
      final KeyColumn column = clusterByColumns.get(i);
      final IntList outputColumns = columnMappings.getOutputColumnsForQueryColumn(column.columnName());

      // DimensionRangeShardSpec only handles ascending order.
      if (column.order() != KeyOrder.ASCENDING) {
        return Pair.of(Collections.emptyList(), "Cannot use RangeShardSpec, RangedShardSpec only supports ascending CLUSTER BY keys. Using NumberedShardSpec instead.");
      }

      ColumnType columnType = signature.getColumnType(column.columnName()).orElse(null);

      // DimensionRangeShardSpec only handles strings.
      if (!(ColumnType.STRING.equals(columnType))) {
        return Pair.of(Collections.emptyList(), "Cannot use RangeShardSpec, RangedShardSpec only supports string CLUSTER BY keys. Using NumberedShardSpec instead.");
      }

      // DimensionRangeShardSpec only handles columns that appear as-is in the output.
      if (outputColumns.isEmpty()) {
        return Pair.of(Collections.emptyList(), StringUtils.format("Cannot use RangeShardSpec, Could not find output column name for column [%s]. Using NumberedShardSpec instead.", column.columnName()));
      }

      shardColumns.add(columnMappings.getOutputColumnName(outputColumns.getInt(0)));
    }

    return Pair.of(shardColumns, "Using RangeShardSpec to generate segments.");
  }

  /**
   * Checks if the {@link ClusterBy} has a {@link QueryKitUtils#PARTITION_BOOST_COLUMN}. See javadocs for that
   * constant for more details about what it does.
   */
  private static boolean isClusterByBoosted(final ClusterBy clusterBy)
  {
    return !clusterBy.getColumns().isEmpty()
           && clusterBy.getColumns()
                       .get(clusterBy.getColumns().size() - 1)
                       .columnName()
                       .equals(QueryKitUtils.PARTITION_BOOST_COLUMN);
  }

  private static StringTuple makeStringTuple(
      final ClusterBy clusterBy,
      final RowKeyReader keyReader,
      final RowKey key
  )
  {
    final String[] array = new String[clusterBy.getColumns().size() - clusterBy.getBucketByCount()];
    final boolean boosted = isClusterByBoosted(clusterBy);

    for (int i = 0; i < array.length; i++) {
      final Object val = keyReader.read(key, clusterBy.getBucketByCount() + i);

      if (i == array.length - 1 && boosted) {
        // Boost column
        //noinspection RedundantCast: false alarm; the cast is necessary
        array[i] = StringUtils.format("%016d", (long) val);
      } else {
        array[i] = (String) val;
      }
    }

    return new StringTuple(array);
  }

  private static Pair<List<DimensionSchema>, List<AggregatorFactory>> makeDimensionsAndAggregatorsForIngestion(
      final RowSignature querySignature,
      final ClusterBy queryClusterBy,
      final List<String> segmentSortOrder,
      final ColumnMappings columnMappings,
      final boolean isRollupQuery,
      final Query<?> query
  )
  {
    // Log a warning unconditionally if arrayIngestMode is MVD, since the behaviour is incorrect, and is subject to
    // deprecation and removal in future
    if (MultiStageQueryContext.getArrayIngestMode(query.context()) == ArrayIngestMode.MVD) {
      log.warn(
          "%s[mvd] is active for this task. This causes string arrays (VARCHAR ARRAY in SQL) to be ingested as "
          + "multi-value strings rather than true arrays. This behavior may change in a future version of Druid. To be "
          + "compatible with future behavior changes, we recommend setting %s to[array], which creates a clearer "
          + "separation between multi-value strings and true arrays. In either[mvd] or[array] mode, you can write "
          + "out multi-value string dimensions using ARRAY_TO_MV. "
          + "See https://druid.apache.org/docs/latest/querying/arrays#arrayingestmode for more details.",
          MultiStageQueryContext.CTX_ARRAY_INGEST_MODE,
          MultiStageQueryContext.CTX_ARRAY_INGEST_MODE
      );
    }

    final List<DimensionSchema> dimensions = new ArrayList<>();
    final List<AggregatorFactory> aggregators = new ArrayList<>();

    // During ingestion, segment sort order is determined by the order of fields in the DimensionsSchema. We want
    // this to match user intent as dictated by the declared segment sort order and CLUSTERED BY, so add things in
    // that order.

    // Start with segmentSortOrder.
    final Set<String> outputColumnsInOrder = new LinkedHashSet<>(segmentSortOrder);

    // Then the query-level CLUSTERED BY.
    // Note: this doesn't work when CLUSTERED BY specifies an expression that is not being selected.
    // Such fields in CLUSTERED BY still control partitioning as expected, but do not affect sort order of rows
    // within an individual segment.
    for (final KeyColumn clusterByColumn : queryClusterBy.getColumns()) {
      final IntList outputColumns = columnMappings.getOutputColumnsForQueryColumn(clusterByColumn.columnName());
      for (final int outputColumn : outputColumns) {
        outputColumnsInOrder.add(columnMappings.getOutputColumnName(outputColumn));
      }
    }

    // Then all other columns.
    outputColumnsInOrder.addAll(columnMappings.getOutputColumnNames());

    Map<String, AggregatorFactory> outputColumnAggregatorFactories = new HashMap<>();

    if (isRollupQuery) {
      // Populate aggregators from the native query when doing an ingest in rollup mode.
      for (AggregatorFactory aggregatorFactory : ((GroupByQuery) query).getAggregatorSpecs()) {
        for (final int outputColumn : columnMappings.getOutputColumnsForQueryColumn(aggregatorFactory.getName())) {
          final String outputColumnName = columnMappings.getOutputColumnName(outputColumn);
          if (outputColumnAggregatorFactories.containsKey(outputColumnName)) {
            throw new ISE("There can only be one aggregation for column [%s].", outputColumn);
          } else {
            outputColumnAggregatorFactories.put(
                outputColumnName,
                aggregatorFactory.withName(outputColumnName).getCombiningFactory()
            );
          }
        }
      }
    }

    // Each column can be of either time, dimension, aggregator. For this method. we can ignore the time column.
    // For non-complex columns, If the aggregator factory of the column is not available, we treat the column as
    // a dimension. For complex columns, certains hacks are in place.
    for (final String outputColumnName : outputColumnsInOrder) {
      // CollectionUtils.getOnlyElement because this method is only called during ingestion, where we require
      // that output names be unique.
      final int outputColumn = CollectionUtils.getOnlyElement(
          columnMappings.getOutputColumnsByName(outputColumnName),
          xs -> new ISE("Expected single output column for name [%s], but got [%s]", outputColumnName, xs)
      );
      final String queryColumn = columnMappings.getQueryColumnName(outputColumn);
      final ColumnType type =
          querySignature.getColumnType(queryColumn)
                        .orElseThrow(() -> new ISE("No type for column [%s]", outputColumnName));

      if (!outputColumnName.equals(ColumnHolder.TIME_COLUMN_NAME)) {

        if (!type.is(ValueType.COMPLEX)) {
          // non complex columns
          populateDimensionsAndAggregators(
              dimensions,
              aggregators,
              outputColumnAggregatorFactories,
              outputColumnName,
              type,
              query.context()
          );
        } else {
          // complex columns only
          if (DimensionHandlerUtils.DIMENSION_HANDLER_PROVIDERS.containsKey(type.getComplexTypeName())) {
            dimensions.add(
                DimensionSchemaUtils.createDimensionSchema(
                    outputColumnName,
                    type,
                    MultiStageQueryContext.useAutoColumnSchemas(query.context()),
                    MultiStageQueryContext.getArrayIngestMode(query.context())
                )
            );
          } else if (!isRollupQuery) {
            aggregators.add(new PassthroughAggregatorFactory(outputColumnName, type.getComplexTypeName()));
          } else {
            populateDimensionsAndAggregators(
                dimensions,
                aggregators,
                outputColumnAggregatorFactories,
                outputColumnName,
                type,
                query.context()
            );
          }
        }
      }
    }

    return Pair.of(dimensions, aggregators);
  }


  /**
   * If the output column is present in the outputColumnAggregatorFactories that means we already have the aggregator information for this column.
   * else treat this column as a dimension.
   *
   * @param dimensions                      list is poulated if the output col is deemed to be a dimension
   * @param aggregators                     list is populated with the aggregator if the output col is deemed to be a aggregation column.
   * @param outputColumnAggregatorFactories output col -> AggregatorFactory map
   * @param outputColumn                    column name
   * @param type                            columnType
   */
  private static void populateDimensionsAndAggregators(
      List<DimensionSchema> dimensions,
      List<AggregatorFactory> aggregators,
      Map<String, AggregatorFactory> outputColumnAggregatorFactories,
      String outputColumn,
      ColumnType type,
      QueryContext context
  )
  {
    if (outputColumnAggregatorFactories.containsKey(outputColumn)) {
      aggregators.add(outputColumnAggregatorFactories.get(outputColumn));
    } else {
      dimensions.add(
          DimensionSchemaUtils.createDimensionSchema(
              outputColumn,
              type,
              MultiStageQueryContext.useAutoColumnSchemas(context),
              MultiStageQueryContext.getArrayIngestMode(context)
          )
      );
    }
  }

  private static DateTime getBucketDateTime(
      final ClusterByPartition partitionBoundary,
      final Granularity segmentGranularity,
      final RowKeyReader keyReader
  )
  {
    if (Granularities.ALL.equals(segmentGranularity)) {
      return DateTimes.utc(0);
    } else {
      final RowKey startKey = partitionBoundary.getStart();
      final DateTime timestamp =
          DateTimes.utc(MSQTasks.primaryTimestampFromObjectForInsert(keyReader.read(startKey, 0)));

      if (segmentGranularity.bucketStart(timestamp.getMillis()) != timestamp.getMillis()) {
        // It's a bug in... something? if this happens.
        throw new ISE(
            "Received boundary value [%s] misaligned with segmentGranularity [%s]",
            timestamp,
            segmentGranularity
        );
      }

      return timestamp;
    }
  }

  private static MSQStagesReport makeStageReport(
      final QueryDefinition queryDef,
      final Map<Integer, ControllerStagePhase> stagePhaseMap,
      final Map<Integer, Interval> stageRuntimeMap,
      final Map<Integer, Integer> stageWorkerCountMap,
      final Map<Integer, Integer> stagePartitionCountMap,
      final Map<Integer, OutputChannelMode> stageOutputChannelModeMap
  )
  {
    return MSQStagesReport.create(
        queryDef,
        ImmutableMap.copyOf(stagePhaseMap),
        copyOfStageRuntimesEndingAtCurrentTime(stageRuntimeMap),
        stageWorkerCountMap,
        stagePartitionCountMap,
        stageOutputChannelModeMap
    );
  }

  private static MSQStatusReport makeStatusReport(
      final TaskState taskState,
      @Nullable final MSQErrorReport errorReport,
      final Queue<MSQErrorReport> errorReports,
      @Nullable final DateTime queryStartTime,
      final long queryDuration,
<<<<<<< HEAD
      final WorkerManager taskLauncher,
      final SegmentLoadStatusFetcher segmentLoadWaiter
=======
      MSQWorkerTaskLauncher taskLauncher,
      final SegmentLoadStatusFetcher segmentLoadWaiter,
      @Nullable MSQSegmentReport msqSegmentReport
>>>>>>> e2e0cb90
  )
  {
    int pendingTasks = -1;
    int runningTasks = 1;
    Map<Integer, List<WorkerStats>> workerStatsMap = new HashMap<>();

    if (taskLauncher != null) {
      WorkerCount workerTaskCount = taskLauncher.getWorkerCount();
      pendingTasks = workerTaskCount.getPendingWorkerCount();
      runningTasks = workerTaskCount.getRunningWorkerCount() + 1; // To account for controller.
      workerStatsMap = taskLauncher.getWorkerStats();
    }

    SegmentLoadStatusFetcher.SegmentLoadWaiterStatus status = segmentLoadWaiter == null
                                                              ? null
                                                              : segmentLoadWaiter.status();

    return new MSQStatusReport(
        taskState,
        errorReport,
        errorReports,
        queryStartTime,
        queryDuration,
        workerStatsMap,
        pendingTasks,
        runningTasks,
        status,
        msqSegmentReport
    );
  }

  private static InputSpecSlicerFactory makeInputSpecSlicerFactory(final InputSpecSlicer tableInputSpecSlicer)
  {
    return (stagePartitionsMap, stageOutputChannelModeMap) -> new MapInputSpecSlicer(
        ImmutableMap.<Class<? extends InputSpec>, InputSpecSlicer>builder()
                    .put(StageInputSpec.class, new StageInputSpecSlicer(stagePartitionsMap, stageOutputChannelModeMap))
                    .put(ExternalInputSpec.class, new ExternalInputSpecSlicer())
                    .put(InlineInputSpec.class, new InlineInputSpecSlicer())
                    .put(LookupInputSpec.class, new LookupInputSpecSlicer())
                    .put(TableInputSpec.class, tableInputSpecSlicer)
                    .build()
    );
  }

  private static Map<Integer, Interval> copyOfStageRuntimesEndingAtCurrentTime(
      final Map<Integer, Interval> stageRuntimesMap
  )
  {
    final Int2ObjectMap<Interval> retVal = new Int2ObjectOpenHashMap<>(stageRuntimesMap.size());
    final DateTime now = DateTimes.nowUtc();

    for (Map.Entry<Integer, Interval> entry : stageRuntimesMap.entrySet()) {
      final int stageNumber = entry.getKey();
      final Interval interval = entry.getValue();

      retVal.put(
          stageNumber,
          interval.getEnd().equals(DateTimes.MAX) ? new Interval(interval.getStart(), now) : interval
      );
    }

    return retVal;
  }

  /**
   * Performs a particular {@link SegmentTransactionalInsertAction}, publishing segments.
   * <p>
   * Throws {@link MSQException} with {@link InsertLockPreemptedFault} if the action fails due to lock preemption.
   */
  static void performSegmentPublish(
      final TaskActionClient client,
      final TaskAction<SegmentPublishResult> action
  ) throws IOException
  {
    try {
      final SegmentPublishResult result = client.submit(action);

      if (!result.isSuccess()) {
        throw new MSQException(InsertLockPreemptedFault.instance());
      }
    }
    catch (Exception e) {
      if (isTaskLockPreemptedException(e)) {
        throw new MSQException(e, InsertLockPreemptedFault.instance());
      } else {
        throw e;
      }
    }
  }

  /**
   * Method that determines whether an exception was raised due to the task lock for the controller task being
   * preempted. Uses string comparison, because the relevant Overlord APIs do not have a more reliable way of
   * discerning the cause of errors.
   * <p>
   * Error strings are taken from {@link org.apache.druid.indexing.common.actions.TaskLocks}
   * and {@link SegmentAllocateAction}.
   */
  private static boolean isTaskLockPreemptedException(Exception e)
  {
    final String exceptionMsg = e.getMessage();
    if (exceptionMsg == null) {
      return false;
    }
    final List<String> validExceptionExcerpts = ImmutableList.of(
        "are not covered by locks" /* From TaskLocks */,
        "is preempted and no longer valid" /* From SegmentAllocateAction */
    );
    return validExceptionExcerpts.stream().anyMatch(exceptionMsg::contains);
  }

  private static void logKernelStatus(final String queryId, final ControllerQueryKernel queryKernel)
  {
    if (log.isDebugEnabled()) {
      log.debug(
          "Query [%s] kernel state: %s",
          queryId,
          queryKernel.getActiveStages()
                     .stream()
                     .sorted(Comparator.comparing(id -> queryKernel.getStageDefinition(id).getStageNumber()))
                     .map(id -> StringUtils.format(
                              "%d:%d[%s:%s]>%s",
                              queryKernel.getStageDefinition(id).getStageNumber(),
                              queryKernel.getWorkerInputsForStage(id).workerCount(),
                              queryKernel.getStageDefinition(id).doesShuffle() ? "SHUFFLE" : "RETAIN",
                              queryKernel.getStagePhase(id),
                              queryKernel.doesStageHaveResultPartitions(id)
                              ? Iterators.size(queryKernel.getResultPartitionsForStage(id).iterator())
                              : "?"
                          )
                     )
                     .collect(Collectors.joining("; "))
      );
    }
  }

  private void stopExternalFetchers()
  {
    if (workerSketchFetcher != null) {
      workerSketchFetcher.close();
    }
    if (segmentLoadWaiter != null) {
      segmentLoadWaiter.close();
    }
  }

  /**
   * Main controller logic for running a multi-stage query.
   */
  private class RunQueryUntilDone
  {
    private final QueryDefinition queryDef;
    private final InputSpecSlicerFactory inputSpecSlicerFactory;
    private final QueryListener queryListener;
    private final Closer closer;
    private final ControllerQueryKernel queryKernel;

    /**
     * Return value of {@link WorkerManager#start()}. Set by {@link #startTaskLauncher()}.
     */
    private ListenableFuture<?> workerTaskLauncherFuture;

    /**
     * Segments to generate. Populated prior to launching the final stage of a query with destination
     * {@link DataSourceMSQDestination} (which originate from SQL INSERT or REPLACE). The final stage of such a query
     * uses {@link SegmentGeneratorFrameProcessorFactory}, which requires a list of segment IDs to generate.
     */
    private List<SegmentIdWithShardSpec> segmentsToGenerate;

    /**
     * Future that resolves when the reader from {@link #startQueryResultsReader()} finishes. Prior to that method
     * being called, this future is null.
     */
    @Nullable
    private ListenableFuture<Void> queryResultsReaderFuture;

    public RunQueryUntilDone(
        final QueryDefinition queryDef,
        final ControllerQueryKernelConfig queryKernelConfig,
        final InputSpecSlicerFactory inputSpecSlicerFactory,
        final QueryListener queryListener,
        final Closer closer
    )
    {
      this.queryDef = queryDef;
      this.inputSpecSlicerFactory = inputSpecSlicerFactory;
      this.queryListener = queryListener;
      this.closer = closer;
      this.queryKernel = new ControllerQueryKernel(queryDef, queryKernelConfig);
    }

    /**
     * Primary 'run' method.
     */
    private Pair<ControllerQueryKernel, ListenableFuture<?>> run() throws IOException, InterruptedException
    {
      startTaskLauncher();

      boolean runAgain;
      while (!queryKernel.isDone()) {
        startStages();
        fetchStatsFromWorkers();
        sendPartitionBoundaries();
        updateLiveReportMaps();
        readQueryResults();
        runAgain = cleanUpEffectivelyFinishedStages();
        retryFailedTasks();
        checkForErrorsInSketchFetcher();

        if (!runAgain) {
          runKernelCommands();
        }
      }

      if (!queryKernel.isSuccess()) {
        throwKernelExceptionIfNotUnknown();
      }

      updateLiveReportMaps();
      cleanUpEffectivelyFinishedStages();
      return Pair.of(queryKernel, workerTaskLauncherFuture);
    }

    private void checkForErrorsInSketchFetcher()
    {
      Throwable throwable = workerSketchFetcher.getError();
      if (throwable != null) {
        throw new ISE(throwable, "worker sketch fetch failed");
      }
    }

    /**
     * Read query results, if appropriate and possible. Returns true if something was read.
     */
    private void readQueryResults()
    {
      // Open query results channel, if appropriate.
      if (queryListener.readResults() && queryKernel.canReadQueryResults() && queryResultsReaderFuture == null) {
        startQueryResultsReader();
      }
    }

    private void retryFailedTasks() throws InterruptedException
    {
      // if no work orders to rety skip
      if (workOrdersToRetry.isEmpty()) {
        return;
      }
      Set<Integer> workersNeedToBeFullyStarted = new HashSet<>();

      // transform work orders from map<Worker,Set<WorkOrders> to Map<StageId,Map<Worker,WorkOrder>>
      // since we would want workOrders of processed per stage
      Map<StageId, Map<Integer, WorkOrder>> stageWorkerOrders = new HashMap<>();

      for (Map.Entry<Integer, Set<WorkOrder>> workerStages : workOrdersToRetry.entrySet()) {
        workersNeedToBeFullyStarted.add(workerStages.getKey());
        for (WorkOrder workOrder : workerStages.getValue()) {
          stageWorkerOrders.compute(
              new StageId(queryDef.getQueryId(), workOrder.getStageNumber()),
              (stageId, workOrders) -> {
                if (workOrders == null) {
                  workOrders = new HashMap<>();
                }
                workOrders.put(workerStages.getKey(), workOrder);
                return workOrders;
              }
          );
        }
      }

      // wait till the workers identified above are fully ready
      workerManager.waitForWorkers(workersNeedToBeFullyStarted);

      for (Map.Entry<StageId, Map<Integer, WorkOrder>> stageWorkOrders : stageWorkerOrders.entrySet()) {
        contactWorkersForStage(
            queryKernel,
            new IntArraySet(stageWorkOrders.getValue().keySet()),
            (netClient, workerId, workerNumber) ->
                netClient.postWorkOrder(workerId, stageWorkOrders.getValue().get(workerNumber)),
            (workerId, workerNumber) -> {
              queryKernel.workOrdersSentForWorker(stageWorkOrders.getKey(), workerNumber);

              // remove successfully contacted workOrders from workOrdersToRetry
              workOrdersToRetry.compute(workerNumber, (task, workOrderSet) -> {
                if (workOrderSet == null
                    || workOrderSet.size() == 0
                    || !workOrderSet.remove(stageWorkOrders.getValue().get(workerNumber))) {
                  throw new ISE("Worker[%d] orders not found", workerNumber);
                }
                if (workOrderSet.size() == 0) {
                  return null;
                }
                return workOrderSet;
              });
            },
            queryKernelConfig.isFaultTolerant()
        );
      }
    }

    /**
     * Run at least one command from {@link #kernelManipulationQueue}, waiting for it if necessary.
     */
    private void runKernelCommands() throws InterruptedException
    {
      if (!queryKernel.isDone()) {
        // Run the next command, waiting for it if necessary.
        Consumer<ControllerQueryKernel> command = kernelManipulationQueue.take();
        command.accept(queryKernel);

        // Run all pending commands after that one. Helps avoid deep queues.
        // After draining the command queue, move on to the next iteration of the controller loop.
        while ((command = kernelManipulationQueue.poll()) != null) {
          command.accept(queryKernel);
        }
      }
    }

    /**
     * Start up the {@link WorkerManager}, such that later on it can be used to launch new tasks
     * via {@link WorkerManager#launchWorkersIfNeeded}.
     */
    private void startTaskLauncher()
    {
      // Start tasks.
      log.debug("Query [%s] starting task launcher.", queryDef.getQueryId());

      workerTaskLauncherFuture = workerManager.start();
      closer.register(() -> workerManager.stop(true));

      workerTaskLauncherFuture.addListener(
          () ->
              addToKernelManipulationQueue(queryKernel -> {
                // Throw an exception in the main loop, if anything went wrong.
                FutureUtils.getUncheckedImmediately(workerTaskLauncherFuture);
              }),
          Execs.directExecutor()
      );
    }

    /**
     * Enqueues the fetching {@link org.apache.druid.msq.statistics.ClusterByStatisticsCollector}
     * from each worker via {@link WorkerSketchFetcher}
     */
    private void fetchStatsFromWorkers()
    {

      for (Map.Entry<StageId, Set<Integer>> stageToWorker : queryKernel.getStagesAndWorkersToFetchClusterStats()
                                                                       .entrySet()) {
        List<String> allTasks = workerManager.getWorkerIds();
        Set<String> tasks = stageToWorker.getValue().stream().map(allTasks::get).collect(Collectors.toSet());

        ClusterStatisticsMergeMode clusterStatisticsMergeMode = stageToStatsMergingMode.get(stageToWorker.getKey()
                                                                                                         .getStageNumber());
        switch (clusterStatisticsMergeMode) {
          case SEQUENTIAL:
            submitSequentialMergeFetchRequests(stageToWorker.getKey(), tasks);
            break;
          case PARALLEL:
            submitParallelMergeRequests(stageToWorker.getKey(), tasks);
            break;
          default:
            throw new IllegalStateException("No fetching strategy found for mode: " + clusterStatisticsMergeMode);
        }
      }
    }

    private void submitParallelMergeRequests(StageId stageId, Set<String> tasks)
    {

      // eagerly change state of workers whose state is being fetched so that we do not keep on queuing fetch requests.
      queryKernel.startFetchingStatsFromWorker(
          stageId,
          tasks.stream().map(workerManager::getWorkerNumber).collect(Collectors.toSet())
      );
      workerSketchFetcher.inMemoryFullSketchMerging(ControllerImpl.this::addToKernelManipulationQueue,
                                                    stageId, tasks,
                                                    ControllerImpl.this::addToRetryQueue
      );
    }

    private void submitSequentialMergeFetchRequests(StageId stageId, Set<String> tasks)
    {
      if (queryKernel.allPartialKeyInformationPresent(stageId)) {
        // eagerly change state of workers whose state is being fetched so that we do not keep on queuing fetch requests.
        queryKernel.startFetchingStatsFromWorker(
            stageId,
            tasks.stream()
                 .map(workerManager::getWorkerNumber)
                 .collect(Collectors.toSet())
        );
        workerSketchFetcher.sequentialTimeChunkMerging(
            ControllerImpl.this::addToKernelManipulationQueue,
            queryKernel.getCompleteKeyStatisticsInformation(stageId),
            stageId,
            tasks,
            ControllerImpl.this::addToRetryQueue
        );
      }
    }

    /**
     * Start up any stages that are ready to start.
     */
    private void startStages() throws IOException, InterruptedException
    {
      final long maxInputBytesPerWorker =
          MultiStageQueryContext.getMaxInputBytesPerWorker(querySpec.getQuery().context());

      logKernelStatus(queryDef.getQueryId(), queryKernel);

      List<StageId> newStageIds;

      do {
        newStageIds = queryKernel.createAndGetNewStageIds(
            inputSpecSlicerFactory,
            querySpec.getAssignmentStrategy(),
            maxInputBytesPerWorker
        );

        for (final StageId stageId : newStageIds) {
          // Allocate segments, if this is the final stage of an ingestion.
          if (MSQControllerTask.isIngestion(querySpec)
              && stageId.getStageNumber() == queryDef.getFinalStageDefinition().getStageNumber()) {
            populateSegmentsToGenerate();
          }

          final int workerCount = queryKernel.getWorkerInputsForStage(stageId).workerCount();
          final StageDefinition stageDef = queryKernel.getStageDefinition(stageId);
          log.info(
              "Query [%s] using workers[%d] for stage[%d], writing to[%s], shuffle[%s].",
              stageId.getQueryId(),
              workerCount,
              stageId.getStageNumber(),
              queryKernel.getStageOutputChannelMode(stageId),
              stageDef.doesShuffle() ? stageDef.getShuffleSpec().kind() : "none"
          );

          workerManager.launchWorkersIfNeeded(workerCount);
          stageRuntimesForLiveReports.put(stageId.getStageNumber(), new Interval(DateTimes.nowUtc(), DateTimes.MAX));
          startWorkForStage(queryDef, queryKernel, stageId.getStageNumber(), segmentsToGenerate);
        }
      } while (!newStageIds.isEmpty());
    }

    /**
     * Populate {@link #segmentsToGenerate} for ingestion.
     */
    private void populateSegmentsToGenerate() throws IOException
    {
      // We need to find the shuffle details (like partition ranges) to generate segments. Generally this is
      // going to correspond to the stage immediately prior to the final segment-generator stage.
      int shuffleStageNumber = Iterables.getOnlyElement(queryDef.getFinalStageDefinition().getInputStageNumbers());

      // The following logic assumes that output of all the stages without a shuffle retain the partition boundaries
      // of the input to that stage. This may not always be the case. For example: GROUP BY queries without an
      // ORDER BY clause. This works for QueryKit generated queries up until now, but it should be reworked as it
      // might not always be the case.
      while (!queryDef.getStageDefinition(shuffleStageNumber).doesShuffle()) {
        shuffleStageNumber =
            Iterables.getOnlyElement(queryDef.getStageDefinition(shuffleStageNumber).getInputStageNumbers());
      }

      final StageId shuffleStageId = new StageId(queryDef.getQueryId(), shuffleStageNumber);

      final boolean isFailOnEmptyInsertEnabled =
          MultiStageQueryContext.isFailOnEmptyInsertEnabled(querySpec.getQuery().context());
      final Boolean isShuffleStageOutputEmpty = queryKernel.isStageOutputEmpty(shuffleStageId);
      if (isFailOnEmptyInsertEnabled && Boolean.TRUE.equals(isShuffleStageOutputEmpty)) {
        throw new MSQException(new InsertCannotBeEmptyFault(getDataSourceForIngestion(querySpec)));
      }

      final ClusterByPartitions partitionBoundaries =
          queryKernel.getResultPartitionBoundariesForStage(shuffleStageId);

      final boolean mayHaveMultiValuedClusterByFields =
          !queryKernel.getStageDefinition(shuffleStageId).mustGatherResultKeyStatistics()
          || queryKernel.hasStageCollectorEncounteredAnyMultiValueField(shuffleStageId);

      segmentsToGenerate = generateSegmentIdsWithShardSpecs(
          (DataSourceMSQDestination) querySpec.getDestination(),
          queryKernel.getStageDefinition(shuffleStageId).getSignature(),
          queryKernel.getStageDefinition(shuffleStageId).getClusterBy(),
          partitionBoundaries,
          mayHaveMultiValuedClusterByFields,
          isShuffleStageOutputEmpty
      );

      log.info("Query [%s] generating %d segments.", queryDef.getQueryId(), partitionBoundaries.size());
    }

    /**
     * Send partition boundaries to any stages that are ready to receive partition boundaries.
     */
    private void sendPartitionBoundaries()
    {
      logKernelStatus(queryDef.getQueryId(), queryKernel);
      for (final StageId stageId : queryKernel.getActiveStages()) {

        if (queryKernel.getStageDefinition(stageId).mustGatherResultKeyStatistics()
            && queryKernel.doesStageHaveResultPartitions(stageId)) {
          IntSet workersToSendPartitionBoundaries = queryKernel.getWorkersToSendPartitionBoundaries(stageId);
          if (workersToSendPartitionBoundaries.isEmpty()) {
            log.debug("No workers for stage[%s] ready to receive partition boundaries", stageId);
            continue;
          }
          final ClusterByPartitions partitions = queryKernel.getResultPartitionBoundariesForStage(stageId);

          if (log.isDebugEnabled()) {
            log.debug(
                "Query [%s] sending out partition boundaries for stage %d: %s for workers %s",
                stageId.getQueryId(),
                stageId.getStageNumber(),
                IntStream.range(0, partitions.size())
                         .mapToObj(i -> StringUtils.format("%s:%s", i, partitions.get(i)))
                         .collect(Collectors.joining(", ")),
                workersToSendPartitionBoundaries.toString()
            );
          } else {
            log.info(
                "Query [%s] sending out partition boundaries for stage %d for workers %s",
                stageId.getQueryId(),
                stageId.getStageNumber(),
                workersToSendPartitionBoundaries.toString()
            );
          }

          postResultPartitionBoundariesForStage(
              queryKernel,
              queryDef,
              stageId.getStageNumber(),
              partitions,
              workersToSendPartitionBoundaries
          );
        }
      }
    }

    /**
     * Update the various maps used for live reports.
     */
    private void updateLiveReportMaps()
    {
      logKernelStatus(queryDef.getQueryId(), queryKernel);

      // Live reports: update stage phases, worker counts, partition counts, output channel modes.
      for (StageId stageId : queryKernel.getActiveStages()) {
        final int stageNumber = stageId.getStageNumber();
        stagePhasesForLiveReports.put(stageNumber, queryKernel.getStagePhase(stageId));

        if (queryKernel.doesStageHaveResultPartitions(stageId)) {
          stagePartitionCountsForLiveReports.computeIfAbsent(
              stageNumber,
              k -> Iterators.size(queryKernel.getResultPartitionsForStage(stageId).iterator())
          );
        }

        stageWorkerCountsForLiveReports.computeIfAbsent(
            stageNumber,
            k -> queryKernel.getWorkerInputsForStage(stageId).workerCount()
        );

        stageOutputChannelModesForLiveReports.computeIfAbsent(
            stageNumber,
            k -> queryKernel.getStageOutputChannelMode(stageId)
        );
      }

      // Live reports: update stage end times for any stages that just ended.
      for (StageId stageId : queryKernel.getActiveStages()) {
        if (queryKernel.getStagePhase(stageId).isSuccess()) {
          stageRuntimesForLiveReports.compute(
              queryKernel.getStageDefinition(stageId).getStageNumber(),
              (k, currentValue) -> {
                if (currentValue.getEnd().equals(DateTimes.MAX)) {
                  return new Interval(currentValue.getStart(), DateTimes.nowUtc());
                } else {
                  return currentValue;
                }
              }
          );
        }
      }
    }

    /**
     * Issue cleanup commands to any stages that are effectivley finished, allowing them to delete their outputs.
     *
     * @return true if any stages were cleaned up
     */
    private boolean cleanUpEffectivelyFinishedStages()
    {
      final StageId finalStageId = queryDef.getFinalStageDefinition().getId();
      boolean didSomething = false;
      for (final StageId stageId : queryKernel.getEffectivelyFinishedStageIds()) {
        if (finalStageId.equals(stageId)
            && queryListener.readResults()
            && (queryResultsReaderFuture == null || !queryResultsReaderFuture.isDone())) {
          // Don't clean up final stage until results are done being read.
          continue;
        }

        log.info("Query [%s] issuing cleanup order for stage %d.", queryDef.getQueryId(), stageId.getStageNumber());
        contactWorkersForStage(
            queryKernel,
            queryKernel.getWorkerInputsForStage(stageId).workers(),
            (netClient, workerId, workerNumber) -> netClient.postCleanupStage(workerId, stageId),
            (workerId, workerNumber) -> {},
            false
        );
        queryKernel.finishStage(stageId, true);
        didSomething = true;
      }
      return didSomething;
    }

    /**
     * Start a {@link ControllerQueryResultsReader} that pushes results to our {@link QueryListener}.
     *
     * The reader runs in a single-threaded executor that is created by this method, and shut down when results
     * are done being read.
     */
    private void startQueryResultsReader()
    {
      if (queryResultsReaderFuture != null) {
        throw new ISE("Already started");
      }

      final StageId finalStageId = queryKernel.getStageId(queryDef.getFinalStageDefinition().getStageNumber());
      final List<String> taskIds = getTaskIds();

      final InputChannelFactory inputChannelFactory;

      if (queryKernelConfig.isDurableStorage() || MSQControllerTask.writeResultsToDurableStorage(querySpec)) {
        inputChannelFactory = DurableStorageInputChannelFactory.createStandardImplementation(
            queryId(),
            MSQTasks.makeStorageConnector(context.injector()),
            closer,
            MSQControllerTask.writeResultsToDurableStorage(querySpec)
        );
      } else {
        inputChannelFactory = new WorkerInputChannelFactory(netClient, () -> taskIds);
      }

      final FrameProcessorExecutor resultReaderExec = new FrameProcessorExecutor(
          MoreExecutors.listeningDecorator(
              Execs.singleThreaded(StringUtils.encodeForFormat("msq-result-reader[" + queryId() + "]")))
      );

      final String cancellationId = "results-reader";
      ReadableConcatFrameChannel resultsChannel = null;

      try {
        final InputChannels inputChannels = new InputChannelsImpl(
            queryDef,
            queryKernel.getResultPartitionsForStage(finalStageId),
            inputChannelFactory,
            () -> ArenaMemoryAllocator.createOnHeap(5_000_000),
            resultReaderExec,
            cancellationId
        );

        resultsChannel = ReadableConcatFrameChannel.open(
            StreamSupport.stream(queryKernel.getResultPartitionsForStage(finalStageId).spliterator(), false)
                         .map(
                             readablePartition -> {
                               try {
                                 return inputChannels.openChannel(
                                     new StagePartition(
                                         queryKernel.getStageDefinition(finalStageId).getId(),
                                         readablePartition.getPartitionNumber()
                                     )
                                 );
                               }
                               catch (IOException e) {
                                 throw new RuntimeException(e);
                               }
                             }
                         )
                         .iterator()
        );

        final ControllerQueryResultsReader resultsReader = new ControllerQueryResultsReader(
            resultsChannel,
            queryDef.getFinalStageDefinition().getFrameReader(),
            querySpec.getColumnMappings(),
            resultsContext,
            context.jsonMapper(),
            queryListener
        );

        queryResultsReaderFuture = resultReaderExec.runFully(resultsReader, cancellationId);

        // When results are done being read, kick the main thread.
        // Important: don't use FutureUtils.futureWithBaggage, because we need queryResultsReaderFuture to resolve
        // *before* the main thread is kicked.
        queryResultsReaderFuture.addListener(
            () -> addToKernelManipulationQueue(holder -> {}),
            Execs.directExecutor()
        );
      }
      catch (Throwable e) {
        // There was some issue setting up the result reader. Shut down the results channel and stop the executor.
        final ReadableConcatFrameChannel finalResultsChannel = resultsChannel;
        throw CloseableUtils.closeAndWrapInCatch(
            e,
            () -> CloseableUtils.closeAll(
                finalResultsChannel,
                () -> resultReaderExec.getExecutorService().shutdownNow()
            )
        );
      }

      // Result reader is set up. Register with the query-wide closer.
      closer.register(() -> {
        try {
          resultReaderExec.cancel(cancellationId);
        }
        catch (Exception e) {
          throw new RuntimeException(e);
        }
        finally {
          resultReaderExec.getExecutorService().shutdownNow();
        }
      });
    }

    /**
     * Throw {@link MSQException} if the kernel method {@link ControllerQueryKernel#getFailureReasonForStage}
     * has any failure reason other than {@link UnknownFault}.
     */
    private void throwKernelExceptionIfNotUnknown()
    {
      for (final StageId stageId : queryKernel.getActiveStages()) {
        if (queryKernel.getStagePhase(stageId) == ControllerStagePhase.FAILED) {
          final MSQFault fault = queryKernel.getFailureReasonForStage(stageId);

          // Fall through (without throwing an exception) in case of UnknownFault; we may be able to generate
          // a better exception later in query teardown.
          if (!UnknownFault.CODE.equals(fault.getErrorCode())) {
            throw new MSQException(fault);
          }
        }
      }
    }
  }

  static ClusterStatisticsMergeMode finalizeClusterStatisticsMergeMode(
      StageDefinition stageDef,
      ClusterStatisticsMergeMode initialMode
  )
  {
    ClusterStatisticsMergeMode mergeMode = initialMode;
    if (initialMode == ClusterStatisticsMergeMode.AUTO) {
      ClusterBy clusterBy = stageDef.getClusterBy();
      if (clusterBy.getBucketByCount() == 0) {
        // If there is no time clustering, there is no scope for sequential merge
        mergeMode = ClusterStatisticsMergeMode.PARALLEL;
      } else if (stageDef.getMaxWorkerCount() > Limits.MAX_WORKERS_FOR_PARALLEL_MERGE) {
        mergeMode = ClusterStatisticsMergeMode.SEQUENTIAL;
      } else {
        mergeMode = ClusterStatisticsMergeMode.PARALLEL;
      }
      log.info(
          "Stage [%d] AUTO mode: chose %s mode to merge key statistics",
          stageDef.getStageNumber(),
          mergeMode
      );
    }
    return mergeMode;
  }

  /**
   * Maps the query column names (used internally while generating the query plan) to output column names (the one used
   * by the user in the SQL query) for certain errors reported by workers (where they have limited knowledge of the
   * ColumnMappings). For remaining errors not relying on the query column names, it returns it as is.
   */
  @Nullable
  private MSQErrorReport mapQueryColumnNameToOutputColumnName(
      @Nullable final MSQErrorReport workerErrorReport
  )
  {

    if (workerErrorReport == null) {
      return null;
    } else if (workerErrorReport.getFault() instanceof InvalidNullByteFault) {
      InvalidNullByteFault inbf = (InvalidNullByteFault) workerErrorReport.getFault();
      return MSQErrorReport.fromException(
          workerErrorReport.getTaskId(),
          workerErrorReport.getHost(),
          workerErrorReport.getStageNumber(),
          InvalidNullByteException.builder()
                                  .source(inbf.getSource())
                                  .rowNumber(inbf.getRowNumber())
                                  .column(inbf.getColumn())
                                  .value(inbf.getValue())
                                  .position(inbf.getPosition())
                                  .build(),
          querySpec.getColumnMappings()
      );
    } else {
      return workerErrorReport;
    }
  }


  /**
   * Interface used by {@link #contactWorkersForStage}.
   */
  private interface TaskContactFn
  {
    ListenableFuture<Void> contactTask(WorkerClient client, String workerId, int workerNumber);
  }

  /**
   * Interface used when {@link TaskContactFn#contactTask(WorkerClient, String, int)} returns a successful future.
   */
  private interface TaskContactSuccess
  {
    void onSuccess(String workerId, int workerNumber);
  }
}<|MERGE_RESOLUTION|>--- conflicted
+++ resolved
@@ -115,11 +115,7 @@
 import org.apache.druid.msq.indexing.error.UnknownFault;
 import org.apache.druid.msq.indexing.error.WorkerRpcFailedFault;
 import org.apache.druid.msq.indexing.processor.SegmentGeneratorFrameProcessorFactory;
-<<<<<<< HEAD
-=======
-import org.apache.druid.msq.indexing.report.MSQResultsReport;
 import org.apache.druid.msq.indexing.report.MSQSegmentReport;
->>>>>>> e2e0cb90
 import org.apache.druid.msq.indexing.report.MSQStagesReport;
 import org.apache.druid.msq.indexing.report.MSQStatusReport;
 import org.apache.druid.msq.indexing.report.MSQTaskReport;
@@ -496,37 +492,8 @@
                                        Collectors.toMap(StageId::getStageNumber, queryKernel::getStagePhase)
                                    );
       } else {
-<<<<<<< HEAD
         stagePhaseMap = Collections.emptyMap();
       }
-=======
-        stagesReport = null;
-      }
-
-      final MSQTaskReportPayload taskReportPayload = new MSQTaskReportPayload(
-          makeStatusReport(
-              taskStateForReport,
-              errorForReport,
-              workerWarnings,
-              queryStartTime,
-              new Interval(queryStartTime, DateTimes.nowUtc()).toDurationMillis(),
-              workerTaskLauncher,
-              segmentLoadWaiter,
-              segmentReport
-          ),
-          stagesReport,
-          countersSnapshot,
-          resultsReport
-      );
-      context.writeReports(
-          id(),
-          TaskReport.buildTaskReports(new MSQTaskReport(id(), taskReportPayload))
-      );
-    }
-    catch (Throwable e) {
-      log.warn(e, "Error encountered while writing task report. Skipping.");
-    }
->>>>>>> e2e0cb90
 
       stagesReport = makeStageReport(
           queryDef,
@@ -548,7 +515,8 @@
             queryStartTime,
             new Interval(queryStartTime, DateTimes.nowUtc()).toDurationMillis(),
             workerManager,
-            segmentLoadWaiter
+            segmentLoadWaiter,
+            segmentReport
         ),
         stagesReport,
         countersSnapshot,
@@ -898,14 +866,9 @@
                     workerWarnings,
                     queryStartTime,
                     queryStartTime == null ? -1L : new Interval(queryStartTime, DateTimes.nowUtc()).toDurationMillis(),
-<<<<<<< HEAD
                     workerManager,
-                    segmentLoadWaiter
-=======
-                    workerTaskLauncher,
                     segmentLoadWaiter,
                     segmentReport
->>>>>>> e2e0cb90
                 ),
                 makeStageReport(
                     queryDef,
@@ -1076,18 +1039,21 @@
     final List<String> shardColumns;
     final Pair<List<String>, String> shardReasonPair;
 
-    shardReasonPair = computeShardColumns(signature, clusterBy, task.getQuerySpec().getColumnMappings(), mayHaveMultiValuedClusterByFields);
+    shardReasonPair = computeShardColumns(
+        signature,
+        clusterBy,
+        querySpec.getColumnMappings(),
+        mayHaveMultiValuedClusterByFields
+    );
+
     shardColumns = shardReasonPair.lhs;
     String reason = shardReasonPair.rhs;
-    log.info(StringUtils.format("ShardSpec chosen: %s", reason));
+    log.info("ShardSpec chosen: %s", reason);
+
     if (shardColumns.isEmpty()) {
       segmentReport = new MSQSegmentReport(NumberedShardSpec.class.getSimpleName(), reason);
     } else {
-<<<<<<< HEAD
-      shardColumns = computeShardColumns(signature, clusterBy, querySpec.getColumnMappings());
-=======
       segmentReport = new MSQSegmentReport(DimensionRangeShardSpec.class.getSimpleName(), reason);
->>>>>>> e2e0cb90
     }
 
     // Group partition ranges by bucket (time chunk), so we can generate shardSpecs for each bucket independently.
@@ -2124,14 +2090,9 @@
       final Queue<MSQErrorReport> errorReports,
       @Nullable final DateTime queryStartTime,
       final long queryDuration,
-<<<<<<< HEAD
       final WorkerManager taskLauncher,
-      final SegmentLoadStatusFetcher segmentLoadWaiter
-=======
-      MSQWorkerTaskLauncher taskLauncher,
       final SegmentLoadStatusFetcher segmentLoadWaiter,
       @Nullable MSQSegmentReport msqSegmentReport
->>>>>>> e2e0cb90
   )
   {
     int pendingTasks = -1;
