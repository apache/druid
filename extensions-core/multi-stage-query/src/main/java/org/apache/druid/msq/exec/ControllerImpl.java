--- conflicted
+++ resolved
@@ -541,19 +541,6 @@
 
     this.netClient = new ExceptionWrappingWorkerClient(context.taskClientFor(this));
     closer.register(netClient::close);
-<<<<<<< HEAD
-=======
-
-    ClusterStatisticsMergeMode clusterStatisticsMergeMode =
-        MultiStageQueryContext.getClusterStatisticsMergeMode(task.getQuerySpec().getQuery().context());
-
-    log.debug("Query [%s] cluster statistics merge mode is set to %s.", id(), clusterStatisticsMergeMode);
-
-    int statisticsMaxRetainedBytes = WorkerMemoryParameters.createProductionInstanceForController(context.injector())
-                                                                    .getPartitionStatisticsMaxRetainedBytes();
-    this.workerSketchFetcher = new WorkerSketchFetcher(netClient, clusterStatisticsMergeMode, statisticsMaxRetainedBytes);
-    closer.register(workerSketchFetcher::close);
->>>>>>> d85fb8cc
 
     final QueryDefinition queryDef = makeQueryDefinition(
         id(),
@@ -622,6 +609,7 @@
         workerTaskLauncher,
         isDurableStorageEnabled
     );
+    closer.register(workerSketchFetcher::close)
 
     return queryDef;
   }
