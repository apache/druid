/*
 * Licensed to the Apache Software Foundation (ASF) under one
 * or more contributor license agreements.  See the NOTICE file
 * distributed with this work for additional information
 * regarding copyright ownership.  The ASF licenses this file
 * to you under the Apache License, Version 2.0 (the
 * "License"); you may not use this file except in compliance
 * with the License.  You may obtain a copy of the License at
 *
 *   http://www.apache.org/licenses/LICENSE-2.0
 *
 * Unless required by applicable law or agreed to in writing,
 * software distributed under the License is distributed on an
 * "AS IS" BASIS, WITHOUT WARRANTIES OR CONDITIONS OF ANY
 * KIND, either express or implied.  See the License for the
 * specific language governing permissions and limitations
 * under the License.
 */

package org.apache.druid.msq.exec;

import com.fasterxml.jackson.core.JsonProcessingException;
import com.fasterxml.jackson.databind.ObjectMapper;
import com.google.common.base.Preconditions;
import com.google.common.collect.ImmutableList;
import com.google.common.collect.ImmutableMap;
import com.google.common.collect.ImmutableSet;
import com.google.common.collect.Iterables;
import com.google.common.collect.Iterators;
import com.google.common.util.concurrent.ListenableFuture;
import com.google.common.util.concurrent.ListeningExecutorService;
import com.google.common.util.concurrent.MoreExecutors;
import it.unimi.dsi.fastutil.ints.Int2ObjectAVLTreeMap;
import it.unimi.dsi.fastutil.ints.Int2ObjectMap;
import it.unimi.dsi.fastutil.ints.Int2ObjectOpenHashMap;
import it.unimi.dsi.fastutil.ints.IntSet;
import org.apache.druid.common.guava.FutureUtils;
import org.apache.druid.data.input.StringTuple;
import org.apache.druid.data.input.impl.DimensionSchema;
import org.apache.druid.data.input.impl.DimensionsSpec;
import org.apache.druid.data.input.impl.TimestampSpec;
import org.apache.druid.frame.allocation.ArenaMemoryAllocator;
import org.apache.druid.frame.channel.FrameChannelSequence;
import org.apache.druid.frame.key.ClusterBy;
import org.apache.druid.frame.key.ClusterByPartition;
import org.apache.druid.frame.key.ClusterByPartitions;
import org.apache.druid.frame.key.RowKey;
import org.apache.druid.frame.key.RowKeyReader;
import org.apache.druid.frame.key.SortColumn;
import org.apache.druid.frame.processor.FrameProcessorExecutor;
import org.apache.druid.frame.processor.FrameProcessors;
import org.apache.druid.indexer.TaskState;
import org.apache.druid.indexer.TaskStatus;
import org.apache.druid.indexing.common.LockGranularity;
import org.apache.druid.indexing.common.TaskLock;
import org.apache.druid.indexing.common.TaskLockType;
import org.apache.druid.indexing.common.TaskReport;
import org.apache.druid.indexing.common.actions.LockListAction;
import org.apache.druid.indexing.common.actions.MarkSegmentsAsUnusedAction;
import org.apache.druid.indexing.common.actions.RetrieveUsedSegmentsAction;
import org.apache.druid.indexing.common.actions.SegmentAllocateAction;
import org.apache.druid.indexing.common.actions.SegmentInsertAction;
import org.apache.druid.indexing.common.actions.SegmentTransactionalInsertAction;
import org.apache.druid.indexing.overlord.Segments;
import org.apache.druid.java.util.common.DateTimes;
import org.apache.druid.java.util.common.IAE;
import org.apache.druid.java.util.common.ISE;
import org.apache.druid.java.util.common.Intervals;
import org.apache.druid.java.util.common.JodaUtils;
import org.apache.druid.java.util.common.Pair;
import org.apache.druid.java.util.common.StringUtils;
import org.apache.druid.java.util.common.concurrent.Execs;
import org.apache.druid.java.util.common.granularity.Granularities;
import org.apache.druid.java.util.common.granularity.Granularity;
import org.apache.druid.java.util.common.guava.Sequences;
import org.apache.druid.java.util.common.guava.Yielder;
import org.apache.druid.java.util.common.guava.Yielders;
import org.apache.druid.java.util.common.io.Closer;
import org.apache.druid.java.util.common.logger.Logger;
import org.apache.druid.msq.counters.CounterSnapshots;
import org.apache.druid.msq.counters.CounterSnapshotsTree;
import org.apache.druid.msq.indexing.ColumnMapping;
import org.apache.druid.msq.indexing.ColumnMappings;
import org.apache.druid.msq.indexing.DataSourceMSQDestination;
import org.apache.druid.msq.indexing.InputChannelFactory;
import org.apache.druid.msq.indexing.InputChannelsImpl;
import org.apache.druid.msq.indexing.MSQControllerTask;
import org.apache.druid.msq.indexing.MSQSpec;
import org.apache.druid.msq.indexing.MSQTuningConfig;
import org.apache.druid.msq.indexing.MSQWorkerTaskLauncher;
import org.apache.druid.msq.indexing.SegmentGeneratorFrameProcessorFactory;
import org.apache.druid.msq.indexing.TaskReportMSQDestination;
import org.apache.druid.msq.indexing.error.CanceledFault;
import org.apache.druid.msq.indexing.error.CannotParseExternalDataFault;
import org.apache.druid.msq.indexing.error.FaultsExceededChecker;
import org.apache.druid.msq.indexing.error.InsertCannotAllocateSegmentFault;
import org.apache.druid.msq.indexing.error.InsertCannotBeEmptyFault;
import org.apache.druid.msq.indexing.error.InsertCannotOrderByDescendingFault;
import org.apache.druid.msq.indexing.error.InsertCannotReplaceExistingSegmentFault;
import org.apache.druid.msq.indexing.error.InsertLockPreemptedFault;
import org.apache.druid.msq.indexing.error.InsertTimeOutOfBoundsFault;
import org.apache.druid.msq.indexing.error.MSQErrorReport;
import org.apache.druid.msq.indexing.error.MSQException;
import org.apache.druid.msq.indexing.error.MSQFault;
import org.apache.druid.msq.indexing.error.MSQWarningReportLimiterPublisher;
import org.apache.druid.msq.indexing.error.MSQWarnings;
import org.apache.druid.msq.indexing.error.QueryNotSupportedFault;
import org.apache.druid.msq.indexing.error.TooManyWarningsFault;
import org.apache.druid.msq.indexing.error.UnknownFault;
import org.apache.druid.msq.indexing.report.MSQResultsReport;
import org.apache.druid.msq.indexing.report.MSQStagesReport;
import org.apache.druid.msq.indexing.report.MSQStatusReport;
import org.apache.druid.msq.indexing.report.MSQTaskReport;
import org.apache.druid.msq.indexing.report.MSQTaskReportPayload;
import org.apache.druid.msq.input.InputSpec;
import org.apache.druid.msq.input.InputSpecSlicer;
import org.apache.druid.msq.input.InputSpecSlicerFactory;
import org.apache.druid.msq.input.InputSpecs;
import org.apache.druid.msq.input.MapInputSpecSlicer;
import org.apache.druid.msq.input.external.ExternalInputSpec;
import org.apache.druid.msq.input.external.ExternalInputSpecSlicer;
import org.apache.druid.msq.input.stage.InputChannels;
import org.apache.druid.msq.input.stage.ReadablePartition;
import org.apache.druid.msq.input.stage.StageInputSlice;
import org.apache.druid.msq.input.stage.StageInputSpec;
import org.apache.druid.msq.input.stage.StageInputSpecSlicer;
import org.apache.druid.msq.input.table.TableInputSpec;
import org.apache.druid.msq.input.table.TableInputSpecSlicer;
import org.apache.druid.msq.kernel.QueryDefinition;
import org.apache.druid.msq.kernel.QueryDefinitionBuilder;
import org.apache.druid.msq.kernel.StageDefinition;
import org.apache.druid.msq.kernel.StageId;
import org.apache.druid.msq.kernel.StagePartition;
import org.apache.druid.msq.kernel.TargetSizeShuffleSpec;
import org.apache.druid.msq.kernel.WorkOrder;
import org.apache.druid.msq.kernel.controller.ControllerQueryKernel;
import org.apache.druid.msq.kernel.controller.ControllerStagePhase;
import org.apache.druid.msq.kernel.controller.WorkerInputs;
import org.apache.druid.msq.querykit.DataSegmentTimelineView;
import org.apache.druid.msq.querykit.MultiQueryKit;
import org.apache.druid.msq.querykit.QueryKit;
import org.apache.druid.msq.querykit.QueryKitUtils;
import org.apache.druid.msq.querykit.ShuffleSpecFactories;
import org.apache.druid.msq.querykit.ShuffleSpecFactory;
import org.apache.druid.msq.querykit.groupby.GroupByQueryKit;
import org.apache.druid.msq.querykit.scan.ScanQueryKit;
import org.apache.druid.msq.shuffle.DurableStorageInputChannelFactory;
import org.apache.druid.msq.shuffle.DurableStorageUtils;
import org.apache.druid.msq.shuffle.WorkerInputChannelFactory;
import org.apache.druid.msq.statistics.ClusterByStatisticsSnapshot;
import org.apache.druid.msq.util.DimensionSchemaUtils;
import org.apache.druid.msq.util.IntervalUtils;
import org.apache.druid.msq.util.MSQFutureUtils;
import org.apache.druid.msq.util.MultiStageQueryContext;
import org.apache.druid.msq.util.PassthroughAggregatorFactory;
import org.apache.druid.query.Query;
import org.apache.druid.query.aggregation.AggregatorFactory;
import org.apache.druid.query.groupby.GroupByQuery;
import org.apache.druid.query.groupby.GroupByQueryConfig;
import org.apache.druid.query.scan.ScanQuery;
import org.apache.druid.segment.ColumnSelectorFactory;
import org.apache.druid.segment.ColumnValueSelector;
import org.apache.druid.segment.Cursor;
import org.apache.druid.segment.DimensionHandlerUtils;
import org.apache.druid.segment.column.ColumnHolder;
import org.apache.druid.segment.column.ColumnType;
import org.apache.druid.segment.column.RowSignature;
import org.apache.druid.segment.column.ValueType;
import org.apache.druid.segment.indexing.DataSchema;
import org.apache.druid.segment.indexing.granularity.ArbitraryGranularitySpec;
import org.apache.druid.segment.indexing.granularity.GranularitySpec;
import org.apache.druid.segment.realtime.appenderator.SegmentIdWithShardSpec;
import org.apache.druid.segment.transform.TransformSpec;
import org.apache.druid.server.DruidNode;
import org.apache.druid.sql.calcite.rel.DruidQuery;
import org.apache.druid.timeline.DataSegment;
import org.apache.druid.timeline.VersionedIntervalTimeline;
import org.apache.druid.timeline.partition.DimensionRangeShardSpec;
import org.apache.druid.timeline.partition.NumberedPartialShardSpec;
import org.apache.druid.timeline.partition.NumberedShardSpec;
import org.apache.druid.timeline.partition.ShardSpec;
import org.joda.time.DateTime;
import org.joda.time.Interval;

import javax.annotation.Nullable;
import java.io.IOException;
import java.util.ArrayList;
import java.util.Arrays;
import java.util.Collection;
import java.util.Collections;
import java.util.Comparator;
import java.util.HashMap;
import java.util.HashSet;
import java.util.LinkedHashSet;
import java.util.List;
import java.util.Map;
import java.util.Optional;
import java.util.Queue;
import java.util.Set;
import java.util.concurrent.ArrayBlockingQueue;
import java.util.concurrent.BlockingQueue;
import java.util.concurrent.ConcurrentHashMap;
import java.util.concurrent.ConcurrentLinkedQueue;
import java.util.concurrent.ThreadLocalRandom;
import java.util.concurrent.TimeUnit;
import java.util.concurrent.atomic.AtomicReference;
import java.util.function.Consumer;
import java.util.stream.Collectors;
import java.util.stream.IntStream;
import java.util.stream.StreamSupport;

public class ControllerImpl implements Controller
{
  private static final Logger log = new Logger(ControllerImpl.class);

  private final MSQControllerTask task;
  private final ControllerContext context;

  /**
   * Queue of "commands" to run on the {@link ControllerQueryKernel}. Various threads insert into the queue
   * using {@link #addToKernelManipulationQueue}. The main thread running {@link RunQueryUntilDone#run()} reads
   * from the queue and executes the commands.
   *
   * This ensures that all manipulations on {@link ControllerQueryKernel}, and all core logic, are run in
   * a single-threaded manner.
   */
  private final BlockingQueue<Consumer<ControllerQueryKernel>> kernelManipulationQueue =
      new ArrayBlockingQueue<>(Limits.MAX_KERNEL_MANIPULATION_QUEUE_SIZE);

  // For system error reporting. This is the very first error we got from a worker. (We only report that one.)
  private final AtomicReference<MSQErrorReport> workerErrorRef = new AtomicReference<>();

  // For system warning reporting
  private final ConcurrentLinkedQueue<MSQErrorReport> workerWarnings = new ConcurrentLinkedQueue<>();

  // Query definition.
  // For live reports. Written by the main controller thread, read by HTTP threads.
  private final AtomicReference<QueryDefinition> queryDefRef = new AtomicReference<>();

  // Last reported CounterSnapshots per stage per worker
  // For live reports. Written by the main controller thread, read by HTTP threads.
  private final CounterSnapshotsTree taskCountersForLiveReports = new CounterSnapshotsTree();

  // Stage number -> stage phase
  // For live reports. Written by the main controller thread, read by HTTP threads.
  private final ConcurrentHashMap<Integer, ControllerStagePhase> stagePhasesForLiveReports = new ConcurrentHashMap<>();

  // Stage number -> runtime interval. Endpoint is eternity's end if the stage is still running.
  // For live reports. Written by the main controller thread, read by HTTP threads.
  private final ConcurrentHashMap<Integer, Interval> stageRuntimesForLiveReports = new ConcurrentHashMap<>();

  // Stage number -> worker count. Only set for stages that have started.
  // For live reports. Written by the main controller thread, read by HTTP threads.
  private final ConcurrentHashMap<Integer, Integer> stageWorkerCountsForLiveReports = new ConcurrentHashMap<>();

  // Stage number -> partition count. Only set for stages that have started.
  // For live reports. Written by the main controller thread, read by HTTP threads.
  private final ConcurrentHashMap<Integer, Integer> stagePartitionCountsForLiveReports = new ConcurrentHashMap<>();

  // Time at which the query started.
  // For live reports. Written by the main controller thread, read by HTTP threads.
  private volatile DateTime queryStartTime = null;

  private volatile DruidNode selfDruidNode;
  private volatile MSQWorkerTaskLauncher workerTaskLauncher;
  private volatile WorkerClient netClient;

  private volatile FaultsExceededChecker faultsExceededChecker = null;

  public ControllerImpl(
      final MSQControllerTask task,
      final ControllerContext context
  )
  {
    this.task = task;
    this.context = context;
  }

  @Override
  public String id()
  {
    return task.getId();
  }

  @Override
  public MSQControllerTask task()
  {
    return task;
  }

  @Override
  public TaskStatus run() throws Exception
  {
    final Closer closer = Closer.create();

    try {
      return runTask(closer);
    }
    catch (Throwable e) {
      try {
        closer.close();
      }
      catch (Throwable e2) {
        e.addSuppressed(e2);
      }

      // We really don't expect this to error out. runTask should handle everything nicely. If it doesn't, something
      // strange happened, so log it.
      log.warn(e, "Encountered unhandled controller exception.");
      return TaskStatus.failure(id(), e.toString());
    }
    finally {
      closer.close();
    }
  }

  @Override
  public void stopGracefully()
  {
    final QueryDefinition queryDef = queryDefRef.get();

    // stopGracefully() is called when the containing process is terminated, or when the task is canceled.
    log.info("Query [%s] canceled.", queryDef != null ? queryDef.getQueryId() : "<no id yet>");

    addToKernelManipulationQueue(
        kernel -> {
          throw new MSQException(CanceledFault.INSTANCE);
        }
    );
  }

  public TaskStatus runTask(final Closer closer)
  {
    QueryDefinition queryDef = null;
    ControllerQueryKernel queryKernel = null;
    ListenableFuture<?> workerTaskRunnerFuture = null;
    CounterSnapshotsTree countersSnapshot = null;
    Yielder<Object[]> resultsYielder = null;
    Throwable exceptionEncountered = null;

    final TaskState taskStateForReport;
    final MSQErrorReport errorForReport;

    try {
      // Planning-related: convert the native query from MSQSpec into a multi-stage QueryDefinition.
      this.queryStartTime = DateTimes.nowUtc();
      queryDef = initializeQueryDefAndState(closer);

      final InputSpecSlicerFactory inputSpecSlicerFactory = makeInputSpecSlicerFactory(makeDataSegmentTimelineView());

      // Execution-related: run the multi-stage QueryDefinition.
      final Pair<ControllerQueryKernel, ListenableFuture<?>> queryRunResult =
          new RunQueryUntilDone(queryDef, inputSpecSlicerFactory, closer).run();

      queryKernel = Preconditions.checkNotNull(queryRunResult.lhs);
      workerTaskRunnerFuture = Preconditions.checkNotNull(queryRunResult.rhs);
      resultsYielder = getFinalResultsYielder(queryDef, queryKernel);
      publishSegmentsIfNeeded(queryDef, queryKernel);
    }
    catch (Throwable e) {
      exceptionEncountered = e;
    }

    // Fetch final counters in separate try, in case runQueryUntilDone threw an exception.
    try {
      countersSnapshot = getFinalCountersSnapshot(queryKernel);
    }
    catch (Throwable e) {
      if (exceptionEncountered != null) {
        exceptionEncountered.addSuppressed(e);
      } else {
        exceptionEncountered = e;
      }
    }

    if (queryKernel != null && queryKernel.isSuccess() && exceptionEncountered == null) {
      taskStateForReport = TaskState.SUCCESS;
      errorForReport = null;
    } else {
      // Query failure. Generate an error report and log the error(s) we encountered.
      final String selfHost = MSQTasks.getHostFromSelfNode(selfDruidNode);
      final MSQErrorReport controllerError =
          exceptionEncountered != null
          ? MSQErrorReport.fromException(id(), selfHost, null, exceptionEncountered)
          : null;
      final MSQErrorReport workerError = workerErrorRef.get();

      taskStateForReport = TaskState.FAILED;
      errorForReport = MSQTasks.makeErrorReport(id(), selfHost, controllerError, workerError);

      // Log the errors we encountered.
      if (controllerError != null) {
        log.warn("Controller: %s", MSQTasks.errorReportToLogMessage(controllerError));
      }

      if (workerError != null) {
        log.warn("Worker: %s", MSQTasks.errorReportToLogMessage(workerError));
      }
    }

    try {
      // Write report even if something went wrong.
      final MSQStagesReport stagesReport;
      final MSQResultsReport resultsReport;

      if (queryDef != null) {
        final Map<Integer, ControllerStagePhase> stagePhaseMap;

        if (queryKernel != null) {
          // Once the query finishes, cleanup would have happened for all the stages that were successful
          // Therefore we mark it as done to make the reports prettier and more accurate
          queryKernel.markSuccessfulTerminalStagesAsFinished();
          stagePhaseMap = queryKernel.getActiveStages()
                                     .stream()
                                     .collect(
                                         Collectors.toMap(StageId::getStageNumber, queryKernel::getStagePhase)
                                     );
        } else {
          stagePhaseMap = Collections.emptyMap();
        }

        stagesReport = makeStageReport(
            queryDef,
            stagePhaseMap,
            stageRuntimesForLiveReports,
            stageWorkerCountsForLiveReports,
            stagePartitionCountsForLiveReports
        );
      } else {
        stagesReport = null;
      }

      if (resultsYielder != null) {
        resultsReport = makeResultsTaskReport(
            queryDef,
            resultsYielder,
            task.getQuerySpec().getColumnMappings(),
            task.getSqlTypeNames()
        );
      } else {
        resultsReport = null;
      }

      final MSQTaskReportPayload taskReportPayload = new MSQTaskReportPayload(
          makeStatusReport(
              taskStateForReport,
              errorForReport,
              workerWarnings,
              queryStartTime,
              new Interval(queryStartTime, DateTimes.nowUtc()).toDurationMillis()
          ),
          stagesReport,
          countersSnapshot,
          resultsReport
      );

      context.writeReports(
          id(),
          TaskReport.buildTaskReports(new MSQTaskReport(id(), taskReportPayload))
      );
    }
    catch (Throwable e) {
      log.warn(e, "Error encountered while writing task report. Skipping.");
    }

    if (queryKernel != null && queryKernel.isSuccess()) {
      // If successful, encourage the tasks to exit successfully.
      postFinishToAllTasks();
      workerTaskLauncher.stop(false);
    } else {
      // If not successful, cancel running tasks.
      if (workerTaskLauncher != null) {
        workerTaskLauncher.stop(true);
      }
    }

    // Wait for worker tasks to exit. Ignore their return status. At this point, we've done everything we need to do,
    // so we don't care about the task exit status.
    if (workerTaskRunnerFuture != null) {
      try {
        workerTaskRunnerFuture.get();
      }
      catch (Exception ignored) {
        // Suppress.
      }
    }

    cleanUpDurableStorageIfNeeded();

    if (taskStateForReport == TaskState.SUCCESS) {
      return TaskStatus.success(id());
    } else {
      // errorForReport is nonnull when taskStateForReport != SUCCESS. Use that message.
      return TaskStatus.failure(id(), errorForReport.getFault().getCodeWithMessage());
    }
  }

  /**
   * Adds some logic to {@link #kernelManipulationQueue}, where it will, in due time, be executed by the main
   * controller loop in {@link RunQueryUntilDone#run()}.
   *
   * If the consumer throws an exception, the query fails.
   */
  private void addToKernelManipulationQueue(Consumer<ControllerQueryKernel> kernelConsumer)
  {
    if (!kernelManipulationQueue.offer(kernelConsumer)) {
      final String message = "Controller kernel queue is full. Main controller loop may be delayed or stuck.";
      log.warn(message);
      throw new IllegalStateException(message);
    }
  }

  private QueryDefinition initializeQueryDefAndState(final Closer closer)
  {
    this.selfDruidNode = context.selfNode();
    context.registerController(this, closer);

    this.netClient = new ExceptionWrappingWorkerClient(context.taskClientFor(this));
    closer.register(netClient::close);

    final boolean isDurableStorageEnabled =
        MultiStageQueryContext.isDurableStorageEnabled(task.getQuerySpec().getQuery().context());

    final QueryDefinition queryDef = makeQueryDefinition(
        id(),
        makeQueryControllerToolKit(),
        task.getQuerySpec(),
        context.jsonMapper()
    );

    QueryValidator.validateQueryDef(queryDef);
    queryDefRef.set(queryDef);

    log.debug("Query [%s] durable storage mode is set to %s.", queryDef.getQueryId(), isDurableStorageEnabled);


    long maxParseExceptions = -1;

    if (task.getSqlQueryContext() != null) {
      maxParseExceptions = Optional.ofNullable(
                                       task.getSqlQueryContext().get(MSQWarnings.CTX_MAX_PARSE_EXCEPTIONS_ALLOWED))
                                   .map(DimensionHandlerUtils::convertObjectToLong)
                                   .orElse(MSQWarnings.DEFAULT_MAX_PARSE_EXCEPTIONS_ALLOWED);
    }


    this.workerTaskLauncher = new MSQWorkerTaskLauncher(
        id(),
        task.getDataSource(),
        context,
        isDurableStorageEnabled,
        maxParseExceptions,
        // 10 minutes +- 2 minutes jitter
        TimeUnit.SECONDS.toMillis(600 + ThreadLocalRandom.current().nextInt(-4, 5) * 30L)
    );

    this.faultsExceededChecker = new FaultsExceededChecker(
        ImmutableMap.of(CannotParseExternalDataFault.CODE, maxParseExceptions)
    );

    return queryDef;
  }

  /**
   * Provide a {@link ClusterByStatisticsSnapshot} for shuffling stages.
   */
  @Override
  public void updateStatus(int stageNumber, int workerNumber, Object keyStatisticsObject)
  {
    addToKernelManipulationQueue(
        queryKernel -> {
          final StageId stageId = queryKernel.getStageId(stageNumber);

          // We need a specially-decorated ObjectMapper to deserialize key statistics.
          final StageDefinition stageDef = queryKernel.getStageDefinition(stageId);
          final ObjectMapper mapper = MSQTasks.decorateObjectMapperForKeyCollectorSnapshot(
              context.jsonMapper(),
              stageDef.getShuffleSpec().get().getClusterBy(),
              stageDef.getShuffleSpec().get().doesAggregateByClusterKey()
          );

          final ClusterByStatisticsSnapshot keyStatistics;
          try {
            keyStatistics = mapper.convertValue(keyStatisticsObject, ClusterByStatisticsSnapshot.class);
          }
          catch (IllegalArgumentException e) {
            throw new IAE(
                e,
                "Unable to deserialize the key statistic for stage [%s] received from the worker [%d]",
                stageId,
                workerNumber
            );
          }

          queryKernel.addResultKeyStatisticsForStageAndWorker(stageId, workerNumber, keyStatistics);
        }
    );
  }

  @Override
  public void workerError(MSQErrorReport errorReport)
  {
    if (!workerTaskLauncher.isTaskCanceledByController(errorReport.getTaskId())) {
      workerErrorRef.compareAndSet(null, errorReport);
    }
  }

  /**
   * This method intakes all the warnings that are generated by the worker. It is the responsibility of the
   * worker node to ensure that it doesn't spam the controller with unneseccary warning stack traces. Currently, that
   * limiting is implemented in {@link MSQWarningReportLimiterPublisher}
   */
  @Override
  public void workerWarning(List<MSQErrorReport> errorReports)
  {
    // This check safeguards that the controller doesn't run out of memory. Workers apply their own limiting to
    // protect their own memory, and to conserve worker -> controller bandwidth.
    long numReportsToAddCheck = Math.min(
        errorReports.size(),
        Limits.MAX_WORKERS * Limits.MAX_VERBOSE_WARNINGS - workerWarnings.size()
    );
    if (numReportsToAddCheck > 0) {
      synchronized (workerWarnings) {
        long numReportsToAdd = Math.min(
            errorReports.size(),
            Limits.MAX_WORKERS * Limits.MAX_VERBOSE_WARNINGS - workerWarnings.size()
        );
        for (int i = 0; i < numReportsToAdd; ++i) {
          workerWarnings.add(errorReports.get(i));
        }
      }
    }
  }

  /**
   * Periodic update of {@link CounterSnapshots} from subtasks.
   */
  @Override
  public void updateCounters(CounterSnapshotsTree snapshotsTree)
  {
    taskCountersForLiveReports.putAll(snapshotsTree);
    Optional<Pair<String, Long>> warningsExceeded =
        faultsExceededChecker.addFaultsAndCheckIfExceeded(taskCountersForLiveReports);

    if (warningsExceeded.isPresent()) {
      // Present means the warning limit was exceeded, and warnings have therefore turned into an error.
      String errorCode = warningsExceeded.get().lhs;
      Long limit = warningsExceeded.get().rhs;

      workerError(MSQErrorReport.fromFault(
          id(),
          selfDruidNode.getHost(),
          null,
          new TooManyWarningsFault(limit.intValue(), errorCode)
      ));
      addToKernelManipulationQueue(
          queryKernel ->
              queryKernel.getActiveStages().forEach(queryKernel::failStage)
      );
    }
  }

  /**
   * Reports that results are ready for a subtask.
   */
  @SuppressWarnings("unchecked")
  @Override
  public void resultsComplete(
      final String queryId,
      final int stageNumber,
      final int workerNumber,
      Object resultObject
  )
  {
    addToKernelManipulationQueue(
        queryKernel -> {
          final StageId stageId = new StageId(queryId, stageNumber);
          final Object convertedResultObject;
          try {
            convertedResultObject = context.jsonMapper().convertValue(
                resultObject,
                queryKernel.getStageDefinition(stageId).getProcessorFactory().getAccumulatedResultTypeReference()
            );
          }
          catch (IllegalArgumentException e) {
            throw new IAE(
                e,
                "Unable to deserialize the result object for stage [%s] received from the worker [%d]",
                stageId,
                workerNumber
            );
          }


          queryKernel.setResultsCompleteForStageAndWorker(stageId, workerNumber, convertedResultObject);
        }
    );
  }

  @Override
  @Nullable
  public Map<String, TaskReport> liveReports()
  {
    final QueryDefinition queryDef = queryDefRef.get();

    if (queryDef == null) {
      return null;
    }

    return TaskReport.buildTaskReports(
        new MSQTaskReport(
            id(),
            new MSQTaskReportPayload(
                makeStatusReport(
                    TaskState.RUNNING,
                    null,
                    workerWarnings,
                    queryStartTime,
                    queryStartTime == null ? -1L : new Interval(queryStartTime, DateTimes.nowUtc()).toDurationMillis()
                ),
                makeStageReport(
                    queryDef,
                    stagePhasesForLiveReports,
                    stageRuntimesForLiveReports,
                    stageWorkerCountsForLiveReports,
                    stagePartitionCountsForLiveReports
                ),
                makeCountersSnapshotForLiveReports(),
                null
            )
        )
    );
  }

  /**
   * Returns the segments that will be generated by this job. Delegates to
   * {@link #generateSegmentIdsWithShardSpecsForAppend} or {@link #generateSegmentIdsWithShardSpecsForReplace} as
   * appropriate. This is a potentially expensive call, since it requires calling Overlord APIs.
   *
   * @throws MSQException with {@link InsertCannotAllocateSegmentFault} if an allocation cannot be made
   */
  private List<SegmentIdWithShardSpec> generateSegmentIdsWithShardSpecs(
      final DataSourceMSQDestination destination,
      final RowSignature signature,
      final ClusterBy clusterBy,
      final ClusterByPartitions partitionBoundaries,
      final boolean mayHaveMultiValuedClusterByFields
  ) throws IOException
  {
    if (destination.isReplaceTimeChunks()) {
      return generateSegmentIdsWithShardSpecsForReplace(
          destination,
          signature,
          clusterBy,
          partitionBoundaries,
          mayHaveMultiValuedClusterByFields
      );
    } else {
      final RowKeyReader keyReader = clusterBy.keyReader(signature);
      return generateSegmentIdsWithShardSpecsForAppend(destination, partitionBoundaries, keyReader);
    }
  }

  /**
   * Used by {@link #generateSegmentIdsWithShardSpecs}.
   */
  private List<SegmentIdWithShardSpec> generateSegmentIdsWithShardSpecsForAppend(
      final DataSourceMSQDestination destination,
      final ClusterByPartitions partitionBoundaries,
      final RowKeyReader keyReader
  ) throws IOException
  {
    final Granularity segmentGranularity = destination.getSegmentGranularity();

    String previousSegmentId = null;

    final List<SegmentIdWithShardSpec> retVal = new ArrayList<>(partitionBoundaries.size());

    for (ClusterByPartition partitionBoundary : partitionBoundaries) {
      final DateTime timestamp = getBucketDateTime(partitionBoundary, segmentGranularity, keyReader);
      final SegmentIdWithShardSpec allocation;
      try {
        allocation = context.taskActionClient().submit(
            new SegmentAllocateAction(
                task.getDataSource(),
                timestamp,
                // Same granularity for queryGranularity, segmentGranularity because we don't have insight here
                // into what queryGranularity "actually" is. (It depends on what time floor function was used.)
                segmentGranularity,
                segmentGranularity,
                id(),
                previousSegmentId,
                false,
                NumberedPartialShardSpec.instance(),
                LockGranularity.TIME_CHUNK,
                TaskLockType.SHARED
            )
        );
      }
      catch (ISE e) {
        if (isTaskLockPreemptedException(e)) {
          throw new MSQException(e, InsertLockPreemptedFault.instance());
        } else {
          throw e;
        }
      }

      if (allocation == null) {
        throw new MSQException(
            new InsertCannotAllocateSegmentFault(
                task.getDataSource(),
                segmentGranularity.bucket(timestamp)
            )
        );
      }

      retVal.add(allocation);
      previousSegmentId = allocation.asSegmentId().toString();
    }

    return retVal;
  }

  /**
   * Used by {@link #generateSegmentIdsWithShardSpecs}.
   */
  private List<SegmentIdWithShardSpec> generateSegmentIdsWithShardSpecsForReplace(
      final DataSourceMSQDestination destination,
      final RowSignature signature,
      final ClusterBy clusterBy,
      final ClusterByPartitions partitionBoundaries,
      final boolean mayHaveMultiValuedClusterByFields
  ) throws IOException
  {
    final RowKeyReader keyReader = clusterBy.keyReader(signature);
    final SegmentIdWithShardSpec[] retVal = new SegmentIdWithShardSpec[partitionBoundaries.size()];
    final Granularity segmentGranularity = destination.getSegmentGranularity();
    final List<String> shardColumns;

    if (mayHaveMultiValuedClusterByFields) {
      // DimensionRangeShardSpec cannot handle multi-valued fields.
      shardColumns = Collections.emptyList();
    } else {
      shardColumns = computeShardColumns(signature, clusterBy, task.getQuerySpec().getColumnMappings());
    }

    // Group partition ranges by bucket (time chunk), so we can generate shardSpecs for each bucket independently.
    final Map<DateTime, List<Pair<Integer, ClusterByPartition>>> partitionsByBucket = new HashMap<>();
    for (int i = 0; i < partitionBoundaries.ranges().size(); i++) {
      ClusterByPartition partitionBoundary = partitionBoundaries.ranges().get(i);
      final DateTime bucketDateTime = getBucketDateTime(partitionBoundary, segmentGranularity, keyReader);
      partitionsByBucket.computeIfAbsent(bucketDateTime, ignored -> new ArrayList<>())
                        .add(Pair.of(i, partitionBoundary));
    }

    // Process buckets (time chunks) one at a time.
    for (final Map.Entry<DateTime, List<Pair<Integer, ClusterByPartition>>> bucketEntry : partitionsByBucket.entrySet()) {
      final Interval interval = segmentGranularity.bucket(bucketEntry.getKey());

      // Validate interval against the replaceTimeChunks set of intervals.
      if (destination.getReplaceTimeChunks().stream().noneMatch(chunk -> chunk.contains(interval))) {
        throw new MSQException(new InsertTimeOutOfBoundsFault(interval));
      }

      final List<Pair<Integer, ClusterByPartition>> ranges = bucketEntry.getValue();
      String version = null;

      final List<TaskLock> locks = context.taskActionClient().submit(new LockListAction());
      for (final TaskLock lock : locks) {
        if (lock.getInterval().contains(interval)) {
          version = lock.getVersion();
        }
      }

      if (version == null) {
        // Lock was revoked, probably, because we should have originally acquired it in isReady.
        throw new MSQException(InsertLockPreemptedFault.INSTANCE);
      }

      for (int segmentNumber = 0; segmentNumber < ranges.size(); segmentNumber++) {
        final int partitionNumber = ranges.get(segmentNumber).lhs;
        final ShardSpec shardSpec;

        if (shardColumns.isEmpty()) {
          shardSpec = new NumberedShardSpec(segmentNumber, ranges.size());
        } else {
          final ClusterByPartition range = ranges.get(segmentNumber).rhs;
          final StringTuple start =
              segmentNumber == 0 ? null : makeStringTuple(clusterBy, keyReader, range.getStart());
          final StringTuple end =
              segmentNumber == ranges.size() - 1 ? null : makeStringTuple(clusterBy, keyReader, range.getEnd());

          shardSpec = new DimensionRangeShardSpec(shardColumns, start, end, segmentNumber, ranges.size());
        }

        retVal[partitionNumber] = new SegmentIdWithShardSpec(task.getDataSource(), interval, version, shardSpec);
      }
    }

    return Arrays.asList(retVal);
  }

  /**
   * Returns a complete list of task ids, ordered by worker number. The Nth task has worker number N.
   *
   * If the currently-running set of tasks is incomplete, returns an absent Optional.
   */
  @Override
  public List<String> getTaskIds()
  {
    if (workerTaskLauncher == null) {
      return Collections.emptyList();
    }

    return workerTaskLauncher.getTaskList();
  }

  @SuppressWarnings({"unchecked", "rawtypes"})
  @Nullable
  private Int2ObjectMap<Object> makeWorkerFactoryInfosForStage(
      final QueryDefinition queryDef,
      final int stageNumber,
      final WorkerInputs workerInputs,
      @Nullable final List<SegmentIdWithShardSpec> segmentsToGenerate
  )
  {
    if (MSQControllerTask.isIngestion(task.getQuerySpec()) &&
        stageNumber == queryDef.getFinalStageDefinition().getStageNumber()) {
      // noinspection unchecked,rawtypes
      return (Int2ObjectMap) makeSegmentGeneratorWorkerFactoryInfos(workerInputs, segmentsToGenerate);
    } else {
      return null;
    }
  }

  @SuppressWarnings("rawtypes")
  private QueryKit makeQueryControllerToolKit()
  {
    final Map<Class<? extends Query>, QueryKit> kitMap =
        ImmutableMap.<Class<? extends Query>, QueryKit>builder()
                    .put(ScanQuery.class, new ScanQueryKit(context.jsonMapper()))
                    .put(GroupByQuery.class, new GroupByQueryKit())
                    .build();

    return new MultiQueryKit(kitMap);
  }

  private DataSegmentTimelineView makeDataSegmentTimelineView()
  {
    return (dataSource, intervals) -> {
      final Collection<DataSegment> dataSegments =
          context.coordinatorClient().fetchUsedSegmentsInDataSourceForIntervals(dataSource, intervals);

      if (dataSegments.isEmpty()) {
        return Optional.empty();
      } else {
        return Optional.of(VersionedIntervalTimeline.forSegments(dataSegments));
      }
    };
  }

  private Int2ObjectMap<List<SegmentIdWithShardSpec>> makeSegmentGeneratorWorkerFactoryInfos(
      final WorkerInputs workerInputs,
      final List<SegmentIdWithShardSpec> segmentsToGenerate
  )
  {
    final Int2ObjectMap<List<SegmentIdWithShardSpec>> retVal = new Int2ObjectAVLTreeMap<>();

    for (final int workerNumber : workerInputs.workers()) {
      // SegmentGenerator stage has a single input from another stage.
      final StageInputSlice stageInputSlice =
          (StageInputSlice) Iterables.getOnlyElement(workerInputs.inputsForWorker(workerNumber));

      final List<SegmentIdWithShardSpec> workerSegments = new ArrayList<>();
      retVal.put(workerNumber, workerSegments);

      for (final ReadablePartition partition : stageInputSlice.getPartitions()) {
        workerSegments.add(segmentsToGenerate.get(partition.getPartitionNumber()));
      }
    }

    return retVal;
  }

  private void contactWorkersForStage(final TaskContactFn contactFn, final IntSet workers)
  {
    final List<String> taskIds = getTaskIds();
    final List<ListenableFuture<Void>> taskFutures = new ArrayList<>(workers.size());

    for (int workerNumber : workers) {
      final String taskId = taskIds.get(workerNumber);
      taskFutures.add(contactFn.contactTask(netClient, taskId, workerNumber));
    }

    FutureUtils.getUnchecked(MSQFutureUtils.allAsList(taskFutures, true), true);
  }

  private void startWorkForStage(
      final QueryDefinition queryDef,
      final ControllerQueryKernel queryKernel,
      final int stageNumber,
      @Nullable final List<SegmentIdWithShardSpec> segmentsToGenerate
  )
  {
    final Int2ObjectMap<Object> extraInfos = makeWorkerFactoryInfosForStage(
        queryDef,
        stageNumber,
        queryKernel.getWorkerInputsForStage(queryKernel.getStageId(stageNumber)),
        segmentsToGenerate
    );

    final Int2ObjectMap<WorkOrder> workOrders = queryKernel.createWorkOrders(stageNumber, extraInfos);

    contactWorkersForStage(
        (netClient, taskId, workerNumber) -> netClient.postWorkOrder(taskId, workOrders.get(workerNumber)),
        workOrders.keySet()
    );
  }

  private void postResultPartitionBoundariesForStage(
      final QueryDefinition queryDef,
      final int stageNumber,
      final ClusterByPartitions resultPartitionBoundaries,
      final IntSet workers
  )
  {
    contactWorkersForStage(
        (netClient, taskId, workerNumber) ->
            netClient.postResultPartitionBoundaries(
                taskId,
                new StageId(queryDef.getQueryId(), stageNumber),
                resultPartitionBoundaries
            ),
        workers
    );
  }

  /**
   * Publish the list of segments. Additionally, if {@link DataSourceMSQDestination#isReplaceTimeChunks()},
   * also drop all other segments within the replacement intervals.
   *
   * If any existing segments cannot be dropped because their intervals are not wholly contained within the
   * replacement parameter, throws a {@link MSQException} with {@link InsertCannotReplaceExistingSegmentFault}.
   */
  private void publishAllSegments(final Set<DataSegment> segments) throws IOException
  {
    final DataSourceMSQDestination destination =
        (DataSourceMSQDestination) task.getQuerySpec().getDestination();
    final Set<DataSegment> segmentsToDrop;

    if (destination.isReplaceTimeChunks()) {
      final List<Interval> intervalsToDrop = findIntervalsToDrop(Preconditions.checkNotNull(segments, "segments"));

      if (intervalsToDrop.isEmpty()) {
        segmentsToDrop = null;
      } else {
        // Determine which segments to drop as part of the replace operation. This is safe because, in the case where we
        // are doing a replace, the isReady method (which runs prior to the task starting) acquires an exclusive lock.
        segmentsToDrop =
            ImmutableSet.copyOf(
                context.taskActionClient().submit(
                    new RetrieveUsedSegmentsAction(
                        task.getDataSource(),
                        null,
                        intervalsToDrop,
                        Segments.ONLY_VISIBLE
                    )
                )
            );

        // Validate that there are no segments that partially overlap the intervals-to-drop. Otherwise, the replace
        // may be incomplete.
        for (final DataSegment segmentToDrop : segmentsToDrop) {
          if (destination.getReplaceTimeChunks()
                         .stream()
                         .noneMatch(interval -> interval.contains(segmentToDrop.getInterval()))) {
            throw new MSQException(new InsertCannotReplaceExistingSegmentFault(segmentToDrop.getId()));
          }
        }
      }

      if (segments.isEmpty()) {
        // Nothing to publish, only drop. We already validated that the intervalsToDrop do not have any
        // partially-overlapping segments, so it's safe to drop them as intervals instead of as specific segments.
        for (final Interval interval : intervalsToDrop) {
          context.taskActionClient()
                 .submit(new MarkSegmentsAsUnusedAction(task.getDataSource(), interval));
        }
      } else {
        try {
          context.taskActionClient()
                 .submit(SegmentTransactionalInsertAction.overwriteAction(null, segmentsToDrop, segments));
        }
        catch (Exception e) {
          if (isTaskLockPreemptedException(e)) {
            throw new MSQException(e, InsertLockPreemptedFault.instance());
          } else {
            throw e;
          }
        }
      }
    } else if (!segments.isEmpty()) {
      // Append mode.
      try {
        context.taskActionClient().submit(new SegmentInsertAction(segments));
      }
      catch (Exception e) {
        if (isTaskLockPreemptedException(e)) {
          throw new MSQException(e, InsertLockPreemptedFault.instance());
        } else {
          throw e;
        }
      }
    }
  }

  /**
   * When doing an ingestion with {@link DataSourceMSQDestination#isReplaceTimeChunks()}, finds intervals
   * containing data that should be dropped.
   */
  private List<Interval> findIntervalsToDrop(final Set<DataSegment> publishedSegments)
  {
    // Safe to cast because publishAllSegments is only called for dataSource destinations.
    final DataSourceMSQDestination destination =
        (DataSourceMSQDestination) task.getQuerySpec().getDestination();
    final List<Interval> replaceIntervals =
        new ArrayList<>(JodaUtils.condenseIntervals(destination.getReplaceTimeChunks()));
    final List<Interval> publishIntervals =
        JodaUtils.condenseIntervals(Iterables.transform(publishedSegments, DataSegment::getInterval));
    return IntervalUtils.difference(replaceIntervals, publishIntervals);
  }

  private CounterSnapshotsTree getCountersFromAllTasks()
  {
    final CounterSnapshotsTree retVal = new CounterSnapshotsTree();
    final List<String> taskList = workerTaskLauncher.getTaskList();

    final List<ListenableFuture<CounterSnapshotsTree>> futures = new ArrayList<>();

    for (String taskId : taskList) {
      futures.add(netClient.getCounters(taskId));
    }

    final List<CounterSnapshotsTree> snapshotsTrees =
        FutureUtils.getUnchecked(MSQFutureUtils.allAsList(futures, true), true);

    for (CounterSnapshotsTree snapshotsTree : snapshotsTrees) {
      retVal.putAll(snapshotsTree);
    }

    return retVal;
  }

  private void postFinishToAllTasks()
  {
    final List<String> taskList = workerTaskLauncher.getTaskList();

    final List<ListenableFuture<Void>> futures = new ArrayList<>();

    for (String taskId : taskList) {
      futures.add(netClient.postFinish(taskId));
    }

    FutureUtils.getUnchecked(MSQFutureUtils.allAsList(futures, true), true);
  }

  private CounterSnapshotsTree makeCountersSnapshotForLiveReports()
  {
    // taskCountersForLiveReports is mutable: Copy so we get a point-in-time snapshot.
    return CounterSnapshotsTree.fromMap(taskCountersForLiveReports.copyMap());
  }

  private CounterSnapshotsTree getFinalCountersSnapshot(@Nullable final ControllerQueryKernel queryKernel)
  {
    if (queryKernel != null && queryKernel.isSuccess()) {
      return getCountersFromAllTasks();
    } else {
      return makeCountersSnapshotForLiveReports();
    }
  }

  @Nullable
  private Yielder<Object[]> getFinalResultsYielder(
      final QueryDefinition queryDef,
      final ControllerQueryKernel queryKernel
  )
  {
    if (queryKernel.isSuccess() && isInlineResults(task.getQuerySpec())) {
      final StageId finalStageId = queryKernel.getStageId(queryDef.getFinalStageDefinition().getStageNumber());
      final List<String> taskIds = getTaskIds();
      final Closer closer = Closer.create();

      final ListeningExecutorService resultReaderExec =
          MoreExecutors.listeningDecorator(Execs.singleThreaded("result-reader-%d"));
      closer.register(resultReaderExec::shutdownNow);

      final InputChannelFactory inputChannelFactory;

      if (MultiStageQueryContext.isDurableStorageEnabled(task.getQuerySpec().getQuery().context())) {
        inputChannelFactory = DurableStorageInputChannelFactory.createStandardImplementation(
            id(),
            MSQTasks.makeStorageConnector(context.injector()),
            closer
        );
      } else {
        inputChannelFactory = new WorkerInputChannelFactory(netClient, () -> taskIds);
      }

      final InputChannels inputChannels = new InputChannelsImpl(
          queryDef,
          queryKernel.getResultPartitionsForStage(finalStageId),
          inputChannelFactory,
          () -> ArenaMemoryAllocator.createOnHeap(5_000_000),
          new FrameProcessorExecutor(resultReaderExec),
          null
      );

      return Yielders.each(
          Sequences.concat(
              StreamSupport.stream(queryKernel.getResultPartitionsForStage(finalStageId).spliterator(), false)
                           .map(
                               readablePartition -> {
                                 try {
                                   return new FrameChannelSequence(
                                       inputChannels.openChannel(
                                           new StagePartition(
                                               queryKernel.getStageDefinition(finalStageId).getId(),
                                               readablePartition.getPartitionNumber()
                                           )
                                       )
                                   );
                                 }
                                 catch (IOException e) {
                                   throw new RuntimeException(e);
                                 }
                               }
                           ).collect(Collectors.toList())
          ).flatMap(
              frame -> {
                final Cursor cursor = FrameProcessors.makeCursor(
                    frame,
                    queryKernel.getStageDefinition(finalStageId).getFrameReader()
                );

                final ColumnSelectorFactory columnSelectorFactory = cursor.getColumnSelectorFactory();
                final ColumnMappings columnMappings = task.getQuerySpec().getColumnMappings();
                @SuppressWarnings("rawtypes")
                final List<ColumnValueSelector> selectors =
                    columnMappings.getMappings()
                                  .stream()
                                  .map(
                                      mapping ->
                                          columnSelectorFactory.makeColumnValueSelector(
                                              mapping.getQueryColumn())
                                  ).collect(Collectors.toList());

                final List<Object[]> retVal = new ArrayList<>();
                while (!cursor.isDone()) {
                  final Object[] row = new Object[columnMappings.getMappings().size()];
                  for (int i = 0; i < row.length; i++) {
                    row[i] = selectors.get(i).getObject();
                  }
                  retVal.add(row);
                  cursor.advance();
                }

                return Sequences.simple(retVal);
              }
          ).withBaggage(resultReaderExec::shutdownNow)
      );
    } else {
      return null;
    }
  }

  private void publishSegmentsIfNeeded(
      final QueryDefinition queryDef,
      final ControllerQueryKernel queryKernel
  ) throws IOException
  {
    if (queryKernel.isSuccess() && MSQControllerTask.isIngestion(task.getQuerySpec())) {
      final StageId finalStageId = queryKernel.getStageId(queryDef.getFinalStageDefinition().getStageNumber());

      //noinspection unchecked
      @SuppressWarnings("unchecked")
      final Set<DataSegment> segments = (Set<DataSegment>) queryKernel.getResultObjectForStage(finalStageId);
      log.info("Query [%s] publishing %d segments.", queryDef.getQueryId(), segments.size());
      publishAllSegments(segments);
    }
  }

  /**
   * Clean up durable storage, if used for stage output.
   *
   * Note that this is only called by the controller task itself. It isn't called automatically by anything in
   * particular if the controller fails early without being able to run its cleanup routines. This can cause files
   * to be left in durable storage beyond their useful life.
   */
  private void cleanUpDurableStorageIfNeeded()
  {
<<<<<<< HEAD
    if (MultiStageQueryContext.isDurableStorageEnabled(task.getQuerySpec().getQuery().getContext())) {
      final String controllerDirName = DurableStorageUtils.getControllerDirectory(task.getId());
=======
    if (MultiStageQueryContext.isDurableStorageEnabled(task.getQuerySpec().getQuery().context())) {
      final String controllerDirName = DurableStorageOutputChannelFactory.getControllerDirectory(task.getId());
>>>>>>> d98c808d
      try {
        // Delete all temporary files as a failsafe
        MSQTasks.makeStorageConnector(context.injector()).deleteRecursively(controllerDirName);
      }
      catch (Exception e) {
        // If an error is thrown while cleaning up a file, log it and try to continue with the cleanup
        log.warn(e, "Error while cleaning up temporary files at path %s", controllerDirName);
      }
    }
  }

  @SuppressWarnings("unchecked")
  private static QueryDefinition makeQueryDefinition(
      final String queryId,
      @SuppressWarnings("rawtypes") final QueryKit toolKit,
      final MSQSpec querySpec,
      final ObjectMapper jsonMapper
  )
  {
    final MSQTuningConfig tuningConfig = querySpec.getTuningConfig();
    final ShuffleSpecFactory shuffleSpecFactory;

    if (MSQControllerTask.isIngestion(querySpec)) {
      shuffleSpecFactory = (clusterBy, aggregate) ->
          new TargetSizeShuffleSpec(
              clusterBy,
              tuningConfig.getRowsPerSegment(),
              aggregate
          );
    } else if (querySpec.getDestination() instanceof TaskReportMSQDestination) {
      shuffleSpecFactory = ShuffleSpecFactories.singlePartition();
    } else {
      throw new ISE("Unsupported destination [%s]", querySpec.getDestination());
    }

    final Query<?> queryToPlan;

    if (querySpec.getColumnMappings().hasOutputColumn(ColumnHolder.TIME_COLUMN_NAME)) {
      queryToPlan = querySpec.getQuery().withOverriddenContext(
          ImmutableMap.of(
              QueryKitUtils.CTX_TIME_COLUMN_NAME,
              querySpec.getColumnMappings().getQueryColumnForOutputColumn(ColumnHolder.TIME_COLUMN_NAME)
          )
      );
    } else {
      queryToPlan = querySpec.getQuery();
    }

    final QueryDefinition queryDef;

    try {
      queryDef = toolKit.makeQueryDefinition(
          queryId,
          queryToPlan,
          toolKit,
          shuffleSpecFactory,
          tuningConfig.getMaxNumWorkers(),
          0
      );
    }
    catch (MSQException e) {
      // If the toolkit throws a MSQFault, don't wrap it in a more generic QueryNotSupportedFault
      throw e;
    }
    catch (Exception e) {
      throw new MSQException(e, QueryNotSupportedFault.INSTANCE);
    }

    if (MSQControllerTask.isIngestion(querySpec)) {
      final RowSignature querySignature = queryDef.getFinalStageDefinition().getSignature();
      final ClusterBy queryClusterBy = queryDef.getFinalStageDefinition().getClusterBy();
      final ColumnMappings columnMappings = querySpec.getColumnMappings();

      // Find the stage that provides shuffled input to the final segment-generation stage.
      StageDefinition finalShuffleStageDef = queryDef.getFinalStageDefinition();

      while (!finalShuffleStageDef.doesShuffle()
             && InputSpecs.getStageNumbers(finalShuffleStageDef.getInputSpecs()).size() == 1) {
        finalShuffleStageDef = queryDef.getStageDefinition(
            Iterables.getOnlyElement(InputSpecs.getStageNumbers(finalShuffleStageDef.getInputSpecs()))
        );
      }

      if (!finalShuffleStageDef.doesShuffle()) {
        finalShuffleStageDef = null;
      }

      // Add all query stages.
      // Set shuffleCheckHasMultipleValues on the stage that serves as input to the final segment-generation stage.
      final QueryDefinitionBuilder builder = QueryDefinition.builder();

      for (final StageDefinition stageDef : queryDef.getStageDefinitions()) {
        if (stageDef.equals(finalShuffleStageDef)) {
          builder.add(StageDefinition.builder(stageDef).shuffleCheckHasMultipleValues(true));
        } else {
          builder.add(StageDefinition.builder(stageDef));
        }
      }

      // Then, add a segment-generation stage.
      final DataSchema dataSchema =
          generateDataSchema(querySpec, querySignature, queryClusterBy, columnMappings, jsonMapper);

      builder.add(
          StageDefinition.builder(queryDef.getNextStageNumber())
                         .inputs(new StageInputSpec(queryDef.getFinalStageDefinition().getStageNumber()))
                         .maxWorkerCount(tuningConfig.getMaxNumWorkers())
                         .processorFactory(
                             new SegmentGeneratorFrameProcessorFactory(
                                 dataSchema,
                                 columnMappings,
                                 tuningConfig
                             )
                         )
      );

      return builder.build();
    } else if (querySpec.getDestination() instanceof TaskReportMSQDestination) {
      return queryDef;
    } else {
      throw new ISE("Unsupported destination [%s]", querySpec.getDestination());
    }
  }

  private static DataSchema generateDataSchema(
      MSQSpec querySpec,
      RowSignature querySignature,
      ClusterBy queryClusterBy,
      ColumnMappings columnMappings,
      ObjectMapper jsonMapper
  )
  {
    final DataSourceMSQDestination destination = (DataSourceMSQDestination) querySpec.getDestination();
    final boolean isRollupQuery = isRollupQuery(querySpec.getQuery());

    final Pair<List<DimensionSchema>, List<AggregatorFactory>> dimensionsAndAggregators =
        makeDimensionsAndAggregatorsForIngestion(
            querySignature,
            queryClusterBy,
            destination.getSegmentSortOrder(),
            columnMappings,
            isRollupQuery,
            querySpec.getQuery()
        );

    return new DataSchema(
        destination.getDataSource(),
        new TimestampSpec(ColumnHolder.TIME_COLUMN_NAME, "millis", null),
        new DimensionsSpec(dimensionsAndAggregators.lhs),
        dimensionsAndAggregators.rhs.toArray(new AggregatorFactory[0]),
        makeGranularitySpecForIngestion(querySpec.getQuery(), querySpec.getColumnMappings(), isRollupQuery, jsonMapper),
        new TransformSpec(null, Collections.emptyList())
    );
  }

  private static GranularitySpec makeGranularitySpecForIngestion(
      final Query<?> query,
      final ColumnMappings columnMappings,
      final boolean isRollupQuery,
      final ObjectMapper jsonMapper
  )
  {
    if (isRollupQuery) {
      final String queryGranularityString =
          query.context().getString(GroupByQuery.CTX_TIMESTAMP_RESULT_FIELD_GRANULARITY, "");

      if (timeIsGroupByDimension((GroupByQuery) query, columnMappings) && !queryGranularityString.isEmpty()) {
        final Granularity queryGranularity;

        try {
          queryGranularity = jsonMapper.readValue(queryGranularityString, Granularity.class);
        }
        catch (JsonProcessingException e) {
          throw new RuntimeException(e);
        }

        return new ArbitraryGranularitySpec(queryGranularity, true, Intervals.ONLY_ETERNITY);
      }
      return new ArbitraryGranularitySpec(Granularities.NONE, true, Intervals.ONLY_ETERNITY);
    } else {
      return new ArbitraryGranularitySpec(Granularities.NONE, false, Intervals.ONLY_ETERNITY);
    }
  }

  /**
   * Checks that a {@link GroupByQuery} is grouping on the primary time column.
   *
   * The logic here is roundabout. First, we check which column in the {@link GroupByQuery} corresponds to the
   * output column {@link ColumnHolder#TIME_COLUMN_NAME}, using our {@link ColumnMappings}. Then, we check for the
   * presence of an optimization done in {@link DruidQuery#toGroupByQuery()}, where the context parameter
   * {@link GroupByQuery#CTX_TIMESTAMP_RESULT_FIELD} and various related parameters are set when one of the dimensions
   * is detected to be a time-floor. Finally, we check that the name of that dimension, and the name of our time field
   * from {@link ColumnMappings}, are the same.
   */
  private static boolean timeIsGroupByDimension(GroupByQuery groupByQuery, ColumnMappings columnMappings)
  {
    if (columnMappings.hasOutputColumn(ColumnHolder.TIME_COLUMN_NAME)) {
      final String queryTimeColumn = columnMappings.getQueryColumnForOutputColumn(ColumnHolder.TIME_COLUMN_NAME);
      return queryTimeColumn.equals(groupByQuery.context().getString(GroupByQuery.CTX_TIMESTAMP_RESULT_FIELD));
    } else {
      return false;
    }
  }

  /**
   * Whether a native query represents an ingestion with rollup.
   *
   * Checks for three things:
   *
   * - The query must be a {@link GroupByQuery}, because rollup requires columns to be split into dimensions and
   * aggregations.
   * - The query must not finalize aggregations, because rollup requires inserting the intermediate type of
   * complex aggregations, not the finalized type. (So further rollup is possible.)
   * - The query must explicitly disable {@link GroupByQueryConfig#CTX_KEY_ENABLE_MULTI_VALUE_UNNESTING}, because
   * groupBy on multi-value dimensions implicitly unnests, which is not desired behavior for rollup at ingestion time
   * (rollup expects multi-value dimensions to be treated as arrays).
   */
  private static boolean isRollupQuery(Query<?> query)
  {
    return query instanceof GroupByQuery
           && !MultiStageQueryContext.isFinalizeAggregations(query.context())
           && !query.context().getBoolean(GroupByQueryConfig.CTX_KEY_ENABLE_MULTI_VALUE_UNNESTING, true);
  }

  private static boolean isInlineResults(final MSQSpec querySpec)
  {
    return querySpec.getDestination() instanceof TaskReportMSQDestination;
  }

  private static boolean isTimeBucketedIngestion(final MSQSpec querySpec)
  {
    return MSQControllerTask.isIngestion(querySpec)
           && !((DataSourceMSQDestination) querySpec.getDestination()).getSegmentGranularity()
                                                                      .equals(Granularities.ALL);
  }

  /**
   * Compute shard columns for {@link DimensionRangeShardSpec}. Returns an empty list if range-based sharding
   * is not applicable.
   */
  private static List<String> computeShardColumns(
      final RowSignature signature,
      final ClusterBy clusterBy,
      final ColumnMappings columnMappings
  )
  {
    final List<SortColumn> clusterByColumns = clusterBy.getColumns();
    final List<String> shardColumns = new ArrayList<>();
    final boolean boosted = isClusterByBoosted(clusterBy);
    final int numShardColumns = clusterByColumns.size() - clusterBy.getBucketByCount() - (boosted ? 1 : 0);

    if (numShardColumns == 0) {
      return Collections.emptyList();
    }

    for (int i = clusterBy.getBucketByCount(); i < clusterBy.getBucketByCount() + numShardColumns; i++) {
      final SortColumn column = clusterByColumns.get(i);
      final List<String> outputColumns = columnMappings.getOutputColumnsForQueryColumn(column.columnName());

      // DimensionRangeShardSpec only handles ascending order.
      if (column.descending()) {
        return Collections.emptyList();
      }

      ColumnType columnType = signature.getColumnType(column.columnName()).orElse(null);

      // DimensionRangeShardSpec only handles strings.
      if (!(ColumnType.STRING.equals(columnType))) {
        return Collections.emptyList();
      }

      // DimensionRangeShardSpec only handles columns that appear as-is in the output.
      if (outputColumns.isEmpty()) {
        return Collections.emptyList();
      }

      shardColumns.add(outputColumns.get(0));
    }

    return shardColumns;
  }

  /**
   * Checks if the {@link ClusterBy} has a {@link QueryKitUtils#PARTITION_BOOST_COLUMN}. See javadocs for that
   * constant for more details about what it does.
   */
  private static boolean isClusterByBoosted(final ClusterBy clusterBy)
  {
    return !clusterBy.getColumns().isEmpty()
           && clusterBy.getColumns()
                       .get(clusterBy.getColumns().size() - 1)
                       .columnName()
                       .equals(QueryKitUtils.PARTITION_BOOST_COLUMN);
  }

  private static StringTuple makeStringTuple(
      final ClusterBy clusterBy,
      final RowKeyReader keyReader,
      final RowKey key
  )
  {
    final String[] array = new String[clusterBy.getColumns().size() - clusterBy.getBucketByCount()];
    final boolean boosted = isClusterByBoosted(clusterBy);

    for (int i = 0; i < array.length; i++) {
      final Object val = keyReader.read(key, clusterBy.getBucketByCount() + i);

      if (i == array.length - 1 && boosted) {
        // Boost column
        //noinspection RedundantCast: false alarm; the cast is necessary
        array[i] = StringUtils.format("%016d", (long) val);
      } else {
        array[i] = (String) val;
      }
    }

    return new StringTuple(array);
  }

  private static Pair<List<DimensionSchema>, List<AggregatorFactory>> makeDimensionsAndAggregatorsForIngestion(
      final RowSignature querySignature,
      final ClusterBy queryClusterBy,
      final List<String> segmentSortOrder,
      final ColumnMappings columnMappings,
      final boolean isRollupQuery,
      final Query<?> query
  )
  {
    final List<DimensionSchema> dimensions = new ArrayList<>();
    final List<AggregatorFactory> aggregators = new ArrayList<>();

    // During ingestion, segment sort order is determined by the order of fields in the DimensionsSchema. We want
    // this to match user intent as dictated by the declared segment sort order and CLUSTERED BY, so add things in
    // that order.

    // Start with segmentSortOrder.
    final Set<String> outputColumnsInOrder = new LinkedHashSet<>(segmentSortOrder);

    // Then the query-level CLUSTERED BY.
    // Note: this doesn't work when CLUSTERED BY specifies an expression that is not being selected.
    // Such fields in CLUSTERED BY still control partitioning as expected, but do not affect sort order of rows
    // within an individual segment.
    for (final SortColumn clusterByColumn : queryClusterBy.getColumns()) {
      if (clusterByColumn.descending()) {
        throw new MSQException(new InsertCannotOrderByDescendingFault(clusterByColumn.columnName()));
      }

      outputColumnsInOrder.addAll(columnMappings.getOutputColumnsForQueryColumn(clusterByColumn.columnName()));
    }

    // Then all other columns.
    outputColumnsInOrder.addAll(columnMappings.getOutputColumnNames());

    Map<String, AggregatorFactory> outputColumnAggregatorFactories = new HashMap<>();

    if (isRollupQuery) {
      // Populate aggregators from the native query when doing an ingest in rollup mode.
      for (AggregatorFactory aggregatorFactory : ((GroupByQuery) query).getAggregatorSpecs()) {
        String outputColumn = Iterables.getOnlyElement(columnMappings.getOutputColumnsForQueryColumn(aggregatorFactory.getName()));
        if (outputColumnAggregatorFactories.containsKey(outputColumn)) {
          throw new ISE("There can only be one aggregator factory for column [%s].", outputColumn);
        } else {
          outputColumnAggregatorFactories.put(
              outputColumn,
              aggregatorFactory.withName(outputColumn).getCombiningFactory()
          );
        }
      }
    }

    // Each column can be of either time, dimension, aggregator. For this method. we can ignore the time column.
    // For non-complex columns, If the aggregator factory of the column is not available, we treat the column as
    // a dimension. For complex columns, certains hacks are in place.
    for (final String outputColumn : outputColumnsInOrder) {
      final String queryColumn = columnMappings.getQueryColumnForOutputColumn(outputColumn);
      final ColumnType type =
          querySignature.getColumnType(queryColumn)
                        .orElseThrow(() -> new ISE("No type for column [%s]", outputColumn));

      if (!outputColumn.equals(ColumnHolder.TIME_COLUMN_NAME)) {

        if (!type.is(ValueType.COMPLEX)) {
          // non complex columns
          populateDimensionsAndAggregators(
              dimensions,
              aggregators,
              outputColumnAggregatorFactories,
              outputColumn,
              type
          );
        } else {
          // complex columns only
          if (DimensionHandlerUtils.DIMENSION_HANDLER_PROVIDERS.containsKey(type.getComplexTypeName())) {
            dimensions.add(DimensionSchemaUtils.createDimensionSchema(outputColumn, type));
          } else if (!isRollupQuery) {
            aggregators.add(new PassthroughAggregatorFactory(outputColumn, type.getComplexTypeName()));
          } else {
            populateDimensionsAndAggregators(
                dimensions,
                aggregators,
                outputColumnAggregatorFactories,
                outputColumn,
                type
            );
          }
        }
      }
    }

    return Pair.of(dimensions, aggregators);
  }


  /**
   * If the output column is present in the outputColumnAggregatorFactories that means we already have the aggregator information for this column.
   * else treat this column as a dimension.
   *
   * @param dimensions                      list is poulated if the output col is deemed to be a dimension
   * @param aggregators                     list is populated with the aggregator if the output col is deemed to be a aggregation column.
   * @param outputColumnAggregatorFactories output col -> AggregatorFactory map
   * @param outputColumn                    column name
   * @param type                            columnType
   */
  private static void populateDimensionsAndAggregators(
      List<DimensionSchema> dimensions,
      List<AggregatorFactory> aggregators,
      Map<String, AggregatorFactory> outputColumnAggregatorFactories,
      String outputColumn,
      ColumnType type
  )
  {
    if (outputColumnAggregatorFactories.containsKey(outputColumn)) {
      aggregators.add(outputColumnAggregatorFactories.get(outputColumn));
    } else {
      dimensions.add(DimensionSchemaUtils.createDimensionSchema(outputColumn, type));
    }
  }

  private static DateTime getBucketDateTime(
      final ClusterByPartition partitionBoundary,
      final Granularity segmentGranularity,
      final RowKeyReader keyReader
  )
  {
    if (Granularities.ALL.equals(segmentGranularity)) {
      return DateTimes.utc(0);
    } else {
      final RowKey startKey = partitionBoundary.getStart();
      final DateTime timestamp =
          DateTimes.utc(MSQTasks.primaryTimestampFromObjectForInsert(keyReader.read(startKey, 0)));

      if (segmentGranularity.bucketStart(timestamp.getMillis()) != timestamp.getMillis()) {
        // It's a bug in... something? if this happens.
        throw new ISE(
            "Received boundary value [%s] misaligned with segmentGranularity [%s]",
            timestamp,
            segmentGranularity
        );
      }

      return timestamp;
    }
  }

  private static MSQStagesReport makeStageReport(
      final QueryDefinition queryDef,
      final Map<Integer, ControllerStagePhase> stagePhaseMap,
      final Map<Integer, Interval> stageRuntimeMap,
      final Map<Integer, Integer> stageWorkerCountMap,
      final Map<Integer, Integer> stagePartitionCountMap
  )
  {
    return MSQStagesReport.create(
        queryDef,
        ImmutableMap.copyOf(stagePhaseMap),
        copyOfStageRuntimesEndingAtCurrentTime(stageRuntimeMap),
        stageWorkerCountMap,
        stagePartitionCountMap
    );
  }

  private static MSQResultsReport makeResultsTaskReport(
      final QueryDefinition queryDef,
      final Yielder<Object[]> resultsYielder,
      final ColumnMappings columnMappings,
      @Nullable final List<String> sqlTypeNames
  )
  {
    final RowSignature querySignature = queryDef.getFinalStageDefinition().getSignature();
    final RowSignature.Builder mappedSignature = RowSignature.builder();

    for (final ColumnMapping mapping : columnMappings.getMappings()) {
      mappedSignature.add(
          mapping.getOutputColumn(),
          querySignature.getColumnType(mapping.getQueryColumn()).orElse(null)
      );
    }

    return new MSQResultsReport(mappedSignature.build(), sqlTypeNames, resultsYielder);
  }

  private static MSQStatusReport makeStatusReport(
      final TaskState taskState,
      @Nullable final MSQErrorReport errorReport,
      final Queue<MSQErrorReport> errorReports,
      @Nullable final DateTime queryStartTime,
      final long queryDuration
  )
  {
    return new MSQStatusReport(taskState, errorReport, errorReports, queryStartTime, queryDuration);
  }

  private static InputSpecSlicerFactory makeInputSpecSlicerFactory(final DataSegmentTimelineView timelineView)
  {
    return stagePartitionsMap -> new MapInputSpecSlicer(
        ImmutableMap.<Class<? extends InputSpec>, InputSpecSlicer>builder()
                    .put(StageInputSpec.class, new StageInputSpecSlicer(stagePartitionsMap))
                    .put(ExternalInputSpec.class, new ExternalInputSpecSlicer())
                    .put(TableInputSpec.class, new TableInputSpecSlicer(timelineView))
                    .build()
    );
  }

  private static Map<Integer, Interval> copyOfStageRuntimesEndingAtCurrentTime(
      final Map<Integer, Interval> stageRuntimesMap
  )
  {
    final Int2ObjectMap<Interval> retVal = new Int2ObjectOpenHashMap<>(stageRuntimesMap.size());
    final DateTime now = DateTimes.nowUtc();

    for (Map.Entry<Integer, Interval> entry : stageRuntimesMap.entrySet()) {
      final int stageNumber = entry.getKey();
      final Interval interval = entry.getValue();

      retVal.put(
          stageNumber,
          interval.getEnd().equals(DateTimes.MAX) ? new Interval(interval.getStart(), now) : interval
      );
    }

    return retVal;
  }

  /**
   * Method that determines whether an exception was raised due to the task lock for the controller task being
   * preempted. Uses string comparison, because the relevant Overlord APIs do not have a more reliable way of
   * discerning the cause of errors.
   *
   * Error strings are taken from {@link org.apache.druid.indexing.common.actions.TaskLocks}
   * and {@link SegmentAllocateAction}.
   */
  private static boolean isTaskLockPreemptedException(Exception e)
  {
    final String exceptionMsg = e.getMessage();
    final List<String> validExceptionExcerpts = ImmutableList.of(
        "are not covered by locks" /* From TaskLocks */,
        "is preempted and no longer valid" /* From SegmentAllocateAction */
    );
    return validExceptionExcerpts.stream().anyMatch(exceptionMsg::contains);
  }

  private static void logKernelStatus(final String queryId, final ControllerQueryKernel queryKernel)
  {
    if (log.isDebugEnabled()) {
      log.debug(
          "Query [%s] kernel state: %s",
          queryId,
          queryKernel.getActiveStages()
                     .stream()
                     .sorted(Comparator.comparing(id -> queryKernel.getStageDefinition(id).getStageNumber()))
                     .map(id -> StringUtils.format(
                              "%d:%d[%s:%s]>%s",
                              queryKernel.getStageDefinition(id).getStageNumber(),
                              queryKernel.getWorkerInputsForStage(id).workerCount(),
                              queryKernel.getStageDefinition(id).doesShuffle() ? "SHUFFLE" : "RETAIN",
                              queryKernel.getStagePhase(id),
                              queryKernel.doesStageHaveResultPartitions(id)
                              ? Iterators.size(queryKernel.getResultPartitionsForStage(id).iterator())
                              : "?"
                          )
                     )
                     .collect(Collectors.joining("; "))
      );
    }
  }

  /**
   * Main controller logic for running a multi-stage query.
   */
  private class RunQueryUntilDone
  {
    private final QueryDefinition queryDef;
    private final InputSpecSlicerFactory inputSpecSlicerFactory;
    private final Closer closer;
    private final ControllerQueryKernel queryKernel;

    /**
     * Set of stages that have got their partition boundaries sent out.
     */
    private final Set<StageId> stageResultPartitionBoundariesSent = new HashSet<>();

    /**
     * Return value of {@link MSQWorkerTaskLauncher#start()}. Set by {@link #startTaskLauncher()}.
     */
    private ListenableFuture<?> workerTaskLauncherFuture;

    /**
     * Segments to generate. Populated prior to launching the final stage of a query with destination
     * {@link DataSourceMSQDestination} (which originate from SQL INSERT or REPLACE). The final stage of such a query
     * uses {@link SegmentGeneratorFrameProcessorFactory}, which requires a list of segment IDs to generate.
     */
    private List<SegmentIdWithShardSpec> segmentsToGenerate;

    public RunQueryUntilDone(
        final QueryDefinition queryDef,
        final InputSpecSlicerFactory inputSpecSlicerFactory,
        final Closer closer
    )
    {
      this.queryDef = queryDef;
      this.inputSpecSlicerFactory = inputSpecSlicerFactory;
      this.closer = closer;
      this.queryKernel = new ControllerQueryKernel(queryDef);
    }

    /**
     * Primary 'run' method.
     */
    private Pair<ControllerQueryKernel, ListenableFuture<?>> run() throws IOException, InterruptedException
    {
      startTaskLauncher();

      while (!queryKernel.isDone()) {
        startStages();
        sendPartitionBoundaries();
        updateLiveReportMaps();
        cleanUpEffectivelyFinishedStages();
        runKernelCommands();
      }

      if (!queryKernel.isSuccess()) {
        throwKernelExceptionIfNotUnknown();
      }

      cleanUpEffectivelyFinishedStages();
      return Pair.of(queryKernel, workerTaskLauncherFuture);
    }

    /**
     * Run at least one command from {@link #kernelManipulationQueue}, waiting for it if necessary.
     */
    private void runKernelCommands() throws InterruptedException
    {
      if (!queryKernel.isDone()) {
        // Run the next command, waiting for it if necessary.
        Consumer<ControllerQueryKernel> command = kernelManipulationQueue.take();
        command.accept(queryKernel);

        // Run all pending commands after that one. Helps avoid deep queues.
        // After draining the command queue, move on to the next iteration of the controller loop.
        while ((command = kernelManipulationQueue.poll()) != null) {
          command.accept(queryKernel);
        }
      }
    }

    /**
     * Start up the {@link MSQWorkerTaskLauncher}, such that later on it can be used to launch new tasks
     * via {@link MSQWorkerTaskLauncher#launchTasksIfNeeded}.
     */
    private void startTaskLauncher()
    {
      // Start tasks.
      log.debug("Query [%s] starting task launcher.", queryDef.getQueryId());

      workerTaskLauncherFuture = workerTaskLauncher.start();
      closer.register(() -> workerTaskLauncher.stop(true));

      workerTaskLauncherFuture.addListener(
          () ->
              addToKernelManipulationQueue(queryKernel -> {
                // Throw an exception in the main loop, if anything went wrong.
                FutureUtils.getUncheckedImmediately(workerTaskLauncherFuture);
              }),
          Execs.directExecutor()
      );
    }

    /**
     * Start up any stages that are ready to start.
     */
    private void startStages() throws IOException, InterruptedException
    {
      logKernelStatus(queryDef.getQueryId(), queryKernel);
      final List<StageId> newStageIds = queryKernel.createAndGetNewStageIds(
          inputSpecSlicerFactory,
          task.getQuerySpec().getAssignmentStrategy()
      );

      for (final StageId stageId : newStageIds) {
        queryKernel.startStage(stageId);

        // Allocate segments, if this is the final stage of an ingestion.
        if (MSQControllerTask.isIngestion(task.getQuerySpec())
            && stageId.getStageNumber() == queryDef.getFinalStageDefinition().getStageNumber()) {
          // We need to find the shuffle details (like partition ranges) to generate segments. Generally this is
          // going to correspond to the stage immediately prior to the final segment-generator stage.
          int shuffleStageNumber = Iterables.getOnlyElement(queryDef.getFinalStageDefinition().getInputStageNumbers());

          // The following logic assumes that output of all the stages without a shuffle retain the partition boundaries
          // of the input to that stage. This may not always be the case. For example: GROUP BY queries without an
          // ORDER BY clause. This works for QueryKit generated queries up until now, but it should be reworked as it
          // might not always be the case.
          while (!queryDef.getStageDefinition(shuffleStageNumber).doesShuffle()) {
            shuffleStageNumber =
                Iterables.getOnlyElement(queryDef.getStageDefinition(shuffleStageNumber).getInputStageNumbers());
          }

          final StageId shuffleStageId = new StageId(queryDef.getQueryId(), shuffleStageNumber);
          final boolean isTimeBucketed = isTimeBucketedIngestion(task.getQuerySpec());
          final ClusterByPartitions partitionBoundaries =
              queryKernel.getResultPartitionBoundariesForStage(shuffleStageId);

          // We require some data to be inserted in case it is partitioned by anything other than all and we are
          // inserting everything into a single bucket. This can be handled more gracefully instead of throwing an exception
          // Note: This can also be the case when we have limit queries but validation in Broker SQL layer prevents such
          // queries
          if (isTimeBucketed && partitionBoundaries.equals(ClusterByPartitions.oneUniversalPartition())) {
            throw new MSQException(new InsertCannotBeEmptyFault(task.getDataSource()));
          } else {
            log.info("Query [%s] generating %d segments.", queryDef.getQueryId(), partitionBoundaries.size());
          }

          final boolean mayHaveMultiValuedClusterByFields =
              !queryKernel.getStageDefinition(shuffleStageId).mustGatherResultKeyStatistics()
              || queryKernel.hasStageCollectorEncounteredAnyMultiValueField(shuffleStageId);

          segmentsToGenerate = generateSegmentIdsWithShardSpecs(
              (DataSourceMSQDestination) task.getQuerySpec().getDestination(),
              queryKernel.getStageDefinition(shuffleStageId).getSignature(),
              queryKernel.getStageDefinition(shuffleStageId).getShuffleSpec().get().getClusterBy(),
              partitionBoundaries,
              mayHaveMultiValuedClusterByFields
          );
        }

        final int workerCount = queryKernel.getWorkerInputsForStage(stageId).workerCount();
        log.info(
            "Query [%s] starting %d workers for stage %d.",
            stageId.getQueryId(),
            workerCount,
            stageId.getStageNumber()
        );

        workerTaskLauncher.launchTasksIfNeeded(workerCount);
        stageRuntimesForLiveReports.put(stageId.getStageNumber(), new Interval(DateTimes.nowUtc(), DateTimes.MAX));
        startWorkForStage(queryDef, queryKernel, stageId.getStageNumber(), segmentsToGenerate);
      }
    }

    /**
     * Send partition boundaries to any stages that are ready to receive partition boundaries.
     */
    private void sendPartitionBoundaries()
    {
      logKernelStatus(queryDef.getQueryId(), queryKernel);
      for (final StageId stageId : queryKernel.getActiveStages()) {

        if (queryKernel.getStageDefinition(stageId).mustGatherResultKeyStatistics()
            && queryKernel.doesStageHaveResultPartitions(stageId)
            && stageResultPartitionBoundariesSent.add(stageId)) {
          if (log.isDebugEnabled()) {
            final ClusterByPartitions partitions = queryKernel.getResultPartitionBoundariesForStage(stageId);
            log.debug(
                "Query [%s] sending out partition boundaries for stage %d: %s",
                stageId.getQueryId(),
                stageId.getStageNumber(),
                IntStream.range(0, partitions.size())
                         .mapToObj(i -> StringUtils.format("%s:%s", i, partitions.get(i)))
                         .collect(Collectors.joining(", "))
            );
          } else {
            log.info(
                "Query [%s] sending out partition boundaries for stage %d.",
                stageId.getQueryId(),
                stageId.getStageNumber()
            );
          }

          postResultPartitionBoundariesForStage(
              queryDef,
              stageId.getStageNumber(),
              queryKernel.getResultPartitionBoundariesForStage(stageId),
              queryKernel.getWorkerInputsForStage(stageId).workers()
          );
        }
      }
    }

    /**
     * Update the various maps used for live reports.
     */
    private void updateLiveReportMaps()
    {
      logKernelStatus(queryDef.getQueryId(), queryKernel);

      // Live reports: update stage phases, worker counts, partition counts.
      for (StageId stageId : queryKernel.getActiveStages()) {
        final int stageNumber = stageId.getStageNumber();
        stagePhasesForLiveReports.put(stageNumber, queryKernel.getStagePhase(stageId));

        if (queryKernel.doesStageHaveResultPartitions(stageId)) {
          stagePartitionCountsForLiveReports.computeIfAbsent(
              stageNumber,
              k -> Iterators.size(queryKernel.getResultPartitionsForStage(stageId).iterator())
          );
        }

        stageWorkerCountsForLiveReports.putIfAbsent(
            stageNumber,
            queryKernel.getWorkerInputsForStage(stageId).workerCount()
        );
      }

      // Live reports: update stage end times for any stages that just ended.
      for (StageId stageId : queryKernel.getActiveStages()) {
        if (ControllerStagePhase.isSuccessfulTerminalPhase(queryKernel.getStagePhase(stageId))) {
          stageRuntimesForLiveReports.compute(
              queryKernel.getStageDefinition(stageId).getStageNumber(),
              (k, currentValue) -> {
                if (currentValue.getEnd().equals(DateTimes.MAX)) {
                  return new Interval(currentValue.getStart(), DateTimes.nowUtc());
                } else {
                  return currentValue;
                }
              }
          );
        }
      }
    }

    /**
     * Issue cleanup commands to any stages that are effectivley finished, allowing them to delete their outputs.
     */
    private void cleanUpEffectivelyFinishedStages()
    {
      for (final StageId stageId : queryKernel.getEffectivelyFinishedStageIds()) {
        log.info("Query [%s] issuing cleanup order for stage %d.", queryDef.getQueryId(), stageId.getStageNumber());
        contactWorkersForStage(
            (netClient, taskId, workerNumber) -> netClient.postCleanupStage(taskId, stageId),
            queryKernel.getWorkerInputsForStage(stageId).workers()
        );
        queryKernel.finishStage(stageId, true);
      }
    }

    /**
     * Throw {@link MSQException} if the kernel method {@link ControllerQueryKernel#getFailureReasonForStage}
     * has any failure reason other than {@link UnknownFault}.
     */
    private void throwKernelExceptionIfNotUnknown()
    {
      for (final StageId stageId : queryKernel.getActiveStages()) {
        if (queryKernel.getStagePhase(stageId) == ControllerStagePhase.FAILED) {
          final MSQFault fault = queryKernel.getFailureReasonForStage(stageId);

          // Fall through (without throwing an exception) in case of UnknownFault; we may be able to generate
          // a better exception later in query teardown.
          if (!UnknownFault.CODE.equals(fault.getErrorCode())) {
            throw new MSQException(fault);
          }
        }
      }
    }
  }

  /**
   * Interface used by {@link #contactWorkersForStage}.
   */
  private interface TaskContactFn
  {
    ListenableFuture<Void> contactTask(WorkerClient client, String taskId, int workerNumber);
  }
}<|MERGE_RESOLUTION|>--- conflicted
+++ resolved
@@ -1298,13 +1298,8 @@
    */
   private void cleanUpDurableStorageIfNeeded()
   {
-<<<<<<< HEAD
-    if (MultiStageQueryContext.isDurableStorageEnabled(task.getQuerySpec().getQuery().getContext())) {
+    if (MultiStageQueryContext.isDurableStorageEnabled(task.getQuerySpec().getQuery().context())) {
       final String controllerDirName = DurableStorageUtils.getControllerDirectory(task.getId());
-=======
-    if (MultiStageQueryContext.isDurableStorageEnabled(task.getQuerySpec().getQuery().context())) {
-      final String controllerDirName = DurableStorageOutputChannelFactory.getControllerDirectory(task.getId());
->>>>>>> d98c808d
       try {
         // Delete all temporary files as a failsafe
         MSQTasks.makeStorageConnector(context.injector()).deleteRecursively(controllerDirName);
