--- conflicted
+++ resolved
@@ -61,7 +61,6 @@
 import org.apache.druid.indexer.partitions.DimensionRangePartitionsSpec;
 import org.apache.druid.indexer.partitions.DynamicPartitionsSpec;
 import org.apache.druid.indexer.partitions.PartitionsSpec;
-import org.apache.druid.indexer.report.TaskContextReport;
 import org.apache.druid.indexer.report.TaskReport;
 import org.apache.druid.indexing.common.LockGranularity;
 import org.apache.druid.indexing.common.TaskLock;
@@ -173,8 +172,6 @@
 import org.apache.druid.msq.util.MSQFutureUtils;
 import org.apache.druid.msq.util.MultiStageQueryContext;
 import org.apache.druid.msq.util.PassthroughAggregatorFactory;
-import org.apache.druid.msq.util.SqlStatementResourceHelper;
-import org.apache.druid.query.DruidMetrics;
 import org.apache.druid.query.Query;
 import org.apache.druid.query.QueryContext;
 import org.apache.druid.query.aggregation.AggregatorFactory;
@@ -393,12 +390,7 @@
 
       queryKernel = Preconditions.checkNotNull(queryRunResult.lhs);
       workerTaskRunnerFuture = Preconditions.checkNotNull(queryRunResult.rhs);
-<<<<<<< HEAD
-      publishSegmentsIfNeeded(queryDef, queryKernel);
-=======
-      resultsYielder = getFinalResultsYielder(queryDef, queryKernel);
       handleQueryResults(queryDef, queryKernel);
->>>>>>> a805c561
     }
     catch (Throwable e) {
       exceptionEncountered = e;
@@ -1493,98 +1485,16 @@
     }
   }
 
-<<<<<<< HEAD
-  private void publishSegmentsIfNeeded(
-=======
-  @Nullable
-  private Yielder<Object[]> getFinalResultsYielder(
-      final QueryDefinition queryDef,
-      final ControllerQueryKernel queryKernel
-  )
-  {
-    if (queryKernel.isSuccess() && isInlineResults(task.getQuerySpec())) {
-      final StageId finalStageId = queryKernel.getStageId(queryDef.getFinalStageDefinition().getStageNumber());
-      final List<String> taskIds = getTaskIds();
-      final Closer closer = Closer.create();
-
-      final ListeningExecutorService resultReaderExec =
-          MoreExecutors.listeningDecorator(Execs.singleThreaded("result-reader-%d"));
-      closer.register(resultReaderExec::shutdownNow);
-
-      final InputChannelFactory inputChannelFactory;
-
-      if (isDurableStorageEnabled || MSQControllerTask.writeResultsToDurableStorage(task.getQuerySpec())) {
-        inputChannelFactory = DurableStorageInputChannelFactory.createStandardImplementation(
-            id(),
-            MSQTasks.makeStorageConnector(
-                context.injector()),
-            closer,
-            MSQControllerTask.writeResultsToDurableStorage(task.getQuerySpec())
-        );
-      } else {
-        inputChannelFactory = new WorkerInputChannelFactory(netClient, () -> taskIds);
-      }
-
-      final InputChannels inputChannels = new InputChannelsImpl(
-          queryDef,
-          queryKernel.getResultPartitionsForStage(finalStageId),
-          inputChannelFactory,
-          () -> ArenaMemoryAllocator.createOnHeap(5_000_000),
-          new FrameProcessorExecutor(resultReaderExec),
-          null
-      );
-
-      return Yielders.each(
-          Sequences.concat(
-                       StreamSupport.stream(queryKernel.getResultPartitionsForStage(finalStageId).spliterator(), false)
-                                    .map(
-                                        readablePartition -> {
-                                          try {
-                                            return new FrameChannelSequence(
-                                                inputChannels.openChannel(
-                                                    new StagePartition(
-                                                        queryKernel.getStageDefinition(finalStageId).getId(),
-                                                        readablePartition.getPartitionNumber()
-                                                    )
-                                                )
-                                            );
-                                          }
-                                          catch (IOException e) {
-                                            throw new RuntimeException(e);
-                                          }
-                                        }
-                                    ).collect(Collectors.toList())
-                   ).flatMap(
-                       frame ->
-                           SqlStatementResourceHelper.getResultSequence(
-                               task,
-                               queryDef.getFinalStageDefinition(),
-                               frame,
-                               context.jsonMapper()
-                           )
-                   )
-                   .withBaggage(resultReaderExec::shutdownNow)
-      );
-    } else {
-      return null;
-    }
-  }
-
   private void handleQueryResults(
->>>>>>> a805c561
       final QueryDefinition queryDef,
       final ControllerQueryKernel queryKernel
   ) throws IOException
   {
-<<<<<<< HEAD
-    if (queryKernel.isSuccess() && MSQControllerTask.isIngestion(querySpec)) {
-=======
     if (!queryKernel.isSuccess()) {
       return;
     }
-    if (MSQControllerTask.isIngestion(task.getQuerySpec())) {
+    if (MSQControllerTask.isIngestion(querySpec)) {
       // Publish segments if needed.
->>>>>>> a805c561
       final StageId finalStageId = queryKernel.getStageId(queryDef.getFinalStageDefinition().getStageNumber());
 
       @SuppressWarnings("unchecked")
@@ -1622,9 +1532,28 @@
       }
       log.info("Query [%s] publishing %d segments.", queryDef.getQueryId(), segments.size());
       publishAllSegments(segments);
-    } else if (MSQControllerTask.isExport(task.getQuerySpec())) {
+    } else if (MSQControllerTask.isExport(querySpec)) {
       // Write manifest file.
-      ExportMSQDestination destination = (ExportMSQDestination) task.getQuerySpec().getDestination();
+      ExportMSQDestination destination = (ExportMSQDestination) querySpec.getDestination();
+      ExportMetadataManager exportMetadataManager = new ExportMetadataManager(destination.getExportStorageProvider());
+
+      final StageId finalStageId = queryKernel.getStageId(queryDef.getFinalStageDefinition().getStageNumber());
+      //noinspection unchecked
+
+
+      Object resultObjectForStage = queryKernel.getResultObjectForStage(finalStageId);
+      if (!(resultObjectForStage instanceof List)) {
+        // This might occur if all workers are running on an older version. We are not able to write a manifest file in this case.
+        log.warn("Was unable to create manifest file due to ");
+        return;
+      }
+      @SuppressWarnings("unchecked")
+      List<String> exportedFiles = (List<String>) queryKernel.getResultObjectForStage(finalStageId);
+      log.info("Query [%s] exported %d files.", queryDef.getQueryId(), exportedFiles.size());
+      exportMetadataManager.writeMetadata(exportedFiles);
+    } else if (MSQControllerTask.isExport(querySpec)) {
+      // Write manifest file.
+      ExportMSQDestination destination = (ExportMSQDestination) querySpec.getDestination();
       ExportMetadataManager exportMetadataManager = new ExportMetadataManager(destination.getExportStorageProvider());
 
       final StageId finalStageId = queryKernel.getStageId(queryDef.getFinalStageDefinition().getStageNumber());
@@ -1912,16 +1841,12 @@
     }
   }
 
-<<<<<<< HEAD
   private static String getDataSourceForIngestion(final MSQSpec querySpec)
   {
     return ((DataSourceMSQDestination) querySpec.getDestination()).getDataSource();
   }
 
   private static DataSchema makeDataSchemaForIngestion(
-=======
-  private static DataSchema generateDataSchema(
->>>>>>> a805c561
       MSQSpec querySpec,
       RowSignature querySignature,
       ClusterBy queryClusterBy,
