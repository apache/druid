--- conflicted
+++ resolved
@@ -173,11 +173,8 @@
 import org.apache.druid.msq.util.MSQFutureUtils;
 import org.apache.druid.msq.util.MultiStageQueryContext;
 import org.apache.druid.msq.util.PassthroughAggregatorFactory;
-<<<<<<< HEAD
-=======
 import org.apache.druid.msq.util.SqlStatementResourceHelper;
 import org.apache.druid.query.DruidMetrics;
->>>>>>> b0c5184f
 import org.apache.druid.query.Query;
 import org.apache.druid.query.QueryContext;
 import org.apache.druid.query.aggregation.AggregatorFactory;
@@ -510,40 +507,8 @@
                                        Collectors.toMap(StageId::getStageNumber, queryKernel::getStagePhase)
                                    );
       } else {
-<<<<<<< HEAD
         stagePhaseMap = Collections.emptyMap();
       }
-=======
-        stagesReport = null;
-      }
-
-      final MSQTaskReportPayload taskReportPayload = new MSQTaskReportPayload(
-          makeStatusReport(
-              taskStateForReport,
-              errorForReport,
-              workerWarnings,
-              queryStartTime,
-              new Interval(queryStartTime, DateTimes.nowUtc()).toDurationMillis(),
-              workerTaskLauncher,
-              segmentLoadWaiter,
-              segmentReport
-          ),
-          stagesReport,
-          countersSnapshot,
-          resultsReport
-      );
-      context.writeReports(
-          id(),
-          TaskReport.buildTaskReports(
-              new MSQTaskReport(id(), taskReportPayload),
-              new TaskContextReport(id(), task.getContext())
-          )
-      );
-    }
-    catch (Throwable e) {
-      log.warn(e, "Error encountered while writing task report. Skipping.");
-    }
->>>>>>> b0c5184f
 
       stagesReport = makeStageReport(
           queryDef,
@@ -637,26 +602,11 @@
     QueryValidator.validateQueryDef(queryDef);
     queryDefRef.set(queryDef);
 
-<<<<<<< HEAD
     queryKernelConfig = context.queryKernelConfig(querySpec, queryDef);
     workerManager = context.newWorkerManager(
         queryId,
         querySpec,
         queryKernelConfig,
-=======
-    // propagate the controller's context and tags to the worker task
-    taskContextOverridesBuilder.put(MultiStageQueryContext.CTX_OF_CONTROLLER, task.getContext());
-    // specifically assign the 'tags' field for enhanced worker task metrics reporting
-    Map<String, Object> tags = task.getContextValue(DruidMetrics.TAGS);
-    if (tags != null) {
-      taskContextOverridesBuilder.put(DruidMetrics.TAGS, tags);
-    }
-
-    this.workerTaskLauncher = new MSQWorkerTaskLauncher(
-        id(),
-        task.getDataSource(),
-        context,
->>>>>>> b0c5184f
         (failedTask, fault) -> {
           if (queryKernelConfig.isFaultTolerant() && ControllerQueryKernel.isRetriableFault(fault)) {
             addToKernelManipulationQueue(kernel -> {
