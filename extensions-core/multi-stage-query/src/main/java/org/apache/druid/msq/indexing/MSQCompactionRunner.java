/*
 * Licensed to the Apache Software Foundation (ASF) under one
 * or more contributor license agreements.  See the NOTICE file
 * distributed with this work for additional information
 * regarding copyright ownership.  The ASF licenses this file
 * to you under the Apache License, Version 2.0 (the
 * "License"); you may not use this file except in compliance
 * with the License.  You may obtain a copy of the License at
 *
 *   http://www.apache.org/licenses/LICENSE-2.0
 *
 * Unless required by applicable law or agreed to in writing,
 * software distributed under the License is distributed on an
 * "AS IS" BASIS, WITHOUT WARRANTIES OR CONDITIONS OF ANY
 * KIND, either express or implied.  See the License for the
 * specific language governing permissions and limitations
 * under the License.
 */

package org.apache.druid.msq.indexing;

import com.fasterxml.jackson.annotation.JacksonInject;
import com.fasterxml.jackson.annotation.JsonCreator;
import com.fasterxml.jackson.annotation.JsonIgnore;
import com.fasterxml.jackson.core.JsonProcessingException;
import com.fasterxml.jackson.databind.ObjectMapper;
import com.google.common.collect.ImmutableList;
import com.google.inject.Injector;
import org.apache.druid.client.indexing.ClientCompactionRunnerInfo;
import org.apache.druid.data.input.impl.DimensionSchema;
import org.apache.druid.indexer.TaskStatus;
import org.apache.druid.indexer.partitions.DimensionRangePartitionsSpec;
import org.apache.druid.indexer.partitions.DynamicPartitionsSpec;
import org.apache.druid.indexer.partitions.PartitionsSpec;
import org.apache.druid.indexer.partitions.SecondaryPartitionType;
import org.apache.druid.indexing.common.TaskToolbox;
import org.apache.druid.indexing.common.task.CompactionRunner;
import org.apache.druid.indexing.common.task.CompactionTask;
import org.apache.druid.indexing.common.task.CurrentSubTaskHolder;
import org.apache.druid.java.util.common.StringUtils;
import org.apache.druid.java.util.common.granularity.AllGranularity;
import org.apache.druid.java.util.common.granularity.Granularities;
import org.apache.druid.java.util.common.granularity.Granularity;
import org.apache.druid.java.util.common.granularity.PeriodGranularity;
import org.apache.druid.java.util.common.logger.Logger;
import org.apache.druid.math.expr.ExprMacroTable;
import org.apache.druid.msq.indexing.destination.DataSourceMSQDestination;
import org.apache.druid.msq.util.MultiStageQueryContext;
import org.apache.druid.query.Druids;
import org.apache.druid.query.Order;
import org.apache.druid.query.OrderBy;
import org.apache.druid.query.Query;
import org.apache.druid.query.QueryContext;
import org.apache.druid.query.QueryContexts;
import org.apache.druid.query.TableDataSource;
import org.apache.druid.query.aggregation.AggregatorFactory;
import org.apache.druid.query.aggregation.PostAggregator;
import org.apache.druid.query.aggregation.post.ExpressionPostAggregator;
import org.apache.druid.query.dimension.DefaultDimensionSpec;
import org.apache.druid.query.dimension.DimensionSpec;
import org.apache.druid.query.filter.DimFilter;
import org.apache.druid.query.groupby.GroupByQuery;
import org.apache.druid.query.groupby.GroupByQueryConfig;
import org.apache.druid.query.groupby.orderby.OrderByColumnSpec;
import org.apache.druid.query.spec.MultipleIntervalSegmentSpec;
import org.apache.druid.segment.VirtualColumn;
import org.apache.druid.segment.VirtualColumns;
import org.apache.druid.segment.column.ColumnHolder;
import org.apache.druid.segment.column.ColumnType;
import org.apache.druid.segment.column.RowSignature;
import org.apache.druid.segment.indexing.CombinedDataSchema;
import org.apache.druid.segment.indexing.DataSchema;
import org.apache.druid.segment.virtual.ExpressionVirtualColumn;
import org.apache.druid.server.coordinator.CompactionConfigValidationResult;
import org.apache.druid.sql.calcite.parser.DruidSqlInsert;
import org.apache.druid.sql.calcite.planner.ColumnMapping;
import org.apache.druid.sql.calcite.planner.ColumnMappings;
import org.joda.time.Interval;

import java.util.ArrayList;
import java.util.Arrays;
import java.util.Collections;
import java.util.HashMap;
import java.util.List;
import java.util.Map;
import java.util.Objects;
<<<<<<< HEAD
import java.util.Set;
=======
import java.util.function.Function;
>>>>>>> 21980019
import java.util.stream.Collectors;

public class MSQCompactionRunner implements CompactionRunner
{
  private static final Logger log = new Logger(MSQCompactionRunner.class);
  public static final String TYPE = "msq";
  private static final Granularity DEFAULT_SEGMENT_GRANULARITY = Granularities.ALL;

  private final ObjectMapper jsonMapper;
  private final Injector injector;
  // Needed as output column name while grouping in the scenario of:
  // a) no query granularity -- to specify an output name for the time dimension column since __time is a reserved name.
  // b) custom query granularity -- to create a virtual column containing the rounded-off row timestamp.
  // In both cases, the new column is converted back to __time later using columnMappings.
  public static final String TIME_VIRTUAL_COLUMN = "__vTime";
  public static final String ARRAY_VIRTUAL_COLUMN_PREFIX = "__vArray_";

  @JsonIgnore
  private final CurrentSubTaskHolder currentSubTaskHolder = new CurrentSubTaskHolder(
      (taskObject, config) -> {
        final MSQControllerTask msqControllerTask = (MSQControllerTask) taskObject;
        msqControllerTask.stopGracefully(config);
      });


  @JsonCreator
  public MSQCompactionRunner(@JacksonInject ObjectMapper jsonMapper, @JacksonInject Injector injector)
  {
    this.jsonMapper = jsonMapper;
    this.injector = injector;
  }

  /**
   * Checks if the provided compaction config is supported by MSQ. The same validation is done at
   * {@link ClientCompactionRunnerInfo#compactionConfigSupportedByMSQEngine}
   * The following configs aren't supported:
   * <ul>
   * <li>partitionsSpec of type HashedParititionsSpec.</li>
   * <li>maxTotalRows in DynamicPartitionsSpec.</li>
   * <li>rollup in granularitySpec set to false when metricsSpec is specified or true when it's null.
   * Null is treated as true if metricsSpec exist and false if empty.</li>
   * <li>any metric is non-idempotent, i.e. it defines some aggregatorFactory 'A' s.t. 'A != A.combiningFactory()'.</li>
   * </ul>
   */
  @Override
  public CompactionConfigValidationResult validateCompactionTask(
      CompactionTask compactionTask
  )
  {
    List<CompactionConfigValidationResult> validationResults = new ArrayList<>();
    if (compactionTask.getTuningConfig() != null) {
      validationResults.add(ClientCompactionRunnerInfo.validatePartitionsSpecForMSQ(
          compactionTask.getTuningConfig().getPartitionsSpec())
      );
    }
    if (compactionTask.getGranularitySpec() != null) {
      validationResults.add(ClientCompactionRunnerInfo.validateRollupForMSQ(
          compactionTask.getMetricsSpec(),
          compactionTask.getGranularitySpec().isRollup()
      ));
    }
    validationResults.add(ClientCompactionRunnerInfo.validateMaxNumTasksForMSQ(compactionTask.getContext()));
    validationResults.add(ClientCompactionRunnerInfo.validateMetricsSpecForMSQ(compactionTask.getMetricsSpec()));
    return validationResults.stream()
                            .filter(result -> !result.isValid())
                            .findFirst()
                            .orElse(CompactionConfigValidationResult.success());
  }

  @Override
  public CurrentSubTaskHolder getCurrentSubTaskHolder()
  {
    return currentSubTaskHolder;
  }

  @Override
  public TaskStatus runCompactionTasks(
      CompactionTask compactionTask,
      Map<Interval, DataSchema> intervalDataSchemas,
      TaskToolbox taskToolbox
  ) throws Exception
  {
    List<MSQControllerTask> msqControllerTasks = createMsqControllerTasks(compactionTask, intervalDataSchemas);

    if (msqControllerTasks.isEmpty()) {
      String msg = StringUtils.format(
          "Can't find segments from inputSpec[%s], nothing to do.",
          compactionTask.getIoConfig().getInputSpec()
      );
      return TaskStatus.failure(compactionTask.getId(), msg);
    }
    return runSubtasks(
        msqControllerTasks,
        taskToolbox,
        currentSubTaskHolder,
        compactionTask.getId()
    );
  }

  public List<MSQControllerTask> createMsqControllerTasks(
      CompactionTask compactionTask,
      Map<Interval, DataSchema> intervalDataSchemas
  ) throws JsonProcessingException
  {
    final List<MSQControllerTask> msqControllerTasks = new ArrayList<>();

    for (Map.Entry<Interval, DataSchema> intervalDataSchema : intervalDataSchemas.entrySet()) {
      Query<?> query;
      Interval interval = intervalDataSchema.getKey();
      DataSchema dataSchema = intervalDataSchema.getValue();
      Map<String, VirtualColumn> inputToVirtualColMap = getVirtualColumns(dataSchema, interval);
      VirtualColumns virtualColumns = VirtualColumns.create(new ArrayList<>(inputToVirtualColMap.values()));

      if (isGroupBy(dataSchema)) {
        // Convert MVD columns converted to arrays back to MVD, with the same name as the input column.
        // This is safe since input column names no longer exist at post-aggregation stage.
        query = buildGroupByQuery(compactionTask, interval, dataSchema, inputToVirtualColMap);
      } else {
        query = buildScanQuery(compactionTask, interval, dataSchema, virtualColumns);
      }
      QueryContext compactionTaskContext = new QueryContext(compactionTask.getContext());

      MSQSpec msqSpec = MSQSpec.builder()
                               .query(query)
                               .columnMappings(getColumnMappings(dataSchema))
                               .destination(buildMSQDestination(compactionTask, dataSchema))
                               .assignmentStrategy(MultiStageQueryContext.getAssignmentStrategy(compactionTaskContext))
                               .tuningConfig(buildMSQTuningConfig(compactionTask, compactionTaskContext))
                               .build();

      Map<String, Object> msqControllerTaskContext = createMSQTaskContext(compactionTask, dataSchema);

      MSQControllerTask controllerTask = new MSQControllerTask(
          compactionTask.getId(),
          msqSpec.withOverriddenContext(msqControllerTaskContext),
          null,
          msqControllerTaskContext,
          null,
          null,
          null,
          msqControllerTaskContext,
          injector
      );
      msqControllerTasks.add(controllerTask);
    }
    return msqControllerTasks;
  }

  private static DataSourceMSQDestination buildMSQDestination(
      CompactionTask compactionTask,
      DataSchema dataSchema
  )
  {
    final Interval replaceInterval = compactionTask.getIoConfig()
                                                   .getInputSpec()
                                                   .findInterval(compactionTask.getDataSource());

    return new DataSourceMSQDestination(
        dataSchema.getDataSource(),
        dataSchema.getGranularitySpec().getSegmentGranularity(),
        null,
        ImmutableList.of(replaceInterval),
        dataSchema.getDimensionsSpec()
                  .getDimensions()
                  .stream()
                  .collect(Collectors.toMap(DimensionSchema::getName, Function.identity()))
    );
  }

  private static MSQTuningConfig buildMSQTuningConfig(CompactionTask compactionTask, QueryContext compactionTaskContext)
  {
    // Transfer MSQ-related context params, if any, from the compaction context itself.

    final int maxNumTasks = MultiStageQueryContext.getMaxNumTasks(compactionTaskContext);

    // This parameter is used internally for the number of worker tasks only, so we subtract 1
    final int maxNumWorkers = maxNumTasks - 1;

    // We don't consider maxRowsInMemory coming via CompactionTuningConfig since it always sets a default value if no
    // value specified by user.
    final int maxRowsInMemory = MultiStageQueryContext.getRowsInMemory(compactionTaskContext);
    final Integer maxNumSegments = MultiStageQueryContext.getMaxNumSegments(compactionTaskContext);

    Integer rowsPerSegment = getRowsPerSegment(compactionTask);

    return new MSQTuningConfig(
        maxNumWorkers,
        maxRowsInMemory,
        rowsPerSegment,
        maxNumSegments,
        compactionTask.getTuningConfig() != null ? compactionTask.getTuningConfig().getIndexSpec() : null
    );
  }

  private static Integer getRowsPerSegment(CompactionTask compactionTask)
  {
    Integer rowsPerSegment = PartitionsSpec.DEFAULT_MAX_ROWS_PER_SEGMENT;
    if (compactionTask.getTuningConfig() != null) {
      PartitionsSpec partitionsSpec = compactionTask.getTuningConfig().getPartitionsSpec();
      if (partitionsSpec instanceof DynamicPartitionsSpec) {
        rowsPerSegment = partitionsSpec.getMaxRowsPerSegment();
      } else if (partitionsSpec instanceof DimensionRangePartitionsSpec) {
        DimensionRangePartitionsSpec dimensionRangePartitionsSpec = (DimensionRangePartitionsSpec) partitionsSpec;
        rowsPerSegment = dimensionRangePartitionsSpec.getTargetRowsPerSegment() != null
                         ? dimensionRangePartitionsSpec.getTargetRowsPerSegment()
                         : dimensionRangePartitionsSpec.getMaxRowsPerSegment();
      }
    }
    return rowsPerSegment;
  }

  private static RowSignature getRowSignature(DataSchema dataSchema)
  {
    RowSignature.Builder rowSignatureBuilder = RowSignature.builder();
    rowSignatureBuilder.add(dataSchema.getTimestampSpec().getTimestampColumn(), ColumnType.LONG);
    if (!isQueryGranularityEmptyOrNone(dataSchema)) {
      // A virtual column for query granularity would have been added. Add corresponding column type.
      rowSignatureBuilder.add(TIME_VIRTUAL_COLUMN, ColumnType.LONG);
    }
    for (DimensionSchema dimensionSchema : dataSchema.getDimensionsSpec().getDimensions()) {
      rowSignatureBuilder.add(dimensionSchema.getName(), ColumnType.fromString(dimensionSchema.getTypeName()));
    }
    // There can be columns that are part of metricsSpec for a datasource.
    for (AggregatorFactory aggregatorFactory : dataSchema.getAggregators()) {
      rowSignatureBuilder.add(aggregatorFactory.getName(), aggregatorFactory.getIntermediateType());
    }
    return rowSignatureBuilder.build();
  }

  private static List<DimensionSpec> getAggregateDimensions(
      DataSchema dataSchema,
      Map<String, VirtualColumn> inputToVirtualColumnMap
  )
  {
    List<DimensionSpec> dimensionSpecs = new ArrayList<>();

    if (isQueryGranularityEmptyOrNone(dataSchema)) {
      // Dimensions in group-by aren't allowed to have time column name as the output name.
      dimensionSpecs.add(new DefaultDimensionSpec(ColumnHolder.TIME_COLUMN_NAME, TIME_VIRTUAL_COLUMN, ColumnType.LONG));
    } else {
      // The changed granularity would result in a new virtual column that needs to be aggregated upon.
      dimensionSpecs.add(new DefaultDimensionSpec(TIME_VIRTUAL_COLUMN, TIME_VIRTUAL_COLUMN, ColumnType.LONG));
    }

    dimensionSpecs.addAll(
        dataSchema.getDimensionsSpec().getDimensions().stream()
                  .map(dim -> {
                    String dimension = dim.getName();
                    ColumnType colType = dim.getColumnType();
                    if (inputToVirtualColumnMap.containsKey(dim.getName())) {
                      VirtualColumn virtualColumn = inputToVirtualColumnMap.get(dimension);
                      dimension = virtualColumn.getOutputName();
                      if (virtualColumn instanceof ExpressionVirtualColumn) {
                        colType = ((ExpressionVirtualColumn) inputToVirtualColumnMap.get(dim.getName())).getOutputType();
                      }
                    }
                    return new DefaultDimensionSpec(
                        dimension,
                        dimension,
                        colType
                    );
                  })
                  .collect(Collectors.toList()));
    return dimensionSpecs;
  }

  private static ColumnMappings getColumnMappings(DataSchema dataSchema)
  {
    List<ColumnMapping> columnMappings = dataSchema.getDimensionsSpec()
                                                   .getDimensions()
                                                   .stream()
                                                   .map(dim -> new ColumnMapping(
                                                       dim.getName(), dim.getName()))
                                                   .collect(Collectors.toList());
    columnMappings.addAll(Arrays.stream(dataSchema.getAggregators())
                                .map(agg -> new ColumnMapping(agg.getName(), agg.getName()))
                                .collect(
                                    Collectors.toList()));
    if (isGroupBy(dataSchema) || !isQueryGranularityEmptyOrNone(dataSchema)) {
      // For scan queries, a virtual column is created from __time if a custom query granularity is provided. For
      // group-by queries, as insert needs __time, it will always be one of the dimensions. Since dimensions in groupby
      // aren't allowed to have time column as the output name, we map time dimension to TIME_VIRTUAL_COLUMN in
      // dimensions, and map it back to the time column here.
      columnMappings.add(new ColumnMapping(TIME_VIRTUAL_COLUMN, ColumnHolder.TIME_COLUMN_NAME));
    } else {
      columnMappings.add(new ColumnMapping(ColumnHolder.TIME_COLUMN_NAME, ColumnHolder.TIME_COLUMN_NAME));
    }
    return new ColumnMappings(columnMappings);
  }

  private static List<OrderByColumnSpec> getOrderBySpec(PartitionsSpec partitionSpec)
  {
    if (partitionSpec.getType() == SecondaryPartitionType.RANGE) {
      List<String> dimensions = ((DimensionRangePartitionsSpec) partitionSpec).getPartitionDimensions();
      return dimensions.stream()
                       .map(dim -> new OrderByColumnSpec(dim, OrderByColumnSpec.Direction.ASCENDING))
                       .collect(Collectors.toList());
    }
    return Collections.emptyList();
  }

  private static Query<?> buildScanQuery(CompactionTask compactionTask, Interval interval, DataSchema dataSchema, VirtualColumns virtualColumns)
  {
    RowSignature rowSignature = getRowSignature(dataSchema);
    Druids.ScanQueryBuilder scanQueryBuilder = new Druids.ScanQueryBuilder()
        .dataSource(dataSchema.getDataSource())
        .columns(rowSignature.getColumnNames())
        .virtualColumns(virtualColumns)
        .columnTypes(rowSignature.getColumnTypes())
        .intervals(new MultipleIntervalSegmentSpec(Collections.singletonList(interval)))
        .filters(dataSchema.getTransformSpec().getFilter())
        .context(compactionTask.getContext());

    if (compactionTask.getTuningConfig() != null && compactionTask.getTuningConfig().getPartitionsSpec() != null) {
      List<OrderByColumnSpec> orderByColumnSpecs = getOrderBySpec(compactionTask.getTuningConfig().getPartitionsSpec());

      scanQueryBuilder.orderBy(
          orderByColumnSpecs
              .stream()
              .map(orderByColumnSpec ->
                       new OrderBy(
                           orderByColumnSpec.getDimension(),
                           Order.fromString(orderByColumnSpec.getDirection().toString())
                       ))
              .collect(Collectors.toList())
      );
    }
    return scanQueryBuilder.build();
  }

  private static boolean isGroupBy(DataSchema dataSchema)
  {
    if (dataSchema.getGranularitySpec() != null) {
      // If rollup is true without any metrics, all columns are treated as dimensions and
      // duplicate rows are removed in line with native compaction.
      return dataSchema.getGranularitySpec().isRollup();
    }
    // If no rollup specified, decide based on whether metrics are present.
    return dataSchema.getAggregators().length > 0;
  }

  private static boolean isQueryGranularityEmptyOrNone(DataSchema dataSchema)
  {
    return dataSchema.getGranularitySpec() == null
           || dataSchema.getGranularitySpec().getQueryGranularity() == null
           || Objects.equals(
        dataSchema.getGranularitySpec().getQueryGranularity(),
        Granularities.NONE
    );
  }

  /**
   * Creates below virtual columns
   * <ul>
   * <li>virtual timestamp column (for custom query_granularity): to create a new __time field according to the
   * provided queryGranularity, as queryGranularity field itself is mandated to be ALL in MSQControllerTask.</li>
   * <li>array columns (for group-by queries): converts MVD columns to array to group them without unnesting.</li>
   * </ul>
   *
   */
  private Map<String, VirtualColumn> getVirtualColumns(DataSchema dataSchema, Interval interval)
  {
    Map<String, VirtualColumn> inputToVirtualColMap = new HashMap<>();
    if (!isQueryGranularityEmptyOrNone(dataSchema)) {
      String virtualColumnExpr;
      if (dataSchema.getGranularitySpec()
                    .getQueryGranularity()
                    .equals(Granularities.ALL)) {
        // For ALL query granularity, all records in a segment are assigned the interval start timestamp of the segment.
        // It's the same behaviour in native compaction.
        virtualColumnExpr = StringUtils.format("timestamp_parse('%s')", interval.getStart());
      } else {
        PeriodGranularity periodQueryGranularity = (PeriodGranularity) dataSchema.getGranularitySpec()
                                                                                 .getQueryGranularity();
        // Round of the __time column according to the required granularity.
        virtualColumnExpr =
            StringUtils.format(
                "timestamp_floor(\"%s\", '%s')",
                ColumnHolder.TIME_COLUMN_NAME,
                periodQueryGranularity.getPeriod().toString()
            );
      }
      inputToVirtualColMap.put(ColumnHolder.TIME_COLUMN_NAME, new ExpressionVirtualColumn(
          TIME_VIRTUAL_COLUMN,
          virtualColumnExpr,
          ColumnType.LONG,
          injector.getInstance(ExprMacroTable.class)
      ));
    }
    if (isGroupBy(dataSchema)) {
      // Convert MVD cols to arrays for grouping to avoid unnest, assuming all string cols to be MVDs.
      Set<String> multiValuedColumns = dataSchema.getDimensionsSpec()
                                                 .getDimensions()
                                                 .stream()
                                                 .filter(dim -> dim.getColumnType().equals(ColumnType.STRING))
                                                 .map(DimensionSchema::getName)
                                                 .collect(Collectors.toSet());
      if (dataSchema instanceof CombinedDataSchema &&
          ((CombinedDataSchema) dataSchema).getMultiValuedColumnsInfo().isProcessed()) {
        // Filter actual MVD columns from schema info.
        Set<String> multiValuedColumnsFromSchema =
            ((CombinedDataSchema) dataSchema).getMultiValuedColumnsInfo().getMultiValuedColumns();
        multiValuedColumns = multiValuedColumnsFromSchema.stream()
                                                         .filter(multiValuedColumnsFromSchema::contains)
                                                         .collect(Collectors.toSet());
      }

      for (String dim : multiValuedColumns) {
        String virtualColumnExpr = StringUtils.format("mv_to_array(\"%s\")", dim);
        inputToVirtualColMap.put(
            dim,
            new ExpressionVirtualColumn(
                ARRAY_VIRTUAL_COLUMN_PREFIX + dim,
                virtualColumnExpr,
                ColumnType.STRING_ARRAY,
                injector.getInstance(ExprMacroTable.class)
            )
        );
      }
    }
    return inputToVirtualColMap;
  }

  private Query<?> buildGroupByQuery(
      CompactionTask compactionTask,
      Interval interval,
      DataSchema dataSchema,
      Map<String, VirtualColumn> inputToVirtualColMap
  )
  {
    DimFilter dimFilter = dataSchema.getTransformSpec().getFilter();

    VirtualColumns virtualColumns = VirtualColumns.create(new ArrayList<>(inputToVirtualColMap.values()));

    List<PostAggregator> postAggregators =
        inputToVirtualColMap.entrySet()
                            .stream()
                            .filter(entry -> !entry.getKey().equals(ColumnHolder.TIME_COLUMN_NAME))
                            .map(
                                entry ->
                                    new ExpressionPostAggregator(
                                        entry.getKey(),
                                        StringUtils.format("array_to_mv(\"%s\")", entry.getValue().getOutputName()),
                                        null,
                                        ColumnType.STRING,
                                        injector.getInstance(ExprMacroTable.class)
                                    )
                            )
                            .collect(Collectors.toList());


    GroupByQuery.Builder builder = new GroupByQuery.Builder()
        .setDataSource(new TableDataSource(compactionTask.getDataSource()))
        .setVirtualColumns(virtualColumns)
        .setDimFilter(dimFilter)
        .setGranularity(new AllGranularity())
        .setDimensions(getAggregateDimensions(dataSchema, inputToVirtualColMap))
        .setAggregatorSpecs(Arrays.asList(dataSchema.getAggregators()))
        .setPostAggregatorSpecs(postAggregators)
        .setContext(compactionTask.getContext())
        .setInterval(interval);

    if (compactionTask.getTuningConfig() != null && compactionTask.getTuningConfig().getPartitionsSpec() != null) {
      getOrderBySpec(compactionTask.getTuningConfig().getPartitionsSpec()).forEach(builder::addOrderByColumn);
    }
    return builder.build();
  }

  private String serializeGranularity(Granularity granularity, ObjectMapper jsonMapper) throws JsonProcessingException
  {
    if (granularity != null) {
      // AllGranularity by default gets deserialized into {"type": "all"} since there is no custom serialize impl -- as
      // is there for PeriodGranularity. Not implementing the serializer itself to avoid things breaking elsewhere.
      return granularity.equals(Granularities.ALL) ? "ALL" : jsonMapper.writeValueAsString(granularity);
    }
    return null;
  }

  private Map<String, Object> createMSQTaskContext(CompactionTask compactionTask, DataSchema dataSchema)
      throws JsonProcessingException
  {
    Map<String, Object> context = new HashMap<>(compactionTask.getContext());
    context.put(
        DruidSqlInsert.SQL_INSERT_SEGMENT_GRANULARITY,
        serializeGranularity(dataSchema.getGranularitySpec() != null
                             ? dataSchema.getGranularitySpec()
                                         .getSegmentGranularity()
                             : DEFAULT_SEGMENT_GRANULARITY, jsonMapper)
    );
    if (!isQueryGranularityEmptyOrNone(dataSchema)) {
      context.put(
          DruidSqlInsert.SQL_INSERT_QUERY_GRANULARITY,
          serializeGranularity(dataSchema.getGranularitySpec().getQueryGranularity(), jsonMapper)
      );
    }
    // Similar to compaction using the native engine, don't finalize aggregations.
    // Used for writing the data schema during segment generation phase.
    context.putIfAbsent(MultiStageQueryContext.CTX_FINALIZE_AGGREGATIONS, false);
    // Add appropriate finalization to native query context i.e. for the GroupBy query
    context.putIfAbsent(QueryContexts.FINALIZE_KEY, false);
    // Only scalar or array-type dimensions are allowed as grouping keys.
    context.putIfAbsent(GroupByQueryConfig.CTX_KEY_ENABLE_MULTI_VALUE_UNNESTING, false);
    context.putIfAbsent(MultiStageQueryContext.CTX_ARRAY_INGEST_MODE, "array");
    return context;
  }

  private static TaskStatus runSubtasks(
      List<MSQControllerTask> tasks,
      TaskToolbox toolbox,
      CurrentSubTaskHolder currentSubTaskHolder,
      String compactionTaskId
  ) throws JsonProcessingException
  {
    final int totalNumSpecs = tasks.size();
    log.info("Generated [%d] MSQControllerTask specs", totalNumSpecs);

    int failCnt = 0;

    for (MSQControllerTask eachTask : tasks) {
      final String json = toolbox.getJsonMapper().writerWithDefaultPrettyPrinter().writeValueAsString(eachTask);
      if (!currentSubTaskHolder.setTask(eachTask)) {
        String errMsg = "Task was asked to stop. Finish as failed.";
        log.info(errMsg);
        return TaskStatus.failure(compactionTaskId, errMsg);
      }
      try {
        if (eachTask.isReady(toolbox.getTaskActionClient())) {
          log.info("Running MSQControllerTask: " + json);
          final TaskStatus eachResult = eachTask.run(toolbox);
          if (!eachResult.isSuccess()) {
            failCnt++;
            log.warn("Failed to run MSQControllerTask: [%s].\nTrying the next MSQControllerTask.", json);
          }
        } else {
          failCnt++;
          log.warn("MSQControllerTask is not ready: [%s].\nTrying the next MSQControllerTask.", json);
        }
      }
      catch (Exception e) {
        failCnt++;
        log.warn(e, "Failed to run MSQControllerTask: [%s].\nTrying the next MSQControllerTask.", json);
      }
    }
    String msg = StringUtils.format(
        "Ran [%d] MSQControllerTasks, [%d] succeeded, [%d] failed",
        totalNumSpecs,
        totalNumSpecs - failCnt,
        failCnt
    );
    log.info(msg);
    return failCnt == 0 ? TaskStatus.success(compactionTaskId) : TaskStatus.failure(compactionTaskId, msg);
  }
}<|MERGE_RESOLUTION|>--- conflicted
+++ resolved
@@ -84,11 +84,8 @@
 import java.util.List;
 import java.util.Map;
 import java.util.Objects;
-<<<<<<< HEAD
 import java.util.Set;
-=======
 import java.util.function.Function;
->>>>>>> 21980019
 import java.util.stream.Collectors;
 
 public class MSQCompactionRunner implements CompactionRunner
@@ -591,7 +588,7 @@
     context.putIfAbsent(QueryContexts.FINALIZE_KEY, false);
     // Only scalar or array-type dimensions are allowed as grouping keys.
     context.putIfAbsent(GroupByQueryConfig.CTX_KEY_ENABLE_MULTI_VALUE_UNNESTING, false);
-    context.putIfAbsent(MultiStageQueryContext.CTX_ARRAY_INGEST_MODE, "array");
+    context.put(MultiStageQueryContext.CTX_ARRAY_INGEST_MODE, "array");
     return context;
   }
 
