/*
 * Licensed to the Apache Software Foundation (ASF) under one
 * or more contributor license agreements.  See the NOTICE file
 * distributed with this work for additional information
 * regarding copyright ownership.  The ASF licenses this file
 * to you under the Apache License, Version 2.0 (the
 * "License"); you may not use this file except in compliance
 * with the License.  You may obtain a copy of the License at
 *
 *   http://www.apache.org/licenses/LICENSE-2.0
 *
 * Unless required by applicable law or agreed to in writing,
 * software distributed under the License is distributed on an
 * "AS IS" BASIS, WITHOUT WARRANTIES OR CONDITIONS OF ANY
 * KIND, either express or implied.  See the License for the
 * specific language governing permissions and limitations
 * under the License.
 */

package org.apache.druid.msq.indexing;

import com.fasterxml.jackson.annotation.JacksonInject;
import com.fasterxml.jackson.annotation.JsonCreator;
import com.fasterxml.jackson.annotation.JsonIgnore;
import com.fasterxml.jackson.core.JsonProcessingException;
import com.fasterxml.jackson.databind.ObjectMapper;
import com.google.common.collect.ImmutableList;
import com.google.inject.Injector;
import org.apache.druid.client.indexing.ClientCompactionRunnerInfo;
import org.apache.druid.data.input.impl.DimensionSchema;
import org.apache.druid.indexer.TaskStatus;
import org.apache.druid.indexer.partitions.DimensionRangePartitionsSpec;
import org.apache.druid.indexer.partitions.DynamicPartitionsSpec;
import org.apache.druid.indexer.partitions.PartitionsSpec;
import org.apache.druid.indexer.partitions.SecondaryPartitionType;
import org.apache.druid.indexing.common.TaskToolbox;
import org.apache.druid.indexing.common.task.CompactionRunner;
import org.apache.druid.indexing.common.task.CompactionTask;
import org.apache.druid.indexing.common.task.CurrentSubTaskHolder;
import org.apache.druid.java.util.common.StringUtils;
import org.apache.druid.java.util.common.granularity.AllGranularity;
import org.apache.druid.java.util.common.granularity.Granularities;
import org.apache.druid.java.util.common.granularity.Granularity;
import org.apache.druid.java.util.common.granularity.PeriodGranularity;
import org.apache.druid.java.util.common.logger.Logger;
import org.apache.druid.math.expr.ExprMacroTable;
import org.apache.druid.msq.indexing.destination.DataSourceMSQDestination;
import org.apache.druid.msq.util.MultiStageQueryContext;
import org.apache.druid.query.Druids;
import org.apache.druid.query.Query;
import org.apache.druid.query.QueryContext;
import org.apache.druid.query.QueryContexts;
import org.apache.druid.query.TableDataSource;
import org.apache.druid.query.aggregation.AggregatorFactory;
import org.apache.druid.query.dimension.DefaultDimensionSpec;
import org.apache.druid.query.dimension.DimensionSpec;
import org.apache.druid.query.expression.TimestampFloorExprMacro;
import org.apache.druid.query.expression.TimestampParseExprMacro;
import org.apache.druid.query.filter.DimFilter;
import org.apache.druid.query.groupby.GroupByQuery;
import org.apache.druid.query.groupby.GroupByQueryConfig;
import org.apache.druid.query.groupby.orderby.OrderByColumnSpec;
import org.apache.druid.query.scan.ScanQuery;
import org.apache.druid.query.spec.MultipleIntervalSegmentSpec;
import org.apache.druid.segment.VirtualColumns;
import org.apache.druid.segment.column.ColumnHolder;
import org.apache.druid.segment.column.ColumnType;
import org.apache.druid.segment.column.RowSignature;
import org.apache.druid.segment.indexing.DataSchema;
import org.apache.druid.segment.virtual.ExpressionVirtualColumn;
import org.apache.druid.server.coordinator.CompactionConfigValidationResult;
import org.apache.druid.sql.calcite.parser.DruidSqlInsert;
import org.apache.druid.sql.calcite.planner.ColumnMapping;
import org.apache.druid.sql.calcite.planner.ColumnMappings;
import org.joda.time.Interval;

import java.util.ArrayList;
import java.util.Arrays;
import java.util.Collections;
import java.util.HashMap;
import java.util.List;
import java.util.Map;
import java.util.Objects;
import java.util.stream.Collectors;

public class MSQCompactionRunner implements CompactionRunner
{
  private static final Logger log = new Logger(MSQCompactionRunner.class);
  public static final String TYPE = "msq";
  private static final Granularity DEFAULT_SEGMENT_GRANULARITY = Granularities.ALL;

  private final ObjectMapper jsonMapper;
  private final Injector injector;
  // Needed as output column name while grouping in the scenario of:
  // a) no query granularity -- to specify an output name for the time dimension column since __time is a reserved name.
  // b) custom query granularity -- to create a virtual column containing the rounded-off row timestamp.
  // In both cases, the new column is converted back to __time later using columnMappings.
  public static final String TIME_VIRTUAL_COLUMN = "__vTime";

  @JsonIgnore
  private final CurrentSubTaskHolder currentSubTaskHolder = new CurrentSubTaskHolder(
      (taskObject, config) -> {
        final MSQControllerTask msqControllerTask = (MSQControllerTask) taskObject;
        msqControllerTask.stopGracefully(config);
      });


  @JsonCreator
  public MSQCompactionRunner(@JacksonInject ObjectMapper jsonMapper, @JacksonInject Injector injector)
  {
    this.jsonMapper = jsonMapper;
    this.injector = injector;
  }

  /**
   * Checks if the provided compaction config is supported by MSQ. The same validation is done at
   * {@link ClientCompactionRunnerInfo#compactionConfigSupportedByMSQEngine}
   * The following configs aren't supported:
   * <ul>
   * <li>partitionsSpec of type HashedParititionsSpec.</li>
   * <li>maxTotalRows in DynamicPartitionsSpec.</li>
   * <li>rollup set to false in granularitySpec when metricsSpec is specified. Null is treated as true.</li>
   * <li>queryGranularity set to ALL in granularitySpec.</li>
   * <li>Each metric has output column name same as the input name.</li>
   * </ul>
   */
  @Override
  public CompactionConfigValidationResult validateCompactionTask(
      CompactionTask compactionTask
  )
  {
    List<CompactionConfigValidationResult> validationResults = new ArrayList<>();
    if (compactionTask.getTuningConfig() != null) {
      validationResults.add(ClientCompactionRunnerInfo.validatePartitionsSpecForMSQ(
          compactionTask.getTuningConfig().getPartitionsSpec())
      );
    }
    if (compactionTask.getGranularitySpec() != null) {
      validationResults.add(ClientCompactionRunnerInfo.validateRollupForMSQ(
          compactionTask.getMetricsSpec(),
          compactionTask.getGranularitySpec().isRollup()
      ));
    }
    validationResults.add(ClientCompactionRunnerInfo.validateMaxNumTasksForMSQ(compactionTask.getContext()));
    return validationResults.stream()
                            .filter(result -> !result.isValid())
                            .findFirst()
                            .orElse(new CompactionConfigValidationResult(true, null));
  }

  @Override
  public CurrentSubTaskHolder getCurrentSubTaskHolder()
  {
    return currentSubTaskHolder;
  }

  @Override
  public TaskStatus runCompactionTasks(
      CompactionTask compactionTask,
      Map<Interval, DataSchema> intervalDataSchemas,
      TaskToolbox taskToolbox
  ) throws Exception
  {
    for (Map.Entry<Interval, DataSchema> intervalDataSchema : intervalDataSchemas.entrySet()) {
      if (Boolean.valueOf(true).equals(intervalDataSchema.getValue().getHasRolledUpSegments())) {
        for (AggregatorFactory aggregatorFactory : intervalDataSchema.getValue().getAggregators()) {
          // Don't proceed if either:
          // - aggregator factory differs from its combining factory
          // - input col name is different from the output name (idempotent)
          // This is a conservative check as existing rollup may have been idempotent but the aggregator provided in
          // compaction spec isn't. This would get properly compacted yet fails in the below pre-check.
          if (
              !(
                  aggregatorFactory.getClass().equals(aggregatorFactory.getCombiningFactory().getClass()) &&
                  (
                      aggregatorFactory.requiredFields().isEmpty() ||
                      (aggregatorFactory.requiredFields().size() == 1 &&
                       aggregatorFactory.requiredFields()
                                        .get(0)
                                        .equals(aggregatorFactory.getName()))
                  )
              )
          ) {
            // MSQ doesn't support rolling up already rolled-up segments when aggregate column name is different from
            // the aggregated column name. This is because the aggregated values would then get overwritten by new
            // values and the existing values would be lost. Note that if no rollup is specified in an index spec,
            // the default value is true.
            String errorMsg = StringUtils.format(
                "Rolled-up segments in interval[%s] for compaction not supported by MSQ engine.",
                intervalDataSchema.getKey()
            );
            log.error(errorMsg);
            return TaskStatus.failure(compactionTask.getId(), errorMsg);

          }
        }
      }
    }
    List<MSQControllerTask> msqControllerTasks = createMsqControllerTasks(compactionTask, intervalDataSchemas);

    if (msqControllerTasks.isEmpty()) {
      String msg = StringUtils.format(
          "Can't find segments from inputSpec[%s], nothing to do.",
          compactionTask.getIoConfig().getInputSpec()
      );
      return TaskStatus.failure(compactionTask.getId(), msg);
    }
    return runSubtasks(
        msqControllerTasks,
        taskToolbox,
        currentSubTaskHolder,
        compactionTask.getId()
    );
  }

  public List<MSQControllerTask> createMsqControllerTasks(
      CompactionTask compactionTask,
      Map<Interval, DataSchema> intervalDataSchemas
  ) throws JsonProcessingException
  {
    final List<MSQControllerTask> msqControllerTasks = new ArrayList<>();

    for (Map.Entry<Interval, DataSchema> intervalDataSchema : intervalDataSchemas.entrySet()) {
      Query<?> query;
      Interval interval = intervalDataSchema.getKey();
      DataSchema dataSchema = intervalDataSchema.getValue();

      if (isGroupBy(dataSchema)) {
        query = buildGroupByQuery(compactionTask, interval, dataSchema);
      } else {
        query = buildScanQuery(compactionTask, interval, dataSchema);
      }
      QueryContext compactionTaskContext = new QueryContext(compactionTask.getContext());

      MSQSpec msqSpec = MSQSpec.builder()
                               .query(query)
                               .columnMappings(getColumnMappings(dataSchema))
                               .destination(buildMSQDestination(compactionTask, dataSchema))
                               .assignmentStrategy(MultiStageQueryContext.getAssignmentStrategy(compactionTaskContext))
                               .tuningConfig(buildMSQTuningConfig(compactionTask, compactionTaskContext))
                               .build();

      Map<String, Object> msqControllerTaskContext = createMSQTaskContext(compactionTask, dataSchema);

      MSQControllerTask controllerTask = new MSQControllerTask(
          compactionTask.getId(),
          msqSpec.withOverriddenContext(msqControllerTaskContext),
          null,
          msqControllerTaskContext,
          null,
          null,
          null,
          msqControllerTaskContext,
          injector
      );
      msqControllerTasks.add(controllerTask);
    }
    return msqControllerTasks;
  }

  private static DataSourceMSQDestination buildMSQDestination(
      CompactionTask compactionTask,
      DataSchema dataSchema
  )
  {
    final Interval replaceInterval = compactionTask.getIoConfig()
                                                   .getInputSpec()
                                                   .findInterval(compactionTask.getDataSource());

    return new DataSourceMSQDestination(
        dataSchema.getDataSource(),
        dataSchema.getGranularitySpec().getSegmentGranularity(),
        null,
        ImmutableList.of(replaceInterval)
    );
  }

  private static MSQTuningConfig buildMSQTuningConfig(CompactionTask compactionTask, QueryContext compactionTaskContext)
  {
    // Transfer MSQ-related context params, if any, from the compaction context itself.

    final int maxNumTasks = MultiStageQueryContext.getMaxNumTasks(compactionTaskContext);

    // This parameter is used internally for the number of worker tasks only, so we subtract 1
    final int maxNumWorkers = maxNumTasks - 1;

    // We don't consider maxRowsInMemory coming via CompactionTuningConfig since it always sets a default value if no
    // value specified by user.
    final int maxRowsInMemory = MultiStageQueryContext.getRowsInMemory(compactionTaskContext);
    final Integer maxNumSegments = MultiStageQueryContext.getMaxNumSegments(compactionTaskContext);

    Integer rowsPerSegment = getRowsPerSegment(compactionTask);

    return new MSQTuningConfig(
        maxNumWorkers,
        maxRowsInMemory,
        rowsPerSegment,
        maxNumSegments,
        compactionTask.getTuningConfig() != null ? compactionTask.getTuningConfig().getIndexSpec() : null
    );
  }

  private static Integer getRowsPerSegment(CompactionTask compactionTask)
  {
    Integer rowsPerSegment = PartitionsSpec.DEFAULT_MAX_ROWS_PER_SEGMENT;
    if (compactionTask.getTuningConfig() != null) {
      PartitionsSpec partitionsSpec = compactionTask.getTuningConfig().getPartitionsSpec();
      if (partitionsSpec instanceof DynamicPartitionsSpec) {
        rowsPerSegment = partitionsSpec.getMaxRowsPerSegment();
      } else if (partitionsSpec instanceof DimensionRangePartitionsSpec) {
        DimensionRangePartitionsSpec dimensionRangePartitionsSpec = (DimensionRangePartitionsSpec) partitionsSpec;
        rowsPerSegment = dimensionRangePartitionsSpec.getTargetRowsPerSegment() != null
                         ? dimensionRangePartitionsSpec.getTargetRowsPerSegment()
                         : dimensionRangePartitionsSpec.getMaxRowsPerSegment();
      }
    }
    return rowsPerSegment;
  }

  private static RowSignature getRowSignature(DataSchema dataSchema)
  {
    RowSignature.Builder rowSignatureBuilder = RowSignature.builder();
    rowSignatureBuilder.add(dataSchema.getTimestampSpec().getTimestampColumn(), ColumnType.LONG);
    if (!isQueryGranularityEmptyOrNone(dataSchema)) {
      // A virtual column for query granularity would have been added. Add corresponding column type.
      rowSignatureBuilder.add(TIME_VIRTUAL_COLUMN, ColumnType.LONG);
    }
    for (DimensionSchema dimensionSchema : dataSchema.getDimensionsSpec().getDimensions()) {
      rowSignatureBuilder.add(dimensionSchema.getName(), ColumnType.fromString(dimensionSchema.getTypeName()));
    }
    // There can be columns that are part of metricsSpec for a datasource.
    for (AggregatorFactory aggregatorFactory : dataSchema.getAggregators()) {
      rowSignatureBuilder.add(aggregatorFactory.getName(), aggregatorFactory.getIntermediateType());
    }
    return rowSignatureBuilder.build();
  }

  private static List<DimensionSpec> getAggregateDimensions(DataSchema dataSchema)
  {
    List<DimensionSpec> dimensionSpecs = new ArrayList<>();

    if (isQueryGranularityEmptyOrNone(dataSchema)) {
      // Dimensions in group-by aren't allowed to have time column name as the output name.
      dimensionSpecs.add(new DefaultDimensionSpec(ColumnHolder.TIME_COLUMN_NAME, TIME_VIRTUAL_COLUMN, ColumnType.LONG));
    } else {
      // The changed granularity would result in a new virtual column that needs to be aggregated upon.
      dimensionSpecs.add(new DefaultDimensionSpec(TIME_VIRTUAL_COLUMN, TIME_VIRTUAL_COLUMN, ColumnType.LONG));
    }

    dimensionSpecs.addAll(dataSchema.getDimensionsSpec().getDimensions().stream()
                                    .map(dim -> new DefaultDimensionSpec(
                                        dim.getName(),
                                        dim.getName(),
                                        dim.getColumnType()
                                    ))
                                    .collect(Collectors.toList()));
    return dimensionSpecs;
  }

  private static ColumnMappings getColumnMappings(DataSchema dataSchema)
  {
    List<ColumnMapping> columnMappings = dataSchema.getDimensionsSpec()
                                                   .getDimensions()
                                                   .stream()
                                                   .map(dim -> new ColumnMapping(
                                                       dim.getName(), dim.getName()))
                                                   .collect(Collectors.toList());
    columnMappings.addAll(Arrays.stream(dataSchema.getAggregators())
                                .map(agg -> new ColumnMapping(agg.getName(), agg.getName()))
                                .collect(
                                    Collectors.toList()));
    if (isGroupBy(dataSchema) || !isQueryGranularityEmptyOrNone(dataSchema)) {
      // For scan queries, a virtual column is created from __time if a custom query granularity is provided. For
      // group-by queries, as insert needs __time, it will always be one of the dimensions. Since dimensions in groupby
      // aren't allowed to have time column as the output name, we map time dimension to TIME_VIRTUAL_COLUMN in
      // dimensions, and map it back to the time column here.
      columnMappings.add(new ColumnMapping(TIME_VIRTUAL_COLUMN, ColumnHolder.TIME_COLUMN_NAME));
    } else {
      columnMappings.add(new ColumnMapping(ColumnHolder.TIME_COLUMN_NAME, ColumnHolder.TIME_COLUMN_NAME));
    }
    return new ColumnMappings(columnMappings);
  }

  private static List<OrderByColumnSpec> getOrderBySpec(PartitionsSpec partitionSpec)
  {
    if (partitionSpec.getType() == SecondaryPartitionType.RANGE) {
      List<String> dimensions = ((DimensionRangePartitionsSpec) partitionSpec).getPartitionDimensions();
      return dimensions.stream()
                       .map(dim -> new OrderByColumnSpec(dim, OrderByColumnSpec.Direction.ASCENDING))
                       .collect(Collectors.toList());
    }
    return Collections.emptyList();
  }

  private static Query<?> buildScanQuery(CompactionTask compactionTask, Interval interval, DataSchema dataSchema)
  {
    RowSignature rowSignature = getRowSignature(dataSchema);
<<<<<<< HEAD
    Druids.ScanQueryBuilder scanQueryBuilder = new Druids.ScanQueryBuilder()
        .dataSource(dataSchema.getDataSource())
        .columns(rowSignature.getColumnNames())
        .virtualColumns(getVirtualColumns(dataSchema, interval))
        .columnTypes(rowSignature.getColumnTypes())
        .intervals(new MultipleIntervalSegmentSpec(Collections.singletonList(interval)))
        .legacy(false)
        .filters(dataSchema.getTransformSpec().getFilter())
        .context(compactionTask.getContext());

    if (compactionTask.getTuningConfig() != null && compactionTask.getTuningConfig().getPartitionsSpec() != null) {
      List<OrderByColumnSpec> orderByColumnSpecs = getOrderBySpec(compactionTask.getTuningConfig().getPartitionsSpec());

      scanQueryBuilder.orderBy(
          orderByColumnSpecs
              .stream()
              .map(orderByColumnSpec ->
                       new ScanQuery.OrderBy(
                           orderByColumnSpec.getDimension(),
                           ScanQuery.Order.fromString(orderByColumnSpec.getDirection().toString())
                       ))
              .collect(Collectors.toList())
      );
    }
    return scanQueryBuilder.build();
=======
    return new Druids.ScanQueryBuilder().dataSource(dataSchema.getDataSource())
                                        .columns(rowSignature.getColumnNames())
                                        .virtualColumns(getVirtualColumns(dataSchema, interval))
                                        .columnTypes(rowSignature.getColumnTypes())
                                        .intervals(new MultipleIntervalSegmentSpec(Collections.singletonList(interval)))
                                        .filters(dataSchema.getTransformSpec().getFilter())
                                        .context(compactionTask.getContext())
                                        .build();
>>>>>>> 8b8ca0d7
  }

  private static boolean isGroupBy(DataSchema dataSchema)
  {
    if (dataSchema.getGranularitySpec() != null) {
      // If rollup is true without any metrics, all columns are treated as dimensions and
      // duplicate rows are removed in line with native compaction.
      return dataSchema.getGranularitySpec().isRollup();
    }
    // If no rollup specified, decide based on whether metrics are present.
    return dataSchema.getAggregators().length > 0;
  }

  private static boolean isQueryGranularityEmptyOrNone(DataSchema dataSchema)
  {
    return dataSchema.getGranularitySpec() == null
           || dataSchema.getGranularitySpec().getQueryGranularity() == null
           || Objects.equals(
        dataSchema.getGranularitySpec().getQueryGranularity(),
        Granularities.NONE
    );
  }

  /**
   * Creates a virtual timestamp column to create a new __time field according to the provided queryGranularity, as
   * queryGranularity field itself is mandated to be ALL in MSQControllerTask.
   */
  private static VirtualColumns getVirtualColumns(DataSchema dataSchema, Interval interval)
  {
    if (isQueryGranularityEmptyOrNone(dataSchema)) {
      return VirtualColumns.EMPTY;
    }
    String virtualColumnExpr;
    if (dataSchema.getGranularitySpec()
                  .getQueryGranularity()
                  .equals(Granularities.ALL)) {
      // For ALL query granularity, all records in a segment are assigned the interval start timestamp of the segment.
      // It's the same behaviour in native compaction.
      virtualColumnExpr = StringUtils.format("timestamp_parse('%s')", interval.getStart());
    } else {
      PeriodGranularity periodQueryGranularity = (PeriodGranularity) dataSchema.getGranularitySpec()
                                                                               .getQueryGranularity();
      // Round of the __time column according to the required granularity.
      virtualColumnExpr =
          StringUtils.format(
              "timestamp_floor(\"%s\", '%s')",
              ColumnHolder.TIME_COLUMN_NAME,
              periodQueryGranularity.getPeriod().toString()
          );
    }
    return VirtualColumns.create(new ExpressionVirtualColumn(
        TIME_VIRTUAL_COLUMN,
        virtualColumnExpr,
        ColumnType.LONG,
        new ExprMacroTable(ImmutableList.of(new TimestampFloorExprMacro(), new TimestampParseExprMacro()))
    ));
  }

  private static Query<?> buildGroupByQuery(CompactionTask compactionTask, Interval interval, DataSchema dataSchema)
  {
    DimFilter dimFilter = dataSchema.getTransformSpec().getFilter();

    GroupByQuery.Builder builder = new GroupByQuery.Builder()
        .setDataSource(new TableDataSource(compactionTask.getDataSource()))
        .setVirtualColumns(getVirtualColumns(dataSchema, interval))
        .setDimFilter(dimFilter)
        .setGranularity(new AllGranularity())
        .setDimensions(getAggregateDimensions(dataSchema))
        .setAggregatorSpecs(Arrays.asList(dataSchema.getAggregators()))
        .setContext(compactionTask.getContext())
        .setInterval(interval);

    if (compactionTask.getTuningConfig() != null && compactionTask.getTuningConfig().getPartitionsSpec() != null) {
      getOrderBySpec(compactionTask.getTuningConfig().getPartitionsSpec()).forEach(builder::addOrderByColumn);
    }
    return builder.build();
  }

  private String serializeGranularity(Granularity granularity, ObjectMapper jsonMapper) throws JsonProcessingException
  {
    if (granularity != null) {
      // AllGranularity by default gets deserialized into {"type": "all"} since there is no custom serialize impl -- as
      // is there for PeriodGranularity. Not implementing the serializer itself to avoid things breaking elsewhere.
      return granularity.equals(Granularities.ALL) ? "ALL" : jsonMapper.writeValueAsString(granularity);
    }
    return null;
  }

  private Map<String, Object> createMSQTaskContext(CompactionTask compactionTask, DataSchema dataSchema)
      throws JsonProcessingException
  {
    Map<String, Object> context = new HashMap<>(compactionTask.getContext());
    context.put(
        DruidSqlInsert.SQL_INSERT_SEGMENT_GRANULARITY,
        serializeGranularity(dataSchema.getGranularitySpec() != null
                             ? dataSchema.getGranularitySpec()
                                         .getSegmentGranularity()
                             : DEFAULT_SEGMENT_GRANULARITY, jsonMapper)
    );
    if (!isQueryGranularityEmptyOrNone(dataSchema)) {
      context.put(
          DruidSqlInsert.SQL_INSERT_QUERY_GRANULARITY,
          serializeGranularity(dataSchema.getGranularitySpec().getQueryGranularity(), jsonMapper)
      );
    }
    // Similar to compaction using the native engine, don't finalize aggregations.
    context.putIfAbsent(MultiStageQueryContext.CTX_FINALIZE_AGGREGATIONS, false);
    // Add appropriate finalization to native query context.
    context.put(QueryContexts.FINALIZE_KEY, false);
    // Only scalar or array-type dimensions are allowed as grouping keys.
    context.putIfAbsent(GroupByQueryConfig.CTX_KEY_ENABLE_MULTI_VALUE_UNNESTING, false);
    return context;
  }

  private static TaskStatus runSubtasks(
      List<MSQControllerTask> tasks,
      TaskToolbox toolbox,
      CurrentSubTaskHolder currentSubTaskHolder,
      String compactionTaskId
  ) throws JsonProcessingException
  {
    final int totalNumSpecs = tasks.size();
    log.info("Generated [%d] MSQControllerTask specs", totalNumSpecs);

    int failCnt = 0;

    for (MSQControllerTask eachTask : tasks) {
      final String json = toolbox.getJsonMapper().writerWithDefaultPrettyPrinter().writeValueAsString(eachTask);
      if (!currentSubTaskHolder.setTask(eachTask)) {
        String errMsg = "Task was asked to stop. Finish as failed.";
        log.info(errMsg);
        return TaskStatus.failure(compactionTaskId, errMsg);
      }
      try {
        if (eachTask.isReady(toolbox.getTaskActionClient())) {
          log.info("Running MSQControllerTask: " + json);
          final TaskStatus eachResult = eachTask.run(toolbox);
          if (!eachResult.isSuccess()) {
            failCnt++;
            log.warn("Failed to run MSQControllerTask: [%s].\nTrying the next MSQControllerTask.", json);
          }
        } else {
          failCnt++;
          log.warn("MSQControllerTask is not ready: [%s].\nTrying the next MSQControllerTask.", json);
        }
      }
      catch (Exception e) {
        failCnt++;
        log.warn(e, "Failed to run MSQControllerTask: [%s].\nTrying the next MSQControllerTask.", json);
      }
    }
    String msg = StringUtils.format(
        "Ran [%d] MSQControllerTasks, [%d] succeeded, [%d] failed",
        totalNumSpecs,
        totalNumSpecs - failCnt,
        failCnt
    );
    log.info(msg);
    return failCnt == 0 ? TaskStatus.success(compactionTaskId) : TaskStatus.failure(compactionTaskId, msg);
  }
}<|MERGE_RESOLUTION|>--- conflicted
+++ resolved
@@ -395,14 +395,12 @@
   private static Query<?> buildScanQuery(CompactionTask compactionTask, Interval interval, DataSchema dataSchema)
   {
     RowSignature rowSignature = getRowSignature(dataSchema);
-<<<<<<< HEAD
     Druids.ScanQueryBuilder scanQueryBuilder = new Druids.ScanQueryBuilder()
         .dataSource(dataSchema.getDataSource())
         .columns(rowSignature.getColumnNames())
         .virtualColumns(getVirtualColumns(dataSchema, interval))
         .columnTypes(rowSignature.getColumnTypes())
         .intervals(new MultipleIntervalSegmentSpec(Collections.singletonList(interval)))
-        .legacy(false)
         .filters(dataSchema.getTransformSpec().getFilter())
         .context(compactionTask.getContext());
 
@@ -421,16 +419,6 @@
       );
     }
     return scanQueryBuilder.build();
-=======
-    return new Druids.ScanQueryBuilder().dataSource(dataSchema.getDataSource())
-                                        .columns(rowSignature.getColumnNames())
-                                        .virtualColumns(getVirtualColumns(dataSchema, interval))
-                                        .columnTypes(rowSignature.getColumnTypes())
-                                        .intervals(new MultipleIntervalSegmentSpec(Collections.singletonList(interval)))
-                                        .filters(dataSchema.getTransformSpec().getFilter())
-                                        .context(compactionTask.getContext())
-                                        .build();
->>>>>>> 8b8ca0d7
   }
 
   private static boolean isGroupBy(DataSchema dataSchema)
