--- conflicted
+++ resolved
@@ -62,24 +62,16 @@
       @JsonProperty("segmentGranularity") Granularity segmentGranularity,
       @JsonProperty("segmentSortOrder") @Nullable List<String> segmentSortOrder,
       @JsonProperty("replaceTimeChunks") @Nullable List<Interval> replaceTimeChunks,
-<<<<<<< HEAD
-      @JsonProperty("dimensionToSchemaMap") @Nullable Map<String, DimensionSchema> dimensionToSchemaMap,
+      @JsonProperty("dimensionSchemas") @Nullable Map<String, DimensionSchema> dimensionSchemas,
       @JsonProperty("terminalStageSpec") @Nullable TerminalStageSpec terminalStageSpec
-=======
-      @JsonProperty("dimensionSchemas") @Nullable Map<String, DimensionSchema> dimensionSchemas
->>>>>>> a83125e4
   )
   {
     this.dataSource = Preconditions.checkNotNull(dataSource, "dataSource");
     this.segmentGranularity = Preconditions.checkNotNull(segmentGranularity, "segmentGranularity");
     this.segmentSortOrder = segmentSortOrder != null ? segmentSortOrder : Collections.emptyList();
     this.replaceTimeChunks = replaceTimeChunks;
-<<<<<<< HEAD
+    this.dimensionSchemas = dimensionSchemas;
     this.terminalStageSpec = terminalStageSpec != null ? terminalStageSpec : SegmentGenerationStageSpec.instance();
-    this.dimensionToSchemaMap = dimensionToSchemaMap;
-=======
-    this.dimensionSchemas = dimensionSchemas;
->>>>>>> a83125e4
 
     if (replaceTimeChunks != null) {
       // Verify that if replaceTimeChunks is provided, it is nonempty.
@@ -200,22 +192,14 @@
            && Objects.equals(segmentGranularity, that.segmentGranularity)
            && Objects.equals(segmentSortOrder, that.segmentSortOrder)
            && Objects.equals(replaceTimeChunks, that.replaceTimeChunks)
-<<<<<<< HEAD
-           && Objects.equals(dimensionToSchemaMap, that.dimensionToSchemaMap)
+           && Objects.equals(dimensionSchemas, that.dimensionSchemas)
            && Objects.equals(terminalStageSpec, that.terminalStageSpec);
-=======
-           && Objects.equals(dimensionSchemas, that.dimensionSchemas);
->>>>>>> a83125e4
   }
 
   @Override
   public int hashCode()
   {
-<<<<<<< HEAD
-    return Objects.hash(dataSource, segmentGranularity, segmentSortOrder, replaceTimeChunks, dimensionToSchemaMap, terminalStageSpec);
-=======
-    return Objects.hash(dataSource, segmentGranularity, segmentSortOrder, replaceTimeChunks, dimensionSchemas);
->>>>>>> a83125e4
+    return Objects.hash(dataSource, segmentGranularity, segmentSortOrder, replaceTimeChunks, dimensionSchemas, terminalStageSpec);
   }
 
   @Override
@@ -226,12 +210,8 @@
            ", segmentGranularity=" + segmentGranularity +
            ", segmentSortOrder=" + segmentSortOrder +
            ", replaceTimeChunks=" + replaceTimeChunks +
-<<<<<<< HEAD
-           ", dimensionToSchemaMap=" + dimensionToSchemaMap +
+           ", dimensionSchemas=" + dimensionSchemas +
            ", terminalStageSpec=" + terminalStageSpec +
-=======
-           ", dimensionSchemas=" + dimensionSchemas +
->>>>>>> a83125e4
            '}';
   }
 
