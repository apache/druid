--- conflicted
+++ resolved
@@ -327,13 +327,13 @@
   )
   {
     if (shuffleSpec == null) {
-<<<<<<< HEAD
-      throw new ISE("No shuffle");
+      throw new ISE("No shuffle for stage[%d]", getStageNumber());
     } else if (shuffleSpec.kind() != ShuffleKind.GLOBAL_SORT) {
-      throw new ISE("Shuffle of kind [%s] cannot generate partition boundaries", shuffleSpec.kind());
-=======
-      throw new ISE("No shuffle for stage[%d]", getStageNumber());
->>>>>>> 8d03ace1
+      throw new ISE(
+          "Shuffle of kind [%s] cannot generate partition boundaries for stage[%d]",
+          shuffleSpec.kind(),
+          getStageNumber()
+      );
     } else if (mustGatherResultKeyStatistics() && collector == null) {
       throw new ISE("Statistics required, but not gathered for stage[%d]", getStageNumber());
     } else if (!mustGatherResultKeyStatistics() && collector != null) {
@@ -346,7 +346,7 @@
   public ClusterByStatisticsCollector createResultKeyStatisticsCollector(final int maxRetainedBytes)
   {
     if (!mustGatherResultKeyStatistics()) {
-      throw new ISE("No statistics needed");
+      throw new ISE("No statistics needed for stage[%d]", getStageNumber());
     }
 
     return ClusterByStatisticsCollectorImpl.create(
