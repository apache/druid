--- conflicted
+++ resolved
@@ -114,11 +114,7 @@
       case TIME_BOUNDARY_QUERY:
       case GROUPING_SETS:
       case WINDOW_FUNCTIONS:
-<<<<<<< HEAD
-      case UNNEST:
       case ALLOW_TOP_LEVEL_UNION_ALL:
-=======
->>>>>>> 7301e60a
         return false;
       case UNNEST:
       case CAN_SELECT:
