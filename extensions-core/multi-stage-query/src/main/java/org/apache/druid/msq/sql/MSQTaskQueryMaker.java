/*
 * Licensed to the Apache Software Foundation (ASF) under one
 * or more contributor license agreements.  See the NOTICE file
 * distributed with this work for additional information
 * regarding copyright ownership.  The ASF licenses this file
 * to you under the Apache License, Version 2.0 (the
 * "License"); you may not use this file except in compliance
 * with the License.  You may obtain a copy of the License at
 *
 *   http://www.apache.org/licenses/LICENSE-2.0
 *
 * Unless required by applicable law or agreed to in writing,
 * software distributed under the License is distributed on an
 * "AS IS" BASIS, WITHOUT WARRANTIES OR CONDITIONS OF ANY
 * KIND, either express or implied.  See the License for the
 * specific language governing permissions and limitations
 * under the License.
 */

package org.apache.druid.msq.sql;

import com.fasterxml.jackson.core.JsonProcessingException;
import com.fasterxml.jackson.databind.ObjectMapper;
import com.google.common.base.Preconditions;
import org.apache.calcite.runtime.Hook;
import org.apache.calcite.sql.type.SqlTypeName;
import org.apache.calcite.util.Pair;
import org.apache.druid.common.guava.FutureUtils;
import org.apache.druid.error.DruidException;
import org.apache.druid.error.InvalidInput;
import org.apache.druid.java.util.common.Intervals;
import org.apache.druid.java.util.common.StringUtils;
import org.apache.druid.java.util.common.granularity.Granularities;
import org.apache.druid.java.util.common.granularity.Granularity;
import org.apache.druid.java.util.common.guava.Sequences;
import org.apache.druid.msq.exec.MSQTasks;
import org.apache.druid.msq.indexing.MSQControllerTask;
import org.apache.druid.msq.indexing.MSQSpec;
import org.apache.druid.msq.indexing.MSQTuningConfig;
import org.apache.druid.msq.indexing.destination.DataSourceMSQDestination;
import org.apache.druid.msq.indexing.destination.DurableStorageMSQDestination;
import org.apache.druid.msq.indexing.destination.MSQDestination;
import org.apache.druid.msq.indexing.destination.MSQSelectDestination;
import org.apache.druid.msq.indexing.destination.TaskReportMSQDestination;
import org.apache.druid.msq.util.MSQTaskQueryMakerUtils;
import org.apache.druid.msq.util.MultiStageQueryContext;
import org.apache.druid.query.QueryContext;
import org.apache.druid.query.QueryContexts;
import org.apache.druid.query.aggregation.AggregatorFactory;
import org.apache.druid.rpc.indexing.OverlordClient;
import org.apache.druid.segment.IndexSpec;
import org.apache.druid.segment.column.ColumnType;
import org.apache.druid.server.QueryResponse;
import org.apache.druid.sql.calcite.parser.DruidSqlInsert;
import org.apache.druid.sql.calcite.parser.DruidSqlReplace;
import org.apache.druid.sql.calcite.planner.ColumnMapping;
import org.apache.druid.sql.calcite.planner.ColumnMappings;
import org.apache.druid.sql.calcite.planner.PlannerContext;
import org.apache.druid.sql.calcite.planner.QueryUtils;
import org.apache.druid.sql.calcite.rel.DruidQuery;
import org.apache.druid.sql.calcite.rel.Grouping;
import org.apache.druid.sql.calcite.run.QueryMaker;
import org.apache.druid.sql.calcite.run.SqlResults;
import org.apache.druid.sql.calcite.table.RowSignatures;
import org.apache.druid.sql.http.ResultFormat;
import org.joda.time.Interval;

import javax.annotation.Nullable;
import java.util.ArrayList;
import java.util.Arrays;
import java.util.Collections;
import java.util.HashMap;
import java.util.List;
import java.util.Map;
import java.util.Optional;
import java.util.stream.Collectors;

public class MSQTaskQueryMaker implements QueryMaker
{
  public static final String RESULT_FORMAT = "resultFormat";
  public static final String USER_KEY = "__user";

  private static final Granularity DEFAULT_SEGMENT_GRANULARITY = Granularities.ALL;

  private final String targetDataSource;
  private final OverlordClient overlordClient;
  private final PlannerContext plannerContext;
  private final ObjectMapper jsonMapper;
  private final List<Pair<Integer, String>> fieldMapping;


  MSQTaskQueryMaker(
      @Nullable final String targetDataSource,
      final OverlordClient overlordClient,
      final PlannerContext plannerContext,
      final ObjectMapper jsonMapper,
      final List<Pair<Integer, String>> fieldMapping
  )
  {
    this.targetDataSource = targetDataSource;
    this.overlordClient = Preconditions.checkNotNull(overlordClient, "indexingServiceClient");
    this.plannerContext = Preconditions.checkNotNull(plannerContext, "plannerContext");
    this.jsonMapper = Preconditions.checkNotNull(jsonMapper, "jsonMapper");
    this.fieldMapping = Preconditions.checkNotNull(fieldMapping, "fieldMapping");
  }

  @Override
  public QueryResponse<Object[]> runQuery(final DruidQuery druidQuery)
  {
    Hook.QUERY_PLAN.run(druidQuery.getQuery());
    String taskId = MSQTasks.controllerTaskId(plannerContext.getSqlQueryId());

    // SQL query context: context provided by the user, and potentially modified by handlers during planning.
    // Does not directly influence task execution, but it does form the basis for the initial native query context,
    // which *does* influence task execution.
    final QueryContext sqlQueryContext = plannerContext.queryContext();

    // Native query context: sqlQueryContext plus things that we add prior to creating a controller task.
    final Map<String, Object> nativeQueryContext = new HashMap<>(sqlQueryContext.asMap());

    // adding user
    nativeQueryContext.put(USER_KEY, plannerContext.getAuthenticationResult().getIdentity());

    final String msqMode = MultiStageQueryContext.getMSQMode(sqlQueryContext);
    if (msqMode != null) {
      MSQMode.populateDefaultQueryContext(msqMode, nativeQueryContext);
    }

    Object segmentGranularity;
    try {
      segmentGranularity = Optional.ofNullable(plannerContext.queryContext()
                                                             .get(DruidSqlInsert.SQL_INSERT_SEGMENT_GRANULARITY))
                                   .orElse(jsonMapper.writeValueAsString(DEFAULT_SEGMENT_GRANULARITY));
    }
    catch (JsonProcessingException e) {
      // This would only be thrown if we are unable to serialize the DEFAULT_SEGMENT_GRANULARITY, which we don't expect
      // to happen
      throw DruidException.defensive()
                          .build(
                              e,
                              "Unable to deserialize the DEFAULT_SEGMENT_GRANULARITY in MSQTaskQueryMaker. "
                              + "This shouldn't have happened since the DEFAULT_SEGMENT_GRANULARITY object is guaranteed to be "
                              + "serializable. Please raise an issue in case you are seeing this message while executing a query."
                          );
    }

    final int maxNumTasks = MultiStageQueryContext.getMaxNumTasks(sqlQueryContext);

    if (maxNumTasks < 2) {
      throw InvalidInput.exception(
          "MSQ context maxNumTasks [%,d] cannot be less than 2, since at least 1 controller and 1 worker is necessary",
          maxNumTasks
      );
    }

    // This parameter is used internally for the number of worker tasks only, so we subtract 1
    final int maxNumWorkers = maxNumTasks - 1;
    final int rowsPerSegment = MultiStageQueryContext.getRowsPerSegment(sqlQueryContext);
    final int maxRowsInMemory = MultiStageQueryContext.getRowsInMemory(sqlQueryContext);
    final IndexSpec indexSpec = MultiStageQueryContext.getIndexSpec(sqlQueryContext, jsonMapper);
    final boolean finalizeAggregations = MultiStageQueryContext.isFinalizeAggregations(sqlQueryContext);

    final List<Interval> replaceTimeChunks =
        Optional.ofNullable(sqlQueryContext.get(DruidSqlReplace.SQL_REPLACE_TIME_CHUNKS))
                .map(
                    s -> {
                      if (s instanceof String && "all".equals(StringUtils.toLowerCase((String) s))) {
                        return Intervals.ONLY_ETERNITY;
                      } else {
                        final String[] parts = ((String) s).split("\\s*,\\s*");
                        final List<Interval> intervals = new ArrayList<>();

                        for (final String part : parts) {
                          intervals.add(Intervals.of(part));
                        }

                        return intervals;
                      }
                    }
                )
                .orElse(null);

    // For assistance computing return types if !finalizeAggregations.
    final Map<String, ColumnType> aggregationIntermediateTypeMap =
        finalizeAggregations ? null /* Not needed */ : buildAggregationIntermediateTypeMap(druidQuery);

    final List<SqlTypeName> sqlTypeNames = new ArrayList<>();
    final List<ColumnType> columnTypeList = new ArrayList<>();
    final List<ColumnMapping> columnMappings = QueryUtils.buildColumnMappings(fieldMapping, druidQuery);

    for (final Pair<Integer, String> entry : fieldMapping) {
      final String queryColumn = druidQuery.getOutputRowSignature().getColumnName(entry.getKey());

      final SqlTypeName sqlTypeName;

      if (!finalizeAggregations && aggregationIntermediateTypeMap.containsKey(queryColumn)) {
        final ColumnType druidType = aggregationIntermediateTypeMap.get(queryColumn);
        sqlTypeName = new RowSignatures.ComplexSqlType(SqlTypeName.OTHER, druidType, true).getSqlTypeName();
      } else {
        sqlTypeName = druidQuery.getOutputRowType().getFieldList().get(entry.getKey()).getType().getSqlTypeName();
      }
      sqlTypeNames.add(sqlTypeName);
      columnTypeList.add(druidQuery.getOutputRowSignature().getColumnType(queryColumn).orElse(ColumnType.STRING));
    }

    final MSQDestination destination;

    if (targetDataSource != null) {
      Granularity segmentGranularityObject;
      try {
        segmentGranularityObject = jsonMapper.readValue((String) segmentGranularity, Granularity.class);
      }
      catch (Exception e) {
        throw DruidException.defensive()
                            .build(
                                e,
                                "Unable to deserialize the provided segmentGranularity [%s]. "
                                + "This is populated internally by Druid and therefore should not occur. "
                                + "Please contact the developers if you are seeing this error message.",
                                segmentGranularity
                            );
      }

      final List<String> segmentSortOrder = MultiStageQueryContext.getSortOrder(sqlQueryContext);

      MSQTaskQueryMakerUtils.validateSegmentSortOrder(
          segmentSortOrder,
          fieldMapping.stream().map(f -> f.right).collect(Collectors.toList())
      );

      destination = new DataSourceMSQDestination(
          targetDataSource,
          segmentGranularityObject,
          segmentSortOrder,
          replaceTimeChunks
      );
    } else {
      final MSQSelectDestination msqSelectDestination = MultiStageQueryContext.getSelectDestination(sqlQueryContext);
<<<<<<< HEAD
      if (msqSelectDestination.equals(MSQSelectDestination.TASK_REPORT)) {
        ResultFormat resultFormat = QueryContexts.getAsEnum(
            RESULT_FORMAT,
            druidQuery.getQuery().context().get(RESULT_FORMAT),
            ResultFormat.class,
            ResultFormat.DEFAULT_RESULT_FORMAT
        );
        destination = new TaskReportMSQDestination(resultFormat);
      } else if (msqSelectDestination.equals(MSQSelectDestination.DURABLE_STORAGE)) {
        ResultFormat resultFormat = QueryContexts.getAsEnum(
            RESULT_FORMAT,
            druidQuery.getQuery().context().get(RESULT_FORMAT),
            ResultFormat.class,
            ResultFormat.DEFAULT_RESULT_FORMAT
        );
        destination = new DurableStorageMSQDestination(resultFormat);
=======
      if (msqSelectDestination.equals(MSQSelectDestination.TASKREPORT)) {
        destination = TaskReportMSQDestination.instance();
      } else if (msqSelectDestination.equals(MSQSelectDestination.DURABLESTORAGE)) {
        destination = DurableStorageMSQDestination.instance();
>>>>>>> 6566bda5
      } else {
        throw InvalidInput.exception(
            "Unsupported select destination [%s] provided in the query context. MSQ can currently write the select results to "
            + "[%s]",
            msqSelectDestination.getName(),
            Arrays.stream(MSQSelectDestination.values())
                  .map(MSQSelectDestination::getName)
                  .collect(Collectors.joining(","))
        );
      }
    }

    final Map<String, Object> nativeQueryContextOverrides = new HashMap<>();

    // Add appropriate finalization to native query context.
    nativeQueryContextOverrides.put(QueryContexts.FINALIZE_KEY, finalizeAggregations);

    final MSQSpec querySpec =
        MSQSpec.builder()
               .query(druidQuery.getQuery().withOverriddenContext(nativeQueryContextOverrides))
               .columnMappings(new ColumnMappings(columnMappings))
               .destination(destination)
               .assignmentStrategy(MultiStageQueryContext.getAssignmentStrategy(sqlQueryContext))
               .tuningConfig(new MSQTuningConfig(maxNumWorkers, maxRowsInMemory, rowsPerSegment, indexSpec))
               .build();

    final MSQControllerTask controllerTask = new MSQControllerTask(
        taskId,
        querySpec.withOverriddenContext(nativeQueryContext),
        MSQTaskQueryMakerUtils.maskSensitiveJsonKeys(plannerContext.getSql()),
        plannerContext.queryContextMap(),
        SqlResults.Context.fromPlannerContext(plannerContext),
        sqlTypeNames,
        columnTypeList,
        null
    );

    FutureUtils.getUnchecked(overlordClient.runTask(taskId, controllerTask), true);
    return QueryResponse.withEmptyContext(Sequences.simple(Collections.singletonList(new Object[]{taskId})));
  }

  private static Map<String, ColumnType> buildAggregationIntermediateTypeMap(final DruidQuery druidQuery)
  {
    final Grouping grouping = druidQuery.getGrouping();

    if (grouping == null) {
      return Collections.emptyMap();
    }

    final Map<String, ColumnType> retVal = new HashMap<>();

    for (final AggregatorFactory aggregatorFactory : grouping.getAggregatorFactories()) {
      retVal.put(aggregatorFactory.getName(), aggregatorFactory.getIntermediateType());
    }

    return retVal;
  }

}<|MERGE_RESOLUTION|>--- conflicted
+++ resolved
@@ -236,29 +236,10 @@
       );
     } else {
       final MSQSelectDestination msqSelectDestination = MultiStageQueryContext.getSelectDestination(sqlQueryContext);
-<<<<<<< HEAD
-      if (msqSelectDestination.equals(MSQSelectDestination.TASK_REPORT)) {
-        ResultFormat resultFormat = QueryContexts.getAsEnum(
-            RESULT_FORMAT,
-            druidQuery.getQuery().context().get(RESULT_FORMAT),
-            ResultFormat.class,
-            ResultFormat.DEFAULT_RESULT_FORMAT
-        );
-        destination = new TaskReportMSQDestination(resultFormat);
-      } else if (msqSelectDestination.equals(MSQSelectDestination.DURABLE_STORAGE)) {
-        ResultFormat resultFormat = QueryContexts.getAsEnum(
-            RESULT_FORMAT,
-            druidQuery.getQuery().context().get(RESULT_FORMAT),
-            ResultFormat.class,
-            ResultFormat.DEFAULT_RESULT_FORMAT
-        );
-        destination = new DurableStorageMSQDestination(resultFormat);
-=======
       if (msqSelectDestination.equals(MSQSelectDestination.TASKREPORT)) {
-        destination = TaskReportMSQDestination.instance();
+        destination = new TaskReportMSQDestination(ResultFormat.DEFAULT_RESULT_FORMAT);
       } else if (msqSelectDestination.equals(MSQSelectDestination.DURABLESTORAGE)) {
-        destination = DurableStorageMSQDestination.instance();
->>>>>>> 6566bda5
+        destination = new DurableStorageMSQDestination(ResultFormat.DEFAULT_RESULT_FORMAT);
       } else {
         throw InvalidInput.exception(
             "Unsupported select destination [%s] provided in the query context. MSQ can currently write the select results to "
