/*
 * Licensed to the Apache Software Foundation (ASF) under one
 * or more contributor license agreements.  See the NOTICE file
 * distributed with this work for additional information
 * regarding copyright ownership.  The ASF licenses this file
 * to you under the Apache License, Version 2.0 (the
 * "License"); you may not use this file except in compliance
 * with the License.  You may obtain a copy of the License at
 *
 *   http://www.apache.org/licenses/LICENSE-2.0
 *
 * Unless required by applicable law or agreed to in writing,
 * software distributed under the License is distributed on an
 * "AS IS" BASIS, WITHOUT WARRANTIES OR CONDITIONS OF ANY
 * KIND, either express or implied.  See the License for the
 * specific language governing permissions and limitations
 * under the License.
 */

package org.apache.druid.msq.querykit;

import com.fasterxml.jackson.databind.ObjectMapper;
import org.apache.druid.frame.key.ClusterBy;
import org.apache.druid.frame.key.KeyColumn;
import org.apache.druid.frame.key.KeyOrder;
import org.apache.druid.java.util.common.ISE;
import org.apache.druid.java.util.common.granularity.Granularity;
import org.apache.druid.java.util.common.logger.Logger;
import org.apache.druid.msq.input.stage.StageInputSpec;
import org.apache.druid.msq.kernel.HashShuffleSpec;
import org.apache.druid.msq.kernel.MixShuffleSpec;
import org.apache.druid.msq.kernel.QueryDefinition;
import org.apache.druid.msq.kernel.QueryDefinitionBuilder;
import org.apache.druid.msq.kernel.ShuffleSpec;
import org.apache.druid.msq.kernel.StageDefinition;
import org.apache.druid.msq.kernel.StageDefinitionBuilder;
import org.apache.druid.msq.util.MultiStageQueryContext;
import org.apache.druid.query.operator.AbstractPartitioningOperatorFactory;
import org.apache.druid.query.operator.AbstractSortOperatorFactory;
import org.apache.druid.query.operator.ColumnWithDirection;
import org.apache.druid.query.operator.GlueingPartitioningOperatorFactory;
import org.apache.druid.query.operator.OperatorFactory;
import org.apache.druid.query.operator.PartitionSortOperatorFactory;
import org.apache.druid.query.operator.WindowOperatorQuery;
import org.apache.druid.query.operator.window.WindowOperatorFactory;
import org.apache.druid.segment.column.ColumnType;
import org.apache.druid.segment.column.RowSignature;

import java.util.ArrayList;
import java.util.Collections;
import java.util.HashMap;
import java.util.List;
import java.util.Map;

public class WindowOperatorQueryKit implements QueryKit<WindowOperatorQuery>
{
  private static final Logger log = new Logger(WindowOperatorQueryKit.class);
  private final ObjectMapper jsonMapper;

  public WindowOperatorQueryKit(ObjectMapper jsonMapper)
  {
    this.jsonMapper = jsonMapper;
  }

  @Override
  public QueryDefinition makeQueryDefinition(
      QueryKitSpec queryKitSpec,
      WindowOperatorQuery originalQuery,
      ShuffleSpecFactory resultShuffleSpecFactory,
      int minStageNumber
  )
  {
<<<<<<< HEAD
=======
    RowSignature rowSignature = originalQuery.getRowSignature();
    log.info("Row signature received for query is [%s].", rowSignature);

    List<List<OperatorFactory>> operatorList = getOperatorListFromQuery(originalQuery);
    log.info("Created operatorList with operator factories: [%s]", operatorList);

>>>>>>> 5b093294
    final DataSourcePlan dataSourcePlan = DataSourcePlan.forDataSource(
        queryKitSpec,
        originalQuery.context(),
        originalQuery.getDataSource(),
        originalQuery.getQuerySegmentSpec(),
        originalQuery.getFilter(),
        null,
        minStageNumber,
        false
    );
    final RowSignature signatureFromInput = dataSourcePlan.getSubQueryDefBuilder().get().build().getFinalStageDefinition().getSignature();

    final WindowStages windowStages = new WindowStages(
        originalQuery,
        jsonMapper,
        queryKitSpec.getNumPartitionsForShuffle(),
        queryKitSpec.getMaxNonLeafWorkerCount(),
        resultShuffleSpecFactory,
        signatureFromInput
    );

    final ShuffleSpec nextShuffleSpec = windowStages.getStages().get(0).findShuffleSpec(queryKitSpec.getNumPartitionsForShuffle());
    final QueryDefinitionBuilder queryDefBuilder = makeQueryDefinitionBuilder(queryKitSpec.getQueryId(), dataSourcePlan, nextShuffleSpec);

<<<<<<< HEAD
    final int firstWindowStageNumber = Math.max(minStageNumber, queryDefBuilder.getNextStageNumber());
    final WindowOperatorQuery queryToRun = (WindowOperatorQuery) originalQuery.withDataSource(dataSourcePlan.getNewDataSource());

    if (windowStages.hasEmptyOverClause()) {
      // Move everything to a single partition since we have to load all the data on a single worker anyway to compute empty over() clause.
      log.info(
          "Empty over clause is present in the query. Creating a single stage with all operator factories [%s].",
          queryToRun.getOperators()
      );
      final RowSignature finalWindowStageRowSignature = windowStages.getSignatureForFinalWindowStage();
      queryDefBuilder.add(
          StageDefinition.builder(firstWindowStageNumber)
                         .inputs(new StageInputSpec(firstWindowStageNumber - 1))
                         .signature(finalWindowStageRowSignature)
                         .maxWorkerCount(queryKitSpec.getMaxNonLeafWorkerCount())
                         .shuffleSpec(windowStages.getShuffleSpecForFinalWindowStage())
                         .processorFactory(new WindowOperatorQueryFrameProcessorFactory(
                             queryToRun,
                             queryToRun.getOperators(),
                             finalWindowStageRowSignature,
                             windowStages.getMaxRowsMaterialized(),
                             Collections.emptyList()
                         ))
      );
    } else {
      // There are multiple windows present in the query.
      // Create stages for each window in the query.
      // These stages will be serialized.
      // The partition by clause of the next window will be the shuffle key for the previous window.
      log.info("Row signature received from last stage is [%s].", signatureFromInput);

      // Iterate over the list of window stages, and add the definition for each window stage to QueryDefinitionBuilder.
      for (int i = 0; i < windowStages.getStages().size(); i++) {
        queryDefBuilder.add(windowStages.getStageDefinitionBuilder(firstWindowStageNumber + i, i));
      }
    }
    return queryDefBuilder.build();
  }

  /**
   * Override the shuffle spec of the last stage based on the shuffling required by the first window stage.
   * @param queryId
   * @param dataSourcePlan
   * @param shuffleSpec
   * @return
   */
  private QueryDefinitionBuilder makeQueryDefinitionBuilder(String queryId, DataSourcePlan dataSourcePlan, ShuffleSpec shuffleSpec)
  {
    final QueryDefinitionBuilder queryDefBuilder = QueryDefinition.builder(queryId);
    int previousStageNumber = dataSourcePlan.getSubQueryDefBuilder().get().build().getFinalStageDefinition().getStageNumber();
    for (final StageDefinition stageDef : dataSourcePlan.getSubQueryDefBuilder().get().build().getStageDefinitions()) {
      if (stageDef.getStageNumber() == previousStageNumber) {
        RowSignature rowSignature = QueryKitUtils.sortableSignature(
            stageDef.getSignature(),
            shuffleSpec.clusterBy().getColumns()
        );
        queryDefBuilder.add(StageDefinition.builder(stageDef).shuffleSpec(shuffleSpec).signature(rowSignature));
      } else {
        queryDefBuilder.add(StageDefinition.builder(stageDef));
      }
    }
    return queryDefBuilder;
  }

  /**
   * Represents the window stages to be added to {@link QueryDefinitionBuilder}.
   * This class is responsible for creating the window stages.
   */
  private static class WindowStages
  {
    private final List<WindowStage> stages;
    private final WindowOperatorQuery query;
    private final int numPartitionsForShuffle;
    private final int maxNonLeafWorkerCount;
    private final ShuffleSpec finalWindowStageShuffleSpec;
    private final RowSignature finalWindowStageRowSignature;
    private final RowSignature.Builder rowSignatureBuilder;

    private WindowStages(
        WindowOperatorQuery query,
        ObjectMapper jsonMapper,
        int numPartitionsForShuffle,
        int maxNonLeafWorkerCount,
        ShuffleSpecFactory resultShuffleSpecFactory,
        RowSignature signatureFromInput
    )
    {
      this.stages = new ArrayList<>();
      this.query = query;
      this.numPartitionsForShuffle = numPartitionsForShuffle;
      this.maxNonLeafWorkerCount = maxNonLeafWorkerCount;

      final Granularity segmentGranularity = QueryKitUtils.getSegmentGranularityFromContext(jsonMapper, query.getContext());
      final ClusterBy finalWindowClusterBy = computeClusterByForFinalWindowStage(segmentGranularity);
      this.finalWindowStageShuffleSpec = computeShuffleSpecForFinalWindowStage(resultShuffleSpecFactory, finalWindowClusterBy);
      this.finalWindowStageRowSignature = computeSignatureForFinalWindowStage(query.getRowSignature(), finalWindowClusterBy, segmentGranularity);

      this.rowSignatureBuilder = RowSignature.builder().addAll(signatureFromInput);
      populateStages();
    }

    private void populateStages()
    {
      WindowStage currentStage = new WindowStage();
      for (OperatorFactory of : query.getOperators()) {
        if (!currentStage.canAccept(of)) {
          stages.add(currentStage);
          currentStage = new WindowStage();
        }
        currentStage.addOperatorFactory(of);
      }
      if (!currentStage.getOperatorFactories().isEmpty()) {
        stages.add(currentStage);
      }

      log.info("Created window stages: [%s]", stages);
    }

    private List<WindowStage> getStages()
    {
      return stages;
    }

    private RowSignature getRowSignatureForStage(int windowStageIndex, ShuffleSpec shuffleSpec)
    {
      if (windowStageIndex == stages.size() - 1) {
        return finalWindowStageRowSignature;
      }

      final WindowStage stage = stages.get(windowStageIndex);
      for (WindowOperatorFactory operatorFactory : stage.getWindowOperatorFactories()) {
        for (String columnName : operatorFactory.getProcessor().getOutputColumnNames()) {
          int indexInRowSignature = query.getRowSignature().indexOf(columnName);
          if (indexInRowSignature != -1 && rowSignatureBuilder.build().indexOf(columnName) == -1) {
            ColumnType columnType = query.getRowSignature().getColumnType(indexInRowSignature).get();
            rowSignatureBuilder.add(columnName, columnType);
          }
        }
      }

      final RowSignature intermediateSignature = rowSignatureBuilder.build();

      final RowSignature stageRowSignature;
      if (shuffleSpec == null) {
        stageRowSignature = intermediateSignature;
      } else {
        stageRowSignature = QueryKitUtils.sortableSignature(
            intermediateSignature,
            shuffleSpec.clusterBy().getColumns()
        );
      }

      log.info("Using row signature [%s] for window stage.", stageRowSignature);
      return stageRowSignature;
    }
=======
    final int maxRowsMaterialized = MultiStageQueryContext.getMaxRowsMaterializedInWindow(originalQuery.context());

    // There are multiple windows present in the query.
    // Create stages for each window in the query.
    // These stages will be serialized.
    // The partition by clause of the next window will be the shuffle key for the previous window.
    RowSignature.Builder bob = RowSignature.builder();
    RowSignature signatureFromInput = dataSourcePlan.getSubQueryDefBuilder().get().build().getFinalStageDefinition().getSignature();
    log.info("Row signature received from last stage is [%s].", signatureFromInput);

    for (int i = 0; i < signatureFromInput.getColumnNames().size(); i++) {
      bob.add(signatureFromInput.getColumnName(i), signatureFromInput.getColumnType(i).get());
    }

    /*
    operatorList is a List<List<OperatorFactory>>, where each List<OperatorFactory> corresponds to the operator factories
     to be used for a different window stage.

     We iterate over operatorList, and add the definition for a window stage to QueryDefinitionBuilder.
     */
    for (int i = 0; i < operatorList.size(); i++) {
      for (OperatorFactory operatorFactory : operatorList.get(i)) {
        if (operatorFactory instanceof WindowOperatorFactory) {
          List<String> outputColumnNames = ((WindowOperatorFactory) operatorFactory).getProcessor().getOutputColumnNames();

          // Need to add column names which are present in outputColumnNames and rowSignature but not in bob,
          // since they need to be present in the row signature for this window stage.
          for (String columnName : outputColumnNames) {
            int indexInRowSignature = rowSignature.indexOf(columnName);
            if (indexInRowSignature != -1 && bob.build().indexOf(columnName) == -1) {
              ColumnType columnType = rowSignature.getColumnType(indexInRowSignature).get();
              bob.add(columnName, columnType);
              log.info("Added column [%s] of type [%s] to row signature for window stage.", columnName, columnType);
            } else {
              throw new ISE(
                  "Found unexpected column [%s] already present in row signature [%s].",
                  columnName,
                  rowSignature
              );
            }
          }
        }
      }

      final RowSignature intermediateSignature = bob.build();
      final RowSignature stageRowSignature;

      if (i + 1 == operatorList.size()) {
        stageRowSignature = finalWindowStageRowSignature;
        nextShuffleSpec = finalWindowStageShuffleSpec;
      } else {
        nextShuffleSpec = findShuffleSpecForNextWindow(operatorList.get(i + 1), queryKitSpec.getNumPartitionsForShuffle());
        if (nextShuffleSpec == null) {
          stageRowSignature = intermediateSignature;
        } else {
          stageRowSignature = QueryKitUtils.sortableSignature(
              intermediateSignature,
              nextShuffleSpec.clusterBy().getColumns()
          );
        }
      }

      log.info("Using row signature [%s] for window stage.", stageRowSignature);

      queryDefBuilder.add(
          StageDefinition.builder(firstStageNumber + i)
                         .inputs(new StageInputSpec(firstStageNumber + i - 1))
                         .signature(stageRowSignature)
                         .maxWorkerCount(queryKitSpec.getMaxNonLeafWorkerCount())
                         .shuffleSpec(nextShuffleSpec)
                         .processorFactory(new WindowOperatorQueryFrameProcessorFactory(
                             queryToRun,
                             getOperatorFactoryListForStageDefinition(operatorList.get(i), maxRowsMaterialized),
                             stageRowSignature
                         ))
      );
    }

    return queryDefBuilder.build();
  }
>>>>>>> 5b093294

    private StageDefinitionBuilder getStageDefinitionBuilder(int stageNumber, int windowStageIndex)
    {
      final WindowStage stage = stages.get(windowStageIndex);
      final ShuffleSpec shuffleSpec = (windowStageIndex == stages.size() - 1) ?
                                      finalWindowStageShuffleSpec :
                                      stages.get(windowStageIndex + 1).findShuffleSpec(numPartitionsForShuffle);

      final RowSignature stageRowSignature = getRowSignatureForStage(windowStageIndex, shuffleSpec);

      return StageDefinition.builder(stageNumber)
                            .inputs(new StageInputSpec(stageNumber - 1))
                            .signature(stageRowSignature)
                            .maxWorkerCount(maxNonLeafWorkerCount)
                            .shuffleSpec(shuffleSpec)
                            .processorFactory(new WindowOperatorQueryFrameProcessorFactory(
                                query,
                                stage.getOperatorFactories(),
                                stageRowSignature,
                                getMaxRowsMaterialized(),
                                stage.getPartitionColumns()
                            ));
    }

    /**
     * Computes the ClusterBy for the final window stage. We don't have to take the CLUSTERED BY columns into account,
     * as they are handled as {@link org.apache.druid.query.scan.ScanQuery#orderBys}.
     */
    private ClusterBy computeClusterByForFinalWindowStage(Granularity segmentGranularity)
    {
      final List<KeyColumn> clusterByColumns = Collections.singletonList(new KeyColumn(QueryKitUtils.PARTITION_BOOST_COLUMN, KeyOrder.ASCENDING));
      return QueryKitUtils.clusterByWithSegmentGranularity(new ClusterBy(clusterByColumns, 0), segmentGranularity);
    }

    /**
     * Computes the signature for the final window stage. The finalWindowClusterBy will always have the
     * partition boost column as computed in {@link #computeClusterByForFinalWindowStage(Granularity)}.
     */
    private RowSignature computeSignatureForFinalWindowStage(RowSignature rowSignature, ClusterBy finalWindowClusterBy, Granularity segmentGranularity)
    {
      final RowSignature.Builder finalWindowStageRowSignatureBuilder = RowSignature.builder()
                                                                                   .addAll(rowSignature)
                                                                                   .add(QueryKitUtils.PARTITION_BOOST_COLUMN, ColumnType.LONG);
      return QueryKitUtils.sortableSignature(
          QueryKitUtils.signatureWithSegmentGranularity(finalWindowStageRowSignatureBuilder.build(), segmentGranularity),
          finalWindowClusterBy.getColumns()
      );
    }

    private ShuffleSpec computeShuffleSpecForFinalWindowStage(ShuffleSpecFactory resultShuffleSpecFactory, ClusterBy finalWindowClusterBy)
    {
      return resultShuffleSpecFactory.build(finalWindowClusterBy, false);
    }

    private RowSignature getSignatureForFinalWindowStage()
    {
      return this.finalWindowStageRowSignature;
    }

    private ShuffleSpec getShuffleSpecForFinalWindowStage()
    {
      return this.finalWindowStageShuffleSpec;
    }

    private int getMaxRowsMaterialized()
    {
      return query.context().containsKey(MultiStageQueryContext.MAX_ROWS_MATERIALIZED_IN_WINDOW) ?
             (int) query.context().get(MultiStageQueryContext.MAX_ROWS_MATERIALIZED_IN_WINDOW) :
             Limits.MAX_ROWS_MATERIALIZED_IN_WINDOW;
    }

    private boolean hasEmptyOverClause()
    {
      return query.getOperators().stream()
                   .filter(of -> of instanceof NaivePartitioningOperatorFactory)
                   .map(of -> (NaivePartitioningOperatorFactory) of)
                   .anyMatch(of -> of.getPartitionColumns().isEmpty());
    }
  }
  
  /**
   * Represents a window stage in a query execution.
   * Each stage can contain a sort operator, a partition operator, and multiple window operators.
   */
  private static class WindowStage
  {
<<<<<<< HEAD
    private NaiveSortOperatorFactory sortOperatorFactory;
    private NaivePartitioningOperatorFactory partitioningOperatorFactory;
    private final List<WindowOperatorFactory> windowOperatorFactories;

    private WindowStage()
    {
      this.windowOperatorFactories = new ArrayList<>();
    }

    private void addOperatorFactory(OperatorFactory op)
    {
      if (op instanceof NaiveSortOperatorFactory) {
        this.sortOperatorFactory = (NaiveSortOperatorFactory) op;
      } else if (op instanceof NaivePartitioningOperatorFactory) {
        this.partitioningOperatorFactory = (NaivePartitioningOperatorFactory) op;
      } else {
        this.windowOperatorFactories.add((WindowOperatorFactory) op);
=======
    AbstractPartitioningOperatorFactory partition = null;
    AbstractSortOperatorFactory sort = null;
    for (OperatorFactory of : operatorFactories) {
      if (of instanceof AbstractPartitioningOperatorFactory) {
        partition = (AbstractPartitioningOperatorFactory) of;
      } else if (of instanceof AbstractSortOperatorFactory) {
        sort = (AbstractSortOperatorFactory) of;
>>>>>>> 5b093294
      }
    }

    private List<OperatorFactory> getOperatorFactories()
    {
      List<OperatorFactory> operatorFactories = new ArrayList<>();
      if (sortOperatorFactory != null) {
        operatorFactories.add(sortOperatorFactory);
      }
      if (partitioningOperatorFactory != null) {
        operatorFactories.add(partitioningOperatorFactory);
      }
      operatorFactories.addAll(windowOperatorFactories);
      return operatorFactories;
    }

    private List<String> getPartitionColumns()
    {
      return partitioningOperatorFactory != null ? partitioningOperatorFactory.getPartitionColumns() : new ArrayList<>();
    }

    private List<WindowOperatorFactory> getWindowOperatorFactories()
    {
      return windowOperatorFactories;
    }

    private ShuffleSpec findShuffleSpec(int partitionCount)
    {
      Map<String, ColumnWithDirection.Direction> sortColumnsMap = new HashMap<>();
      if (sortOperatorFactory != null) {
        for (ColumnWithDirection sortColumn : sortOperatorFactory.getSortColumns()) {
          sortColumnsMap.put(sortColumn.getColumn(), sortColumn.getDirection());
        }
      }

      if (partitioningOperatorFactory == null) {
        // If the window stage doesn't have any partitioning factory, then we should keep the shuffle spec from previous stage.
        // This indicates that we already have the data partitioned correctly, and hence we don't need to do any shuffling.
        return null;
      }

      if (partitioningOperatorFactory.getPartitionColumns().isEmpty()) {
        return MixShuffleSpec.instance();
      }

      final List<KeyColumn> keyColsOfWindow = new ArrayList<>();
      for (String partitionColumn : partitioningOperatorFactory.getPartitionColumns()) {
        KeyColumn kc = new KeyColumn(
            partitionColumn,
            sortColumnsMap.get(partitionColumn) == ColumnWithDirection.Direction.DESC ? KeyOrder.DESCENDING : KeyOrder.ASCENDING
        );
        keyColsOfWindow.add(kc);
      }

      return new HashShuffleSpec(new ClusterBy(keyColsOfWindow, 0), partitionCount);
    }

    private boolean canAccept(OperatorFactory operatorFactory)
    {
      if (getOperatorFactories().isEmpty()) {
        return true;
      }
      if (operatorFactory instanceof NaiveSortOperatorFactory) {
        return false;
      }
      if (operatorFactory instanceof WindowOperatorFactory) {
        return true;
      }
      if (operatorFactory instanceof NaivePartitioningOperatorFactory) {
        return sortOperatorFactory != null;
      }
      throw new ISE("Encountered unexpected operatorFactory type: [%s]", operatorFactory.getClass().getName());
    }
    
    @Override
    public String toString()
    {
      return "WindowStage{" +
             "sortOperatorFactory=" + sortOperatorFactory +
             ", partitioningOperatorFactory=" + partitioningOperatorFactory +
             ", windowOperatorFactories=" + windowOperatorFactories +
             '}';
    }
  }

  /**
   * This method converts the operator chain received from native plan into MSQ plan.
   * (NaiveSortOperator -> Naive/GlueingPartitioningOperator -> WindowOperator) is converted into (GlueingPartitioningOperator -> PartitionSortOperator -> WindowOperator).
   * We rely on MSQ's shuffling to do the clustering on partitioning keys for us at every stage.
   * This conversion allows us to blindly read N rows from input channel and push them into the operator chain, and repeat until the input channel isn't finished.
   * @param operatorFactoryListFromQuery
   * @param maxRowsMaterializedInWindow
   * @return
   */
  private List<OperatorFactory> getOperatorFactoryListForStageDefinition(List<OperatorFactory> operatorFactoryListFromQuery, int maxRowsMaterializedInWindow)
  {
    final List<OperatorFactory> operatorFactoryList = new ArrayList<>();
    final List<OperatorFactory> sortOperatorFactoryList = new ArrayList<>();
    for (OperatorFactory operatorFactory : operatorFactoryListFromQuery) {
      if (operatorFactory instanceof AbstractPartitioningOperatorFactory) {
        AbstractPartitioningOperatorFactory partition = (AbstractPartitioningOperatorFactory) operatorFactory;
        operatorFactoryList.add(new GlueingPartitioningOperatorFactory(partition.getPartitionColumns(), maxRowsMaterializedInWindow));
      } else if (operatorFactory instanceof AbstractSortOperatorFactory) {
        AbstractSortOperatorFactory sortOperatorFactory = (AbstractSortOperatorFactory) operatorFactory;
        sortOperatorFactoryList.add(new PartitionSortOperatorFactory(sortOperatorFactory.getSortColumns()));
      } else {
        // Add all the PartitionSortOperator(s) before every window operator.
        operatorFactoryList.addAll(sortOperatorFactoryList);
        sortOperatorFactoryList.clear();
        operatorFactoryList.add(operatorFactory);
      }
    }

    operatorFactoryList.addAll(sortOperatorFactoryList);
    sortOperatorFactoryList.clear();
    return operatorFactoryList;
  }
}<|MERGE_RESOLUTION|>--- conflicted
+++ resolved
@@ -70,15 +70,6 @@
       int minStageNumber
   )
   {
-<<<<<<< HEAD
-=======
-    RowSignature rowSignature = originalQuery.getRowSignature();
-    log.info("Row signature received for query is [%s].", rowSignature);
-
-    List<List<OperatorFactory>> operatorList = getOperatorListFromQuery(originalQuery);
-    log.info("Created operatorList with operator factories: [%s]", operatorList);
-
->>>>>>> 5b093294
     final DataSourcePlan dataSourcePlan = DataSourcePlan.forDataSource(
         queryKitSpec,
         originalQuery.context(),
@@ -102,43 +93,13 @@
 
     final ShuffleSpec nextShuffleSpec = windowStages.getStages().get(0).findShuffleSpec(queryKitSpec.getNumPartitionsForShuffle());
     final QueryDefinitionBuilder queryDefBuilder = makeQueryDefinitionBuilder(queryKitSpec.getQueryId(), dataSourcePlan, nextShuffleSpec);
-
-<<<<<<< HEAD
     final int firstWindowStageNumber = Math.max(minStageNumber, queryDefBuilder.getNextStageNumber());
-    final WindowOperatorQuery queryToRun = (WindowOperatorQuery) originalQuery.withDataSource(dataSourcePlan.getNewDataSource());
-
-    if (windowStages.hasEmptyOverClause()) {
-      // Move everything to a single partition since we have to load all the data on a single worker anyway to compute empty over() clause.
-      log.info(
-          "Empty over clause is present in the query. Creating a single stage with all operator factories [%s].",
-          queryToRun.getOperators()
-      );
-      final RowSignature finalWindowStageRowSignature = windowStages.getSignatureForFinalWindowStage();
-      queryDefBuilder.add(
-          StageDefinition.builder(firstWindowStageNumber)
-                         .inputs(new StageInputSpec(firstWindowStageNumber - 1))
-                         .signature(finalWindowStageRowSignature)
-                         .maxWorkerCount(queryKitSpec.getMaxNonLeafWorkerCount())
-                         .shuffleSpec(windowStages.getShuffleSpecForFinalWindowStage())
-                         .processorFactory(new WindowOperatorQueryFrameProcessorFactory(
-                             queryToRun,
-                             queryToRun.getOperators(),
-                             finalWindowStageRowSignature,
-                             windowStages.getMaxRowsMaterialized(),
-                             Collections.emptyList()
-                         ))
-      );
-    } else {
-      // There are multiple windows present in the query.
-      // Create stages for each window in the query.
-      // These stages will be serialized.
-      // The partition by clause of the next window will be the shuffle key for the previous window.
-      log.info("Row signature received from last stage is [%s].", signatureFromInput);
-
-      // Iterate over the list of window stages, and add the definition for each window stage to QueryDefinitionBuilder.
-      for (int i = 0; i < windowStages.getStages().size(); i++) {
-        queryDefBuilder.add(windowStages.getStageDefinitionBuilder(firstWindowStageNumber + i, i));
-      }
+
+    log.info("Row signature received from last stage is [%s].", signatureFromInput);
+
+    // Iterate over the list of window stages, and add the definition for each window stage to QueryDefinitionBuilder.
+    for (int i = 0; i < windowStages.getStages().size(); i++) {
+      queryDefBuilder.add(windowStages.getStageDefinitionBuilder(firstWindowStageNumber + i, i));
     }
     return queryDefBuilder.build();
   }
@@ -207,11 +168,11 @@
 
     private void populateStages()
     {
-      WindowStage currentStage = new WindowStage();
+      WindowStage currentStage = new WindowStage(getMaxRowsMaterialized());
       for (OperatorFactory of : query.getOperators()) {
         if (!currentStage.canAccept(of)) {
           stages.add(currentStage);
-          currentStage = new WindowStage();
+          currentStage = new WindowStage(getMaxRowsMaterialized());
         }
         currentStage.addOperatorFactory(of);
       }
@@ -259,88 +220,6 @@
       log.info("Using row signature [%s] for window stage.", stageRowSignature);
       return stageRowSignature;
     }
-=======
-    final int maxRowsMaterialized = MultiStageQueryContext.getMaxRowsMaterializedInWindow(originalQuery.context());
-
-    // There are multiple windows present in the query.
-    // Create stages for each window in the query.
-    // These stages will be serialized.
-    // The partition by clause of the next window will be the shuffle key for the previous window.
-    RowSignature.Builder bob = RowSignature.builder();
-    RowSignature signatureFromInput = dataSourcePlan.getSubQueryDefBuilder().get().build().getFinalStageDefinition().getSignature();
-    log.info("Row signature received from last stage is [%s].", signatureFromInput);
-
-    for (int i = 0; i < signatureFromInput.getColumnNames().size(); i++) {
-      bob.add(signatureFromInput.getColumnName(i), signatureFromInput.getColumnType(i).get());
-    }
-
-    /*
-    operatorList is a List<List<OperatorFactory>>, where each List<OperatorFactory> corresponds to the operator factories
-     to be used for a different window stage.
-
-     We iterate over operatorList, and add the definition for a window stage to QueryDefinitionBuilder.
-     */
-    for (int i = 0; i < operatorList.size(); i++) {
-      for (OperatorFactory operatorFactory : operatorList.get(i)) {
-        if (operatorFactory instanceof WindowOperatorFactory) {
-          List<String> outputColumnNames = ((WindowOperatorFactory) operatorFactory).getProcessor().getOutputColumnNames();
-
-          // Need to add column names which are present in outputColumnNames and rowSignature but not in bob,
-          // since they need to be present in the row signature for this window stage.
-          for (String columnName : outputColumnNames) {
-            int indexInRowSignature = rowSignature.indexOf(columnName);
-            if (indexInRowSignature != -1 && bob.build().indexOf(columnName) == -1) {
-              ColumnType columnType = rowSignature.getColumnType(indexInRowSignature).get();
-              bob.add(columnName, columnType);
-              log.info("Added column [%s] of type [%s] to row signature for window stage.", columnName, columnType);
-            } else {
-              throw new ISE(
-                  "Found unexpected column [%s] already present in row signature [%s].",
-                  columnName,
-                  rowSignature
-              );
-            }
-          }
-        }
-      }
-
-      final RowSignature intermediateSignature = bob.build();
-      final RowSignature stageRowSignature;
-
-      if (i + 1 == operatorList.size()) {
-        stageRowSignature = finalWindowStageRowSignature;
-        nextShuffleSpec = finalWindowStageShuffleSpec;
-      } else {
-        nextShuffleSpec = findShuffleSpecForNextWindow(operatorList.get(i + 1), queryKitSpec.getNumPartitionsForShuffle());
-        if (nextShuffleSpec == null) {
-          stageRowSignature = intermediateSignature;
-        } else {
-          stageRowSignature = QueryKitUtils.sortableSignature(
-              intermediateSignature,
-              nextShuffleSpec.clusterBy().getColumns()
-          );
-        }
-      }
-
-      log.info("Using row signature [%s] for window stage.", stageRowSignature);
-
-      queryDefBuilder.add(
-          StageDefinition.builder(firstStageNumber + i)
-                         .inputs(new StageInputSpec(firstStageNumber + i - 1))
-                         .signature(stageRowSignature)
-                         .maxWorkerCount(queryKitSpec.getMaxNonLeafWorkerCount())
-                         .shuffleSpec(nextShuffleSpec)
-                         .processorFactory(new WindowOperatorQueryFrameProcessorFactory(
-                             queryToRun,
-                             getOperatorFactoryListForStageDefinition(operatorList.get(i), maxRowsMaterialized),
-                             stageRowSignature
-                         ))
-      );
-    }
-
-    return queryDefBuilder.build();
-  }
->>>>>>> 5b093294
 
     private StageDefinitionBuilder getStageDefinitionBuilder(int stageNumber, int windowStageIndex)
     {
@@ -359,9 +238,7 @@
                             .processorFactory(new WindowOperatorQueryFrameProcessorFactory(
                                 query,
                                 stage.getOperatorFactories(),
-                                stageRowSignature,
-                                getMaxRowsMaterialized(),
-                                stage.getPartitionColumns()
+                                stageRowSignature
                             ));
     }
 
@@ -395,29 +272,9 @@
       return resultShuffleSpecFactory.build(finalWindowClusterBy, false);
     }
 
-    private RowSignature getSignatureForFinalWindowStage()
-    {
-      return this.finalWindowStageRowSignature;
-    }
-
-    private ShuffleSpec getShuffleSpecForFinalWindowStage()
-    {
-      return this.finalWindowStageShuffleSpec;
-    }
-
     private int getMaxRowsMaterialized()
     {
-      return query.context().containsKey(MultiStageQueryContext.MAX_ROWS_MATERIALIZED_IN_WINDOW) ?
-             (int) query.context().get(MultiStageQueryContext.MAX_ROWS_MATERIALIZED_IN_WINDOW) :
-             Limits.MAX_ROWS_MATERIALIZED_IN_WINDOW;
-    }
-
-    private boolean hasEmptyOverClause()
-    {
-      return query.getOperators().stream()
-                   .filter(of -> of instanceof NaivePartitioningOperatorFactory)
-                   .map(of -> (NaivePartitioningOperatorFactory) of)
-                   .anyMatch(of -> of.getPartitionColumns().isEmpty());
+      return MultiStageQueryContext.getMaxRowsMaterializedInWindow(query.context());
     }
   }
   
@@ -427,52 +284,39 @@
    */
   private static class WindowStage
   {
-<<<<<<< HEAD
-    private NaiveSortOperatorFactory sortOperatorFactory;
-    private NaivePartitioningOperatorFactory partitioningOperatorFactory;
+    private AbstractSortOperatorFactory sortOperatorFactory;
+    private AbstractPartitioningOperatorFactory partitioningOperatorFactory;
     private final List<WindowOperatorFactory> windowOperatorFactories;
-
-    private WindowStage()
+    private final int maxRowsMaterialized;
+
+    private WindowStage(int maxRowsMaterialized)
     {
       this.windowOperatorFactories = new ArrayList<>();
+      this.maxRowsMaterialized = maxRowsMaterialized;
     }
 
     private void addOperatorFactory(OperatorFactory op)
     {
-      if (op instanceof NaiveSortOperatorFactory) {
-        this.sortOperatorFactory = (NaiveSortOperatorFactory) op;
-      } else if (op instanceof NaivePartitioningOperatorFactory) {
-        this.partitioningOperatorFactory = (NaivePartitioningOperatorFactory) op;
+      if (op instanceof AbstractSortOperatorFactory) {
+        this.sortOperatorFactory = (AbstractSortOperatorFactory) op;
+      } else if (op instanceof AbstractPartitioningOperatorFactory) {
+        this.partitioningOperatorFactory = (AbstractPartitioningOperatorFactory) op;
       } else {
         this.windowOperatorFactories.add((WindowOperatorFactory) op);
-=======
-    AbstractPartitioningOperatorFactory partition = null;
-    AbstractSortOperatorFactory sort = null;
-    for (OperatorFactory of : operatorFactories) {
-      if (of instanceof AbstractPartitioningOperatorFactory) {
-        partition = (AbstractPartitioningOperatorFactory) of;
-      } else if (of instanceof AbstractSortOperatorFactory) {
-        sort = (AbstractSortOperatorFactory) of;
->>>>>>> 5b093294
       }
     }
 
     private List<OperatorFactory> getOperatorFactories()
     {
       List<OperatorFactory> operatorFactories = new ArrayList<>();
+      if (partitioningOperatorFactory != null) {
+        operatorFactories.add(new GlueingPartitioningOperatorFactory(partitioningOperatorFactory.getPartitionColumns(), maxRowsMaterialized));
+      }
       if (sortOperatorFactory != null) {
-        operatorFactories.add(sortOperatorFactory);
-      }
-      if (partitioningOperatorFactory != null) {
-        operatorFactories.add(partitioningOperatorFactory);
+        operatorFactories.add(new PartitionSortOperatorFactory(sortOperatorFactory.getSortColumns()));
       }
       operatorFactories.addAll(windowOperatorFactories);
       return operatorFactories;
-    }
-
-    private List<String> getPartitionColumns()
-    {
-      return partitioningOperatorFactory != null ? partitioningOperatorFactory.getPartitionColumns() : new ArrayList<>();
     }
 
     private List<WindowOperatorFactory> getWindowOperatorFactories()
@@ -516,13 +360,13 @@
       if (getOperatorFactories().isEmpty()) {
         return true;
       }
-      if (operatorFactory instanceof NaiveSortOperatorFactory) {
+      if (operatorFactory instanceof AbstractSortOperatorFactory) {
         return false;
       }
       if (operatorFactory instanceof WindowOperatorFactory) {
         return true;
       }
-      if (operatorFactory instanceof NaivePartitioningOperatorFactory) {
+      if (operatorFactory instanceof AbstractPartitioningOperatorFactory) {
         return sortOperatorFactory != null;
       }
       throw new ISE("Encountered unexpected operatorFactory type: [%s]", operatorFactory.getClass().getName());
@@ -538,37 +382,4 @@
              '}';
     }
   }
-
-  /**
-   * This method converts the operator chain received from native plan into MSQ plan.
-   * (NaiveSortOperator -> Naive/GlueingPartitioningOperator -> WindowOperator) is converted into (GlueingPartitioningOperator -> PartitionSortOperator -> WindowOperator).
-   * We rely on MSQ's shuffling to do the clustering on partitioning keys for us at every stage.
-   * This conversion allows us to blindly read N rows from input channel and push them into the operator chain, and repeat until the input channel isn't finished.
-   * @param operatorFactoryListFromQuery
-   * @param maxRowsMaterializedInWindow
-   * @return
-   */
-  private List<OperatorFactory> getOperatorFactoryListForStageDefinition(List<OperatorFactory> operatorFactoryListFromQuery, int maxRowsMaterializedInWindow)
-  {
-    final List<OperatorFactory> operatorFactoryList = new ArrayList<>();
-    final List<OperatorFactory> sortOperatorFactoryList = new ArrayList<>();
-    for (OperatorFactory operatorFactory : operatorFactoryListFromQuery) {
-      if (operatorFactory instanceof AbstractPartitioningOperatorFactory) {
-        AbstractPartitioningOperatorFactory partition = (AbstractPartitioningOperatorFactory) operatorFactory;
-        operatorFactoryList.add(new GlueingPartitioningOperatorFactory(partition.getPartitionColumns(), maxRowsMaterializedInWindow));
-      } else if (operatorFactory instanceof AbstractSortOperatorFactory) {
-        AbstractSortOperatorFactory sortOperatorFactory = (AbstractSortOperatorFactory) operatorFactory;
-        sortOperatorFactoryList.add(new PartitionSortOperatorFactory(sortOperatorFactory.getSortColumns()));
-      } else {
-        // Add all the PartitionSortOperator(s) before every window operator.
-        operatorFactoryList.addAll(sortOperatorFactoryList);
-        sortOperatorFactoryList.clear();
-        operatorFactoryList.add(operatorFactory);
-      }
-    }
-
-    operatorFactoryList.addAll(sortOperatorFactoryList);
-    sortOperatorFactoryList.clear();
-    return operatorFactoryList;
-  }
 }