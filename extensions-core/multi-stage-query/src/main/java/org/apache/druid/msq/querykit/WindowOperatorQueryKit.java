/*
 * Licensed to the Apache Software Foundation (ASF) under one
 * or more contributor license agreements.  See the NOTICE file
 * distributed with this work for additional information
 * regarding copyright ownership.  The ASF licenses this file
 * to you under the Apache License, Version 2.0 (the
 * "License"); you may not use this file except in compliance
 * with the License.  You may obtain a copy of the License at
 *
 *   http://www.apache.org/licenses/LICENSE-2.0
 *
 * Unless required by applicable law or agreed to in writing,
 * software distributed under the License is distributed on an
 * "AS IS" BASIS, WITHOUT WARRANTIES OR CONDITIONS OF ANY
 * KIND, either express or implied.  See the License for the
 * specific language governing permissions and limitations
 * under the License.
 */

package org.apache.druid.msq.querykit;

import com.fasterxml.jackson.databind.ObjectMapper;
import org.apache.druid.frame.key.ClusterBy;
import org.apache.druid.frame.key.KeyColumn;
import org.apache.druid.frame.key.KeyOrder;
import org.apache.druid.java.util.common.ISE;
import org.apache.druid.java.util.common.granularity.Granularity;
import org.apache.druid.java.util.common.logger.Logger;
import org.apache.druid.msq.input.stage.StageInputSpec;
import org.apache.druid.msq.kernel.HashShuffleSpec;
import org.apache.druid.msq.kernel.MixShuffleSpec;
import org.apache.druid.msq.kernel.QueryDefinition;
import org.apache.druid.msq.kernel.QueryDefinitionBuilder;
import org.apache.druid.msq.kernel.ShuffleSpec;
import org.apache.druid.msq.kernel.StageDefinition;
import org.apache.druid.msq.kernel.StageDefinitionBuilder;
import org.apache.druid.msq.util.MultiStageQueryContext;
import org.apache.druid.query.operator.AbstractPartitioningOperatorFactory;
import org.apache.druid.query.operator.AbstractSortOperatorFactory;
import org.apache.druid.query.operator.ColumnWithDirection;
import org.apache.druid.query.operator.GlueingPartitioningOperatorFactory;
import org.apache.druid.query.operator.OperatorFactory;
import org.apache.druid.query.operator.PartitionSortOperatorFactory;
import org.apache.druid.query.operator.WindowOperatorQuery;
import org.apache.druid.query.operator.window.WindowOperatorFactory;
import org.apache.druid.segment.column.ColumnType;
import org.apache.druid.segment.column.RowSignature;

import java.util.ArrayList;
import java.util.Collections;
import java.util.HashMap;
import java.util.List;
import java.util.Map;

public class WindowOperatorQueryKit implements QueryKit<WindowOperatorQuery>
{
  private static final Logger log = new Logger(WindowOperatorQueryKit.class);
  private final ObjectMapper jsonMapper;
  private final boolean isOperatorTransformationEnabled;

  public WindowOperatorQueryKit(ObjectMapper jsonMapper, boolean isOperatorTransformationEnabled)
  {
    this.jsonMapper = jsonMapper;
    this.isOperatorTransformationEnabled = isOperatorTransformationEnabled;
  }

  @Override
  public QueryDefinition makeQueryDefinition(
      QueryKitSpec queryKitSpec,
      WindowOperatorQuery originalQuery,
      ShuffleSpecFactory resultShuffleSpecFactory,
      int minStageNumber
  )
  {
    final DataSourcePlan dataSourcePlan = DataSourcePlan.forDataSource(
        queryKitSpec,
        originalQuery.context(),
        originalQuery.getDataSource(),
        originalQuery.getQuerySegmentSpec(),
        originalQuery.getFilter(),
        null,
        minStageNumber,
        false
    );
    final RowSignature signatureFromInput = dataSourcePlan.getSubQueryDefBuilder()
                                                          .get()
                                                          .build()
                                                          .getFinalStageDefinition()
                                                          .getSignature();

    final WindowStages windowStages = new WindowStages(
        originalQuery,
        jsonMapper,
        queryKitSpec.getNumPartitionsForShuffle(),
        queryKitSpec.getMaxNonLeafWorkerCount(),
        resultShuffleSpecFactory,
        signatureFromInput
    );

    final ShuffleSpec nextShuffleSpec = windowStages.getStages().get(0).findShuffleSpec(queryKitSpec.getNumPartitionsForShuffle());
    final QueryDefinitionBuilder queryDefBuilder = makeQueryDefinitionBuilder(queryKitSpec.getQueryId(), dataSourcePlan, nextShuffleSpec);
    final int firstWindowStageNumber = Math.max(minStageNumber, queryDefBuilder.getNextStageNumber());

    log.info("Row signature received from last stage is [%s].", signatureFromInput);

    // Iterate over the list of window stages, and add the definition for each window stage to QueryDefinitionBuilder.
    for (int i = 0; i < windowStages.getStages().size(); i++) {
      queryDefBuilder.add(windowStages.getStageDefinitionBuilder(firstWindowStageNumber + i, i));
    }
    return queryDefBuilder.build();
  }

  /**
   * Represents the window stages to be added to {@link QueryDefinitionBuilder}.
   * This class is responsible for creating the window stages.
   */
  private static class WindowStages
  {
    private final List<WindowStage> stages;
    private final WindowOperatorQuery query;
    private final int numPartitionsForShuffle;
    private final int maxNonLeafWorkerCount;
    private final ShuffleSpec finalWindowStageShuffleSpec;
    private final RowSignature finalWindowStageRowSignature;
    private final RowSignature.Builder rowSignatureBuilder;

    private WindowStages(
        WindowOperatorQuery query,
        ObjectMapper jsonMapper,
        int numPartitionsForShuffle,
        int maxNonLeafWorkerCount,
        ShuffleSpecFactory resultShuffleSpecFactory,
        RowSignature signatureFromInput
    )
    {
      this.stages = new ArrayList<>();
      this.query = query;
      this.numPartitionsForShuffle = numPartitionsForShuffle;
      this.maxNonLeafWorkerCount = maxNonLeafWorkerCount;

      final Granularity segmentGranularity = QueryKitUtils.getSegmentGranularityFromContext(
          jsonMapper,
          query.getContext()
      );
      final ClusterBy finalWindowClusterBy = computeClusterByForFinalWindowStage(segmentGranularity);
      this.finalWindowStageShuffleSpec = computeShuffleSpecForFinalWindowStage(
          resultShuffleSpecFactory,
          finalWindowClusterBy
      );
      this.finalWindowStageRowSignature = computeSignatureForFinalWindowStage(
          query.getRowSignature(),
          finalWindowClusterBy,
          segmentGranularity
      );

      this.rowSignatureBuilder = RowSignature.builder().addAll(signatureFromInput);
      populateStages();
    }

    private void populateStages()
    {
      WindowStage currentStage = new WindowStage(getMaxRowsMaterialized());
      for (OperatorFactory of : query.getOperators()) {
        if (!currentStage.canAccept(of)) {
          stages.add(currentStage);
          currentStage = new WindowStage(getMaxRowsMaterialized());
        }
        currentStage.addOperatorFactory(of);
      }
      if (!currentStage.getOperatorFactories().isEmpty()) {
        stages.add(currentStage);
      }

      log.info("Created window stages: [%s]", stages);
    }

    private List<WindowStage> getStages()
    {
      return stages;
    }

    private RowSignature getRowSignatureForStage(int windowStageIndex, ShuffleSpec shuffleSpec)
    {
      if (windowStageIndex == stages.size() - 1) {
        return finalWindowStageRowSignature;
      }

      final WindowStage stage = stages.get(windowStageIndex);
      for (WindowOperatorFactory operatorFactory : stage.getWindowOperatorFactories()) {
        for (String columnName : operatorFactory.getProcessor().getOutputColumnNames()) {
          int indexInRowSignature = query.getRowSignature().indexOf(columnName);
          if (indexInRowSignature != -1 && rowSignatureBuilder.build().indexOf(columnName) == -1) {
            ColumnType columnType = query.getRowSignature().getColumnType(indexInRowSignature).get();
            rowSignatureBuilder.add(columnName, columnType);
          }
        }
      }

      final RowSignature intermediateSignature = rowSignatureBuilder.build();

      final RowSignature stageRowSignature;
      if (shuffleSpec == null) {
        stageRowSignature = intermediateSignature;
      } else {
        stageRowSignature = QueryKitUtils.sortableSignature(
            intermediateSignature,
            shuffleSpec.clusterBy().getColumns()
        );
      }

      log.info("Using row signature [%s] for window stage.", stageRowSignature);
      return stageRowSignature;
    }

<<<<<<< HEAD
    private StageDefinitionBuilder getStageDefinitionBuilder(int stageNumber, int windowStageIndex)
    {
      final WindowStage stage = stages.get(windowStageIndex);
      final ShuffleSpec shuffleSpec = (windowStageIndex == stages.size() - 1) ?
                                      finalWindowStageShuffleSpec :
                                      stages.get(windowStageIndex + 1).findShuffleSpec(numPartitionsForShuffle);

      final RowSignature stageRowSignature = getRowSignatureForStage(windowStageIndex, shuffleSpec);

      return StageDefinition.builder(stageNumber)
                            .inputs(new StageInputSpec(stageNumber - 1))
                            .signature(stageRowSignature)
                            .maxWorkerCount(maxNonLeafWorkerCount)
                            .shuffleSpec(shuffleSpec)
                            .processorFactory(new WindowOperatorQueryFrameProcessorFactory(
                                query,
                                stage.getOperatorFactories(),
                                stageRowSignature,
                                getMaxRowsMaterialized(),
                                stage.getPartitionColumns()
                            ));
    }

    /**
     * Computes the ClusterBy for the final window stage. We don't have to take the CLUSTERED BY columns into account,
     * as they are handled as {@link org.apache.druid.query.scan.ScanQuery#orderBys}.
     */
    private ClusterBy computeClusterByForFinalWindowStage(Granularity segmentGranularity)
    {
      final List<KeyColumn> clusterByColumns = Collections.singletonList(new KeyColumn(
          QueryKitUtils.PARTITION_BOOST_COLUMN,
          KeyOrder.ASCENDING
      ));
      return QueryKitUtils.clusterByWithSegmentGranularity(new ClusterBy(clusterByColumns, 0), segmentGranularity);
    }

    /**
     * Computes the signature for the final window stage. The finalWindowClusterBy will always have the
     * partition boost column as computed in {@link #computeClusterByForFinalWindowStage(Granularity)}.
     */
    private RowSignature computeSignatureForFinalWindowStage(
        RowSignature rowSignature,
        ClusterBy finalWindowClusterBy,
        Granularity segmentGranularity
    )
    {
      final RowSignature.Builder finalWindowStageRowSignatureBuilder = RowSignature.builder()
                                                                                   .addAll(rowSignature)
                                                                                   .add(
                                                                                       QueryKitUtils.PARTITION_BOOST_COLUMN,
                                                                                       ColumnType.LONG
                                                                                   );
      return QueryKitUtils.sortableSignature(
          QueryKitUtils.signatureWithSegmentGranularity(
              finalWindowStageRowSignatureBuilder.build(),
              segmentGranularity
          ),
          finalWindowClusterBy.getColumns()
=======
      final List<String> partitionColumnNames = operatorList.get(i)
                                                            .stream()
                                                            .filter(of -> of instanceof AbstractPartitioningOperatorFactory)
                                                            .map(of -> (AbstractPartitioningOperatorFactory) of)
                                                            .flatMap(of -> of.getPartitionColumns().stream())
                                                            .collect(Collectors.toList());

      final List<OperatorFactory> operatorFactories = isOperatorTransformationEnabled
                                                      ? getTransformedOperatorFactoryListForStageDefinition(operatorList.get(i), maxRowsMaterialized)
                                                      : operatorList.get(i);

      queryDefBuilder.add(
          StageDefinition.builder(firstStageNumber + i)
                         .inputs(new StageInputSpec(firstStageNumber + i - 1))
                         .signature(stageRowSignature)
                         .maxWorkerCount(queryKitSpec.getMaxNonLeafWorkerCount())
                         .shuffleSpec(nextShuffleSpec)
                         .processorFactory(new WindowOperatorQueryFrameProcessorFactory(
                             queryToRun,
                             operatorFactories,
                             stageRowSignature,
                             maxRowsMaterialized,
                             partitionColumnNames
                         ))
>>>>>>> 3f56b57c
      );
    }

    private ShuffleSpec computeShuffleSpecForFinalWindowStage(
        ShuffleSpecFactory resultShuffleSpecFactory,
        ClusterBy finalWindowClusterBy
    )
    {
      return resultShuffleSpecFactory.build(finalWindowClusterBy, false);
    }

    private int getMaxRowsMaterialized()
    {
      return MultiStageQueryContext.getMaxRowsMaterializedInWindow(query.context());
    }
  }

  /**
   * Represents a window stage in a query execution.
   * Each stage can contain a sort operator, a partition operator, and multiple window operators.
   */
  private static class WindowStage
  {
    private AbstractSortOperatorFactory sortOperatorFactory;
    private AbstractPartitioningOperatorFactory partitioningOperatorFactory;
    private final List<WindowOperatorFactory> windowOperatorFactories;
    private final int maxRowsMaterialized;

    private WindowStage(int maxRowsMaterialized)
    {
      this.windowOperatorFactories = new ArrayList<>();
      this.maxRowsMaterialized = maxRowsMaterialized;
    }

    private void addOperatorFactory(OperatorFactory op)
    {
      if (op instanceof AbstractSortOperatorFactory) {
        this.sortOperatorFactory = (AbstractSortOperatorFactory) op;
      } else if (op instanceof AbstractPartitioningOperatorFactory) {
        this.partitioningOperatorFactory = (AbstractPartitioningOperatorFactory) op;
      } else {
        this.windowOperatorFactories.add((WindowOperatorFactory) op);
      }
    }

    private List<OperatorFactory> getOperatorFactories()
    {
      List<OperatorFactory> operatorFactories = new ArrayList<>();
      if (sortOperatorFactory != null) {
        operatorFactories.add(sortOperatorFactory);
      }
      if (partitioningOperatorFactory != null) {
        operatorFactories.add(partitioningOperatorFactory);
      }
      operatorFactories.addAll(windowOperatorFactories);
      return operatorFactories;
    }

    private List<WindowOperatorFactory> getWindowOperatorFactories()
    {
      return windowOperatorFactories;
    }

    private ShuffleSpec findShuffleSpec(int partitionCount)
    {
      Map<String, ColumnWithDirection.Direction> sortColumnsMap = new HashMap<>();
      if (sortOperatorFactory != null) {
        for (ColumnWithDirection sortColumn : sortOperatorFactory.getSortColumns()) {
          sortColumnsMap.put(sortColumn.getColumn(), sortColumn.getDirection());
        }
      }

      if (partitioningOperatorFactory == null) {
        // If the window stage doesn't have any partitioning factory, then we should keep the shuffle spec from previous stage.
        // This indicates that we already have the data partitioned correctly, and hence we don't need to do any shuffling.
        return null;
      }

      if (partitioningOperatorFactory.getPartitionColumns().isEmpty()) {
        return MixShuffleSpec.instance();
      }

      final List<KeyColumn> keyColsOfWindow = new ArrayList<>();
      for (String partitionColumn : partitioningOperatorFactory.getPartitionColumns()) {
        KeyColumn kc = new KeyColumn(
            partitionColumn,
            sortColumnsMap.get(partitionColumn) == ColumnWithDirection.Direction.DESC
            ? KeyOrder.DESCENDING
            : KeyOrder.ASCENDING
        );
        keyColsOfWindow.add(kc);
      }

      return new HashShuffleSpec(new ClusterBy(keyColsOfWindow, 0), partitionCount);
    }

    private boolean canAccept(OperatorFactory operatorFactory)
    {
      if (getOperatorFactories().isEmpty()) {
        return true;
      }
      if (operatorFactory instanceof AbstractSortOperatorFactory) {
        return false;
      }
      if (operatorFactory instanceof WindowOperatorFactory) {
        return true;
      }
      if (operatorFactory instanceof AbstractPartitioningOperatorFactory) {
        return sortOperatorFactory != null;
      }
      throw new ISE("Encountered unexpected operatorFactory type: [%s]", operatorFactory.getClass().getName());
    }

    private List<String> getPartitionColumns()
    {
      return partitioningOperatorFactory == null ? new ArrayList<>() : partitioningOperatorFactory.getPartitionColumns();
    }

    @Override
    public String toString()
    {
      return "WindowStage{" +
             "sortOperatorFactory=" + sortOperatorFactory +
             ", partitioningOperatorFactory=" + partitioningOperatorFactory +
             ", windowOperatorFactories=" + windowOperatorFactories +
             '}';
    }
  }

  /**
   * Override the shuffle spec of the last stage based on the shuffling required by the first window stage.
   * @param queryId
   * @param dataSourcePlan
   * @param shuffleSpec
   * @return
   */
  private QueryDefinitionBuilder makeQueryDefinitionBuilder(String queryId, DataSourcePlan dataSourcePlan, ShuffleSpec shuffleSpec)
  {
    final QueryDefinitionBuilder queryDefBuilder = QueryDefinition.builder(queryId);
    int previousStageNumber = dataSourcePlan.getSubQueryDefBuilder().get().build().getFinalStageDefinition().getStageNumber();
    for (final StageDefinition stageDef : dataSourcePlan.getSubQueryDefBuilder().get().build().getStageDefinitions()) {
      if (stageDef.getStageNumber() == previousStageNumber) {
        RowSignature rowSignature = QueryKitUtils.sortableSignature(
            stageDef.getSignature(),
            shuffleSpec.clusterBy().getColumns()
        );
        queryDefBuilder.add(StageDefinition.builder(stageDef).shuffleSpec(shuffleSpec).signature(rowSignature));
      } else {
        queryDefBuilder.add(StageDefinition.builder(stageDef));
      }
    }
    return queryDefBuilder;
  }
<<<<<<< HEAD
=======

  /**
   * Computes the ClusterBy for the final window stage. We don't have to take the CLUSTERED BY columns into account,
   * as they are handled as {@link org.apache.druid.query.scan.ScanQuery#orderBys}.
   */
  private static ClusterBy computeClusterByForFinalWindowStage(Granularity segmentGranularity)
  {
    final List<KeyColumn> clusterByColumns = Collections.singletonList(new KeyColumn(QueryKitUtils.PARTITION_BOOST_COLUMN, KeyOrder.ASCENDING));
    return QueryKitUtils.clusterByWithSegmentGranularity(new ClusterBy(clusterByColumns, 0), segmentGranularity);
  }

  /**
   * Computes the signature for the final window stage. The finalWindowClusterBy will always have the
   * partition boost column as computed in {@link #computeClusterByForFinalWindowStage(Granularity)}.
   */
  private static RowSignature computeSignatureForFinalWindowStage(RowSignature rowSignature, ClusterBy finalWindowClusterBy, Granularity segmentGranularity)
  {
    final RowSignature.Builder finalWindowStageRowSignatureBuilder = RowSignature.builder()
                                                                                 .addAll(rowSignature)
                                                                                 .add(QueryKitUtils.PARTITION_BOOST_COLUMN, ColumnType.LONG);
    return QueryKitUtils.sortableSignature(
        QueryKitUtils.signatureWithSegmentGranularity(finalWindowStageRowSignatureBuilder.build(), segmentGranularity),
        finalWindowClusterBy.getColumns()
    );
  }

  /**
   * This method converts the operator chain received from native plan into MSQ plan.
   * (NaiveSortOperator -> Naive/GlueingPartitioningOperator -> WindowOperator) is converted into (GlueingPartitioningOperator -> PartitionSortOperator -> WindowOperator).
   * We rely on MSQ's shuffling to do the clustering on partitioning keys for us at every stage.
   * This conversion allows us to blindly read N rows from input channel and push them into the operator chain, and repeat until the input channel isn't finished.
   * @param operatorFactoryListFromQuery
   * @param maxRowsMaterializedInWindow
   * @return
   */
  private List<OperatorFactory> getTransformedOperatorFactoryListForStageDefinition(
      List<OperatorFactory> operatorFactoryListFromQuery,
      int maxRowsMaterializedInWindow
  )
  {
    final List<OperatorFactory> operatorFactoryList = new ArrayList<>();
    final List<OperatorFactory> sortOperatorFactoryList = new ArrayList<>();
    for (OperatorFactory operatorFactory : operatorFactoryListFromQuery) {
      if (operatorFactory instanceof AbstractPartitioningOperatorFactory) {
        AbstractPartitioningOperatorFactory partition = (AbstractPartitioningOperatorFactory) operatorFactory;
        operatorFactoryList.add(new GlueingPartitioningOperatorFactory(partition.getPartitionColumns(), maxRowsMaterializedInWindow));
      } else if (operatorFactory instanceof AbstractSortOperatorFactory) {
        AbstractSortOperatorFactory sortOperatorFactory = (AbstractSortOperatorFactory) operatorFactory;
        sortOperatorFactoryList.add(new PartitionSortOperatorFactory(sortOperatorFactory.getSortColumns()));
      } else {
        // Add all the PartitionSortOperator(s) before every window operator.
        operatorFactoryList.addAll(sortOperatorFactoryList);
        sortOperatorFactoryList.clear();
        operatorFactoryList.add(operatorFactory);
      }
    }

    operatorFactoryList.addAll(sortOperatorFactoryList);
    sortOperatorFactoryList.clear();
    return operatorFactoryList;
  }
>>>>>>> 3f56b57c
}<|MERGE_RESOLUTION|>--- conflicted
+++ resolved
@@ -94,7 +94,8 @@
         queryKitSpec.getNumPartitionsForShuffle(),
         queryKitSpec.getMaxNonLeafWorkerCount(),
         resultShuffleSpecFactory,
-        signatureFromInput
+        signatureFromInput,
+        isOperatorTransformationEnabled
     );
 
     final ShuffleSpec nextShuffleSpec = windowStages.getStages().get(0).findShuffleSpec(queryKitSpec.getNumPartitionsForShuffle());
@@ -123,6 +124,7 @@
     private final ShuffleSpec finalWindowStageShuffleSpec;
     private final RowSignature finalWindowStageRowSignature;
     private final RowSignature.Builder rowSignatureBuilder;
+    private final boolean isOperatorTransformationEnabled;
 
     private WindowStages(
         WindowOperatorQuery query,
@@ -130,13 +132,15 @@
         int numPartitionsForShuffle,
         int maxNonLeafWorkerCount,
         ShuffleSpecFactory resultShuffleSpecFactory,
-        RowSignature signatureFromInput
+        RowSignature signatureFromInput,
+        boolean isOperatorTransformationEnabled
     )
     {
       this.stages = new ArrayList<>();
       this.query = query;
       this.numPartitionsForShuffle = numPartitionsForShuffle;
       this.maxNonLeafWorkerCount = maxNonLeafWorkerCount;
+      this.isOperatorTransformationEnabled = isOperatorTransformationEnabled;
 
       final Granularity segmentGranularity = QueryKitUtils.getSegmentGranularityFromContext(
           jsonMapper,
@@ -212,7 +216,6 @@
       return stageRowSignature;
     }
 
-<<<<<<< HEAD
     private StageDefinitionBuilder getStageDefinitionBuilder(int stageNumber, int windowStageIndex)
     {
       final WindowStage stage = stages.get(windowStageIndex);
@@ -221,6 +224,9 @@
                                       stages.get(windowStageIndex + 1).findShuffleSpec(numPartitionsForShuffle);
 
       final RowSignature stageRowSignature = getRowSignatureForStage(windowStageIndex, shuffleSpec);
+      final List<OperatorFactory> operatorFactories = isOperatorTransformationEnabled
+                                                      ? getTransformedOperatorFactoryListForStageDefinition(stage.getOperatorFactories())
+                                                      : stage.getOperatorFactories();
 
       return StageDefinition.builder(stageNumber)
                             .inputs(new StageInputSpec(stageNumber - 1))
@@ -229,7 +235,7 @@
                             .shuffleSpec(shuffleSpec)
                             .processorFactory(new WindowOperatorQueryFrameProcessorFactory(
                                 query,
-                                stage.getOperatorFactories(),
+                                operatorFactories,
                                 stageRowSignature,
                                 getMaxRowsMaterialized(),
                                 stage.getPartitionColumns()
@@ -271,32 +277,6 @@
               segmentGranularity
           ),
           finalWindowClusterBy.getColumns()
-=======
-      final List<String> partitionColumnNames = operatorList.get(i)
-                                                            .stream()
-                                                            .filter(of -> of instanceof AbstractPartitioningOperatorFactory)
-                                                            .map(of -> (AbstractPartitioningOperatorFactory) of)
-                                                            .flatMap(of -> of.getPartitionColumns().stream())
-                                                            .collect(Collectors.toList());
-
-      final List<OperatorFactory> operatorFactories = isOperatorTransformationEnabled
-                                                      ? getTransformedOperatorFactoryListForStageDefinition(operatorList.get(i), maxRowsMaterialized)
-                                                      : operatorList.get(i);
-
-      queryDefBuilder.add(
-          StageDefinition.builder(firstStageNumber + i)
-                         .inputs(new StageInputSpec(firstStageNumber + i - 1))
-                         .signature(stageRowSignature)
-                         .maxWorkerCount(queryKitSpec.getMaxNonLeafWorkerCount())
-                         .shuffleSpec(nextShuffleSpec)
-                         .processorFactory(new WindowOperatorQueryFrameProcessorFactory(
-                             queryToRun,
-                             operatorFactories,
-                             stageRowSignature,
-                             maxRowsMaterialized,
-                             partitionColumnNames
-                         ))
->>>>>>> 3f56b57c
       );
     }
 
@@ -311,6 +291,39 @@
     private int getMaxRowsMaterialized()
     {
       return MultiStageQueryContext.getMaxRowsMaterializedInWindow(query.context());
+    }
+
+
+    /**
+     * This method converts the operator chain received from native plan into MSQ plan.
+     * (NaiveSortOperator -> Naive/GlueingPartitioningOperator -> WindowOperator) is converted into (GlueingPartitioningOperator -> PartitionSortOperator -> WindowOperator).
+     * We rely on MSQ's shuffling to do the clustering on partitioning keys for us at every stage.
+     * This conversion allows us to blindly read N rows from input channel and push them into the operator chain, and repeat until the input channel isn't finished.
+     * @param operatorFactoryListFromQuery
+     * @return
+     */
+    private List<OperatorFactory> getTransformedOperatorFactoryListForStageDefinition(List<OperatorFactory> operatorFactoryListFromQuery)
+    {
+      final List<OperatorFactory> operatorFactoryList = new ArrayList<>();
+      final List<OperatorFactory> sortOperatorFactoryList = new ArrayList<>();
+      for (OperatorFactory operatorFactory : operatorFactoryListFromQuery) {
+        if (operatorFactory instanceof AbstractPartitioningOperatorFactory) {
+          AbstractPartitioningOperatorFactory partition = (AbstractPartitioningOperatorFactory) operatorFactory;
+          operatorFactoryList.add(new GlueingPartitioningOperatorFactory(partition.getPartitionColumns(), getMaxRowsMaterialized()));
+        } else if (operatorFactory instanceof AbstractSortOperatorFactory) {
+          AbstractSortOperatorFactory sortOperatorFactory = (AbstractSortOperatorFactory) operatorFactory;
+          sortOperatorFactoryList.add(new PartitionSortOperatorFactory(sortOperatorFactory.getSortColumns()));
+        } else {
+          // Add all the PartitionSortOperator(s) before every window operator.
+          operatorFactoryList.addAll(sortOperatorFactoryList);
+          sortOperatorFactoryList.clear();
+          operatorFactoryList.add(operatorFactory);
+        }
+      }
+
+      operatorFactoryList.addAll(sortOperatorFactoryList);
+      sortOperatorFactoryList.clear();
+      return operatorFactoryList;
     }
   }
 
@@ -450,68 +463,4 @@
     }
     return queryDefBuilder;
   }
-<<<<<<< HEAD
-=======
-
-  /**
-   * Computes the ClusterBy for the final window stage. We don't have to take the CLUSTERED BY columns into account,
-   * as they are handled as {@link org.apache.druid.query.scan.ScanQuery#orderBys}.
-   */
-  private static ClusterBy computeClusterByForFinalWindowStage(Granularity segmentGranularity)
-  {
-    final List<KeyColumn> clusterByColumns = Collections.singletonList(new KeyColumn(QueryKitUtils.PARTITION_BOOST_COLUMN, KeyOrder.ASCENDING));
-    return QueryKitUtils.clusterByWithSegmentGranularity(new ClusterBy(clusterByColumns, 0), segmentGranularity);
-  }
-
-  /**
-   * Computes the signature for the final window stage. The finalWindowClusterBy will always have the
-   * partition boost column as computed in {@link #computeClusterByForFinalWindowStage(Granularity)}.
-   */
-  private static RowSignature computeSignatureForFinalWindowStage(RowSignature rowSignature, ClusterBy finalWindowClusterBy, Granularity segmentGranularity)
-  {
-    final RowSignature.Builder finalWindowStageRowSignatureBuilder = RowSignature.builder()
-                                                                                 .addAll(rowSignature)
-                                                                                 .add(QueryKitUtils.PARTITION_BOOST_COLUMN, ColumnType.LONG);
-    return QueryKitUtils.sortableSignature(
-        QueryKitUtils.signatureWithSegmentGranularity(finalWindowStageRowSignatureBuilder.build(), segmentGranularity),
-        finalWindowClusterBy.getColumns()
-    );
-  }
-
-  /**
-   * This method converts the operator chain received from native plan into MSQ plan.
-   * (NaiveSortOperator -> Naive/GlueingPartitioningOperator -> WindowOperator) is converted into (GlueingPartitioningOperator -> PartitionSortOperator -> WindowOperator).
-   * We rely on MSQ's shuffling to do the clustering on partitioning keys for us at every stage.
-   * This conversion allows us to blindly read N rows from input channel and push them into the operator chain, and repeat until the input channel isn't finished.
-   * @param operatorFactoryListFromQuery
-   * @param maxRowsMaterializedInWindow
-   * @return
-   */
-  private List<OperatorFactory> getTransformedOperatorFactoryListForStageDefinition(
-      List<OperatorFactory> operatorFactoryListFromQuery,
-      int maxRowsMaterializedInWindow
-  )
-  {
-    final List<OperatorFactory> operatorFactoryList = new ArrayList<>();
-    final List<OperatorFactory> sortOperatorFactoryList = new ArrayList<>();
-    for (OperatorFactory operatorFactory : operatorFactoryListFromQuery) {
-      if (operatorFactory instanceof AbstractPartitioningOperatorFactory) {
-        AbstractPartitioningOperatorFactory partition = (AbstractPartitioningOperatorFactory) operatorFactory;
-        operatorFactoryList.add(new GlueingPartitioningOperatorFactory(partition.getPartitionColumns(), maxRowsMaterializedInWindow));
-      } else if (operatorFactory instanceof AbstractSortOperatorFactory) {
-        AbstractSortOperatorFactory sortOperatorFactory = (AbstractSortOperatorFactory) operatorFactory;
-        sortOperatorFactoryList.add(new PartitionSortOperatorFactory(sortOperatorFactory.getSortColumns()));
-      } else {
-        // Add all the PartitionSortOperator(s) before every window operator.
-        operatorFactoryList.addAll(sortOperatorFactoryList);
-        sortOperatorFactoryList.clear();
-        operatorFactoryList.add(operatorFactory);
-      }
-    }
-
-    operatorFactoryList.addAll(sortOperatorFactoryList);
-    sortOperatorFactoryList.clear();
-    return operatorFactoryList;
-  }
->>>>>>> 3f56b57c
 }