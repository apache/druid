/*
 * Licensed to the Apache Software Foundation (ASF) under one
 * or more contributor license agreements.  See the NOTICE file
 * distributed with this work for additional information
 * regarding copyright ownership.  The ASF licenses this file
 * to you under the Apache License, Version 2.0 (the
 * "License"); you may not use this file except in compliance
 * with the License.  You may obtain a copy of the License at
 *
 *   http://www.apache.org/licenses/LICENSE-2.0
 *
 * Unless required by applicable law or agreed to in writing,
 * software distributed under the License is distributed on an
 * "AS IS" BASIS, WITHOUT WARRANTIES OR CONDITIONS OF ANY
 * KIND, either express or implied.  See the License for the
 * specific language governing permissions and limitations
 * under the License.
 */

package org.apache.druid.msq.kernel.controller;

import it.unimi.dsi.fastutil.ints.Int2IntAVLTreeMap;
import it.unimi.dsi.fastutil.ints.Int2IntMap;
import it.unimi.dsi.fastutil.ints.Int2IntSortedMap;
import it.unimi.dsi.fastutil.ints.Int2ObjectMap;
import it.unimi.dsi.fastutil.ints.Int2ObjectOpenHashMap;
import it.unimi.dsi.fastutil.ints.IntAVLTreeSet;
import it.unimi.dsi.fastutil.ints.IntSet;
import org.apache.druid.frame.key.ClusterByPartition;
import org.apache.druid.frame.key.ClusterByPartitions;
import org.apache.druid.java.util.common.Either;
import org.apache.druid.java.util.common.IAE;
import org.apache.druid.java.util.common.ISE;
import org.apache.druid.java.util.common.granularity.Granularities;
import org.apache.druid.java.util.common.logger.Logger;
import org.apache.druid.msq.exec.ClusterStatisticsMergeMode;
import org.apache.druid.msq.indexing.error.InsertTimeNullFault;
import org.apache.druid.msq.indexing.error.MSQFault;
import org.apache.druid.msq.indexing.error.TooManyPartitionsFault;
import org.apache.druid.msq.indexing.error.UnknownFault;
import org.apache.druid.msq.input.InputSlice;
import org.apache.druid.msq.input.InputSpecSlicer;
import org.apache.druid.msq.input.stage.ReadablePartition;
import org.apache.druid.msq.input.stage.ReadablePartitions;
import org.apache.druid.msq.input.stage.StageInputSlice;
import org.apache.druid.msq.kernel.ShuffleKind;
import org.apache.druid.msq.kernel.ShuffleSpec;
import org.apache.druid.msq.kernel.StageDefinition;
import org.apache.druid.msq.kernel.WorkerAssignmentStrategy;
import org.apache.druid.msq.statistics.ClusterByStatisticsCollector;
import org.apache.druid.msq.statistics.ClusterByStatisticsSnapshot;
import org.apache.druid.msq.statistics.CompleteKeyStatisticsInformation;
import org.apache.druid.msq.statistics.PartialKeyStatisticsInformation;

import javax.annotation.Nullable;
import java.util.HashMap;
import java.util.HashSet;
import java.util.List;
import java.util.Map;
import java.util.Set;
import java.util.TreeMap;
import java.util.stream.IntStream;

/**
 * Controller-side state machine for each stage. Used by {@link ControllerQueryKernel} to form the overall state
 * machine for an entire query.
 * <p>
 * Package-private: stage trackers are an internal implementation detail of {@link ControllerQueryKernel}, not meant
 * for separate use.
 */
class ControllerStageTracker
{
  private static final Logger log = new Logger(ControllerStageTracker.class);
  private static final long STATIC_TIME_CHUNK_FOR_PARALLEL_MERGE = Granularities.ALL.bucketStart(-1);
  private final StageDefinition stageDef;

  private final int workerCount;

  private final WorkerInputs workerInputs;

  // worker-> workerStagePhase
  // Controller keeps track of the stage with this map.
  // Currently, we rely on the serial nature of the state machine to keep things in sync between the controller and the worker.
  // So the worker state in the controller can go out of sync with the actual worker state.


  private final Int2ObjectMap<ControllerWorkerStagePhase> workerToPhase = new Int2ObjectOpenHashMap<>();

  // workers which have reported partial key information.
  private final IntSet workerReportedPartialKeyInformation = new IntAVLTreeSet();

  // workers from which key collector is fetched.
  private final IntSet workersFromWhichKeyCollectorFetched = new IntAVLTreeSet();
  private final int maxRetainedPartitionSketchBytes;
  private ControllerStagePhase phase = ControllerStagePhase.NEW;

  @Nullable
  public final CompleteKeyStatisticsInformation completeKeyStatisticsInformation;

  // Result partitions and where they can be read from.
  @Nullable
  private ReadablePartitions resultPartitions;

  // Boundaries for the result partitions. Only set if this stage is shuffling.
  @Nullable
  private ClusterByPartitions resultPartitionBoundaries;


  // created when mergingStatsForTimeChunk is called. Should be cleared once timeChunkToBoundaries is set for the timechunk
  private final Map<Long, ClusterByStatisticsCollector> timeChunkToCollector = new HashMap<>();
  private final Map<Long, ClusterByPartitions> timeChunkToBoundaries = new TreeMap<>();
  long totalPartitionCount;


  // states used for tracking worker to timechunks and vice versa so that we know when to generate partition boundaries for (timeChunk,worker)
  private Map<Integer, Set<Long>> workerToRemainingTimeChunks = null;
  private Map<Long, Set<Integer>> timeChunkToRemainingWorkers = null;

  @Nullable
  private Object resultObject;

  @Nullable // Set if phase is FAILED
  private MSQFault failureReason;

  private ControllerStageTracker(
      final StageDefinition stageDef,
      final WorkerInputs workerInputs,
      final int maxRetainedPartitionSketchBytes
  )
  {
    this.stageDef = stageDef;
    this.workerCount = workerInputs.workerCount();
    this.workerInputs = workerInputs;
    this.maxRetainedPartitionSketchBytes = maxRetainedPartitionSketchBytes;

    initializeWorkerState(workerCount);

    if (stageDef.mustGatherResultKeyStatistics()) {
      this.completeKeyStatisticsInformation =
          new CompleteKeyStatisticsInformation(new TreeMap<>(), false, 0);
    } else {
      this.completeKeyStatisticsInformation = null;
      generateResultPartitionsAndBoundariesWithoutKeyStatistics();
    }
  }

  /**
   * Initialize stage for each worker to {@link ControllerWorkerStagePhase#NEW}
   *
   * @param workerCount
   */
  private void initializeWorkerState(int workerCount)
  {
    IntStream.range(0, workerCount)
             .forEach(wokerNumber -> workerToPhase.put(wokerNumber, ControllerWorkerStagePhase.NEW));
  }

  /**
   * Given a stage definition and number of workers to available per stage, this method creates a stage tracker.
   * This method determines the actual number of workers to use (which in turn depends on the input slices and
   * the assignment strategy)
   */
  static ControllerStageTracker create(
      final StageDefinition stageDef,
      final Int2IntMap stageWorkerCountMap,
      final InputSpecSlicer slicer,
      final WorkerAssignmentStrategy assignmentStrategy,
      final int maxRetainedPartitionSketchBytes
  )
  {
    final WorkerInputs workerInputs = WorkerInputs.create(stageDef, stageWorkerCountMap, slicer, assignmentStrategy);
    return new ControllerStageTracker(
        stageDef,
        workerInputs,
        maxRetainedPartitionSketchBytes
    );
  }

  /**
   * StageDefinition associated with the stage represented by this tracker
   */
  StageDefinition getStageDefinition()
  {
    return stageDef;
  }

  /**
   * The phase this stage tracker is in.
   */
  ControllerStagePhase getPhase()
  {
    return phase;
  }

  /**
   * Whether partitions for the results of this stage have been set.
   */
  boolean hasResultPartitions()
  {
    return resultPartitions != null;
  }

  /**
   * Partitions for the results of the stage associated with this tracker.
   */
  ReadablePartitions getResultPartitions()
  {
    if (resultPartitions == null) {
      throw new ISE("Result partition information is not ready yet");
    } else {
      return resultPartitions;
    }
  }

  /**
   * @return Partition boundaries for the results of this stage
   */
  ClusterByPartitions getResultPartitionBoundaries()
  {
    if (!getStageDefinition().doesShuffle()) {
      throw new ISE("Result partition information is not relevant to this stage because it does not shuffle");
    } else if (resultPartitionBoundaries == null) {
      throw new ISE("Result partition information is not ready yet");
    } else {
      return resultPartitionBoundaries;
    }
  }


  /**
   * Get workers which need to be sent partition boundaries
   *
   * @return
   */
  IntSet getWorkersToSendPartitionBoundaries()
  {
    if (!getStageDefinition().doesShuffle()) {
      throw new ISE("Result partition information is not relevant to this stage because it does not shuffle");
    }
    IntAVLTreeSet workers = new IntAVLTreeSet();
    for (int worker : workerToPhase.keySet()) {
      if (ControllerWorkerStagePhase.PRESHUFFLE_WAITING_FOR_RESULT_PARTITION_BOUNDARIES.equals(workerToPhase.get(worker))) {
        workers.add(worker);
      }
    }
    return workers;
  }

  /**
   * Indicates that the work order for worker has been sent. Transitions the state to {@link ControllerWorkerStagePhase#READING_INPUT}
   * if no more work orders need to be sent.
   *
   * @param worker
   */
  void workOrderSentForWorker(int worker)
  {

    workerToPhase.compute(worker, (wk, state) -> {
      if (state == null) {
        throw new ISE("Worker[%d] not found for stage[%s]", wk, stageDef.getStageNumber());
      }
      if (!ControllerWorkerStagePhase.READING_INPUT.canTransitionFrom(state)) {
        throw new ISE(
            "Worker[%d] cannot transistion from state[%s] to state[%s] while sending work order",
            worker,
            state,
            ControllerWorkerStagePhase.READING_INPUT
        );
      }
      return ControllerWorkerStagePhase.READING_INPUT;
    });
    if (phase != ControllerStagePhase.READING_INPUT) {
      if (allWorkOrdersSent()) {
        // if no more work orders need to be sent, change state to reading input from retrying.
        transitionTo(ControllerStagePhase.READING_INPUT);
      }
    }

  }

  /**
   * Indicates that the partition boundaries for worker has been sent.
   *
   * @param worker
   */
  void partitionBoundariesSentForWorker(int worker)
  {

    workerToPhase.compute(worker, (wk, state) -> {
      if (state == null) {
        throw new ISE("Worker[%d] not found for stage[%s]", wk, stageDef.getStageNumber());
      }
      if (!ControllerWorkerStagePhase.PRESHUFFLE_WRITING_OUTPUT.canTransitionFrom(state)) {
        throw new ISE(
            "Worker[%d] cannot transistion from state[%s] to state[%s] while sending partition boundaries",
            worker,
            state,
            ControllerWorkerStagePhase.PRESHUFFLE_WRITING_OUTPUT
        );
      }
      return ControllerWorkerStagePhase.PRESHUFFLE_WRITING_OUTPUT;
    });

  }


  /**
   * Whether the result key statistics collector for this stage has encountered any multi-valued input at
   * any key position.
   * <p>
   * This method exists because {@link org.apache.druid.timeline.partition.DimensionRangeShardSpec} does not
   * support partitioning on multi-valued strings, so we need to know if any multi-valued strings exist in order
   * to decide whether we can use this kind of shard spec.
   */
  boolean collectorEncounteredAnyMultiValueField()
  {
    if (completeKeyStatisticsInformation == null) {
      throw new ISE("Stage does not gather result key statistics");
    } else if (workerReportedPartialKeyInformation.size() != workerCount) {
      throw new ISE("Result key statistics are not ready");
    } else {
      return completeKeyStatisticsInformation.hasMultipleValues();
    }
  }

  /**
   * @return Result object associated with this stage
   */
  Object getResultObject()
  {
    if (phase == ControllerStagePhase.FINISHED) {
      throw new ISE("Result object has been cleaned up prematurely");
    } else if (phase != ControllerStagePhase.RESULTS_READY) {
      throw new ISE("Result object is not ready yet");
    } else if (resultObject == null) {
      throw new NullPointerException("resultObject was unexpectedly null");
    } else {
      return resultObject;
    }
  }

  /**
   * Marks that the stage is no longer NEW and has started reading inputs (and doing work)
   */
  void start()
  {
    transitionTo(ControllerStagePhase.READING_INPUT);
  }

  /**
   * Marks that the stage is finished and its results must not be used as they could have cleaned up.
   */
  void finish()
  {
    transitionTo(ControllerStagePhase.FINISHED);
  }

  /**
   * Inputs to each worker for this particular stage.
   */
  WorkerInputs getWorkerInputs()
  {
    return workerInputs;
  }

  /**
   * Returns the merged key statistics.
   */
  @Nullable
  public CompleteKeyStatisticsInformation getCompleteKeyStatisticsInformation()
  {
    return completeKeyStatisticsInformation;
  }

  /**
   * Adds partial key statistics information for a particular worker number. If information is already added for this worker,
   * then this call ignores the new information.
   *
   * @param workerNumber                    the worker
   * @param partialKeyStatisticsInformation partial key statistics
   */
  ControllerStagePhase addPartialKeyInformationForWorker(
      final int workerNumber,
      final PartialKeyStatisticsInformation partialKeyStatisticsInformation
  )
  {
    if (!stageDef.mustGatherResultKeyStatistics()
        || !stageDef.doesShuffle()
        || completeKeyStatisticsInformation == null) {
      throw new ISE("Stage does not gather result key statistics");
    }

    if (workerNumber < 0 || workerNumber >= workerCount) {
      throw new IAE("Invalid workerNumber [%s]", workerNumber);
    }

    ControllerWorkerStagePhase currentPhase = workerToPhase.get(workerNumber);

    if (currentPhase == null) {
      throw new ISE("Worker[%d] not found for stage[%s]", workerNumber, stageDef.getStageNumber());
    }

    try {
      if (ControllerWorkerStagePhase.PRESHUFFLE_WAITING_FOR_ALL_KEY_STATS_TO_BE_FETCHED.canTransitionFrom(currentPhase)) {
        workerToPhase.put(workerNumber, ControllerWorkerStagePhase.PRESHUFFLE_WAITING_FOR_ALL_KEY_STATS_TO_BE_FETCHED);

        // if partial key stats already received for worker, do not update the sketch.
        if (workerReportedPartialKeyInformation.add(workerNumber)) {
          if (partialKeyStatisticsInformation.getTimeSegments().contains(null)) {
            // Time should not contain null value
            failForReason(InsertTimeNullFault.instance());
            return getPhase();
          }
          completeKeyStatisticsInformation.mergePartialInformation(workerNumber, partialKeyStatisticsInformation);
        }

        if (resultPartitions != null) {
          // we already have result partitions. No need to fetch the stats from worker
          // can happen in case of worker retry
          workerToPhase.put(
              workerNumber,
              ControllerWorkerStagePhase.PRESHUFFLE_WAITING_FOR_RESULT_PARTITION_BOUNDARIES
          );
        }


        if (workersFromWhichKeyCollectorFetched.contains(workerNumber)) {
          // we already have fetched the key collector from this worker. No need to fetch it again.
          // can happen in case of worker retry
          workerToPhase.put(
              workerNumber,
              ControllerWorkerStagePhase.PRESHUFFLE_WAITING_FOR_RESULT_PARTITION_BOUNDARIES
          );
        }


        if (allPartialKeyInformationFetched()) {
          completeKeyStatisticsInformation.complete();
          if (workerToRemainingTimeChunks == null && timeChunkToRemainingWorkers == null) {
            initializeTimeChunkWorkerTrackers();
          }
          // All workers have sent the partial key statistics information.
          // Transition to MERGING_STATISTICS state to queue fetch clustering statistics from workers.
          if (phase != ControllerStagePhase.FAILED) {
            transitionTo(ControllerStagePhase.MERGING_STATISTICS);
          }
          // if all the results have been fetched, we can straight way transition to post reading.
          if (allResultsStatsFetched()) {
            if (phase != ControllerStagePhase.FAILED) {
              transitionTo(ControllerStagePhase.POST_READING);
            }
          }
        }
      } else {
        throw new ISE(
            "Worker[%d] for stage[%d] expected to be in state[%s]. Found state[%s]",
            workerNumber,
            (stageDef.getStageNumber()),
            ControllerWorkerStagePhase.PRESHUFFLE_WAITING_FOR_ALL_KEY_STATS_TO_BE_FETCHED,
            currentPhase

        );
      }
    }
    catch (Exception e) {
      // If this op fails, we're in an inconsistent state and must cancel the stage.
      fail();
      throw e;
    }
    return getPhase();
  }

  private void initializeTimeChunkWorkerTrackers()
  {
    workerToRemainingTimeChunks = new HashMap<>();
    timeChunkToRemainingWorkers = new HashMap<>();
    completeKeyStatisticsInformation.getTimeSegmentVsWorkerMap().forEach((timeChunk, workers) -> {
      for (int worker : workers) {
        this.workerToRemainingTimeChunks.compute(worker, (wk, timeChunks) -> {
          if (timeChunks == null) {
            timeChunks = new HashSet<>();
          }
          timeChunks.add(timeChunk);
          return timeChunks;
        });
      }
      timeChunkToRemainingWorkers.put(timeChunk, workers);
    });
  }


  /**
   * Merges the  {@link ClusterByStatisticsSnapshot} for the worker, time chunk with the stage {@link ClusterByStatisticsCollector} being
   * tracked at {@link #timeChunkToCollector} for the same time chunk. This method is called when
   * {@link ClusterStatisticsMergeMode#SEQUENTIAL} is chosen eventually.
   * <br></br>
   * <br></br>
   * If all the stats from the worker are merged, we transition the worker to {@link ControllerWorkerStagePhase#PRESHUFFLE_WAITING_FOR_RESULT_PARTITION_BOUNDARIES};
   * <br></br>
   * If all the stats from all the workers are merged, we transition the stage to {@link ControllerStagePhase#POST_READING}
   */

  void mergeClusterByStatisticsCollectorForTimeChunk(
      int workerNumber,
      Long timeChunk,
      ClusterByStatisticsSnapshot clusterByStatisticsSnapshot
  )
  {
    if (!stageDef.mustGatherResultKeyStatistics()
        || !stageDef.doesShuffle()) {
      throw new ISE("Stage does not gather result key statistics");
    }

    if (workerNumber < 0 || workerNumber >= workerCount) {
      throw new IAE("Invalid workerNumber [%s]", workerNumber);
    }

    if (completeKeyStatisticsInformation == null || !completeKeyStatisticsInformation.isComplete()) {
      throw new ISE(
          "Cannot merge worker[%d] time chunk until all the key information is received for stage[%d]",
          workerNumber,
          stageDef.getStageNumber()
      );
    }

    ControllerWorkerStagePhase workerStagePhase = workerToPhase.get(workerNumber);

    if (workerStagePhase == null) {
      throw new ISE("Worker[%d] not found for stage[%s]", workerNumber, stageDef.getStageNumber());
    }

    // only merge in case this worker has remaining time chunks
    workerToRemainingTimeChunks.computeIfPresent(workerNumber, (wk, timeChunks) -> {
      if (timeChunks.remove(timeChunk)) {

        // merge the key collector
        timeChunkToCollector.compute(
            timeChunk,
            (ignored, collector) -> {
              if (collector == null) {
                collector = stageDef.createResultKeyStatisticsCollector(maxRetainedPartitionSketchBytes);
              }
              collector.addAll(clusterByStatisticsSnapshot);
              return collector;
            }
        );

        // if work for one time chunk is finished, generate the ClusterByPartitions for that timeChunk and clear the collector so that we free up controller memory.
        timeChunkToRemainingWorkers.compute(timeChunk, (tc, workers) -> {
          if (workers == null || workers.isEmpty()) {
            throw new ISE(
                "Remaining workers should not be empty until all the work is finished for time chunk[%d] for stage[%d]",
                timeChunk,
                stageDef.getStageNumber()
            );
          }
          workers.remove(workerNumber);
          if (workers.isEmpty()) {
            // generate partition boundaries since all work is finished for the time chunk
            ClusterByStatisticsCollector collector = timeChunkToCollector.get(tc);
            Either<Long, ClusterByPartitions> countOrPartitions = stageDef.generatePartitionsForShuffle(collector);
            totalPartitionCount += getPartitionCountFromEither(countOrPartitions);
            if (totalPartitionCount > stageDef.getMaxPartitionCount()) {
              failForReason(new TooManyPartitionsFault(stageDef.getMaxPartitionCount()));
              return null;
            }
            timeChunkToBoundaries.put(tc, countOrPartitions.valueOrThrow());

            // clear the collector to give back memory
            collector.clear();
            timeChunkToCollector.remove(tc);
            return null;
          }
          return workers;
        });
      }
      return timeChunks.isEmpty() ? null : timeChunks;
    });


    // if all time chunks for worker are taken care off transition worker.
    if (workerToRemainingTimeChunks.get(workerNumber) == null) {
      // adding worker to a set so that we do not fetch the worker collectors again.
      workersFromWhichKeyCollectorFetched.add(workerNumber);
      if (ControllerWorkerStagePhase.PRESHUFFLE_WAITING_FOR_RESULT_PARTITION_BOUNDARIES.canTransitionFrom(
          workerStagePhase)) {
        workerToPhase.put(workerNumber, ControllerWorkerStagePhase.PRESHUFFLE_WAITING_FOR_RESULT_PARTITION_BOUNDARIES);
      } else {
        throw new ISE(
            "Worker[%d] for stage[%d] expected to be in state[%s]. Found state[%s]",
            workerNumber,
            (stageDef.getStageNumber()),
            ControllerWorkerStagePhase.PRESHUFFLE_WAITING_FOR_RESULT_PARTITION_BOUNDARIES,
            workerStagePhase

        );
      }
    }


    // if all time chunks have the partition boundaries, merge them to set resultPartitionBoundaries
    if (workerToRemainingTimeChunks.isEmpty()) {
      if (resultPartitionBoundaries == null) {
        timeChunkToBoundaries.forEach((ignored, partitions) -> {
          if (resultPartitionBoundaries == null) {
            resultPartitionBoundaries = partitions;
          } else {
            abutAndAppendPartitionBoundaries(resultPartitionBoundaries.ranges(), partitions.ranges());
          }
        });
        timeChunkToBoundaries.clear();
        setClusterByPartitionBoundaries(resultPartitionBoundaries);
      } else {
        // we already have result partitions. We can safely transition to POST READING and submit the result boundaries to the workers.
        transitionTo(ControllerStagePhase.POST_READING);
      }
    }

  }

  /**
   * Merges the entire {@link ClusterByStatisticsSnapshot} for the worker with the stage {@link ClusterByStatisticsCollector} being
   * tracked at {@link #timeChunkToCollector} with key {@link ControllerStageTracker#STATIC_TIME_CHUNK_FOR_PARALLEL_MERGE}. This method is called when
   * {@link ClusterStatisticsMergeMode#PARALLEL} is chosen eventually.
   * <br></br>
   * <br></br>
   * If all the stats from the worker are merged, we transition the worker to {@link ControllerWorkerStagePhase#PRESHUFFLE_WAITING_FOR_RESULT_PARTITION_BOUNDARIES}.
   * <br></br>
   * If all the stats from all the workers are merged, we transition the stage to {@link ControllerStagePhase#POST_READING}.
   */

  void mergeClusterByStatisticsCollectorForAllTimeChunks(
      int workerNumber,
      ClusterByStatisticsSnapshot clusterByStatsSnapshot
  )
  {
    if (!stageDef.mustGatherResultKeyStatistics()
        || !stageDef.doesShuffle()) {
      throw new ISE("Stage does not gather result key statistics");
    }

    if (workerNumber < 0 || workerNumber >= workerCount) {
      throw new IAE("Invalid workerNumber [%s]", workerNumber);
    }

    ControllerWorkerStagePhase workerStagePhase = workerToPhase.get(workerNumber);

    if (workerStagePhase == null) {
      throw new ISE("Worker[%d] not found for stage[%s]", workerNumber, stageDef.getStageNumber());
    }


    // To prevent the case where we do not fetch the collector twice, like when worker is retried, we should be okay with the
    // older collector from the previous run of the worker.

    if (workersFromWhichKeyCollectorFetched.add(workerNumber)) {
      // in case of parallel merge we use the "ALL" granularity start time to put the sketches
      timeChunkToCollector.compute(
          STATIC_TIME_CHUNK_FOR_PARALLEL_MERGE,
          (timeChunk, stats) -> {
            if (stats == null) {
              stats = stageDef.createResultKeyStatisticsCollector(maxRetainedPartitionSketchBytes);
            }
            stats.addAll(clusterByStatsSnapshot);
            return stats;
          }
      );
    } else {
      log.debug("Already have key collector for worker[%d] stage[%d]", workerNumber, stageDef.getStageNumber());
    }

    if (ControllerWorkerStagePhase.PRESHUFFLE_WAITING_FOR_RESULT_PARTITION_BOUNDARIES.canTransitionFrom(workerStagePhase)) {
      workerToPhase.put(workerNumber, ControllerWorkerStagePhase.PRESHUFFLE_WAITING_FOR_RESULT_PARTITION_BOUNDARIES);
    } else {
      throw new ISE(
          "Worker[%d] for stage[%d] expected to be in state[%s]. Found state[%s]",
          workerNumber,
          (stageDef.getStageNumber()),
          ControllerWorkerStagePhase.PRESHUFFLE_WAITING_FOR_RESULT_PARTITION_BOUNDARIES,
          workerStagePhase

      );
    }

    if (allResultsStatsFetched()) {
      if (completeKeyStatisticsInformation == null || !completeKeyStatisticsInformation.isComplete()) {
        throw new ISE(
            "Cannot generate partition boundaries until all the key information is received for worker[%d] stage[%d]",
            workerNumber,
            stageDef.getStageNumber()
        );
      }
      if (resultPartitions == null) {
        Either<Long, ClusterByPartitions> countOrPartitions = stageDef.generatePartitionsForShuffle(timeChunkToCollector.get(
            STATIC_TIME_CHUNK_FOR_PARALLEL_MERGE));
        totalPartitionCount += getPartitionCountFromEither(countOrPartitions);
        if (totalPartitionCount > stageDef.getMaxPartitionCount()) {
          failForReason(new TooManyPartitionsFault(stageDef.getMaxPartitionCount()));
          return;
        }
        resultPartitionBoundaries = countOrPartitions.valueOrThrow();
        setClusterByPartitionBoundaries(resultPartitionBoundaries);
      } else {
        log.debug("Already have result partitions for stage[%d]", stageDef.getStageNumber());
      }
      timeChunkToCollector.computeIfPresent(
          STATIC_TIME_CHUNK_FOR_PARALLEL_MERGE,
          (key, collector) -> collector.clear()
      );
      timeChunkToCollector.clear();

    }
  }

  /**
   * Returns true if all {@link ClusterByStatisticsSnapshot} are fetched from each worker else false.
   */
  private boolean allResultsStatsFetched()
  {
    return workerToPhase.values().stream()
                        .filter(stagePhase -> stagePhase.equals(ControllerWorkerStagePhase.PRESHUFFLE_WAITING_FOR_RESULT_PARTITION_BOUNDARIES)
                                              || stagePhase.equals(ControllerWorkerStagePhase.PRESHUFFLE_WRITING_OUTPUT)
                                              || stagePhase.equals(ControllerWorkerStagePhase.RESULTS_READY))
                        .count()
           == workerCount;
  }


  /**
   * Sets the {@link #resultPartitions} and {@link #resultPartitionBoundaries} and transitions the phase to POST_READING.
   */
  void setClusterByPartitionBoundaries(ClusterByPartitions clusterByPartitions)
  {
    if (resultPartitions != null) {
      throw new ISE("Result partitions have already been generated");
    }

    if (!stageDef.mustGatherResultKeyStatistics()) {
      throw new ISE("Result partitions does not require key statistics, should not have set partition boundries here");
    }

    if (!ControllerStagePhase.MERGING_STATISTICS.equals(getPhase())) {
      throw new ISE("Cannot set partition boundaries from key statistics from stage [%s]", getPhase());
    }

    this.resultPartitionBoundaries = clusterByPartitions;
    this.resultPartitions = ReadablePartitions.striped(
        stageDef.getStageNumber(),
        workerCount,
        clusterByPartitions.size()
    );

    transitionTo(ControllerStagePhase.POST_READING);
  }

  /**
   * Accepts and sets the results that each worker produces for this particular stage
   *
   * @return true if the results for this stage have been gathered from all the workers, else false
   */
  @SuppressWarnings("unchecked")
  boolean setResultsCompleteForWorker(final int workerNumber, final Object resultObject)
  {
    if (workerNumber < 0 || workerNumber >= workerCount) {
      throw new IAE("Invalid workerNumber [%s]", workerNumber);
    }

    if (resultObject == null) {
      throw new NullPointerException("resultObject must not be null");
    }

    ControllerWorkerStagePhase currentPhase = workerToPhase.get(workerNumber);
    if (currentPhase == null) {
      throw new ISE("Worker[%d] not found for stage[%s]", workerNumber, stageDef.getStageNumber());
    }

    if (ControllerWorkerStagePhase.RESULTS_READY.canTransitionFrom(currentPhase)) {

      if (stageDef.mustGatherResultKeyStatistics() && currentPhase == ControllerWorkerStagePhase.READING_INPUT) {
        throw new ISE(
            "Worker[%d] for stage[%d] expected to be in state[%s]. Found state[%s]",
            workerNumber,
            (stageDef.getStageNumber()),
            ControllerWorkerStagePhase.PRESHUFFLE_WRITING_OUTPUT,
            currentPhase
        );
      }
      workerToPhase.put(workerNumber, ControllerWorkerStagePhase.RESULTS_READY);
      if (this.resultObject == null) {
        this.resultObject = resultObject;
      } else {
        //noinspection unchecked
        this.resultObject = getStageDefinition().getProcessorFactory()
                                                .mergeAccumulatedResult(this.resultObject, resultObject);
      }
    } else {
      throw new ISE(
          "Worker[%d] for stage[%d] expected to be in state[%s]. Found state[%s]",
          workerNumber,
          (stageDef.getStageNumber()),
          stageDef.mustGatherResultKeyStatistics()
          ? ControllerWorkerStagePhase.PRESHUFFLE_WRITING_OUTPUT
          : ControllerWorkerStagePhase.READING_INPUT,
          currentPhase

      );
    }

    if (allResultsPresent()) {
      transitionTo(ControllerStagePhase.RESULTS_READY);
      return true;
    }
    return false;
  }

  private boolean allResultsPresent()
  {
    return workerToPhase.values()
                        .stream()
                        .filter(stagePhase -> stagePhase.equals(ControllerWorkerStagePhase.RESULTS_READY))
                        .count() == workerCount;
  }

  /**
   * Reason for failure of this stage.
   */
  MSQFault getFailureReason()
  {
    if (phase != ControllerStagePhase.FAILED) {
      throw new ISE("No failure");
    }

    return failureReason;
  }

  /**
   * Marks the stage as failed for no particular reason.
   */
  void fail()
  {
    failForReason(UnknownFault.forMessage(null));
  }

  /**
<<<<<<< HEAD
   * Sets {@link #resultPartitions} (always) and {@link #resultPartitionBoundaries} (if doing a global sort) without
   * using key statistics. Called by the constructor.
   *
   * If {@link StageDefinition#mustGatherResultKeyStatistics()} is true, this method must not be called.
=======
   * Sets {@link #resultPartitions} (always) and {@link #resultPartitionBoundaries} without using key statistics.
   * <p>
   * If {@link StageDefinition#mustGatherResultKeyStatistics()} is true, this method should not be called.
>>>>>>> 8d03ace1
   */
  private void generateResultPartitionsAndBoundariesWithoutKeyStatistics()
  {
    if (resultPartitions != null) {
      // In case of retrying workers, we are perfectly fine using the partition boundaries generated before the retry
      // took place. Hence, ignoring the request to generate result partitions.
      log.debug("Partition boundaries already generated for stage %d", stageDef.getStageNumber());
      return;
    }

    final int stageNumber = stageDef.getStageNumber();

    if (stageDef.doesShuffle()) {
<<<<<<< HEAD
      final ShuffleSpec shuffleSpec = stageDef.getShuffleSpec();

      if (shuffleSpec.needsStatistics()) {
        throw new ISE("Cannot generate result partitions without key statistics");
=======
      if (stageDef.mustGatherResultKeyStatistics() && !allPartialKeyInformationFetched()) {
        throw new ISE("Cannot generate result partitions without all worker key statistics");
>>>>>>> 8d03ace1
      }

      if (shuffleSpec.kind() == ShuffleKind.GLOBAL_SORT) {
        final Either<Long, ClusterByPartitions> maybeResultPartitionBoundaries =
            stageDef.generatePartitionBoundariesForShuffle(null);

        if (maybeResultPartitionBoundaries.isError()) {
          failForReason(new TooManyPartitionsFault(stageDef.getMaxPartitionCount()));
          return;
        }

        resultPartitionBoundaries = maybeResultPartitionBoundaries.valueOrThrow();
        resultPartitions = ReadablePartitions.striped(
            stageNumber,
            workerCount,
            resultPartitionBoundaries.size()
        );
      } else {
        resultPartitions = ReadablePartitions.striped(stageNumber, workerCount, shuffleSpec.partitionCount());
      }
    } else {
      // No reshuffling: retain partitioning from nonbroadcast inputs.
      final Int2IntSortedMap partitionToWorkerMap = new Int2IntAVLTreeMap();
      for (int workerNumber : workerInputs.workers()) {
        final List<InputSlice> slices = workerInputs.inputsForWorker(workerNumber);
        for (int inputNumber = 0; inputNumber < slices.size(); inputNumber++) {
          final InputSlice slice = slices.get(inputNumber);

          if (slice instanceof StageInputSlice && !stageDef.getBroadcastInputNumbers().contains(inputNumber)) {
            final StageInputSlice stageInputSlice = (StageInputSlice) slice;
            for (final ReadablePartition partition : stageInputSlice.getPartitions()) {
              partitionToWorkerMap.put(partition.getPartitionNumber(), workerNumber);
            }
          }
        }
      }

      resultPartitions = ReadablePartitions.collected(stageNumber, partitionToWorkerMap);
    }
  }

  /**
   * True if all {@link PartialKeyStatisticsInformation} are present for a shuffling stage which require statistics, else false.
   * If the stage does not gather result statistics, we return a true.
   */
  public boolean allPartialKeyInformationFetched()
  {
    if (!stageDef.mustGatherResultKeyStatistics()) {
      return true;
    }
    return workerToPhase.values()
                        .stream()
                        .filter(stagePhase -> stagePhase.equals(ControllerWorkerStagePhase.PRESHUFFLE_WAITING_FOR_ALL_KEY_STATS_TO_BE_FETCHED)
                                              || stagePhase.equals(ControllerWorkerStagePhase.PRESHUFFLE_FETCHING_ALL_KEY_STATS)
                                              || stagePhase.equals(ControllerWorkerStagePhase.PRESHUFFLE_WAITING_FOR_RESULT_PARTITION_BOUNDARIES)
                                              || stagePhase.equals(ControllerWorkerStagePhase.PRESHUFFLE_WRITING_OUTPUT)
                                              || stagePhase.equals(ControllerWorkerStagePhase.RESULTS_READY))
                        .count()
           == workerCount;
  }

  /**
   * True if all {@link org.apache.druid.msq.kernel.WorkOrder} are sent else false.
   */
  private boolean allWorkOrdersSent()
  {
    return workerToPhase.values()
                        .stream()
                        .filter(stagePhase ->
                                    stagePhase.equals(ControllerWorkerStagePhase.READING_INPUT)
                                    || stagePhase.equals(ControllerWorkerStagePhase.PRESHUFFLE_WAITING_FOR_ALL_KEY_STATS_TO_BE_FETCHED)
                                    || stagePhase.equals(ControllerWorkerStagePhase.PRESHUFFLE_FETCHING_ALL_KEY_STATS)
                                    || stagePhase.equals(ControllerWorkerStagePhase.PRESHUFFLE_WAITING_FOR_RESULT_PARTITION_BOUNDARIES)
                                    || stagePhase.equals(ControllerWorkerStagePhase.PRESHUFFLE_WRITING_OUTPUT)
                                    || stagePhase.equals(ControllerWorkerStagePhase.RESULTS_READY)
                        )
                        .count()
           == workerCount;
  }

  /**
   * Marks the stage as failed and sets the reason for the same.
   *
   * @param fault reason why this stage has failed
   */
  void failForReason(final MSQFault fault)
  {
    transitionTo(ControllerStagePhase.FAILED);

    this.failureReason = fault;
  }

  private void transitionTo(final ControllerStagePhase newPhase)
  {
    if (newPhase.canTransitionFrom(phase)) {
      phase = newPhase;
    } else {
      throw new IAE("Cannot transition from [%s] to [%s]", phase, newPhase);
    }
  }

  /**
   * Retry true if the worker needs to be retried based on state else returns false.
   *
   * @param workerNumber
   */
  public boolean retryIfNeeded(int workerNumber)
  {
    if (phase.equals(ControllerStagePhase.FINISHED) || phase.equals(ControllerStagePhase.RESULTS_READY)) {
      // do nothing
      return false;
    }
    if (!isTrackingWorker(workerNumber)) {
      // not tracking this worker
      return false;
    }

    if (workerToPhase.get(workerNumber).equals(ControllerWorkerStagePhase.RESULTS_READY)
        || workerToPhase.get(workerNumber).equals(ControllerWorkerStagePhase.FINISHED)) {
      // do nothing
      return false;
    }
    workerToPhase.put(workerNumber, ControllerWorkerStagePhase.NEW);
    transitionTo(ControllerStagePhase.RETRYING);
    return true;
  }


  private boolean isTrackingWorker(int workerNumber)
  {
    return workerToPhase.get(workerNumber) != null;
  }

  /**
   * Returns the workers who are ready with {@link ClusterByStatisticsSnapshot}
   */
  public Set<Integer> getWorkersToFetchClusterStatisticsFrom()
  {
    Set<Integer> workersToFetchStats = new HashSet<>();
    workerToPhase.forEach((worker, phase) -> {
      if (phase.equals(ControllerWorkerStagePhase.PRESHUFFLE_WAITING_FOR_ALL_KEY_STATS_TO_BE_FETCHED)) {
        workersToFetchStats.add(worker);
      }
    });
    return workersToFetchStats;
  }

  /**
   * Transitions the worker to {@link ControllerWorkerStagePhase#PRESHUFFLE_FETCHING_ALL_KEY_STATS) indicating fetching has begun.
   */
  public void startFetchingStatsFromWorker(int worker)
  {
    ControllerWorkerStagePhase workerStagePhase = workerToPhase.get(worker);
    if (ControllerWorkerStagePhase.PRESHUFFLE_FETCHING_ALL_KEY_STATS.canTransitionFrom(workerStagePhase)) {
      workerToPhase.put(worker, ControllerWorkerStagePhase.PRESHUFFLE_FETCHING_ALL_KEY_STATS);
    } else {
      throw new ISE(
          "Worker[%d] for stage[%d] expected to be in state[%s]. Found state[%s]",
          worker,
          (stageDef.getStageNumber()),
          ControllerWorkerStagePhase.PRESHUFFLE_FETCHING_ALL_KEY_STATS,
          workerStagePhase

      );
    }
  }

  /**
   * Takes a list of sorted {@link ClusterByPartitions} {@param timeSketchPartitions} and adds it to a sorted list
   * {@param finalPartitionBoundaries}. If {@param finalPartitionBoundaries} is not empty, the end time of the last
   * partition of {@param finalPartitionBoundaries} is changed to abut with the starting time of the first partition
   * of {@param timeSketchPartitions}.
   * <p>
   * This is used to make the partitions generated continuous.
   */
  private void abutAndAppendPartitionBoundaries(
      List<ClusterByPartition> finalPartitionBoundaries,
      List<ClusterByPartition> timeSketchPartitions
  )
  {
    if (!finalPartitionBoundaries.isEmpty()) {
      // Stitch up the end time of the last partition with the start time of the first partition.
      ClusterByPartition clusterByPartition = finalPartitionBoundaries.remove(finalPartitionBoundaries.size() - 1);
      finalPartitionBoundaries.add(new ClusterByPartition(
          clusterByPartition.getStart(),
          timeSketchPartitions.get(0).getStart()
      ));
    }
    finalPartitionBoundaries.addAll(timeSketchPartitions);
  }

  /**
   * Gets the partition size from an {@link Either}. If it is an error, the long denotes the number of partitions
   * (in the case of creating too many partitions), otherwise checks the size of the list.
   */
  private static long getPartitionCountFromEither(Either<Long, ClusterByPartitions> either)
  {
    if (either.isError()) {
      return either.error();
    } else {
      return either.valueOrThrow().size();
    }
  }
}<|MERGE_RESOLUTION|>--- conflicted
+++ resolved
@@ -558,7 +558,8 @@
           if (workers.isEmpty()) {
             // generate partition boundaries since all work is finished for the time chunk
             ClusterByStatisticsCollector collector = timeChunkToCollector.get(tc);
-            Either<Long, ClusterByPartitions> countOrPartitions = stageDef.generatePartitionsForShuffle(collector);
+            Either<Long, ClusterByPartitions> countOrPartitions =
+                stageDef.generatePartitionBoundariesForShuffle(collector);
             totalPartitionCount += getPartitionCountFromEither(countOrPartitions);
             if (totalPartitionCount > stageDef.getMaxPartitionCount()) {
               failForReason(new TooManyPartitionsFault(stageDef.getMaxPartitionCount()));
@@ -691,8 +692,8 @@
         );
       }
       if (resultPartitions == null) {
-        Either<Long, ClusterByPartitions> countOrPartitions = stageDef.generatePartitionsForShuffle(timeChunkToCollector.get(
-            STATIC_TIME_CHUNK_FOR_PARALLEL_MERGE));
+        final ClusterByStatisticsCollector collector = timeChunkToCollector.get(STATIC_TIME_CHUNK_FOR_PARALLEL_MERGE);
+        Either<Long, ClusterByPartitions> countOrPartitions = stageDef.generatePartitionBoundariesForShuffle(collector);
         totalPartitionCount += getPartitionCountFromEither(countOrPartitions);
         if (totalPartitionCount > stageDef.getMaxPartitionCount()) {
           failForReason(new TooManyPartitionsFault(stageDef.getMaxPartitionCount()));
@@ -842,16 +843,10 @@
   }
 
   /**
-<<<<<<< HEAD
    * Sets {@link #resultPartitions} (always) and {@link #resultPartitionBoundaries} (if doing a global sort) without
    * using key statistics. Called by the constructor.
    *
    * If {@link StageDefinition#mustGatherResultKeyStatistics()} is true, this method must not be called.
-=======
-   * Sets {@link #resultPartitions} (always) and {@link #resultPartitionBoundaries} without using key statistics.
-   * <p>
-   * If {@link StageDefinition#mustGatherResultKeyStatistics()} is true, this method should not be called.
->>>>>>> 8d03ace1
    */
   private void generateResultPartitionsAndBoundariesWithoutKeyStatistics()
   {
@@ -865,15 +860,10 @@
     final int stageNumber = stageDef.getStageNumber();
 
     if (stageDef.doesShuffle()) {
-<<<<<<< HEAD
       final ShuffleSpec shuffleSpec = stageDef.getShuffleSpec();
 
-      if (shuffleSpec.needsStatistics()) {
-        throw new ISE("Cannot generate result partitions without key statistics");
-=======
-      if (stageDef.mustGatherResultKeyStatistics() && !allPartialKeyInformationFetched()) {
+      if (shuffleSpec.needsStatistics() && !allPartialKeyInformationFetched()) {
         throw new ISE("Cannot generate result partitions without all worker key statistics");
->>>>>>> 8d03ace1
       }
 
       if (shuffleSpec.kind() == ShuffleKind.GLOBAL_SORT) {
