/*
 * Licensed to the Apache Software Foundation (ASF) under one
 * or more contributor license agreements.  See the NOTICE file
 * distributed with this work for additional information
 * regarding copyright ownership.  The ASF licenses this file
 * to you under the Apache License, Version 2.0 (the
 * "License"); you may not use this file except in compliance
 * with the License.  You may obtain a copy of the License at
 *
 *   http://www.apache.org/licenses/LICENSE-2.0
 *
 * Unless required by applicable law or agreed to in writing,
 * software distributed under the License is distributed on an
 * "AS IS" BASIS, WITHOUT WARRANTIES OR CONDITIONS OF ANY
 * KIND, either express or implied.  See the License for the
 * specific language governing permissions and limitations
 * under the License.
 */

package org.apache.druid.msq.querykit.groupby;

import com.fasterxml.jackson.annotation.JsonCreator;
import com.fasterxml.jackson.annotation.JsonProperty;
import com.fasterxml.jackson.annotation.JsonTypeName;
import com.google.common.collect.ImmutableList;
import com.google.common.collect.Iterables;
import it.unimi.dsi.fastutil.ints.Int2ObjectAVLTreeMap;
import it.unimi.dsi.fastutil.ints.Int2ObjectSortedMap;
import org.apache.druid.frame.processor.FrameProcessor;
import org.apache.druid.frame.processor.OutputChannel;
import org.apache.druid.frame.processor.OutputChannelFactory;
import org.apache.druid.frame.processor.OutputChannels;
import org.apache.druid.java.util.common.guava.Sequence;
import org.apache.druid.java.util.common.guava.Sequences;
import org.apache.druid.msq.counters.CounterTracker;
import org.apache.druid.msq.input.InputSlice;
import org.apache.druid.msq.input.InputSliceReader;
import org.apache.druid.msq.input.ReadableInput;
import org.apache.druid.msq.input.stage.ReadablePartition;
import org.apache.druid.msq.input.stage.StageInputSlice;
import org.apache.druid.msq.kernel.FrameContext;
import org.apache.druid.msq.kernel.ProcessorsAndChannels;
import org.apache.druid.msq.kernel.StageDefinition;
import org.apache.druid.msq.querykit.BaseFrameProcessorFactory;
import org.apache.druid.query.groupby.GroupByQuery;
import org.apache.druid.query.groupby.strategy.GroupByStrategySelector;

import javax.annotation.Nullable;
import java.io.IOException;
import java.util.List;
import java.util.function.Consumer;

@JsonTypeName("groupByPostShuffle")
public class GroupByPostShuffleFrameProcessorFactory extends BaseFrameProcessorFactory
{
  private final GroupByQuery query;

  @JsonCreator
  public GroupByPostShuffleFrameProcessorFactory(
      @JsonProperty("query") GroupByQuery query
  )
  {
    this.query = query;
  }

  @JsonProperty
  public GroupByQuery getQuery()
  {
    return query;
  }

  @Override
  public ProcessorsAndChannels<FrameProcessor<Long>, Long> makeProcessors(
      StageDefinition stageDefinition,
      int workerNumber,
      List<InputSlice> inputSlices,
      InputSliceReader inputSliceReader,
      @Nullable Object extra,
      OutputChannelFactory outputChannelFactory,
      FrameContext frameContext,
      int maxOutstandingProcessors,
      CounterTracker counters,
      Consumer<Throwable> warningPublisher
  )
  {
    // Expecting a single input slice from some prior stage.
    final StageInputSlice slice = (StageInputSlice) Iterables.getOnlyElement(inputSlices);
    final GroupByStrategySelector strategySelector = frameContext.groupByStrategySelector();
    final Int2ObjectSortedMap<OutputChannel> outputChannels = new Int2ObjectAVLTreeMap<>();

    for (final ReadablePartition partition : slice.getPartitions()) {
      outputChannels.computeIfAbsent(
          partition.getPartitionNumber(),
          i -> {
            try {
              return outputChannelFactory.openChannel(i);
            }
            catch (IOException e) {
              throw new RuntimeException(e);
            }
          }
      );
    }

    final Sequence<ReadableInput> readableInputs =
        Sequences.simple(inputSliceReader.attach(0, slice, counters, warningPublisher));

    final Sequence<FrameProcessor<Long>> processors = readableInputs.map(
        readableInput -> {
          final OutputChannel outputChannel =
              outputChannels.get(readableInput.getStagePartition().getPartitionNumber());

          return new GroupByPostShuffleFrameProcessor(
              query,
              strategySelector,
              readableInput.getChannel(),
              outputChannel.getWritableChannel(),
<<<<<<< HEAD
              stageDefinition.createFrameWriterFactory(outputChannel.getFrameMemoryAllocator()),
              readableInput.getChannelFrameReader()
=======
              readableInput.getChannelFrameReader(),
              stageDefinition.getSignature(),
              stageDefinition.getClusterBy(),
              outputChannel.getFrameMemoryAllocator(),
              frameContext.jsonMapper()
>>>>>>> 313d9372
          );
        }
    );

    return new ProcessorsAndChannels<>(
        processors,
        OutputChannels.wrapReadOnly(ImmutableList.copyOf(outputChannels.values()))
    );
  }
}<|MERGE_RESOLUTION|>--- conflicted
+++ resolved
@@ -115,16 +115,9 @@
               strategySelector,
               readableInput.getChannel(),
               outputChannel.getWritableChannel(),
-<<<<<<< HEAD
               stageDefinition.createFrameWriterFactory(outputChannel.getFrameMemoryAllocator()),
-              readableInput.getChannelFrameReader()
-=======
               readableInput.getChannelFrameReader(),
-              stageDefinition.getSignature(),
-              stageDefinition.getClusterBy(),
-              outputChannel.getFrameMemoryAllocator(),
               frameContext.jsonMapper()
->>>>>>> 313d9372
           );
         }
     );
