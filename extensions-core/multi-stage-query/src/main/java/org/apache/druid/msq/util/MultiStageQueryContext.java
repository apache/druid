--- conflicted
+++ resolved
@@ -209,7 +209,6 @@
     );
   }
 
-<<<<<<< HEAD
   public static int getMaxRowsMaterializedInWindow(final QueryContext queryContext)
   {
     return queryContext.getInt(
@@ -218,13 +217,10 @@
     );
   }
 
-  public static int getMaxConcurrentStages(final QueryContext queryContext)
-=======
   public static int getMaxConcurrentStagesWithDefault(
       final QueryContext queryContext,
       final int defaultMaxConcurrentStages
   )
->>>>>>> fbc12218
   {
     return queryContext.getInt(
         CTX_MAX_CONCURRENT_STAGES,
