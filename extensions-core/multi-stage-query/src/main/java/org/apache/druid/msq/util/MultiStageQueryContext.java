--- conflicted
+++ resolved
@@ -58,27 +58,21 @@
   public static final String CTX_FINALIZE_AGGREGATIONS = "finalizeAggregations";
   private static final boolean DEFAULT_FINALIZE_AGGREGATIONS = true;
 
-<<<<<<< HEAD
-  public static final String CTX_ENABLE_DURABLE_SHUFFLE_STORAGE = "durableShuffleStorage";
+  public static final String CTX_DURABLE_SHUFFLE_STORAGE = "durableShuffleStorage";
+  private static final boolean DEFAULT_DURABLE_SHUFFLE_STORAGE = false;
+
+  public static final String CTX_FAULT_TOLERANCE = "faultTolerance";
+  public static final boolean DEFAULT_FAULT_TOLERANCE = false;
+
+  public static final String CTX_CLUSTER_STATISTICS_MERGE_MODE = "clusterStatisticsMergeMode";
+  public static final String DEFAULT_CLUSTER_STATISTICS_MERGE_MODE = ClusterStatisticsMergeMode.PARALLEL.toString();
+
+  public static final String CTX_INTERMEDIATE_SUPER_SORTER_STORAGE_MAX_LOCAL_BYTES =
+      "intermediateSuperSorterStorageMaxLocalBytes";
   public static final String CTX_COMPOSED_INTERMEDIATE_SUPER_SORTER_STORAGE =
       "composedIntermediateSuperSorterStorageEnabled";
-  public static final String CTX_INTERMEDIATE_SUPER_SORTER_STORAGE_MAX_LOCAL_BYTES =
-      "intermediateSuperSorterStorageMaxLocalBytes";
-  public static final String CTX_CLUSTER_STATISTICS_MERGE_MODE = "clusterStatisticsMergeMode";
-  public static final String DEFAULT_CLUSTER_STATISTICS_MERGE_MODE = ClusterStatisticsMergeMode.PARALLEL.toString();
-  private static final boolean DEFAULT_ENABLE_DURABLE_SHUFFLE_STORAGE = false;
   private static final boolean DEFAULT_COMPOSED_INTERMEDIATE_SUPER_SORTER_STORAGE = false;
   private static final long DEFAULT_INTERMEDIATE_SUPER_SORTER_STORAGE_MAX_LOCAL_BYTES = Long.MAX_VALUE;
-=======
-  public static final String CTX_DURABLE_SHUFFLE_STORAGE = "durableShuffleStorage";
-  private static final boolean DEFAULT_DURABLE_SHUFFLE_STORAGE = false;
-
-  public static final String CTX_FAULT_TOLERANCE = "faultTolerance";
-  public static final boolean DEFAULT_FAULT_TOLERANCE = false;
-
-  public static final String CTX_CLUSTER_STATISTICS_MERGE_MODE = "clusterStatisticsMergeMode";
-  public static final String DEFAULT_CLUSTER_STATISTICS_MERGE_MODE = ClusterStatisticsMergeMode.PARALLEL.toString();
->>>>>>> 182c4fad
 
   public static final String CTX_DESTINATION = "destination";
   private static final String DEFAULT_DESTINATION = null;
@@ -105,7 +99,7 @@
     );
   }
 
-  public static boolean isDurableShuffleStorageEnabled(final QueryContext queryContext)
+  public static boolean isDurableStorageEnabled(final QueryContext queryContext)
   {
     return queryContext.getBoolean(
         CTX_DURABLE_SHUFFLE_STORAGE,
