--- conflicted
+++ resolved
@@ -84,16 +84,9 @@
       final GroupByStrategySelector strategySelector,
       final ReadableFrameChannel inputChannel,
       final WritableFrameChannel outputChannel,
-<<<<<<< HEAD
       final FrameWriterFactory frameWriterFactory,
-      final FrameReader frameReader
-=======
       final FrameReader frameReader,
-      final RowSignature resultSignature,
-      final ClusterBy clusterBy,
-      final MemoryAllocator allocator,
       final ObjectMapper jsonMapper
->>>>>>> 313d9372
   )
   {
     this.query = query;
