/*
 * Licensed to the Apache Software Foundation (ASF) under one
 * or more contributor license agreements.  See the NOTICE file
 * distributed with this work for additional information
 * regarding copyright ownership.  The ASF licenses this file
 * to you under the Apache License, Version 2.0 (the
 * "License"); you may not use this file except in compliance
 * with the License.  You may obtain a copy of the License at
 *
 *   http://www.apache.org/licenses/LICENSE-2.0
 *
 * Unless required by applicable law or agreed to in writing,
 * software distributed under the License is distributed on an
 * "AS IS" BASIS, WITHOUT WARRANTIES OR CONDITIONS OF ANY
 * KIND, either express or implied.  See the License for the
 * specific language governing permissions and limitations
 * under the License.
 */

package org.apache.druid.msq.exec;

public class Limits
{
  /**
   * Maximum number of columns that can appear in a frame signature.
   * <p>
   * Somewhat less than {@link WorkerMemoryParameters#STANDARD_FRAME_SIZE} divided by typical minimum column size:
   * {@link org.apache.druid.frame.allocation.AppendableMemory#DEFAULT_INITIAL_ALLOCATION_SIZE}.
   */
  public static final int MAX_FRAME_COLUMNS = 2000;

  /**
   * Maximum number of columns that can appear in the clustered by clause
   *
   * There is some arbitrariness in the limit, but it is chosen such that the datasketches sketches do not blow up in
   * memory while computing the partitions for the clustered by keys.
   * This limit along sequential merge of the sketches will help prevent OOMs in both the workers and the controller
   * tasks
   */
  public static final int MAX_CLUSTERED_BY_COLUMNS = (int) (MAX_FRAME_COLUMNS * 0.75);

  /**
   * Maximum number of workers that can be used in a stage, regardless of available memory.
   */
  public static final int MAX_WORKERS = 1000;

  /**
   * Maximum number of input files per worker
   */
  public static final int MAX_INPUT_FILES_PER_WORKER = 10_000;

  /**
   * Maximum number of parse exceptions with their stack traces a worker can send to the controller.
   */
  public static final long MAX_VERBOSE_PARSE_EXCEPTIONS = 5;

  /**
   * Maximum number of warnings with their stack traces a worker can send to the controller.
   */
  public static final long MAX_VERBOSE_WARNINGS = 10;

  /**
   * Maximum number of input bytes per worker in case number of tasks is determined automatically.
   */
  public static final long DEFAULT_MAX_INPUT_BYTES_PER_WORKER = 10 * 1024 * 1024 * 1024L;

  /**
   * Maximum size of the kernel manipulation queue in {@link org.apache.druid.msq.indexing.MSQControllerTask}.
   */
  public static final int MAX_KERNEL_MANIPULATION_QUEUE_SIZE = 100_000;

  /**
<<<<<<< HEAD
   * Maximum number of bytes buffered for each side of a
   * {@link org.apache.druid.msq.querykit.common.SortMergeJoinFrameProcessor}, not counting the most recent frame read.
   */
  public static final int MAX_BUFFERED_BYTES_FOR_SORT_MERGE_JOIN = 10_000_000;
=======
   * Maximum relaunches across all workers.
   */
  public static final int TOTAL_RELAUNCH_LIMIT = 100;

  /**
   * Maximum relaunches per worker. Initial run is not a relaunch. The worker will be spawned 1 + workerRelaunchLimit times before erroring out.
   */
  public static final int PER_WORKER_RELAUNCH_LIMIT = 2;

  /**
   * Max number of workers for {@link ClusterStatisticsMergeMode#PARALLEL}. If the number of workers is more than this,
   * {@link ClusterStatisticsMergeMode#SEQUENTIAL} mode is chosen.
   */
  public static final long MAX_WORKERS_FOR_PARALLEL_MERGE = 100;
>>>>>>> 8d03ace1
}<|MERGE_RESOLUTION|>--- conflicted
+++ resolved
@@ -70,12 +70,12 @@
   public static final int MAX_KERNEL_MANIPULATION_QUEUE_SIZE = 100_000;
 
   /**
-<<<<<<< HEAD
    * Maximum number of bytes buffered for each side of a
    * {@link org.apache.druid.msq.querykit.common.SortMergeJoinFrameProcessor}, not counting the most recent frame read.
    */
   public static final int MAX_BUFFERED_BYTES_FOR_SORT_MERGE_JOIN = 10_000_000;
-=======
+
+  /**
    * Maximum relaunches across all workers.
    */
   public static final int TOTAL_RELAUNCH_LIMIT = 100;
@@ -90,5 +90,4 @@
    * {@link ClusterStatisticsMergeMode#SEQUENTIAL} mode is chosen.
    */
   public static final long MAX_WORKERS_FOR_PARALLEL_MERGE = 100;
->>>>>>> 8d03ace1
 }