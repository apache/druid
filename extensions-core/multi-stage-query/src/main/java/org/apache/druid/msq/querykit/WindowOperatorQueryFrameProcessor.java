/*
 * Licensed to the Apache Software Foundation (ASF) under one
 * or more contributor license agreements.  See the NOTICE file
 * distributed with this work for additional information
 * regarding copyright ownership.  The ASF licenses this file
 * to you under the Apache License, Version 2.0 (the
 * "License"); you may not use this file except in compliance
 * with the License.  You may obtain a copy of the License at
 *
 *   http://www.apache.org/licenses/LICENSE-2.0
 *
 * Unless required by applicable law or agreed to in writing,
 * software distributed under the License is distributed on an
 * "AS IS" BASIS, WITHOUT WARRANTIES OR CONDITIONS OF ANY
 * KIND, either express or implied.  See the License for the
 * specific language governing permissions and limitations
 * under the License.
 */

package org.apache.druid.msq.querykit;

import com.fasterxml.jackson.databind.ObjectMapper;
import com.google.common.collect.Iterables;
import it.unimi.dsi.fastutil.ints.IntSet;
import org.apache.druid.frame.Frame;
import org.apache.druid.frame.channel.FrameWithPartition;
import org.apache.druid.frame.channel.ReadableFrameChannel;
import org.apache.druid.frame.channel.WritableFrameChannel;
import org.apache.druid.frame.processor.FrameProcessor;
import org.apache.druid.frame.processor.FrameProcessors;
import org.apache.druid.frame.processor.FrameRowTooLargeException;
import org.apache.druid.frame.processor.ReturnOrAwait;
import org.apache.druid.frame.read.FrameReader;
import org.apache.druid.frame.util.SettableLongVirtualColumn;
import org.apache.druid.frame.write.FrameWriter;
import org.apache.druid.frame.write.FrameWriterFactory;
import org.apache.druid.java.util.common.Unit;
import org.apache.druid.java.util.common.logger.Logger;
import org.apache.druid.msq.indexing.error.MSQException;
import org.apache.druid.msq.indexing.error.TooManyRowsInAWindowFault;
import org.apache.druid.msq.util.MultiStageQueryContext;
import org.apache.druid.query.operator.OffsetLimit;
import org.apache.druid.query.operator.Operator;
import org.apache.druid.query.operator.OperatorFactory;
import org.apache.druid.query.operator.WindowOperatorQuery;
import org.apache.druid.query.rowsandcols.ConcatRowsAndColumns;
import org.apache.druid.query.rowsandcols.LazilyDecoratedRowsAndColumns;
import org.apache.druid.query.rowsandcols.RowsAndColumns;
import org.apache.druid.query.rowsandcols.concrete.RowBasedFrameRowsAndColumns;
import org.apache.druid.query.rowsandcols.semantic.ColumnSelectorFactoryMaker;
import org.apache.druid.segment.ColumnSelectorFactory;
import org.apache.druid.segment.VirtualColumn;
import org.apache.druid.segment.VirtualColumns;
import org.apache.druid.segment.column.RowSignature;

import javax.annotation.Nullable;
import java.io.Closeable;
import java.io.IOException;
import java.util.ArrayList;
import java.util.Collections;
import java.util.List;
import java.util.concurrent.atomic.AtomicInteger;

public class WindowOperatorQueryFrameProcessor implements FrameProcessor<Object>
{
  private static final Logger log = new Logger(WindowOperatorQueryFrameProcessor.class);

  private final List<OperatorFactory> operatorFactoryList;
  private final ArrayList<RowsAndColumns> resultRowAndCols;
  private final RowsAndColumnsBuilder frameRowsAndColsBuilder;
  private final ReadableFrameChannel inputChannel;
  private final WritableFrameChannel outputChannel;
  private final FrameWriterFactory frameWriterFactory;
  private final FrameReader frameReader;
  private final int maxRowsMaterialized;
<<<<<<< HEAD
  private long currentAllocatorCapacity; // Used for generating FrameRowTooLargeException if needed
=======
  private Cursor frameCursor = null;
  private Supplier<ResultRow> rowSupplierFromFrameCursor;
  private ResultRow outputRow = null;
>>>>>>> 8c4db8ae
  private FrameWriter frameWriter = null;

  private final VirtualColumns frameWriterVirtualColumns;
  private final SettableLongVirtualColumn partitionBoostVirtualColumn;

  private Operator op = null;

  final AtomicInteger rowId = new AtomicInteger(0);

  public WindowOperatorQueryFrameProcessor(
      WindowOperatorQuery query,
      ReadableFrameChannel inputChannel,
      WritableFrameChannel outputChannel,
      FrameWriterFactory frameWriterFactory,
      FrameReader frameReader,
      ObjectMapper jsonMapper,
      final List<OperatorFactory> operatorFactoryList
  )
  {
    this.inputChannel = inputChannel;
    this.outputChannel = outputChannel;
    this.frameWriterFactory = frameWriterFactory;
    this.operatorFactoryList = operatorFactoryList;
    this.frameRowsAndColsBuilder = new RowsAndColumnsBuilder();
    this.resultRowAndCols = new ArrayList<>();
    this.maxRowsMaterialized = MultiStageQueryContext.getMaxRowsMaterializedInWindow(query.context());

    this.frameReader = frameReader;

    // Get virtual columns to be added to the frame writer.
    this.partitionBoostVirtualColumn = new SettableLongVirtualColumn(QueryKitUtils.PARTITION_BOOST_COLUMN);
    final List<VirtualColumn> frameWriterVirtualColumns = new ArrayList<>();
    final VirtualColumn segmentGranularityVirtualColumn =
        QueryKitUtils.makeSegmentGranularityVirtualColumn(jsonMapper, query);
    if (segmentGranularityVirtualColumn != null) {
      frameWriterVirtualColumns.add(segmentGranularityVirtualColumn);
    }
    frameWriterVirtualColumns.add(this.partitionBoostVirtualColumn);
    this.frameWriterVirtualColumns = VirtualColumns.create(frameWriterVirtualColumns);

    initialiseOperator();
  }

  @Override
  public List<ReadableFrameChannel> inputChannels()
  {
    return Collections.singletonList(inputChannel);
  }

  @Override
  public List<WritableFrameChannel> outputChannels()
  {
    return Collections.singletonList(outputChannel);
  }

  @Override
  public ReturnOrAwait<Object> runIncrementally(IntSet readableInputs) throws IOException
  {
<<<<<<< HEAD
    if (inputChannel.canRead()) {
      final Frame frame = inputChannel.read();
      convertRowFrameToRowsAndColumns(frame);

      if (needToProcessBatch()) {
        runAllOpsOnBatch();
        try {
          flushAllRowsAndCols(resultRowAndCols);
        }
        catch (IOException e) {
          throw new RuntimeException(e);
=======
    /*
     There are 2 scenarios:

     *** Scenario 1: Query has atleast one window function with an OVER() clause without a PARTITION BY ***

     In this scenario, we add all the RACs to a single RowsAndColumns to be processed. We do it via ConcatRowsAndColumns, and run all the operators on the ConcatRowsAndColumns.
     This is done because we anyway need to run the operators on the entire set of rows when we have an OVER() clause without a PARTITION BY.
     This scenario corresponds to partitionColumnNames.isEmpty()=true code flow.

     *** Scenario 2: All window functions in the query have OVER() clause with a PARTITION BY ***

     In this scenario, we need to process rows for each PARTITION BY group together, but we can batch multiple PARTITION BY keys into the same RAC before passing it to the operators for processing.
     Batching is fine since the operators list would have the required NaivePartitioningOperatorFactory to segregate each PARTITION BY group during the processing.

     The flow for this scenario can be summarised as following:
     1. Frame Reading and Cursor Initialization: We start by reading a frame from the inputChannel and initializing frameCursor to iterate over the rows in that frame.
     2. Row Comparison: For each row in the frame, we decide whether it belongs to the same PARTITION BY group as the previous row.
                        This is determined by comparePartitionKeys() method.
                        Please refer to the Javadoc of that method for further details and an example illustration.
        2.1. If the PARTITION BY columns of current row matches the PARTITION BY columns of the previous row,
             they belong to the same PARTITION BY group, and gets added to rowsToProcess.
             If the number of total rows materialized exceed maxRowsMaterialized, we process the pending batch via processRowsUpToLastPartition() method.
        2.2. If they don't match, then we have reached a partition boundary.
             In this case, we update the value for lastPartitionIndex.
     3. End of Input: If the input channel is finished, any remaining rows in rowsToProcess are processed.

     *Illustration of Row Comparison step*

     Let's say we have window_function() OVER (PARTITION BY A ORDER BY B) in our query, and we get 3 frames in the input channel to process.

     Frame 1
     A, B
     1, 2
     1, 3
     2, 1 --> PARTITION BY key (column A) changed from 1 to 2.
     2, 2

     Frame 2
     A, B
     3, 1 --> PARTITION BY key (column A) changed from 2 to 3.
     3, 2
     3, 3
     3, 4

     Frame 3
     A, B
     3, 5
     3, 6
     4, 1 --> PARTITION BY key (column A) changed from 3 to 4.
     4, 2

     *Why batching?*
     We batch multiple PARTITION BY keys for processing together to avoid the overhead of creating different RACs for each PARTITION BY keys, as that would be unnecessary in scenarios where we have a large number of PARTITION BY keys, but each key having a single row.

     *Future thoughts: https://github.com/apache/druid/issues/16126*
     Current approach with R&C and operators materialize a single R&C for processing. In case of data with low cardinality a single R&C might be too big to consume. Same for the case of empty OVER() clause.
     Most of the window operations like SUM(), RANK(), RANGE() etc. can be made with 2 passes of the data. We might think to reimplement them in the MSQ way so that we do not have to materialize so much data.
     */

    // If there are rows pending flush, flush them and run again before processing any more rows.
    if (frameHasRowsPendingFlush()) {
      flushAllRowsAndCols();
      return ReturnOrAwait.runAgain();
    }

    if (partitionColumnNames.isEmpty()) {
      // Scenario 1: Query has atleast one window function with an OVER() clause without a PARTITION BY.
      if (inputChannel.canRead()) {
        final Frame frame = inputChannel.read();
        convertRowFrameToRowsAndColumns(frame);
        return ReturnOrAwait.runAgain();
      }

      if (inputChannel.isFinished()) {
        // If no rows are flushed yet, process all rows.
        if (rowId.get() == 0) {
          runAllOpsOnMultipleRac(frameRowsAndCols);
        }

        // If there are still rows pending after operations, run again.
        if (frameHasRowsPendingFlush()) {
          return ReturnOrAwait.runAgain();
        }
        return ReturnOrAwait.returnObject(Unit.instance());
      }
      return ReturnOrAwait.awaitAll(inputChannels().size());
    }

    // Scenario 2: All window functions in the query have OVER() clause with a PARTITION BY
    if (frameCursor == null || frameCursor.isDone()) {
      if (readableInputs.isEmpty()) {
        return ReturnOrAwait.awaitAll(1);
      }

      if (inputChannel.canRead()) {
        final Frame frame = inputChannel.read();
        frameCursor = FrameProcessors.makeCursor(frame, frameReader);
        makeRowSupplierFromFrameCursor();
      } else if (inputChannel.isFinished()) {
        // If we have some rows pending processing, process them.
        // We run it again as it's possible that frame writer's capacity got reached and some output rows are
        // pending flush to the output channel.
        if (!rowsToProcess.isEmpty()) {
          lastPartitionIndex = rowsToProcess.size() - 1;
          processRowsUpToLastPartition();
          return ReturnOrAwait.runAgain();
        }
        return ReturnOrAwait.returnObject(Unit.instance());
      } else {
        return ReturnOrAwait.runAgain();
      }
    }

    while (!frameCursor.isDone()) {
      final ResultRow currentRow = rowSupplierFromFrameCursor.get();
      if (outputRow == null) {
        outputRow = currentRow;
        rowsToProcess.add(currentRow);
      } else if (comparePartitionKeys(outputRow, currentRow, partitionColumnNames)) {
        // Add current row to the same batch of rows for processing.
        rowsToProcess.add(currentRow);
        if (rowsToProcess.size() > maxRowsMaterialized) {
          // We don't want to materialize more than maxRowsMaterialized rows at any point in time, so process the pending batch.
          processRowsUpToLastPartition();
>>>>>>> 8c4db8ae
        }
      }
      return ReturnOrAwait.runAgain();
    } else if (inputChannel.isFinished()) {
      runAllOpsOnBatch();
      return ReturnOrAwait.returnObject(Unit.instance());
    } else {
      return ReturnOrAwait.awaitAll(inputChannels().size());
    }
  }

  private void initialiseOperator()
  {
    op = new Operator()
    {
      @Nullable
      @Override
      public Closeable goOrContinue(Closeable continuationObject, Receiver receiver)
      {
        RowsAndColumns rac = frameRowsAndColsBuilder.build();
        frameRowsAndColsBuilder.clear();
        ensureMaxRowsInAWindowConstraint(rac.numRows());
        receiver.push(rac);

        if (inputChannel.isFinished()) {
          // Only call completed() when the input channel is finished.
          receiver.completed();
          return null; // Signal that the operator has completed its work
        }

        // Return a non-null continuation object to indicate that we want to continue processing.
        return () -> {};
      }
    };
    for (OperatorFactory of : operatorFactoryList) {
      op = of.wrap(op);
    }
  }

  private void runAllOpsOnBatch()
  {
    op.goOrContinue(null, new Operator.Receiver()
    {
      @Override
      public Operator.Signal push(RowsAndColumns rac)
      {
        resultRowAndCols.add(rac);
        return Operator.Signal.GO;
      }

      @Override
      public void completed()
      {
        try {
<<<<<<< HEAD
          flushAllRowsAndCols(resultRowAndCols);
=======
          flushAllRowsAndCols();
>>>>>>> 8c4db8ae
        }
        catch (IOException e) {
          throw new RuntimeException(e);
        }
      }
    });
  }

  /**
   * Flushes {@link #resultRowAndCols} to the frame starting from {@link #rowId}, upto the frame writer's capacity.
   * @throws IOException
   */
  private void flushAllRowsAndCols() throws IOException
  {
    RowsAndColumns rac = new ConcatRowsAndColumns(resultRowAndCols);
<<<<<<< HEAD
    AtomicInteger rowId = new AtomicInteger(0);
    createFrameWriterIfNeeded(rac, rowId);
    writeRacToFrame(rac, rowId);
    resultRowAndCols.clear();
    frameRowsAndColsBuilder.clear();
=======
    createFrameWriterIfNeeded(rac);
    writeRacToFrame(rac);
>>>>>>> 8c4db8ae
  }

  /**
   * @param rac   The frame writer to write this {@link RowsAndColumns} object
   */
  private void createFrameWriterIfNeeded(RowsAndColumns rac)
  {
    if (frameWriter == null) {
      final ColumnSelectorFactoryMaker csfm = ColumnSelectorFactoryMaker.fromRAC(rac);
      final ColumnSelectorFactory frameWriterColumnSelectorFactory = csfm.make(rowId);
      final ColumnSelectorFactory frameWriterColumnSelectorFactoryWithVirtualColumns =
          frameWriterVirtualColumns.wrap(frameWriterColumnSelectorFactory);
      frameWriter = frameWriterFactory.newFrameWriter(frameWriterColumnSelectorFactoryWithVirtualColumns);
    }
  }

  /**
   * @param rac   {@link RowsAndColumns} to be written to frame
   * @throws IOException
   */
  public void writeRacToFrame(RowsAndColumns rac) throws IOException
  {
    final int numRows = rac.numRows();
    while (rowId.get() < numRows) {
      if (frameWriter.addSelection()) {
        incrementBoostColumn();
        rowId.incrementAndGet();
      } else if (frameWriter.getNumRows() > 0) {
        flushFrameWriter();
        createFrameWriterIfNeeded(rac);

        if (frameWriter.addSelection()) {
          incrementBoostColumn();
          rowId.incrementAndGet();
          return;
        } else {
          throw new FrameRowTooLargeException(frameWriterFactory.allocatorCapacity());
        }
      } else {
        throw new FrameRowTooLargeException(frameWriterFactory.allocatorCapacity());
      }
    }

    flushFrameWriter();
    clearRACBuffers();
  }

  @Override
  public void cleanup() throws IOException
  {
    FrameProcessors.closeAll(inputChannels(), outputChannels(), frameWriter);
  }

  /**
   * @return Number of rows flushed to the output channel
   * @throws IOException
   */
  private long flushFrameWriter() throws IOException
  {
    if (frameWriter == null || frameWriter.getNumRows() <= 0) {
      if (frameWriter != null) {
        frameWriter.close();
        frameWriter = null;
      }
      return 0;
    } else {
      final Frame frame = Frame.wrap(frameWriter.toByteArray());
      Iterables.getOnlyElement(outputChannels()).write(new FrameWithPartition(frame, FrameWithPartition.NO_PARTITION));
      frameWriter.close();
      frameWriter = null;
      return frame.numRows();
    }
  }

  /**
   * @param frame Row based frame to be converted to a {@link RowsAndColumns} object
   * Throw an exception if the resultant rac used goes above the guardrail value
   */
  private void convertRowFrameToRowsAndColumns(Frame frame)
  {
    final RowSignature signature = frameReader.signature();
    RowBasedFrameRowsAndColumns frameRowsAndColumns = new RowBasedFrameRowsAndColumns(frame, signature);
    LazilyDecoratedRowsAndColumns ldrc = new LazilyDecoratedRowsAndColumns(
        frameRowsAndColumns,
        null,
        null,
        null,
        OffsetLimit.limit(Integer.MAX_VALUE),
        null,
        null
    );
    // check if existing + newly added rows exceed guardrails
    ensureMaxRowsInAWindowConstraint(frameRowsAndColsBuilder.getNumRows() + ldrc.numRows());
    frameRowsAndColsBuilder.add(ldrc);
  }

  private void ensureMaxRowsInAWindowConstraint(int numRowsInWindow)
  {
    if (numRowsInWindow > maxRowsMaterialized) {
      throw new MSQException(new TooManyRowsInAWindowFault(
          numRowsInWindow,
          maxRowsMaterialized
      ));
    }
  }

  private boolean needToProcessBatch()
  {
    return frameRowsAndColsBuilder.getNumRows() >= maxRowsMaterialized / 2; // Can this be improved further?
  }

  private static class RowsAndColumnsBuilder
  {
    private final List<RowsAndColumns> racList;
    private int totalRows;

    public RowsAndColumnsBuilder()
    {
      this.racList = new ArrayList<>();
      this.totalRows = 0;
    }

    public void add(RowsAndColumns rac)
    {
      racList.add(rac);
      totalRows += rac.numRows();
    }

    public int getNumRows()
    {
      return totalRows;
    }

    public RowsAndColumns build()
    {
      return new ConcatRowsAndColumns(new ArrayList<>(racList));
    }

    public void clear()
    {
      racList.clear();
      totalRows = 0;
    }
  }

  /**
   * Increments the value of the partition boosting column. It should be called once the row value has been written
   * to the frame
   */
  private void incrementBoostColumn()
  {
    partitionBoostVirtualColumn.setValue(partitionBoostVirtualColumn.getValue() + 1);
  }

  /**
   * @return true if frame has rows pending flush to the output channel, false otherwise.
   */
  private boolean frameHasRowsPendingFlush()
  {
    return frameWriter != null && frameWriter.getNumRows() > 0;
  }

  private void clearRACBuffers()
  {
    frameRowsAndCols.clear();
    resultRowAndCols.clear();
    rowId.set(0);
  }
}<|MERGE_RESOLUTION|>--- conflicted
+++ resolved
@@ -73,13 +73,6 @@
   private final FrameWriterFactory frameWriterFactory;
   private final FrameReader frameReader;
   private final int maxRowsMaterialized;
-<<<<<<< HEAD
-  private long currentAllocatorCapacity; // Used for generating FrameRowTooLargeException if needed
-=======
-  private Cursor frameCursor = null;
-  private Supplier<ResultRow> rowSupplierFromFrameCursor;
-  private ResultRow outputRow = null;
->>>>>>> 8c4db8ae
   private FrameWriter frameWriter = null;
 
   private final VirtualColumns frameWriterVirtualColumns;
@@ -138,149 +131,35 @@
   @Override
   public ReturnOrAwait<Object> runIncrementally(IntSet readableInputs) throws IOException
   {
-<<<<<<< HEAD
-    if (inputChannel.canRead()) {
-      final Frame frame = inputChannel.read();
-      convertRowFrameToRowsAndColumns(frame);
-
-      if (needToProcessBatch()) {
-        runAllOpsOnBatch();
-        try {
-          flushAllRowsAndCols(resultRowAndCols);
-        }
-        catch (IOException e) {
-          throw new RuntimeException(e);
-=======
-    /*
-     There are 2 scenarios:
-
-     *** Scenario 1: Query has atleast one window function with an OVER() clause without a PARTITION BY ***
-
-     In this scenario, we add all the RACs to a single RowsAndColumns to be processed. We do it via ConcatRowsAndColumns, and run all the operators on the ConcatRowsAndColumns.
-     This is done because we anyway need to run the operators on the entire set of rows when we have an OVER() clause without a PARTITION BY.
-     This scenario corresponds to partitionColumnNames.isEmpty()=true code flow.
-
-     *** Scenario 2: All window functions in the query have OVER() clause with a PARTITION BY ***
-
-     In this scenario, we need to process rows for each PARTITION BY group together, but we can batch multiple PARTITION BY keys into the same RAC before passing it to the operators for processing.
-     Batching is fine since the operators list would have the required NaivePartitioningOperatorFactory to segregate each PARTITION BY group during the processing.
-
-     The flow for this scenario can be summarised as following:
-     1. Frame Reading and Cursor Initialization: We start by reading a frame from the inputChannel and initializing frameCursor to iterate over the rows in that frame.
-     2. Row Comparison: For each row in the frame, we decide whether it belongs to the same PARTITION BY group as the previous row.
-                        This is determined by comparePartitionKeys() method.
-                        Please refer to the Javadoc of that method for further details and an example illustration.
-        2.1. If the PARTITION BY columns of current row matches the PARTITION BY columns of the previous row,
-             they belong to the same PARTITION BY group, and gets added to rowsToProcess.
-             If the number of total rows materialized exceed maxRowsMaterialized, we process the pending batch via processRowsUpToLastPartition() method.
-        2.2. If they don't match, then we have reached a partition boundary.
-             In this case, we update the value for lastPartitionIndex.
-     3. End of Input: If the input channel is finished, any remaining rows in rowsToProcess are processed.
-
-     *Illustration of Row Comparison step*
-
-     Let's say we have window_function() OVER (PARTITION BY A ORDER BY B) in our query, and we get 3 frames in the input channel to process.
-
-     Frame 1
-     A, B
-     1, 2
-     1, 3
-     2, 1 --> PARTITION BY key (column A) changed from 1 to 2.
-     2, 2
-
-     Frame 2
-     A, B
-     3, 1 --> PARTITION BY key (column A) changed from 2 to 3.
-     3, 2
-     3, 3
-     3, 4
-
-     Frame 3
-     A, B
-     3, 5
-     3, 6
-     4, 1 --> PARTITION BY key (column A) changed from 3 to 4.
-     4, 2
-
-     *Why batching?*
-     We batch multiple PARTITION BY keys for processing together to avoid the overhead of creating different RACs for each PARTITION BY keys, as that would be unnecessary in scenarios where we have a large number of PARTITION BY keys, but each key having a single row.
-
-     *Future thoughts: https://github.com/apache/druid/issues/16126*
-     Current approach with R&C and operators materialize a single R&C for processing. In case of data with low cardinality a single R&C might be too big to consume. Same for the case of empty OVER() clause.
-     Most of the window operations like SUM(), RANK(), RANGE() etc. can be made with 2 passes of the data. We might think to reimplement them in the MSQ way so that we do not have to materialize so much data.
-     */
-
     // If there are rows pending flush, flush them and run again before processing any more rows.
     if (frameHasRowsPendingFlush()) {
       flushAllRowsAndCols();
       return ReturnOrAwait.runAgain();
     }
 
-    if (partitionColumnNames.isEmpty()) {
-      // Scenario 1: Query has atleast one window function with an OVER() clause without a PARTITION BY.
-      if (inputChannel.canRead()) {
-        final Frame frame = inputChannel.read();
-        convertRowFrameToRowsAndColumns(frame);
-        return ReturnOrAwait.runAgain();
-      }
-
-      if (inputChannel.isFinished()) {
-        // If no rows are flushed yet, process all rows.
-        if (rowId.get() == 0) {
-          runAllOpsOnMultipleRac(frameRowsAndCols);
-        }
-
-        // If there are still rows pending after operations, run again.
-        if (frameHasRowsPendingFlush()) {
-          return ReturnOrAwait.runAgain();
-        }
-        return ReturnOrAwait.returnObject(Unit.instance());
-      }
-      return ReturnOrAwait.awaitAll(inputChannels().size());
-    }
-
-    // Scenario 2: All window functions in the query have OVER() clause with a PARTITION BY
-    if (frameCursor == null || frameCursor.isDone()) {
-      if (readableInputs.isEmpty()) {
-        return ReturnOrAwait.awaitAll(1);
-      }
-
-      if (inputChannel.canRead()) {
-        final Frame frame = inputChannel.read();
-        frameCursor = FrameProcessors.makeCursor(frame, frameReader);
-        makeRowSupplierFromFrameCursor();
-      } else if (inputChannel.isFinished()) {
-        // If we have some rows pending processing, process them.
-        // We run it again as it's possible that frame writer's capacity got reached and some output rows are
-        // pending flush to the output channel.
-        if (!rowsToProcess.isEmpty()) {
-          lastPartitionIndex = rowsToProcess.size() - 1;
-          processRowsUpToLastPartition();
-          return ReturnOrAwait.runAgain();
-        }
-        return ReturnOrAwait.returnObject(Unit.instance());
-      } else {
-        return ReturnOrAwait.runAgain();
-      }
-    }
-
-    while (!frameCursor.isDone()) {
-      final ResultRow currentRow = rowSupplierFromFrameCursor.get();
-      if (outputRow == null) {
-        outputRow = currentRow;
-        rowsToProcess.add(currentRow);
-      } else if (comparePartitionKeys(outputRow, currentRow, partitionColumnNames)) {
-        // Add current row to the same batch of rows for processing.
-        rowsToProcess.add(currentRow);
-        if (rowsToProcess.size() > maxRowsMaterialized) {
-          // We don't want to materialize more than maxRowsMaterialized rows at any point in time, so process the pending batch.
-          processRowsUpToLastPartition();
->>>>>>> 8c4db8ae
+    if (inputChannel.canRead()) {
+      final Frame frame = inputChannel.read();
+      convertRowFrameToRowsAndColumns(frame);
+
+      if (needToProcessBatch()) {
+        runAllOpsOnBatch();
+        try {
+          flushAllRowsAndCols();
+        }
+        catch (IOException e) {
+          throw new RuntimeException(e);
         }
       }
       return ReturnOrAwait.runAgain();
     } else if (inputChannel.isFinished()) {
-      runAllOpsOnBatch();
+      if (rowId.get() == 0) {
+        runAllOpsOnBatch();
+      }
+
+      // If there are still rows pending after operations, run again.
+      if (frameHasRowsPendingFlush()) {
+        return ReturnOrAwait.runAgain();
+      }
       return ReturnOrAwait.returnObject(Unit.instance());
     } else {
       return ReturnOrAwait.awaitAll(inputChannels().size());
@@ -307,7 +186,8 @@
         }
 
         // Return a non-null continuation object to indicate that we want to continue processing.
-        return () -> {};
+        return () -> {
+        };
       }
     };
     for (OperatorFactory of : operatorFactoryList) {
@@ -330,11 +210,7 @@
       public void completed()
       {
         try {
-<<<<<<< HEAD
-          flushAllRowsAndCols(resultRowAndCols);
-=======
           flushAllRowsAndCols();
->>>>>>> 8c4db8ae
         }
         catch (IOException e) {
           throw new RuntimeException(e);
@@ -345,25 +221,20 @@
 
   /**
    * Flushes {@link #resultRowAndCols} to the frame starting from {@link #rowId}, upto the frame writer's capacity.
+   *
    * @throws IOException
    */
   private void flushAllRowsAndCols() throws IOException
   {
     RowsAndColumns rac = new ConcatRowsAndColumns(resultRowAndCols);
-<<<<<<< HEAD
-    AtomicInteger rowId = new AtomicInteger(0);
-    createFrameWriterIfNeeded(rac, rowId);
-    writeRacToFrame(rac, rowId);
-    resultRowAndCols.clear();
-    frameRowsAndColsBuilder.clear();
-=======
     createFrameWriterIfNeeded(rac);
     writeRacToFrame(rac);
->>>>>>> 8c4db8ae
-  }
-
-  /**
-   * @param rac   The frame writer to write this {@link RowsAndColumns} object
+//    resultRowAndCols.clear();
+//    frameRowsAndColsBuilder.clear();
+  }
+
+  /**
+   * @param rac The frame writer to write this {@link RowsAndColumns} object
    */
   private void createFrameWriterIfNeeded(RowsAndColumns rac)
   {
@@ -377,7 +248,7 @@
   }
 
   /**
-   * @param rac   {@link RowsAndColumns} to be written to frame
+   * @param rac {@link RowsAndColumns} to be written to frame
    * @throws IOException
    */
   public void writeRacToFrame(RowsAndColumns rac) throws IOException
@@ -436,7 +307,7 @@
 
   /**
    * @param frame Row based frame to be converted to a {@link RowsAndColumns} object
-   * Throw an exception if the resultant rac used goes above the guardrail value
+   *              Throw an exception if the resultant rac used goes above the guardrail value
    */
   private void convertRowFrameToRowsAndColumns(Frame frame)
   {
@@ -524,8 +395,8 @@
 
   private void clearRACBuffers()
   {
-    frameRowsAndCols.clear();
     resultRowAndCols.clear();
+//    frameRowsAndColsBuilder.clear();
     rowId.set(0);
   }
 }