--- conflicted
+++ resolved
@@ -89,12 +89,7 @@
       final ScanQuery query,
       final ReadableInput baseInput,
       final Int2ObjectMap<ReadableInput> sideChannels,
-<<<<<<< HEAD
-      final JoinableFactoryWrapper joinableFactory,
       final ResourceHolder<WritableFrameChannel> outputChannelHolder,
-=======
-      final ResourceHolder<WritableFrameChannel> outputChannel,
->>>>>>> a8eb3f2f
       final ResourceHolder<FrameWriterFactory> frameWriterFactoryHolder,
       @Nullable final AtomicLong runningCountForLimit,
       final long memoryReservedForBroadcastJoin,
@@ -105,12 +100,7 @@
         query,
         baseInput,
         sideChannels,
-<<<<<<< HEAD
-        joinableFactory,
         outputChannelHolder,
-=======
-        outputChannel,
->>>>>>> a8eb3f2f
         frameWriterFactoryHolder,
         memoryReservedForBroadcastJoin
     );
