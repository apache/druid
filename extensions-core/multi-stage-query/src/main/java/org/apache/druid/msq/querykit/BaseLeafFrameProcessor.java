/*
 * Licensed to the Apache Software Foundation (ASF) under one
 * or more contributor license agreements.  See the NOTICE file
 * distributed with this work for additional information
 * regarding copyright ownership.  The ASF licenses this file
 * to you under the Apache License, Version 2.0 (the
 * "License"); you may not use this file except in compliance
 * with the License.  You may obtain a copy of the License at
 *
 *   http://www.apache.org/licenses/LICENSE-2.0
 *
 * Unless required by applicable law or agreed to in writing,
 * software distributed under the License is distributed on an
 * "AS IS" BASIS, WITHOUT WARRANTIES OR CONDITIONS OF ANY
 * KIND, either express or implied.  See the License for the
 * specific language governing permissions and limitations
 * under the License.
 */

package org.apache.druid.msq.querykit;

import it.unimi.dsi.fastutil.ints.Int2IntMap;
import it.unimi.dsi.fastutil.ints.Int2IntOpenHashMap;
import it.unimi.dsi.fastutil.ints.Int2ObjectMap;
import it.unimi.dsi.fastutil.ints.IntSet;
import org.apache.druid.collections.ResourceHolder;
import org.apache.druid.frame.channel.ReadableFrameChannel;
import org.apache.druid.frame.channel.WritableFrameChannel;
import org.apache.druid.frame.processor.FrameProcessor;
import org.apache.druid.frame.processor.FrameProcessors;
import org.apache.druid.frame.processor.ReturnOrAwait;
import org.apache.druid.frame.read.FrameReader;
import org.apache.druid.frame.write.FrameWriterFactory;
import org.apache.druid.java.util.common.ISE;
import org.apache.druid.java.util.common.Pair;
import org.apache.druid.msq.input.ReadableInput;
import org.apache.druid.msq.input.table.SegmentWithDescriptor;
import org.apache.druid.query.DataSource;
import org.apache.druid.query.JoinDataSource;
import org.apache.druid.query.Query;
import org.apache.druid.segment.ReferenceCountingSegment;
import org.apache.druid.segment.Segment;
import org.apache.druid.segment.SegmentReference;

import java.io.IOException;
import java.util.ArrayList;
import java.util.Collections;
import java.util.List;
import java.util.concurrent.atomic.AtomicLong;
import java.util.function.Function;

public abstract class BaseLeafFrameProcessor implements FrameProcessor<Long>
{
  private final Query<?> query;
  private final ReadableInput baseInput;
  private final List<ReadableFrameChannel> inputChannels;
  private final ResourceHolder<WritableFrameChannel> outputChannelHolder;
  private final ResourceHolder<FrameWriterFactory> frameWriterFactoryHolder;
  private final BroadcastJoinHelper broadcastJoinHelper;

  private Function<SegmentReference, SegmentReference> segmentMapFn;

  protected BaseLeafFrameProcessor(
      final Query<?> query,
      final ReadableInput baseInput,
      final Int2ObjectMap<ReadableInput> sideChannels,
<<<<<<< HEAD
      final JoinableFactoryWrapper joinableFactory,
      final ResourceHolder<WritableFrameChannel> outputChannelHolder,
=======
      final ResourceHolder<WritableFrameChannel> outputChannel,
>>>>>>> a8eb3f2f
      final ResourceHolder<FrameWriterFactory> frameWriterFactoryHolder,
      final long memoryReservedForBroadcastJoin
  )
  {
    this.query = query;
    this.baseInput = baseInput;
    this.outputChannelHolder = outputChannelHolder;
    this.frameWriterFactoryHolder = frameWriterFactoryHolder;

    final Pair<List<ReadableFrameChannel>, BroadcastJoinHelper> inputChannelsAndBroadcastJoinHelper =
        makeInputChannelsAndBroadcastJoinHelper(
            query.getDataSource(),
            baseInput,
            sideChannels,
            memoryReservedForBroadcastJoin
        );

    this.inputChannels = inputChannelsAndBroadcastJoinHelper.lhs;
    this.broadcastJoinHelper = inputChannelsAndBroadcastJoinHelper.rhs;
  }

  /**
   * Helper that enables implementations of {@link BaseLeafFrameProcessorFactory} to set up their primary and side channels.
   */
  private static Pair<List<ReadableFrameChannel>, BroadcastJoinHelper> makeInputChannelsAndBroadcastJoinHelper(
      final DataSource dataSource,
      final ReadableInput baseInput,
      final Int2ObjectMap<ReadableInput> sideChannels,
      final long memoryReservedForBroadcastJoin
  )
  {
    if (!(dataSource instanceof JoinDataSource) && !sideChannels.isEmpty()) {
      throw new ISE("Did not expect side channels for dataSource [%s]", dataSource);
    }

    final List<ReadableFrameChannel> inputChannels = new ArrayList<>();
    final BroadcastJoinHelper broadcastJoinHelper;

    if (baseInput.hasChannel()) {
      inputChannels.add(baseInput.getChannel());
    }

    if (dataSource instanceof JoinDataSource) {
      final Int2IntMap inputNumberToProcessorChannelMap = new Int2IntOpenHashMap();
      final List<FrameReader> channelReaders = new ArrayList<>();

      if (baseInput.hasChannel()) {
        // BroadcastJoinHelper doesn't need to read the base channel, so stub in a null reader.
        channelReaders.add(null);
      }

      for (Int2ObjectMap.Entry<ReadableInput> sideChannelEntry : sideChannels.int2ObjectEntrySet()) {
        final int inputNumber = sideChannelEntry.getIntKey();
        inputNumberToProcessorChannelMap.put(inputNumber, inputChannels.size());
        inputChannels.add(sideChannelEntry.getValue().getChannel());
        channelReaders.add(sideChannelEntry.getValue().getChannelFrameReader());
      }

      broadcastJoinHelper = new BroadcastJoinHelper(
          inputNumberToProcessorChannelMap,
          inputChannels,
          channelReaders,
          memoryReservedForBroadcastJoin
      );
    } else {
      broadcastJoinHelper = null;
    }

    return Pair.of(inputChannels, broadcastJoinHelper);
  }

  @Override
  public List<ReadableFrameChannel> inputChannels()
  {
    return inputChannels;
  }

  @Override
  public List<WritableFrameChannel> outputChannels()
  {
    return Collections.singletonList(outputChannelHolder.get());
  }

  @Override
  public ReturnOrAwait<Long> runIncrementally(final IntSet readableInputs) throws IOException
  {
    if (!initializeSegmentMapFn(readableInputs)) {
      return ReturnOrAwait.awaitAll(broadcastJoinHelper.getSideChannelNumbers());
    } else if (readableInputs.size() != inputChannels.size()) {
      return ReturnOrAwait.awaitAll(inputChannels.size());
    } else if (baseInput.hasSegment()) {
      return runWithSegment(baseInput.getSegment());
    } else {
      assert baseInput.hasChannel();
      return runWithInputChannel(baseInput.getChannel(), baseInput.getChannelFrameReader());
    }
  }

  @Override
  public void cleanup() throws IOException
  {
    FrameProcessors.closeAll(inputChannels(), Collections.emptyList(), outputChannelHolder, frameWriterFactoryHolder);
  }

  protected FrameWriterFactory getFrameWriterFactory()
  {
    return frameWriterFactoryHolder.get();
  }

  protected abstract ReturnOrAwait<Long> runWithSegment(SegmentWithDescriptor segment) throws IOException;

  protected abstract ReturnOrAwait<Long> runWithInputChannel(
      ReadableFrameChannel inputChannel,
      FrameReader inputFrameReader
  ) throws IOException;

  /**
   * Helper intended to be used by subclasses. Applies {@link #segmentMapFn}, which applies broadcast joins
   * if applicable to this query.
   */
  protected SegmentReference mapSegment(final Segment segment)
  {
    return segmentMapFn.apply(ReferenceCountingSegment.wrapRootGenerationSegment(segment));
  }

  private boolean initializeSegmentMapFn(final IntSet readableInputs)
  {
    final AtomicLong cpuAccumulator = new AtomicLong();
    if (segmentMapFn != null) {
      return true;
    } else if (broadcastJoinHelper == null) {
      segmentMapFn = Function.identity();
      return true;
    } else {
      final boolean retVal = broadcastJoinHelper.buildBroadcastTablesIncrementally(readableInputs);
      DataSource inlineChannelDataSource = broadcastJoinHelper.inlineChannelData(query.getDataSource());
      if (retVal) {
        segmentMapFn = inlineChannelDataSource.createSegmentMapFunction(query, cpuAccumulator);
      }
      return retVal;
    }
  }
}<|MERGE_RESOLUTION|>--- conflicted
+++ resolved
@@ -64,12 +64,7 @@
       final Query<?> query,
       final ReadableInput baseInput,
       final Int2ObjectMap<ReadableInput> sideChannels,
-<<<<<<< HEAD
-      final JoinableFactoryWrapper joinableFactory,
       final ResourceHolder<WritableFrameChannel> outputChannelHolder,
-=======
-      final ResourceHolder<WritableFrameChannel> outputChannel,
->>>>>>> a8eb3f2f
       final ResourceHolder<FrameWriterFactory> frameWriterFactoryHolder,
       final long memoryReservedForBroadcastJoin
   )
