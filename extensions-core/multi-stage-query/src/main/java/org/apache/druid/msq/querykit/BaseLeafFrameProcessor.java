/*
 * Licensed to the Apache Software Foundation (ASF) under one
 * or more contributor license agreements.  See the NOTICE file
 * distributed with this work for additional information
 * regarding copyright ownership.  The ASF licenses this file
 * to you under the Apache License, Version 2.0 (the
 * "License"); you may not use this file except in compliance
 * with the License.  You may obtain a copy of the License at
 *
 *   http://www.apache.org/licenses/LICENSE-2.0
 *
 * Unless required by applicable law or agreed to in writing,
 * software distributed under the License is distributed on an
 * "AS IS" BASIS, WITHOUT WARRANTIES OR CONDITIONS OF ANY
 * KIND, either express or implied.  See the License for the
 * specific language governing permissions and limitations
 * under the License.
 */

package org.apache.druid.msq.querykit;

import it.unimi.dsi.fastutil.ints.IntSet;
import org.apache.druid.collections.ResourceHolder;
import org.apache.druid.frame.channel.ReadableFrameChannel;
import org.apache.druid.frame.channel.WritableFrameChannel;
import org.apache.druid.frame.processor.FrameProcessor;
import org.apache.druid.frame.processor.FrameProcessors;
import org.apache.druid.frame.processor.ReturnOrAwait;
import org.apache.druid.frame.read.FrameReader;
import org.apache.druid.frame.write.FrameWriterFactory;
import org.apache.druid.java.util.common.Unit;
import org.apache.druid.msq.input.ReadableInput;
import org.apache.druid.msq.input.table.SegmentWithDescriptor;
import org.apache.druid.segment.ReferenceCountingSegment;
import org.apache.druid.segment.Segment;
import org.apache.druid.segment.SegmentReference;

import java.io.IOException;
import java.util.Collections;
import java.util.List;
import java.util.function.Function;

public abstract class BaseLeafFrameProcessor implements FrameProcessor<Object>
{
  private final ReadableInput baseInput;
  private final ResourceHolder<WritableFrameChannel> outputChannelHolder;
  private final ResourceHolder<FrameWriterFactory> frameWriterFactoryHolder;
  private final Function<SegmentReference, SegmentReference> segmentMapFn;

  protected BaseLeafFrameProcessor(
      final ReadableInput baseInput,
      final Function<SegmentReference, SegmentReference> segmentMapFn,
      final ResourceHolder<WritableFrameChannel> outputChannelHolder,
      final ResourceHolder<FrameWriterFactory> frameWriterFactoryHolder
  )
  {
    this.baseInput = baseInput;
    this.outputChannelHolder = outputChannelHolder;
    this.frameWriterFactoryHolder = frameWriterFactoryHolder;
    this.segmentMapFn = segmentMapFn;
  }

  @Override
  public List<ReadableFrameChannel> inputChannels()
  {
    if (baseInput.hasSegment()) {
      return Collections.emptyList();
    } else {
      return Collections.singletonList(baseInput.getChannel());
    }
  }

  @Override
  public List<WritableFrameChannel> outputChannels()
  {
    return Collections.singletonList(outputChannelHolder.get());
  }

  @Override
  public ReturnOrAwait<Object> runIncrementally(final IntSet readableInputs) throws IOException
  {
<<<<<<< HEAD
    if (!initializeSegmentMapFn(readableInputs)) {
      return ReturnOrAwait.awaitAll(broadcastJoinHelper.getSideChannelNumbers());
    } else if (readableInputs.size() != inputChannels.size()) {
      return ReturnOrAwait.awaitAll(inputChannels.size());
    } else if (baseInput.hasSegment()) {
      SegmentWithDescriptor segment = baseInput.getSegment();
      if (segment.isLoadedOnServer()) {
        return runWithLoadedSegment(baseInput.getSegment());
      } else {
        return runWithSegment(baseInput.getSegment());
      }
=======
    final ReturnOrAwait<Unit> retVal;

    if (baseInput.hasSegment()) {
      retVal = runWithSegment(baseInput.getSegment());
>>>>>>> 28870c70
    } else {
      retVal = runWithInputChannel(baseInput.getChannel(), baseInput.getChannelFrameReader());
    }

    //noinspection rawtypes,unchecked
    return (ReturnOrAwait) retVal;
  }

  @Override
  public void cleanup() throws IOException
  {
    // Don't close the output channel, because multiple workers write to the same channel.
    // The channel should be closed by the caller.
    FrameProcessors.closeAll(inputChannels(), Collections.emptyList(), outputChannelHolder, frameWriterFactoryHolder);
  }

  protected FrameWriterFactory getFrameWriterFactory()
  {
    return frameWriterFactoryHolder.get();
  }

<<<<<<< HEAD
  protected abstract ReturnOrAwait<Long> runWithSegment(SegmentWithDescriptor segment) throws IOException;
  protected abstract ReturnOrAwait<Long> runWithLoadedSegment(SegmentWithDescriptor segment) throws IOException;
=======
  protected abstract ReturnOrAwait<Unit> runWithSegment(SegmentWithDescriptor segment) throws IOException;
>>>>>>> 28870c70

  protected abstract ReturnOrAwait<Unit> runWithInputChannel(
      ReadableFrameChannel inputChannel,
      FrameReader inputFrameReader
  ) throws IOException;

  /**
   * Helper intended to be used by subclasses. Applies {@link #segmentMapFn}, which applies broadcast joins
   * if applicable to this query.
   */
  protected SegmentReference mapSegment(final Segment segment)
  {
    return segmentMapFn.apply(ReferenceCountingSegment.wrapRootGenerationSegment(segment));
  }
}<|MERGE_RESOLUTION|>--- conflicted
+++ resolved
@@ -79,24 +79,15 @@
   @Override
   public ReturnOrAwait<Object> runIncrementally(final IntSet readableInputs) throws IOException
   {
-<<<<<<< HEAD
-    if (!initializeSegmentMapFn(readableInputs)) {
-      return ReturnOrAwait.awaitAll(broadcastJoinHelper.getSideChannelNumbers());
-    } else if (readableInputs.size() != inputChannels.size()) {
-      return ReturnOrAwait.awaitAll(inputChannels.size());
-    } else if (baseInput.hasSegment()) {
-      SegmentWithDescriptor segment = baseInput.getSegment();
-      if (segment.isLoadedOnServer()) {
-        return runWithLoadedSegment(baseInput.getSegment());
-      } else {
-        return runWithSegment(baseInput.getSegment());
-      }
-=======
     final ReturnOrAwait<Unit> retVal;
 
     if (baseInput.hasSegment()) {
-      retVal = runWithSegment(baseInput.getSegment());
->>>>>>> 28870c70
+      SegmentWithDescriptor segment = baseInput.getSegment();
+      if (segment.isLoadedOnServer()) {
+        retVal = runWithLoadedSegment(baseInput.getSegment());
+      } else {
+        retVal = runWithSegment(baseInput.getSegment());
+      }
     } else {
       retVal = runWithInputChannel(baseInput.getChannel(), baseInput.getChannelFrameReader());
     }
@@ -118,12 +109,8 @@
     return frameWriterFactoryHolder.get();
   }
 
-<<<<<<< HEAD
-  protected abstract ReturnOrAwait<Long> runWithSegment(SegmentWithDescriptor segment) throws IOException;
-  protected abstract ReturnOrAwait<Long> runWithLoadedSegment(SegmentWithDescriptor segment) throws IOException;
-=======
   protected abstract ReturnOrAwait<Unit> runWithSegment(SegmentWithDescriptor segment) throws IOException;
->>>>>>> 28870c70
+  protected abstract ReturnOrAwait<Unit> runWithLoadedSegment(SegmentWithDescriptor segment) throws IOException;
 
   protected abstract ReturnOrAwait<Unit> runWithInputChannel(
       ReadableFrameChannel inputChannel,
