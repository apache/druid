/*
 * Licensed to the Apache Software Foundation (ASF) under one
 * or more contributor license agreements.  See the NOTICE file
 * distributed with this work for additional information
 * regarding copyright ownership.  The ASF licenses this file
 * to you under the Apache License, Version 2.0 (the
 * "License"); you may not use this file except in compliance
 * with the License.  You may obtain a copy of the License at
 *
 *   http://www.apache.org/licenses/LICENSE-2.0
 *
 * Unless required by applicable law or agreed to in writing,
 * software distributed under the License is distributed on an
 * "AS IS" BASIS, WITHOUT WARRANTIES OR CONDITIONS OF ANY
 * KIND, either express or implied.  See the License for the
 * specific language governing permissions and limitations
 * under the License.
 */

package org.apache.druid.security.pac4j;

import com.fasterxml.jackson.annotation.JsonCreator;
import com.fasterxml.jackson.annotation.JsonProperty;
import com.google.common.base.Preconditions;
import org.apache.druid.metadata.PasswordProvider;

import javax.annotation.Nullable;

public class OIDCConfig
{
  private final String DEFAULT_SCOPE = "name";
  @JsonProperty
  private final String clientID;

  @JsonProperty
  private final PasswordProvider clientSecret;

  @JsonProperty
  private final String discoveryURI;

  @JsonProperty
<<<<<<< HEAD
  private String scope;
=======
  private final String oidcClaim;
>>>>>>> daff7fe7

  @JsonCreator
  public OIDCConfig(
      @JsonProperty("clientID") String clientID,
      @JsonProperty("clientSecret") PasswordProvider clientSecret,
      @JsonProperty("discoveryURI") String discoveryURI,
<<<<<<< HEAD
      @JsonProperty("scope") @Nullable String scope
=======
      @JsonProperty("oidcClaim") String oidcClaim
>>>>>>> daff7fe7
  )
  {
    this.clientID = Preconditions.checkNotNull(clientID, "null clientID");
    this.clientSecret = Preconditions.checkNotNull(clientSecret, "null clientSecret");
    this.discoveryURI = Preconditions.checkNotNull(discoveryURI, "null discoveryURI");
<<<<<<< HEAD
    this.scope = scope;
=======
    this.oidcClaim = oidcClaim == null ? DEFAULT_SCOPE : oidcClaim;
>>>>>>> daff7fe7
  }

  @JsonProperty
  public String getClientID()
  {
    return clientID;
  }

  @JsonProperty
  public PasswordProvider getClientSecret()
  {
    return clientSecret;
  }

  @JsonProperty
  public String getDiscoveryURI()
  {
    return discoveryURI;
  }

  @JsonProperty
<<<<<<< HEAD
  public String getScope()
  {
    return scope;
=======
  public String getOidcClaim()
  {
    return oidcClaim;
>>>>>>> daff7fe7
  }
}<|MERGE_RESOLUTION|>--- conflicted
+++ resolved
@@ -39,32 +39,25 @@
   private final String discoveryURI;
 
   @JsonProperty
-<<<<<<< HEAD
-  private String scope;
-=======
   private final String oidcClaim;
->>>>>>> daff7fe7
+
+  @JsonProperty
+  private final String scope;
 
   @JsonCreator
   public OIDCConfig(
       @JsonProperty("clientID") String clientID,
       @JsonProperty("clientSecret") PasswordProvider clientSecret,
       @JsonProperty("discoveryURI") String discoveryURI,
-<<<<<<< HEAD
+      @JsonProperty("oidcClaim") String oidcClaim,
       @JsonProperty("scope") @Nullable String scope
-=======
-      @JsonProperty("oidcClaim") String oidcClaim
->>>>>>> daff7fe7
   )
   {
     this.clientID = Preconditions.checkNotNull(clientID, "null clientID");
     this.clientSecret = Preconditions.checkNotNull(clientSecret, "null clientSecret");
     this.discoveryURI = Preconditions.checkNotNull(discoveryURI, "null discoveryURI");
-<<<<<<< HEAD
+    this.oidcClaim = oidcClaim == null ? DEFAULT_SCOPE : oidcClaim;
     this.scope = scope;
-=======
-    this.oidcClaim = oidcClaim == null ? DEFAULT_SCOPE : oidcClaim;
->>>>>>> daff7fe7
   }
 
   @JsonProperty
@@ -86,14 +79,14 @@
   }
 
   @JsonProperty
-<<<<<<< HEAD
+  public String getOidcClaim()
+  {
+    return oidcClaim;
+  }
+
+  @JsonProperty
   public String getScope()
   {
     return scope;
-=======
-  public String getOidcClaim()
-  {
-    return oidcClaim;
->>>>>>> daff7fe7
   }
 }