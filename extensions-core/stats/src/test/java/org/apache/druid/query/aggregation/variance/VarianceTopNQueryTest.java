--- conflicted
+++ resolved
@@ -85,11 +85,7 @@
                 )
             )
         )
-<<<<<<< HEAD
-        .postAggregators(Collections.singletonList(QueryRunnerTestHelper.ADD_ROWS_INDEX_CONSTANT))
-=======
-        .postAggregators(QueryRunnerTestHelper.addRowsIndexConstant)
->>>>>>> b2867c9d
+        .postAggregators(QueryRunnerTestHelper.ADD_ROWS_INDEX_CONSTANT)
         .build();
 
     List<Result<TopNResultValue>> expectedResults = Collections.singletonList(
