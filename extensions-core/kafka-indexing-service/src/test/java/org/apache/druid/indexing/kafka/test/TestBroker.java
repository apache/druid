/*
 * Licensed to the Apache Software Foundation (ASF) under one
 * or more contributor license agreements.  See the NOTICE file
 * distributed with this work for additional information
 * regarding copyright ownership.  The ASF licenses this file
 * to you under the Apache License, Version 2.0 (the
 * "License"); you may not use this file except in compliance
 * with the License.  You may obtain a copy of the License at
 *
 *   http://www.apache.org/licenses/LICENSE-2.0
 *
 * Unless required by applicable law or agreed to in writing,
 * software distributed under the License is distributed on an
 * "AS IS" BASIS, WITHOUT WARRANTIES OR CONDITIONS OF ANY
 * KIND, either express or implied.  See the License for the
 * specific language governing permissions and limitations
 * under the License.
 */

package org.apache.druid.indexing.kafka.test;

import com.google.common.collect.ImmutableMap;
import kafka.server.KafkaConfig;
import kafka.server.KafkaServer;
import org.apache.druid.indexing.kafka.KafkaConsumerConfigs;
import org.apache.druid.java.util.common.FileUtils;
import org.apache.druid.java.util.common.StringUtils;
import org.apache.kafka.clients.admin.Admin;
import org.apache.kafka.clients.consumer.KafkaConsumer;
import org.apache.kafka.clients.producer.KafkaProducer;
import org.apache.kafka.common.serialization.ByteArraySerializer;
import org.apache.kafka.common.utils.Time;
import scala.Some;
import scala.collection.immutable.List$;

import javax.annotation.Nullable;
import java.io.Closeable;
import java.io.File;
import java.io.IOException;
import java.util.HashMap;
import java.util.Map;
import java.util.Properties;
import java.util.Random;
import java.util.concurrent.ThreadLocalRandom;

public class TestBroker implements Closeable
{
  private static final Random RANDOM = ThreadLocalRandom.current();
  private final String zookeeperConnect;
  private final File directory;
  private final boolean directoryCleanup;
  private final int id;
  private final Map<String, Object> brokerProps;

  private volatile KafkaServer server;

  public TestBroker(
      String zookeeperConnect,
      @Nullable File directory,
      int id,
      Map<String, Object> brokerProps
  )
  {
    this.zookeeperConnect = zookeeperConnect;
    this.directory = directory == null ? FileUtils.createTempDir() : directory;
    this.directoryCleanup = directory == null;
    this.id = id;
    this.brokerProps = brokerProps == null ? ImmutableMap.of() : brokerProps;
  }

  public void start()
  {
    final Properties props = new Properties();
    props.setProperty("zookeeper.connect", zookeeperConnect);
    props.setProperty("zookeeper.session.timeout.ms", "30000");
    props.setProperty("zookeeper.connection.timeout.ms", "30000");
    props.setProperty("log.dirs", directory.toString());
    props.setProperty("broker.id", String.valueOf(id));
    props.setProperty("port", String.valueOf(ThreadLocalRandom.current().nextInt(9999) + 10000));
    props.setProperty("advertised.host.name", "localhost");
    props.setProperty("transaction.state.log.replication.factor", "1");
    props.setProperty("offsets.topic.replication.factor", "1");
    props.setProperty("transaction.state.log.min.isr", "1");
    props.putAll(brokerProps);

    final KafkaConfig config = new KafkaConfig(props);

    server = new KafkaServer(
        config,
        Time.SYSTEM,
        Some.apply(StringUtils.format("TestingBroker[%d]-", id)),
        List$.MODULE$.empty()
    );
    server.startup();
  }

  public int getPort()
  {
    return server.socketServer().config().port();
  }

  public KafkaProducer<byte[], byte[]> newProducer()
  {
    return new KafkaProducer<>(producerProperties());
  }

  public Admin newAdminClient()
  {
    return Admin.create(adminClientProperties());
  }

  Map<String, Object> adminClientProperties()
  {
    final Map<String, Object> props = new HashMap<>();
    commonClientProperties(props);
    return props;
  }

  public KafkaConsumer<byte[], byte[]> newConsumer()
  {
    return new KafkaConsumer<>(consumerProperties());
  }

  public Map<String, Object> producerProperties()
  {
    final Map<String, Object> props = new HashMap<>();
    commonClientProperties(props);
    props.put("key.serializer", ByteArraySerializer.class.getName());
    props.put("value.serializer", ByteArraySerializer.class.getName());
    props.put("acks", "all");
    props.put("enable.idempotence", "true");
    props.put("transactional.id", String.valueOf(RANDOM.nextInt()));
    return props;
  }

  void commonClientProperties(Map<String, Object> props)
  {
    props.put("bootstrap.servers", StringUtils.format("localhost:%d", getPort()));
  }

  public Map<String, Object> consumerProperties()
  {
<<<<<<< HEAD
    final Map<String, Object> props = KafkaConsumerConfigs.getConsumerProperties(true);
=======
    final Map<String, Object> props = KafkaConsumerConfigs.getConsumerProperties(new HashMap<>());
>>>>>>> f4e31af7
    props.put("bootstrap.servers", StringUtils.format("localhost:%d", getPort()));
    return props;
  }

  @Override
  public void close() throws IOException
  {
    if (server != null) {
      server.shutdown();
      server.awaitShutdown();
    }
    if (directoryCleanup) {
      FileUtils.deleteDirectory(directory);
    }
  }
}<|MERGE_RESOLUTION|>--- conflicted
+++ resolved
@@ -140,11 +140,7 @@
 
   public Map<String, Object> consumerProperties()
   {
-<<<<<<< HEAD
-    final Map<String, Object> props = KafkaConsumerConfigs.getConsumerProperties(true);
-=======
     final Map<String, Object> props = KafkaConsumerConfigs.getConsumerProperties(new HashMap<>());
->>>>>>> f4e31af7
     props.put("bootstrap.servers", StringUtils.format("localhost:%d", getPort()));
     return props;
   }
