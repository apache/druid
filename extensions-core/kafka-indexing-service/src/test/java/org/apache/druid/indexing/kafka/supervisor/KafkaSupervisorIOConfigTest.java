--- conflicted
+++ resolved
@@ -308,11 +308,8 @@
         null,
         null,
         null,
-<<<<<<< HEAD
-        false
-=======
+        false,
         null
->>>>>>> e1609673
     );
     String ioConfig = mapper.writeValueAsString(kafkaSupervisorIOConfig);
     KafkaSupervisorIOConfig kafkaSupervisorIOConfig1 = mapper.readValue(ioConfig, KafkaSupervisorIOConfig.class);
@@ -354,11 +351,8 @@
         null,
         null,
         mapper.convertValue(idleConfig, IdleConfig.class),
-<<<<<<< HEAD
-        false
-=======
+        false,
         null
->>>>>>> e1609673
     );
     String ioConfig = mapper.writeValueAsString(kafkaSupervisorIOConfig);
     KafkaSupervisorIOConfig kafkaSupervisorIOConfig1 = mapper.readValue(ioConfig, KafkaSupervisorIOConfig.class);
