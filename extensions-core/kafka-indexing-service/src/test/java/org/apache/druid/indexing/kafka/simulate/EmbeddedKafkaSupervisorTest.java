--- conflicted
+++ resolved
@@ -45,7 +45,6 @@
 import org.apache.kafka.clients.producer.ProducerRecord;
 import org.joda.time.DateTime;
 import org.joda.time.Interval;
-import org.joda.time.Period;
 import org.junit.jupiter.api.Assertions;
 import org.junit.jupiter.api.Test;
 
@@ -145,14 +144,13 @@
 
   private KafkaSupervisorSpec createKafkaSupervisor(String supervisorId, String topic)
   {
-<<<<<<< HEAD
     return new KafkaSupervisorSpecBuilder()
         .withDataSchema(
             schema -> schema
                 .withTimestamp(new TimestampSpec("timestamp", null, null))
                 .withDimensions(DimensionsSpec.EMPTY)
         )
-        .withTuningConfig(tuningConfig -> tuningConfig.withMaxRowsPerSegment(1))
+        .withTuningConfig(tuningConfig -> tuningConfig.withMaxRowsPerSegment(1).withReleaseLocksOnHandoff(true))
         .withIoConfig(
             ioConfig -> ioConfig
                 .withInputFormat(new CsvInputFormat(List.of("timestamp", "item"), null, null, false, 0, false))
@@ -161,41 +159,6 @@
         )
         .withId(supervisorId)
         .build(dataSource, topic);
-=======
-    return new KafkaSupervisorSpec(
-        supervisorId,
-        null,
-        DataSchema.builder()
-                  .withDataSource(dataSource)
-                  .withTimestamp(new TimestampSpec("timestamp", null, null))
-                  .withDimensions(DimensionsSpec.EMPTY)
-                  .build(),
-        createTuningConfig(),
-        new KafkaSupervisorIOConfig(
-            topic,
-            null,
-            new CsvInputFormat(List.of("timestamp", "item"), null, null, false, 0, false),
-            null, null,
-            null,
-            kafkaServer.consumerProperties(),
-            null, null, null, null, null,
-            true,
-            null, null, null, null, null, null, null, null
-        ),
-        null, null, null, null, null, null, null, null, null, null, null
-    );
-  }
-
-  private KafkaSupervisorTuningConfig createTuningConfig()
-  {
-    return new KafkaSupervisorTuningConfig(
-        null,
-        null, null, null,
-        1,
-        null, null, null, null, null, null, null, null, null, null,
-        null, null, null, null, new Period("PT2S"), null, null, null, null, null, true
-    );
->>>>>>> 07feec8a
   }
 
   private List<ProducerRecord<byte[], byte[]>> generateRecordsForTopic(
