/*
 * Licensed to the Apache Software Foundation (ASF) under one
 * or more contributor license agreements.  See the NOTICE file
 * distributed with this work for additional information
 * regarding copyright ownership.  The ASF licenses this file
 * to you under the Apache License, Version 2.0 (the
 * "License"); you may not use this file except in compliance
 * with the License.  You may obtain a copy of the License at
 *
 *   http://www.apache.org/licenses/LICENSE-2.0
 *
 * Unless required by applicable law or agreed to in writing,
 * software distributed under the License is distributed on an
 * "AS IS" BASIS, WITHOUT WARRANTIES OR CONDITIONS OF ANY
 * KIND, either express or implied.  See the License for the
 * specific language governing permissions and limitations
 * under the License.
 */

package org.apache.druid.indexing.kafka;

import com.fasterxml.jackson.databind.ObjectMapper;
import com.google.common.collect.ImmutableList;
import com.google.common.collect.ImmutableMap;
import org.apache.curator.test.TestingCluster;
import org.apache.druid.client.indexing.SamplerResponse;
import org.apache.druid.client.indexing.SamplerSpec;
import org.apache.druid.data.input.impl.DimensionsSpec;
import org.apache.druid.data.input.impl.FloatDimensionSchema;
import org.apache.druid.data.input.impl.InputRowParser;
import org.apache.druid.data.input.impl.JSONParseSpec;
import org.apache.druid.data.input.impl.JsonInputFormat;
import org.apache.druid.data.input.impl.LongDimensionSchema;
import org.apache.druid.data.input.impl.StringDimensionSchema;
import org.apache.druid.data.input.impl.StringInputRowParser;
import org.apache.druid.data.input.impl.TimestampSpec;
import org.apache.druid.data.input.kafkainput.KafkaInputFormat;
import org.apache.druid.indexing.kafka.supervisor.KafkaSupervisorIOConfig;
import org.apache.druid.indexing.kafka.supervisor.KafkaSupervisorSpec;
import org.apache.druid.indexing.kafka.test.TestBroker;
import org.apache.druid.indexing.overlord.sampler.InputSourceSampler;
import org.apache.druid.indexing.overlord.sampler.SamplerConfig;
import org.apache.druid.indexing.overlord.sampler.SamplerException;
import org.apache.druid.indexing.overlord.sampler.SamplerTestUtils;
import org.apache.druid.jackson.DefaultObjectMapper;
import org.apache.druid.java.util.common.StringUtils;
import org.apache.druid.java.util.common.granularity.Granularities;
import org.apache.druid.java.util.common.parsers.JSONPathSpec;
import org.apache.druid.query.aggregation.AggregatorFactory;
import org.apache.druid.query.aggregation.CountAggregatorFactory;
import org.apache.druid.query.aggregation.DoubleSumAggregatorFactory;
import org.apache.druid.segment.TestHelper;
import org.apache.druid.segment.indexing.DataSchema;
import org.apache.druid.segment.indexing.granularity.UniformGranularitySpec;
import org.apache.druid.server.security.Action;
import org.apache.druid.server.security.Resource;
import org.apache.druid.server.security.ResourceAction;
import org.apache.druid.server.security.ResourceType;
import org.apache.druid.testing.InitializedNullHandlingTest;
import org.apache.kafka.clients.producer.KafkaProducer;
import org.apache.kafka.clients.producer.ProducerRecord;
import org.junit.AfterClass;
import org.junit.Assert;
import org.junit.BeforeClass;
import org.junit.Rule;
import org.junit.Test;
import org.junit.rules.ExpectedException;

import java.io.IOException;
import java.util.Arrays;
import java.util.Collections;
import java.util.Iterator;
import java.util.List;
import java.util.Map;

public class KafkaSamplerSpecTest extends InitializedNullHandlingTest
{
  @Rule
  public ExpectedException expectedException = ExpectedException.none();

  private static final ObjectMapper OBJECT_MAPPER = TestHelper.makeJsonMapper();
  private static final String TOPIC = "sampling";
  private static final DataSchema DATA_SCHEMA = new DataSchema(
      "test_ds",
      new TimestampSpec("timestamp", "iso", null),
      new DimensionsSpec(
          Arrays.asList(
              new StringDimensionSchema("dim1"),
              new StringDimensionSchema("dim1t"),
              new StringDimensionSchema("dim2"),
              new LongDimensionSchema("dimLong"),
              new FloatDimensionSchema("dimFloat")
          )
      ),
      new AggregatorFactory[]{
          new DoubleSumAggregatorFactory("met1sum", "met1"),
          new CountAggregatorFactory("rows")
      },
      new UniformGranularitySpec(Granularities.DAY, Granularities.NONE, null),
      null
  );

  private static final DataSchema DATA_SCHEMA_KAFKA_TIMESTAMP = new DataSchema(
      "test_ds",
      new TimestampSpec("kafka.timestamp", "iso", null),
      new DimensionsSpec(
          Arrays.asList(
              new StringDimensionSchema("dim1"),
              new StringDimensionSchema("dim1t"),
              new StringDimensionSchema("dim2"),
              new LongDimensionSchema("dimLong"),
              new FloatDimensionSchema("dimFloat")
          )
      ),
      new AggregatorFactory[]{
          new DoubleSumAggregatorFactory("met1sum", "met1"),
          new CountAggregatorFactory("rows")
      },
      new UniformGranularitySpec(Granularities.DAY, Granularities.NONE, null),
      null
  );

  private static TestingCluster zkServer;
  private static TestBroker kafkaServer;

  private static List<ProducerRecord<byte[], byte[]>> generateRecords(String topic)
  {
    return ImmutableList.of(
        new ProducerRecord<>(topic, 0, null, jb("2008", "a", "y", "10", "20.0", "1.0")),
        new ProducerRecord<>(topic, 0, null, jb("2009", "b", "y", "10", "20.0", "1.0")),
        new ProducerRecord<>(topic, 0, null, jb("2010", "c", "y", "10", "20.0", "1.0")),
        new ProducerRecord<>(topic, 0, null, jb("246140482-04-24T15:36:27.903Z", "x", "z", "10", "20.0", "1.0")),
        new ProducerRecord<>(topic, 0, null, StringUtils.toUtf8("unparseable")),
        new ProducerRecord<>(topic, 0, null, null)
    );
  }

  @BeforeClass
  public static void setupClass() throws Exception
  {
    zkServer = new TestingCluster(1);
    zkServer.start();

    kafkaServer = new TestBroker(zkServer.getConnectString(), null, 1, ImmutableMap.of("num.partitions", "2"));
    kafkaServer.start();
  }

  @AfterClass
  public static void tearDownClass() throws Exception
  {
    kafkaServer.close();
    zkServer.stop();
  }

  @Test
  public void testSample()
  {
    insertData(generateRecords(TOPIC));

    KafkaSupervisorSpec supervisorSpec = new KafkaSupervisorSpec(
        null,
        DATA_SCHEMA,
        null,
        new KafkaSupervisorIOConfig(
            TOPIC,
            new JsonInputFormat(JSONPathSpec.DEFAULT, null, null, null, null),
            null,
            null,
            null,
            kafkaServer.consumerProperties(),
            null,
            null,
            null,
            null,
            true,
            null,
            null,
            null,
            null,
            null,
            null,
<<<<<<< HEAD
            false
=======
            null
>>>>>>> e1609673
        ),
        null,
        null,
        null,
        null,
        null,
        null,
        null,
        null,
        null,
        null,
        null
    );

    KafkaSamplerSpec samplerSpec = new KafkaSamplerSpec(
        supervisorSpec,
        new SamplerConfig(5, 5_000, null, null),
        new InputSourceSampler(OBJECT_MAPPER),
        OBJECT_MAPPER
    );

    runSamplerAndCompareResponse(samplerSpec, true);
  }

  @Test
  public void testSampleKafkaInputFormat()
  {
    insertData(generateRecords(TOPIC));

    KafkaSupervisorSpec supervisorSpec = new KafkaSupervisorSpec(
        null,
        DATA_SCHEMA_KAFKA_TIMESTAMP,
        null,
        new KafkaSupervisorIOConfig(
            TOPIC,
            new KafkaInputFormat(
                null,
                null,
                new JsonInputFormat(JSONPathSpec.DEFAULT, null, null, null, null),
                null,
                null,
                null
            ),

            null,
            null,
            null,
            kafkaServer.consumerProperties(),
            null,
            null,
            null,
            null,
            true,
            null,
            null,
            null,
            null,
            null,
            null,
<<<<<<< HEAD
            false
=======
            null
>>>>>>> e1609673
        ),
        null,
        null,
        null,
        null,
        null,
        null,
        null,
        null,
        null,
        null,
        null
    );

    KafkaSamplerSpec samplerSpec = new KafkaSamplerSpec(
        supervisorSpec,
        new SamplerConfig(5, 5_000, null, null),
        new InputSourceSampler(OBJECT_MAPPER),
        OBJECT_MAPPER
    );

    SamplerResponse response = samplerSpec.sample();

    Assert.assertEquals(5, response.getNumRowsRead());
    // we can parse an extra row compared to other generated data samples because we are using kafka timestamp
    // for timestamp
    Assert.assertEquals(4, response.getNumRowsIndexed());
    Assert.assertEquals(5, response.getData().size());

    Iterator<SamplerResponse.SamplerResponseRow> it = response.getData().iterator();

    SamplerResponse.SamplerResponseRow nextRow;
    Map<String, Object> rawInput;
    Map<String, Object> parsedInput;

    for (int i = 0; i < 4; i++) {
      nextRow = it.next();
      Assert.assertNull(nextRow.isUnparseable());
      rawInput = nextRow.getInput();
      parsedInput = nextRow.getParsed();
      Assert.assertTrue(rawInput.containsKey("kafka.timestamp"));
      Assert.assertEquals(rawInput.get("kafka.timestamp"), parsedInput.get("__time"));
    }
    nextRow = it.next();
    Assert.assertTrue(nextRow.isUnparseable());

    Assert.assertFalse(it.hasNext());
  }

  @Test
  public void testWithInputRowParser() throws IOException
  {
    insertData(generateRecords(TOPIC));

    ObjectMapper objectMapper = new DefaultObjectMapper();
    TimestampSpec timestampSpec = new TimestampSpec("timestamp", "iso", null);
    DimensionsSpec dimensionsSpec = new DimensionsSpec(
        Arrays.asList(
            new StringDimensionSchema("dim1"),
            new StringDimensionSchema("dim1t"),
            new StringDimensionSchema("dim2"),
            new LongDimensionSchema("dimLong"),
            new FloatDimensionSchema("dimFloat")
        )
    );
    InputRowParser parser = new StringInputRowParser(new JSONParseSpec(timestampSpec, dimensionsSpec, JSONPathSpec.DEFAULT, null, null), "UTF8");

    DataSchema dataSchema = new DataSchema(
        "test_ds",
        objectMapper.readValue(objectMapper.writeValueAsBytes(parser), Map.class),
        new AggregatorFactory[]{
            new DoubleSumAggregatorFactory("met1sum", "met1"),
            new CountAggregatorFactory("rows")
        },
        new UniformGranularitySpec(Granularities.DAY, Granularities.NONE, null),
        null,
        objectMapper
    );

    KafkaSupervisorSpec supervisorSpec = new KafkaSupervisorSpec(
        null,
        dataSchema,
        null,
        new KafkaSupervisorIOConfig(
            TOPIC,
            null,
            null,
            null,
            null,
            kafkaServer.consumerProperties(),
            null,
            null,
            null,
            null,
            true,
            null,
            null,
            null,
            null,
            null,
            null,
<<<<<<< HEAD
            false
=======
            null
>>>>>>> e1609673
        ),
        null,
        null,
        null,
        null,
        null,
        null,
        null,
        null,
        null,
        null,
        null
    );

    KafkaSamplerSpec samplerSpec = new KafkaSamplerSpec(
        supervisorSpec,
        new SamplerConfig(5, 5_000, null, null),
        new InputSourceSampler(new DefaultObjectMapper()),
        OBJECT_MAPPER
    );

    runSamplerAndCompareResponse(samplerSpec, false);
  }

  private static void runSamplerAndCompareResponse(SamplerSpec samplerSpec, boolean useInputFormat)
  {
    SamplerResponse response = samplerSpec.sample();

    Assert.assertEquals(5, response.getNumRowsRead());
    Assert.assertEquals(3, response.getNumRowsIndexed());
    Assert.assertEquals(5, response.getData().size());

    Iterator<SamplerResponse.SamplerResponseRow> it = response.getData().iterator();

    Assert.assertEquals(new SamplerResponse.SamplerResponseRow(
        new SamplerTestUtils.MapAllowingNullValuesBuilder<String, Object>()
            .put("timestamp", "2008")
            .put("dim1", "a")
            .put("dim2", "y")
            .put("dimLong", "10")
            .put("dimFloat", "20.0")
            .put("met1", "1.0")
            .build(),
        new SamplerTestUtils.MapAllowingNullValuesBuilder<String, Object>()
            .put("__time", 1199145600000L)
            .put("dim1", "a")
            .put("dim1t", null)
            .put("dim2", "y")
            .put("dimLong", 10L)
            .put("dimFloat", 20.0F)
            .put("rows", 1L)
            .put("met1sum", 1.0)
            .build(),
        null,
        null
    ), it.next());
    Assert.assertEquals(new SamplerResponse.SamplerResponseRow(
        new SamplerTestUtils.MapAllowingNullValuesBuilder<String, Object>()
            .put("timestamp", "2009")
            .put("dim1", "b")
            .put("dim2", "y")
            .put("dimLong", "10")
            .put("dimFloat", "20.0")
            .put("met1", "1.0")
            .build(),
        new SamplerTestUtils.MapAllowingNullValuesBuilder<String, Object>()
            .put("__time", 1230768000000L)
            .put("dim1", "b")
            .put("dim1t", null)
            .put("dim2", "y")
            .put("dimLong", 10L)
            .put("dimFloat", 20.0F)
            .put("rows", 1L)
            .put("met1sum", 1.0)
            .build(),
        null,
        null
    ), it.next());
    Assert.assertEquals(new SamplerResponse.SamplerResponseRow(
        new SamplerTestUtils.MapAllowingNullValuesBuilder<String, Object>()
            .put("timestamp", "2010")
            .put("dim1", "c")
            .put("dim2", "y")
            .put("dimLong", "10")
            .put("dimFloat", "20.0")
            .put("met1", "1.0")
            .build(),
        new SamplerTestUtils.MapAllowingNullValuesBuilder<String, Object>()
            .put("__time", 1262304000000L)
            .put("dim1", "c")
            .put("dim1t", null)
            .put("dim2", "y")
            .put("dimLong", 10L)
            .put("dimFloat", 20.0F)
            .put("rows", 1L)
            .put("met1sum", 1.0)
            .build(),
        null,
        null
    ), it.next());
    Assert.assertEquals(new SamplerResponse.SamplerResponseRow(
        new SamplerTestUtils.MapAllowingNullValuesBuilder<String, Object>()
            .put("timestamp", "246140482-04-24T15:36:27.903Z")
            .put("dim1", "x")
            .put("dim2", "z")
            .put("dimLong", "10")
            .put("dimFloat", "20.0")
            .put("met1", "1.0")
            .build(),
        null,
        true,
        "Encountered row with timestamp[246140482-04-24T15:36:27.903Z] that cannot be represented as a long: [{timestamp=246140482-04-24T15:36:27.903Z, dim1=x, dim2=z, dimLong=10, dimFloat=20.0, met1=1.0}]"
    ), it.next());
    Assert.assertEquals(new SamplerResponse.SamplerResponseRow(
        null,
        null,
        true,
        "Unable to parse row [unparseable]" + (useInputFormat ? " into JSON" : "")
    ), it.next());

    Assert.assertFalse(it.hasNext());
  }

  private static void insertData(List<ProducerRecord<byte[], byte[]>> data)
  {
    try (final KafkaProducer<byte[], byte[]> kafkaProducer = kafkaServer.newProducer()) {
      kafkaProducer.initTransactions();
      kafkaProducer.beginTransaction();

      data.forEach(kafkaProducer::send);

      kafkaProducer.commitTransaction();
    }
  }

  private static byte[] jb(String timestamp, String dim1, String dim2, String dimLong, String dimFloat, String met1)
  {
    try {
      return new ObjectMapper().writeValueAsBytes(
          ImmutableMap.builder()
                      .put("timestamp", timestamp)
                      .put("dim1", dim1)
                      .put("dim2", dim2)
                      .put("dimLong", dimLong)
                      .put("dimFloat", dimFloat)
                      .put("met1", met1)
                      .build()
      );
    }
    catch (Exception e) {
      throw new RuntimeException(e);
    }
  }

  @Test
  public void testInvalidKafkaConfig()
  {
    KafkaSupervisorSpec supervisorSpec = new KafkaSupervisorSpec(
        null,
        DATA_SCHEMA,
        null,
        new KafkaSupervisorIOConfig(
            TOPIC,
            new JsonInputFormat(JSONPathSpec.DEFAULT, null, null, null, null),
            null,
            null,
            null,

            // invalid bootstrap server
            ImmutableMap.of("bootstrap.servers", "127.0.0.1"),

            null,
            null,
            null,
            null,
            true,
            null,
            null,
            null,
            null,
            null,
            null,
<<<<<<< HEAD
            false
=======
            null
>>>>>>> e1609673
        ),
        null,
        null,
        null,
        null,
        null,
        null,
        null,
        null,
        null,
        null,
        null
    );

    KafkaSamplerSpec samplerSpec = new KafkaSamplerSpec(
        supervisorSpec,
        new SamplerConfig(5, null, null, null),
        new InputSourceSampler(OBJECT_MAPPER),
        OBJECT_MAPPER
    );

    expectedException.expect(SamplerException.class);
    expectedException.expectMessage("Invalid url in bootstrap.servers");
    samplerSpec.sample();
  }

  @Test
  public void testGetInputSourceResources()
  {
    KafkaSupervisorSpec supervisorSpec = new KafkaSupervisorSpec(
        null,
        DATA_SCHEMA,
        null,
        new KafkaSupervisorIOConfig(
            TOPIC,
            new JsonInputFormat(JSONPathSpec.DEFAULT, null, null, null, null),
            null,
            null,
            null,

            // invalid bootstrap server
            ImmutableMap.of("bootstrap.servers", "127.0.0.1"),

            null,
            null,
            null,
            null,
            true,
            null,
            null,
            null,
            null,
            null,
            null,
<<<<<<< HEAD
            false
=======
            null
>>>>>>> e1609673
        ),
        null,
        null,
        null,
        null,
        null,
        null,
        null,
        null,
        null,
        null,
        null
    );

    KafkaSamplerSpec samplerSpec = new KafkaSamplerSpec(
        supervisorSpec,
        new SamplerConfig(5, null, null, null),
        new InputSourceSampler(OBJECT_MAPPER),
        OBJECT_MAPPER
    );

    Assert.assertEquals(
        Collections.singleton(
            new ResourceAction(new Resource(
                KafkaIndexTaskModule.SCHEME,
                ResourceType.EXTERNAL
            ), Action.READ)),
        samplerSpec.getInputSourceResources()
    );
  }
}<|MERGE_RESOLUTION|>--- conflicted
+++ resolved
@@ -179,11 +179,8 @@
             null,
             null,
             null,
-<<<<<<< HEAD
-            false
-=======
+            false,
             null
->>>>>>> e1609673
         ),
         null,
         null,
@@ -243,11 +240,8 @@
             null,
             null,
             null,
-<<<<<<< HEAD
-            false
-=======
+            false,
             null
->>>>>>> e1609673
         ),
         null,
         null,
@@ -349,11 +343,8 @@
             null,
             null,
             null,
-<<<<<<< HEAD
-            false
-=======
+            false,
             null
->>>>>>> e1609673
         ),
         null,
         null,
@@ -536,11 +527,8 @@
             null,
             null,
             null,
-<<<<<<< HEAD
-            false
-=======
+            false,
             null
->>>>>>> e1609673
         ),
         null,
         null,
@@ -595,11 +583,8 @@
             null,
             null,
             null,
-<<<<<<< HEAD
-            false
-=======
+            false,
             null
->>>>>>> e1609673
         ),
         null,
         null,
