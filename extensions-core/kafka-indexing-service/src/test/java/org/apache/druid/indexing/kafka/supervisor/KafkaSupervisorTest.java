/*
 * Licensed to the Apache Software Foundation (ASF) under one
 * or more contributor license agreements.  See the NOTICE file
 * distributed with this work for additional information
 * regarding copyright ownership.  The ASF licenses this file
 * to you under the Apache License, Version 2.0 (the
 * "License"); you may not use this file except in compliance
 * with the License.  You may obtain a copy of the License at
 *
 *   http://www.apache.org/licenses/LICENSE-2.0
 *
 * Unless required by applicable law or agreed to in writing,
 * software distributed under the License is distributed on an
 * "AS IS" BASIS, WITHOUT WARRANTIES OR CONDITIONS OF ANY
 * KIND, either express or implied.  See the License for the
 * specific language governing permissions and limitations
 * under the License.
 */

package org.apache.druid.indexing.kafka.supervisor;

import com.fasterxml.jackson.core.JsonProcessingException;
import com.fasterxml.jackson.databind.ObjectMapper;
import com.google.common.base.Optional;
import com.google.common.collect.ImmutableList;
import com.google.common.collect.ImmutableMap;
import com.google.common.collect.ImmutableSet;
import com.google.common.util.concurrent.Futures;
import com.google.common.util.concurrent.ListenableFuture;
import org.apache.curator.test.TestingCluster;
import org.apache.druid.data.input.InputFormat;
import org.apache.druid.data.input.impl.DimensionSchema;
import org.apache.druid.data.input.impl.DimensionsSpec;
import org.apache.druid.data.input.impl.JsonInputFormat;
import org.apache.druid.data.input.impl.StringDimensionSchema;
import org.apache.druid.data.input.impl.TimestampSpec;
import org.apache.druid.data.input.kafka.KafkaRecordEntity;
import org.apache.druid.data.input.kafka.KafkaTopicPartition;
import org.apache.druid.indexer.TaskLocation;
import org.apache.druid.indexer.TaskStatus;
import org.apache.druid.indexing.common.TaskInfoProvider;
import org.apache.druid.indexing.common.TestUtils;
import org.apache.druid.indexing.common.task.RealtimeIndexTask;
import org.apache.druid.indexing.common.task.Task;
import org.apache.druid.indexing.kafka.KafkaConsumerConfigs;
import org.apache.druid.indexing.kafka.KafkaDataSourceMetadata;
import org.apache.druid.indexing.kafka.KafkaIndexTask;
import org.apache.druid.indexing.kafka.KafkaIndexTaskClientFactory;
import org.apache.druid.indexing.kafka.KafkaIndexTaskIOConfig;
import org.apache.druid.indexing.kafka.KafkaIndexTaskTuningConfig;
import org.apache.druid.indexing.kafka.KafkaRecordSupplier;
import org.apache.druid.indexing.kafka.test.TestBroker;
import org.apache.druid.indexing.overlord.DataSourceMetadata;
import org.apache.druid.indexing.overlord.IndexerMetadataStorageCoordinator;
import org.apache.druid.indexing.overlord.TaskMaster;
import org.apache.druid.indexing.overlord.TaskQueue;
import org.apache.druid.indexing.overlord.TaskRunner;
import org.apache.druid.indexing.overlord.TaskRunnerListener;
import org.apache.druid.indexing.overlord.TaskRunnerWorkItem;
import org.apache.druid.indexing.overlord.TaskStorage;
import org.apache.druid.indexing.overlord.supervisor.SupervisorReport;
import org.apache.druid.indexing.overlord.supervisor.SupervisorStateManager;
import org.apache.druid.indexing.overlord.supervisor.SupervisorStateManagerConfig;
import org.apache.druid.indexing.overlord.supervisor.autoscaler.SupervisorTaskAutoScaler;
import org.apache.druid.indexing.seekablestream.SeekableStreamEndSequenceNumbers;
import org.apache.druid.indexing.seekablestream.SeekableStreamIndexTaskClient;
import org.apache.druid.indexing.seekablestream.SeekableStreamIndexTaskRunner.Status;
import org.apache.druid.indexing.seekablestream.SeekableStreamIndexTaskTuningConfig;
import org.apache.druid.indexing.seekablestream.SeekableStreamStartSequenceNumbers;
import org.apache.druid.indexing.seekablestream.common.RecordSupplier;
import org.apache.druid.indexing.seekablestream.supervisor.IdleConfig;
import org.apache.druid.indexing.seekablestream.supervisor.SeekableStreamSupervisorSpec;
import org.apache.druid.indexing.seekablestream.supervisor.SeekableStreamSupervisorStateManager;
import org.apache.druid.indexing.seekablestream.supervisor.SeekableStreamSupervisorTuningConfig;
import org.apache.druid.indexing.seekablestream.supervisor.TaskReportData;
import org.apache.druid.indexing.seekablestream.supervisor.autoscaler.LagBasedAutoScalerConfig;
import org.apache.druid.java.util.common.DateTimes;
import org.apache.druid.java.util.common.ISE;
import org.apache.druid.java.util.common.StringUtils;
import org.apache.druid.java.util.common.granularity.Granularities;
import org.apache.druid.java.util.common.parsers.JSONPathSpec;
import org.apache.druid.java.util.emitter.EmittingLogger;
import org.apache.druid.query.aggregation.AggregatorFactory;
import org.apache.druid.query.aggregation.CountAggregatorFactory;
import org.apache.druid.segment.TestHelper;
import org.apache.druid.segment.incremental.ParseExceptionReport;
import org.apache.druid.segment.incremental.RowIngestionMetersFactory;
import org.apache.druid.segment.indexing.DataSchema;
import org.apache.druid.segment.indexing.RealtimeIOConfig;
import org.apache.druid.segment.indexing.granularity.UniformGranularitySpec;
import org.apache.druid.segment.realtime.FireDepartment;
import org.apache.druid.server.metrics.DruidMonitorSchedulerConfig;
import org.apache.druid.server.metrics.ExceptionCapturingServiceEmitter;
import org.apache.druid.server.metrics.NoopServiceEmitter;
import org.apache.druid.server.security.Action;
import org.apache.druid.server.security.Resource;
import org.apache.druid.server.security.ResourceAction;
import org.apache.druid.server.security.ResourceType;
import org.apache.kafka.clients.admin.Admin;
import org.apache.kafka.clients.admin.NewPartitions;
import org.apache.kafka.clients.admin.NewTopic;
import org.apache.kafka.clients.consumer.KafkaConsumer;
import org.apache.kafka.clients.producer.KafkaProducer;
import org.apache.kafka.clients.producer.ProducerRecord;
import org.apache.kafka.common.serialization.ByteArrayDeserializer;
import org.apache.kafka.common.serialization.Deserializer;
import org.easymock.Capture;
import org.easymock.CaptureType;
import org.easymock.EasyMock;
import org.easymock.EasyMockSupport;
import org.easymock.IAnswer;
import org.joda.time.DateTime;
import org.joda.time.Period;
import org.junit.After;
import org.junit.AfterClass;
import org.junit.Assert;
import org.junit.Before;
import org.junit.BeforeClass;
import org.junit.Test;
import org.junit.runner.RunWith;
import org.junit.runners.Parameterized;

import java.io.IOException;
import java.util.ArrayList;
import java.util.Collection;
import java.util.Collections;
import java.util.HashMap;
import java.util.List;
import java.util.Map;
import java.util.Properties;
import java.util.TreeMap;
import java.util.concurrent.Executor;

@RunWith(Parameterized.class)
public class KafkaSupervisorTest extends EasyMockSupport
{
  private static final ObjectMapper OBJECT_MAPPER = TestHelper.makeJsonMapper();
  private static final InputFormat INPUT_FORMAT = new JsonInputFormat(
      new JSONPathSpec(true, ImmutableList.of()),
      ImmutableMap.of(),
      false,
      false,
      false
  );
  private static final String TOPIC_PREFIX = "testTopic";
  private static final String DATASOURCE = "testDS";
  private static final int NUM_PARTITIONS = 3;
  private static final int TEST_CHAT_THREADS = 3;
  private static final long TEST_CHAT_RETRIES = 9L;
  private static final Period TEST_HTTP_TIMEOUT = new Period("PT10S");
  private static final Period TEST_SHUTDOWN_TIMEOUT = new Period("PT80S");

  private static TestingCluster zkServer;
  private static TestBroker kafkaServer;
  private static String kafkaHost;
  private static DataSchema dataSchema;
  private static int topicPostfix;

  private final int numThreads;

  private TestableKafkaSupervisor supervisor;
  private TaskStorage taskStorage;
  private TaskMaster taskMaster;
  private TaskRunner taskRunner;
  private IndexerMetadataStorageCoordinator indexerMetadataStorageCoordinator;
  private SeekableStreamIndexTaskClient<KafkaTopicPartition, Long> taskClient;
  private TaskQueue taskQueue;
  private String topic;
  private RowIngestionMetersFactory rowIngestionMetersFactory;
  private ExceptionCapturingServiceEmitter serviceEmitter;
  private SupervisorStateManagerConfig supervisorConfig;
  private KafkaSupervisorIngestionSpec ingestionSchema;

  private static String getTopic()
  {
    //noinspection StringConcatenationMissingWhitespace
    return TOPIC_PREFIX + topicPostfix++;
  }

  @Parameterized.Parameters(name = "numThreads = {0}")
  public static Iterable<Object[]> constructorFeeder()
  {
    return ImmutableList.of(new Object[]{1}, new Object[]{8});
  }

  public KafkaSupervisorTest(int numThreads)
  {
    this.numThreads = numThreads;
  }

  @BeforeClass
  public static void setupClass() throws Exception
  {
    zkServer = new TestingCluster(1);
    zkServer.start();

    kafkaServer = new TestBroker(
        zkServer.getConnectString(),
        null,
        1,
        ImmutableMap.of("num.partitions",
                        String.valueOf(NUM_PARTITIONS),
                        "auto.create.topics.enable",
                        String.valueOf(false)
        )
    );
    kafkaServer.start();
    kafkaHost = StringUtils.format("localhost:%d", kafkaServer.getPort());

    dataSchema = getDataSchema(DATASOURCE);
  }

  @Before
  public void setupTest()
  {
    taskStorage = createMock(TaskStorage.class);
    taskMaster = createMock(TaskMaster.class);
    taskRunner = createMock(TaskRunner.class);
    indexerMetadataStorageCoordinator = createMock(IndexerMetadataStorageCoordinator.class);
    taskClient = createMock(SeekableStreamIndexTaskClient.class);
    EasyMock.expect(taskClient.resumeAsync(EasyMock.anyString())).andReturn(Futures.immediateFuture(true)).anyTimes();
    taskQueue = createMock(TaskQueue.class);

    topic = getTopic();
    rowIngestionMetersFactory = new TestUtils().getRowIngestionMetersFactory();
    serviceEmitter = new ExceptionCapturingServiceEmitter();
    EmittingLogger.registerEmitter(serviceEmitter);
    supervisorConfig = new SupervisorStateManagerConfig();
    ingestionSchema = EasyMock.createMock(KafkaSupervisorIngestionSpec.class);
  }

  @After
  public void tearDownTest()
  {
    supervisor = null;
  }

  @AfterClass
  public static void tearDownClass() throws IOException
  {
    kafkaServer.close();
    kafkaServer = null;

    zkServer.stop();
    zkServer = null;
  }

  @Test
  public void testNoInitialStateWithAutoscaler() throws Exception
  {
    final int taskCountMax = 2;
    final int replicas = 1;

    KafkaIndexTaskClientFactory taskClientFactory = new KafkaIndexTaskClientFactory(
        null,
        null
    )
    {
      @Override
      public SeekableStreamIndexTaskClient<KafkaTopicPartition, Long> build(
          final String dataSource,
          final TaskInfoProvider taskInfoProvider,
          final int maxNumTasks,
          final SeekableStreamSupervisorTuningConfig tuningConfig
      )
      {
        Assert.assertEquals(replicas * taskCountMax, maxNumTasks);
        Assert.assertEquals(TEST_HTTP_TIMEOUT.toStandardDuration(), tuningConfig.getHttpTimeout());
        Assert.assertEquals(TEST_CHAT_RETRIES, (long) tuningConfig.getChatRetries());
        return taskClient;
      }
    };

    HashMap<String, Object> autoScalerConfig = new HashMap<>();
    autoScalerConfig.put("enableTaskAutoScaler", true);
    autoScalerConfig.put("lagCollectionIntervalMillis", 500);
    autoScalerConfig.put("lagCollectionRangeMillis", 500);
    autoScalerConfig.put("scaleOutThreshold", 0);
    autoScalerConfig.put("triggerScaleOutFractionThreshold", 0.0);
    autoScalerConfig.put("scaleInThreshold", 1000000);
    autoScalerConfig.put("triggerScaleInFractionThreshold", 0.8);
    autoScalerConfig.put("scaleActionStartDelayMillis", 0);
    autoScalerConfig.put("scaleActionPeriodMillis", 600);
    autoScalerConfig.put("taskCountMax", taskCountMax);
    autoScalerConfig.put("taskCountMin", 1);
    autoScalerConfig.put("scaleInStep", 1);
    autoScalerConfig.put("scaleOutStep", 2);
    autoScalerConfig.put("minTriggerScaleActionFrequencyMillis", 1200000);

    final Map<String, Object> consumerProperties = KafkaConsumerConfigs.getConsumerProperties();
    consumerProperties.put("myCustomKey", "myCustomValue");
    consumerProperties.put("bootstrap.servers", kafkaHost);

    KafkaSupervisorIOConfig kafkaSupervisorIOConfig = new KafkaSupervisorIOConfig(
            topic,
            INPUT_FORMAT,
            replicas,
            1,
            new Period("PT1H"),
            consumerProperties,
            OBJECT_MAPPER.convertValue(autoScalerConfig, LagBasedAutoScalerConfig.class),
            KafkaSupervisorIOConfig.DEFAULT_POLL_TIMEOUT_MILLIS,
            new Period("P1D"),
            new Period("PT30S"),
            true,
            new Period("PT30M"),
            null,
            null,
            null,
            null,
            new IdleConfig(true, 1000L),
<<<<<<< HEAD
            false
=======
            1
>>>>>>> e1609673
    );

    final KafkaSupervisorTuningConfig tuningConfigOri = new KafkaSupervisorTuningConfig(
            null,
            1000,
            null,
            null,
            50000,
            null,
            new Period("P1Y"),
            null,
            null,
            null,
            false,
            null,
            false,
            null,
            numThreads,
            TEST_CHAT_RETRIES,
            TEST_HTTP_TIMEOUT,
            TEST_SHUTDOWN_TIMEOUT,
            null,
            null,
            null,
            null,
            null
    );

    EasyMock.expect(ingestionSchema.getIOConfig()).andReturn(kafkaSupervisorIOConfig).anyTimes();
    EasyMock.expect(ingestionSchema.getDataSchema()).andReturn(dataSchema).anyTimes();
    EasyMock.expect(ingestionSchema.getTuningConfig()).andReturn(tuningConfigOri).anyTimes();
    EasyMock.replay(ingestionSchema);

    SeekableStreamSupervisorSpec testableSupervisorSpec = new KafkaSupervisorSpec(
            ingestionSchema,
            dataSchema,
            tuningConfigOri,
            kafkaSupervisorIOConfig,
            null,
            false,
            taskStorage,
            taskMaster,
            indexerMetadataStorageCoordinator,
            taskClientFactory,
            OBJECT_MAPPER,
            new NoopServiceEmitter(),
            new DruidMonitorSchedulerConfig(),
            rowIngestionMetersFactory,
            new SupervisorStateManagerConfig()
    );

    supervisor = new TestableKafkaSupervisor(
            taskStorage,
            taskMaster,
            indexerMetadataStorageCoordinator,
            taskClientFactory,
            OBJECT_MAPPER,
            (KafkaSupervisorSpec) testableSupervisorSpec,
            rowIngestionMetersFactory
    );

    SupervisorTaskAutoScaler autoscaler = testableSupervisorSpec.createAutoscaler(supervisor);


    final KafkaSupervisorTuningConfig tuningConfig = supervisor.getTuningConfig();
    addSomeEvents(1);

    Capture<KafkaIndexTask> captured = Capture.newInstance();
    EasyMock.expect(taskMaster.getTaskQueue()).andReturn(Optional.of(taskQueue)).anyTimes();
    EasyMock.expect(taskMaster.getTaskRunner()).andReturn(Optional.of(taskRunner)).anyTimes();
    EasyMock.expect(taskMaster.getSupervisorManager()).andReturn(Optional.absent()).anyTimes();
    EasyMock.expect(taskStorage.getActiveTasksByDatasource(DATASOURCE)).andReturn(ImmutableList.of()).anyTimes();
    EasyMock.expect(indexerMetadataStorageCoordinator.retrieveDataSourceMetadata(DATASOURCE)).andReturn(
            new KafkaDataSourceMetadata(
                    null
            )
    ).anyTimes();
    EasyMock.expect(taskQueue.add(EasyMock.capture(captured))).andReturn(true).anyTimes();
    taskRunner.registerListener(EasyMock.anyObject(TaskRunnerListener.class), EasyMock.anyObject(Executor.class));
    replayAll();

    supervisor.start();
    int taskCountBeforeScale = supervisor.getIoConfig().getTaskCount();
    Assert.assertEquals(1, taskCountBeforeScale);
    autoscaler.start();
    supervisor.runInternal();
    Thread.sleep(1000);
    supervisor.runInternal();
    verifyAll();

    int taskCountAfterScale = supervisor.getIoConfig().getTaskCount();
    Assert.assertEquals(2, taskCountAfterScale);
    Assert.assertEquals(SupervisorStateManager.BasicState.IDLE, supervisor.getState());


    KafkaIndexTask task = captured.getValue();
    Assert.assertEquals(KafkaSupervisorTest.dataSchema, task.getDataSchema());
    Assert.assertEquals(tuningConfig.convertToTaskTuningConfig(), task.getTuningConfig());

    KafkaIndexTaskIOConfig taskConfig = task.getIOConfig();
    Assert.assertEquals(kafkaHost, taskConfig.getConsumerProperties().get("bootstrap.servers"));
    Assert.assertEquals("myCustomValue", taskConfig.getConsumerProperties().get("myCustomKey"));
    Assert.assertEquals("sequenceName-0", taskConfig.getBaseSequenceName());
    Assert.assertTrue("isUseTransaction", taskConfig.isUseTransaction());
    Assert.assertFalse("minimumMessageTime", taskConfig.getMinimumMessageTime().isPresent());
    Assert.assertFalse("maximumMessageTime", taskConfig.getMaximumMessageTime().isPresent());

    Assert.assertEquals(topic, taskConfig.getStartSequenceNumbers().getStream());
    Assert.assertEquals(0L, (long) taskConfig.getStartSequenceNumbers().getPartitionSequenceNumberMap().get(new KafkaTopicPartition(false, topic, 0)));
    Assert.assertEquals(0L, (long) taskConfig.getStartSequenceNumbers().getPartitionSequenceNumberMap().get(new KafkaTopicPartition(false, topic, 1)));
    Assert.assertEquals(0L, (long) taskConfig.getStartSequenceNumbers().getPartitionSequenceNumberMap().get(new KafkaTopicPartition(false, topic, 2)));

    Assert.assertEquals(topic, taskConfig.getEndSequenceNumbers().getStream());
    Assert.assertEquals(
            Long.MAX_VALUE,
            (long) taskConfig.getEndSequenceNumbers().getPartitionSequenceNumberMap().get(new KafkaTopicPartition(false, topic, 0))
    );
    Assert.assertEquals(
            Long.MAX_VALUE,
            (long) taskConfig.getEndSequenceNumbers().getPartitionSequenceNumberMap().get(new KafkaTopicPartition(false, topic, 1))
    );
    Assert.assertEquals(
            Long.MAX_VALUE,
            (long) taskConfig.getEndSequenceNumbers().getPartitionSequenceNumberMap().get(new KafkaTopicPartition(false, topic, 2))
    );
    Assert.assertEquals(
        Collections.singleton(new ResourceAction(
            new Resource(KafkaSupervisorSpec.TASK_TYPE, ResourceType.EXTERNAL),
            Action.READ
        )),
        testableSupervisorSpec.getInputSourceResources()
    );

    autoscaler.reset();
    autoscaler.stop();
  }

  @Test
  public void testCreateBaseTaskContexts() throws JsonProcessingException
  {
    supervisor = getTestableSupervisor(1, 1, true, "PT1H", null, null);
    final Map<String, Object> contexts = supervisor.createIndexTasks(
        1,
        "seq",
        OBJECT_MAPPER,
        new TreeMap<>(),
        new KafkaIndexTaskIOConfig(
            0,
            "seq",
            new SeekableStreamStartSequenceNumbers<>("test", Collections.emptyMap(), Collections.emptySet()),
            new SeekableStreamEndSequenceNumbers<>("test", Collections.emptyMap()),
            Collections.emptyMap(),
            null,
            null,
            null,
            null,
            INPUT_FORMAT,
            null
        ),
        new KafkaIndexTaskTuningConfig(
            null,
            null,
            null,
            null,
            null,
            null,
            null,
            null,
            null,
            null,
            null,
            null,
            null,
            null,
            null,
            null,
            null,
            null,
            null
        ),
        null
    ).get(0).getContext();
    final Boolean contextValue = (Boolean) contexts.get("IS_INCREMENTAL_HANDOFF_SUPPORTED");
    Assert.assertNotNull(contextValue);
    Assert.assertTrue(contextValue);
  }

  @Test
  public void testNoInitialState() throws Exception
  {
    supervisor = getTestableSupervisor(1, 1, true, "PT1H", null, null);
    final KafkaSupervisorTuningConfig tuningConfig = supervisor.getTuningConfig();
    addSomeEvents(1);

    Capture<KafkaIndexTask> captured = Capture.newInstance();
    EasyMock.expect(taskMaster.getTaskQueue()).andReturn(Optional.of(taskQueue)).anyTimes();
    EasyMock.expect(taskMaster.getTaskRunner()).andReturn(Optional.of(taskRunner)).anyTimes();
    EasyMock.expect(taskStorage.getActiveTasksByDatasource(DATASOURCE)).andReturn(ImmutableList.of()).anyTimes();
    EasyMock.expect(indexerMetadataStorageCoordinator.retrieveDataSourceMetadata(DATASOURCE)).andReturn(
        new KafkaDataSourceMetadata(
            null
        )
    ).anyTimes();
    EasyMock.expect(taskQueue.add(EasyMock.capture(captured))).andReturn(true);
    taskRunner.registerListener(EasyMock.anyObject(TaskRunnerListener.class), EasyMock.anyObject(Executor.class));
    replayAll();

    supervisor.start();
    supervisor.runInternal();
    verifyAll();

    KafkaIndexTask task = captured.getValue();
    Assert.assertEquals(dataSchema, task.getDataSchema());
    Assert.assertEquals(tuningConfig.convertToTaskTuningConfig(), task.getTuningConfig());

    KafkaIndexTaskIOConfig taskConfig = task.getIOConfig();
    Assert.assertEquals(kafkaHost, taskConfig.getConsumerProperties().get("bootstrap.servers"));
    Assert.assertEquals("myCustomValue", taskConfig.getConsumerProperties().get("myCustomKey"));
    Assert.assertEquals("sequenceName-0", taskConfig.getBaseSequenceName());
    Assert.assertTrue("isUseTransaction", taskConfig.isUseTransaction());
    Assert.assertFalse("minimumMessageTime", taskConfig.getMinimumMessageTime().isPresent());
    Assert.assertFalse("maximumMessageTime", taskConfig.getMaximumMessageTime().isPresent());

    Assert.assertEquals(topic, taskConfig.getStartSequenceNumbers().getStream());
    Assert.assertEquals(0L, (long) taskConfig.getStartSequenceNumbers().getPartitionSequenceNumberMap().get(new KafkaTopicPartition(false, topic, 0)));
    Assert.assertEquals(0L, (long) taskConfig.getStartSequenceNumbers().getPartitionSequenceNumberMap().get(new KafkaTopicPartition(false, topic, 1)));
    Assert.assertEquals(0L, (long) taskConfig.getStartSequenceNumbers().getPartitionSequenceNumberMap().get(new KafkaTopicPartition(false, topic, 2)));

    Assert.assertEquals(topic, taskConfig.getEndSequenceNumbers().getStream());
    Assert.assertEquals(
        Long.MAX_VALUE,
        (long) taskConfig.getEndSequenceNumbers().getPartitionSequenceNumberMap().get(new KafkaTopicPartition(false, topic, 0))
    );
    Assert.assertEquals(
        Long.MAX_VALUE,
        (long) taskConfig.getEndSequenceNumbers().getPartitionSequenceNumberMap().get(new KafkaTopicPartition(false, topic, 1))
    );
    Assert.assertEquals(
        Long.MAX_VALUE,
        (long) taskConfig.getEndSequenceNumbers().getPartitionSequenceNumberMap().get(new KafkaTopicPartition(false, topic, 2))
    );
  }

  @Test
  public void testSkipOffsetGaps() throws Exception
  {
    supervisor = getTestableSupervisor(1, 1, true, "PT1H", null, null);
    addSomeEvents(1);

    Capture<KafkaIndexTask> captured = Capture.newInstance();
    EasyMock.expect(taskMaster.getTaskQueue()).andReturn(Optional.of(taskQueue)).anyTimes();
    EasyMock.expect(taskMaster.getTaskRunner()).andReturn(Optional.of(taskRunner)).anyTimes();
    EasyMock.expect(taskStorage.getActiveTasksByDatasource(DATASOURCE)).andReturn(ImmutableList.of()).anyTimes();
    EasyMock.expect(indexerMetadataStorageCoordinator.retrieveDataSourceMetadata(DATASOURCE)).andReturn(
        new KafkaDataSourceMetadata(
            null
        )
    ).anyTimes();
    EasyMock.expect(taskQueue.add(EasyMock.capture(captured))).andReturn(true);
    taskRunner.registerListener(EasyMock.anyObject(TaskRunnerListener.class), EasyMock.anyObject(Executor.class));
    replayAll();

    supervisor.start();
    supervisor.runInternal();
    verifyAll();
  }

  @Test
  public void testMultiTask() throws Exception
  {
    supervisor = getTestableSupervisor(1, 2, true, "PT1H", null, null);
    addSomeEvents(1);

    Capture<KafkaIndexTask> captured = Capture.newInstance(CaptureType.ALL);
    EasyMock.expect(taskMaster.getTaskQueue()).andReturn(Optional.of(taskQueue)).anyTimes();
    EasyMock.expect(taskMaster.getTaskRunner()).andReturn(Optional.absent()).anyTimes();
    EasyMock.expect(taskStorage.getActiveTasksByDatasource(DATASOURCE)).andReturn(ImmutableList.of()).anyTimes();
    EasyMock.expect(indexerMetadataStorageCoordinator.retrieveDataSourceMetadata(DATASOURCE)).andReturn(
        new KafkaDataSourceMetadata(
            null
        )
    ).anyTimes();
    EasyMock.expect(taskQueue.add(EasyMock.capture(captured))).andReturn(true).times(2);
    replayAll();

    supervisor.start();
    supervisor.runInternal();
    verifyAll();

    KafkaIndexTask task1 = captured.getValues().get(0);
    Assert.assertEquals(2, task1.getIOConfig().getStartSequenceNumbers().getPartitionSequenceNumberMap().size());
    Assert.assertEquals(2, task1.getIOConfig().getEndSequenceNumbers().getPartitionSequenceNumberMap().size());
    Assert.assertEquals(
        0L,
        task1.getIOConfig().getStartSequenceNumbers().getPartitionSequenceNumberMap().get(new KafkaTopicPartition(false, topic, 0)).longValue()
    );
    Assert.assertEquals(
        Long.MAX_VALUE,
        task1.getIOConfig().getEndSequenceNumbers().getPartitionSequenceNumberMap().get(new KafkaTopicPartition(false, topic, 0)).longValue()
    );
    Assert.assertEquals(
        0L,
        task1.getIOConfig().getStartSequenceNumbers().getPartitionSequenceNumberMap().get(new KafkaTopicPartition(false, topic, 2)).longValue()
    );
    Assert.assertEquals(
        Long.MAX_VALUE,
        task1.getIOConfig().getEndSequenceNumbers().getPartitionSequenceNumberMap().get(new KafkaTopicPartition(false, topic, 2)).longValue()
    );

    KafkaIndexTask task2 = captured.getValues().get(1);
    Assert.assertEquals(1, task2.getIOConfig().getStartSequenceNumbers().getPartitionSequenceNumberMap().size());
    Assert.assertEquals(1, task2.getIOConfig().getEndSequenceNumbers().getPartitionSequenceNumberMap().size());
    Assert.assertEquals(
        0L,
        task2.getIOConfig().getStartSequenceNumbers().getPartitionSequenceNumberMap().get(new KafkaTopicPartition(false, topic, 1)).longValue()
    );
    Assert.assertEquals(
        Long.MAX_VALUE,
        task2.getIOConfig().getEndSequenceNumbers().getPartitionSequenceNumberMap().get(new KafkaTopicPartition(false, topic, 1)).longValue()
    );
  }

  @Test
  public void testReplicas() throws Exception
  {
    supervisor = getTestableSupervisor(2, 1, true, "PT1H", null, null);
    addSomeEvents(1);

    Capture<KafkaIndexTask> captured = Capture.newInstance(CaptureType.ALL);
    EasyMock.expect(taskMaster.getTaskQueue()).andReturn(Optional.of(taskQueue)).anyTimes();
    EasyMock.expect(taskMaster.getTaskRunner()).andReturn(Optional.absent()).anyTimes();
    EasyMock.expect(taskStorage.getActiveTasksByDatasource(DATASOURCE)).andReturn(ImmutableList.of()).anyTimes();
    EasyMock.expect(indexerMetadataStorageCoordinator.retrieveDataSourceMetadata(DATASOURCE)).andReturn(
        new KafkaDataSourceMetadata(
            null
        )
    ).anyTimes();
    EasyMock.expect(taskQueue.add(EasyMock.capture(captured))).andReturn(true).times(2);
    replayAll();

    supervisor.start();
    supervisor.runInternal();
    verifyAll();

    KafkaIndexTask task1 = captured.getValues().get(0);
    Assert.assertEquals(3, task1.getIOConfig().getStartSequenceNumbers().getPartitionSequenceNumberMap().size());
    Assert.assertEquals(3, task1.getIOConfig().getEndSequenceNumbers().getPartitionSequenceNumberMap().size());
    Assert.assertEquals(
        0L,
        task1.getIOConfig().getStartSequenceNumbers().getPartitionSequenceNumberMap().get(new KafkaTopicPartition(false, topic, 0)).longValue()
    );
    Assert.assertEquals(
        0L,
        task1.getIOConfig().getStartSequenceNumbers().getPartitionSequenceNumberMap().get(new KafkaTopicPartition(false, topic, 1)).longValue()
    );
    Assert.assertEquals(
        0L,
        task1.getIOConfig().getStartSequenceNumbers().getPartitionSequenceNumberMap().get(new KafkaTopicPartition(false, topic, 2)).longValue()
    );

    KafkaIndexTask task2 = captured.getValues().get(1);
    Assert.assertEquals(3, task2.getIOConfig().getStartSequenceNumbers().getPartitionSequenceNumberMap().size());
    Assert.assertEquals(3, task2.getIOConfig().getEndSequenceNumbers().getPartitionSequenceNumberMap().size());
    Assert.assertEquals(
        0L,
        task2.getIOConfig().getStartSequenceNumbers().getPartitionSequenceNumberMap().get(new KafkaTopicPartition(false, topic, 0)).longValue()
    );
    Assert.assertEquals(
        0L,
        task2.getIOConfig().getStartSequenceNumbers().getPartitionSequenceNumberMap().get(new KafkaTopicPartition(false, topic, 1)).longValue()
    );
    Assert.assertEquals(
        0L,
        task2.getIOConfig().getStartSequenceNumbers().getPartitionSequenceNumberMap().get(new KafkaTopicPartition(false, topic, 2)).longValue()
    );
  }

  @Test
  public void testLateMessageRejectionPeriod() throws Exception
  {
    supervisor = getTestableSupervisor(2, 1, true, "PT1H", new Period("PT1H"), null);
    addSomeEvents(1);

    Capture<KafkaIndexTask> captured = Capture.newInstance(CaptureType.ALL);
    EasyMock.expect(taskMaster.getTaskQueue()).andReturn(Optional.of(taskQueue)).anyTimes();
    EasyMock.expect(taskMaster.getTaskRunner()).andReturn(Optional.absent()).anyTimes();
    EasyMock.expect(taskStorage.getActiveTasksByDatasource(DATASOURCE)).andReturn(ImmutableList.of()).anyTimes();
    EasyMock.expect(indexerMetadataStorageCoordinator.retrieveDataSourceMetadata(DATASOURCE)).andReturn(
        new KafkaDataSourceMetadata(
            null
        )
    ).anyTimes();
    EasyMock.expect(taskQueue.add(EasyMock.capture(captured))).andReturn(true).times(2);
    replayAll();

    supervisor.start();
    supervisor.runInternal();
    verifyAll();

    KafkaIndexTask task1 = captured.getValues().get(0);
    KafkaIndexTask task2 = captured.getValues().get(1);

    Assert.assertTrue(
        "minimumMessageTime",
        task1.getIOConfig().getMinimumMessageTime().get().plusMinutes(59).isBeforeNow()
    );
    Assert.assertTrue(
        "minimumMessageTime",
        task1.getIOConfig().getMinimumMessageTime().get().plusMinutes(61).isAfterNow()
    );
    Assert.assertEquals(
        task1.getIOConfig().getMinimumMessageTime().get(),
        task2.getIOConfig().getMinimumMessageTime().get()
    );
  }

  @Test
  public void testEarlyMessageRejectionPeriod() throws Exception
  {
    supervisor = getTestableSupervisor(2, 1, true, "PT1H", null, new Period("PT1H"));
    addSomeEvents(1);

    Capture<KafkaIndexTask> captured = Capture.newInstance(CaptureType.ALL);
    EasyMock.expect(taskMaster.getTaskQueue()).andReturn(Optional.of(taskQueue)).anyTimes();
    EasyMock.expect(taskMaster.getTaskRunner()).andReturn(Optional.absent()).anyTimes();
    EasyMock.expect(taskStorage.getActiveTasksByDatasource(DATASOURCE)).andReturn(ImmutableList.of()).anyTimes();
    EasyMock.expect(indexerMetadataStorageCoordinator.retrieveDataSourceMetadata(DATASOURCE)).andReturn(
        new KafkaDataSourceMetadata(
            null
        )
    ).anyTimes();
    EasyMock.expect(taskQueue.add(EasyMock.capture(captured))).andReturn(true).times(2);
    replayAll();

    supervisor.start();
    supervisor.runInternal();
    verifyAll();

    KafkaIndexTask task1 = captured.getValues().get(0);
    KafkaIndexTask task2 = captured.getValues().get(1);

    Assert.assertTrue(
        "maximumMessageTime",
        task1.getIOConfig().getMaximumMessageTime().get().minusMinutes(59 + 60).isAfterNow()
    );
    Assert.assertTrue(
        "maximumMessageTime",
        task1.getIOConfig().getMaximumMessageTime().get().minusMinutes(61 + 60).isBeforeNow()
    );
    Assert.assertEquals(
        task1.getIOConfig().getMaximumMessageTime().get(),
        task2.getIOConfig().getMaximumMessageTime().get()
    );
  }

  /**
   * Test generating the starting offsets from the partition high water marks in Kafka.
   */
  @Test
  public void testLatestOffset() throws Exception
  {
    supervisor = getTestableSupervisor(1, 1, false, "PT1H", null, null);
    addSomeEvents(1100);

    Capture<KafkaIndexTask> captured = Capture.newInstance();
    EasyMock.expect(taskMaster.getTaskQueue()).andReturn(Optional.of(taskQueue)).anyTimes();
    EasyMock.expect(taskMaster.getTaskRunner()).andReturn(Optional.absent()).anyTimes();
    EasyMock.expect(taskStorage.getActiveTasksByDatasource(DATASOURCE)).andReturn(ImmutableList.of()).anyTimes();
    EasyMock.expect(indexerMetadataStorageCoordinator.retrieveDataSourceMetadata(DATASOURCE)).andReturn(
        new KafkaDataSourceMetadata(
            null
        )
    ).anyTimes();
    EasyMock.expect(taskQueue.add(EasyMock.capture(captured))).andReturn(true);
    replayAll();

    supervisor.start();
    supervisor.runInternal();
    verifyAll();

    KafkaIndexTask task = captured.getValue();
    Assert.assertEquals(
        1101L,
        task.getIOConfig().getStartSequenceNumbers().getPartitionSequenceNumberMap().get(new KafkaTopicPartition(false, topic, 0)).longValue()
    );
    Assert.assertEquals(
        1101L,
        task.getIOConfig().getStartSequenceNumbers().getPartitionSequenceNumberMap().get(new KafkaTopicPartition(false, topic, 1)).longValue()
    );
    Assert.assertEquals(
        1101L,
        task.getIOConfig().getStartSequenceNumbers().getPartitionSequenceNumberMap().get(new KafkaTopicPartition(false, topic, 2)).longValue()
    );
  }

  /**
   * Test if partitionIds get updated
   */
  @Test
  public void testPartitionIdsUpdates() throws Exception
  {
    supervisor = getTestableSupervisor(1, 1, false, "PT1H", null, null);
    addSomeEvents(1100);

    Capture<KafkaIndexTask> captured = Capture.newInstance();
    EasyMock.expect(taskMaster.getTaskQueue()).andReturn(Optional.of(taskQueue)).anyTimes();
    EasyMock.expect(taskMaster.getTaskRunner()).andReturn(Optional.absent()).anyTimes();
    EasyMock.expect(taskStorage.getActiveTasksByDatasource(DATASOURCE)).andReturn(ImmutableList.of()).anyTimes();
    EasyMock.expect(indexerMetadataStorageCoordinator.retrieveDataSourceMetadata(DATASOURCE)).andReturn(
        new KafkaDataSourceMetadata(
            null
        )
    ).anyTimes();
    EasyMock.expect(taskQueue.add(EasyMock.capture(captured))).andReturn(true);
    replayAll();

    supervisor.start();
    supervisor.runInternal();
    verifyAll();

    Assert.assertFalse(supervisor.isPartitionIdsEmpty());
  }


  @Test
  public void testAlwaysUsesEarliestOffsetForNewlyDiscoveredPartitions() throws Exception
  {
    supervisor = getTestableSupervisor(1, 1, false, "PT1H", null, null);
    addSomeEvents(9);

    Capture<KafkaIndexTask> captured = Capture.newInstance();
    EasyMock.expect(taskMaster.getTaskQueue()).andReturn(Optional.of(taskQueue)).anyTimes();
    EasyMock.expect(taskMaster.getTaskRunner()).andReturn(Optional.absent()).anyTimes();
    EasyMock.expect(taskStorage.getActiveTasksByDatasource(DATASOURCE)).andReturn(ImmutableList.of()).anyTimes();
    EasyMock.expect(indexerMetadataStorageCoordinator.retrieveDataSourceMetadata(DATASOURCE)).andReturn(
        new KafkaDataSourceMetadata(
            null
        )
    ).anyTimes();
    EasyMock.expect(taskQueue.add(EasyMock.capture(captured))).andReturn(true);
    replayAll();
    supervisor.start();
    supervisor.runInternal();
    verifyAll();

    KafkaIndexTask task = captured.getValue();
    Assert.assertEquals(
        10,
        task.getIOConfig().getStartSequenceNumbers().getPartitionSequenceNumberMap().get(new KafkaTopicPartition(false, topic, 0)).longValue()
    );
    Assert.assertEquals(
        10,
        task.getIOConfig().getStartSequenceNumbers().getPartitionSequenceNumberMap().get(new KafkaTopicPartition(false, topic, 1)).longValue()
    );
    Assert.assertEquals(
        10,
        task.getIOConfig().getStartSequenceNumbers().getPartitionSequenceNumberMap().get(new KafkaTopicPartition(false, topic, 2)).longValue()
    );

    addMoreEvents(9, 6);
    EasyMock.reset(taskQueue, taskStorage);
    EasyMock.expect(taskStorage.getActiveTasksByDatasource(DATASOURCE)).andReturn(ImmutableList.of()).anyTimes();
    Capture<KafkaIndexTask> tmp = Capture.newInstance();
    EasyMock.expect(taskQueue.add(EasyMock.capture(tmp))).andReturn(true);
    EasyMock.replay(taskStorage, taskQueue);
    supervisor.runInternal();
    verifyAll();

    EasyMock.reset(taskQueue, taskStorage);
    EasyMock.expect(taskStorage.getActiveTasksByDatasource(DATASOURCE)).andReturn(ImmutableList.of()).anyTimes();
    Capture<KafkaIndexTask> newcaptured = Capture.newInstance();
    EasyMock.expect(taskQueue.add(EasyMock.capture(newcaptured))).andReturn(true);
    EasyMock.replay(taskStorage, taskQueue);
    supervisor.runInternal();
    verifyAll();

    //check if start from earliest offset
    task = newcaptured.getValue();
    Assert.assertEquals(
        0,
        task.getIOConfig().getStartSequenceNumbers().getPartitionSequenceNumberMap().get(new KafkaTopicPartition(false, topic, 3)).longValue()
    );
    Assert.assertEquals(
        0,
        task.getIOConfig().getStartSequenceNumbers().getPartitionSequenceNumberMap().get(new KafkaTopicPartition(false, topic, 4)).longValue()
    );
    Assert.assertEquals(
        0,
        task.getIOConfig().getStartSequenceNumbers().getPartitionSequenceNumberMap().get(new KafkaTopicPartition(false, topic, 5)).longValue()
    );
  }

  /**
   * Test generating the starting offsets from the partition data stored in druid_dataSource which contains the
   * offsets of the last built segments.
   */
  @Test
  public void testDatasourceMetadata() throws Exception
  {
    supervisor = getTestableSupervisor(1, 1, true, "PT1H", null, null);
    addSomeEvents(100);

    Capture<KafkaIndexTask> captured = Capture.newInstance();
    EasyMock.expect(taskMaster.getTaskQueue()).andReturn(Optional.of(taskQueue)).anyTimes();
    EasyMock.expect(taskMaster.getTaskRunner()).andReturn(Optional.absent()).anyTimes();
    EasyMock.expect(taskStorage.getActiveTasksByDatasource(DATASOURCE)).andReturn(ImmutableList.of()).anyTimes();
    EasyMock.expect(indexerMetadataStorageCoordinator.retrieveDataSourceMetadata(DATASOURCE)).andReturn(
        new KafkaDataSourceMetadata(
            new SeekableStreamStartSequenceNumbers<>(topic, singlePartitionMap(topic, 0, 10L, 1, 20L, 2, 30L), ImmutableSet.of())
        )
    ).anyTimes();
    EasyMock.expect(taskQueue.add(EasyMock.capture(captured))).andReturn(true);
    replayAll();

    supervisor.start();
    supervisor.runInternal();
    verifyAll();

    KafkaIndexTask task = captured.getValue();
    KafkaIndexTaskIOConfig taskConfig = task.getIOConfig();
    Assert.assertEquals("sequenceName-0", taskConfig.getBaseSequenceName());
    Assert.assertEquals(
        10L,
        taskConfig.getStartSequenceNumbers().getPartitionSequenceNumberMap().get(new KafkaTopicPartition(false, topic, 0)).longValue()
    );
    Assert.assertEquals(
        20L,
        taskConfig.getStartSequenceNumbers().getPartitionSequenceNumberMap().get(new KafkaTopicPartition(false, topic, 1)).longValue()
    );
    Assert.assertEquals(
        30L,
        taskConfig.getStartSequenceNumbers().getPartitionSequenceNumberMap().get(new KafkaTopicPartition(false, topic, 2)).longValue()
    );
  }

  @Test
  public void testBadMetadataOffsets() throws Exception
  {
    supervisor = getTestableSupervisor(1, 1, true, "PT1H", null, null);
    addSomeEvents(1);

    EasyMock.expect(taskMaster.getTaskRunner()).andReturn(Optional.absent()).anyTimes();
    EasyMock.expect(taskStorage.getActiveTasksByDatasource(DATASOURCE)).andReturn(ImmutableList.of()).anyTimes();
    // for simplicity in testing the offset availability check, we use negative stored offsets in metadata here,
    // because the stream's earliest offset is 0, although that would not happen in real usage.
    EasyMock.expect(indexerMetadataStorageCoordinator.retrieveDataSourceMetadata(DATASOURCE)).andReturn(
        new KafkaDataSourceMetadata(
            new SeekableStreamStartSequenceNumbers<>(
                topic,
                singlePartitionMap(topic, 0, -10L, 1, -20L, 2, -30L),
                ImmutableSet.of()
            )
        )
    ).anyTimes();
    replayAll();

    supervisor.start();
    supervisor.runInternal();

    Assert.assertEquals(
        "org.apache.druid.java.util.common.ISE",
        supervisor.getStateManager().getExceptionEvents().get(0).getExceptionClass()
    );
  }

  @Test
  public void testDontKillTasksWithMismatchedType() throws Exception
  {
    supervisor = getTestableSupervisor(2, 1, true, "PT1H", null, null);
    addSomeEvents(1);

    // non KafkaIndexTask (don't kill)
    Task id2 = new RealtimeIndexTask(
        "id2",
        null,
        new FireDepartment(
            dataSchema,
            new RealtimeIOConfig(null, null),
            null
        ),
        null
    );

    List<Task> existingTasks = ImmutableList.of(id2);

    EasyMock.expect(taskMaster.getTaskQueue()).andReturn(Optional.of(taskQueue)).anyTimes();
    EasyMock.expect(taskMaster.getTaskRunner()).andReturn(Optional.of(taskRunner)).anyTimes();
    EasyMock.expect(taskRunner.getRunningTasks()).andReturn(Collections.emptyList()).anyTimes();
    EasyMock.expect(taskStorage.getActiveTasksByDatasource(DATASOURCE)).andReturn(existingTasks).anyTimes();
    EasyMock.expect(taskClient.getStatusAsync(EasyMock.anyString()))
            .andReturn(Futures.immediateFuture(Status.NOT_STARTED))
            .anyTimes();
    EasyMock.expect(taskClient.getStartTimeAsync(EasyMock.anyString()))
            .andReturn(Futures.immediateFuture(DateTimes.nowUtc()))
            .anyTimes();
    EasyMock.expect(indexerMetadataStorageCoordinator.retrieveDataSourceMetadata(DATASOURCE)).andReturn(
        new KafkaDataSourceMetadata(
            null
        )
    ).anyTimes();

    taskRunner.registerListener(EasyMock.anyObject(TaskRunnerListener.class), EasyMock.anyObject(Executor.class));

    EasyMock.expect(taskQueue.add(EasyMock.anyObject(Task.class))).andReturn(true).anyTimes();

    replayAll();

    supervisor.start();
    supervisor.runInternal();
    verifyAll();
  }

  @Test
  public void testKillBadPartitionAssignment() throws Exception
  {
    supervisor = getTestableSupervisor(1, 2, true, "PT1H", null, null);
    final KafkaSupervisorTuningConfig tuningConfig = supervisor.getTuningConfig();
    addSomeEvents(1);

    Task id1 = createKafkaIndexTask(
        "id1",
        DATASOURCE,
        0,
        new SeekableStreamStartSequenceNumbers<>("topic", singlePartitionMap(topic, 0, 0L, 2, 0L), ImmutableSet.of()),
        new SeekableStreamEndSequenceNumbers<>("topic", singlePartitionMap(topic, 0, Long.MAX_VALUE, 2, Long.MAX_VALUE)),
        null,
        null,
        tuningConfig
    );
    Task id2 = createKafkaIndexTask(
        "id2",
        DATASOURCE,
        1,
        new SeekableStreamStartSequenceNumbers<>("topic", singlePartitionMap(topic, 1, 0L), ImmutableSet.of()),
        new SeekableStreamEndSequenceNumbers<>("topic", singlePartitionMap(topic, 1, Long.MAX_VALUE)),
        null,
        null,
        tuningConfig
    );
    Task id3 = createKafkaIndexTask(
        "id3",
        DATASOURCE,
        0,
        new SeekableStreamStartSequenceNumbers<>("topic", singlePartitionMap(topic, 0, 0L, 1, 0L, 2, 0L), ImmutableSet.of()),
        new SeekableStreamEndSequenceNumbers<>(
            "topic",
            singlePartitionMap(topic, 0, Long.MAX_VALUE, 1, Long.MAX_VALUE, 2, Long.MAX_VALUE)
        ),
        null,
        null,
        tuningConfig
    );
    Task id4 = createKafkaIndexTask(
        "id4",
        DATASOURCE,
        0,
        new SeekableStreamStartSequenceNumbers<>("topic", singlePartitionMap(topic, 0, 0L, 1, 0L), ImmutableSet.of()),
        new SeekableStreamEndSequenceNumbers<>("topic", singlePartitionMap(topic, 0, Long.MAX_VALUE, 1, Long.MAX_VALUE)),
        null,
        null,
        tuningConfig
    );
    Task id5 = createKafkaIndexTask(
        "id5",
        DATASOURCE,
        0,
        new SeekableStreamStartSequenceNumbers<>("topic", singlePartitionMap(topic, 1, 0L, 2, 0L), ImmutableSet.of()),
        new SeekableStreamEndSequenceNumbers<>("topic", singlePartitionMap(topic, 1, Long.MAX_VALUE, 2, Long.MAX_VALUE)),
        null,
        null,
        tuningConfig
    );

    List<Task> existingTasks = ImmutableList.of(id1, id2, id3, id4, id5);

    EasyMock.expect(taskMaster.getTaskQueue()).andReturn(Optional.of(taskQueue)).anyTimes();
    EasyMock.expect(taskMaster.getTaskRunner()).andReturn(Optional.of(taskRunner)).anyTimes();
    EasyMock.expect(taskRunner.getRunningTasks()).andReturn(Collections.emptyList()).anyTimes();
    EasyMock.expect(taskStorage.getActiveTasksByDatasource(DATASOURCE)).andReturn(existingTasks).anyTimes();
    EasyMock.expect(taskStorage.getStatus("id1")).andReturn(Optional.of(TaskStatus.running("id1"))).anyTimes();
    EasyMock.expect(taskStorage.getStatus("id2")).andReturn(Optional.of(TaskStatus.running("id2"))).anyTimes();
    EasyMock.expect(taskStorage.getStatus("id3")).andReturn(Optional.of(TaskStatus.running("id3"))).anyTimes();
    EasyMock.expect(taskStorage.getStatus("id4")).andReturn(Optional.of(TaskStatus.running("id4"))).anyTimes();
    EasyMock.expect(taskStorage.getStatus("id5")).andReturn(Optional.of(TaskStatus.running("id5"))).anyTimes();
    EasyMock.expect(taskStorage.getTask("id1")).andReturn(Optional.of(id1)).anyTimes();
    EasyMock.expect(taskStorage.getTask("id2")).andReturn(Optional.of(id2)).anyTimes();
    EasyMock.expect(taskStorage.getTask("id3")).andReturn(Optional.of(id3)).anyTimes();
    EasyMock.expect(taskStorage.getTask("id4")).andReturn(Optional.of(id4)).anyTimes();
    EasyMock.expect(taskStorage.getTask("id5")).andReturn(Optional.of(id5)).anyTimes();
    EasyMock.expect(taskClient.getStatusAsync(EasyMock.anyString()))
            .andReturn(Futures.immediateFuture(Status.NOT_STARTED))
            .anyTimes();
    EasyMock.expect(taskClient.getStartTimeAsync(EasyMock.anyString()))
            .andReturn(Futures.immediateFuture(DateTimes.nowUtc()))
            .anyTimes();
    EasyMock.expect(indexerMetadataStorageCoordinator.retrieveDataSourceMetadata(DATASOURCE)).andReturn(
        new KafkaDataSourceMetadata(
            null
        )
    ).anyTimes();
    EasyMock.expect(taskClient.stopAsync("id3", false)).andReturn(Futures.immediateFuture(true));
    EasyMock.expect(taskClient.stopAsync("id4", false)).andReturn(Futures.immediateFuture(false));
    EasyMock.expect(taskClient.stopAsync("id5", false)).andReturn(Futures.immediateFuture(null));

    TreeMap<Integer, Map<KafkaTopicPartition, Long>> checkpoints1 = new TreeMap<>();
    checkpoints1.put(0, singlePartitionMap(topic, 0, 0L, 2, 0L));
    TreeMap<Integer, Map<KafkaTopicPartition, Long>> checkpoints2 = new TreeMap<>();
    checkpoints2.put(0, singlePartitionMap(topic, 1, 0L));
    EasyMock.expect(taskClient.getCheckpointsAsync(EasyMock.contains("id1"), EasyMock.anyBoolean()))
            .andReturn(Futures.immediateFuture(checkpoints1))
            .times(1);
    EasyMock.expect(taskClient.getCheckpointsAsync(EasyMock.contains("id2"), EasyMock.anyBoolean()))
            .andReturn(Futures.immediateFuture(checkpoints2))
            .times(1);

    taskRunner.registerListener(EasyMock.anyObject(TaskRunnerListener.class), EasyMock.anyObject(Executor.class));
    taskQueue.shutdown("id4", "Task [%s] failed to stop in a timely manner, killing task", "id4");
    taskQueue.shutdown("id5", "Task [%s] failed to stop in a timely manner, killing task", "id5");
    replayAll();

    supervisor.start();
    supervisor.runInternal();
    verifyAll();
  }


  @Test
  public void testRequeueTaskWhenFailed() throws Exception
  {
    supervisor = getTestableSupervisor(2, 2, true, "PT1H", null, null);
    addSomeEvents(1);

    Capture<Task> captured = Capture.newInstance(CaptureType.ALL);
    EasyMock.expect(taskMaster.getTaskQueue()).andReturn(Optional.of(taskQueue)).anyTimes();
    EasyMock.expect(taskMaster.getTaskRunner()).andReturn(Optional.of(taskRunner)).anyTimes();
    EasyMock.expect(taskRunner.getRunningTasks()).andReturn(Collections.emptyList()).anyTimes();
    EasyMock.expect(taskStorage.getActiveTasksByDatasource(DATASOURCE)).andReturn(ImmutableList.of()).anyTimes();
    EasyMock.expect(taskClient.getStatusAsync(EasyMock.anyString()))
            .andReturn(Futures.immediateFuture(Status.NOT_STARTED))
            .anyTimes();
    EasyMock.expect(taskClient.getStartTimeAsync(EasyMock.anyString()))
            .andReturn(Futures.immediateFuture(DateTimes.nowUtc()))
            .anyTimes();
    EasyMock.expect(indexerMetadataStorageCoordinator.retrieveDataSourceMetadata(DATASOURCE)).andReturn(
        new KafkaDataSourceMetadata(
            null
        )
    ).anyTimes();
    EasyMock.expect(taskQueue.add(EasyMock.capture(captured))).andReturn(true).times(4);

    TreeMap<Integer, Map<KafkaTopicPartition, Long>> checkpoints1 = new TreeMap<>();
    checkpoints1.put(0, singlePartitionMap(topic, 0, 0L, 2, 0L));
    TreeMap<Integer, Map<KafkaTopicPartition, Long>> checkpoints2 = new TreeMap<>();
    checkpoints2.put(0, singlePartitionMap(topic, 1, 0L));
    EasyMock.expect(taskClient.getCheckpointsAsync(EasyMock.contains("sequenceName-0"), EasyMock.anyBoolean()))
            .andReturn(Futures.immediateFuture(checkpoints1))
            .anyTimes();
    EasyMock.expect(taskClient.getCheckpointsAsync(EasyMock.contains("sequenceName-1"), EasyMock.anyBoolean()))
            .andReturn(Futures.immediateFuture(checkpoints2))
            .anyTimes();

    taskRunner.registerListener(EasyMock.anyObject(TaskRunnerListener.class), EasyMock.anyObject(Executor.class));
    replayAll();

    supervisor.start();
    supervisor.runInternal();
    verifyAll();

    List<Task> tasks = captured.getValues();

    // test that running the main loop again checks the status of the tasks that were created and does nothing if they
    // are all still running
    EasyMock.reset(taskStorage);
    EasyMock.expect(taskStorage.getActiveTasksByDatasource(DATASOURCE)).andReturn(tasks).anyTimes();
    for (Task task : tasks) {
      EasyMock.expect(taskStorage.getStatus(task.getId()))
              .andReturn(Optional.of(TaskStatus.running(task.getId())))
              .anyTimes();
      EasyMock.expect(taskStorage.getTask(task.getId())).andReturn(Optional.of(task)).anyTimes();
    }
    EasyMock.replay(taskStorage);

    supervisor.runInternal();
    verifyAll();

    // test that a task failing causes a new task to be re-queued with the same parameters
    Capture<Task> aNewTaskCapture = Capture.newInstance();
    List<Task> imStillAlive = tasks.subList(0, 3);
    KafkaIndexTask iHaveFailed = (KafkaIndexTask) tasks.get(3);
    EasyMock.reset(taskStorage);
    EasyMock.reset(taskQueue);
    EasyMock.expect(taskStorage.getActiveTasksByDatasource(DATASOURCE)).andReturn(imStillAlive).anyTimes();
    for (Task task : imStillAlive) {
      EasyMock.expect(taskStorage.getStatus(task.getId()))
              .andReturn(Optional.of(TaskStatus.running(task.getId())))
              .anyTimes();
      EasyMock.expect(taskStorage.getTask(task.getId())).andReturn(Optional.of(task)).anyTimes();
    }
    EasyMock.expect(taskStorage.getStatus(iHaveFailed.getId()))
            .andReturn(Optional.of(TaskStatus.failure(iHaveFailed.getId(), "Dummy task status failure err message")));
    EasyMock.expect(taskStorage.getTask(iHaveFailed.getId())).andReturn(Optional.of(iHaveFailed)).anyTimes();
    EasyMock.expect(taskQueue.add(EasyMock.capture(aNewTaskCapture))).andReturn(true);
    EasyMock.replay(taskStorage);
    EasyMock.replay(taskQueue);

    supervisor.runInternal();
    verifyAll();

    Assert.assertNotEquals(iHaveFailed.getId(), aNewTaskCapture.getValue().getId());
    Assert.assertEquals(
        iHaveFailed.getIOConfig().getBaseSequenceName(),
        ((KafkaIndexTask) aNewTaskCapture.getValue()).getIOConfig().getBaseSequenceName()
    );
  }

  @Test
  public void testRequeueAdoptedTaskWhenFailed() throws Exception
  {
    supervisor = getTestableSupervisor(2, 1, true, "PT1H", null, null);
    addSomeEvents(1);

    DateTime now = DateTimes.nowUtc();
    DateTime maxi = now.plusMinutes(60);
    Task id1 = createKafkaIndexTask(
        "id1",
        DATASOURCE,
        0,
        new SeekableStreamStartSequenceNumbers<>("topic", singlePartitionMap(topic, 0, 0L, 2, 0L), ImmutableSet.of()),
        new SeekableStreamEndSequenceNumbers<>("topic", singlePartitionMap(topic, 0, Long.MAX_VALUE, 2, Long.MAX_VALUE)),
        now,
        maxi,
        supervisor.getTuningConfig()
    );

    List<Task> existingTasks = ImmutableList.of(id1);

    Capture<Task> captured = Capture.newInstance();
    EasyMock.expect(taskMaster.getTaskQueue()).andReturn(Optional.of(taskQueue)).anyTimes();
    EasyMock.expect(taskMaster.getTaskRunner()).andReturn(Optional.of(taskRunner)).anyTimes();
    EasyMock.expect(taskRunner.getRunningTasks()).andReturn(Collections.emptyList()).anyTimes();
    EasyMock.expect(taskStorage.getActiveTasksByDatasource(DATASOURCE)).andReturn(existingTasks).anyTimes();
    EasyMock.expect(taskStorage.getStatus("id1")).andReturn(Optional.of(TaskStatus.running("id1"))).anyTimes();
    EasyMock.expect(taskStorage.getTask("id1")).andReturn(Optional.of(id1)).anyTimes();
    EasyMock.expect(taskClient.getStatusAsync("id1")).andReturn(Futures.immediateFuture(Status.READING));
    EasyMock.expect(taskClient.getStartTimeAsync("id1")).andReturn(Futures.immediateFuture(now)).anyTimes();
    EasyMock.expect(taskQueue.add(EasyMock.capture(captured))).andReturn(true);
    EasyMock.expect(indexerMetadataStorageCoordinator.retrieveDataSourceMetadata(DATASOURCE)).andReturn(
        new KafkaDataSourceMetadata(
            null
        )
    ).anyTimes();

    TreeMap<Integer, Map<KafkaTopicPartition, Long>> checkpoints = new TreeMap<>();
    checkpoints.put(0, singlePartitionMap(topic, 0, 0L, 2, 0L));
    EasyMock.expect(taskClient.getCheckpointsAsync(EasyMock.contains("id1"), EasyMock.anyBoolean()))
            .andReturn(Futures.immediateFuture(checkpoints))
            .times(2);

    taskRunner.registerListener(EasyMock.anyObject(TaskRunnerListener.class), EasyMock.anyObject(Executor.class));
    replayAll();

    supervisor.start();
    supervisor.runInternal();
    verifyAll();

    // check that replica tasks are created with the same minimumMessageTime as tasks inherited from another supervisor
    Assert.assertEquals(now, ((KafkaIndexTask) captured.getValue()).getIOConfig().getMinimumMessageTime().get());

    // test that a task failing causes a new task to be re-queued with the same parameters
    String runningTaskId = captured.getValue().getId();
    Capture<Task> aNewTaskCapture = Capture.newInstance();
    KafkaIndexTask iHaveFailed = (KafkaIndexTask) existingTasks.get(0);
    EasyMock.reset(taskStorage);
    EasyMock.reset(taskQueue);
    EasyMock.reset(taskClient);

    // for the newly created replica task
    EasyMock.expect(taskClient.getCheckpointsAsync(EasyMock.contains("sequenceName-0"), EasyMock.anyBoolean()))
            .andReturn(Futures.immediateFuture(checkpoints))
            .times(2);
    EasyMock.expect(taskClient.getCheckpointsAsync(EasyMock.contains("id1"), EasyMock.anyBoolean()))
            .andReturn(Futures.immediateFuture(checkpoints))
            .times(1);

    EasyMock.expect(taskStorage.getActiveTasksByDatasource(DATASOURCE))
            .andReturn(ImmutableList.of(captured.getValue()))
            .anyTimes();
    EasyMock.expect(taskStorage.getStatus(iHaveFailed.getId()))
            .andReturn(Optional.of(TaskStatus.failure(iHaveFailed.getId(), "Dummy task status failure err message")));
    EasyMock.expect(taskStorage.getStatus(runningTaskId))
            .andReturn(Optional.of(TaskStatus.running(runningTaskId)))
            .anyTimes();
    EasyMock.expect(taskStorage.getTask(iHaveFailed.getId())).andReturn(Optional.of(iHaveFailed)).anyTimes();
    EasyMock.expect(taskStorage.getTask(runningTaskId)).andReturn(Optional.of(captured.getValue())).anyTimes();
    EasyMock.expect(taskClient.getStatusAsync(runningTaskId)).andReturn(Futures.immediateFuture(Status.READING));
    EasyMock.expect(taskClient.getStartTimeAsync(runningTaskId)).andReturn(Futures.immediateFuture(now)).anyTimes();
    EasyMock.expect(taskQueue.add(EasyMock.capture(aNewTaskCapture))).andReturn(true);
    EasyMock.replay(taskStorage);
    EasyMock.replay(taskQueue);
    EasyMock.replay(taskClient);

    supervisor.runInternal();
    verifyAll();

    Assert.assertNotEquals(iHaveFailed.getId(), aNewTaskCapture.getValue().getId());
    Assert.assertEquals(
        iHaveFailed.getIOConfig().getBaseSequenceName(),
        ((KafkaIndexTask) aNewTaskCapture.getValue()).getIOConfig().getBaseSequenceName()
    );

    // check that failed tasks are recreated with the same minimumMessageTime as the task it replaced, even if that
    // task came from another supervisor
    Assert.assertEquals(now, ((KafkaIndexTask) aNewTaskCapture.getValue()).getIOConfig().getMinimumMessageTime().get());
    Assert.assertEquals(
        maxi,
        ((KafkaIndexTask) aNewTaskCapture.getValue()).getIOConfig().getMaximumMessageTime().get()
    );
  }

  @Test
  public void testQueueNextTasksOnSuccess() throws Exception
  {
    supervisor = getTestableSupervisor(2, 2, true, "PT1H", null, null);
    addSomeEvents(1);

    Capture<Task> captured = Capture.newInstance(CaptureType.ALL);
    EasyMock.expect(taskMaster.getTaskQueue()).andReturn(Optional.of(taskQueue)).anyTimes();
    EasyMock.expect(taskMaster.getTaskRunner()).andReturn(Optional.of(taskRunner)).anyTimes();
    EasyMock.expect(taskRunner.getRunningTasks()).andReturn(Collections.emptyList()).anyTimes();
    EasyMock.expect(taskStorage.getActiveTasksByDatasource(DATASOURCE)).andReturn(ImmutableList.of()).anyTimes();
    EasyMock.expect(taskClient.getStatusAsync(EasyMock.anyString()))
            .andReturn(Futures.immediateFuture(Status.NOT_STARTED))
            .anyTimes();
    EasyMock.expect(taskClient.getStartTimeAsync(EasyMock.anyString()))
            .andReturn(Futures.immediateFuture(DateTimes.nowUtc()))
            .anyTimes();
    EasyMock.expect(indexerMetadataStorageCoordinator.retrieveDataSourceMetadata(DATASOURCE)).andReturn(
        new KafkaDataSourceMetadata(
            null
        )
    ).anyTimes();
    EasyMock.expect(taskQueue.add(EasyMock.capture(captured))).andReturn(true).times(4);
    taskRunner.registerListener(EasyMock.anyObject(TaskRunnerListener.class), EasyMock.anyObject(Executor.class));

    replayAll();

    supervisor.start();
    supervisor.runInternal();
    verifyAll();

    List<Task> tasks = captured.getValues();

    EasyMock.reset(taskStorage);
    EasyMock.reset(taskClient);

    EasyMock.expect(taskClient.getStatusAsync(EasyMock.anyString()))
            .andReturn(Futures.immediateFuture(Status.NOT_STARTED))
            .anyTimes();
    EasyMock.expect(taskClient.getStartTimeAsync(EasyMock.anyString()))
            .andReturn(Futures.immediateFuture(DateTimes.nowUtc()))
            .anyTimes();
    TreeMap<Integer, Map<KafkaTopicPartition, Long>> checkpoints1 = new TreeMap<>();
    checkpoints1.put(0, singlePartitionMap(topic, 0, 0L, 2, 0L));
    TreeMap<Integer, Map<KafkaTopicPartition, Long>> checkpoints2 = new TreeMap<>();
    checkpoints2.put(0, singlePartitionMap(topic, 1, 0L));
    // there would be 4 tasks, 2 for each task group
    EasyMock.expect(taskClient.getCheckpointsAsync(EasyMock.contains("sequenceName-0"), EasyMock.anyBoolean()))
            .andReturn(Futures.immediateFuture(checkpoints1))
            .times(2);
    EasyMock.expect(taskClient.getCheckpointsAsync(EasyMock.contains("sequenceName-1"), EasyMock.anyBoolean()))
            .andReturn(Futures.immediateFuture(checkpoints2))
            .times(2);

    EasyMock.expect(taskStorage.getActiveTasksByDatasource(DATASOURCE)).andReturn(tasks).anyTimes();
    for (Task task : tasks) {
      EasyMock.expect(taskStorage.getStatus(task.getId()))
              .andReturn(Optional.of(TaskStatus.running(task.getId())))
              .anyTimes();
      EasyMock.expect(taskStorage.getTask(task.getId())).andReturn(Optional.of(task)).anyTimes();
    }
    EasyMock.replay(taskStorage);
    EasyMock.replay(taskClient);

    supervisor.runInternal();
    verifyAll();

    // test that a task succeeding causes a new task to be re-queued with the next offset range and causes any replica
    // tasks to be shutdown
    Capture<Task> newTasksCapture = Capture.newInstance(CaptureType.ALL);
    Capture<String> shutdownTaskIdCapture = Capture.newInstance();
    List<Task> imStillRunning = tasks.subList(1, 4);
    KafkaIndexTask iAmSuccess = (KafkaIndexTask) tasks.get(0);
    EasyMock.reset(taskStorage);
    EasyMock.reset(taskQueue);
    EasyMock.reset(taskClient);
    EasyMock.expect(taskStorage.getActiveTasksByDatasource(DATASOURCE)).andReturn(imStillRunning).anyTimes();
    for (Task task : imStillRunning) {
      EasyMock.expect(taskStorage.getStatus(task.getId()))
              .andReturn(Optional.of(TaskStatus.running(task.getId())))
              .anyTimes();
      EasyMock.expect(taskStorage.getTask(task.getId())).andReturn(Optional.of(task)).anyTimes();
    }
    EasyMock.expect(taskStorage.getStatus(iAmSuccess.getId()))
            .andReturn(Optional.of(TaskStatus.success(iAmSuccess.getId())));
    EasyMock.expect(taskStorage.getTask(iAmSuccess.getId())).andReturn(Optional.of(iAmSuccess)).anyTimes();
    EasyMock.expect(taskQueue.add(EasyMock.capture(newTasksCapture))).andReturn(true).times(2);
    EasyMock.expect(taskClient.stopAsync(EasyMock.capture(shutdownTaskIdCapture), EasyMock.eq(false)))
            .andReturn(Futures.immediateFuture(true));
    EasyMock.replay(taskStorage);
    EasyMock.replay(taskQueue);
    EasyMock.replay(taskClient);

    supervisor.runInternal();
    verifyAll();

    // make sure we killed the right task (sequenceName for replicas are the same)
    Assert.assertTrue(shutdownTaskIdCapture.getValue().contains(iAmSuccess.getIOConfig().getBaseSequenceName()));
  }

  @Test
  public void testBeginPublishAndQueueNextTasks() throws Exception
  {
    final TaskLocation location = TaskLocation.create("testHost", 1234, -1);

    supervisor = getTestableSupervisor(2, 2, true, "PT1M", null, null);
    final KafkaSupervisorTuningConfig tuningConfig = supervisor.getTuningConfig();
    addSomeEvents(100);

    Capture<Task> captured = Capture.newInstance(CaptureType.ALL);
    EasyMock.expect(taskMaster.getTaskQueue()).andReturn(Optional.of(taskQueue)).anyTimes();
    EasyMock.expect(taskMaster.getTaskRunner()).andReturn(Optional.of(taskRunner)).anyTimes();
    EasyMock.expect(taskRunner.getRunningTasks()).andReturn(Collections.emptyList()).anyTimes();
    EasyMock.expect(taskStorage.getActiveTasksByDatasource(DATASOURCE)).andReturn(ImmutableList.of()).anyTimes();
    EasyMock.expect(indexerMetadataStorageCoordinator.retrieveDataSourceMetadata(DATASOURCE)).andReturn(
        new KafkaDataSourceMetadata(
            null
        )
    ).anyTimes();
    EasyMock.expect(taskQueue.add(EasyMock.capture(captured))).andReturn(true).times(4);
    taskRunner.registerListener(EasyMock.anyObject(TaskRunnerListener.class), EasyMock.anyObject(Executor.class));
    replayAll();

    supervisor.start();
    supervisor.runInternal();
    verifyAll();

    List<Task> tasks = captured.getValues();
    Collection workItems = new ArrayList<>();
    for (Task task : tasks) {
      workItems.add(new TestTaskRunnerWorkItem(task, null, location));
    }

    EasyMock.reset(taskStorage, taskRunner, taskClient, taskQueue);
    captured = Capture.newInstance(CaptureType.ALL);
    EasyMock.expect(taskStorage.getActiveTasksByDatasource(DATASOURCE)).andReturn(tasks).anyTimes();
    for (Task task : tasks) {
      EasyMock.expect(taskStorage.getStatus(task.getId()))
              .andReturn(Optional.of(TaskStatus.running(task.getId())))
              .anyTimes();
      EasyMock.expect(taskStorage.getTask(task.getId())).andReturn(Optional.of(task)).anyTimes();
    }
    EasyMock.expect(taskRunner.getRunningTasks()).andReturn(workItems).anyTimes();
    EasyMock.expect(taskClient.getStatusAsync(EasyMock.anyString()))
            .andReturn(Futures.immediateFuture(Status.READING))
            .anyTimes();
    EasyMock.expect(taskClient.getStartTimeAsync(EasyMock.contains("sequenceName-0")))
            .andReturn(Futures.immediateFuture(DateTimes.nowUtc().minusMinutes(2)))
            .andReturn(Futures.immediateFuture(DateTimes.nowUtc()));
    EasyMock.expect(taskClient.getStartTimeAsync(EasyMock.contains("sequenceName-1")))
            .andReturn(Futures.immediateFuture(DateTimes.nowUtc()))
            .times(2);
    EasyMock.expect(taskClient.pauseAsync(EasyMock.contains("sequenceName-0")))
            .andReturn(Futures.immediateFuture(singlePartitionMap(topic, 0, 10L, 2, 30L)))
            .andReturn(Futures.immediateFuture(singlePartitionMap(topic, 0, 10L, 2, 35L)));
    EasyMock.expect(
        taskClient.setEndOffsetsAsync(
            EasyMock.contains("sequenceName-0"),
            EasyMock.eq(singlePartitionMap(topic, 0, 10L, 2, 35L)),
            EasyMock.eq(true)
        )
    ).andReturn(Futures.immediateFuture(true)).times(2);
    EasyMock.expect(taskQueue.add(EasyMock.capture(captured))).andReturn(true).times(2);

    TreeMap<Integer, Map<KafkaTopicPartition, Long>> checkpoints1 = new TreeMap<>();
    checkpoints1.put(0, singlePartitionMap(topic, 0, 0L, 2, 0L));
    TreeMap<Integer, Map<KafkaTopicPartition, Long>> checkpoints2 = new TreeMap<>();
    checkpoints2.put(0, singlePartitionMap(topic, 1, 0L));
    EasyMock.expect(taskClient.getCheckpointsAsync(EasyMock.contains("sequenceName-0"), EasyMock.anyBoolean()))
            .andReturn(Futures.immediateFuture(checkpoints1))
            .times(2);
    EasyMock.expect(taskClient.getCheckpointsAsync(EasyMock.contains("sequenceName-1"), EasyMock.anyBoolean()))
            .andReturn(Futures.immediateFuture(checkpoints2))
            .times(2);

    EasyMock.replay(taskStorage, taskRunner, taskClient, taskQueue);

    supervisor.runInternal();
    verifyAll();

    for (Task task : captured.getValues()) {
      KafkaIndexTask kafkaIndexTask = (KafkaIndexTask) task;
      Assert.assertEquals(dataSchema, kafkaIndexTask.getDataSchema());
      Assert.assertEquals(tuningConfig.convertToTaskTuningConfig(), kafkaIndexTask.getTuningConfig());

      KafkaIndexTaskIOConfig taskConfig = kafkaIndexTask.getIOConfig();
      Assert.assertEquals("sequenceName-0", taskConfig.getBaseSequenceName());
      Assert.assertTrue("isUseTransaction", taskConfig.isUseTransaction());

      Assert.assertEquals(topic, taskConfig.getStartSequenceNumbers().getStream());
      Assert.assertEquals(10L, (long) taskConfig.getStartSequenceNumbers().getPartitionSequenceNumberMap().get(new KafkaTopicPartition(false, topic, 0)));
      Assert.assertEquals(35L, (long) taskConfig.getStartSequenceNumbers().getPartitionSequenceNumberMap().get(new KafkaTopicPartition(false, topic, 2)));
    }
  }

  @Test
  public void testDiscoverExistingPublishingTask() throws Exception
  {
    final TaskLocation location = TaskLocation.create("testHost", 1234, -1);

    supervisor = getTestableSupervisor(1, 1, true, "PT1H", null, null);
    final KafkaSupervisorTuningConfig tuningConfig = supervisor.getTuningConfig();
    addSomeEvents(1);

    Task task = createKafkaIndexTask(
        "id1",
        DATASOURCE,
        0,
        new SeekableStreamStartSequenceNumbers<>("topic", singlePartitionMap(topic, 0, 0L, 1, 0L, 2, 0L), ImmutableSet.of()),
        new SeekableStreamEndSequenceNumbers<>(
            "topic",
            singlePartitionMap(topic, 0, Long.MAX_VALUE, 1, Long.MAX_VALUE, 2, Long.MAX_VALUE)
        ),
        null,
        null,
        supervisor.getTuningConfig()
    );

    Collection workItems = new ArrayList<>();
    workItems.add(new TestTaskRunnerWorkItem(task, null, location));

    Capture<KafkaIndexTask> captured = Capture.newInstance();
    EasyMock.expect(taskMaster.getTaskQueue()).andReturn(Optional.of(taskQueue)).anyTimes();
    EasyMock.expect(taskMaster.getTaskRunner()).andReturn(Optional.of(taskRunner)).anyTimes();
    EasyMock.expect(taskRunner.getRunningTasks()).andReturn(workItems).anyTimes();
    EasyMock.expect(taskStorage.getActiveTasksByDatasource(DATASOURCE)).andReturn(ImmutableList.of(task)).anyTimes();
    EasyMock.expect(taskStorage.getStatus("id1")).andReturn(Optional.of(TaskStatus.running("id1"))).anyTimes();
    EasyMock.expect(taskStorage.getTask("id1")).andReturn(Optional.of(task)).anyTimes();
    EasyMock.expect(indexerMetadataStorageCoordinator.retrieveDataSourceMetadata(DATASOURCE)).andReturn(
        new KafkaDataSourceMetadata(
            null
        )
    ).anyTimes();
    EasyMock.expect(taskClient.getStatusAsync("id1")).andReturn(Futures.immediateFuture(Status.PUBLISHING));
    EasyMock.expect(taskClient.getCurrentOffsetsAsync("id1", false))
            .andReturn(Futures.immediateFuture(singlePartitionMap(topic, 0, 10L, 1, 20L, 2, 30L)));
    EasyMock.expect(taskClient.getEndOffsetsAsync("id1"))
            .andReturn(Futures.immediateFuture(singlePartitionMap(topic, 0, 10L, 1, 20L, 2, 30L)));
    EasyMock.expect(taskQueue.add(EasyMock.capture(captured))).andReturn(true);

    TreeMap<Integer, Map<KafkaTopicPartition, Long>> checkpoints = new TreeMap<>();
    checkpoints.put(0, singlePartitionMap(topic, 0, 0L, 1, 0L, 2, 0L));
    EasyMock.expect(taskClient.getCheckpointsAsync(EasyMock.anyString(), EasyMock.anyBoolean()))
            .andReturn(Futures.immediateFuture(checkpoints))
            .anyTimes();

    taskRunner.registerListener(EasyMock.anyObject(TaskRunnerListener.class), EasyMock.anyObject(Executor.class));
    replayAll();

    supervisor.start();
    supervisor.runInternal();
    supervisor.updateCurrentAndLatestOffsets();
    SupervisorReport<KafkaSupervisorReportPayload> report = supervisor.getStatus();
    verifyAll();

    Assert.assertEquals(DATASOURCE, report.getId());

    KafkaSupervisorReportPayload payload = report.getPayload();

    Assert.assertEquals(DATASOURCE, payload.getDataSource());
    Assert.assertEquals(3600L, payload.getDurationSeconds());
    Assert.assertEquals(NUM_PARTITIONS, payload.getPartitions());
    Assert.assertEquals(1, payload.getReplicas());
    Assert.assertEquals(topic, payload.getStream());
    Assert.assertEquals(0, payload.getActiveTasks().size());
    Assert.assertEquals(1, payload.getPublishingTasks().size());
    Assert.assertEquals(SupervisorStateManager.BasicState.RUNNING, payload.getDetailedState());
    Assert.assertEquals(0, payload.getRecentErrors().size());

    TaskReportData publishingReport = payload.getPublishingTasks().get(0);

    Assert.assertEquals("id1", publishingReport.getId());
    Assert.assertEquals(singlePartitionMap(topic, 0, 0L, 1, 0L, 2, 0L), publishingReport.getStartingOffsets());
    Assert.assertEquals(singlePartitionMap(topic, 0, 10L, 1, 20L, 2, 30L), publishingReport.getCurrentOffsets());

    KafkaIndexTask capturedTask = captured.getValue();
    Assert.assertEquals(dataSchema, capturedTask.getDataSchema());
    Assert.assertEquals(tuningConfig.convertToTaskTuningConfig(), capturedTask.getTuningConfig());

    KafkaIndexTaskIOConfig capturedTaskConfig = capturedTask.getIOConfig();
    Assert.assertEquals(kafkaHost, capturedTaskConfig.getConsumerProperties().get("bootstrap.servers"));
    Assert.assertEquals("myCustomValue", capturedTaskConfig.getConsumerProperties().get("myCustomKey"));
    Assert.assertEquals("sequenceName-0", capturedTaskConfig.getBaseSequenceName());
    Assert.assertTrue("isUseTransaction", capturedTaskConfig.isUseTransaction());

    // check that the new task was created with starting offsets matching where the publishing task finished
    Assert.assertEquals(topic, capturedTaskConfig.getStartSequenceNumbers().getStream());
    Assert.assertEquals(
        10L,
        capturedTaskConfig.getStartSequenceNumbers().getPartitionSequenceNumberMap().get(new KafkaTopicPartition(false, topic, 0)).longValue()
    );
    Assert.assertEquals(
        20L,
        capturedTaskConfig.getStartSequenceNumbers().getPartitionSequenceNumberMap().get(new KafkaTopicPartition(false, topic, 1)).longValue()
    );
    Assert.assertEquals(
        30L,
        capturedTaskConfig.getStartSequenceNumbers().getPartitionSequenceNumberMap().get(new KafkaTopicPartition(false, topic, 2)).longValue()
    );

    Assert.assertEquals(topic, capturedTaskConfig.getEndSequenceNumbers().getStream());
    Assert.assertEquals(
        Long.MAX_VALUE,
        capturedTaskConfig.getEndSequenceNumbers().getPartitionSequenceNumberMap().get(new KafkaTopicPartition(false, topic, 0)).longValue()
    );
    Assert.assertEquals(
        Long.MAX_VALUE,
        capturedTaskConfig.getEndSequenceNumbers().getPartitionSequenceNumberMap().get(new KafkaTopicPartition(false, topic, 1)).longValue()
    );
    Assert.assertEquals(
        Long.MAX_VALUE,
        capturedTaskConfig.getEndSequenceNumbers().getPartitionSequenceNumberMap().get(new KafkaTopicPartition(false, topic, 2)).longValue()
    );
  }

  @Test
  public void testDiscoverExistingPublishingTaskWithDifferentPartitionAllocation() throws Exception
  {
    final TaskLocation location = TaskLocation.create("testHost", 1234, -1);

    supervisor = getTestableSupervisor(1, 1, true, "PT1H", null, null);
    final KafkaSupervisorTuningConfig tuningConfig = supervisor.getTuningConfig();
    addSomeEvents(1);

    Task task = createKafkaIndexTask(
        "id1",
        DATASOURCE,
        0,
        new SeekableStreamStartSequenceNumbers<>("topic", singlePartitionMap(topic, 0, 0L, 2, 0L), ImmutableSet.of()),
        new SeekableStreamEndSequenceNumbers<>("topic", singlePartitionMap(topic, 0, Long.MAX_VALUE, 2, Long.MAX_VALUE)),
        null,
        null,
        supervisor.getTuningConfig()
    );

    Collection workItems = new ArrayList<>();
    workItems.add(new TestTaskRunnerWorkItem(task, null, location));

    Capture<KafkaIndexTask> captured = Capture.newInstance();
    EasyMock.expect(taskMaster.getTaskQueue()).andReturn(Optional.of(taskQueue)).anyTimes();
    EasyMock.expect(taskMaster.getTaskRunner()).andReturn(Optional.of(taskRunner)).anyTimes();
    EasyMock.expect(taskRunner.getRunningTasks()).andReturn(workItems).anyTimes();
    EasyMock.expect(taskStorage.getActiveTasksByDatasource(DATASOURCE)).andReturn(ImmutableList.of(task)).anyTimes();
    EasyMock.expect(taskStorage.getStatus("id1")).andReturn(Optional.of(TaskStatus.running("id1"))).anyTimes();
    EasyMock.expect(taskStorage.getTask("id1")).andReturn(Optional.of(task)).anyTimes();
    EasyMock.expect(indexerMetadataStorageCoordinator.retrieveDataSourceMetadata(DATASOURCE)).andReturn(
        new KafkaDataSourceMetadata(
            null
        )
    ).anyTimes();
    EasyMock.expect(taskClient.getStatusAsync("id1")).andReturn(Futures.immediateFuture(Status.PUBLISHING));
    EasyMock.expect(taskClient.getCurrentOffsetsAsync("id1", false))
            .andReturn(Futures.immediateFuture(singlePartitionMap(topic, 0, 10L, 2, 30L)));
    EasyMock.expect(taskClient.getEndOffsetsAsync("id1"))
            .andReturn(Futures.immediateFuture(singlePartitionMap(topic, 0, 10L, 2, 30L)));
    EasyMock.expect(taskQueue.add(EasyMock.capture(captured))).andReturn(true);

    taskRunner.registerListener(EasyMock.anyObject(TaskRunnerListener.class), EasyMock.anyObject(Executor.class));
    replayAll();

    supervisor.start();
    supervisor.runInternal();
    supervisor.updateCurrentAndLatestOffsets();
    SupervisorReport<KafkaSupervisorReportPayload> report = supervisor.getStatus();
    verifyAll();

    Assert.assertEquals(DATASOURCE, report.getId());

    KafkaSupervisorReportPayload payload = report.getPayload();

    Assert.assertEquals(DATASOURCE, payload.getDataSource());
    Assert.assertEquals(3600L, payload.getDurationSeconds());
    Assert.assertEquals(NUM_PARTITIONS, payload.getPartitions());
    Assert.assertEquals(1, payload.getReplicas());
    Assert.assertEquals(topic, payload.getStream());
    Assert.assertEquals(0, payload.getActiveTasks().size());
    Assert.assertEquals(1, payload.getPublishingTasks().size());
    Assert.assertEquals(SupervisorStateManager.BasicState.RUNNING, payload.getDetailedState());
    Assert.assertEquals(0, payload.getRecentErrors().size());

    TaskReportData publishingReport = payload.getPublishingTasks().get(0);

    Assert.assertEquals("id1", publishingReport.getId());
    Assert.assertEquals(singlePartitionMap(topic, 0, 0L, 2, 0L), publishingReport.getStartingOffsets());
    Assert.assertEquals(singlePartitionMap(topic, 0, 10L, 2, 30L), publishingReport.getCurrentOffsets());

    KafkaIndexTask capturedTask = captured.getValue();
    Assert.assertEquals(dataSchema, capturedTask.getDataSchema());
    Assert.assertEquals(tuningConfig.convertToTaskTuningConfig(), capturedTask.getTuningConfig());

    KafkaIndexTaskIOConfig capturedTaskConfig = capturedTask.getIOConfig();
    Assert.assertEquals(kafkaHost, capturedTaskConfig.getConsumerProperties().get("bootstrap.servers"));
    Assert.assertEquals("myCustomValue", capturedTaskConfig.getConsumerProperties().get("myCustomKey"));
    Assert.assertEquals("sequenceName-0", capturedTaskConfig.getBaseSequenceName());
    Assert.assertTrue("isUseTransaction", capturedTaskConfig.isUseTransaction());

    // check that the new task was created with starting offsets matching where the publishing task finished
    Assert.assertEquals(topic, capturedTaskConfig.getStartSequenceNumbers().getStream());
    Assert.assertEquals(
        10L,
        capturedTaskConfig.getStartSequenceNumbers().getPartitionSequenceNumberMap().get(new KafkaTopicPartition(false, topic, 0)).longValue()
    );
    Assert.assertEquals(
        0L,
        capturedTaskConfig.getStartSequenceNumbers().getPartitionSequenceNumberMap().get(new KafkaTopicPartition(false, topic, 1)).longValue()
    );
    Assert.assertEquals(
        30L,
        capturedTaskConfig.getStartSequenceNumbers().getPartitionSequenceNumberMap().get(new KafkaTopicPartition(false, topic, 2)).longValue()
    );

    Assert.assertEquals(topic, capturedTaskConfig.getEndSequenceNumbers().getStream());
    Assert.assertEquals(
        Long.MAX_VALUE,
        capturedTaskConfig.getEndSequenceNumbers().getPartitionSequenceNumberMap().get(new KafkaTopicPartition(false, topic, 0)).longValue()
    );
    Assert.assertEquals(
        Long.MAX_VALUE,
        capturedTaskConfig.getEndSequenceNumbers().getPartitionSequenceNumberMap().get(new KafkaTopicPartition(false, topic, 1)).longValue()
    );
    Assert.assertEquals(
        Long.MAX_VALUE,
        capturedTaskConfig.getEndSequenceNumbers().getPartitionSequenceNumberMap().get(new KafkaTopicPartition(false, topic, 2)).longValue()
    );
  }

  @Test
  public void testDiscoverExistingPublishingAndReadingTask() throws Exception
  {
    final TaskLocation location1 = TaskLocation.create("testHost", 1234, -1);
    final TaskLocation location2 = TaskLocation.create("testHost2", 145, -1);
    final DateTime startTime = DateTimes.nowUtc();

    supervisor = getTestableSupervisor(1, 1, true, "PT1H", null, null);
    final KafkaSupervisorTuningConfig tuningConfig = supervisor.getTuningConfig();
    addSomeEvents(6);

    Task id1 = createKafkaIndexTask(
        "id1",
        DATASOURCE,
        0,
        new SeekableStreamStartSequenceNumbers<>("topic", singlePartitionMap(topic, 0, 0L, 1, 0L, 2, 0L), ImmutableSet.of()),
        new SeekableStreamEndSequenceNumbers<>(
            "topic",
            singlePartitionMap(topic, 0, Long.MAX_VALUE, 1, Long.MAX_VALUE, 2, Long.MAX_VALUE)
        ),
        null,
        null,
        tuningConfig
    );

    Task id2 = createKafkaIndexTask(
        "id2",
        DATASOURCE,
        0,
        new SeekableStreamStartSequenceNumbers<>("topic", singlePartitionMap(topic, 0, 1L, 1, 2L, 2, 3L), ImmutableSet.of()),
        new SeekableStreamEndSequenceNumbers<>(
            "topic",
            singlePartitionMap(topic, 0, Long.MAX_VALUE, 1, Long.MAX_VALUE, 2, Long.MAX_VALUE)
        ),
        null,
        null,
        tuningConfig
    );

    Collection workItems = new ArrayList<>();
    workItems.add(new TestTaskRunnerWorkItem(id1, null, location1));
    workItems.add(new TestTaskRunnerWorkItem(id2, null, location2));

    EasyMock.expect(taskMaster.getTaskQueue()).andReturn(Optional.of(taskQueue)).anyTimes();
    EasyMock.expect(taskMaster.getTaskRunner()).andReturn(Optional.of(taskRunner)).anyTimes();
    EasyMock.expect(taskRunner.getRunningTasks()).andReturn(workItems).anyTimes();
    EasyMock.expect(taskStorage.getActiveTasksByDatasource(DATASOURCE))
            .andReturn(ImmutableList.of(id1, id2))
            .anyTimes();
    EasyMock.expect(taskStorage.getStatus("id1")).andReturn(Optional.of(TaskStatus.running("id1"))).anyTimes();
    EasyMock.expect(taskStorage.getStatus("id2")).andReturn(Optional.of(TaskStatus.running("id2"))).anyTimes();
    EasyMock.expect(taskStorage.getTask("id1")).andReturn(Optional.of(id1)).anyTimes();
    EasyMock.expect(taskStorage.getTask("id2")).andReturn(Optional.of(id2)).anyTimes();
    EasyMock.expect(indexerMetadataStorageCoordinator.retrieveDataSourceMetadata(DATASOURCE)).andReturn(
        new KafkaDataSourceMetadata(
            null
        )
    ).anyTimes();
    EasyMock.expect(taskClient.getStatusAsync("id1")).andReturn(Futures.immediateFuture(Status.PUBLISHING));
    EasyMock.expect(taskClient.getStatusAsync("id2")).andReturn(Futures.immediateFuture(Status.READING));
    EasyMock.expect(taskClient.getStartTimeAsync("id2")).andReturn(Futures.immediateFuture(startTime));
    EasyMock.expect(taskClient.getCurrentOffsetsAsync("id1", false))
            .andReturn(Futures.immediateFuture(singlePartitionMap(topic, 0, 1L, 1, 2L, 2, 3L)));
    EasyMock.expect(taskClient.getEndOffsetsAsync("id1"))
            .andReturn(Futures.immediateFuture(singlePartitionMap(topic, 0, 1L, 1, 2L, 2, 3L)));
    EasyMock.expect(taskClient.getCurrentOffsetsAsync("id2", false))
            .andReturn(Futures.immediateFuture(singlePartitionMap(topic, 0, 4L, 1, 5L, 2, 6L)));

    taskRunner.registerListener(EasyMock.anyObject(TaskRunnerListener.class), EasyMock.anyObject(Executor.class));

    // since id1 is publishing, so getCheckpoints wouldn't be called for it
    TreeMap<Integer, Map<KafkaTopicPartition, Long>> checkpoints = new TreeMap<>();
    checkpoints.put(0, singlePartitionMap(topic, 0, 1L, 1, 2L, 2, 3L));
    EasyMock.expect(taskClient.getCheckpointsAsync(EasyMock.contains("id2"), EasyMock.anyBoolean()))
            .andReturn(Futures.immediateFuture(checkpoints))
            .times(1);

    replayAll();

    supervisor.start();
    supervisor.runInternal();
    supervisor.updateCurrentAndLatestOffsets();
    SupervisorReport<KafkaSupervisorReportPayload> report = supervisor.getStatus();
    verifyAll();

    Assert.assertEquals(DATASOURCE, report.getId());

    KafkaSupervisorReportPayload payload = report.getPayload();

    Assert.assertEquals(DATASOURCE, payload.getDataSource());
    Assert.assertEquals(3600L, payload.getDurationSeconds());
    Assert.assertEquals(NUM_PARTITIONS, payload.getPartitions());
    Assert.assertEquals(1, payload.getReplicas());
    Assert.assertEquals(topic, payload.getStream());
    Assert.assertEquals(1, payload.getActiveTasks().size());
    Assert.assertEquals(1, payload.getPublishingTasks().size());
    Assert.assertEquals(SupervisorStateManager.BasicState.RUNNING, payload.getDetailedState());
    Assert.assertEquals(0, payload.getRecentErrors().size());

    TaskReportData activeReport = payload.getActiveTasks().get(0);
    TaskReportData publishingReport = payload.getPublishingTasks().get(0);

    Assert.assertEquals("id2", activeReport.getId());
    Assert.assertEquals(startTime, activeReport.getStartTime());
    Assert.assertEquals(singlePartitionMap(topic, 0, 1L, 1, 2L, 2, 3L), activeReport.getStartingOffsets());
    Assert.assertEquals(singlePartitionMap(topic, 0, 4L, 1, 5L, 2, 6L), activeReport.getCurrentOffsets());
    Assert.assertEquals(singlePartitionMap(topic, 0, 3L, 1, 2L, 2, 1L), activeReport.getLag());

    Assert.assertEquals("id1", publishingReport.getId());
    Assert.assertEquals(singlePartitionMap(topic, 0, 0L, 1, 0L, 2, 0L), publishingReport.getStartingOffsets());
    Assert.assertEquals(singlePartitionMap(topic, 0, 1L, 1, 2L, 2, 3L), publishingReport.getCurrentOffsets());
    Assert.assertNull(publishingReport.getLag());

    Assert.assertEquals(singlePartitionMap(topic, 0, 7L, 1, 7L, 2, 7L), payload.getLatestOffsets());
    Assert.assertEquals(singlePartitionMap(topic, 0, 3L, 1, 2L, 2, 1L), payload.getMinimumLag());
    Assert.assertEquals(6L, (long) payload.getAggregateLag());
    Assert.assertTrue(payload.getOffsetsLastUpdated().plusMinutes(1).isAfterNow());
  }

  @Test
  public void testReportWhenMultipleActiveTasks() throws Exception
  {
    final TaskLocation location1 = TaskLocation.create("testHost", 1234, -1);
    final TaskLocation location2 = TaskLocation.create("testHost2", 145, -1);

    supervisor = getTestableSupervisorForIdleBehaviour(1, 2, true, "PT10S", null, null, false, null);

    addSomeEvents(6);

    Task id1 = createKafkaIndexTask(
        "id1",
        DATASOURCE,
        0,
        new SeekableStreamStartSequenceNumbers<>(
            "topic",
            singlePartitionMap(topic, 0, 2L, 2, 1L),
            ImmutableSet.of()
        ),
        new SeekableStreamEndSequenceNumbers<>(
            "topic",
            singlePartitionMap(topic, 0, Long.MAX_VALUE, 2, Long.MAX_VALUE)
        ),
        null,
        null,
        supervisor.getTuningConfig()
    );

    Task id2 = createKafkaIndexTask(
        "id2",
        DATASOURCE,
        0,
        new SeekableStreamStartSequenceNumbers<>(
            "topic",
            singlePartitionMap(topic, 1, 3L),
            ImmutableSet.of()
        ),
        new SeekableStreamEndSequenceNumbers<>(
            "topic",
            singlePartitionMap(topic, 1, Long.MAX_VALUE)
        ),
        null,
        null,
        supervisor.getTuningConfig()
    );

    List<Task> existingTasks = ImmutableList.of(id1, id2);

    Collection workItems = new ArrayList<>();
    workItems.add(new TestTaskRunnerWorkItem(id1, null, location1));
    workItems.add(new TestTaskRunnerWorkItem(id2, null, location2));

    EasyMock.expect(taskMaster.getTaskQueue()).andReturn(Optional.of(taskQueue)).anyTimes();
    EasyMock.expect(taskMaster.getTaskRunner()).andReturn(Optional.of(taskRunner)).anyTimes();
    EasyMock.expect(taskRunner.getRunningTasks()).andReturn(workItems).anyTimes();
    taskRunner.registerListener(EasyMock.anyObject(TaskRunnerListener.class), EasyMock.anyObject(Executor.class));
    EasyMock.expect(taskStorage.getActiveTasksByDatasource(DATASOURCE)).andReturn(existingTasks).anyTimes();
    EasyMock.expect(taskStorage.getStatus("id1")).andReturn(Optional.of(TaskStatus.running("id1"))).anyTimes();
    EasyMock.expect(taskStorage.getStatus("id2")).andReturn(Optional.of(TaskStatus.running("id2"))).anyTimes();
    EasyMock.expect(taskStorage.getTask("id1")).andReturn(Optional.of(id1)).anyTimes();
    EasyMock.expect(taskStorage.getTask("id2")).andReturn(Optional.of(id2)).anyTimes();
    EasyMock.expect(taskClient.getStatusAsync("id1"))
            .andReturn(Futures.immediateFuture(Status.READING))
            .anyTimes();
    EasyMock.expect(taskClient.getStatusAsync("id2"))
            .andReturn(Futures.immediateFuture(Status.READING))
            .anyTimes();
    EasyMock.expect(taskClient.getStartTimeAsync(EasyMock.anyString()))
            .andReturn(Futures.immediateFuture(DateTimes.nowUtc()))
            .anyTimes();
    EasyMock.expect(indexerMetadataStorageCoordinator.retrieveDataSourceMetadata(DATASOURCE)).andReturn(
        new KafkaDataSourceMetadata(
            null
        )
    ).anyTimes();

    replayAll();

    supervisor.start();
    supervisor.addTaskGroupToActivelyReadingTaskGroup(
        0,
        singlePartitionMap(topic, 0, 0L, 2, 0L),
        Optional.absent(),
        Optional.absent(),
        ImmutableSet.of("id1"),
        ImmutableSet.of()
    );
    supervisor.addTaskGroupToActivelyReadingTaskGroup(
        1,
        singlePartitionMap(topic, 1, 0L),
        Optional.absent(),
        Optional.absent(),
        ImmutableSet.of("id2"),
        ImmutableSet.of()
    );
    supervisor.updateCurrentAndLatestOffsets();
    supervisor.runInternal();
    verifyAll();

    EasyMock.reset(taskClient);
    EasyMock.expect(taskClient.getCurrentOffsetsAsync(EasyMock.contains("id1"), EasyMock.anyBoolean()))
            .andReturn(Futures.immediateFuture(singlePartitionMap(topic, 0, 2L, 2, 1L)));
    EasyMock.expect(taskClient.getCurrentOffsetsAsync(EasyMock.contains("id2"), EasyMock.anyBoolean()))
            .andReturn(Futures.immediateFuture(singlePartitionMap(topic, 1, 3L)));

    EasyMock.replay(taskClient);

    supervisor.updateCurrentAndLatestOffsets();
    supervisor.runInternal();

    SupervisorReport<KafkaSupervisorReportPayload> report = supervisor.getStatus();
    verifyAll();

    Assert.assertEquals(DATASOURCE, report.getId());

    KafkaSupervisorReportPayload payload = report.getPayload();

    Assert.assertEquals(DATASOURCE, payload.getDataSource());
    Assert.assertEquals(10L, payload.getDurationSeconds());
    Assert.assertEquals(NUM_PARTITIONS, payload.getPartitions());
    Assert.assertEquals(1, payload.getReplicas());
    Assert.assertEquals(topic, payload.getStream());
    Assert.assertEquals(2, payload.getActiveTasks().size());
    Assert.assertEquals(SupervisorStateManager.BasicState.RUNNING, payload.getDetailedState());
    Assert.assertEquals(0, payload.getRecentErrors().size());

    TaskReportData id1TaskReport = payload.getActiveTasks().get(0);
    TaskReportData id2TaskReport = payload.getActiveTasks().get(1);

    Assert.assertEquals("id2", id2TaskReport.getId());
    Assert.assertEquals(singlePartitionMap(topic, 1, 0L), id2TaskReport.getStartingOffsets());
    Assert.assertEquals(singlePartitionMap(topic, 1, 3L), id2TaskReport.getCurrentOffsets());
    Assert.assertEquals(singlePartitionMap(topic, 1, 4L), id2TaskReport.getLag());

    Assert.assertEquals("id1", id1TaskReport.getId());
    Assert.assertEquals(singlePartitionMap(topic, 0, 0L, 2, 0L), id1TaskReport.getStartingOffsets());
    Assert.assertEquals(singlePartitionMap(topic, 0, 2L, 2, 1L), id1TaskReport.getCurrentOffsets());
    Assert.assertEquals(singlePartitionMap(topic, 0, 5L, 2, 6L), id1TaskReport.getLag());

    Assert.assertEquals(singlePartitionMap(topic, 0, 7L, 1, 7L, 2, 7L), payload.getLatestOffsets());
    Assert.assertEquals(singlePartitionMap(topic, 0, 5L, 1, 4L, 2, 6L), payload.getMinimumLag());
    Assert.assertEquals(15L, (long) payload.getAggregateLag());
    Assert.assertTrue(payload.getOffsetsLastUpdated().plusMinutes(1).isAfterNow());
  }

  @Test
  public void testSupervisorIsIdleIfStreamInactive() throws Exception
  {
    supervisor = getTestableSupervisorForIdleBehaviour(
        1,
        2,
        true,
        "PT10S",
        null,
        null,
        false,
        new IdleConfig(true, 200L)
    );

    addSomeEvents(100);

    final TaskLocation location1 = TaskLocation.create("testHost", 1234, -1);
    final TaskLocation location2 = TaskLocation.create("testHost", 234, -1);

    Task id1 = createKafkaIndexTask(
        "id1",
        DATASOURCE,
        0,
        new SeekableStreamStartSequenceNumbers<>(
            "topic",
            singlePartitionMap(topic, 0, 10L, 2, 30L),
            ImmutableSet.of()
        ),
        new SeekableStreamEndSequenceNumbers<>(
            "topic",
            singlePartitionMap(topic, 0, Long.MAX_VALUE, 2, Long.MAX_VALUE)
        ),
        null,
        null,
        supervisor.getTuningConfig()
    );

    Task id2 = createKafkaIndexTask(
        "id2",
        DATASOURCE,
        0,
        new SeekableStreamStartSequenceNumbers<>(
            "topic",
            singlePartitionMap(topic, 1, 20L),
            ImmutableSet.of()
        ),
        new SeekableStreamEndSequenceNumbers<>(
            "topic",
            singlePartitionMap(topic, 1, Long.MAX_VALUE)
        ),
        null,
        null,
        supervisor.getTuningConfig()
    );

    List<Task> existingTasks = ImmutableList.of(id1, id2);

    Collection workItems = new ArrayList<>();
    workItems.add(new TestTaskRunnerWorkItem(id1, null, location1));
    workItems.add(new TestTaskRunnerWorkItem(id2, null, location2));

    EasyMock.expect(taskMaster.getTaskQueue()).andReturn(Optional.of(taskQueue)).anyTimes();
    EasyMock.expect(taskMaster.getTaskRunner()).andReturn(Optional.of(taskRunner)).anyTimes();
    EasyMock.expect(taskRunner.getRunningTasks()).andReturn(workItems).anyTimes();
    taskRunner.registerListener(EasyMock.anyObject(TaskRunnerListener.class), EasyMock.anyObject(Executor.class));
    EasyMock.expect(taskStorage.getActiveTasksByDatasource(DATASOURCE)).andReturn(existingTasks).anyTimes();
    EasyMock.expect(taskStorage.getStatus("id1")).andReturn(Optional.of(TaskStatus.running("id1"))).anyTimes();
    EasyMock.expect(taskStorage.getStatus("id2")).andReturn(Optional.of(TaskStatus.running("id2"))).anyTimes();
    EasyMock.expect(taskStorage.getTask("id1")).andReturn(Optional.of(id1)).anyTimes();
    EasyMock.expect(taskStorage.getTask("id2")).andReturn(Optional.of(id2)).anyTimes();
    EasyMock.expect(taskClient.getStatusAsync("id1"))
            .andReturn(Futures.immediateFuture(Status.READING))
            .anyTimes();
    EasyMock.expect(taskClient.getStatusAsync("id2"))
            .andReturn(Futures.immediateFuture(Status.READING))
            .anyTimes();
    EasyMock.expect(taskClient.getStartTimeAsync(EasyMock.anyString()))
            .andReturn(Futures.immediateFuture(DateTimes.nowUtc()))
            .anyTimes();
    EasyMock.expect(indexerMetadataStorageCoordinator.retrieveDataSourceMetadata(DATASOURCE)).andReturn(
        new KafkaDataSourceMetadata(
            null
        )
    ).anyTimes();

    replayAll();

    supervisor.start();
    supervisor.addTaskGroupToActivelyReadingTaskGroup(
        0,
        singlePartitionMap(topic, 0, 0L, 2, 0L),
        Optional.absent(),
        Optional.absent(),
        ImmutableSet.of("id1"),
        ImmutableSet.of()
    );
    supervisor.addTaskGroupToActivelyReadingTaskGroup(
        1,
        singlePartitionMap(topic, 1, 0L),
        Optional.absent(),
        Optional.absent(),
        ImmutableSet.of("id2"),
        ImmutableSet.of()
    );
    supervisor.updateCurrentAndLatestOffsets();
    supervisor.runInternal();

    EasyMock.reset(taskClient);
    EasyMock.expect(taskClient.getCurrentOffsetsAsync(EasyMock.contains("id1"), EasyMock.anyBoolean()))
            .andReturn(Futures.immediateFuture(singlePartitionMap(topic, 0, 25L, 2, 45L)));
    EasyMock.expect(taskClient.getCurrentOffsetsAsync(EasyMock.contains("id2"), EasyMock.anyBoolean()))
            .andReturn(Futures.immediateFuture(singlePartitionMap(topic, 1, 45L)));

    EasyMock.replay(taskClient);

    Thread.sleep(100);
    supervisor.updateCurrentAndLatestOffsets();
    supervisor.runInternal();

    EasyMock.reset(taskClient);
    EasyMock.expect(taskClient.getCurrentOffsetsAsync(EasyMock.contains("id1"), EasyMock.anyBoolean()))
            .andReturn(Futures.immediateFuture(singlePartitionMap(topic, 0, 25L, 2, 45L)));
    EasyMock.expect(taskClient.getCurrentOffsetsAsync(EasyMock.contains("id2"), EasyMock.anyBoolean()))
            .andReturn(Futures.immediateFuture(singlePartitionMap(topic, 1, 45L)));

    EasyMock.replay(taskClient);

    Thread.sleep(100);
    supervisor.updateCurrentAndLatestOffsets();
    supervisor.runInternal();

    Assert.assertNotEquals(supervisor.getState(), SupervisorStateManager.BasicState.IDLE);

    EasyMock.reset(taskClient);
    EasyMock.expect(taskClient.getCurrentOffsetsAsync(EasyMock.contains("id1"), EasyMock.anyBoolean()))
            .andReturn(Futures.immediateFuture(singlePartitionMap(topic, 0, 101L, 2, 101L)));
    EasyMock.expect(taskClient.getCurrentOffsetsAsync(EasyMock.contains("id2"), EasyMock.anyBoolean()))
            .andReturn(Futures.immediateFuture(singlePartitionMap(topic, 1, 101L)));

    EasyMock.replay(taskClient);

    Thread.sleep(100);
    supervisor.updateCurrentAndLatestOffsets();
    supervisor.runInternal();

    EasyMock.reset(taskClient);
    EasyMock.expect(taskClient.getCurrentOffsetsAsync(EasyMock.contains("id1"), EasyMock.anyBoolean()))
            .andReturn(Futures.immediateFuture(singlePartitionMap(topic, 0, 101L, 2, 101L)));
    EasyMock.expect(taskClient.getCurrentOffsetsAsync(EasyMock.contains("id2"), EasyMock.anyBoolean()))
            .andReturn(Futures.immediateFuture(singlePartitionMap(topic, 1, 101L)));

    EasyMock.replay(taskClient);

    Thread.sleep(100);
    supervisor.updateCurrentAndLatestOffsets();
    supervisor.runInternal();

    Assert.assertEquals(SupervisorStateManager.BasicState.IDLE, supervisor.getState());
  }

  @Test
  public void testSupervisorIsIdleIfStreamInactiveWhenNoActiveTasks() throws Exception
  {
    supervisor = getTestableSupervisorForIdleBehaviour(
        1,
        2,
        true,
        "PT10S",
        null,
        null,
        false,
        new IdleConfig(true, 200L)
    );
    addSomeEvents(1);

    EasyMock.expect(taskMaster.getTaskQueue()).andReturn(Optional.of(taskQueue)).anyTimes();
    EasyMock.expect(taskMaster.getTaskRunner()).andReturn(Optional.of(taskRunner)).anyTimes();
    EasyMock.expect(taskStorage.getActiveTasksByDatasource(DATASOURCE)).andReturn(ImmutableList.of()).anyTimes();
    taskRunner.registerListener(EasyMock.anyObject(TaskRunnerListener.class), EasyMock.anyObject(Executor.class));
    EasyMock.expect(indexerMetadataStorageCoordinator.retrieveDataSourceMetadata(DATASOURCE)).andReturn(
        new KafkaDataSourceMetadata(
            new SeekableStreamEndSequenceNumbers<KafkaTopicPartition, Long>(topic, singlePartitionMap(topic, 0, 2L, 1, 2L, 2, 2L))
        )
    ).anyTimes();
    EasyMock.expect(taskQueue.add(EasyMock.anyObject())).andReturn(true).anyTimes();

    replayAll();

    supervisor.start();
    supervisor.updateCurrentAndLatestOffsets();
    supervisor.runInternal();
    verifyAll();

    Thread.sleep(100);
    supervisor.updateCurrentAndLatestOffsets();
    supervisor.runInternal();

    Thread.sleep(100);
    supervisor.updateCurrentAndLatestOffsets();
    supervisor.runInternal();

    Thread.sleep(100);
    supervisor.updateCurrentAndLatestOffsets();
    supervisor.runInternal();

    Assert.assertEquals(SupervisorStateManager.BasicState.IDLE, supervisor.getState());
  }

  @Test
  public void testSupervisorNotIdleIfStreamInactiveWhenSuspended() throws Exception
  {
    supervisor = getTestableSupervisorForIdleBehaviour(
        1,
        2,
        true,
        "PT10S",
        null,
        null,
        true,
        new IdleConfig(true, 200L)
    );
    addSomeEvents(1);

    EasyMock.expect(taskMaster.getTaskQueue()).andReturn(Optional.of(taskQueue)).anyTimes();
    EasyMock.expect(taskMaster.getTaskRunner()).andReturn(Optional.of(taskRunner)).anyTimes();
    EasyMock.expect(taskStorage.getActiveTasksByDatasource(DATASOURCE)).andReturn(ImmutableList.of()).anyTimes();
    taskRunner.registerListener(EasyMock.anyObject(TaskRunnerListener.class), EasyMock.anyObject(Executor.class));
    EasyMock.expect(indexerMetadataStorageCoordinator.retrieveDataSourceMetadata(DATASOURCE)).andReturn(
        new KafkaDataSourceMetadata(
            new SeekableStreamEndSequenceNumbers<KafkaTopicPartition, Long>(topic, singlePartitionMap(topic, 0, 2L, 1, 2L, 2, 2L))
        )
    ).anyTimes();

    replayAll();

    supervisor.start();
    supervisor.updateCurrentAndLatestOffsets();
    supervisor.runInternal();

    Thread.sleep(100);
    supervisor.updateCurrentAndLatestOffsets();
    supervisor.runInternal();

    Thread.sleep(100);
    supervisor.updateCurrentAndLatestOffsets();
    supervisor.runInternal();

    Thread.sleep(100);
    supervisor.updateCurrentAndLatestOffsets();
    supervisor.runInternal();

    Assert.assertEquals(SupervisorStateManager.BasicState.SUSPENDED, supervisor.getState());
  }

  @Test
  public void testSupervisorIsIdleIfStreamInactiveWhenSuspended() throws Exception
  {
    Map<String, String> config = ImmutableMap.of("idleConfig.enabled", "false",
                                                 "idleConfig.inactiveAfterMillis", "200");
    supervisorConfig = OBJECT_MAPPER.convertValue(config, SupervisorStateManagerConfig.class);
    supervisor = getTestableSupervisorForIdleBehaviour(
        1,
        2,
        true,
        "PT10S",
        null,
        null,
        false,
        new IdleConfig(true, null)
    );
    addSomeEvents(1);

    EasyMock.expect(taskMaster.getTaskQueue()).andReturn(Optional.of(taskQueue)).anyTimes();
    EasyMock.expect(taskMaster.getTaskRunner()).andReturn(Optional.of(taskRunner)).anyTimes();
    EasyMock.expect(taskStorage.getActiveTasksByDatasource(DATASOURCE)).andReturn(ImmutableList.of()).anyTimes();
    taskRunner.registerListener(EasyMock.anyObject(TaskRunnerListener.class), EasyMock.anyObject(Executor.class));
    EasyMock.expect(indexerMetadataStorageCoordinator.retrieveDataSourceMetadata(DATASOURCE)).andReturn(
        new KafkaDataSourceMetadata(
            new SeekableStreamEndSequenceNumbers<KafkaTopicPartition, Long>(topic, singlePartitionMap(topic, 0, 2L, 1, 2L, 2, 2L))
        )
    ).anyTimes();
    EasyMock.expect(taskQueue.add(EasyMock.anyObject())).andReturn(true).anyTimes();

    replayAll();

    supervisor.start();
    supervisor.updateCurrentAndLatestOffsets();
    supervisor.runInternal();
    verifyAll();

    Thread.sleep(100);
    supervisor.updateCurrentAndLatestOffsets();
    supervisor.runInternal();

    Thread.sleep(100);
    supervisor.updateCurrentAndLatestOffsets();
    supervisor.runInternal();

    Thread.sleep(100);
    supervisor.updateCurrentAndLatestOffsets();
    supervisor.runInternal();

    Assert.assertEquals(SupervisorStateManager.BasicState.IDLE, supervisor.getState());
  }

  @Test
  public void testSupervisorIsIdleIfStreamInactiveWhenNoActiveTasksAndFewPendingTasks() throws Exception
  {
    supervisor = getTestableSupervisorForIdleBehaviour(
        1,
        2,
        true,
        "PT10S",
        null,
        null,
        false,
        new IdleConfig(true, 200L)
    );

    addSomeEvents(100);

    final TaskLocation location1 = TaskLocation.create("testHost", 1234, -1);
    final TaskLocation location2 = TaskLocation.create("testHost", 234, -1);

    Task id1 = createKafkaIndexTask(
        "id1",
        DATASOURCE,
        0,
        new SeekableStreamStartSequenceNumbers<>(
            "topic",
            singlePartitionMap(topic, 0, 10L, 2, 30L),
            ImmutableSet.of()
        ),
        new SeekableStreamEndSequenceNumbers<>(
            "topic",
            singlePartitionMap(topic, 0, Long.MAX_VALUE, 2, Long.MAX_VALUE)
        ),
        null,
        null,
        supervisor.getTuningConfig()
    );

    Task id2 = createKafkaIndexTask(
        "id2",
        DATASOURCE,
        0,
        new SeekableStreamStartSequenceNumbers<>(
            "topic",
            singlePartitionMap(topic, 1, 20L),
            ImmutableSet.of()
        ),
        new SeekableStreamEndSequenceNumbers<>(
            "topic",
            singlePartitionMap(topic, 1, Long.MAX_VALUE)
        ),
        null,
        null,
        supervisor.getTuningConfig()
    );

    List<Task> existingTasks = ImmutableList.of(id1, id2);

    Collection workItems = new ArrayList<>();
    workItems.add(new TestTaskRunnerWorkItem(id1, null, location1));
    workItems.add(new TestTaskRunnerWorkItem(id2, null, location2));

    EasyMock.expect(taskMaster.getTaskQueue()).andReturn(Optional.of(taskQueue)).anyTimes();
    EasyMock.expect(taskMaster.getTaskRunner()).andReturn(Optional.of(taskRunner)).anyTimes();
    EasyMock.expect(taskRunner.getRunningTasks()).andReturn(workItems).anyTimes();
    taskRunner.registerListener(EasyMock.anyObject(TaskRunnerListener.class), EasyMock.anyObject(Executor.class));
    EasyMock.expect(taskStorage.getActiveTasksByDatasource(DATASOURCE)).andReturn(existingTasks).anyTimes();
    EasyMock.expect(taskStorage.getStatus("id1")).andReturn(Optional.of(TaskStatus.running("id1"))).anyTimes();
    EasyMock.expect(taskStorage.getStatus("id2")).andReturn(Optional.of(TaskStatus.running("id2"))).anyTimes();
    EasyMock.expect(taskStorage.getTask("id1")).andReturn(Optional.of(id1)).anyTimes();
    EasyMock.expect(taskStorage.getTask("id2")).andReturn(Optional.of(id2)).anyTimes();
    EasyMock.expect(taskClient.getStatusAsync("id1"))
            .andReturn(Futures.immediateFuture(Status.READING))
            .anyTimes();
    EasyMock.expect(taskClient.getStatusAsync("id2"))
            .andReturn(Futures.immediateFuture(Status.READING))
            .anyTimes();
    EasyMock.expect(taskClient.getStartTimeAsync(EasyMock.anyString()))
            .andReturn(Futures.immediateFuture(DateTimes.nowUtc()))
            .anyTimes();
    EasyMock.expect(indexerMetadataStorageCoordinator.retrieveDataSourceMetadata(DATASOURCE)).andReturn(
        new KafkaDataSourceMetadata(
            null
        )
    ).anyTimes();

    replayAll();

    supervisor.start();
    supervisor.addTaskGroupToActivelyReadingTaskGroup(
        0,
        singlePartitionMap(topic, 0, 0L, 2, 0L),
        Optional.absent(),
        Optional.absent(),
        ImmutableSet.of("id1"),
        ImmutableSet.of()
    );
    supervisor.addTaskGroupToActivelyReadingTaskGroup(
        1,
        singlePartitionMap(topic, 1, 0L),
        Optional.absent(),
        Optional.absent(),
        ImmutableSet.of("id2"),
        ImmutableSet.of()
    );
    supervisor.updateCurrentAndLatestOffsets();
    supervisor.runInternal();

    EasyMock.reset(taskClient);
    EasyMock.expect(taskClient.getCurrentOffsetsAsync(EasyMock.contains("id1"), EasyMock.anyBoolean()))
            .andReturn(Futures.immediateFuture(singlePartitionMap(topic, 0, 25L, 2, 45L)));
    EasyMock.expect(taskClient.getCurrentOffsetsAsync(EasyMock.contains("id2"), EasyMock.anyBoolean()))
            .andReturn(Futures.immediateFuture(singlePartitionMap(topic, 1, 45L)));

    EasyMock.replay(taskClient);

    Thread.sleep(100);
    supervisor.updateCurrentAndLatestOffsets();
    supervisor.runInternal();

    EasyMock.reset(taskClient);
    EasyMock.expect(taskClient.getCurrentOffsetsAsync(EasyMock.contains("id1"), EasyMock.anyBoolean()))
            .andReturn(Futures.immediateFuture(singlePartitionMap(topic, 0, 101L, 2, 101L)));
    EasyMock.expect(taskClient.getCurrentOffsetsAsync(EasyMock.contains("id2"), EasyMock.anyBoolean()))
            .andReturn(Futures.immediateFuture(singlePartitionMap(topic, 1, 101L)));

    EasyMock.replay(taskClient);

    Thread.sleep(100);
    supervisor.updateCurrentAndLatestOffsets();
    supervisor.runInternal();

    EasyMock.reset(taskClient);
    EasyMock.expect(taskClient.getCurrentOffsetsAsync(EasyMock.contains("id1"), EasyMock.anyBoolean()))
            .andReturn(Futures.immediateFuture(singlePartitionMap(topic, 0, 101L, 2, 101L)));
    EasyMock.expect(taskClient.getCurrentOffsetsAsync(EasyMock.contains("id2"), EasyMock.anyBoolean()))
            .andReturn(Futures.immediateFuture(singlePartitionMap(topic, 1, 101L)));

    EasyMock.replay(taskClient);

    Thread.sleep(100);
    supervisor.updateCurrentAndLatestOffsets();
    supervisor.runInternal();

    Assert.assertEquals(SupervisorStateManager.BasicState.IDLE, supervisor.getState());

    supervisor.moveTaskGroupToPendingCompletion(0);
    supervisor.moveTaskGroupToPendingCompletion(1);

    Assert.assertEquals(0, supervisor.getActiveTaskGroupsCount());

    EasyMock.reset(taskClient);
    EasyMock.expect(taskClient.getCurrentOffsetsAsync(EasyMock.contains("id1"), EasyMock.anyBoolean()))
            .andReturn(Futures.immediateFuture(singlePartitionMap(topic, 0, 101L, 2, 101L)));
    EasyMock.expect(taskClient.getCurrentOffsetsAsync(EasyMock.contains("id2"), EasyMock.anyBoolean()))
            .andReturn(Futures.immediateFuture(singlePartitionMap(topic, 1, 101L)));

    EasyMock.replay(taskClient);

    Thread.sleep(100);
    supervisor.updateCurrentAndLatestOffsets();
    supervisor.runInternal();

    Assert.assertEquals(SupervisorStateManager.BasicState.IDLE, supervisor.getState());
  }

  @Test
  public void testKillUnresponsiveTasksWhileGettingStartTime() throws Exception
  {
    supervisor = getTestableSupervisor(2, 2, true, "PT1H", null, null);
    addSomeEvents(1);

    Capture<Task> captured = Capture.newInstance(CaptureType.ALL);
    EasyMock.expect(taskMaster.getTaskQueue()).andReturn(Optional.of(taskQueue)).anyTimes();
    EasyMock.expect(taskMaster.getTaskRunner()).andReturn(Optional.of(taskRunner)).anyTimes();
    EasyMock.expect(taskRunner.getRunningTasks()).andReturn(Collections.emptyList()).anyTimes();
    EasyMock.expect(taskStorage.getActiveTasksByDatasource(DATASOURCE)).andReturn(ImmutableList.of()).anyTimes();
    EasyMock.expect(indexerMetadataStorageCoordinator.retrieveDataSourceMetadata(DATASOURCE)).andReturn(
        new KafkaDataSourceMetadata(
            null
        )
    ).anyTimes();
    EasyMock.expect(taskQueue.add(EasyMock.capture(captured))).andReturn(true).times(4);
    taskRunner.registerListener(EasyMock.anyObject(TaskRunnerListener.class), EasyMock.anyObject(Executor.class));
    replayAll();

    supervisor.start();
    supervisor.runInternal();
    verifyAll();

    List<Task> tasks = captured.getValues();

    EasyMock.reset(taskStorage, taskClient, taskQueue);

    TreeMap<Integer, Map<KafkaTopicPartition, Long>> checkpoints1 = new TreeMap<>();
    checkpoints1.put(0, singlePartitionMap(topic, 0, 0L, 2, 0L));
    TreeMap<Integer, Map<KafkaTopicPartition, Long>> checkpoints2 = new TreeMap<>();
    checkpoints2.put(0, singlePartitionMap(topic, 1, 0L));
    EasyMock.expect(taskClient.getCheckpointsAsync(EasyMock.contains("sequenceName-0"), EasyMock.anyBoolean()))
            .andReturn(Futures.immediateFuture(checkpoints1))
            .times(2);
    EasyMock.expect(taskClient.getCheckpointsAsync(EasyMock.contains("sequenceName-1"), EasyMock.anyBoolean()))
            .andReturn(Futures.immediateFuture(checkpoints2))
            .times(2);

    EasyMock.expect(taskStorage.getActiveTasksByDatasource(DATASOURCE)).andReturn(tasks).anyTimes();
    for (Task task : tasks) {
      EasyMock.expect(taskStorage.getStatus(task.getId()))
              .andReturn(Optional.of(TaskStatus.running(task.getId())))
              .anyTimes();
      EasyMock.expect(taskStorage.getTask(task.getId())).andReturn(Optional.of(task)).anyTimes();
      EasyMock.expect(taskClient.getStatusAsync(task.getId()))
              .andReturn(Futures.immediateFuture(Status.NOT_STARTED));
      EasyMock.expect(taskClient.getStartTimeAsync(task.getId()))
              .andReturn(Futures.immediateFailedFuture(new RuntimeException()));
      taskQueue.shutdown(task.getId(), "Task [%s] failed to return start time, killing task", task.getId());
    }
    EasyMock.replay(taskStorage, taskClient, taskQueue);

    supervisor.runInternal();
    verifyAll();
  }

  @Test
  public void testKillUnresponsiveTasksWhilePausing() throws Exception
  {
    final TaskLocation location = TaskLocation.create("testHost", 1234, -1);

    supervisor = getTestableSupervisor(2, 2, true, "PT1M", null, null);
    addSomeEvents(100);

    Capture<Task> captured = Capture.newInstance(CaptureType.ALL);
    EasyMock.expect(taskMaster.getTaskQueue()).andReturn(Optional.of(taskQueue)).anyTimes();
    EasyMock.expect(taskMaster.getTaskRunner()).andReturn(Optional.of(taskRunner)).anyTimes();
    EasyMock.expect(taskRunner.getRunningTasks()).andReturn(Collections.emptyList()).anyTimes();
    EasyMock.expect(taskStorage.getActiveTasksByDatasource(DATASOURCE)).andReturn(ImmutableList.of()).anyTimes();
    EasyMock.expect(indexerMetadataStorageCoordinator.retrieveDataSourceMetadata(DATASOURCE)).andReturn(
        new KafkaDataSourceMetadata(
            null
        )
    ).anyTimes();
    EasyMock.expect(taskQueue.add(EasyMock.capture(captured))).andReturn(true).times(4);
    taskRunner.registerListener(EasyMock.anyObject(TaskRunnerListener.class), EasyMock.anyObject(Executor.class));
    replayAll();

    supervisor.start();
    supervisor.runInternal();
    verifyAll();

    List<Task> tasks = captured.getValues();
    Collection workItems = new ArrayList<>();
    for (Task task : tasks) {
      workItems.add(new TestTaskRunnerWorkItem(task, null, location));
    }

    EasyMock.reset(taskStorage, taskRunner, taskClient, taskQueue);

    TreeMap<Integer, Map<KafkaTopicPartition, Long>> checkpoints1 = new TreeMap<>();
    checkpoints1.put(0, singlePartitionMap(topic, 0, 0L, 2, 0L));
    TreeMap<Integer, Map<KafkaTopicPartition, Long>> checkpoints2 = new TreeMap<>();
    checkpoints2.put(0, singlePartitionMap(topic, 1, 0L));
    EasyMock.expect(taskClient.getCheckpointsAsync(EasyMock.contains("sequenceName-0"), EasyMock.anyBoolean()))
            .andReturn(Futures.immediateFuture(checkpoints1))
            .times(2);
    EasyMock.expect(taskClient.getCheckpointsAsync(EasyMock.contains("sequenceName-1"), EasyMock.anyBoolean()))
            .andReturn(Futures.immediateFuture(checkpoints2))
            .times(2);

    captured = Capture.newInstance(CaptureType.ALL);
    EasyMock.expect(taskStorage.getActiveTasksByDatasource(DATASOURCE)).andReturn(tasks).anyTimes();
    for (Task task : tasks) {
      EasyMock.expect(taskStorage.getStatus(task.getId()))
              .andReturn(Optional.of(TaskStatus.running(task.getId())))
              .anyTimes();
      EasyMock.expect(taskStorage.getTask(task.getId())).andReturn(Optional.of(task)).anyTimes();
    }
    EasyMock.expect(taskRunner.getRunningTasks()).andReturn(workItems).anyTimes();
    EasyMock.expect(taskClient.getStatusAsync(EasyMock.anyString()))
            .andReturn(Futures.immediateFuture(Status.READING))
            .anyTimes();
    EasyMock.expect(taskClient.getStartTimeAsync(EasyMock.contains("sequenceName-0")))
            .andReturn(Futures.immediateFuture(DateTimes.nowUtc().minusMinutes(2)))
            .andReturn(Futures.immediateFuture(DateTimes.nowUtc()));
    EasyMock.expect(taskClient.getStartTimeAsync(EasyMock.contains("sequenceName-1")))
            .andReturn(Futures.immediateFuture(DateTimes.nowUtc()))
            .times(2);
    EasyMock.expect(taskClient.pauseAsync(EasyMock.contains("sequenceName-0")))
            .andReturn(Futures.immediateFailedFuture(new RuntimeException())).times(2);
    taskQueue.shutdown(
        EasyMock.contains("sequenceName-0"),
        EasyMock.eq("An exception occurred while waiting for task [%s] to pause: [%s]"),
        EasyMock.contains("sequenceName-0"),
        EasyMock.anyString()
    );
    EasyMock.expectLastCall().times(2);
    EasyMock.expect(taskQueue.add(EasyMock.capture(captured))).andReturn(true).times(2);

    EasyMock.replay(taskStorage, taskRunner, taskClient, taskQueue);

    supervisor.runInternal();
    verifyAll();

    for (Task task : captured.getValues()) {
      KafkaIndexTaskIOConfig taskConfig = ((KafkaIndexTask) task).getIOConfig();
      Assert.assertEquals(0L, (long) taskConfig.getStartSequenceNumbers().getPartitionSequenceNumberMap().get(new KafkaTopicPartition(false, topic, 0)));
      Assert.assertEquals(0L, (long) taskConfig.getStartSequenceNumbers().getPartitionSequenceNumberMap().get(new KafkaTopicPartition(false, topic, 2)));
    }
  }

  @Test
  public void testKillUnresponsiveTasksWhileSettingEndOffsets() throws Exception
  {
    final TaskLocation location = TaskLocation.create("testHost", 1234, -1);

    supervisor = getTestableSupervisor(2, 2, true, "PT1M", null, null);
    addSomeEvents(100);

    Capture<Task> captured = Capture.newInstance(CaptureType.ALL);
    EasyMock.expect(taskMaster.getTaskQueue()).andReturn(Optional.of(taskQueue)).anyTimes();
    EasyMock.expect(taskMaster.getTaskRunner()).andReturn(Optional.of(taskRunner)).anyTimes();
    EasyMock.expect(taskRunner.getRunningTasks()).andReturn(Collections.emptyList()).anyTimes();
    EasyMock.expect(taskStorage.getActiveTasksByDatasource(DATASOURCE)).andReturn(ImmutableList.of()).anyTimes();
    EasyMock.expect(indexerMetadataStorageCoordinator.retrieveDataSourceMetadata(DATASOURCE)).andReturn(
        new KafkaDataSourceMetadata(
            null
        )
    ).anyTimes();
    EasyMock.expect(taskQueue.add(EasyMock.capture(captured))).andReturn(true).times(4);
    taskRunner.registerListener(EasyMock.anyObject(TaskRunnerListener.class), EasyMock.anyObject(Executor.class));
    replayAll();

    supervisor.start();
    supervisor.runInternal();
    verifyAll();

    List<Task> tasks = captured.getValues();
    Collection workItems = new ArrayList<>();
    for (Task task : tasks) {
      workItems.add(new TestTaskRunnerWorkItem(task, null, location));
    }

    EasyMock.reset(taskStorage, taskRunner, taskClient, taskQueue);

    TreeMap<Integer, Map<KafkaTopicPartition, Long>> checkpoints1 = new TreeMap<>();
    checkpoints1.put(0, singlePartitionMap(topic, 0, 0L, 2, 0L));
    TreeMap<Integer, Map<KafkaTopicPartition, Long>> checkpoints2 = new TreeMap<>();
    checkpoints2.put(0, singlePartitionMap(topic, 1, 0L));
    EasyMock.expect(taskClient.getCheckpointsAsync(EasyMock.contains("sequenceName-0"), EasyMock.anyBoolean()))
            .andReturn(Futures.immediateFuture(checkpoints1))
            .times(2);
    EasyMock.expect(taskClient.getCheckpointsAsync(EasyMock.contains("sequenceName-1"), EasyMock.anyBoolean()))
            .andReturn(Futures.immediateFuture(checkpoints2))
            .times(2);

    captured = Capture.newInstance(CaptureType.ALL);
    EasyMock.expect(taskStorage.getActiveTasksByDatasource(DATASOURCE)).andReturn(tasks).anyTimes();
    for (Task task : tasks) {
      EasyMock.expect(taskStorage.getStatus(task.getId()))
              .andReturn(Optional.of(TaskStatus.running(task.getId())))
              .anyTimes();
      EasyMock.expect(taskStorage.getTask(task.getId())).andReturn(Optional.of(task)).anyTimes();
    }
    EasyMock.expect(taskRunner.getRunningTasks()).andReturn(workItems).anyTimes();
    EasyMock.expect(taskClient.getStatusAsync(EasyMock.anyString()))
            .andReturn(Futures.immediateFuture(Status.READING))
            .anyTimes();
    EasyMock.expect(taskClient.getStartTimeAsync(EasyMock.contains("sequenceName-0")))
            .andReturn(Futures.immediateFuture(DateTimes.nowUtc().minusMinutes(2)))
            .andReturn(Futures.immediateFuture(DateTimes.nowUtc()));
    EasyMock.expect(taskClient.getStartTimeAsync(EasyMock.contains("sequenceName-1")))
            .andReturn(Futures.immediateFuture(DateTimes.nowUtc()))
            .times(2);
    EasyMock.expect(taskClient.pauseAsync(EasyMock.contains("sequenceName-0")))
            .andReturn(Futures.immediateFuture(singlePartitionMap(topic, 0, 10L, 1, 20L, 2, 30L)))
            .andReturn(Futures.immediateFuture(singlePartitionMap(topic, 0, 10L, 1, 15L, 2, 35L)));
    EasyMock.expect(
        taskClient.setEndOffsetsAsync(
            EasyMock.contains("sequenceName-0"),
            EasyMock.eq(singlePartitionMap(topic, 0, 10L, 1, 20L, 2, 35L)),
            EasyMock.eq(true)
        )
    ).andReturn(Futures.immediateFailedFuture(new RuntimeException())).times(2);
    taskQueue.shutdown(
        EasyMock.contains("sequenceName-0"),
        EasyMock.eq("Task [%s] failed to respond to [set end offsets] in a timely manner, killing task"),
        EasyMock.contains("sequenceName-0")
    );
    EasyMock.expectLastCall().times(2);
    EasyMock.expect(taskQueue.add(EasyMock.capture(captured))).andReturn(true).times(2);

    EasyMock.replay(taskStorage, taskRunner, taskClient, taskQueue);

    supervisor.runInternal();
    verifyAll();

    for (Task task : captured.getValues()) {
      KafkaIndexTaskIOConfig taskConfig = ((KafkaIndexTask) task).getIOConfig();
      Assert.assertEquals(0L, (long) taskConfig.getStartSequenceNumbers().getPartitionSequenceNumberMap().get(new KafkaTopicPartition(false, topic, 0)));
      Assert.assertEquals(0L, (long) taskConfig.getStartSequenceNumbers().getPartitionSequenceNumberMap().get(new KafkaTopicPartition(false, topic, 2)));
    }
  }

  @Test(expected = IllegalStateException.class)
  public void testStopNotStarted()
  {
    supervisor = getTestableSupervisor(1, 1, true, "PT1H", null, null);
    supervisor.stop(false);
  }

  @Test
  public void testStop()
  {
    EasyMock.expect(taskMaster.getTaskRunner()).andReturn(Optional.of(taskRunner)).anyTimes();
    taskClient.close();
    taskRunner.unregisterListener(StringUtils.format("KafkaSupervisor-%s", DATASOURCE));
    replayAll();

    supervisor = getTestableSupervisor(1, 1, true, "PT1H", null, null);
    supervisor.start();
    supervisor.stop(false);

    verifyAll();
  }

  @Test
  public void testStopGracefully() throws Exception
  {
    final TaskLocation location1 = TaskLocation.create("testHost", 1234, -1);
    final TaskLocation location2 = TaskLocation.create("testHost2", 145, -1);
    final DateTime startTime = DateTimes.nowUtc();

    supervisor = getTestableSupervisor(2, 1, true, "PT1H", null, null);
    final KafkaSupervisorTuningConfig tuningConfig = supervisor.getTuningConfig();
    addSomeEvents(1);

    Task id1 = createKafkaIndexTask(
        "id1",
        DATASOURCE,
        0,
        new SeekableStreamStartSequenceNumbers<>("topic", singlePartitionMap(topic, 0, 0L, 1, 0L, 2, 0L), ImmutableSet.of()),
        new SeekableStreamEndSequenceNumbers<>(
            "topic",
            singlePartitionMap(topic, 0, Long.MAX_VALUE, 1, Long.MAX_VALUE, 2, Long.MAX_VALUE)
        ),
        null,
        null,
        tuningConfig
    );

    Task id2 = createKafkaIndexTask(
        "id2",
        DATASOURCE,
        0,
        new SeekableStreamStartSequenceNumbers<>("topic", singlePartitionMap(topic, 0, 10L, 1, 20L, 2, 30L), ImmutableSet.of()),
        new SeekableStreamEndSequenceNumbers<>(
            "topic",
            singlePartitionMap(topic, 0, Long.MAX_VALUE, 1, Long.MAX_VALUE, 2, Long.MAX_VALUE)
        ),
        null,
        null,
        tuningConfig
    );

    Task id3 = createKafkaIndexTask(
        "id3",
        DATASOURCE,
        0,
        new SeekableStreamStartSequenceNumbers<>("topic", singlePartitionMap(topic, 0, 10L, 1, 20L, 2, 30L), ImmutableSet.of()),
        new SeekableStreamEndSequenceNumbers<>(
            "topic",
            singlePartitionMap(topic, 0, Long.MAX_VALUE, 1, Long.MAX_VALUE, 2, Long.MAX_VALUE)
        ),
        null,
        null,
        tuningConfig
    );

    Collection workItems = new ArrayList<>();
    workItems.add(new TestTaskRunnerWorkItem(id1, null, location1));
    workItems.add(new TestTaskRunnerWorkItem(id2, null, location2));

    EasyMock.expect(taskMaster.getTaskQueue()).andReturn(Optional.of(taskQueue)).anyTimes();
    EasyMock.expect(taskMaster.getTaskRunner()).andReturn(Optional.of(taskRunner)).anyTimes();
    EasyMock.expect(taskRunner.getRunningTasks()).andReturn(workItems).anyTimes();
    EasyMock.expect(taskStorage.getActiveTasksByDatasource(DATASOURCE))
            .andReturn(ImmutableList.of(id1, id2, id3))
            .anyTimes();
    EasyMock.expect(taskStorage.getStatus("id1")).andReturn(Optional.of(TaskStatus.running("id1"))).anyTimes();
    EasyMock.expect(taskStorage.getStatus("id2")).andReturn(Optional.of(TaskStatus.running("id2"))).anyTimes();
    EasyMock.expect(taskStorage.getStatus("id3")).andReturn(Optional.of(TaskStatus.running("id3"))).anyTimes();
    EasyMock.expect(taskStorage.getTask("id1")).andReturn(Optional.of(id1)).anyTimes();
    EasyMock.expect(taskStorage.getTask("id2")).andReturn(Optional.of(id2)).anyTimes();
    EasyMock.expect(taskStorage.getTask("id3")).andReturn(Optional.of(id3)).anyTimes();
    EasyMock.expect(indexerMetadataStorageCoordinator.retrieveDataSourceMetadata(DATASOURCE)).andReturn(
        new KafkaDataSourceMetadata(
            null
        )
    ).anyTimes();
    EasyMock.expect(taskClient.getStatusAsync("id1")).andReturn(Futures.immediateFuture(Status.PUBLISHING));
    EasyMock.expect(taskClient.getStatusAsync("id2")).andReturn(Futures.immediateFuture(Status.READING));
    EasyMock.expect(taskClient.getStatusAsync("id3")).andReturn(Futures.immediateFuture(Status.READING));
    EasyMock.expect(taskClient.getStartTimeAsync("id2")).andReturn(Futures.immediateFuture(startTime));
    EasyMock.expect(taskClient.getStartTimeAsync("id3")).andReturn(Futures.immediateFuture(startTime));
    EasyMock.expect(taskClient.getEndOffsetsAsync("id1"))
            .andReturn(Futures.immediateFuture(singlePartitionMap(topic, 0, 10L, 1, 20L, 2, 30L)));

    // getCheckpoints will not be called for id1 as it is in publishing state
    TreeMap<Integer, Map<KafkaTopicPartition, Long>> checkpoints = new TreeMap<>();
    checkpoints.put(0, singlePartitionMap(topic, 0, 10L, 1, 20L, 2, 30L));
    EasyMock.expect(taskClient.getCheckpointsAsync(EasyMock.contains("id2"), EasyMock.anyBoolean()))
            .andReturn(Futures.immediateFuture(checkpoints))
            .times(1);
    EasyMock.expect(taskClient.getCheckpointsAsync(EasyMock.contains("id3"), EasyMock.anyBoolean()))
            .andReturn(Futures.immediateFuture(checkpoints))
            .times(1);

    taskRunner.registerListener(EasyMock.anyObject(TaskRunnerListener.class), EasyMock.anyObject(Executor.class));
    replayAll();

    supervisor.start();
    supervisor.runInternal();
    verifyAll();

    EasyMock.reset(taskRunner, taskClient, taskQueue);
    EasyMock.expect(taskRunner.getRunningTasks()).andReturn(workItems).anyTimes();
    EasyMock.expect(taskClient.pauseAsync("id2"))
            .andReturn(Futures.immediateFuture(singlePartitionMap(topic, 0, 15L, 1, 25L, 2, 30L)));
    EasyMock.expect(taskClient.setEndOffsetsAsync("id2", singlePartitionMap(topic, 0, 15L, 1, 25L, 2, 30L), true))
            .andReturn(Futures.immediateFuture(true));
    taskQueue.shutdown("id3", "Killing task for graceful shutdown");
    EasyMock.expectLastCall().times(1);
    taskQueue.shutdown("id3", "Killing task [%s] which hasn't been assigned to a worker", "id3");
    EasyMock.expectLastCall().times(1);

    EasyMock.replay(taskRunner, taskClient, taskQueue);

    supervisor.gracefulShutdownInternal();
    verifyAll();
  }

  @Test
  public void testResetNoTasks()
  {
    EasyMock.expect(taskMaster.getTaskQueue()).andReturn(Optional.of(taskQueue)).anyTimes();
    EasyMock.expect(taskMaster.getTaskRunner()).andReturn(Optional.of(taskRunner)).anyTimes();
    EasyMock.expect(taskRunner.getRunningTasks()).andReturn(Collections.emptyList()).anyTimes();
    EasyMock.expect(taskStorage.getActiveTasksByDatasource(DATASOURCE)).andReturn(ImmutableList.of()).anyTimes();
    taskRunner.registerListener(EasyMock.anyObject(TaskRunnerListener.class), EasyMock.anyObject(Executor.class));
    replayAll();

    supervisor = getTestableSupervisor(1, 1, true, "PT1H", null, null);
    supervisor.start();
    supervisor.runInternal();
    verifyAll();

    EasyMock.reset(indexerMetadataStorageCoordinator);
    EasyMock.expect(indexerMetadataStorageCoordinator.deleteDataSourceMetadata(DATASOURCE)).andReturn(true);
    EasyMock.replay(indexerMetadataStorageCoordinator);

    supervisor.resetInternal(null);
    verifyAll();

  }

  @Test
  public void testResetDataSourceMetadata() throws Exception
  {
    supervisor = getTestableSupervisor(1, 1, true, "PT1H", null, null);
    EasyMock.expect(taskMaster.getTaskQueue()).andReturn(Optional.of(taskQueue)).anyTimes();
    EasyMock.expect(taskMaster.getTaskRunner()).andReturn(Optional.of(taskRunner)).anyTimes();
    EasyMock.expect(taskRunner.getRunningTasks()).andReturn(Collections.emptyList()).anyTimes();
    EasyMock.expect(taskStorage.getActiveTasksByDatasource(DATASOURCE)).andReturn(ImmutableList.of()).anyTimes();
    taskRunner.registerListener(EasyMock.anyObject(TaskRunnerListener.class), EasyMock.anyObject(Executor.class));
    replayAll();

    supervisor.start();
    supervisor.runInternal();
    verifyAll();

    Capture<String> captureDataSource = EasyMock.newCapture();
    Capture<DataSourceMetadata> captureDataSourceMetadata = EasyMock.newCapture();

    KafkaDataSourceMetadata kafkaDataSourceMetadata = new KafkaDataSourceMetadata(
        new SeekableStreamStartSequenceNumbers<>(
            topic,
            singlePartitionMap(topic, 0, 1000L, 1, 1000L, 2, 1000L),
            ImmutableSet.of()
        )
    );

    KafkaDataSourceMetadata resetMetadata = new KafkaDataSourceMetadata(
        new SeekableStreamStartSequenceNumbers<>(topic, singlePartitionMap(topic, 1, 1000L, 2, 1000L), ImmutableSet.of())
    );

    KafkaDataSourceMetadata expectedMetadata = new KafkaDataSourceMetadata(
        new SeekableStreamStartSequenceNumbers<>(topic, singlePartitionMap(topic, 0, 1000L), ImmutableSet.of()));

    EasyMock.reset(indexerMetadataStorageCoordinator);
    EasyMock.expect(indexerMetadataStorageCoordinator.retrieveDataSourceMetadata(DATASOURCE))
            .andReturn(kafkaDataSourceMetadata);
    EasyMock.expect(indexerMetadataStorageCoordinator.resetDataSourceMetadata(
        EasyMock.capture(captureDataSource),
        EasyMock.capture(captureDataSourceMetadata)
    )).andReturn(true);
    EasyMock.replay(indexerMetadataStorageCoordinator);

    try {
      supervisor.resetInternal(resetMetadata);
    }
    catch (NullPointerException npe) {
      // Expected as there will be an attempt to EasyMock.reset partitionGroups offsets to NOT_SET
      // however there would be no entries in the map as we have not put nay data in kafka
      Assert.assertNull(npe.getCause());
    }
    verifyAll();

    Assert.assertEquals(DATASOURCE, captureDataSource.getValue());
    Assert.assertEquals(expectedMetadata, captureDataSourceMetadata.getValue());
  }

  @Test
  public void testResetNoDataSourceMetadata()
  {
    supervisor = getTestableSupervisor(1, 1, true, "PT1H", null, null);
    EasyMock.expect(taskMaster.getTaskQueue()).andReturn(Optional.of(taskQueue)).anyTimes();
    EasyMock.expect(taskMaster.getTaskRunner()).andReturn(Optional.of(taskRunner)).anyTimes();
    EasyMock.expect(taskRunner.getRunningTasks()).andReturn(Collections.emptyList()).anyTimes();
    EasyMock.expect(taskStorage.getActiveTasksByDatasource(DATASOURCE)).andReturn(ImmutableList.of()).anyTimes();
    taskRunner.registerListener(EasyMock.anyObject(TaskRunnerListener.class), EasyMock.anyObject(Executor.class));
    replayAll();

    supervisor.start();
    supervisor.runInternal();
    verifyAll();

    KafkaDataSourceMetadata resetMetadata = new KafkaDataSourceMetadata(
        new SeekableStreamStartSequenceNumbers<>(
            topic,
            singlePartitionMap(topic, 1, 1000L, 2, 1000L),
            ImmutableSet.of()
        )
    );

    EasyMock.reset(indexerMetadataStorageCoordinator);
    // no DataSourceMetadata in metadata store
    EasyMock.expect(indexerMetadataStorageCoordinator.retrieveDataSourceMetadata(DATASOURCE)).andReturn(null);
    EasyMock.replay(indexerMetadataStorageCoordinator);

    supervisor.resetInternal(resetMetadata);
    verifyAll();
  }

  @Test
  public void testGetOffsetFromStorageForPartitionWithResetOffsetAutomatically() throws Exception
  {
    addSomeEvents(2);
    supervisor = getTestableSupervisor(1, 1, true, true, "PT1H", null, null);
    EasyMock.expect(taskMaster.getTaskQueue()).andReturn(Optional.of(taskQueue)).anyTimes();
    EasyMock.expect(taskMaster.getTaskRunner()).andReturn(Optional.of(taskRunner)).anyTimes();
    EasyMock.expect(taskRunner.getRunningTasks()).andReturn(Collections.emptyList()).anyTimes();
    EasyMock.expect(taskStorage.getActiveTasksByDatasource(DATASOURCE)).andReturn(ImmutableList.of()).anyTimes();
    taskRunner.registerListener(EasyMock.anyObject(TaskRunnerListener.class), EasyMock.anyObject(Executor.class));

    EasyMock.reset(indexerMetadataStorageCoordinator);
    // unknown DataSourceMetadata in metadata store
    // for simplicity in testing the offset availability check, we use negative stored offsets in metadata here,
    // because the stream's earliest offset is 0, although that would not happen in real usage.
    EasyMock.expect(indexerMetadataStorageCoordinator.retrieveDataSourceMetadata(DATASOURCE))
            .andReturn(
                new KafkaDataSourceMetadata(
                    new SeekableStreamEndSequenceNumbers<>(topic, singlePartitionMap(topic, 1, -100L, 2, 200L))
                )
            ).times(3);
    // getOffsetFromStorageForPartition() throws an exception when the offsets are automatically reset.
    // Since getOffsetFromStorageForPartition() is called per partition, all partitions can't be reset at the same time.
    // Instead, subsequent partitions will be reset in the following supervisor runs.
    EasyMock.expect(
        indexerMetadataStorageCoordinator.resetDataSourceMetadata(
            DATASOURCE,
            new KafkaDataSourceMetadata(
                // Only one partition is reset in a single supervisor run.
                new SeekableStreamEndSequenceNumbers<>(topic, singlePartitionMap(topic, 2, 200L))
            )
        )
    ).andReturn(true);
    replayAll();

    supervisor.start();
    supervisor.runInternal();
    verifyAll();
  }

  @Test
  public void testResetRunningTasks() throws Exception
  {
    final TaskLocation location1 = TaskLocation.create("testHost", 1234, -1);
    final TaskLocation location2 = TaskLocation.create("testHost2", 145, -1);
    final DateTime startTime = DateTimes.nowUtc();

    supervisor = getTestableSupervisor(2, 1, true, "PT1H", null, null);
    final KafkaSupervisorTuningConfig tuningConfig = supervisor.getTuningConfig();
    addSomeEvents(1);

    Task id1 = createKafkaIndexTask(
        "id1",
        DATASOURCE,
        0,
        new SeekableStreamStartSequenceNumbers<>("topic", singlePartitionMap(topic, 0, 0L, 1, 0L, 2, 0L), ImmutableSet.of()),
        new SeekableStreamEndSequenceNumbers<>(
            "topic",
            singlePartitionMap(topic, 0, Long.MAX_VALUE, 1, Long.MAX_VALUE, 2, Long.MAX_VALUE)
        ),
        null,
        null,
        tuningConfig
    );

    Task id2 = createKafkaIndexTask(
        "id2",
        DATASOURCE,
        0,
        new SeekableStreamStartSequenceNumbers<>("topic", singlePartitionMap(topic, 0, 10L, 1, 20L, 2, 30L), ImmutableSet.of()),
        new SeekableStreamEndSequenceNumbers<>(
            "topic",
            singlePartitionMap(topic, 0, Long.MAX_VALUE, 1, Long.MAX_VALUE, 2, Long.MAX_VALUE)
        ),
        null,
        null,
        tuningConfig
    );

    Task id3 = createKafkaIndexTask(
        "id3",
        DATASOURCE,
        0,
        new SeekableStreamStartSequenceNumbers<>("topic", singlePartitionMap(topic, 0, 10L, 1, 20L, 2, 30L), ImmutableSet.of()),
        new SeekableStreamEndSequenceNumbers<>(
            "topic",
            singlePartitionMap(topic, 0, Long.MAX_VALUE, 1, Long.MAX_VALUE, 2, Long.MAX_VALUE)
        ),
        null,
        null,
        tuningConfig
    );

    Collection workItems = new ArrayList<>();
    workItems.add(new TestTaskRunnerWorkItem(id1, null, location1));
    workItems.add(new TestTaskRunnerWorkItem(id2, null, location2));

    EasyMock.expect(taskMaster.getTaskQueue()).andReturn(Optional.of(taskQueue)).anyTimes();
    EasyMock.expect(taskMaster.getTaskRunner()).andReturn(Optional.of(taskRunner)).anyTimes();
    EasyMock.expect(taskRunner.getRunningTasks()).andReturn(workItems).anyTimes();
    EasyMock.expect(taskStorage.getActiveTasksByDatasource(DATASOURCE))
            .andReturn(ImmutableList.of(id1, id2, id3))
            .anyTimes();
    EasyMock.expect(taskStorage.getStatus("id1")).andReturn(Optional.of(TaskStatus.running("id1"))).anyTimes();
    EasyMock.expect(taskStorage.getStatus("id2")).andReturn(Optional.of(TaskStatus.running("id2"))).anyTimes();
    EasyMock.expect(taskStorage.getStatus("id3")).andReturn(Optional.of(TaskStatus.running("id3"))).anyTimes();
    EasyMock.expect(taskStorage.getTask("id1")).andReturn(Optional.of(id1)).anyTimes();
    EasyMock.expect(taskStorage.getTask("id2")).andReturn(Optional.of(id2)).anyTimes();
    EasyMock.expect(taskStorage.getTask("id3")).andReturn(Optional.of(id3)).anyTimes();
    EasyMock.expect(indexerMetadataStorageCoordinator.retrieveDataSourceMetadata(DATASOURCE)).andReturn(
        new KafkaDataSourceMetadata(
            null
        )
    ).anyTimes();
    EasyMock.expect(taskClient.getStatusAsync("id1")).andReturn(Futures.immediateFuture(Status.PUBLISHING));
    EasyMock.expect(taskClient.getStatusAsync("id2")).andReturn(Futures.immediateFuture(Status.READING));
    EasyMock.expect(taskClient.getStatusAsync("id3")).andReturn(Futures.immediateFuture(Status.READING));
    EasyMock.expect(taskClient.getStartTimeAsync("id2")).andReturn(Futures.immediateFuture(startTime));
    EasyMock.expect(taskClient.getStartTimeAsync("id3")).andReturn(Futures.immediateFuture(startTime));
    EasyMock.expect(taskClient.getEndOffsetsAsync("id1"))
            .andReturn(Futures.immediateFuture(singlePartitionMap(topic, 0, 10L, 1, 20L, 2, 30L)));

    TreeMap<Integer, Map<KafkaTopicPartition, Long>> checkpoints = new TreeMap<>();
    checkpoints.put(0, singlePartitionMap(topic, 0, 10L, 1, 20L, 2, 30L));
    EasyMock.expect(taskClient.getCheckpointsAsync(EasyMock.contains("id2"), EasyMock.anyBoolean()))
            .andReturn(Futures.immediateFuture(checkpoints))
            .times(1);
    EasyMock.expect(taskClient.getCheckpointsAsync(EasyMock.contains("id3"), EasyMock.anyBoolean()))
            .andReturn(Futures.immediateFuture(checkpoints))
            .times(1);

    taskRunner.registerListener(EasyMock.anyObject(TaskRunnerListener.class), EasyMock.anyObject(Executor.class));
    replayAll();

    supervisor.start();
    supervisor.runInternal();
    verifyAll();

    EasyMock.reset(taskQueue, indexerMetadataStorageCoordinator);
    EasyMock.expect(indexerMetadataStorageCoordinator.deleteDataSourceMetadata(DATASOURCE)).andReturn(true);
    taskQueue.shutdown("id2", "DataSourceMetadata is not found while reset");
    taskQueue.shutdown("id3", "DataSourceMetadata is not found while reset");
    EasyMock.replay(taskQueue, indexerMetadataStorageCoordinator);

    supervisor.resetInternal(null);
    verifyAll();
  }

  @Test
  public void testNoDataIngestionTasks()
  {
    final DateTime startTime = DateTimes.nowUtc();
    supervisor = getTestableSupervisor(2, 1, true, "PT1S", null, null);
    final KafkaSupervisorTuningConfig tuningConfig = supervisor.getTuningConfig();
    supervisor.getStateManager().markRunFinished();

    //not adding any events
    Task id1 = createKafkaIndexTask(
        "id1",
        DATASOURCE,
        0,
        new SeekableStreamStartSequenceNumbers<>("topic", singlePartitionMap(topic, 0, 0L, 1, 0L, 2, 0L), ImmutableSet.of()),
        new SeekableStreamEndSequenceNumbers<>(
            "topic",
            singlePartitionMap(topic, 0, Long.MAX_VALUE, 1, Long.MAX_VALUE, 2, Long.MAX_VALUE)
        ),
        null,
        null,
        tuningConfig
    );

    Task id2 = createKafkaIndexTask(
        "id2",
        DATASOURCE,
        0,
        new SeekableStreamStartSequenceNumbers<>("topic", singlePartitionMap(topic, 0, 10L, 1, 20L, 2, 30L), ImmutableSet.of()),
        new SeekableStreamEndSequenceNumbers<>(
            "topic",
            singlePartitionMap(topic, 0, Long.MAX_VALUE, 1, Long.MAX_VALUE, 2, Long.MAX_VALUE)
        ),
        null,
        null,
        tuningConfig
    );

    Task id3 = createKafkaIndexTask(
        "id3",
        DATASOURCE,
        0,
        new SeekableStreamStartSequenceNumbers<>("topic", singlePartitionMap(topic, 0, 10L, 1, 20L, 2, 30L), ImmutableSet.of()),
        new SeekableStreamEndSequenceNumbers<>(
            "topic",
            singlePartitionMap(topic, 0, Long.MAX_VALUE, 1, Long.MAX_VALUE, 2, Long.MAX_VALUE)
        ),
        null,
        null,
        tuningConfig
    );

    EasyMock.expect(taskMaster.getTaskQueue()).andReturn(Optional.of(taskQueue)).anyTimes();
    EasyMock.expect(taskMaster.getTaskRunner()).andReturn(Optional.of(taskRunner)).anyTimes();
    EasyMock.expect(taskStorage.getActiveTasksByDatasource(DATASOURCE))
            .andReturn(ImmutableList.of(id1, id2, id3))
            .anyTimes();
    EasyMock.expect(taskStorage.getStatus("id1")).andReturn(Optional.of(TaskStatus.running("id1"))).anyTimes();
    EasyMock.expect(taskStorage.getStatus("id2")).andReturn(Optional.of(TaskStatus.running("id2"))).anyTimes();
    EasyMock.expect(taskStorage.getStatus("id3")).andReturn(Optional.of(TaskStatus.running("id3"))).anyTimes();
    EasyMock.expect(taskStorage.getTask("id1")).andReturn(Optional.of(id1)).anyTimes();
    EasyMock.expect(taskStorage.getTask("id2")).andReturn(Optional.of(id2)).anyTimes();
    EasyMock.expect(taskStorage.getTask("id3")).andReturn(Optional.of(id3)).anyTimes();
    EasyMock.expect(indexerMetadataStorageCoordinator.retrieveDataSourceMetadata(DATASOURCE)).andReturn(
        new KafkaDataSourceMetadata(
            null
        )
    ).anyTimes();
    EasyMock.expect(taskClient.getStatusAsync("id1")).andReturn(Futures.immediateFuture(Status.READING));
    EasyMock.expect(taskClient.getStatusAsync("id2")).andReturn(Futures.immediateFuture(Status.READING));
    EasyMock.expect(taskClient.getStatusAsync("id3")).andReturn(Futures.immediateFuture(Status.READING));
    EasyMock.expect(taskClient.getStartTimeAsync("id1")).andReturn(Futures.immediateFuture(startTime));
    EasyMock.expect(taskClient.getStartTimeAsync("id2")).andReturn(Futures.immediateFuture(startTime));
    EasyMock.expect(taskClient.getStartTimeAsync("id3")).andReturn(Futures.immediateFuture(startTime));

    TreeMap<Integer, Map<KafkaTopicPartition, Long>> checkpoints = new TreeMap<>();
    checkpoints.put(0, singlePartitionMap(topic, 0, 10L, 1, 20L, 2, 30L));
    EasyMock.expect(taskClient.getCheckpointsAsync(EasyMock.contains("id1"), EasyMock.anyBoolean()))
            .andReturn(Futures.immediateFuture(checkpoints))
            .times(1);
    EasyMock.expect(taskClient.getCheckpointsAsync(EasyMock.contains("id2"), EasyMock.anyBoolean()))
            .andReturn(Futures.immediateFuture(checkpoints))
            .times(1);
    EasyMock.expect(taskClient.getCheckpointsAsync(EasyMock.contains("id3"), EasyMock.anyBoolean()))
            .andReturn(Futures.immediateFuture(checkpoints))
            .times(1);

    taskRunner.registerListener(EasyMock.anyObject(TaskRunnerListener.class), EasyMock.anyObject(Executor.class));
    replayAll();

    supervisor.start();
    supervisor.runInternal();
    verifyAll();

    EasyMock.reset(taskQueue, indexerMetadataStorageCoordinator);
    EasyMock.expect(indexerMetadataStorageCoordinator.deleteDataSourceMetadata(DATASOURCE)).andReturn(true);
    taskQueue.shutdown("id1", "DataSourceMetadata is not found while reset");
    taskQueue.shutdown("id2", "DataSourceMetadata is not found while reset");
    taskQueue.shutdown("id3", "DataSourceMetadata is not found while reset");
    EasyMock.replay(taskQueue, indexerMetadataStorageCoordinator);

    supervisor.resetInternal(null);
    verifyAll();
  }

  @Test(timeout = 60_000L)
  public void testCheckpointForInactiveTaskGroup()
      throws InterruptedException
  {
    supervisor = getTestableSupervisor(2, 1, true, "PT1S", null, null);
    final KafkaSupervisorTuningConfig tuningConfig = supervisor.getTuningConfig();
    supervisor.getStateManager().markRunFinished();

    //not adding any events
    final KafkaIndexTask id1 = createKafkaIndexTask(
        "id1",
        DATASOURCE,
        0,
        new SeekableStreamStartSequenceNumbers<>(topic, singlePartitionMap(topic, 0, 0L, 1, 0L, 2, 0L), ImmutableSet.of()),
        new SeekableStreamEndSequenceNumbers<>(
            topic,
            singlePartitionMap(topic, 0, Long.MAX_VALUE, 1, Long.MAX_VALUE, 2, Long.MAX_VALUE)
        ),
        null,
        null,
        tuningConfig
    );

    final Task id2 = createKafkaIndexTask(
        "id2",
        DATASOURCE,
        0,
        new SeekableStreamStartSequenceNumbers<>(topic, singlePartitionMap(topic, 0, 10L, 1, 20L, 2, 30L), ImmutableSet.of()),
        new SeekableStreamEndSequenceNumbers<>(
            topic,
            singlePartitionMap(topic, 0, Long.MAX_VALUE, 1, Long.MAX_VALUE, 2, Long.MAX_VALUE)
        ),
        null,
        null,
        tuningConfig
    );

    final Task id3 = createKafkaIndexTask(
        "id3",
        DATASOURCE,
        0,
        new SeekableStreamStartSequenceNumbers<>(topic, singlePartitionMap(topic, 0, 10L, 1, 20L, 2, 30L), ImmutableSet.of()),
        new SeekableStreamEndSequenceNumbers<>(
            topic,
            singlePartitionMap(topic, 0, Long.MAX_VALUE, 1, Long.MAX_VALUE, 2, Long.MAX_VALUE)
        ),
        null,
        null,
        tuningConfig
    );

    final TaskLocation location1 = TaskLocation.create("testHost", 1234, -1);
    final TaskLocation location2 = TaskLocation.create("testHost2", 145, -1);
    Collection workItems = new ArrayList<>();
    workItems.add(new TestTaskRunnerWorkItem(id1, null, location1));
    workItems.add(new TestTaskRunnerWorkItem(id2, null, location2));
    workItems.add(new TestTaskRunnerWorkItem(id2, null, location2));

    EasyMock.expect(taskRunner.getRunningTasks()).andReturn(workItems).anyTimes();
    EasyMock.expect(taskMaster.getTaskQueue()).andReturn(Optional.of(taskQueue)).anyTimes();
    EasyMock.expect(taskMaster.getTaskRunner()).andReturn(Optional.of(taskRunner)).anyTimes();
    EasyMock.expect(taskStorage.getActiveTasksByDatasource(DATASOURCE))
            .andReturn(ImmutableList.of(id1, id2, id3))
            .anyTimes();
    EasyMock.expect(taskStorage.getStatus("id1")).andReturn(Optional.of(TaskStatus.running("id1"))).anyTimes();
    EasyMock.expect(taskStorage.getStatus("id2")).andReturn(Optional.of(TaskStatus.running("id2"))).anyTimes();
    EasyMock.expect(taskStorage.getStatus("id3")).andReturn(Optional.of(TaskStatus.running("id3"))).anyTimes();
    EasyMock.expect(taskStorage.getTask("id1")).andReturn(Optional.of(id1)).anyTimes();
    EasyMock.expect(taskStorage.getTask("id2")).andReturn(Optional.of(id2)).anyTimes();
    EasyMock.expect(taskStorage.getTask("id3")).andReturn(Optional.of(id3)).anyTimes();
    EasyMock.expect(
        indexerMetadataStorageCoordinator.retrieveDataSourceMetadata(DATASOURCE)).andReturn(new KafkaDataSourceMetadata(null)
    ).anyTimes();
    EasyMock.expect(taskClient.getStatusAsync("id1")).andReturn(Futures.immediateFuture(Status.READING));
    EasyMock.expect(taskClient.getStatusAsync("id2")).andReturn(Futures.immediateFuture(Status.READING));
    EasyMock.expect(taskClient.getStatusAsync("id3")).andReturn(Futures.immediateFuture(Status.READING));

    final DateTime startTime = DateTimes.nowUtc();
    EasyMock.expect(taskClient.getStartTimeAsync("id1")).andReturn(Futures.immediateFuture(startTime));
    EasyMock.expect(taskClient.getStartTimeAsync("id2")).andReturn(Futures.immediateFuture(startTime));
    EasyMock.expect(taskClient.getStartTimeAsync("id3")).andReturn(Futures.immediateFuture(startTime));

    final TreeMap<Integer, Map<KafkaTopicPartition, Long>> checkpoints = new TreeMap<>();
    checkpoints.put(0, singlePartitionMap(topic, 0, 10L, 1, 20L, 2, 30L));
    EasyMock.expect(taskClient.getCheckpointsAsync(EasyMock.contains("id1"), EasyMock.anyBoolean()))
            .andReturn(Futures.immediateFuture(checkpoints))
            .times(1);
    EasyMock.expect(taskClient.getCheckpointsAsync(EasyMock.contains("id2"), EasyMock.anyBoolean()))
            .andReturn(Futures.immediateFuture(checkpoints))
            .times(1);
    EasyMock.expect(taskClient.getCheckpointsAsync(EasyMock.contains("id3"), EasyMock.anyBoolean()))
            .andReturn(Futures.immediateFuture(checkpoints))
            .times(1);

    taskRunner.registerListener(EasyMock.anyObject(TaskRunnerListener.class), EasyMock.anyObject(Executor.class));
    replayAll();

    supervisor.start();
    supervisor.runInternal();

    supervisor.moveTaskGroupToPendingCompletion(0);
    supervisor.checkpoint(
        0,
        new KafkaDataSourceMetadata(
            new SeekableStreamStartSequenceNumbers<>(topic, checkpoints.get(0), ImmutableSet.of())
        )
    );

    while (supervisor.getNoticesQueueSize() > 0) {
      Thread.sleep(100);
    }

    verifyAll();

    Assert.assertNull(serviceEmitter.getStackTrace(), serviceEmitter.getStackTrace());
    Assert.assertNull(serviceEmitter.getExceptionMessage(), serviceEmitter.getExceptionMessage());
    Assert.assertNull(serviceEmitter.getExceptionClass());
  }

  @Test(timeout = 60_000L)
  public void testCheckpointForUnknownTaskGroup()
      throws InterruptedException
  {
    supervisor = getTestableSupervisor(2, 1, true, "PT1S", null, null);
    final KafkaSupervisorTuningConfig tuningConfig = supervisor.getTuningConfig();
    //not adding any events
    final KafkaIndexTask id1 = createKafkaIndexTask(
        "id1",
        DATASOURCE,
        0,
        new SeekableStreamStartSequenceNumbers<>(topic, singlePartitionMap(topic, 0, 0L, 1, 0L, 2, 0L), ImmutableSet.of()),
        new SeekableStreamEndSequenceNumbers<>(
            topic,
            singlePartitionMap(topic, 0, Long.MAX_VALUE, 1, Long.MAX_VALUE, 2, Long.MAX_VALUE)
        ),
        null,
        null,
        tuningConfig
    );

    final Task id2 = createKafkaIndexTask(
        "id2",
        DATASOURCE,
        0,
        new SeekableStreamStartSequenceNumbers<>(topic, singlePartitionMap(topic, 0, 10L, 1, 20L, 2, 30L), ImmutableSet.of()),
        new SeekableStreamEndSequenceNumbers<>(
            topic,
            singlePartitionMap(topic, 0, Long.MAX_VALUE, 1, Long.MAX_VALUE, 2, Long.MAX_VALUE)
        ),
        null,
        null,
        tuningConfig
    );

    final Task id3 = createKafkaIndexTask(
        "id3",
        DATASOURCE,
        0,
        new SeekableStreamStartSequenceNumbers<>(topic, singlePartitionMap(topic, 0, 10L, 1, 20L, 2, 30L), ImmutableSet.of()),
        new SeekableStreamEndSequenceNumbers<>(
            topic,
            singlePartitionMap(topic, 0, Long.MAX_VALUE, 1, Long.MAX_VALUE, 2, Long.MAX_VALUE)
        ),
        null,
        null,
        tuningConfig
    );

    EasyMock.expect(taskMaster.getTaskQueue()).andReturn(Optional.of(taskQueue)).anyTimes();
    EasyMock.expect(taskMaster.getTaskRunner()).andReturn(Optional.of(taskRunner)).anyTimes();
    EasyMock.expect(taskStorage.getActiveTasksByDatasource(DATASOURCE))
            .andReturn(ImmutableList.of(id1, id2, id3))
            .anyTimes();
    EasyMock.expect(taskStorage.getStatus("id1")).andReturn(Optional.of(TaskStatus.running("id1"))).anyTimes();
    EasyMock.expect(taskStorage.getStatus("id2")).andReturn(Optional.of(TaskStatus.running("id2"))).anyTimes();
    EasyMock.expect(taskStorage.getStatus("id3")).andReturn(Optional.of(TaskStatus.running("id3"))).anyTimes();
    EasyMock.expect(taskStorage.getTask("id1")).andReturn(Optional.of(id1)).anyTimes();
    EasyMock.expect(taskStorage.getTask("id2")).andReturn(Optional.of(id2)).anyTimes();
    EasyMock.expect(taskStorage.getTask("id3")).andReturn(Optional.of(id3)).anyTimes();
    EasyMock.expect(
        indexerMetadataStorageCoordinator.retrieveDataSourceMetadata(DATASOURCE)).andReturn(new KafkaDataSourceMetadata(null)
    ).anyTimes();

    replayAll();

    supervisor.start();

    supervisor.checkpoint(
        0,
        new KafkaDataSourceMetadata(
            new SeekableStreamStartSequenceNumbers<>(topic, Collections.emptyMap(), ImmutableSet.of())
        )
    );

    while (supervisor.getNoticesQueueSize() > 0) {
      Thread.sleep(100);
    }

    verifyAll();

    while (serviceEmitter.getStackTrace() == null) {
      Thread.sleep(100);
    }

    Assert.assertTrue(
        serviceEmitter.getStackTrace().startsWith("org.apache.druid.java.util.common.ISE: Cannot find")
    );
    Assert.assertEquals(
        "Cannot find taskGroup [0] among all activelyReadingTaskGroups [{}]",
        serviceEmitter.getExceptionMessage()
    );
    Assert.assertEquals(ISE.class.getName(), serviceEmitter.getExceptionClass());
  }

  @Test
  public void testSuspendedNoRunningTasks() throws Exception
  {
    supervisor = getTestableSupervisor(1, 1, true, "PT1H", null, null, true, kafkaHost);
    addSomeEvents(1);

    EasyMock.expect(taskMaster.getTaskQueue()).andReturn(Optional.of(taskQueue)).anyTimes();
    EasyMock.expect(taskMaster.getTaskRunner()).andReturn(Optional.of(taskRunner)).anyTimes();
    EasyMock.expect(taskStorage.getActiveTasksByDatasource(DATASOURCE)).andReturn(ImmutableList.of()).anyTimes();
    EasyMock.expect(indexerMetadataStorageCoordinator.retrieveDataSourceMetadata(DATASOURCE)).andReturn(
        new KafkaDataSourceMetadata(
            null
        )
    ).anyTimes();
    // this asserts that taskQueue.add does not in fact get called because supervisor should be suspended
    EasyMock.expect(taskQueue.add(EasyMock.anyObject())).andAnswer((IAnswer) () -> {
      Assert.fail();
      return null;
    }).anyTimes();
    taskRunner.registerListener(EasyMock.anyObject(TaskRunnerListener.class), EasyMock.anyObject(Executor.class));
    replayAll();

    supervisor.start();
    supervisor.runInternal();
    verifyAll();
  }

  @Test
  public void testSuspendedRunningTasks() throws Exception
  {
    // graceful shutdown is expected to be called on running tasks since state is suspended

    final TaskLocation location1 = TaskLocation.create("testHost", 1234, -1);
    final TaskLocation location2 = TaskLocation.create("testHost2", 145, -1);
    final DateTime startTime = DateTimes.nowUtc();

    supervisor = getTestableSupervisor(2, 1, true, "PT1H", null, null, true, kafkaHost);
    final KafkaSupervisorTuningConfig tuningConfig = supervisor.getTuningConfig();
    addSomeEvents(1);

    Task id1 = createKafkaIndexTask(
        "id1",
        DATASOURCE,
        0,
        new SeekableStreamStartSequenceNumbers<>("topic", singlePartitionMap(topic, 0, 0L, 1, 0L, 2, 0L), ImmutableSet.of()),
        new SeekableStreamEndSequenceNumbers<>(
            "topic",
            singlePartitionMap(topic, 0, Long.MAX_VALUE, 1, Long.MAX_VALUE, 2, Long.MAX_VALUE)
        ),
        null,
        null,
        tuningConfig
    );

    Task id2 = createKafkaIndexTask(
        "id2",
        DATASOURCE,
        0,
        new SeekableStreamStartSequenceNumbers<>("topic", singlePartitionMap(topic, 0, 10L, 1, 20L, 2, 30L), ImmutableSet.of()),
        new SeekableStreamEndSequenceNumbers<>(
            "topic",
            singlePartitionMap(topic, 0, Long.MAX_VALUE, 1, Long.MAX_VALUE, 2, Long.MAX_VALUE)
        ),
        null,
        null,
        tuningConfig
    );

    Task id3 = createKafkaIndexTask(
        "id3",
        DATASOURCE,
        0,
        new SeekableStreamStartSequenceNumbers<>("topic", singlePartitionMap(topic, 0, 10L, 1, 20L, 2, 30L), ImmutableSet.of()),
        new SeekableStreamEndSequenceNumbers<>(
            "topic",
            singlePartitionMap(topic, 0, Long.MAX_VALUE, 1, Long.MAX_VALUE, 2, Long.MAX_VALUE)
        ),
        null,
        null,
        tuningConfig
    );

    Collection workItems = new ArrayList<>();
    workItems.add(new TestTaskRunnerWorkItem(id1, null, location1));
    workItems.add(new TestTaskRunnerWorkItem(id2, null, location2));

    EasyMock.expect(taskMaster.getTaskQueue()).andReturn(Optional.of(taskQueue)).anyTimes();
    EasyMock.expect(taskMaster.getTaskRunner()).andReturn(Optional.of(taskRunner)).anyTimes();
    EasyMock.expect(taskRunner.getRunningTasks()).andReturn(workItems).anyTimes();
    EasyMock.expect(taskStorage.getActiveTasksByDatasource(DATASOURCE))
            .andReturn(ImmutableList.of(id1, id2, id3))
            .anyTimes();
    EasyMock.expect(taskStorage.getStatus("id1")).andReturn(Optional.of(TaskStatus.running("id1"))).anyTimes();
    EasyMock.expect(taskStorage.getStatus("id2")).andReturn(Optional.of(TaskStatus.running("id2"))).anyTimes();
    EasyMock.expect(taskStorage.getStatus("id3")).andReturn(Optional.of(TaskStatus.running("id3"))).anyTimes();
    EasyMock.expect(taskStorage.getTask("id1")).andReturn(Optional.of(id1)).anyTimes();
    EasyMock.expect(taskStorage.getTask("id2")).andReturn(Optional.of(id2)).anyTimes();
    EasyMock.expect(taskStorage.getTask("id3")).andReturn(Optional.of(id3)).anyTimes();
    EasyMock.expect(indexerMetadataStorageCoordinator.retrieveDataSourceMetadata(DATASOURCE)).andReturn(
        new KafkaDataSourceMetadata(
            null
        )
    ).anyTimes();
    EasyMock.expect(taskClient.getStatusAsync("id1"))
            .andReturn(Futures.immediateFuture(Status.PUBLISHING));
    EasyMock.expect(taskClient.getStatusAsync("id2"))
            .andReturn(Futures.immediateFuture(Status.READING));
    EasyMock.expect(taskClient.getStatusAsync("id3"))
            .andReturn(Futures.immediateFuture(Status.READING));
    EasyMock.expect(taskClient.getStartTimeAsync("id2")).andReturn(Futures.immediateFuture(startTime));
    EasyMock.expect(taskClient.getStartTimeAsync("id3")).andReturn(Futures.immediateFuture(startTime));
    EasyMock.expect(taskClient.getEndOffsetsAsync("id1"))
            .andReturn(Futures.immediateFuture(singlePartitionMap(topic, 0, 10L, 1, 20L, 2, 30L)));

    // getCheckpoints will not be called for id1 as it is in publishing state
    TreeMap<Integer, Map<KafkaTopicPartition, Long>> checkpoints = new TreeMap<>();
    checkpoints.put(0, singlePartitionMap(topic, 0, 10L, 1, 20L, 2, 30L));
    EasyMock.expect(taskClient.getCheckpointsAsync(EasyMock.contains("id2"), EasyMock.anyBoolean()))
            .andReturn(Futures.immediateFuture(checkpoints))
            .times(1);
    EasyMock.expect(taskClient.getCheckpointsAsync(EasyMock.contains("id3"), EasyMock.anyBoolean()))
            .andReturn(Futures.immediateFuture(checkpoints))
            .times(1);

    taskRunner.registerListener(EasyMock.anyObject(TaskRunnerListener.class), EasyMock.anyObject(Executor.class));

    EasyMock.expect(taskClient.pauseAsync("id2"))
            .andReturn(Futures.immediateFuture(singlePartitionMap(topic, 0, 15L, 1, 25L, 2, 30L)));
    EasyMock.expect(taskClient.setEndOffsetsAsync("id2", singlePartitionMap(topic, 0, 15L, 1, 25L, 2, 30L), true))
            .andReturn(Futures.immediateFuture(true));
    taskQueue.shutdown("id3", "Killing task for graceful shutdown");
    EasyMock.expectLastCall().times(1);
    taskQueue.shutdown("id3", "Killing task [%s] which hasn't been assigned to a worker", "id3");
    EasyMock.expectLastCall().times(1);

    replayAll();
    supervisor.start();
    supervisor.runInternal();
    verifyAll();
  }

  @Test
  public void testResetSuspended()
  {
    EasyMock.expect(taskMaster.getTaskQueue()).andReturn(Optional.of(taskQueue)).anyTimes();
    EasyMock.expect(taskMaster.getTaskRunner()).andReturn(Optional.of(taskRunner)).anyTimes();
    EasyMock.expect(taskRunner.getRunningTasks()).andReturn(Collections.emptyList()).anyTimes();
    EasyMock.expect(taskStorage.getActiveTasksByDatasource(DATASOURCE)).andReturn(ImmutableList.of()).anyTimes();
    taskRunner.registerListener(EasyMock.anyObject(TaskRunnerListener.class), EasyMock.anyObject(Executor.class));
    replayAll();

    supervisor = getTestableSupervisor(1, 1, true, "PT1H", null, null, true, kafkaHost);
    supervisor.start();
    supervisor.runInternal();
    verifyAll();

    EasyMock.reset(indexerMetadataStorageCoordinator);
    EasyMock.expect(indexerMetadataStorageCoordinator.deleteDataSourceMetadata(DATASOURCE)).andReturn(true);
    EasyMock.replay(indexerMetadataStorageCoordinator);

    supervisor.resetInternal(null);
    verifyAll();
  }

  @Test
  public void testFailedInitializationAndRecovery() throws Exception
  {
    // Block the supervisor initialization with a bad hostname config, make sure this doesn't block the lifecycle
    supervisor = getTestableSupervisor(
        1,
        1,
        true,
        "PT1H",
        null,
        null,
        false,
        StringUtils.format("badhostname:%d", kafkaServer.getPort())
    );
    final KafkaSupervisorTuningConfig tuningConfig = supervisor.getTuningConfig();
    addSomeEvents(1);

    EasyMock.expect(taskMaster.getTaskQueue()).andReturn(Optional.of(taskQueue)).anyTimes();
    EasyMock.expect(taskMaster.getTaskRunner()).andReturn(Optional.of(taskRunner)).anyTimes();
    EasyMock.expect(taskStorage.getActiveTasksByDatasource(DATASOURCE)).andReturn(ImmutableList.of()).anyTimes();
    EasyMock.expect(indexerMetadataStorageCoordinator.retrieveDataSourceMetadata(DATASOURCE)).andReturn(
        new KafkaDataSourceMetadata(
            null
        )
    ).anyTimes();

    replayAll();

    supervisor.start();

    Assert.assertTrue(supervisor.isLifecycleStarted());
    Assert.assertFalse(supervisor.isStarted());

    verifyAll();

    while (supervisor.getInitRetryCounter() < 3) {
      Thread.sleep(1000);
    }

    // Portion below is the same test as testNoInitialState(), testing the supervisor after the initialiation is fixed
    resetAll();

    Capture<KafkaIndexTask> captured = Capture.newInstance();
    EasyMock.expect(taskMaster.getTaskQueue()).andReturn(Optional.of(taskQueue)).anyTimes();
    EasyMock.expect(taskMaster.getTaskRunner()).andReturn(Optional.of(taskRunner)).anyTimes();
    EasyMock.expect(taskStorage.getActiveTasksByDatasource(DATASOURCE)).andReturn(ImmutableList.of()).anyTimes();
    EasyMock.expect(indexerMetadataStorageCoordinator.retrieveDataSourceMetadata(DATASOURCE)).andReturn(
        new KafkaDataSourceMetadata(
            null
        )
    ).anyTimes();
    EasyMock.expect(taskQueue.add(EasyMock.capture(captured))).andReturn(true);
    taskRunner.registerListener(EasyMock.anyObject(TaskRunnerListener.class), EasyMock.anyObject(Executor.class));
    replayAll();

    // Fix the bad hostname during the initialization retries and finish the supervisor start.
    // This is equivalent to supervisor.start() in testNoInitialState().
    // The test supervisor has a P1D period, so we need to manually trigger the initialization retry.
    supervisor.getIoConfig().getConsumerProperties().put("bootstrap.servers", kafkaHost);
    supervisor.tryInit();

    Assert.assertTrue(supervisor.isLifecycleStarted());
    Assert.assertTrue(supervisor.isStarted());

    supervisor.runInternal();
    verifyAll();

    KafkaIndexTask task = captured.getValue();
    Assert.assertEquals(dataSchema, task.getDataSchema());
    Assert.assertEquals(tuningConfig.convertToTaskTuningConfig(), task.getTuningConfig());

    KafkaIndexTaskIOConfig taskConfig = task.getIOConfig();
    Assert.assertEquals(kafkaHost, taskConfig.getConsumerProperties().get("bootstrap.servers"));
    Assert.assertEquals("myCustomValue", taskConfig.getConsumerProperties().get("myCustomKey"));
    Assert.assertEquals("sequenceName-0", taskConfig.getBaseSequenceName());
    Assert.assertTrue("isUseTransaction", taskConfig.isUseTransaction());
    Assert.assertFalse("minimumMessageTime", taskConfig.getMinimumMessageTime().isPresent());
    Assert.assertFalse("maximumMessageTime", taskConfig.getMaximumMessageTime().isPresent());

    Assert.assertEquals(topic, taskConfig.getStartSequenceNumbers().getStream());
    Assert.assertEquals(
        0L,
        taskConfig.getStartSequenceNumbers().getPartitionSequenceNumberMap().get(new KafkaTopicPartition(false, topic, 0)).longValue()
    );
    Assert.assertEquals(
        0L,
        taskConfig.getStartSequenceNumbers().getPartitionSequenceNumberMap().get(new KafkaTopicPartition(false, topic, 1)).longValue()
    );
    Assert.assertEquals(
        0L,
        taskConfig.getStartSequenceNumbers().getPartitionSequenceNumberMap().get(new KafkaTopicPartition(false, topic, 2)).longValue()
    );

    Assert.assertEquals(topic, taskConfig.getEndSequenceNumbers().getStream());
    Assert.assertEquals(
        Long.MAX_VALUE,
        taskConfig.getEndSequenceNumbers().getPartitionSequenceNumberMap().get(new KafkaTopicPartition(false, topic, 0)).longValue()
    );
    Assert.assertEquals(
        Long.MAX_VALUE,
        taskConfig.getEndSequenceNumbers().getPartitionSequenceNumberMap().get(new KafkaTopicPartition(false, topic, 1)).longValue()
    );
    Assert.assertEquals(
        Long.MAX_VALUE,
        taskConfig.getEndSequenceNumbers().getPartitionSequenceNumberMap().get(new KafkaTopicPartition(false, topic, 2)).longValue()
    );
  }

  @Test
  public void testGetCurrentTotalStats()
  {
    supervisor = getTestableSupervisor(1, 2, true, "PT1H", null, null, false, kafkaHost);
    supervisor.addTaskGroupToActivelyReadingTaskGroup(
        supervisor.getTaskGroupIdForPartition(new KafkaTopicPartition(false, topic, 0)),
        singlePartitionMap(topic, 0, 0L),
        Optional.absent(),
        Optional.absent(),
        ImmutableSet.of("task1"),
        ImmutableSet.of()
    );

    supervisor.addTaskGroupToPendingCompletionTaskGroup(
        supervisor.getTaskGroupIdForPartition(new KafkaTopicPartition(false, topic, 1)),
        singlePartitionMap(topic, 0, 0L),
        Optional.absent(),
        Optional.absent(),
        ImmutableSet.of("task2"),
        ImmutableSet.of()
    );

    EasyMock.expect(taskClient.getMovingAveragesAsync("task1"))
            .andReturn(Futures.immediateFuture(ImmutableMap.of("prop1", "val1")))
            .times(1);

    EasyMock.expect(taskClient.getMovingAveragesAsync("task2"))
            .andReturn(Futures.immediateFuture(ImmutableMap.of("prop2", "val2")))
            .times(1);

    replayAll();

    Map<String, Map<String, Object>> stats = supervisor.getStats();

    verifyAll();

    Assert.assertEquals(2, stats.size());
    Assert.assertEquals(ImmutableSet.of("0", "1"), stats.keySet());
    Assert.assertEquals(ImmutableMap.of("task1", ImmutableMap.of("prop1", "val1")), stats.get("0"));
    Assert.assertEquals(ImmutableMap.of("task2", ImmutableMap.of("prop2", "val2")), stats.get("1"));
  }

  @Test
  public void testGetCurrentParseErrors()
  {
    supervisor = getTestableSupervisor(1, 2, true, "PT1H", null, null, false, kafkaHost);
    supervisor.addTaskGroupToActivelyReadingTaskGroup(
        supervisor.getTaskGroupIdForPartition(new KafkaTopicPartition(false, topic, 0)),
        singlePartitionMap(topic, 0, 0L),
        Optional.absent(),
        Optional.absent(),
        ImmutableSet.of("task1"),
        ImmutableSet.of()
    );

    supervisor.addTaskGroupToPendingCompletionTaskGroup(
        supervisor.getTaskGroupIdForPartition(new KafkaTopicPartition(false, topic, 1)),
        singlePartitionMap(topic, 0, 0L),
        Optional.absent(),
        Optional.absent(),
        ImmutableSet.of("task2"),
        ImmutableSet.of()
    );

    ParseExceptionReport exception1 = new ParseExceptionReport(
        "testInput1",
        "unparseable",
        ImmutableList.of("detail1", "detail2"),
        1000L
    );

    ParseExceptionReport exception2 = new ParseExceptionReport(
        "testInput2",
        "unparseable",
        ImmutableList.of("detail1", "detail2"),
        2000L
    );

    ParseExceptionReport exception3 = new ParseExceptionReport(
        "testInput3",
        "unparseable",
        ImmutableList.of("detail1", "detail2"),
        3000L
    );

    ParseExceptionReport exception4 = new ParseExceptionReport(
        "testInput4",
        "unparseable",
        ImmutableList.of("detail1", "detail2"),
        4000L
    );

    EasyMock.expect(taskClient.getParseErrorsAsync("task1")).andReturn(Futures.immediateFuture(ImmutableList.of(
        exception1,
        exception2
    ))).times(1);

    EasyMock.expect(taskClient.getParseErrorsAsync("task2")).andReturn(Futures.immediateFuture(ImmutableList.of(
        exception3,
        exception4
    ))).times(1);

    replayAll();

    List<ParseExceptionReport> errors = supervisor.getParseErrors();

    verifyAll();

    Assert.assertEquals(ImmutableList.of(exception4, exception3, exception2, exception1), errors);
  }

  @Test
  public void testDoNotKillCompatibleTasks()
      throws Exception
  {
    // This supervisor always returns true for isTaskCurrent -> it should not kill its tasks
    int numReplicas = 2;
    supervisor = getTestableSupervisorCustomIsTaskCurrent(
        numReplicas,
        1,
        true,
        "PT1H",
        new Period("P1D"),
        new Period("P1D"),
        false,
        true
    );

    addSomeEvents(1);

    Task task = createKafkaIndexTask(
        "id1",
        DATASOURCE,
        0,
        new SeekableStreamStartSequenceNumbers<>(
            "topic",
            singlePartitionMap(topic, 0, 0L, 2, 0L),
            ImmutableSet.of()
        ),
        new SeekableStreamEndSequenceNumbers<>(
            "topic",
            singlePartitionMap(topic, 0, Long.MAX_VALUE, 2, Long.MAX_VALUE)
        ),
        null,
        null,
        supervisor.getTuningConfig()
    );

    List<Task> existingTasks = ImmutableList.of(task);

    EasyMock.expect(taskMaster.getTaskQueue()).andReturn(Optional.of(taskQueue)).anyTimes();
    EasyMock.expect(taskMaster.getTaskRunner()).andReturn(Optional.of(taskRunner)).anyTimes();
    EasyMock.expect(taskRunner.getRunningTasks()).andReturn(Collections.emptyList()).anyTimes();
    EasyMock.expect(taskStorage.getActiveTasksByDatasource(DATASOURCE)).andReturn(existingTasks).anyTimes();
    EasyMock.expect(taskStorage.getStatus("id1")).andReturn(Optional.of(TaskStatus.running("id1"))).anyTimes();
    EasyMock.expect(taskStorage.getTask("id1")).andReturn(Optional.of(task)).anyTimes();
    EasyMock.expect(taskClient.getStatusAsync(EasyMock.anyString()))
            .andReturn(Futures.immediateFuture(Status.NOT_STARTED))
            .anyTimes();
    EasyMock.expect(taskClient.getStartTimeAsync(EasyMock.anyString()))
            .andReturn(Futures.immediateFuture(DateTimes.nowUtc()))
            .anyTimes();
    EasyMock.expect(indexerMetadataStorageCoordinator.retrieveDataSourceMetadata(DATASOURCE)).andReturn(
        new KafkaDataSourceMetadata(
            null
        )
    ).anyTimes();

    taskRunner.registerListener(EasyMock.anyObject(TaskRunnerListener.class), EasyMock.anyObject(Executor.class));
    EasyMock.expect(taskQueue.add(EasyMock.anyObject(Task.class))).andReturn(true);

    TreeMap<Integer, Map<KafkaTopicPartition, Long>> checkpoints1 = new TreeMap<>();
    checkpoints1.put(0, singlePartitionMap(topic, 0, 0L, 2, 0L));

    EasyMock.expect(taskClient.getCheckpointsAsync(EasyMock.contains("id1"), EasyMock.anyBoolean()))
            .andReturn(Futures.immediateFuture(checkpoints1))
            .times(numReplicas);

    replayAll();
    supervisor.start();
    supervisor.runInternal();
    verifyAll();
  }

  @Test
  public void testKillIncompatibleTasks()
      throws Exception
  {
    // This supervisor always returns false for isTaskCurrent -> it should kill its tasks
    int numReplicas = 2;
    supervisor = getTestableSupervisorCustomIsTaskCurrent(
        numReplicas,
        1,
        true,
        "PT1H",
        new Period("P1D"),
        new Period("P1D"),
        false,
        false
    );

    addSomeEvents(1);

    Task task = createKafkaIndexTask(
        "id1",
        DATASOURCE,
        0,
        new SeekableStreamStartSequenceNumbers<>(
            "topic",
            singlePartitionMap(topic, 0, 0L, 2, 0L),
            ImmutableSet.of()
        ),
        new SeekableStreamEndSequenceNumbers<>("topic", singlePartitionMap(topic, 0, Long.MAX_VALUE, 2, Long.MAX_VALUE)),
        null,
        null,
        supervisor.getTuningConfig()
    );

    List<Task> existingTasks = ImmutableList.of(task);
    EasyMock.expect(taskMaster.getTaskQueue()).andReturn(Optional.of(taskQueue)).anyTimes();
    EasyMock.expect(taskMaster.getTaskRunner()).andReturn(Optional.of(taskRunner)).anyTimes();
    EasyMock.expect(taskRunner.getRunningTasks()).andReturn(Collections.emptyList()).anyTimes();
    EasyMock.expect(taskStorage.getActiveTasksByDatasource(DATASOURCE)).andReturn(existingTasks).anyTimes();
    EasyMock.expect(taskStorage.getStatus("id1")).andReturn(Optional.of(TaskStatus.running("id1"))).anyTimes();
    EasyMock.expect(taskStorage.getTask("id1")).andReturn(Optional.of(task)).anyTimes();
    EasyMock.expect(taskClient.getStatusAsync(EasyMock.anyString()))
            .andReturn(Futures.immediateFuture(Status.NOT_STARTED))
            .anyTimes();
    EasyMock.expect(taskClient.getStartTimeAsync(EasyMock.anyString()))
            .andReturn(Futures.immediateFuture(DateTimes.nowUtc()))
            .anyTimes();
    EasyMock.expect(indexerMetadataStorageCoordinator.retrieveDataSourceMetadata(DATASOURCE)).andReturn(
        new KafkaDataSourceMetadata(
            null
        )
    ).anyTimes();
    EasyMock.expect(taskClient.stopAsync("id1", false)).andReturn(Futures.immediateFuture(true));
    taskRunner.registerListener(EasyMock.anyObject(TaskRunnerListener.class), EasyMock.anyObject(Executor.class));
    EasyMock.expect(taskQueue.add(EasyMock.anyObject(Task.class))).andReturn(true).times(2);

    replayAll();
    supervisor.start();
    supervisor.runInternal();
    verifyAll();
  }

  @Test
  public void testIsTaskCurrent()
  {
    DateTime minMessageTime = DateTimes.nowUtc();
    DateTime maxMessageTime = DateTimes.nowUtc().plus(10000);

    KafkaSupervisor supervisor = getSupervisor(
        2,
        1,
        true,
        "PT1H",
        new Period("P1D"),
        new Period("P1D"),
        false,
        kafkaHost,
        dataSchema,
        new KafkaSupervisorTuningConfig(
            null,
            1000,
            null,
            null,
            50000,
            null,
            new Period("P1Y"),
            null,
            null,
            null,
            false,
            null,
            false,
            null,
            numThreads,
            TEST_CHAT_RETRIES,
            TEST_HTTP_TIMEOUT,
            TEST_SHUTDOWN_TIMEOUT,
            null,
            null,
            null,
            null,
            null
        )
    );

    supervisor.addTaskGroupToActivelyReadingTaskGroup(
        42,
        singlePartitionMap(topic, 0, 0L, 2, 0L),
        Optional.of(minMessageTime),
        Optional.of(maxMessageTime),
        ImmutableSet.of("id1", "id2", "id3", "id4"),
        ImmutableSet.of()
    );

    DataSchema modifiedDataSchema = getDataSchema("some other datasource");

    KafkaSupervisorTuningConfig modifiedTuningConfig = new KafkaSupervisorTuningConfig(
        null,
        42, // This is different
        null,
        null,
        50000,
        null,
        new Period("P1Y"),
        null,
        null,
        null,
        false,
        null,
        null,
        null,
        numThreads,
        TEST_CHAT_RETRIES,
        TEST_HTTP_TIMEOUT,
        TEST_SHUTDOWN_TIMEOUT,
        null,
        null,
        null,
        null,
        null
    );

    KafkaIndexTask completedTaskFromStorage = createKafkaIndexTask(
        "id0",
        0,
        new SeekableStreamStartSequenceNumbers<>(
            "topic",
            singlePartitionMap(topic, 0, 0L, 2, 0L),
            ImmutableSet.of()
        ),
        new SeekableStreamEndSequenceNumbers<>(
            "topic",
            singlePartitionMap(topic, 0, Long.MAX_VALUE, 2, Long.MAX_VALUE)
        ),
        minMessageTime,
        maxMessageTime,
        dataSchema,
        supervisor.getTuningConfig()
    );

    // Expect metadata call only for tasks that are not active
    EasyMock.expect(taskStorage.getTask("id0")).andReturn(Optional.of(completedTaskFromStorage));

    KafkaIndexTask taskFromStorage = createKafkaIndexTask(
        "id1",
        0,
        new SeekableStreamStartSequenceNumbers<>(
            "topic",
            singlePartitionMap(topic, 0, 0L, 2, 0L),
            ImmutableSet.of()
        ),
        new SeekableStreamEndSequenceNumbers<>(
            "topic",
            singlePartitionMap(topic, 0, Long.MAX_VALUE, 2, Long.MAX_VALUE)
        ),
        minMessageTime,
        maxMessageTime,
        dataSchema,
        supervisor.getTuningConfig()
    );

    KafkaIndexTask taskFromStorageMismatchedDataSchema = createKafkaIndexTask(
        "id2",
        0,
        new SeekableStreamStartSequenceNumbers<>(
            "topic",
            singlePartitionMap(topic, 0, 0L, 2, 0L),
            ImmutableSet.of()
        ),
        new SeekableStreamEndSequenceNumbers<>(
            "topic",
            singlePartitionMap(topic, 0, Long.MAX_VALUE, 2, Long.MAX_VALUE)
        ),
        minMessageTime,
        maxMessageTime,
        modifiedDataSchema,
        supervisor.getTuningConfig()
    );

    KafkaIndexTask taskFromStorageMismatchedTuningConfig = createKafkaIndexTask(
        "id3",
        0,
        new SeekableStreamStartSequenceNumbers<>(
            "topic",
            singlePartitionMap(topic, 0, 0L, 2, 0L),
            ImmutableSet.of()
        ),
        new SeekableStreamEndSequenceNumbers<>(
            "topic",
            singlePartitionMap(topic, 0, Long.MAX_VALUE, 2, Long.MAX_VALUE)
        ),
        minMessageTime,
        maxMessageTime,
        dataSchema,
        modifiedTuningConfig
    );

    KafkaIndexTask taskFromStorageMismatchedPartitionsWithTaskGroup = createKafkaIndexTask(
        "id4",
        0,
        new SeekableStreamStartSequenceNumbers<>(
            "topic",
            singlePartitionMap(topic, 0, 0L, 2, 6L),
            ImmutableSet.of()
        ),
        new SeekableStreamEndSequenceNumbers<>(
            "topic",
            singlePartitionMap(topic, 0, Long.MAX_VALUE, 2, Long.MAX_VALUE)
        ),
        minMessageTime,
        maxMessageTime,
        dataSchema,
        supervisor.getTuningConfig()
    );

    Map<String, Task> taskMap = ImmutableMap.of(
        taskFromStorage.getId(), taskFromStorage,
        taskFromStorageMismatchedDataSchema.getId(), taskFromStorageMismatchedDataSchema,
        taskFromStorageMismatchedTuningConfig.getId(), taskFromStorageMismatchedTuningConfig,
        taskFromStorageMismatchedPartitionsWithTaskGroup.getId(), taskFromStorageMismatchedPartitionsWithTaskGroup
    );

    replayAll();

    Assert.assertTrue(supervisor.isTaskCurrent(42, "id0", taskMap));

    Assert.assertTrue(supervisor.isTaskCurrent(42, "id1", taskMap));
    Assert.assertFalse(supervisor.isTaskCurrent(42, "id2", taskMap));
    Assert.assertFalse(supervisor.isTaskCurrent(42, "id3", taskMap));
    Assert.assertFalse(supervisor.isTaskCurrent(42, "id4", taskMap));
    verifyAll();
  }

  @Test
  public void testResumeAllActivelyReadingTasks() throws Exception
  {
    supervisor = getTestableSupervisor(2, 3, true, "PT1H", null, null);
    // Mock with task based setup for resumeAsync
    EasyMock.reset(taskClient);
    addSomeEvents(100);

    KafkaIndexTask readingTask = createKafkaIndexTask("readingTask",
                                                      DATASOURCE,
                                                      0,
                                                      new SeekableStreamStartSequenceNumbers<>(topic, singlePartitionMap(topic, 0, 0L), Collections.emptySet()),
                                                      new SeekableStreamEndSequenceNumbers<>(topic, singlePartitionMap(topic, 0, Long.MAX_VALUE)),
                                                      null,
                                                      null,
                                                      supervisor.getTuningConfig()
    );

    KafkaIndexTask publishingTask = createKafkaIndexTask("publishingTask",
                                                         DATASOURCE,
                                                         1,
                                                         new SeekableStreamStartSequenceNumbers<>(topic, singlePartitionMap(topic, 0, 0L), Collections.emptySet()),
                                                         new SeekableStreamEndSequenceNumbers<>(topic, singlePartitionMap(topic, 0, Long.MAX_VALUE)),
                                                         null,
                                                         null,
                                                         supervisor.getTuningConfig()
    );

    KafkaIndexTask pausedTask = createKafkaIndexTask("pausedTask",
                                                     DATASOURCE,
                                                     1,
                                                     new SeekableStreamStartSequenceNumbers<>(topic, singlePartitionMap(topic, 1, 0L), Collections.emptySet()),
                                                     new SeekableStreamEndSequenceNumbers<>(topic, singlePartitionMap(topic, 1, Long.MAX_VALUE)),
                                                     null,
                                                     null,
                                                     supervisor.getTuningConfig()
    );

    KafkaIndexTask failsToResumePausedTask = createKafkaIndexTask("failsToResumePausedTask",
                                                                  DATASOURCE,
                                                                  1,
                                                                  new SeekableStreamStartSequenceNumbers<>(topic, singlePartitionMap(topic, 1, 0L), Collections.emptySet()),
                                                                  new SeekableStreamEndSequenceNumbers<>(topic, singlePartitionMap(topic, 1, Long.MAX_VALUE)),
                                                                  null,
                                                                  null,
                                                                  supervisor.getTuningConfig()
    );

    KafkaIndexTask waitingTask = createKafkaIndexTask("waitingTask",
                                                      DATASOURCE,
                                                      2,
                                                      new SeekableStreamStartSequenceNumbers<>(topic, singlePartitionMap(topic, 2, 0L), Collections.emptySet()),
                                                      new SeekableStreamEndSequenceNumbers<>(topic, singlePartitionMap(topic, 2, Long.MAX_VALUE)),
                                                      null,
                                                      null,
                                                      supervisor.getTuningConfig()
    );

    KafkaIndexTask pendingTask = createKafkaIndexTask("pendingTask",
                                                      DATASOURCE,
                                                      2,
                                                      new SeekableStreamStartSequenceNumbers<>(topic, singlePartitionMap(topic, 2, 0L), Collections.emptySet()),
                                                      new SeekableStreamEndSequenceNumbers<>(topic, singlePartitionMap(topic, 2, Long.MAX_VALUE)),
                                                      null,
                                                      null,
                                                      supervisor.getTuningConfig()
    );

    List<Task> tasks = ImmutableList.of(readingTask, publishingTask, pausedTask, failsToResumePausedTask, waitingTask, pendingTask);
    Collection taskRunnerWorkItems = ImmutableList.of(
        new TestTaskRunnerWorkItem(readingTask, null, TaskLocation.create("testHost", 1001, -1)),
        new TestTaskRunnerWorkItem(publishingTask, null, TaskLocation.create("testHost", 1002, -1)),
        new TestTaskRunnerWorkItem(pausedTask, null, TaskLocation.create("testHost", 1003, -1)),
        new TestTaskRunnerWorkItem(failsToResumePausedTask, null, TaskLocation.create("testHost", 1004, -1))
    );

    DateTime startTime = DateTimes.nowUtc();

    EasyMock.expect(taskMaster.getTaskQueue()).andReturn(Optional.of(taskQueue)).anyTimes();
    EasyMock.expect(taskMaster.getTaskRunner()).andReturn(Optional.of(taskRunner)).anyTimes();

    EasyMock.expect(taskRunner.getRunningTasks()).andReturn(taskRunnerWorkItems).anyTimes();

    EasyMock.expect(taskStorage.getActiveTasksByDatasource(DATASOURCE)).andReturn(tasks).anyTimes();

    EasyMock.expect(taskStorage.getStatus(readingTask.getId()))
            .andReturn(Optional.of(TaskStatus.running(readingTask.getId()))).anyTimes();
    EasyMock.expect(taskStorage.getStatus(publishingTask.getId()))
            .andReturn(Optional.of(TaskStatus.running(publishingTask.getId()))).anyTimes();
    EasyMock.expect(taskStorage.getStatus(pausedTask.getId()))
            .andReturn(Optional.of(TaskStatus.running(pausedTask.getId()))).anyTimes();
    EasyMock.expect(taskStorage.getStatus(failsToResumePausedTask.getId()))
            .andReturn(Optional.of(TaskStatus.running(failsToResumePausedTask.getId()))).anyTimes();
    EasyMock.expect(taskStorage.getStatus(waitingTask.getId()))
            .andReturn(Optional.of(TaskStatus.running(waitingTask.getId()))).anyTimes();
    EasyMock.expect(taskStorage.getStatus(pendingTask.getId()))
            .andReturn(Optional.of(TaskStatus.running(pendingTask.getId()))).anyTimes();

    EasyMock.expect(taskStorage.getTask(readingTask.getId()))
            .andReturn(Optional.of(readingTask)).anyTimes();
    EasyMock.expect(taskStorage.getTask(publishingTask.getId()))
            .andReturn(Optional.of(publishingTask)).anyTimes();
    EasyMock.expect(taskStorage.getTask(pausedTask.getId()))
            .andReturn(Optional.of(pausedTask)).anyTimes();
    EasyMock.expect(taskStorage.getTask(failsToResumePausedTask.getId()))
            .andReturn(Optional.of(failsToResumePausedTask)).anyTimes();
    EasyMock.expect(taskStorage.getTask(waitingTask.getId()))
            .andReturn(Optional.of(waitingTask)).anyTimes();
    EasyMock.expect(taskStorage.getTask(pendingTask.getId()))
            .andReturn(Optional.of(pendingTask)).anyTimes();

    EasyMock.expect(indexerMetadataStorageCoordinator.retrieveDataSourceMetadata(DATASOURCE)).andReturn(
        new KafkaDataSourceMetadata(
            null
        )
    ).anyTimes();
    EasyMock.expect(taskQueue.add(EasyMock.anyObject(Task.class))).andReturn(true);


    EasyMock.expect(taskClient.getStartTimeAsync(waitingTask.getId()))
            .andReturn(Futures.immediateFuture(null));
    EasyMock.expect(taskClient.getStartTimeAsync(pendingTask.getId()))
            .andReturn(Futures.immediateFuture(null));

    EasyMock.expect(taskClient.getStatusAsync(readingTask.getId()))
            .andReturn(Futures.immediateFuture(Status.READING));
    EasyMock.expect(taskClient.getStatusAsync(publishingTask.getId()))
            .andReturn(Futures.immediateFuture(Status.PUBLISHING));
    EasyMock.expect(taskClient.getStatusAsync(pausedTask.getId()))
            .andReturn(Futures.immediateFuture(Status.PAUSED));
    EasyMock.expect(taskClient.getStatusAsync(failsToResumePausedTask.getId()))
            .andReturn(Futures.immediateFuture(Status.PAUSED));
    EasyMock.expect(taskClient.getStatusAsync(waitingTask.getId()))
            .andReturn(Futures.immediateFuture(Status.NOT_STARTED));
    EasyMock.expect(taskClient.getStatusAsync(pendingTask.getId()))
            .andReturn(Futures.immediateFuture(Status.NOT_STARTED));

    EasyMock.expect(taskClient.getEndOffsetsAsync(publishingTask.getId()))
            .andReturn(Futures.immediateFuture(singlePartitionMap(topic, 0, 0L)));

    EasyMock.expect(taskClient.getCheckpointsAsync(readingTask.getId(), true))
            .andReturn(Futures.immediateFuture(new TreeMap<>())).anyTimes();

    EasyMock.expect(taskClient.getCheckpointsAsync(pausedTask.getId(), true))
            .andReturn(Futures.immediateFuture(new TreeMap<>()));

    EasyMock.expect(taskClient.getCheckpointsAsync(failsToResumePausedTask.getId(), true))
            .andReturn(Futures.immediateFuture(new TreeMap<>()));

    EasyMock.expect(taskClient.getCheckpointsAsync(waitingTask.getId(), true))
            .andReturn(Futures.immediateFuture(null));

    EasyMock.expect(taskClient.getCheckpointsAsync(pendingTask.getId(), true))
            .andReturn(Futures.immediateFuture(null));

    taskRunner.registerListener(EasyMock.anyObject(TaskRunnerListener.class), EasyMock.anyObject(Executor.class));

    // Only the active i.e non-publishing tasks are resumed
    EasyMock.expect(taskClient.getStartTimeAsync(readingTask.getId())).andReturn(Futures.immediateFuture(startTime));
    EasyMock.expect(taskClient.resumeAsync(readingTask.getId())).andReturn(Futures.immediateFuture(true));

    EasyMock.expect(taskClient.getStartTimeAsync(pausedTask.getId())).andReturn(Futures.immediateFuture(startTime));
    EasyMock.expect(taskClient.resumeAsync(pausedTask.getId())).andReturn(Futures.immediateFuture(true));

    EasyMock.expect(taskClient.getStartTimeAsync(failsToResumePausedTask.getId())).andReturn(Futures.immediateFuture(startTime));
    EasyMock.expect(taskClient.resumeAsync(failsToResumePausedTask.getId())).andReturn(Futures.immediateFuture(false));

    Capture<String> shutdownTaskId = EasyMock.newCapture();
    // The task which failed to resume is shutdown forcibly.
    taskQueue.shutdown(EasyMock.capture(shutdownTaskId), EasyMock.anyString());
    EasyMock.expectLastCall();

    replayAll();

    supervisor.start();
    supervisor.runInternal();

    Thread.sleep(1000);

    Assert.assertEquals(failsToResumePausedTask.getId(), shutdownTaskId.getValue());

    verifyAll();
  }

  private void addSomeEvents(int numEventsPerPartition) throws Exception
  {
    // create topic manually
    try (Admin admin = kafkaServer.newAdminClient()) {
      admin.createTopics(
          Collections.singletonList(new NewTopic(topic, NUM_PARTITIONS, (short) 1))
      ).all().get();
    }

    try (final KafkaProducer<byte[], byte[]> kafkaProducer = kafkaServer.newProducer()) {
      kafkaProducer.initTransactions();
      kafkaProducer.beginTransaction();
      for (int i = 0; i < NUM_PARTITIONS; i++) {
        for (int j = 0; j < numEventsPerPartition; j++) {
          kafkaProducer.send(
              new ProducerRecord<>(
                  topic,
                  i,
                  null,
                  StringUtils.toUtf8(StringUtils.format("event-%d", j))
              )
          ).get();
        }
      }
      kafkaProducer.commitTransaction();
    }
  }

  private void addMoreEvents(int numEventsPerPartition, int num_partitions) throws Exception
  {
    try (Admin admin = kafkaServer.newAdminClient()) {
      admin.createPartitions(Collections.singletonMap(topic, NewPartitions.increaseTo(num_partitions))).all().get();
    }

    try (final KafkaProducer<byte[], byte[]> kafkaProducer = kafkaServer.newProducer()) {
      kafkaProducer.initTransactions();
      kafkaProducer.beginTransaction();
      for (int i = NUM_PARTITIONS; i < num_partitions; i++) {
        for (int j = 0; j < numEventsPerPartition; j++) {
          kafkaProducer.send(
              new ProducerRecord<>(
                  topic,
                  i,
                  null,
                  StringUtils.toUtf8(StringUtils.format("event-%d", j))
              )
          ).get();
        }
      }
      kafkaProducer.commitTransaction();
    }
  }


  private TestableKafkaSupervisor getTestableSupervisor(
      int replicas,
      int taskCount,
      boolean useEarliestOffset,
      String duration,
      Period lateMessageRejectionPeriod,
      Period earlyMessageRejectionPeriod
  )
  {
    return getTestableSupervisor(
        replicas,
        taskCount,
        useEarliestOffset,
        false,
        duration,
        lateMessageRejectionPeriod,
        earlyMessageRejectionPeriod
    );
  }

  private TestableKafkaSupervisor getTestableSupervisor(
      int replicas,
      int taskCount,
      boolean useEarliestOffset,
      boolean resetOffsetAutomatically,
      String duration,
      Period lateMessageRejectionPeriod,
      Period earlyMessageRejectionPeriod
  )
  {
    return getTestableSupervisor(
        replicas,
        taskCount,
        useEarliestOffset,
        resetOffsetAutomatically,
        duration,
        lateMessageRejectionPeriod,
        earlyMessageRejectionPeriod,
        false,
        kafkaHost,
        null
    );
  }

  private TestableKafkaSupervisor getTestableSupervisor(
      int replicas,
      int taskCount,
      boolean useEarliestOffset,
      String duration,
      Period lateMessageRejectionPeriod,
      Period earlyMessageRejectionPeriod,
      boolean suspended,
      String kafkaHost
  )
  {
    return getTestableSupervisor(
        replicas,
        taskCount,
        useEarliestOffset,
        false,
        duration,
        lateMessageRejectionPeriod,
        earlyMessageRejectionPeriod,
        suspended,
        kafkaHost,
        null
    );
  }

  private TestableKafkaSupervisor getTestableSupervisorForIdleBehaviour(
      int replicas,
      int taskCount,
      boolean useEarliestOffset,
      String duration,
      Period lateMessageRejectionPeriod,
      Period earlyMessageRejectionPeriod,
      boolean suspended,
      IdleConfig idleConfig
  )
  {
    return getTestableSupervisor(
        replicas,
        taskCount,
        useEarliestOffset,
        false,
        duration,
        lateMessageRejectionPeriod,
        earlyMessageRejectionPeriod,
        suspended,
        kafkaHost,
        idleConfig
    );
  }

  private TestableKafkaSupervisor getTestableSupervisor(
      int replicas,
      int taskCount,
      boolean useEarliestOffset,
      boolean resetOffsetAutomatically,
      String duration,
      Period lateMessageRejectionPeriod,
      Period earlyMessageRejectionPeriod,
      boolean suspended,
      String kafkaHost,
      IdleConfig idleConfig
  )
  {
    final Map<String, Object> consumerProperties = KafkaConsumerConfigs.getConsumerProperties();
    consumerProperties.put("myCustomKey", "myCustomValue");
    consumerProperties.put("bootstrap.servers", kafkaHost);
    KafkaSupervisorIOConfig kafkaSupervisorIOConfig = new KafkaSupervisorIOConfig(
        topic,
        INPUT_FORMAT,
        replicas,
        taskCount,
        new Period(duration),
        consumerProperties,
        null,
        KafkaSupervisorIOConfig.DEFAULT_POLL_TIMEOUT_MILLIS,
        new Period("P1D"),
        new Period("PT30S"),
        useEarliestOffset,
        new Period("PT30M"),
        lateMessageRejectionPeriod,
        earlyMessageRejectionPeriod,
        null,
        null,
        idleConfig,
<<<<<<< HEAD
        false
=======
        null
>>>>>>> e1609673
    );

    KafkaIndexTaskClientFactory taskClientFactory = new KafkaIndexTaskClientFactory(
        null,
        null
    )
    {
      @Override
      public SeekableStreamIndexTaskClient<KafkaTopicPartition, Long> build(
          String dataSource,
          TaskInfoProvider taskInfoProvider,
          int maxNumTasks,
          SeekableStreamSupervisorTuningConfig tuningConfig
      )
      {
        Assert.assertEquals(replicas * taskCount, maxNumTasks);
        Assert.assertEquals(TEST_HTTP_TIMEOUT.toStandardDuration(), tuningConfig.getHttpTimeout());
        Assert.assertEquals(TEST_CHAT_RETRIES, (long) tuningConfig.getChatRetries());
        return taskClient;
      }
    };

    final KafkaSupervisorTuningConfig tuningConfig = new KafkaSupervisorTuningConfig(
        null,
        1000,
        null,
        null,
        50000,
        null,
        new Period("P1Y"),
        null,
        null,
        null,
        false,
        null,
        resetOffsetAutomatically,
        null,
        numThreads,
        TEST_CHAT_RETRIES,
        TEST_HTTP_TIMEOUT,
        TEST_SHUTDOWN_TIMEOUT,
        null,
        null,
        null,
        null,
        10
    );

    return new TestableKafkaSupervisor(
        taskStorage,
        taskMaster,
        indexerMetadataStorageCoordinator,
        taskClientFactory,
        OBJECT_MAPPER,
        new KafkaSupervisorSpec(
            null,
            dataSchema,
            tuningConfig,
            kafkaSupervisorIOConfig,
            null,
            suspended,
            taskStorage,
            taskMaster,
            indexerMetadataStorageCoordinator,
            taskClientFactory,
            OBJECT_MAPPER,
            new NoopServiceEmitter(),
            new DruidMonitorSchedulerConfig(),
            rowIngestionMetersFactory,
            supervisorConfig
        ),
        rowIngestionMetersFactory
    );
  }

  /**
   * Use when you want to mock the return value of SeekableStreamSupervisor#isTaskCurrent()
   */
  private TestableKafkaSupervisor getTestableSupervisorCustomIsTaskCurrent(
      int replicas,
      int taskCount,
      boolean useEarliestOffset,
      String duration,
      Period lateMessageRejectionPeriod,
      Period earlyMessageRejectionPeriod,
      boolean suspended,
      boolean isTaskCurrentReturn
  )
  {
    Map<String, Object> consumerProperties = new HashMap<>();
    consumerProperties.put("myCustomKey", "myCustomValue");
    consumerProperties.put("bootstrap.servers", kafkaHost);
    consumerProperties.put("isolation.level", "read_committed");
    KafkaSupervisorIOConfig kafkaSupervisorIOConfig = new KafkaSupervisorIOConfig(
        topic,
        INPUT_FORMAT,
        replicas,
        taskCount,
        new Period(duration),
        consumerProperties,
        null,
        KafkaSupervisorIOConfig.DEFAULT_POLL_TIMEOUT_MILLIS,
        new Period("P1D"),
        new Period("PT30S"),
        useEarliestOffset,
        new Period("PT30M"),
        lateMessageRejectionPeriod,
        earlyMessageRejectionPeriod,
        null,
        null,
        null,
<<<<<<< HEAD
        false
=======
        null
>>>>>>> e1609673
    );

    KafkaIndexTaskClientFactory taskClientFactory = new KafkaIndexTaskClientFactory(
        null,
        null
    )
    {
      @Override
      public SeekableStreamIndexTaskClient<KafkaTopicPartition, Long> build(
          String dataSource,
          TaskInfoProvider taskInfoProvider,
          int maxNumTasks,
          SeekableStreamSupervisorTuningConfig tuningConfig
      )
      {
        Assert.assertEquals(replicas * taskCount, maxNumTasks);
        Assert.assertEquals(TEST_HTTP_TIMEOUT.toStandardDuration(), tuningConfig.getHttpTimeout());
        Assert.assertEquals(TEST_CHAT_RETRIES, (long) tuningConfig.getChatRetries());
        return taskClient;
      }
    };

    final KafkaSupervisorTuningConfig tuningConfig = new KafkaSupervisorTuningConfig(
        null,
        1000,
        null,
        null,
        50000,
        null,
        new Period("P1Y"),
        null,
        null,
        null,
        false,
        null,
        false,
        null,
        numThreads,
        TEST_CHAT_RETRIES,
        TEST_HTTP_TIMEOUT,
        TEST_SHUTDOWN_TIMEOUT,
        null,
        null,
        null,
        null,
        null
    );

    return new TestableKafkaSupervisorWithCustomIsTaskCurrent(
        taskStorage,
        taskMaster,
        indexerMetadataStorageCoordinator,
        taskClientFactory,
        OBJECT_MAPPER,
        new KafkaSupervisorSpec(
            null,
            dataSchema,
            tuningConfig,
            kafkaSupervisorIOConfig,
            null,
            suspended,
            taskStorage,
            taskMaster,
            indexerMetadataStorageCoordinator,
            taskClientFactory,
            OBJECT_MAPPER,
            new NoopServiceEmitter(),
            new DruidMonitorSchedulerConfig(),
            rowIngestionMetersFactory,
            supervisorConfig
        ),
        rowIngestionMetersFactory,
        isTaskCurrentReturn
    );
  }

  /**
   * Use when you don't want generateSequenceNumber overridden
   */

  private KafkaSupervisor getSupervisor(
      int replicas,
      int taskCount,
      boolean useEarliestOffset,
      String duration,
      Period lateMessageRejectionPeriod,
      Period earlyMessageRejectionPeriod,
      boolean suspended,
      String kafkaHost,
      DataSchema dataSchema,
      KafkaSupervisorTuningConfig tuningConfig
  )
  {
    Map<String, Object> consumerProperties = new HashMap<>();
    consumerProperties.put("myCustomKey", "myCustomValue");
    consumerProperties.put("bootstrap.servers", kafkaHost);
    consumerProperties.put("isolation.level", "read_committed");
    KafkaSupervisorIOConfig kafkaSupervisorIOConfig = new KafkaSupervisorIOConfig(
        topic,
        INPUT_FORMAT,
        replicas,
        taskCount,
        new Period(duration),
        consumerProperties,
        null,
        KafkaSupervisorIOConfig.DEFAULT_POLL_TIMEOUT_MILLIS,
        new Period("P1D"),
        new Period("PT30S"),
        useEarliestOffset,
        new Period("PT30M"),
        lateMessageRejectionPeriod,
        earlyMessageRejectionPeriod,
        null,
        null,
        null,
<<<<<<< HEAD
        false
=======
        null
>>>>>>> e1609673
    );

    KafkaIndexTaskClientFactory taskClientFactory = new KafkaIndexTaskClientFactory(
        null,
        null
    )
    {
      @Override
      public SeekableStreamIndexTaskClient<KafkaTopicPartition, Long> build(
          String dataSource,
          TaskInfoProvider taskInfoProvider,
          int maxNumTasks,
          SeekableStreamSupervisorTuningConfig tuningConfig
      )
      {
        Assert.assertEquals(replicas * taskCount, maxNumTasks);
        Assert.assertEquals(TEST_HTTP_TIMEOUT.toStandardDuration(), tuningConfig.getHttpTimeout());
        Assert.assertEquals(TEST_CHAT_RETRIES, (long) tuningConfig.getChatRetries());
        return taskClient;
      }
    };

    return new KafkaSupervisor(
        taskStorage,
        taskMaster,
        indexerMetadataStorageCoordinator,
        taskClientFactory,
        OBJECT_MAPPER,
        new KafkaSupervisorSpec(
            null,
            dataSchema,
            tuningConfig,
            kafkaSupervisorIOConfig,
            null,
            suspended,
            taskStorage,
            taskMaster,
            indexerMetadataStorageCoordinator,
            taskClientFactory,
            OBJECT_MAPPER,
            new NoopServiceEmitter(),
            new DruidMonitorSchedulerConfig(),
            rowIngestionMetersFactory,
            supervisorConfig
        ),
        rowIngestionMetersFactory
    );
  }

  private static DataSchema getDataSchema(String dataSource)
  {
    List<DimensionSchema> dimensions = new ArrayList<>();
    dimensions.add(StringDimensionSchema.create("dim1"));
    dimensions.add(StringDimensionSchema.create("dim2"));

    return new DataSchema(
        dataSource,
        new TimestampSpec("timestamp", "iso", null),
        new DimensionsSpec(dimensions),
        new AggregatorFactory[]{new CountAggregatorFactory("rows")},
        new UniformGranularitySpec(
            Granularities.HOUR,
            Granularities.NONE,
            ImmutableList.of()
        ),
        null
    );
  }

  private KafkaIndexTask createKafkaIndexTask(
      String id,
      String dataSource,
      int taskGroupId,
      SeekableStreamStartSequenceNumbers<KafkaTopicPartition, Long> startPartitions,
      SeekableStreamEndSequenceNumbers<KafkaTopicPartition, Long> endPartitions,
      DateTime minimumMessageTime,
      DateTime maximumMessageTime,
      KafkaSupervisorTuningConfig tuningConfig
  )
  {
    return createKafkaIndexTask(
        id,
        taskGroupId,
        startPartitions,
        endPartitions,
        minimumMessageTime,
        maximumMessageTime,
        getDataSchema(dataSource),
        tuningConfig
    );
  }

  private KafkaIndexTask createKafkaIndexTask(
      String id,
      int taskGroupId,
      SeekableStreamStartSequenceNumbers<KafkaTopicPartition, Long> startPartitions,
      SeekableStreamEndSequenceNumbers<KafkaTopicPartition, Long> endPartitions,
      DateTime minimumMessageTime,
      DateTime maximumMessageTime,
      DataSchema schema,
      KafkaSupervisorTuningConfig tuningConfig
  )
  {
    return createKafkaIndexTask(
        id,
        taskGroupId,
        startPartitions,
        endPartitions,
        minimumMessageTime,
        maximumMessageTime,
        schema,
        tuningConfig.convertToTaskTuningConfig()
    );
  }

  private KafkaIndexTask createKafkaIndexTask(
      String id,
      int taskGroupId,
      SeekableStreamStartSequenceNumbers<KafkaTopicPartition, Long> startPartitions,
      SeekableStreamEndSequenceNumbers<KafkaTopicPartition, Long> endPartitions,
      DateTime minimumMessageTime,
      DateTime maximumMessageTime,
      DataSchema schema,
      KafkaIndexTaskTuningConfig tuningConfig
  )
  {
    return new KafkaIndexTask(
        id,
        null,
        schema,
        tuningConfig,
        new KafkaIndexTaskIOConfig(
            taskGroupId,
            "sequenceName-" + taskGroupId,
            startPartitions,
            endPartitions,
            ImmutableMap.of("bootstrap.servers", kafkaHost),
            KafkaSupervisorIOConfig.DEFAULT_POLL_TIMEOUT_MILLIS,
            true,
            minimumMessageTime,
            maximumMessageTime,
            INPUT_FORMAT,
            null
        ),
        Collections.emptyMap(),
        OBJECT_MAPPER
    );
  }
  
  private static ImmutableMap<KafkaTopicPartition, Long> singlePartitionMap(String topic, int partition, long offset)
  {
    return ImmutableMap.of(new KafkaTopicPartition(false, topic, partition), offset);
  }

  private static ImmutableMap<KafkaTopicPartition, Long> singlePartitionMap(String topic, int partition1, long offset1, int partition2, long offset2)
  {
    return ImmutableMap.of(new KafkaTopicPartition(false, topic, partition1), offset1, new KafkaTopicPartition(false, topic, partition2),
      offset2);
  }

  private static ImmutableMap<KafkaTopicPartition, Long> singlePartitionMap(String topic, int partition1, long offset1,
                                                              int partition2, long offset2, int partition3, long offset3)
  {
    return ImmutableMap.of(new KafkaTopicPartition(false, topic, partition1), offset1, new KafkaTopicPartition(false, topic, partition2),
                           offset2, new KafkaTopicPartition(false, topic, partition3), offset3);
  }

  private static class TestTaskRunnerWorkItem extends TaskRunnerWorkItem
  {
    private final String taskType;
    private final TaskLocation location;
    private final String dataSource;

    TestTaskRunnerWorkItem(Task task, ListenableFuture<TaskStatus> result, TaskLocation location)
    {
      super(task.getId(), result);
      this.taskType = task.getType();
      this.location = location;
      this.dataSource = task.getDataSource();
    }

    @Override
    public TaskLocation getLocation()
    {
      return location;
    }

    @Override
    public String getTaskType()
    {
      return taskType;
    }

    @Override
    public String getDataSource()
    {
      return dataSource;
    }
  }

  private static class TestableKafkaSupervisor extends KafkaSupervisor
  {
    private final Map<String, Object> consumerProperties;

    public TestableKafkaSupervisor(
        TaskStorage taskStorage,
        TaskMaster taskMaster,
        IndexerMetadataStorageCoordinator indexerMetadataStorageCoordinator,
        KafkaIndexTaskClientFactory taskClientFactory,
        ObjectMapper mapper,
        KafkaSupervisorSpec spec,
        RowIngestionMetersFactory rowIngestionMetersFactory
    )
    {
      super(
          taskStorage,
          taskMaster,
          indexerMetadataStorageCoordinator,
          taskClientFactory,
          mapper,
          spec,
          rowIngestionMetersFactory
      );
      this.consumerProperties = spec.getIoConfig().getConsumerProperties();
    }

    @Override
    protected RecordSupplier<KafkaTopicPartition, Long, KafkaRecordEntity> setupRecordSupplier()
    {
      final Map<String, Object> consumerConfigs = KafkaConsumerConfigs.getConsumerProperties();
      consumerConfigs.put("metadata.max.age.ms", "1");
      final Properties props = new Properties();
      KafkaRecordSupplier.addConsumerPropertiesFromConfig(props, sortingMapper, consumerProperties);
      props.putAll(consumerConfigs);
      Deserializer keyDeserializerObject = new ByteArrayDeserializer();
      Deserializer valueDeserializerObject = new ByteArrayDeserializer();
      return new KafkaRecordSupplier(
          new KafkaConsumer<>(props, keyDeserializerObject, valueDeserializerObject)
      );
    }

    @Override
    protected String generateSequenceName(
        Map<KafkaTopicPartition, Long> startPartitions,
        Optional<DateTime> minimumMessageTime,
        Optional<DateTime> maximumMessageTime,
        DataSchema dataSchema,
        SeekableStreamIndexTaskTuningConfig tuningConfig
    )
    {
      final int groupId = getTaskGroupIdForPartition(startPartitions.keySet().iterator().next());
      return StringUtils.format("sequenceName-%d", groupId);
    }

    private SeekableStreamSupervisorStateManager getStateManager()
    {
      return stateManager;
    }
  }

  private static class TestableKafkaSupervisorWithCustomIsTaskCurrent extends TestableKafkaSupervisor
  {
    private final boolean isTaskCurrentReturn;

    public TestableKafkaSupervisorWithCustomIsTaskCurrent(
        TaskStorage taskStorage,
        TaskMaster taskMaster,
        IndexerMetadataStorageCoordinator indexerMetadataStorageCoordinator,
        KafkaIndexTaskClientFactory taskClientFactory,
        ObjectMapper mapper,
        KafkaSupervisorSpec spec,
        RowIngestionMetersFactory rowIngestionMetersFactory,
        boolean isTaskCurrentReturn
    )
    {
      super(
          taskStorage,
          taskMaster,
          indexerMetadataStorageCoordinator,
          taskClientFactory,
          mapper,
          spec,
          rowIngestionMetersFactory
      );
      this.isTaskCurrentReturn = isTaskCurrentReturn;
    }

    @Override
    public boolean isTaskCurrent(int taskGroupId, String taskId, Map<String, Task> taskMap)
    {
      return isTaskCurrentReturn;
    }
  }
}<|MERGE_RESOLUTION|>--- conflicted
+++ resolved
@@ -309,11 +309,8 @@
             null,
             null,
             new IdleConfig(true, 1000L),
-<<<<<<< HEAD
-            false
-=======
+            false,
             1
->>>>>>> e1609673
     );
 
     final KafkaSupervisorTuningConfig tuningConfigOri = new KafkaSupervisorTuningConfig(
@@ -4520,11 +4517,8 @@
         null,
         null,
         idleConfig,
-<<<<<<< HEAD
-        false
-=======
+        false,
         null
->>>>>>> e1609673
     );
 
     KafkaIndexTaskClientFactory taskClientFactory = new KafkaIndexTaskClientFactory(
@@ -4636,11 +4630,8 @@
         null,
         null,
         null,
-<<<<<<< HEAD
-        false
-=======
+        false,
         null
->>>>>>> e1609673
     );
 
     KafkaIndexTaskClientFactory taskClientFactory = new KafkaIndexTaskClientFactory(
@@ -4756,11 +4747,8 @@
         null,
         null,
         null,
-<<<<<<< HEAD
-        false
-=======
+        false,
         null
->>>>>>> e1609673
     );
 
     KafkaIndexTaskClientFactory taskClientFactory = new KafkaIndexTaskClientFactory(
