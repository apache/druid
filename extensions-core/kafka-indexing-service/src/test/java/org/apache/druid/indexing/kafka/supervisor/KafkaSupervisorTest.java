/*
 * Licensed to the Apache Software Foundation (ASF) under one
 * or more contributor license agreements.  See the NOTICE file
 * distributed with this work for additional information
 * regarding copyright ownership.  The ASF licenses this file
 * to you under the Apache License, Version 2.0 (the
 * "License"); you may not use this file except in compliance
 * with the License.  You may obtain a copy of the License at
 *
 *   http://www.apache.org/licenses/LICENSE-2.0
 *
 * Unless required by applicable law or agreed to in writing,
 * software distributed under the License is distributed on an
 * "AS IS" BASIS, WITHOUT WARRANTIES OR CONDITIONS OF ANY
 * KIND, either express or implied.  See the License for the
 * specific language governing permissions and limitations
 * under the License.
 */

package org.apache.druid.indexing.kafka.supervisor;

import com.fasterxml.jackson.core.JsonProcessingException;
import com.fasterxml.jackson.databind.ObjectMapper;
import com.google.common.base.Optional;
import com.google.common.collect.ImmutableList;
import com.google.common.collect.ImmutableMap;
import com.google.common.collect.ImmutableSet;
import com.google.common.util.concurrent.Futures;
import com.google.common.util.concurrent.ListenableFuture;
import org.apache.curator.test.TestingCluster;
import org.apache.druid.data.input.InputFormat;
import org.apache.druid.data.input.impl.DimensionSchema;
import org.apache.druid.data.input.impl.JsonInputFormat;
import org.apache.druid.data.input.impl.StringDimensionSchema;
import org.apache.druid.data.input.impl.TimestampSpec;
import org.apache.druid.data.input.kafka.KafkaRecordEntity;
import org.apache.druid.data.input.kafka.KafkaTopicPartition;
import org.apache.druid.indexer.TaskLocation;
import org.apache.druid.indexer.TaskStatus;
import org.apache.druid.indexer.granularity.UniformGranularitySpec;
import org.apache.druid.indexing.common.TaskInfoProvider;
import org.apache.druid.indexing.common.TestUtils;
import org.apache.druid.indexing.common.task.NoopTask;
import org.apache.druid.indexing.common.task.Task;
import org.apache.druid.indexing.kafka.KafkaConsumerConfigs;
import org.apache.druid.indexing.kafka.KafkaDataSourceMetadata;
import org.apache.druid.indexing.kafka.KafkaIndexTask;
import org.apache.druid.indexing.kafka.KafkaIndexTaskClientFactory;
import org.apache.druid.indexing.kafka.KafkaIndexTaskIOConfig;
import org.apache.druid.indexing.kafka.KafkaIndexTaskRunner;
import org.apache.druid.indexing.kafka.KafkaIndexTaskTuningConfig;
import org.apache.druid.indexing.kafka.KafkaRecordSupplier;
import org.apache.druid.indexing.kafka.test.TestBroker;
import org.apache.druid.indexing.overlord.DataSourceMetadata;
import org.apache.druid.indexing.overlord.IndexerMetadataStorageCoordinator;
import org.apache.druid.indexing.overlord.TaskMaster;
import org.apache.druid.indexing.overlord.TaskQueue;
import org.apache.druid.indexing.overlord.TaskRunner;
import org.apache.druid.indexing.overlord.TaskRunnerListener;
import org.apache.druid.indexing.overlord.TaskRunnerWorkItem;
import org.apache.druid.indexing.overlord.TaskStorage;
import org.apache.druid.indexing.overlord.supervisor.SupervisorReport;
import org.apache.druid.indexing.overlord.supervisor.SupervisorStateManager;
import org.apache.druid.indexing.overlord.supervisor.SupervisorStateManagerConfig;
import org.apache.druid.indexing.overlord.supervisor.autoscaler.SupervisorTaskAutoScaler;
import org.apache.druid.indexing.seekablestream.SeekableStreamEndSequenceNumbers;
import org.apache.druid.indexing.seekablestream.SeekableStreamIndexTask;
import org.apache.druid.indexing.seekablestream.SeekableStreamIndexTaskClient;
import org.apache.druid.indexing.seekablestream.SeekableStreamIndexTaskRunner.Status;
import org.apache.druid.indexing.seekablestream.SeekableStreamIndexTaskTuningConfig;
import org.apache.druid.indexing.seekablestream.SeekableStreamStartSequenceNumbers;
import org.apache.druid.indexing.seekablestream.common.RecordSupplier;
import org.apache.druid.indexing.seekablestream.supervisor.IdleConfig;
import org.apache.druid.indexing.seekablestream.supervisor.SeekableStreamSupervisorSpec;
import org.apache.druid.indexing.seekablestream.supervisor.SeekableStreamSupervisorStateManager;
import org.apache.druid.indexing.seekablestream.supervisor.SeekableStreamSupervisorTuningConfig;
import org.apache.druid.indexing.seekablestream.supervisor.TaskReportData;
import org.apache.druid.indexing.seekablestream.supervisor.autoscaler.LagBasedAutoScalerConfig;
import org.apache.druid.java.util.common.DateTimes;
import org.apache.druid.java.util.common.StringUtils;
import org.apache.druid.java.util.common.granularity.Granularities;
import org.apache.druid.java.util.common.parsers.JSONPathSpec;
import org.apache.druid.java.util.emitter.EmittingLogger;
import org.apache.druid.java.util.emitter.service.AlertBuilder;
import org.apache.druid.java.util.emitter.service.AlertEvent;
import org.apache.druid.java.util.metrics.DruidMonitorSchedulerConfig;
import org.apache.druid.java.util.metrics.StubServiceEmitter;
import org.apache.druid.query.aggregation.CountAggregatorFactory;
import org.apache.druid.segment.TestHelper;
import org.apache.druid.segment.incremental.ParseExceptionReport;
import org.apache.druid.segment.incremental.RowIngestionMetersFactory;
import org.apache.druid.segment.indexing.DataSchema;
import org.apache.druid.server.metrics.NoopServiceEmitter;
import org.apache.druid.server.security.Action;
import org.apache.druid.server.security.Resource;
import org.apache.druid.server.security.ResourceAction;
import org.apache.druid.server.security.ResourceType;
import org.apache.kafka.clients.admin.Admin;
import org.apache.kafka.clients.admin.NewPartitions;
import org.apache.kafka.clients.admin.NewTopic;
import org.apache.kafka.clients.consumer.KafkaConsumer;
import org.apache.kafka.clients.producer.KafkaProducer;
import org.apache.kafka.clients.producer.ProducerRecord;
import org.apache.kafka.common.serialization.ByteArrayDeserializer;
import org.apache.kafka.common.serialization.Deserializer;
import org.easymock.Capture;
import org.easymock.CaptureType;
import org.easymock.EasyMock;
import org.easymock.EasyMockSupport;
import org.easymock.IAnswer;
import org.joda.time.DateTime;
import org.joda.time.Duration;
import org.joda.time.Period;
import org.junit.After;
import org.junit.AfterClass;
import org.junit.Assert;
import org.junit.Before;
import org.junit.BeforeClass;
import org.junit.Test;
import org.junit.runner.RunWith;
import org.junit.runners.Parameterized;

import javax.annotation.Nullable;
import java.io.IOException;
import java.time.Instant;
import java.time.temporal.ChronoUnit;
import java.util.ArrayList;
import java.util.Arrays;
import java.util.Collection;
import java.util.Collections;
import java.util.HashMap;
import java.util.List;
import java.util.Map;
import java.util.Properties;
import java.util.TreeMap;
import java.util.concurrent.Executor;
import java.util.concurrent.ScheduledExecutorService;
import java.util.function.Function;
import java.util.stream.Collectors;

@RunWith(Parameterized.class)
public class KafkaSupervisorTest extends EasyMockSupport
{
  private static final ObjectMapper OBJECT_MAPPER = TestHelper.makeJsonMapper();
  private static final InputFormat INPUT_FORMAT = new JsonInputFormat(
      new JSONPathSpec(true, ImmutableList.of()),
      ImmutableMap.of(),
      false,
      false,
      false
  );
  private static final String TOPIC_PREFIX = "testTopic";
  private static final String DATASOURCE = "testDS";
  private static final int NUM_PARTITIONS = 3;
  private static final int TEST_CHAT_RETRIES = 9;
  private static final Period TEST_HTTP_TIMEOUT = new Period("PT10S");
  private static final Period TEST_SHUTDOWN_TIMEOUT = new Period("PT80S");

  private static TestingCluster zkServer;
  private static TestBroker kafkaServer;
  private static String kafkaHost;
  private static DataSchema dataSchema;
  private static int topicPostfix;

  private final int numThreads;

  private TestableKafkaSupervisor supervisor;
  private TaskStorage taskStorage;
  private TaskMaster taskMaster;
  private TaskRunner taskRunner;
  private IndexerMetadataStorageCoordinator indexerMetadataStorageCoordinator;
  private SeekableStreamIndexTaskClient<KafkaTopicPartition, Long> taskClient;
  private TaskQueue taskQueue;
  private String topic;
  private String topicPattern;
  private boolean multiTopic;
  private RowIngestionMetersFactory rowIngestionMetersFactory;
  private StubServiceEmitter serviceEmitter;
  private SupervisorStateManagerConfig supervisorConfig;
  private KafkaSupervisorIngestionSpec ingestionSchema;

  private static String getTopic()
  {
    //noinspection StringConcatenationMissingWhitespace
    return TOPIC_PREFIX + topicPostfix;
  }

  private static String getTopicPattern()
  {
    //noinspection StringConcatenationMissingWhitespace
    return TOPIC_PREFIX + topicPostfix + ".*";
  }

  @Parameterized.Parameters(name = "numThreads = {0}")
  public static Iterable<Object[]> constructorFeeder()
  {
    return ImmutableList.of(new Object[]{1}, new Object[]{8});
  }

  public KafkaSupervisorTest(int numThreads)
  {
    this.numThreads = numThreads;
  }

  @BeforeClass
  public static void setupClass() throws Exception
  {
    zkServer = new TestingCluster(1);
    zkServer.start();

    kafkaServer = new TestBroker(
        zkServer.getConnectString(),
        null,
        1,
        ImmutableMap.of(
            "num.partitions",
            String.valueOf(NUM_PARTITIONS),
            "auto.create.topics.enable",
            String.valueOf(false)
        )
    );
    kafkaServer.start();
    kafkaHost = StringUtils.format("localhost:%d", kafkaServer.getPort());

    dataSchema = getDataSchema(DATASOURCE);
  }

  @Before
  public void setupTest()
  {
    taskStorage = createMock(TaskStorage.class);
    taskMaster = createMock(TaskMaster.class);
    taskRunner = createMock(TaskRunner.class);
    indexerMetadataStorageCoordinator = createMock(IndexerMetadataStorageCoordinator.class);
    taskClient = createMock(SeekableStreamIndexTaskClient.class);
    EasyMock.expect(taskClient.resumeAsync(EasyMock.anyString())).andReturn(Futures.immediateFuture(true)).anyTimes();
    taskQueue = createMock(TaskQueue.class);

    topic = getTopic();
    topicPattern = getTopicPattern();
    topicPostfix++;
    multiTopic = false; // assign to true in test if you wish to test multi-topic
    rowIngestionMetersFactory = new TestUtils().getRowIngestionMetersFactory();
    serviceEmitter = new StubServiceEmitter("KafkaSupervisorTest", "localhost");
    EmittingLogger.registerEmitter(serviceEmitter);
    supervisorConfig = new SupervisorStateManagerConfig();
    ingestionSchema = EasyMock.createMock(KafkaSupervisorIngestionSpec.class);
  }

  @After
  public void tearDownTest()
  {
    supervisor = null;
  }

  @AfterClass
  public static void tearDownClass() throws IOException
  {
    kafkaServer.close();
    kafkaServer = null;

    zkServer.stop();
    zkServer = null;
  }

  @Test
  public void testNoInitialStateWithAutoscaler() throws Exception
  {
    final int taskCountMax = 2;
    final int replicas = 1;

    KafkaIndexTaskClientFactory taskClientFactory = new KafkaIndexTaskClientFactory(
        null,
        null
    )
    {
      @Override
      public SeekableStreamIndexTaskClient<KafkaTopicPartition, Long> build(
          final String dataSource,
          final TaskInfoProvider taskInfoProvider,
          final SeekableStreamSupervisorTuningConfig tuningConfig,
          final ScheduledExecutorService connectExec
      )
      {
        Assert.assertEquals(TEST_HTTP_TIMEOUT.toStandardDuration(), tuningConfig.getHttpTimeout());
        Assert.assertEquals(TEST_CHAT_RETRIES, (long) tuningConfig.getChatRetries());
        return taskClient;
      }
    };

    HashMap<String, Object> autoScalerConfig = new HashMap<>();
    autoScalerConfig.put("enableTaskAutoScaler", true);
    autoScalerConfig.put("lagCollectionIntervalMillis", 500);
    autoScalerConfig.put("lagCollectionRangeMillis", 500);
    autoScalerConfig.put("scaleOutThreshold", 0);
    autoScalerConfig.put("triggerScaleOutFractionThreshold", 0.0);
    autoScalerConfig.put("scaleInThreshold", 1000000);
    autoScalerConfig.put("triggerScaleInFractionThreshold", 0.8);
    autoScalerConfig.put("scaleActionStartDelayMillis", 0);
    autoScalerConfig.put("scaleActionPeriodMillis", 600);
    autoScalerConfig.put("taskCountMax", taskCountMax);
    autoScalerConfig.put("taskCountMin", 1);
    autoScalerConfig.put("scaleInStep", 1);
    autoScalerConfig.put("scaleOutStep", 2);
    autoScalerConfig.put("minTriggerScaleActionFrequencyMillis", 1200000);

    final Map<String, Object> consumerProperties = KafkaConsumerConfigs.getConsumerProperties();
    consumerProperties.put("myCustomKey", "myCustomValue");
    consumerProperties.put("bootstrap.servers", kafkaHost);

    KafkaSupervisorIOConfig kafkaSupervisorIOConfig = new KafkaSupervisorIOConfig(
        topic,
        null,
        INPUT_FORMAT,
        replicas,
        1,
        new Period("PT1H"),
        consumerProperties,
        OBJECT_MAPPER.convertValue(autoScalerConfig, LagBasedAutoScalerConfig.class),
        null,
        KafkaSupervisorIOConfig.DEFAULT_POLL_TIMEOUT_MILLIS,
        new Period("P1D"),
        new Period("PT30S"),
        true,
        new Period("PT30M"),
        null,
        null,
        null,
        null,
        new IdleConfig(true, 1000L),
        1,
        false
    );

<<<<<<< HEAD
    final KafkaSupervisorTuningConfig tuningConfigOri = new KafkaTuningConfigBuilder()
        .withIntermediatePersistPeriod(Period.years(1))
        .withResetOffsetAutomatically(false)
        .withWorkerThreads(numThreads)
        .withShutdownTimeout(TEST_SHUTDOWN_TIMEOUT)
        .withMaxRowsInMemory(1000)
        .withMaxRowsPerSegment(50000)
        .withReportParseExceptions(false)
        .withChatHandlerNumRetries(TEST_CHAT_RETRIES)
        .withChatHandlerTimeout(TEST_HTTP_TIMEOUT.toStandardDuration())
        .build();
=======
    final KafkaSupervisorTuningConfig tuningConfigOri = new KafkaSupervisorTuningConfig(
        null,
        1000,
        null,
        null,
        50000,
        null,
        new Period("P1Y"),
        null,
        null,
        null,
        false,
        null,
        false,
        null,
        numThreads,
        TEST_CHAT_RETRIES,
        TEST_HTTP_TIMEOUT,
        TEST_SHUTDOWN_TIMEOUT,
        null,
        null,
        null,
        null,
        null,
        null,
        null,
        null
    );

>>>>>>> 07feec8a
    EasyMock.expect(ingestionSchema.getIOConfig()).andReturn(kafkaSupervisorIOConfig).anyTimes();
    EasyMock.expect(ingestionSchema.getDataSchema()).andReturn(dataSchema).anyTimes();
    EasyMock.expect(ingestionSchema.getTuningConfig()).andReturn(tuningConfigOri).anyTimes();
    EasyMock.replay(ingestionSchema);

    SeekableStreamSupervisorSpec testableSupervisorSpec = new KafkaSupervisorSpec(
        null,
        ingestionSchema,
        dataSchema,
        tuningConfigOri,
        kafkaSupervisorIOConfig,
        null,
        false,
        taskStorage,
        taskMaster,
        indexerMetadataStorageCoordinator,
        taskClientFactory,
        OBJECT_MAPPER,
        new NoopServiceEmitter(),
        new DruidMonitorSchedulerConfig(),
        rowIngestionMetersFactory,
        new SupervisorStateManagerConfig()
    );

    supervisor = new TestableKafkaSupervisor(
        taskStorage,
        taskMaster,
        indexerMetadataStorageCoordinator,
        taskClientFactory,
        OBJECT_MAPPER,
        (KafkaSupervisorSpec) testableSupervisorSpec,
        rowIngestionMetersFactory
    );

    SupervisorTaskAutoScaler autoscaler = testableSupervisorSpec.createAutoscaler(supervisor);


    final KafkaSupervisorTuningConfig tuningConfig = supervisor.getTuningConfig();
    addSomeEvents(1);

    Capture<KafkaIndexTask> captured = Capture.newInstance();
    EasyMock.expect(taskMaster.getTaskQueue()).andReturn(Optional.of(taskQueue)).anyTimes();
    EasyMock.expect(taskMaster.getTaskRunner()).andReturn(Optional.of(taskRunner)).anyTimes();
    EasyMock.expect(taskMaster.getSupervisorManager()).andReturn(Optional.absent()).anyTimes();
    EasyMock.expect(taskQueue.getActiveTasksForDatasource(DATASOURCE)).andReturn(Map.of()).anyTimes();
    EasyMock.expect(indexerMetadataStorageCoordinator.retrieveDataSourceMetadata(DATASOURCE)).andReturn(
        new KafkaDataSourceMetadata(
            null
        )
    ).anyTimes();
    EasyMock.expect(taskQueue.add(EasyMock.capture(captured))).andReturn(true).anyTimes();
    taskRunner.registerListener(EasyMock.anyObject(TaskRunnerListener.class), EasyMock.anyObject(Executor.class));
    replayAll();

    supervisor.start();
    int taskCountBeforeScale = supervisor.getIoConfig().getTaskCount();
    Assert.assertEquals(1, taskCountBeforeScale);
    autoscaler.start();
    supervisor.runInternal();
    Thread.sleep(1000);
    verifyAll();

    int taskCountAfterScale = supervisor.getIoConfig().getTaskCount();
    Assert.assertEquals(2, taskCountAfterScale);

    KafkaIndexTask task = captured.getValue();
    Assert.assertEquals(KafkaSupervisorTest.dataSchema, task.getDataSchema());
    Assert.assertEquals(tuningConfig.convertToTaskTuningConfig(), task.getTuningConfig());

    KafkaIndexTaskIOConfig taskConfig = task.getIOConfig();
    Assert.assertEquals(kafkaHost, taskConfig.getConsumerProperties().get("bootstrap.servers"));
    Assert.assertEquals("myCustomValue", taskConfig.getConsumerProperties().get("myCustomKey"));
    Assert.assertEquals("sequenceName-0", taskConfig.getBaseSequenceName());
    Assert.assertTrue("isUseTransaction", taskConfig.isUseTransaction());
    Assert.assertNull("minimumMessageTime", taskConfig.getMinimumMessageTime());
    Assert.assertNull("maximumMessageTime", taskConfig.getMaximumMessageTime());

    Assert.assertEquals(topic, taskConfig.getStartSequenceNumbers().getStream());
    Assert.assertEquals(
        0L,
        (long) taskConfig.getStartSequenceNumbers()
                         .getPartitionSequenceNumberMap()
                         .get(new KafkaTopicPartition(false, topic, 0))
    );
    Assert.assertEquals(
        0L,
        (long) taskConfig.getStartSequenceNumbers()
                         .getPartitionSequenceNumberMap()
                         .get(new KafkaTopicPartition(false, topic, 1))
    );
    Assert.assertEquals(
        0L,
        (long) taskConfig.getStartSequenceNumbers()
                         .getPartitionSequenceNumberMap()
                         .get(new KafkaTopicPartition(false, topic, 2))
    );

    Assert.assertEquals(topic, taskConfig.getEndSequenceNumbers().getStream());
    Assert.assertEquals(
        Long.MAX_VALUE,
        (long) taskConfig.getEndSequenceNumbers()
                         .getPartitionSequenceNumberMap()
                         .get(new KafkaTopicPartition(false, topic, 0))
    );
    Assert.assertEquals(
        Long.MAX_VALUE,
        (long) taskConfig.getEndSequenceNumbers()
                         .getPartitionSequenceNumberMap()
                         .get(new KafkaTopicPartition(false, topic, 1))
    );
    Assert.assertEquals(
        Long.MAX_VALUE,
        (long) taskConfig.getEndSequenceNumbers()
                         .getPartitionSequenceNumberMap()
                         .get(new KafkaTopicPartition(false, topic, 2))
    );
    Assert.assertEquals(
        Collections.singleton(new ResourceAction(
            new Resource(KafkaSupervisorSpec.TASK_TYPE, ResourceType.EXTERNAL),
            Action.READ
        )),
        testableSupervisorSpec.getInputSourceResources()
    );

    autoscaler.reset();
    autoscaler.stop();
  }

  @Test
  public void testGetTaskRunnerType() throws JsonProcessingException
  {
    supervisor = getTestableSupervisor(1, 1, true, "PT1H", null, null);
    final SeekableStreamIndexTask<KafkaTopicPartition, Long, KafkaRecordEntity> indexTask = supervisor.createIndexTasks(
        1,
        "seq",
        OBJECT_MAPPER,
        new TreeMap<>(),
        new KafkaIndexTaskIOConfig(
            0,
            "seq",
            new SeekableStreamStartSequenceNumbers<>("test", Collections.emptyMap(), Collections.emptySet()),
            new SeekableStreamEndSequenceNumbers<>("test", Collections.emptyMap()),
            Collections.emptyMap(),
            null,
            null,
            null,
            null,
            INPUT_FORMAT,
            null,
            Duration.standardHours(2).getStandardMinutes()
        ),
        new KafkaIndexTaskTuningConfig(
            null,
            null,
            null,
            null,
            null,
            null,
            null,
            null,
            null,
            null,
            null,
            null,
            null,
            null,
            null,
            null,
            null,
            null,
            null,
            null,
            null,
            null
        ),
        null
    ).get(0);
    Assert.assertTrue(indexTask.getRunner() instanceof KafkaIndexTaskRunner);
  }

  @Test
  public void testNoInitialState() throws Exception
  {
    supervisor = getTestableSupervisor(1, 1, true, "PT1H", null, null);
    final KafkaSupervisorTuningConfig tuningConfig = supervisor.getTuningConfig();
    addSomeEvents(1);

    Capture<KafkaIndexTask> captured = Capture.newInstance();
    EasyMock.expect(taskMaster.getTaskQueue()).andReturn(Optional.of(taskQueue)).anyTimes();
    EasyMock.expect(taskMaster.getTaskRunner()).andReturn(Optional.of(taskRunner)).anyTimes();
    EasyMock.expect(taskQueue.getActiveTasksForDatasource(DATASOURCE)).andReturn(Map.of()).anyTimes();
    EasyMock.expect(indexerMetadataStorageCoordinator.retrieveDataSourceMetadata(DATASOURCE)).andReturn(
        new KafkaDataSourceMetadata(
            null
        )
    ).anyTimes();
    EasyMock.expect(taskQueue.add(EasyMock.capture(captured))).andReturn(true);
    taskRunner.registerListener(EasyMock.anyObject(TaskRunnerListener.class), EasyMock.anyObject(Executor.class));
    replayAll();

    supervisor.start();
    supervisor.runInternal();
    verifyAll();

    KafkaIndexTask task = captured.getValue();
    Assert.assertEquals(dataSchema, task.getDataSchema());
    Assert.assertEquals(tuningConfig.convertToTaskTuningConfig(), task.getTuningConfig());

    KafkaIndexTaskIOConfig taskConfig = task.getIOConfig();
    Assert.assertEquals(kafkaHost, taskConfig.getConsumerProperties().get("bootstrap.servers"));
    Assert.assertEquals("myCustomValue", taskConfig.getConsumerProperties().get("myCustomKey"));
    Assert.assertEquals("sequenceName-0", taskConfig.getBaseSequenceName());
    Assert.assertTrue("isUseTransaction", taskConfig.isUseTransaction());
    Assert.assertNull("minimumMessageTime", taskConfig.getMinimumMessageTime());
    Assert.assertNull("maximumMessageTime", taskConfig.getMaximumMessageTime());

    Assert.assertEquals(topic, taskConfig.getStartSequenceNumbers().getStream());
    Assert.assertEquals(
        0L,
        (long) taskConfig.getStartSequenceNumbers()
                         .getPartitionSequenceNumberMap()
                         .get(new KafkaTopicPartition(false, topic, 0))
    );
    Assert.assertEquals(
        0L,
        (long) taskConfig.getStartSequenceNumbers()
                         .getPartitionSequenceNumberMap()
                         .get(new KafkaTopicPartition(false, topic, 1))
    );
    Assert.assertEquals(
        0L,
        (long) taskConfig.getStartSequenceNumbers()
                         .getPartitionSequenceNumberMap()
                         .get(new KafkaTopicPartition(false, topic, 2))
    );

    Assert.assertEquals(topic, taskConfig.getEndSequenceNumbers().getStream());
    Assert.assertEquals(
        Long.MAX_VALUE,
        (long) taskConfig.getEndSequenceNumbers()
                         .getPartitionSequenceNumberMap()
                         .get(new KafkaTopicPartition(false, topic, 0))
    );
    Assert.assertEquals(
        Long.MAX_VALUE,
        (long) taskConfig.getEndSequenceNumbers()
                         .getPartitionSequenceNumberMap()
                         .get(new KafkaTopicPartition(false, topic, 1))
    );
    Assert.assertEquals(
        Long.MAX_VALUE,
        (long) taskConfig.getEndSequenceNumbers()
                         .getPartitionSequenceNumberMap()
                         .get(new KafkaTopicPartition(false, topic, 2))
    );
  }

  @Test
  public void testSkipOffsetGaps() throws Exception
  {
    supervisor = getTestableSupervisor(1, 1, true, "PT1H", null, null);
    addSomeEvents(1);

    Capture<KafkaIndexTask> captured = Capture.newInstance();
    EasyMock.expect(taskMaster.getTaskQueue()).andReturn(Optional.of(taskQueue)).anyTimes();
    EasyMock.expect(taskMaster.getTaskRunner()).andReturn(Optional.of(taskRunner)).anyTimes();
    EasyMock.expect(taskQueue.getActiveTasksForDatasource(DATASOURCE)).andReturn(Map.of()).anyTimes();
    EasyMock.expect(indexerMetadataStorageCoordinator.retrieveDataSourceMetadata(DATASOURCE)).andReturn(
        new KafkaDataSourceMetadata(
            null
        )
    ).anyTimes();
    EasyMock.expect(taskQueue.add(EasyMock.capture(captured))).andReturn(true);
    taskRunner.registerListener(EasyMock.anyObject(TaskRunnerListener.class), EasyMock.anyObject(Executor.class));
    replayAll();

    supervisor.start();
    supervisor.runInternal();
    verifyAll();
  }

  @Test
  public void testMultiTask() throws Exception
  {
    supervisor = getTestableSupervisor(1, 2, true, "PT1H", null, null);
    addSomeEvents(1);

    Capture<KafkaIndexTask> captured = Capture.newInstance(CaptureType.ALL);
    EasyMock.expect(taskMaster.getTaskQueue()).andReturn(Optional.of(taskQueue)).anyTimes();
    EasyMock.expect(taskMaster.getTaskRunner()).andReturn(Optional.absent()).anyTimes();
    EasyMock.expect(taskQueue.getActiveTasksForDatasource(DATASOURCE)).andReturn(Map.of()).anyTimes();
    EasyMock.expect(indexerMetadataStorageCoordinator.retrieveDataSourceMetadata(DATASOURCE)).andReturn(
        new KafkaDataSourceMetadata(
            null
        )
    ).anyTimes();
    EasyMock.expect(taskQueue.add(EasyMock.capture(captured))).andReturn(true).times(2);
    replayAll();

    supervisor.start();
    supervisor.runInternal();
    verifyAll();

    KafkaIndexTask task1 = captured.getValues().get(0);
    Assert.assertEquals(2, task1.getIOConfig().getStartSequenceNumbers().getPartitionSequenceNumberMap().size());
    Assert.assertEquals(2, task1.getIOConfig().getEndSequenceNumbers().getPartitionSequenceNumberMap().size());
    Assert.assertEquals(
        0L,
        task1.getIOConfig()
             .getStartSequenceNumbers()
             .getPartitionSequenceNumberMap()
             .get(new KafkaTopicPartition(false, topic, 0))
             .longValue()
    );
    Assert.assertEquals(
        Long.MAX_VALUE,
        task1.getIOConfig()
             .getEndSequenceNumbers()
             .getPartitionSequenceNumberMap()
             .get(new KafkaTopicPartition(false, topic, 0))
             .longValue()
    );
    Assert.assertEquals(
        0L,
        task1.getIOConfig()
             .getStartSequenceNumbers()
             .getPartitionSequenceNumberMap()
             .get(new KafkaTopicPartition(false, topic, 2))
             .longValue()
    );
    Assert.assertEquals(
        Long.MAX_VALUE,
        task1.getIOConfig()
             .getEndSequenceNumbers()
             .getPartitionSequenceNumberMap()
             .get(new KafkaTopicPartition(false, topic, 2))
             .longValue()
    );

    KafkaIndexTask task2 = captured.getValues().get(1);
    Assert.assertEquals(1, task2.getIOConfig().getStartSequenceNumbers().getPartitionSequenceNumberMap().size());
    Assert.assertEquals(1, task2.getIOConfig().getEndSequenceNumbers().getPartitionSequenceNumberMap().size());
    Assert.assertEquals(
        0L,
        task2.getIOConfig()
             .getStartSequenceNumbers()
             .getPartitionSequenceNumberMap()
             .get(new KafkaTopicPartition(false, topic, 1))
             .longValue()
    );
    Assert.assertEquals(
        Long.MAX_VALUE,
        task2.getIOConfig()
             .getEndSequenceNumbers()
             .getPartitionSequenceNumberMap()
             .get(new KafkaTopicPartition(false, topic, 1))
             .longValue()
    );
  }

  @Test
  public void testReplicas() throws Exception
  {
    supervisor = getTestableSupervisor(2, 1, true, "PT1H", null, null);
    addSomeEvents(1);

    Capture<KafkaIndexTask> captured = Capture.newInstance(CaptureType.ALL);
    EasyMock.expect(taskMaster.getTaskQueue()).andReturn(Optional.of(taskQueue)).anyTimes();
    EasyMock.expect(taskMaster.getTaskRunner()).andReturn(Optional.absent()).anyTimes();
    EasyMock.expect(taskQueue.getActiveTasksForDatasource(DATASOURCE)).andReturn(Map.of()).anyTimes();
    EasyMock.expect(indexerMetadataStorageCoordinator.retrieveDataSourceMetadata(DATASOURCE)).andReturn(
        new KafkaDataSourceMetadata(
            null
        )
    ).anyTimes();
    EasyMock.expect(taskQueue.add(EasyMock.capture(captured))).andReturn(true).times(2);
    replayAll();

    supervisor.start();
    supervisor.runInternal();
    verifyAll();

    KafkaIndexTask task1 = captured.getValues().get(0);
    Assert.assertEquals(3, task1.getIOConfig().getStartSequenceNumbers().getPartitionSequenceNumberMap().size());
    Assert.assertEquals(3, task1.getIOConfig().getEndSequenceNumbers().getPartitionSequenceNumberMap().size());
    Assert.assertEquals(
        0L,
        task1.getIOConfig()
             .getStartSequenceNumbers()
             .getPartitionSequenceNumberMap()
             .get(new KafkaTopicPartition(false, topic, 0))
             .longValue()
    );
    Assert.assertEquals(
        0L,
        task1.getIOConfig()
             .getStartSequenceNumbers()
             .getPartitionSequenceNumberMap()
             .get(new KafkaTopicPartition(false, topic, 1))
             .longValue()
    );
    Assert.assertEquals(
        0L,
        task1.getIOConfig()
             .getStartSequenceNumbers()
             .getPartitionSequenceNumberMap()
             .get(new KafkaTopicPartition(false, topic, 2))
             .longValue()
    );

    KafkaIndexTask task2 = captured.getValues().get(1);
    Assert.assertEquals(3, task2.getIOConfig().getStartSequenceNumbers().getPartitionSequenceNumberMap().size());
    Assert.assertEquals(3, task2.getIOConfig().getEndSequenceNumbers().getPartitionSequenceNumberMap().size());
    Assert.assertEquals(
        0L,
        task2.getIOConfig()
             .getStartSequenceNumbers()
             .getPartitionSequenceNumberMap()
             .get(new KafkaTopicPartition(false, topic, 0))
             .longValue()
    );
    Assert.assertEquals(
        0L,
        task2.getIOConfig()
             .getStartSequenceNumbers()
             .getPartitionSequenceNumberMap()
             .get(new KafkaTopicPartition(false, topic, 1))
             .longValue()
    );
    Assert.assertEquals(
        0L,
        task2.getIOConfig()
             .getStartSequenceNumbers()
             .getPartitionSequenceNumberMap()
             .get(new KafkaTopicPartition(false, topic, 2))
             .longValue()
    );
  }

  @Test
  public void testLateMessageRejectionPeriod() throws Exception
  {
    supervisor = getTestableSupervisor(2, 1, true, "PT1H", new Period("PT1H"), null);
    addSomeEvents(1);

    Capture<KafkaIndexTask> captured = Capture.newInstance(CaptureType.ALL);
    EasyMock.expect(taskMaster.getTaskQueue()).andReturn(Optional.of(taskQueue)).anyTimes();
    EasyMock.expect(taskMaster.getTaskRunner()).andReturn(Optional.absent()).anyTimes();
    EasyMock.expect(taskQueue.getActiveTasksForDatasource(DATASOURCE)).andReturn(Map.of()).anyTimes();
    EasyMock.expect(indexerMetadataStorageCoordinator.retrieveDataSourceMetadata(DATASOURCE)).andReturn(
        new KafkaDataSourceMetadata(
            null
        )
    ).anyTimes();
    EasyMock.expect(taskQueue.add(EasyMock.capture(captured))).andReturn(true).times(2);
    replayAll();

    supervisor.start();
    supervisor.runInternal();
    verifyAll();

    KafkaIndexTask task1 = captured.getValues().get(0);
    KafkaIndexTask task2 = captured.getValues().get(1);

    Assert.assertTrue(
        "minimumMessageTime",
        task1.getIOConfig().getMinimumMessageTime().plusMinutes(59).isBeforeNow()
    );
    Assert.assertTrue(
        "minimumMessageTime",
        task1.getIOConfig().getMinimumMessageTime().plusMinutes(61).isAfterNow()
    );
    Assert.assertEquals(
        task1.getIOConfig().getMinimumMessageTime(),
        task2.getIOConfig().getMinimumMessageTime()
    );
  }

  @Test
  public void testEarlyMessageRejectionPeriod() throws Exception
  {
    supervisor = getTestableSupervisor(2, 1, true, "PT1H", null, new Period("PT1H"));
    addSomeEvents(1);

    Capture<KafkaIndexTask> captured = Capture.newInstance(CaptureType.ALL);
    EasyMock.expect(taskMaster.getTaskQueue()).andReturn(Optional.of(taskQueue)).anyTimes();
    EasyMock.expect(taskMaster.getTaskRunner()).andReturn(Optional.absent()).anyTimes();
    EasyMock.expect(taskQueue.getActiveTasksForDatasource(DATASOURCE)).andReturn(Map.of()).anyTimes();
    EasyMock.expect(indexerMetadataStorageCoordinator.retrieveDataSourceMetadata(DATASOURCE)).andReturn(
        new KafkaDataSourceMetadata(
            null
        )
    ).anyTimes();
    EasyMock.expect(taskQueue.add(EasyMock.capture(captured))).andReturn(true).times(2);
    replayAll();

    supervisor.start();
    supervisor.runInternal();
    verifyAll();

    KafkaIndexTask task1 = captured.getValues().get(0);
    KafkaIndexTask task2 = captured.getValues().get(1);

    Assert.assertTrue(
        "maximumMessageTime",
        task1.getIOConfig().getMaximumMessageTime().minusMinutes(59 + 60).isAfterNow()
    );
    Assert.assertTrue(
        "maximumMessageTime",
        task1.getIOConfig().getMaximumMessageTime().minusMinutes(61 + 60).isBeforeNow()
    );
    Assert.assertEquals(
        task1.getIOConfig().getMaximumMessageTime(),
        task2.getIOConfig().getMaximumMessageTime()
    );
  }

  /**
   * Test generating the starting offsets from the partition high water marks in Kafka.
   */
  @Test
  public void testLatestOffset() throws Exception
  {
    supervisor = getTestableSupervisor(1, 1, false, "PT1H", null, null);
    addSomeEvents(1100);

    Capture<KafkaIndexTask> captured = Capture.newInstance();
    EasyMock.expect(taskMaster.getTaskQueue()).andReturn(Optional.of(taskQueue)).anyTimes();
    EasyMock.expect(taskMaster.getTaskRunner()).andReturn(Optional.absent()).anyTimes();
    EasyMock.expect(taskQueue.getActiveTasksForDatasource(DATASOURCE)).andReturn(Map.of()).anyTimes();
    EasyMock.expect(indexerMetadataStorageCoordinator.retrieveDataSourceMetadata(DATASOURCE)).andReturn(
        new KafkaDataSourceMetadata(
            null
        )
    ).anyTimes();
    EasyMock.expect(taskQueue.add(EasyMock.capture(captured))).andReturn(true);
    replayAll();

    supervisor.start();
    supervisor.runInternal();
    verifyAll();

    KafkaIndexTask task = captured.getValue();
    Assert.assertEquals(
        1101L,
        task.getIOConfig()
            .getStartSequenceNumbers()
            .getPartitionSequenceNumberMap()
            .get(new KafkaTopicPartition(false, topic, 0))
            .longValue()
    );
    Assert.assertEquals(
        1101L,
        task.getIOConfig()
            .getStartSequenceNumbers()
            .getPartitionSequenceNumberMap()
            .get(new KafkaTopicPartition(false, topic, 1))
            .longValue()
    );
    Assert.assertEquals(
        1101L,
        task.getIOConfig()
            .getStartSequenceNumbers()
            .getPartitionSequenceNumberMap()
            .get(new KafkaTopicPartition(false, topic, 2))
            .longValue()
    );
  }

  /**
   * Test if partitionIds get updated
   */
  @Test
  public void testPartitionIdsUpdates() throws Exception
  {
    supervisor = getTestableSupervisor(1, 1, false, "PT1H", null, null);
    addSomeEvents(1100);

    Capture<KafkaIndexTask> captured = Capture.newInstance();
    EasyMock.expect(taskMaster.getTaskQueue()).andReturn(Optional.of(taskQueue)).anyTimes();
    EasyMock.expect(taskMaster.getTaskRunner()).andReturn(Optional.absent()).anyTimes();
    EasyMock.expect(taskQueue.getActiveTasksForDatasource(DATASOURCE)).andReturn(Map.of()).anyTimes();
    EasyMock.expect(indexerMetadataStorageCoordinator.retrieveDataSourceMetadata(DATASOURCE)).andReturn(
        new KafkaDataSourceMetadata(
            null
        )
    ).anyTimes();
    EasyMock.expect(taskQueue.add(EasyMock.capture(captured))).andReturn(true);
    replayAll();

    supervisor.start();
    supervisor.runInternal();
    verifyAll();

    Assert.assertFalse(supervisor.isPartitionIdsEmpty());
  }


  @Test
  public void testAlwaysUsesEarliestOffsetForNewlyDiscoveredPartitions() throws Exception
  {
    supervisor = getTestableSupervisor(1, 1, false, "PT1H", null, null);
    addSomeEvents(9);

    Capture<KafkaIndexTask> captured = Capture.newInstance();
    EasyMock.expect(taskMaster.getTaskQueue()).andReturn(Optional.of(taskQueue)).anyTimes();
    EasyMock.expect(taskMaster.getTaskRunner()).andReturn(Optional.absent()).anyTimes();
    EasyMock.expect(taskQueue.getActiveTasksForDatasource(DATASOURCE)).andReturn(Map.of()).anyTimes();
    EasyMock.expect(indexerMetadataStorageCoordinator.retrieveDataSourceMetadata(DATASOURCE)).andReturn(
        new KafkaDataSourceMetadata(
            null
        )
    ).anyTimes();
    EasyMock.expect(taskQueue.add(EasyMock.capture(captured))).andReturn(true);
    replayAll();
    supervisor.start();
    supervisor.runInternal();
    verifyAll();

    KafkaIndexTask task = captured.getValue();
    Assert.assertEquals(
        10,
        task.getIOConfig()
            .getStartSequenceNumbers()
            .getPartitionSequenceNumberMap()
            .get(new KafkaTopicPartition(false, topic, 0))
            .longValue()
    );
    Assert.assertEquals(
        10,
        task.getIOConfig()
            .getStartSequenceNumbers()
            .getPartitionSequenceNumberMap()
            .get(new KafkaTopicPartition(false, topic, 1))
            .longValue()
    );
    Assert.assertEquals(
        10,
        task.getIOConfig()
            .getStartSequenceNumbers()
            .getPartitionSequenceNumberMap()
            .get(new KafkaTopicPartition(false, topic, 2))
            .longValue()
    );

    addMoreEvents(9, 6);
    EasyMock.reset(taskQueue, taskStorage);
    EasyMock.expect(taskQueue.getActiveTasksForDatasource(DATASOURCE)).andReturn(Map.of()).anyTimes();
    Capture<KafkaIndexTask> tmp = Capture.newInstance();
    EasyMock.expect(taskQueue.add(EasyMock.capture(tmp))).andReturn(true);
    EasyMock.replay(taskStorage, taskQueue);
    supervisor.runInternal();
    verifyAll();

    EasyMock.reset(taskQueue, taskStorage);
    EasyMock.expect(taskQueue.getActiveTasksForDatasource(DATASOURCE)).andReturn(Map.of()).anyTimes();
    Capture<KafkaIndexTask> newcaptured = Capture.newInstance();
    EasyMock.expect(taskQueue.add(EasyMock.capture(newcaptured))).andReturn(true);
    EasyMock.replay(taskStorage, taskQueue);
    supervisor.runInternal();
    verifyAll();

    //check if start from earliest offset
    task = newcaptured.getValue();
    Assert.assertEquals(
        0,
        task.getIOConfig()
            .getStartSequenceNumbers()
            .getPartitionSequenceNumberMap()
            .get(new KafkaTopicPartition(false, topic, 3))
            .longValue()
    );
    Assert.assertEquals(
        0,
        task.getIOConfig()
            .getStartSequenceNumbers()
            .getPartitionSequenceNumberMap()
            .get(new KafkaTopicPartition(false, topic, 4))
            .longValue()
    );
    Assert.assertEquals(
        0,
        task.getIOConfig()
            .getStartSequenceNumbers()
            .getPartitionSequenceNumberMap()
            .get(new KafkaTopicPartition(false, topic, 5))
            .longValue()
    );
  }

  /**
   * Test generating the starting offsets for single-topic config from the partition data stored in druid_dataSource which
   * contains the offsets from previous single-topic config of the last built segments, where the previous topic does
   * match the new configuration.
   */
  @Test
  public void testDatasourceMetadataSingleTopicToSingleTopicMatch() throws Exception
  {
    supervisor = getTestableSupervisor(1, 1, true, "PT1H", null, null);
    addSomeEvents(100);

    Capture<KafkaIndexTask> captured = Capture.newInstance();
    EasyMock.expect(taskMaster.getTaskQueue()).andReturn(Optional.of(taskQueue)).anyTimes();
    EasyMock.expect(taskMaster.getTaskRunner()).andReturn(Optional.absent()).anyTimes();
    EasyMock.expect(taskQueue.getActiveTasksForDatasource(DATASOURCE)).andReturn(Map.of()).anyTimes();
    EasyMock.expect(indexerMetadataStorageCoordinator.retrieveDataSourceMetadata(DATASOURCE)).andReturn(
        new KafkaDataSourceMetadata(
            new SeekableStreamStartSequenceNumbers<>(
                topic,
                singlePartitionMap(topic, 0, 10L, 1, 20L, 2, 30L),
                ImmutableSet.of()
            )
        )
    ).anyTimes();
    EasyMock.expect(taskQueue.add(EasyMock.capture(captured))).andReturn(true);
    replayAll();

    supervisor.start();
    supervisor.runInternal();
    verifyAll();

    KafkaIndexTask task = captured.getValue();
    KafkaIndexTaskIOConfig taskConfig = task.getIOConfig();
    Assert.assertEquals("sequenceName-0", taskConfig.getBaseSequenceName());
    Assert.assertEquals(
        10L,
        taskConfig.getStartSequenceNumbers()
                  .getPartitionSequenceNumberMap()
                  .get(new KafkaTopicPartition(false, topic, 0))
                  .longValue()
    );
    Assert.assertEquals(
        20L,
        taskConfig.getStartSequenceNumbers()
                  .getPartitionSequenceNumberMap()
                  .get(new KafkaTopicPartition(false, topic, 1))
                  .longValue()
    );
    Assert.assertEquals(
        30L,
        taskConfig.getStartSequenceNumbers()
                  .getPartitionSequenceNumberMap()
                  .get(new KafkaTopicPartition(false, topic, 2))
                  .longValue()
    );
  }

  /**
   * Test generating the starting offsets for multi-topic config from the partition data stored in druid_dataSource which
   * contains the offsets from previous single-topic config of the last built segments, where the previous topic does
   * match the new configuration.
   */
  @Test
  public void testDatasourceMetadataSingleTopicToMultiTopicMatch() throws Exception
  {
    multiTopic = true;
    supervisor = getTestableSupervisor(1, 1, true, "PT1H", null, null);
    addSomeEvents(100);

    Capture<KafkaIndexTask> captured = Capture.newInstance();
    EasyMock.expect(taskMaster.getTaskQueue()).andReturn(Optional.of(taskQueue)).anyTimes();
    EasyMock.expect(taskMaster.getTaskRunner()).andReturn(Optional.absent()).anyTimes();
    EasyMock.expect(taskQueue.getActiveTasksForDatasource(DATASOURCE)).andReturn(Map.of()).anyTimes();
    ImmutableMap.Builder<KafkaTopicPartition, Long> partitionSequenceNumberMap = ImmutableMap.builder();
    // these should match
    partitionSequenceNumberMap.putAll(singlePartitionMap(topic, 0, 10L, 1, 20L, 2, 30L));
    EasyMock.expect(indexerMetadataStorageCoordinator.retrieveDataSourceMetadata(DATASOURCE)).andReturn(
        new KafkaDataSourceMetadata(
            new SeekableStreamStartSequenceNumbers<>(topic, partitionSequenceNumberMap.build(), ImmutableSet.of())
        )
    ).anyTimes();
    EasyMock.expect(taskQueue.add(EasyMock.capture(captured))).andReturn(true);
    replayAll();

    supervisor.start();
    supervisor.runInternal();
    verifyAll();

    KafkaIndexTask task = captured.getValue();
    KafkaIndexTaskIOConfig taskConfig = task.getIOConfig();
    Assert.assertEquals("sequenceName-0", taskConfig.getBaseSequenceName());
    Assert.assertEquals(
        10L,
        taskConfig.getStartSequenceNumbers()
                  .getPartitionSequenceNumberMap()
                  .get(new KafkaTopicPartition(true, topic, 0))
                  .longValue()
    );
    Assert.assertEquals(
        20L,
        taskConfig.getStartSequenceNumbers()
                  .getPartitionSequenceNumberMap()
                  .get(new KafkaTopicPartition(true, topic, 1))
                  .longValue()
    );
    Assert.assertEquals(
        30L,
        taskConfig.getStartSequenceNumbers()
                  .getPartitionSequenceNumberMap()
                  .get(new KafkaTopicPartition(true, topic, 2))
                  .longValue()
    );
    Assert.assertEquals(3, taskConfig.getStartSequenceNumbers().getPartitionSequenceNumberMap().size());
  }

  /**
   * Test generating the starting offsets for multi-topic config from the partition data stored in druid_dataSource which
   * contains the offsets from previous single-topic config of the last built segments, where the previous topic does
   * not match the new configuration.
   */
  @Test
  public void testDatasourceMetadataSingleTopicToMultiTopicNotMatch() throws Exception
  {
    multiTopic = true;
    supervisor = getTestableSupervisor(1, 1, true, "PT1H", null, null);
    addSomeEvents(100);

    Capture<KafkaIndexTask> captured = Capture.newInstance();
    EasyMock.expect(taskMaster.getTaskQueue()).andReturn(Optional.of(taskQueue)).anyTimes();
    EasyMock.expect(taskMaster.getTaskRunner()).andReturn(Optional.absent()).anyTimes();
    EasyMock.expect(taskQueue.getActiveTasksForDatasource(DATASOURCE)).andReturn(Map.of()).anyTimes();
    ImmutableMap.Builder<KafkaTopicPartition, Long> partitionSequenceNumberMap = ImmutableMap.builder();
    // these should not match
    partitionSequenceNumberMap.putAll(singlePartitionMap("notMatch", 0, 10L, 1, 20L, 2, 30L));
    EasyMock.expect(indexerMetadataStorageCoordinator.retrieveDataSourceMetadata(DATASOURCE)).andReturn(
        new KafkaDataSourceMetadata(
            new SeekableStreamStartSequenceNumbers<>("notMatch", partitionSequenceNumberMap.build(), ImmutableSet.of())
        )
    ).anyTimes();
    EasyMock.expect(taskQueue.add(EasyMock.capture(captured))).andReturn(true);
    replayAll();

    supervisor.start();
    supervisor.runInternal();
    verifyAll();

    KafkaIndexTask task = captured.getValue();
    KafkaIndexTaskIOConfig taskConfig = task.getIOConfig();
    Assert.assertEquals("sequenceName-0", taskConfig.getBaseSequenceName());
    Assert.assertEquals(
        0L,
        taskConfig.getStartSequenceNumbers()
                  .getPartitionSequenceNumberMap()
                  .get(new KafkaTopicPartition(true, topic, 0))
                  .longValue()
    );
    Assert.assertEquals(
        0L,
        taskConfig.getStartSequenceNumbers()
                  .getPartitionSequenceNumberMap()
                  .get(new KafkaTopicPartition(true, topic, 1))
                  .longValue()
    );
    Assert.assertEquals(
        0L,
        taskConfig.getStartSequenceNumbers()
                  .getPartitionSequenceNumberMap()
                  .get(new KafkaTopicPartition(true, topic, 2))
                  .longValue()
    );
    Assert.assertEquals(3, taskConfig.getStartSequenceNumbers().getPartitionSequenceNumberMap().size());
  }

  /**
   * Test generating the starting offsets for single-topic config from the partition data stored in druid_dataSource which
   * contains the offsets from previous multi-topic config of the last built segments.
   */
  @Test
  public void testDatasourceMetadataMultiTopicToSingleTopic() throws Exception
  {
    supervisor = getTestableSupervisor(1, 1, true, "PT1H", null, null);
    addSomeEvents(100);

    Capture<KafkaIndexTask> captured = Capture.newInstance();
    EasyMock.expect(taskMaster.getTaskQueue()).andReturn(Optional.of(taskQueue)).anyTimes();
    EasyMock.expect(taskMaster.getTaskRunner()).andReturn(Optional.absent()).anyTimes();
    EasyMock.expect(taskQueue.getActiveTasksForDatasource(DATASOURCE)).andReturn(Map.of()).anyTimes();
    ImmutableMap.Builder<KafkaTopicPartition, Long> partitionSequenceNumberMap = ImmutableMap.builder();
    // these should match
    partitionSequenceNumberMap.putAll(multiTopicPartitionMap(topic, 0, 10L, 1, 20L, 2, 30L));
    // these should not match
    partitionSequenceNumberMap.putAll(multiTopicPartitionMap("notMatch", 0, 10L, 1, 20L, 2, 30L));
    EasyMock.expect(indexerMetadataStorageCoordinator.retrieveDataSourceMetadata(DATASOURCE)).andReturn(
        new KafkaDataSourceMetadata(
            new SeekableStreamStartSequenceNumbers<>(
                topicPattern,
                partitionSequenceNumberMap.build(),
                ImmutableSet.of()
            )
        )
    ).anyTimes();
    EasyMock.expect(taskQueue.add(EasyMock.capture(captured))).andReturn(true);
    replayAll();

    supervisor.start();
    supervisor.runInternal();
    verifyAll();

    KafkaIndexTask task = captured.getValue();
    KafkaIndexTaskIOConfig taskConfig = task.getIOConfig();
    Assert.assertEquals("sequenceName-0", taskConfig.getBaseSequenceName());
    Assert.assertEquals(
        10L,
        taskConfig.getStartSequenceNumbers()
                  .getPartitionSequenceNumberMap()
                  .get(new KafkaTopicPartition(false, topic, 0))
                  .longValue()
    );
    Assert.assertEquals(
        20L,
        taskConfig.getStartSequenceNumbers()
                  .getPartitionSequenceNumberMap()
                  .get(new KafkaTopicPartition(false, topic, 1))
                  .longValue()
    );
    Assert.assertEquals(
        30L,
        taskConfig.getStartSequenceNumbers()
                  .getPartitionSequenceNumberMap()
                  .get(new KafkaTopicPartition(false, topic, 2))
                  .longValue()
    );
    Assert.assertEquals(3, taskConfig.getStartSequenceNumbers().getPartitionSequenceNumberMap().size());
  }

  /**
   * Test generating the starting offsets for muti-topic config from the partition data stored in druid_dataSource which
   * contains the offsets from previous multi-topic config of the last built segments.
   */
  @Test
  public void testDatasourceMetadataMultiTopicToMultiTopic() throws Exception
  {
    multiTopic = true;
    supervisor = getTestableSupervisor(1, 1, true, "PT1H", null, null);
    addSomeEvents(100);

    Capture<KafkaIndexTask> captured = Capture.newInstance();
    EasyMock.expect(taskMaster.getTaskQueue()).andReturn(Optional.of(taskQueue)).anyTimes();
    EasyMock.expect(taskMaster.getTaskRunner()).andReturn(Optional.absent()).anyTimes();
    EasyMock.expect(taskQueue.getActiveTasksForDatasource(DATASOURCE)).andReturn(Map.of()).anyTimes();
    ImmutableMap.Builder<KafkaTopicPartition, Long> partitionSequenceNumberMap = ImmutableMap.builder();
    // these should match
    partitionSequenceNumberMap.putAll(multiTopicPartitionMap(topic, 0, 10L, 1, 20L, 2, 30L));
    // these should not match
    partitionSequenceNumberMap.putAll(multiTopicPartitionMap("notMatch", 0, 10L, 1, 20L, 2, 30L));
    EasyMock.expect(indexerMetadataStorageCoordinator.retrieveDataSourceMetadata(DATASOURCE)).andReturn(
        new KafkaDataSourceMetadata(
            new SeekableStreamStartSequenceNumbers<>(topic, partitionSequenceNumberMap.build(), ImmutableSet.of())
        )
    ).anyTimes();
    EasyMock.expect(taskQueue.add(EasyMock.capture(captured))).andReturn(true);
    replayAll();

    supervisor.start();
    supervisor.runInternal();
    verifyAll();

    KafkaIndexTask task = captured.getValue();
    KafkaIndexTaskIOConfig taskConfig = task.getIOConfig();
    Assert.assertEquals("sequenceName-0", taskConfig.getBaseSequenceName());
    Assert.assertEquals(
        10L,
        taskConfig.getStartSequenceNumbers()
                  .getPartitionSequenceNumberMap()
                  .get(new KafkaTopicPartition(true, topic, 0))
                  .longValue()
    );
    Assert.assertEquals(
        20L,
        taskConfig.getStartSequenceNumbers()
                  .getPartitionSequenceNumberMap()
                  .get(new KafkaTopicPartition(true, topic, 1))
                  .longValue()
    );
    Assert.assertEquals(
        30L,
        taskConfig.getStartSequenceNumbers()
                  .getPartitionSequenceNumberMap()
                  .get(new KafkaTopicPartition(true, topic, 2))
                  .longValue()
    );
    Assert.assertEquals(3, taskConfig.getStartSequenceNumbers().getPartitionSequenceNumberMap().size());
  }

  @Test
  public void testBadMetadataOffsets() throws Exception
  {
    supervisor = getTestableSupervisor(1, 1, true, "PT1H", null, null);
    addSomeEvents(1);

    EasyMock.expect(taskMaster.getTaskRunner()).andReturn(Optional.absent()).anyTimes();
    EasyMock.expect(taskMaster.getTaskQueue()).andReturn(Optional.absent()).anyTimes();
    EasyMock.expect(taskStorage.getActiveTasksByDatasource(DATASOURCE)).andReturn(ImmutableList.of()).anyTimes();
    // for simplicity in testing the offset availability check, we use negative stored offsets in metadata here,
    // because the stream's earliest offset is 0, although that would not happen in real usage.
    EasyMock.expect(indexerMetadataStorageCoordinator.retrieveDataSourceMetadata(DATASOURCE)).andReturn(
        new KafkaDataSourceMetadata(
            new SeekableStreamStartSequenceNumbers<>(
                topic,
                singlePartitionMap(topic, 0, -10L, 1, -20L, 2, -30L),
                ImmutableSet.of()
            )
        )
    ).anyTimes();
    replayAll();

    supervisor.start();
    supervisor.runInternal();

    Assert.assertEquals(
        "org.apache.druid.java.util.common.ISE",
        supervisor.getStateManager().getExceptionEvents().get(0).getExceptionClass()
    );
    AlertEvent alert = serviceEmitter.getAlerts().get(0);
    Assert.assertTrue(alert.getDescription().startsWith("Exception in supervisor run loop for supervisor[testDS] for dataSource[testDS]"));
  }

  @Test
  public void testDontKillTasksWithMismatchedType() throws Exception
  {
    supervisor = getTestableSupervisor(2, 1, true, "PT1H", null, null);
    addSomeEvents(1);

    // non KafkaIndexTask (don't kill)
    Task id2 = new NoopTask(
        "id2",
        null,
        dataSchema.getDataSource(),
        100,
        100,
        ImmutableMap.of()
    );

    Map<String, Task> existingTasks = Map.of(id2.getId(), id2);

    EasyMock.expect(taskMaster.getTaskQueue()).andReturn(Optional.of(taskQueue)).anyTimes();
    EasyMock.expect(taskMaster.getTaskRunner()).andReturn(Optional.of(taskRunner)).anyTimes();
    EasyMock.expect(taskRunner.getRunningTasks()).andReturn(Collections.emptyList()).anyTimes();
    EasyMock.expect(taskQueue.getActiveTasksForDatasource(DATASOURCE)).andReturn(existingTasks).anyTimes();
    EasyMock.expect(taskClient.getStatusAsync(EasyMock.anyString()))
            .andReturn(Futures.immediateFuture(Status.NOT_STARTED))
            .anyTimes();
    EasyMock.expect(taskClient.getStartTimeAsync(EasyMock.anyString()))
            .andReturn(Futures.immediateFuture(DateTimes.nowUtc()))
            .anyTimes();
    EasyMock.expect(indexerMetadataStorageCoordinator.retrieveDataSourceMetadata(DATASOURCE)).andReturn(
        new KafkaDataSourceMetadata(
            null
        )
    ).anyTimes();

    taskRunner.registerListener(EasyMock.anyObject(TaskRunnerListener.class), EasyMock.anyObject(Executor.class));

    EasyMock.expect(taskQueue.add(EasyMock.anyObject(Task.class))).andReturn(true).anyTimes();

    replayAll();

    supervisor.start();
    supervisor.runInternal();
    verifyAll();
  }

  @Test
  public void testKillBadPartitionAssignment() throws Exception
  {
    supervisor = getTestableSupervisor(1, 2, true, "PT1H", null, null);
    final KafkaSupervisorTuningConfig tuningConfig = supervisor.getTuningConfig();
    addSomeEvents(1);

    Task id1 = createKafkaIndexTask(
        "id1",
        DATASOURCE,
        0,
        new SeekableStreamStartSequenceNumbers<>("topic", singlePartitionMap(topic, 0, 0L, 2, 0L), ImmutableSet.of()),
        new SeekableStreamEndSequenceNumbers<>(
            "topic",
            singlePartitionMap(topic, 0, Long.MAX_VALUE, 2, Long.MAX_VALUE)
        ),
        null,
        null,
        tuningConfig
    );
    Task id2 = createKafkaIndexTask(
        "id2",
        DATASOURCE,
        1,
        new SeekableStreamStartSequenceNumbers<>("topic", singlePartitionMap(topic, 1, 0L), ImmutableSet.of()),
        new SeekableStreamEndSequenceNumbers<>("topic", singlePartitionMap(topic, 1, Long.MAX_VALUE)),
        null,
        null,
        tuningConfig
    );
    Task id3 = createKafkaIndexTask(
        "id3",
        DATASOURCE,
        0,
        new SeekableStreamStartSequenceNumbers<>(
            "topic",
            singlePartitionMap(topic, 0, 0L, 1, 0L, 2, 0L),
            ImmutableSet.of()
        ),
        new SeekableStreamEndSequenceNumbers<>(
            "topic",
            singlePartitionMap(topic, 0, Long.MAX_VALUE, 1, Long.MAX_VALUE, 2, Long.MAX_VALUE)
        ),
        null,
        null,
        tuningConfig
    );
    Task id4 = createKafkaIndexTask(
        "id4",
        DATASOURCE,
        0,
        new SeekableStreamStartSequenceNumbers<>("topic", singlePartitionMap(topic, 0, 0L, 1, 0L), ImmutableSet.of()),
        new SeekableStreamEndSequenceNumbers<>(
            "topic",
            singlePartitionMap(topic, 0, Long.MAX_VALUE, 1, Long.MAX_VALUE)
        ),
        null,
        null,
        tuningConfig
    );
    Task id5 = createKafkaIndexTask(
        "id5",
        DATASOURCE,
        0,
        new SeekableStreamStartSequenceNumbers<>("topic", singlePartitionMap(topic, 1, 0L, 2, 0L), ImmutableSet.of()),
        new SeekableStreamEndSequenceNumbers<>(
            "topic",
            singlePartitionMap(topic, 1, Long.MAX_VALUE, 2, Long.MAX_VALUE)
        ),
        null,
        null,
        tuningConfig
    );

    Map<String, Task> existingTasks = toMap(id1, id2, id3, id4, id5);

    EasyMock.expect(taskMaster.getTaskQueue()).andReturn(Optional.of(taskQueue)).anyTimes();
    EasyMock.expect(taskMaster.getTaskRunner()).andReturn(Optional.of(taskRunner)).anyTimes();
    EasyMock.expect(taskRunner.getRunningTasks()).andReturn(Collections.emptyList()).anyTimes();
    EasyMock.expect(taskQueue.getActiveTasksForDatasource(DATASOURCE)).andReturn(existingTasks).anyTimes();
    EasyMock.expect(taskStorage.getStatus("id1")).andReturn(Optional.of(TaskStatus.running("id1"))).anyTimes();
    EasyMock.expect(taskStorage.getStatus("id2")).andReturn(Optional.of(TaskStatus.running("id2"))).anyTimes();
    EasyMock.expect(taskStorage.getStatus("id3")).andReturn(Optional.of(TaskStatus.running("id3"))).anyTimes();
    EasyMock.expect(taskStorage.getStatus("id4")).andReturn(Optional.of(TaskStatus.running("id4"))).anyTimes();
    EasyMock.expect(taskStorage.getStatus("id5")).andReturn(Optional.of(TaskStatus.running("id5"))).anyTimes();
    EasyMock.expect(taskStorage.getTask("id1")).andReturn(Optional.of(id1)).anyTimes();
    EasyMock.expect(taskStorage.getTask("id2")).andReturn(Optional.of(id2)).anyTimes();
    EasyMock.expect(taskStorage.getTask("id3")).andReturn(Optional.of(id3)).anyTimes();
    EasyMock.expect(taskStorage.getTask("id4")).andReturn(Optional.of(id4)).anyTimes();
    EasyMock.expect(taskStorage.getTask("id5")).andReturn(Optional.of(id5)).anyTimes();
    EasyMock.expect(taskClient.getStatusAsync(EasyMock.anyString()))
            .andReturn(Futures.immediateFuture(Status.NOT_STARTED))
            .anyTimes();
    EasyMock.expect(taskClient.getStartTimeAsync(EasyMock.anyString()))
            .andReturn(Futures.immediateFuture(DateTimes.nowUtc()))
            .anyTimes();
    EasyMock.expect(indexerMetadataStorageCoordinator.retrieveDataSourceMetadata(DATASOURCE)).andReturn(
        new KafkaDataSourceMetadata(
            null
        )
    ).anyTimes();
    EasyMock.expect(taskClient.stopAsync("id3", false)).andReturn(Futures.immediateFuture(true));
    EasyMock.expect(taskClient.stopAsync("id4", false)).andReturn(Futures.immediateFuture(false));
    EasyMock.expect(taskClient.stopAsync("id5", false)).andReturn(Futures.immediateFuture(null));

    TreeMap<Integer, Map<KafkaTopicPartition, Long>> checkpoints1 = new TreeMap<>();
    checkpoints1.put(0, singlePartitionMap(topic, 0, 0L, 2, 0L));
    TreeMap<Integer, Map<KafkaTopicPartition, Long>> checkpoints2 = new TreeMap<>();
    checkpoints2.put(0, singlePartitionMap(topic, 1, 0L));
    EasyMock.expect(taskClient.getCheckpointsAsync(EasyMock.contains("id1"), EasyMock.anyBoolean()))
            .andReturn(Futures.immediateFuture(checkpoints1))
            .times(1);
    EasyMock.expect(taskClient.getCheckpointsAsync(EasyMock.contains("id2"), EasyMock.anyBoolean()))
            .andReturn(Futures.immediateFuture(checkpoints2))
            .times(1);

    taskRunner.registerListener(EasyMock.anyObject(TaskRunnerListener.class), EasyMock.anyObject(Executor.class));
    taskQueue.shutdown("id4", "Failed to stop in a timely manner");
    taskQueue.shutdown("id5", "Failed to stop in a timely manner");
    replayAll();

    supervisor.start();
    supervisor.runInternal();
    verifyAll();
  }


  @Test
  public void testRequeueTaskWhenFailed() throws Exception
  {
    supervisor = getTestableSupervisor(2, 2, true, "PT1H", null, null);
    addSomeEvents(1);

    Capture<Task> captured = Capture.newInstance(CaptureType.ALL);
    EasyMock.expect(taskMaster.getTaskQueue()).andReturn(Optional.of(taskQueue)).anyTimes();
    EasyMock.expect(taskMaster.getTaskRunner()).andReturn(Optional.of(taskRunner)).anyTimes();
    EasyMock.expect(taskRunner.getRunningTasks()).andReturn(Collections.emptyList()).anyTimes();
    EasyMock.expect(taskQueue.getActiveTasksForDatasource(DATASOURCE)).andReturn(Map.of()).anyTimes();
    EasyMock.expect(taskClient.getStatusAsync(EasyMock.anyString()))
            .andReturn(Futures.immediateFuture(Status.NOT_STARTED))
            .anyTimes();
    EasyMock.expect(taskClient.getStartTimeAsync(EasyMock.anyString()))
            .andReturn(Futures.immediateFuture(DateTimes.nowUtc()))
            .anyTimes();
    EasyMock.expect(indexerMetadataStorageCoordinator.retrieveDataSourceMetadata(DATASOURCE)).andReturn(
        new KafkaDataSourceMetadata(
            null
        )
    ).anyTimes();
    EasyMock.expect(taskQueue.add(EasyMock.capture(captured))).andReturn(true).times(4);

    TreeMap<Integer, Map<KafkaTopicPartition, Long>> checkpoints1 = new TreeMap<>();
    checkpoints1.put(0, singlePartitionMap(topic, 0, 0L, 2, 0L));
    TreeMap<Integer, Map<KafkaTopicPartition, Long>> checkpoints2 = new TreeMap<>();
    checkpoints2.put(0, singlePartitionMap(topic, 1, 0L));
    EasyMock.expect(taskClient.getCheckpointsAsync(EasyMock.contains("sequenceName-0"), EasyMock.anyBoolean()))
            .andReturn(Futures.immediateFuture(checkpoints1))
            .anyTimes();
    EasyMock.expect(taskClient.getCheckpointsAsync(EasyMock.contains("sequenceName-1"), EasyMock.anyBoolean()))
            .andReturn(Futures.immediateFuture(checkpoints2))
            .anyTimes();

    taskRunner.registerListener(EasyMock.anyObject(TaskRunnerListener.class), EasyMock.anyObject(Executor.class));
    replayAll();

    supervisor.start();
    supervisor.runInternal();
    verifyAll();

    List<Task> tasks = captured.getValues();

    // test that running the main loop again checks the status of the tasks that were created and does nothing if they
    // are all still running
    EasyMock.reset(taskStorage);
    EasyMock.reset(taskQueue);
    EasyMock.expect(taskQueue.getActiveTasksForDatasource(DATASOURCE)).andReturn(toMap(tasks)).anyTimes();
    for (Task task : tasks) {
      EasyMock.expect(taskStorage.getStatus(task.getId()))
              .andReturn(Optional.of(TaskStatus.running(task.getId())))
              .anyTimes();
      EasyMock.expect(taskStorage.getTask(task.getId())).andReturn(Optional.of(task)).anyTimes();
    }
    EasyMock.replay(taskStorage);
    EasyMock.replay(taskQueue);

    supervisor.runInternal();
    verifyAll();

    // test that a task failing causes a new task to be re-queued with the same parameters
    Capture<Task> aNewTaskCapture = Capture.newInstance();
    List<Task> imStillAlive = tasks.subList(0, 3);
    KafkaIndexTask iHaveFailed = (KafkaIndexTask) tasks.get(3);
    EasyMock.reset(taskStorage);
    EasyMock.reset(taskQueue);
    EasyMock.expect(taskQueue.getActiveTasksForDatasource(DATASOURCE)).andReturn(toMap(imStillAlive)).anyTimes();
    for (Task task : imStillAlive) {
      EasyMock.expect(taskStorage.getStatus(task.getId()))
              .andReturn(Optional.of(TaskStatus.running(task.getId())))
              .anyTimes();
      EasyMock.expect(taskStorage.getTask(task.getId())).andReturn(Optional.of(task)).anyTimes();
    }
    EasyMock.expect(taskStorage.getStatus(iHaveFailed.getId()))
            .andReturn(Optional.of(TaskStatus.failure(iHaveFailed.getId(), "Dummy task status failure err message")));
    EasyMock.expect(taskStorage.getTask(iHaveFailed.getId())).andReturn(Optional.of(iHaveFailed)).anyTimes();
    EasyMock.expect(taskQueue.add(EasyMock.capture(aNewTaskCapture))).andReturn(true);
    EasyMock.replay(taskStorage);
    EasyMock.replay(taskQueue);

    supervisor.runInternal();
    verifyAll();

    Assert.assertNotEquals(iHaveFailed.getId(), aNewTaskCapture.getValue().getId());
    Assert.assertEquals(
        iHaveFailed.getIOConfig().getBaseSequenceName(),
        ((KafkaIndexTask) aNewTaskCapture.getValue()).getIOConfig().getBaseSequenceName()
    );
  }

  @Test
  public void testRequeueAdoptedTaskWhenFailed() throws Exception
  {
    supervisor = getTestableSupervisor(2, 1, true, "PT1H", null, null);
    addSomeEvents(1);

    DateTime now = DateTimes.nowUtc();
    DateTime maxi = now.plusMinutes(60);
    Task id1 = createKafkaIndexTask(
        "id1",
        DATASOURCE,
        0,
        new SeekableStreamStartSequenceNumbers<>("topic", singlePartitionMap(topic, 0, 0L, 2, 0L), ImmutableSet.of()),
        new SeekableStreamEndSequenceNumbers<>(
            "topic",
            singlePartitionMap(topic, 0, Long.MAX_VALUE, 2, Long.MAX_VALUE)
        ),
        now,
        maxi,
        supervisor.getTuningConfig()
    );

    final Map<String, Task> existingTasks = Map.of(id1.getId(), id1);

    Capture<Task> captured = Capture.newInstance();
    EasyMock.expect(taskMaster.getTaskQueue()).andReturn(Optional.of(taskQueue)).anyTimes();
    EasyMock.expect(taskMaster.getTaskRunner()).andReturn(Optional.of(taskRunner)).anyTimes();
    EasyMock.expect(taskRunner.getRunningTasks()).andReturn(Collections.emptyList()).anyTimes();
    EasyMock.expect(taskQueue.getActiveTasksForDatasource(DATASOURCE)).andReturn(existingTasks).anyTimes();
    EasyMock.expect(taskStorage.getStatus("id1")).andReturn(Optional.of(TaskStatus.running("id1"))).anyTimes();
    EasyMock.expect(taskStorage.getTask("id1")).andReturn(Optional.of(id1)).anyTimes();
    EasyMock.expect(taskClient.getStatusAsync("id1")).andReturn(Futures.immediateFuture(Status.READING));
    EasyMock.expect(taskClient.getStartTimeAsync("id1")).andReturn(Futures.immediateFuture(now)).anyTimes();
    EasyMock.expect(taskQueue.add(EasyMock.capture(captured))).andReturn(true);
    EasyMock.expect(indexerMetadataStorageCoordinator.retrieveDataSourceMetadata(DATASOURCE)).andReturn(
        new KafkaDataSourceMetadata(
            null
        )
    ).anyTimes();

    TreeMap<Integer, Map<KafkaTopicPartition, Long>> checkpoints = new TreeMap<>();
    checkpoints.put(0, singlePartitionMap(topic, 0, 0L, 2, 0L));
    EasyMock.expect(taskClient.getCheckpointsAsync(EasyMock.contains("id1"), EasyMock.anyBoolean()))
            .andReturn(Futures.immediateFuture(checkpoints))
            .times(2);

    taskRunner.registerListener(EasyMock.anyObject(TaskRunnerListener.class), EasyMock.anyObject(Executor.class));
    replayAll();

    supervisor.start();
    supervisor.runInternal();
    verifyAll();

    // check that replica tasks are created with the same minimumMessageTime as tasks inherited from another supervisor
    Assert.assertEquals(now, ((KafkaIndexTask) captured.getValue()).getIOConfig().getMinimumMessageTime());

    // test that a task failing causes a new task to be re-queued with the same parameters
    String runningTaskId = captured.getValue().getId();
    Capture<Task> aNewTaskCapture = Capture.newInstance();
    KafkaIndexTask iHaveFailed = (KafkaIndexTask) existingTasks.get(id1.getId());
    EasyMock.reset(taskStorage);
    EasyMock.reset(taskQueue);
    EasyMock.reset(taskClient);

    // for the newly created replica task
    EasyMock.expect(taskClient.getCheckpointsAsync(EasyMock.contains("sequenceName-0"), EasyMock.anyBoolean()))
            .andReturn(Futures.immediateFuture(checkpoints))
            .times(2);
    EasyMock.expect(taskClient.getCheckpointsAsync(EasyMock.contains("id1"), EasyMock.anyBoolean()))
            .andReturn(Futures.immediateFuture(checkpoints))
            .times(1);

    EasyMock.expect(taskQueue.getActiveTasksForDatasource(DATASOURCE))
            .andReturn(Map.of(captured.getValue().getId(), captured.getValue()))
            .anyTimes();
    EasyMock.expect(taskStorage.getStatus(iHaveFailed.getId()))
            .andReturn(Optional.of(TaskStatus.failure(iHaveFailed.getId(), "Dummy task status failure err message")));
    EasyMock.expect(taskStorage.getStatus(runningTaskId))
            .andReturn(Optional.of(TaskStatus.running(runningTaskId)))
            .anyTimes();
    EasyMock.expect(taskStorage.getTask(iHaveFailed.getId())).andReturn(Optional.of(iHaveFailed)).anyTimes();
    EasyMock.expect(taskStorage.getTask(runningTaskId)).andReturn(Optional.of(captured.getValue())).anyTimes();
    EasyMock.expect(taskClient.getStatusAsync(runningTaskId)).andReturn(Futures.immediateFuture(Status.READING));
    EasyMock.expect(taskClient.getStartTimeAsync(runningTaskId)).andReturn(Futures.immediateFuture(now)).anyTimes();
    EasyMock.expect(taskQueue.add(EasyMock.capture(aNewTaskCapture))).andReturn(true);
    EasyMock.replay(taskStorage);
    EasyMock.replay(taskQueue);
    EasyMock.replay(taskClient);

    supervisor.runInternal();
    verifyAll();

    Assert.assertNotEquals(iHaveFailed.getId(), aNewTaskCapture.getValue().getId());
    Assert.assertEquals(
        iHaveFailed.getIOConfig().getBaseSequenceName(),
        ((KafkaIndexTask) aNewTaskCapture.getValue()).getIOConfig().getBaseSequenceName()
    );

    // check that failed tasks are recreated with the same minimumMessageTime as the task it replaced, even if that
    // task came from another supervisor
    Assert.assertEquals(now, ((KafkaIndexTask) aNewTaskCapture.getValue()).getIOConfig().getMinimumMessageTime());
    Assert.assertEquals(
        maxi,
        ((KafkaIndexTask) aNewTaskCapture.getValue()).getIOConfig().getMaximumMessageTime()
    );
  }

  @Test
  public void testQueueNextTasksOnSuccess() throws Exception
  {
    supervisor = getTestableSupervisor(2, 2, true, "PT1H", null, null);
    addSomeEvents(1);

    Capture<Task> captured = Capture.newInstance(CaptureType.ALL);
    EasyMock.expect(taskMaster.getTaskQueue()).andReturn(Optional.of(taskQueue)).anyTimes();
    EasyMock.expect(taskMaster.getTaskRunner()).andReturn(Optional.of(taskRunner)).anyTimes();
    EasyMock.expect(taskRunner.getRunningTasks()).andReturn(Collections.emptyList()).anyTimes();
    EasyMock.expect(taskQueue.getActiveTasksForDatasource(DATASOURCE)).andReturn(Map.of()).anyTimes();
    EasyMock.expect(taskClient.getStatusAsync(EasyMock.anyString()))
            .andReturn(Futures.immediateFuture(Status.NOT_STARTED))
            .anyTimes();
    EasyMock.expect(taskClient.getStartTimeAsync(EasyMock.anyString()))
            .andReturn(Futures.immediateFuture(DateTimes.nowUtc()))
            .anyTimes();
    EasyMock.expect(indexerMetadataStorageCoordinator.retrieveDataSourceMetadata(DATASOURCE)).andReturn(
        new KafkaDataSourceMetadata(
            null
        )
    ).anyTimes();
    EasyMock.expect(taskQueue.add(EasyMock.capture(captured))).andReturn(true).times(4);
    taskRunner.registerListener(EasyMock.anyObject(TaskRunnerListener.class), EasyMock.anyObject(Executor.class));

    replayAll();

    supervisor.start();
    supervisor.runInternal();
    verifyAll();

    List<Task> tasks = captured.getValues();

    EasyMock.reset(taskStorage);
    EasyMock.reset(taskQueue);
    EasyMock.reset(taskClient);

    EasyMock.expect(taskClient.getStatusAsync(EasyMock.anyString()))
            .andReturn(Futures.immediateFuture(Status.NOT_STARTED))
            .anyTimes();
    EasyMock.expect(taskClient.getStartTimeAsync(EasyMock.anyString()))
            .andReturn(Futures.immediateFuture(DateTimes.nowUtc()))
            .anyTimes();
    TreeMap<Integer, Map<KafkaTopicPartition, Long>> checkpoints1 = new TreeMap<>();
    checkpoints1.put(0, singlePartitionMap(topic, 0, 0L, 2, 0L));
    TreeMap<Integer, Map<KafkaTopicPartition, Long>> checkpoints2 = new TreeMap<>();
    checkpoints2.put(0, singlePartitionMap(topic, 1, 0L));
    // there would be 4 tasks, 2 for each task group
    EasyMock.expect(taskClient.getCheckpointsAsync(EasyMock.contains("sequenceName-0"), EasyMock.anyBoolean()))
            .andReturn(Futures.immediateFuture(checkpoints1))
            .times(2);
    EasyMock.expect(taskClient.getCheckpointsAsync(EasyMock.contains("sequenceName-1"), EasyMock.anyBoolean()))
            .andReturn(Futures.immediateFuture(checkpoints2))
            .times(2);

    EasyMock.expect(taskQueue.getActiveTasksForDatasource(DATASOURCE)).andReturn(toMap(tasks)).anyTimes();
    for (Task task : tasks) {
      EasyMock.expect(taskStorage.getStatus(task.getId()))
              .andReturn(Optional.of(TaskStatus.running(task.getId())))
              .anyTimes();
      EasyMock.expect(taskStorage.getTask(task.getId())).andReturn(Optional.of(task)).anyTimes();
    }
    EasyMock.replay(taskStorage);
    EasyMock.replay(taskQueue);
    EasyMock.replay(taskClient);

    supervisor.runInternal();
    verifyAll();

    // test that a task succeeding causes a new task to be re-queued with the next offset range and causes any replica
    // tasks to be shutdown
    Capture<Task> newTasksCapture = Capture.newInstance(CaptureType.ALL);
    Capture<String> shutdownTaskIdCapture = Capture.newInstance();
    List<Task> imStillRunning = tasks.subList(1, 4);
    KafkaIndexTask iAmSuccess = (KafkaIndexTask) tasks.get(0);
    EasyMock.reset(taskStorage);
    EasyMock.reset(taskQueue);
    EasyMock.reset(taskClient);
    EasyMock.expect(taskQueue.getActiveTasksForDatasource(DATASOURCE)).andReturn(toMap(imStillRunning)).anyTimes();
    for (Task task : imStillRunning) {
      EasyMock.expect(taskStorage.getStatus(task.getId()))
              .andReturn(Optional.of(TaskStatus.running(task.getId())))
              .anyTimes();
      EasyMock.expect(taskStorage.getTask(task.getId())).andReturn(Optional.of(task)).anyTimes();
    }
    EasyMock.expect(taskStorage.getStatus(iAmSuccess.getId()))
            .andReturn(Optional.of(TaskStatus.success(iAmSuccess.getId())));
    EasyMock.expect(taskStorage.getTask(iAmSuccess.getId())).andReturn(Optional.of(iAmSuccess)).anyTimes();
    EasyMock.expect(taskQueue.add(EasyMock.capture(newTasksCapture))).andReturn(true).times(2);
    EasyMock.expect(taskClient.stopAsync(EasyMock.capture(shutdownTaskIdCapture), EasyMock.eq(false)))
            .andReturn(Futures.immediateFuture(true));
    EasyMock.replay(taskStorage);
    EasyMock.replay(taskQueue);
    EasyMock.replay(taskClient);

    supervisor.runInternal();
    verifyAll();

    // make sure we killed the right task (sequenceName for replicas are the same)
    Assert.assertTrue(shutdownTaskIdCapture.getValue().contains(iAmSuccess.getIOConfig().getBaseSequenceName()));
  }

  @Test
  public void testBeginPublishAndQueueNextTasks() throws Exception
  {
    final TaskLocation location = TaskLocation.create("testHost", 1234, -1);

    supervisor = getTestableSupervisor(2, 2, true, "PT1M", null, null);
    final KafkaSupervisorTuningConfig tuningConfig = supervisor.getTuningConfig();
    addSomeEvents(100);

    Capture<Task> captured = Capture.newInstance(CaptureType.ALL);
    EasyMock.expect(taskMaster.getTaskQueue()).andReturn(Optional.of(taskQueue)).anyTimes();
    EasyMock.expect(taskMaster.getTaskRunner()).andReturn(Optional.of(taskRunner)).anyTimes();
    EasyMock.expect(taskRunner.getRunningTasks()).andReturn(Collections.emptyList()).anyTimes();
    EasyMock.expect(taskRunner.getTaskLocation(EasyMock.anyString())).andReturn(TaskLocation.unknown()).anyTimes();
    EasyMock.expect(taskQueue.getActiveTasksForDatasource(DATASOURCE)).andReturn(Map.of()).anyTimes();
    EasyMock.expect(indexerMetadataStorageCoordinator.retrieveDataSourceMetadata(DATASOURCE)).andReturn(
        new KafkaDataSourceMetadata(
            null
        )
    ).anyTimes();
    EasyMock.expect(taskQueue.add(EasyMock.capture(captured))).andReturn(true).times(4);
    taskRunner.registerListener(EasyMock.anyObject(TaskRunnerListener.class), EasyMock.anyObject(Executor.class));
    replayAll();

    supervisor.start();
    supervisor.runInternal();
    verifyAll();

    List<Task> tasks = captured.getValues();
    Collection workItems = new ArrayList<>();
    for (Task task : tasks) {
      workItems.add(new TestTaskRunnerWorkItem(task, null, location));
    }

    EasyMock.reset(taskStorage, taskRunner, taskClient, taskQueue);
    captured = Capture.newInstance(CaptureType.ALL);
    EasyMock.expect(taskQueue.getActiveTasksForDatasource(DATASOURCE)).andReturn(toMap(tasks)).anyTimes();
    for (Task task : tasks) {
      EasyMock.expect(taskStorage.getStatus(task.getId()))
              .andReturn(Optional.of(TaskStatus.running(task.getId())))
              .anyTimes();
      EasyMock.expect(taskStorage.getTask(task.getId())).andReturn(Optional.of(task)).anyTimes();
    }
    EasyMock.expect(taskRunner.getRunningTasks()).andReturn(workItems).anyTimes();
    EasyMock.expect(taskRunner.getTaskLocation(EasyMock.anyString())).andReturn(location).anyTimes();
    EasyMock.expect(taskClient.getStatusAsync(EasyMock.anyString()))
            .andReturn(Futures.immediateFuture(Status.READING))
            .anyTimes();
    EasyMock.expect(taskClient.getStartTimeAsync(EasyMock.contains("sequenceName-0")))
            .andReturn(Futures.immediateFuture(DateTimes.nowUtc().minusMinutes(2)))
            .andReturn(Futures.immediateFuture(DateTimes.nowUtc()));
    EasyMock.expect(taskClient.getStartTimeAsync(EasyMock.contains("sequenceName-1")))
            .andReturn(Futures.immediateFuture(DateTimes.nowUtc()))
            .times(2);
    EasyMock.expect(taskClient.pauseAsync(EasyMock.contains("sequenceName-0")))
            .andReturn(Futures.immediateFuture(singlePartitionMap(topic, 0, 10L, 2, 30L)))
            .andReturn(Futures.immediateFuture(singlePartitionMap(topic, 0, 10L, 2, 35L)));
    EasyMock.expect(
        taskClient.setEndOffsetsAsync(
            EasyMock.contains("sequenceName-0"),
            EasyMock.eq(singlePartitionMap(topic, 0, 10L, 2, 35L)),
            EasyMock.eq(true)
        )
    ).andReturn(Futures.immediateFuture(true)).times(2);
    EasyMock.expect(taskQueue.add(EasyMock.capture(captured))).andReturn(true).times(2);

    TreeMap<Integer, Map<KafkaTopicPartition, Long>> checkpoints1 = new TreeMap<>();
    checkpoints1.put(0, singlePartitionMap(topic, 0, 0L, 2, 0L));
    TreeMap<Integer, Map<KafkaTopicPartition, Long>> checkpoints2 = new TreeMap<>();
    checkpoints2.put(0, singlePartitionMap(topic, 1, 0L));
    EasyMock.expect(taskClient.getCheckpointsAsync(EasyMock.contains("sequenceName-0"), EasyMock.anyBoolean()))
            .andReturn(Futures.immediateFuture(checkpoints1))
            .times(2);
    EasyMock.expect(taskClient.getCheckpointsAsync(EasyMock.contains("sequenceName-1"), EasyMock.anyBoolean()))
            .andReturn(Futures.immediateFuture(checkpoints2))
            .times(2);

    EasyMock.replay(taskStorage, taskRunner, taskClient, taskQueue);

    supervisor.runInternal();
    verifyAll();

    for (Task task : captured.getValues()) {
      KafkaIndexTask kafkaIndexTask = (KafkaIndexTask) task;
      Assert.assertEquals(dataSchema, kafkaIndexTask.getDataSchema());
      Assert.assertEquals(tuningConfig.convertToTaskTuningConfig(), kafkaIndexTask.getTuningConfig());

      KafkaIndexTaskIOConfig taskConfig = kafkaIndexTask.getIOConfig();
      Assert.assertEquals("sequenceName-0", taskConfig.getBaseSequenceName());
      Assert.assertTrue("isUseTransaction", taskConfig.isUseTransaction());

      Assert.assertEquals(topic, taskConfig.getStartSequenceNumbers().getStream());
      Assert.assertEquals(
          10L,
          (long) taskConfig.getStartSequenceNumbers()
                           .getPartitionSequenceNumberMap()
                           .get(new KafkaTopicPartition(false, topic, 0))
      );
      Assert.assertEquals(
          35L,
          (long) taskConfig.getStartSequenceNumbers()
                           .getPartitionSequenceNumberMap()
                           .get(new KafkaTopicPartition(false, topic, 2))
      );
    }
  }

  @Test
  public void testDiscoverExistingPublishingTask() throws Exception
  {
    final TaskLocation location = TaskLocation.create("testHost", 1234, -1);

    supervisor = getTestableSupervisor(1, 1, true, "PT1H", null, null);
    final KafkaSupervisorTuningConfig tuningConfig = supervisor.getTuningConfig();
    addSomeEvents(1);

    Task task = createKafkaIndexTask(
        "id1",
        DATASOURCE,
        0,
        new SeekableStreamStartSequenceNumbers<>(
            "topic",
            singlePartitionMap(topic, 0, 0L, 1, 0L, 2, 0L),
            ImmutableSet.of()
        ),
        new SeekableStreamEndSequenceNumbers<>(
            "topic",
            singlePartitionMap(topic, 0, Long.MAX_VALUE, 1, Long.MAX_VALUE, 2, Long.MAX_VALUE)
        ),
        null,
        null,
        supervisor.getTuningConfig()
    );

    Collection workItems = new ArrayList<>();
    workItems.add(new TestTaskRunnerWorkItem(task, null, location));

    Capture<KafkaIndexTask> captured = Capture.newInstance();
    EasyMock.expect(taskMaster.getTaskQueue()).andReturn(Optional.of(taskQueue)).anyTimes();
    EasyMock.expect(taskMaster.getTaskRunner()).andReturn(Optional.of(taskRunner)).anyTimes();
    EasyMock.expect(taskRunner.getRunningTasks()).andReturn(workItems).anyTimes();
    EasyMock.expect(taskQueue.getActiveTasksForDatasource(DATASOURCE))
            .andReturn(Map.of(task.getId(), task))
            .anyTimes();
    EasyMock.expect(taskStorage.getStatus("id1")).andReturn(Optional.of(TaskStatus.running("id1"))).anyTimes();
    EasyMock.expect(taskStorage.getTask("id1")).andReturn(Optional.of(task)).anyTimes();
    EasyMock.expect(indexerMetadataStorageCoordinator.retrieveDataSourceMetadata(DATASOURCE)).andReturn(
        new KafkaDataSourceMetadata(
            null
        )
    ).anyTimes();
    EasyMock.expect(taskClient.getStatusAsync("id1")).andReturn(Futures.immediateFuture(Status.PUBLISHING));
    EasyMock.expect(taskClient.getCurrentOffsetsAsync("id1", false))
            .andReturn(Futures.immediateFuture(singlePartitionMap(topic, 0, 10L, 1, 20L, 2, 30L)));
    EasyMock.expect(taskClient.getEndOffsetsAsync("id1"))
            .andReturn(Futures.immediateFuture(singlePartitionMap(topic, 0, 10L, 1, 20L, 2, 30L)));
    EasyMock.expect(taskQueue.add(EasyMock.capture(captured))).andReturn(true);

    TreeMap<Integer, Map<KafkaTopicPartition, Long>> checkpoints = new TreeMap<>();
    checkpoints.put(0, singlePartitionMap(topic, 0, 0L, 1, 0L, 2, 0L));
    EasyMock.expect(taskClient.getCheckpointsAsync(EasyMock.anyString(), EasyMock.anyBoolean()))
            .andReturn(Futures.immediateFuture(checkpoints))
            .anyTimes();

    taskRunner.registerListener(EasyMock.anyObject(TaskRunnerListener.class), EasyMock.anyObject(Executor.class));
    replayAll();

    supervisor.start();
    supervisor.runInternal();
    supervisor.updateCurrentAndLatestOffsets();
    SupervisorReport<KafkaSupervisorReportPayload> report = supervisor.getStatus();
    verifyAll();

    Assert.assertEquals(DATASOURCE, report.getId());

    KafkaSupervisorReportPayload payload = report.getPayload();

    Assert.assertEquals(DATASOURCE, payload.getDataSource());
    Assert.assertEquals(3600L, payload.getDurationSeconds());
    Assert.assertEquals(NUM_PARTITIONS, payload.getPartitions());
    Assert.assertEquals(1, payload.getReplicas());
    Assert.assertEquals(topic, payload.getStream());
    Assert.assertEquals(0, payload.getActiveTasks().size());
    Assert.assertEquals(1, payload.getPublishingTasks().size());
    Assert.assertEquals(SupervisorStateManager.BasicState.RUNNING, payload.getDetailedState());
    Assert.assertEquals(0, payload.getRecentErrors().size());

    TaskReportData publishingReport = payload.getPublishingTasks().get(0);

    Assert.assertEquals("id1", publishingReport.getId());
    Assert.assertEquals(singlePartitionMap(topic, 0, 0L, 1, 0L, 2, 0L), publishingReport.getStartingOffsets());
    Assert.assertEquals(singlePartitionMap(topic, 0, 10L, 1, 20L, 2, 30L), publishingReport.getCurrentOffsets());

    KafkaIndexTask capturedTask = captured.getValue();
    Assert.assertEquals(dataSchema, capturedTask.getDataSchema());
    Assert.assertEquals(tuningConfig.convertToTaskTuningConfig(), capturedTask.getTuningConfig());

    KafkaIndexTaskIOConfig capturedTaskConfig = capturedTask.getIOConfig();
    Assert.assertEquals(kafkaHost, capturedTaskConfig.getConsumerProperties().get("bootstrap.servers"));
    Assert.assertEquals("myCustomValue", capturedTaskConfig.getConsumerProperties().get("myCustomKey"));
    Assert.assertEquals("sequenceName-0", capturedTaskConfig.getBaseSequenceName());
    Assert.assertTrue("isUseTransaction", capturedTaskConfig.isUseTransaction());

    // check that the new task was created with starting offsets matching where the publishing task finished
    Assert.assertEquals(topic, capturedTaskConfig.getStartSequenceNumbers().getStream());
    Assert.assertEquals(
        10L,
        capturedTaskConfig.getStartSequenceNumbers()
                          .getPartitionSequenceNumberMap()
                          .get(new KafkaTopicPartition(false, topic, 0))
                          .longValue()
    );
    Assert.assertEquals(
        20L,
        capturedTaskConfig.getStartSequenceNumbers()
                          .getPartitionSequenceNumberMap()
                          .get(new KafkaTopicPartition(false, topic, 1))
                          .longValue()
    );
    Assert.assertEquals(
        30L,
        capturedTaskConfig.getStartSequenceNumbers()
                          .getPartitionSequenceNumberMap()
                          .get(new KafkaTopicPartition(false, topic, 2))
                          .longValue()
    );

    Assert.assertEquals(topic, capturedTaskConfig.getEndSequenceNumbers().getStream());
    Assert.assertEquals(
        Long.MAX_VALUE,
        capturedTaskConfig.getEndSequenceNumbers()
                          .getPartitionSequenceNumberMap()
                          .get(new KafkaTopicPartition(false, topic, 0))
                          .longValue()
    );
    Assert.assertEquals(
        Long.MAX_VALUE,
        capturedTaskConfig.getEndSequenceNumbers()
                          .getPartitionSequenceNumberMap()
                          .get(new KafkaTopicPartition(false, topic, 1))
                          .longValue()
    );
    Assert.assertEquals(
        Long.MAX_VALUE,
        capturedTaskConfig.getEndSequenceNumbers()
                          .getPartitionSequenceNumberMap()
                          .get(new KafkaTopicPartition(false, topic, 2))
                          .longValue()
    );
  }

  @Test
  public void testDiscoverExistingPublishingTaskWithDifferentPartitionAllocation() throws Exception
  {
    final TaskLocation location = TaskLocation.create("testHost", 1234, -1);

    supervisor = getTestableSupervisor(1, 1, true, "PT1H", null, null);
    final KafkaSupervisorTuningConfig tuningConfig = supervisor.getTuningConfig();
    addSomeEvents(30);

    Task task = createKafkaIndexTask(
        "id1",
        DATASOURCE,
        0,
        new SeekableStreamStartSequenceNumbers<>("topic", singlePartitionMap(topic, 0, 0L, 2, 0L), ImmutableSet.of()),
        new SeekableStreamEndSequenceNumbers<>(
            "topic",
            singlePartitionMap(topic, 0, Long.MAX_VALUE, 2, Long.MAX_VALUE)
        ),
        null,
        null,
        supervisor.getTuningConfig()
    );

    Collection workItems = new ArrayList<>();
    workItems.add(new TestTaskRunnerWorkItem(task, null, location));

    Capture<KafkaIndexTask> captured = Capture.newInstance();
    EasyMock.expect(taskMaster.getTaskQueue()).andReturn(Optional.of(taskQueue)).anyTimes();
    EasyMock.expect(taskMaster.getTaskRunner()).andReturn(Optional.of(taskRunner)).anyTimes();
    EasyMock.expect(taskRunner.getRunningTasks()).andReturn(workItems).anyTimes();
    EasyMock.expect(taskQueue.getActiveTasksForDatasource(DATASOURCE))
            .andReturn(Map.of(task.getId(), task))
            .anyTimes();
    EasyMock.expect(taskStorage.getStatus("id1")).andReturn(Optional.of(TaskStatus.running("id1"))).anyTimes();
    EasyMock.expect(taskStorage.getTask("id1")).andReturn(Optional.of(task)).anyTimes();
    EasyMock.expect(indexerMetadataStorageCoordinator.retrieveDataSourceMetadata(DATASOURCE)).andReturn(
        new KafkaDataSourceMetadata(
            null
        )
    ).anyTimes();
    EasyMock.expect(taskClient.getStatusAsync("id1")).andReturn(Futures.immediateFuture(Status.PUBLISHING));
    EasyMock.expect(taskClient.getCurrentOffsetsAsync("id1", false))
            .andReturn(Futures.immediateFuture(singlePartitionMap(topic, 0, 10L, 2, 30L)));
    EasyMock.expect(taskClient.getEndOffsetsAsync("id1"))
            .andReturn(Futures.immediateFuture(singlePartitionMap(topic, 0, 10L, 2, 30L)));
    EasyMock.expect(taskQueue.add(EasyMock.capture(captured))).andReturn(true);

    taskRunner.registerListener(EasyMock.anyObject(TaskRunnerListener.class), EasyMock.anyObject(Executor.class));
    replayAll();

    supervisor.start();
    supervisor.runInternal();
    supervisor.updateCurrentAndLatestOffsets();
    SupervisorReport<KafkaSupervisorReportPayload> report = supervisor.getStatus();
    verifyAll();

    Assert.assertEquals(DATASOURCE, report.getId());

    KafkaSupervisorReportPayload payload = report.getPayload();

    Assert.assertEquals(DATASOURCE, payload.getDataSource());
    Assert.assertEquals(3600L, payload.getDurationSeconds());
    Assert.assertEquals(NUM_PARTITIONS, payload.getPartitions());
    Assert.assertEquals(1, payload.getReplicas());
    Assert.assertEquals(topic, payload.getStream());
    Assert.assertEquals(0, payload.getActiveTasks().size());
    Assert.assertEquals(1, payload.getPublishingTasks().size());
    Assert.assertEquals(SupervisorStateManager.BasicState.RUNNING, payload.getDetailedState());
    Assert.assertEquals(0, payload.getRecentErrors().size());

    TaskReportData publishingReport = payload.getPublishingTasks().get(0);

    Assert.assertEquals("id1", publishingReport.getId());
    Assert.assertEquals(singlePartitionMap(topic, 0, 0L, 2, 0L), publishingReport.getStartingOffsets());
    Assert.assertEquals(singlePartitionMap(topic, 0, 10L, 2, 30L), publishingReport.getCurrentOffsets());

    KafkaIndexTask capturedTask = captured.getValue();
    Assert.assertEquals(dataSchema, capturedTask.getDataSchema());
    Assert.assertEquals(tuningConfig.convertToTaskTuningConfig(), capturedTask.getTuningConfig());

    KafkaIndexTaskIOConfig capturedTaskConfig = capturedTask.getIOConfig();
    Assert.assertEquals(kafkaHost, capturedTaskConfig.getConsumerProperties().get("bootstrap.servers"));
    Assert.assertEquals("myCustomValue", capturedTaskConfig.getConsumerProperties().get("myCustomKey"));
    Assert.assertEquals("sequenceName-0", capturedTaskConfig.getBaseSequenceName());
    Assert.assertTrue("isUseTransaction", capturedTaskConfig.isUseTransaction());

    // check that the new task was created with starting offsets matching where the publishing task finished
    Assert.assertEquals(topic, capturedTaskConfig.getStartSequenceNumbers().getStream());
    Assert.assertEquals(
        10L,
        capturedTaskConfig.getStartSequenceNumbers()
                          .getPartitionSequenceNumberMap()
                          .get(new KafkaTopicPartition(false, topic, 0))
                          .longValue()
    );
    Assert.assertEquals(
        0L,
        capturedTaskConfig.getStartSequenceNumbers()
                          .getPartitionSequenceNumberMap()
                          .get(new KafkaTopicPartition(false, topic, 1))
                          .longValue()
    );
    Assert.assertEquals(
        30L,
        capturedTaskConfig.getStartSequenceNumbers()
                          .getPartitionSequenceNumberMap()
                          .get(new KafkaTopicPartition(false, topic, 2))
                          .longValue()
    );

    Assert.assertEquals(topic, capturedTaskConfig.getEndSequenceNumbers().getStream());
    Assert.assertEquals(
        Long.MAX_VALUE,
        capturedTaskConfig.getEndSequenceNumbers()
                          .getPartitionSequenceNumberMap()
                          .get(new KafkaTopicPartition(false, topic, 0))
                          .longValue()
    );
    Assert.assertEquals(
        Long.MAX_VALUE,
        capturedTaskConfig.getEndSequenceNumbers()
                          .getPartitionSequenceNumberMap()
                          .get(new KafkaTopicPartition(false, topic, 1))
                          .longValue()
    );
    Assert.assertEquals(
        Long.MAX_VALUE,
        capturedTaskConfig.getEndSequenceNumbers()
                          .getPartitionSequenceNumberMap()
                          .get(new KafkaTopicPartition(false, topic, 2))
                          .longValue()
    );
  }

  @Test
  public void testDiscoverExistingPublishingAndReadingTask() throws Exception
  {
    final TaskLocation location1 = TaskLocation.create("testHost", 1234, -1);
    final TaskLocation location2 = TaskLocation.create("testHost2", 145, -1);
    final DateTime startTime = DateTimes.nowUtc();

    supervisor = getTestableSupervisor(1, 1, true, "PT1H", null, null);
    final KafkaSupervisorTuningConfig tuningConfig = supervisor.getTuningConfig();
    addSomeEvents(6);

    Task id1 = createKafkaIndexTask(
        "id1",
        DATASOURCE,
        0,
        new SeekableStreamStartSequenceNumbers<>(
            "topic",
            singlePartitionMap(topic, 0, 0L, 1, 0L, 2, 0L),
            ImmutableSet.of()
        ),
        new SeekableStreamEndSequenceNumbers<>(
            "topic",
            singlePartitionMap(topic, 0, Long.MAX_VALUE, 1, Long.MAX_VALUE, 2, Long.MAX_VALUE)
        ),
        null,
        null,
        tuningConfig
    );

    Task id2 = createKafkaIndexTask(
        "id2",
        DATASOURCE,
        0,
        new SeekableStreamStartSequenceNumbers<>(
            "topic",
            singlePartitionMap(topic, 0, 1L, 1, 2L, 2, 3L),
            ImmutableSet.of()
        ),
        new SeekableStreamEndSequenceNumbers<>(
            "topic",
            singlePartitionMap(topic, 0, Long.MAX_VALUE, 1, Long.MAX_VALUE, 2, Long.MAX_VALUE)
        ),
        null,
        null,
        tuningConfig
    );

    Collection workItems = new ArrayList<>();
    workItems.add(new TestTaskRunnerWorkItem(id1, null, location1));
    workItems.add(new TestTaskRunnerWorkItem(id2, null, location2));

    EasyMock.expect(taskMaster.getTaskQueue()).andReturn(Optional.of(taskQueue)).anyTimes();
    EasyMock.expect(taskMaster.getTaskRunner()).andReturn(Optional.of(taskRunner)).anyTimes();
    EasyMock.expect(taskRunner.getRunningTasks()).andReturn(workItems).anyTimes();
    EasyMock.expect(taskQueue.getActiveTasksForDatasource(DATASOURCE))
            .andReturn(toMap(id1, id2))
            .anyTimes();
    EasyMock.expect(taskStorage.getStatus("id1")).andReturn(Optional.of(TaskStatus.running("id1"))).anyTimes();
    EasyMock.expect(taskStorage.getStatus("id2")).andReturn(Optional.of(TaskStatus.running("id2"))).anyTimes();
    EasyMock.expect(taskStorage.getTask("id1")).andReturn(Optional.of(id1)).anyTimes();
    EasyMock.expect(taskStorage.getTask("id2")).andReturn(Optional.of(id2)).anyTimes();
    EasyMock.expect(indexerMetadataStorageCoordinator.retrieveDataSourceMetadata(DATASOURCE)).andReturn(
        new KafkaDataSourceMetadata(
            null
        )
    ).anyTimes();
    EasyMock.expect(taskClient.getStatusAsync("id1")).andReturn(Futures.immediateFuture(Status.PUBLISHING));
    EasyMock.expect(taskClient.getStatusAsync("id2")).andReturn(Futures.immediateFuture(Status.READING));
    EasyMock.expect(taskClient.getStartTimeAsync("id2")).andReturn(Futures.immediateFuture(startTime));
    EasyMock.expect(taskClient.getCurrentOffsetsAsync("id1", false))
            .andReturn(Futures.immediateFuture(singlePartitionMap(topic, 0, 1L, 1, 2L, 2, 3L)));
    EasyMock.expect(taskClient.getEndOffsetsAsync("id1"))
            .andReturn(Futures.immediateFuture(singlePartitionMap(topic, 0, 1L, 1, 2L, 2, 3L)));
    EasyMock.expect(taskClient.getCurrentOffsetsAsync("id2", false))
            .andReturn(Futures.immediateFuture(singlePartitionMap(topic, 0, 4L, 1, 5L, 2, 6L)));

    taskRunner.registerListener(EasyMock.anyObject(TaskRunnerListener.class), EasyMock.anyObject(Executor.class));

    // since id1 is publishing, so getCheckpoints wouldn't be called for it
    TreeMap<Integer, Map<KafkaTopicPartition, Long>> checkpoints = new TreeMap<>();
    checkpoints.put(0, singlePartitionMap(topic, 0, 1L, 1, 2L, 2, 3L));
    EasyMock.expect(taskClient.getCheckpointsAsync(EasyMock.contains("id2"), EasyMock.anyBoolean()))
            .andReturn(Futures.immediateFuture(checkpoints))
            .times(1);

    replayAll();

    supervisor.start();
    supervisor.runInternal();
    supervisor.updateCurrentAndLatestOffsets();
    SupervisorReport<KafkaSupervisorReportPayload> report = supervisor.getStatus();
    verifyAll();

    Assert.assertEquals(DATASOURCE, report.getId());

    KafkaSupervisorReportPayload payload = report.getPayload();

    Assert.assertEquals(DATASOURCE, payload.getDataSource());
    Assert.assertEquals(3600L, payload.getDurationSeconds());
    Assert.assertEquals(NUM_PARTITIONS, payload.getPartitions());
    Assert.assertEquals(1, payload.getReplicas());
    Assert.assertEquals(topic, payload.getStream());
    Assert.assertEquals(1, payload.getActiveTasks().size());
    Assert.assertEquals(1, payload.getPublishingTasks().size());
    Assert.assertEquals(SupervisorStateManager.BasicState.RUNNING, payload.getDetailedState());
    Assert.assertEquals(0, payload.getRecentErrors().size());
    Assert.assertEquals(
        singlePartitionMap(topic, 0, 10000, 1, 5000, 2, 0),
        payload.getMinimumLagMillis()
    );

    TaskReportData activeReport = payload.getActiveTasks().get(0);
    TaskReportData publishingReport = payload.getPublishingTasks().get(0);

    Assert.assertEquals("id2", activeReport.getId());
    Assert.assertEquals(startTime, activeReport.getStartTime());
    Assert.assertEquals(singlePartitionMap(topic, 0, 1L, 1, 2L, 2, 3L), activeReport.getStartingOffsets());
    Assert.assertEquals(singlePartitionMap(topic, 0, 4L, 1, 5L, 2, 6L), activeReport.getCurrentOffsets());
    Assert.assertEquals(singlePartitionMap(topic, 0, 3L, 1, 2L, 2, 1L), activeReport.getLag());

    Assert.assertEquals("id1", publishingReport.getId());
    Assert.assertEquals(singlePartitionMap(topic, 0, 0L, 1, 0L, 2, 0L), publishingReport.getStartingOffsets());
    Assert.assertEquals(singlePartitionMap(topic, 0, 1L, 1, 2L, 2, 3L), publishingReport.getCurrentOffsets());
    Assert.assertNull(publishingReport.getLag());

    Assert.assertEquals(singlePartitionMap(topic, 0, 7L, 1, 7L, 2, 7L), payload.getLatestOffsets());
    Assert.assertEquals(singlePartitionMap(topic, 0, 3L, 1, 2L, 2, 1L), payload.getMinimumLag());
    Assert.assertEquals(6L, (long) payload.getAggregateLag());
    Assert.assertTrue(payload.getOffsetsLastUpdated().plusMinutes(1).isAfterNow());
  }

  @Test
  public void testReportWhenMultipleActiveTasks() throws Exception
  {
    final TaskLocation location1 = TaskLocation.create("testHost", 1234, -1);
    final TaskLocation location2 = TaskLocation.create("testHost2", 145, -1);

    supervisor = getTestableSupervisorForIdleBehaviour(1, 2, true, "PT10S", null, null, false, null);

    addSomeEvents(6);

    Task id1 = createKafkaIndexTask(
        "id1",
        DATASOURCE,
        0,
        new SeekableStreamStartSequenceNumbers<>(
            "topic",
            singlePartitionMap(topic, 0, 2L, 2, 1L),
            ImmutableSet.of()
        ),
        new SeekableStreamEndSequenceNumbers<>(
            "topic",
            singlePartitionMap(topic, 0, Long.MAX_VALUE, 2, Long.MAX_VALUE)
        ),
        null,
        null,
        supervisor.getTuningConfig()
    );

    Task id2 = createKafkaIndexTask(
        "id2",
        DATASOURCE,
        0,
        new SeekableStreamStartSequenceNumbers<>(
            "topic",
            singlePartitionMap(topic, 1, 3L),
            ImmutableSet.of()
        ),
        new SeekableStreamEndSequenceNumbers<>(
            "topic",
            singlePartitionMap(topic, 1, Long.MAX_VALUE)
        ),
        null,
        null,
        supervisor.getTuningConfig()
    );

    Map<String, Task> existingTasks = toMap(id1, id2);

    Collection workItems = new ArrayList<>();
    workItems.add(new TestTaskRunnerWorkItem(id1, null, location1));
    workItems.add(new TestTaskRunnerWorkItem(id2, null, location2));

    EasyMock.expect(taskMaster.getTaskQueue()).andReturn(Optional.of(taskQueue)).anyTimes();
    EasyMock.expect(taskMaster.getTaskRunner()).andReturn(Optional.of(taskRunner)).anyTimes();
    EasyMock.expect(taskRunner.getRunningTasks()).andReturn(workItems).anyTimes();
    taskRunner.registerListener(EasyMock.anyObject(TaskRunnerListener.class), EasyMock.anyObject(Executor.class));
    EasyMock.expect(taskQueue.getActiveTasksForDatasource(DATASOURCE)).andReturn(existingTasks).anyTimes();
    EasyMock.expect(taskStorage.getStatus("id1")).andReturn(Optional.of(TaskStatus.running("id1"))).anyTimes();
    EasyMock.expect(taskStorage.getStatus("id2")).andReturn(Optional.of(TaskStatus.running("id2"))).anyTimes();
    EasyMock.expect(taskStorage.getTask("id1")).andReturn(Optional.of(id1)).anyTimes();
    EasyMock.expect(taskStorage.getTask("id2")).andReturn(Optional.of(id2)).anyTimes();
    EasyMock.expect(taskClient.getStatusAsync("id1"))
            .andReturn(Futures.immediateFuture(Status.READING))
            .anyTimes();
    EasyMock.expect(taskClient.getStatusAsync("id2"))
            .andReturn(Futures.immediateFuture(Status.READING))
            .anyTimes();
    EasyMock.expect(taskClient.getStartTimeAsync(EasyMock.anyString()))
            .andReturn(Futures.immediateFuture(DateTimes.nowUtc()))
            .anyTimes();
    EasyMock.expect(indexerMetadataStorageCoordinator.retrieveDataSourceMetadata(DATASOURCE)).andReturn(
        new KafkaDataSourceMetadata(
            null
        )
    ).anyTimes();

    replayAll();

    supervisor.start();
    supervisor.addTaskGroupToActivelyReadingTaskGroup(
        0,
        singlePartitionMap(topic, 0, 0L, 2, 0L),
        null,
        null,
        ImmutableSet.of("id1"),
        ImmutableSet.of()
    );
    supervisor.addTaskGroupToActivelyReadingTaskGroup(
        1,
        singlePartitionMap(topic, 1, 0L),
        null,
        null,
        ImmutableSet.of("id2"),
        ImmutableSet.of()
    );
    supervisor.updateCurrentAndLatestOffsets();
    supervisor.runInternal();
    verifyAll();

    EasyMock.reset(taskClient);
    EasyMock.expect(taskClient.getCurrentOffsetsAsync(EasyMock.contains("id1"), EasyMock.anyBoolean()))
            .andReturn(Futures.immediateFuture(singlePartitionMap(topic, 0, 2L, 2, 1L)));
    EasyMock.expect(taskClient.getCurrentOffsetsAsync(EasyMock.contains("id2"), EasyMock.anyBoolean()))
            .andReturn(Futures.immediateFuture(singlePartitionMap(topic, 1, 3L)));

    EasyMock.replay(taskClient);

    supervisor.updateCurrentAndLatestOffsets();
    supervisor.runInternal();

    SupervisorReport<KafkaSupervisorReportPayload> report = supervisor.getStatus();
    verifyAll();

    Assert.assertEquals(DATASOURCE, report.getId());

    KafkaSupervisorReportPayload payload = report.getPayload();

    Assert.assertEquals(DATASOURCE, payload.getDataSource());
    Assert.assertEquals(10L, payload.getDurationSeconds());
    Assert.assertEquals(NUM_PARTITIONS, payload.getPartitions());
    Assert.assertEquals(1, payload.getReplicas());
    Assert.assertEquals(topic, payload.getStream());
    Assert.assertEquals(2, payload.getActiveTasks().size());
    Assert.assertEquals(SupervisorStateManager.BasicState.RUNNING, payload.getDetailedState());
    Assert.assertEquals(0, payload.getRecentErrors().size());

    TaskReportData id1TaskReport = payload.getActiveTasks().get(0);
    TaskReportData id2TaskReport = payload.getActiveTasks().get(1);

    Assert.assertEquals("id2", id2TaskReport.getId());
    Assert.assertEquals(singlePartitionMap(topic, 1, 0L), id2TaskReport.getStartingOffsets());
    Assert.assertEquals(singlePartitionMap(topic, 1, 3L), id2TaskReport.getCurrentOffsets());
    Assert.assertEquals(singlePartitionMap(topic, 1, 4L), id2TaskReport.getLag());

    Assert.assertEquals("id1", id1TaskReport.getId());
    Assert.assertEquals(singlePartitionMap(topic, 0, 0L, 2, 0L), id1TaskReport.getStartingOffsets());
    Assert.assertEquals(singlePartitionMap(topic, 0, 2L, 2, 1L), id1TaskReport.getCurrentOffsets());
    Assert.assertEquals(singlePartitionMap(topic, 0, 5L, 2, 6L), id1TaskReport.getLag());

    Assert.assertEquals(singlePartitionMap(topic, 0, 7L, 1, 7L, 2, 7L), payload.getLatestOffsets());
    Assert.assertEquals(singlePartitionMap(topic, 0, 5L, 1, 4L, 2, 6L), payload.getMinimumLag());
    Assert.assertEquals(15L, (long) payload.getAggregateLag());
    Assert.assertTrue(payload.getOffsetsLastUpdated().plusMinutes(1).isAfterNow());
  }

  @Test
  public void testSupervisorIsIdleIfStreamInactive() throws Exception
  {
    supervisor = getTestableSupervisorForIdleBehaviour(
        1,
        2,
        true,
        "PT10S",
        null,
        null,
        false,
        new IdleConfig(true, 200L)
    );

    addSomeEvents(100);

    final TaskLocation location1 = TaskLocation.create("testHost", 1234, -1);
    final TaskLocation location2 = TaskLocation.create("testHost", 234, -1);

    Task id1 = createKafkaIndexTask(
        "id1",
        DATASOURCE,
        0,
        new SeekableStreamStartSequenceNumbers<>(
            "topic",
            singlePartitionMap(topic, 0, 10L, 2, 30L),
            ImmutableSet.of()
        ),
        new SeekableStreamEndSequenceNumbers<>(
            "topic",
            singlePartitionMap(topic, 0, Long.MAX_VALUE, 2, Long.MAX_VALUE)
        ),
        null,
        null,
        supervisor.getTuningConfig()
    );

    Task id2 = createKafkaIndexTask(
        "id2",
        DATASOURCE,
        0,
        new SeekableStreamStartSequenceNumbers<>(
            "topic",
            singlePartitionMap(topic, 1, 20L),
            ImmutableSet.of()
        ),
        new SeekableStreamEndSequenceNumbers<>(
            "topic",
            singlePartitionMap(topic, 1, Long.MAX_VALUE)
        ),
        null,
        null,
        supervisor.getTuningConfig()
    );

    Map<String, Task> existingTasks = toMap(id1, id2);

    Collection workItems = new ArrayList<>();
    workItems.add(new TestTaskRunnerWorkItem(id1, null, location1));
    workItems.add(new TestTaskRunnerWorkItem(id2, null, location2));

    EasyMock.expect(taskMaster.getTaskQueue()).andReturn(Optional.of(taskQueue)).anyTimes();
    EasyMock.expect(taskMaster.getTaskRunner()).andReturn(Optional.of(taskRunner)).anyTimes();
    EasyMock.expect(taskRunner.getRunningTasks()).andReturn(workItems).anyTimes();
    taskRunner.registerListener(EasyMock.anyObject(TaskRunnerListener.class), EasyMock.anyObject(Executor.class));
    EasyMock.expect(taskQueue.getActiveTasksForDatasource(DATASOURCE)).andReturn(existingTasks).anyTimes();
    EasyMock.expect(taskStorage.getStatus("id1")).andReturn(Optional.of(TaskStatus.running("id1"))).anyTimes();
    EasyMock.expect(taskStorage.getStatus("id2")).andReturn(Optional.of(TaskStatus.running("id2"))).anyTimes();
    EasyMock.expect(taskStorage.getTask("id1")).andReturn(Optional.of(id1)).anyTimes();
    EasyMock.expect(taskStorage.getTask("id2")).andReturn(Optional.of(id2)).anyTimes();
    EasyMock.expect(taskClient.getStatusAsync("id1"))
            .andReturn(Futures.immediateFuture(Status.READING))
            .anyTimes();
    EasyMock.expect(taskClient.getStatusAsync("id2"))
            .andReturn(Futures.immediateFuture(Status.READING))
            .anyTimes();
    EasyMock.expect(taskClient.getStartTimeAsync(EasyMock.anyString()))
            .andReturn(Futures.immediateFuture(DateTimes.nowUtc()))
            .anyTimes();
    EasyMock.expect(indexerMetadataStorageCoordinator.retrieveDataSourceMetadata(DATASOURCE)).andReturn(
        new KafkaDataSourceMetadata(
            null
        )
    ).anyTimes();

    replayAll();

    supervisor.start();
    supervisor.addTaskGroupToActivelyReadingTaskGroup(
        0,
        singlePartitionMap(topic, 0, 0L, 2, 0L),
        null,
        null,
        ImmutableSet.of("id1"),
        ImmutableSet.of()
    );
    supervisor.addTaskGroupToActivelyReadingTaskGroup(
        1,
        singlePartitionMap(topic, 1, 0L),
        null,
        null,
        ImmutableSet.of("id2"),
        ImmutableSet.of()
    );
    supervisor.updateCurrentAndLatestOffsets();
    supervisor.runInternal();

    EasyMock.reset(taskClient);
    EasyMock.expect(taskClient.getCurrentOffsetsAsync(EasyMock.contains("id1"), EasyMock.anyBoolean()))
            .andReturn(Futures.immediateFuture(singlePartitionMap(topic, 0, 25L, 2, 45L)));
    EasyMock.expect(taskClient.getCurrentOffsetsAsync(EasyMock.contains("id2"), EasyMock.anyBoolean()))
            .andReturn(Futures.immediateFuture(singlePartitionMap(topic, 1, 45L)));

    EasyMock.replay(taskClient);

    Thread.sleep(100);
    supervisor.updateCurrentAndLatestOffsets();
    supervisor.runInternal();

    EasyMock.reset(taskClient);
    EasyMock.expect(taskClient.getCurrentOffsetsAsync(EasyMock.contains("id1"), EasyMock.anyBoolean()))
            .andReturn(Futures.immediateFuture(singlePartitionMap(topic, 0, 25L, 2, 45L)));
    EasyMock.expect(taskClient.getCurrentOffsetsAsync(EasyMock.contains("id2"), EasyMock.anyBoolean()))
            .andReturn(Futures.immediateFuture(singlePartitionMap(topic, 1, 45L)));

    EasyMock.replay(taskClient);

    Thread.sleep(100);
    supervisor.updateCurrentAndLatestOffsets();
    supervisor.runInternal();

    Assert.assertNotEquals(supervisor.getState(), SupervisorStateManager.BasicState.IDLE);

    EasyMock.reset(taskClient);
    EasyMock.expect(taskClient.getCurrentOffsetsAsync(EasyMock.contains("id1"), EasyMock.anyBoolean()))
            .andReturn(Futures.immediateFuture(singlePartitionMap(topic, 0, 101L, 2, 101L)));
    EasyMock.expect(taskClient.getCurrentOffsetsAsync(EasyMock.contains("id2"), EasyMock.anyBoolean()))
            .andReturn(Futures.immediateFuture(singlePartitionMap(topic, 1, 101L)));

    EasyMock.replay(taskClient);

    Thread.sleep(100);
    supervisor.updateCurrentAndLatestOffsets();
    supervisor.runInternal();

    EasyMock.reset(taskClient);
    EasyMock.expect(taskClient.getCurrentOffsetsAsync(EasyMock.contains("id1"), EasyMock.anyBoolean()))
            .andReturn(Futures.immediateFuture(singlePartitionMap(topic, 0, 101L, 2, 101L)));
    EasyMock.expect(taskClient.getCurrentOffsetsAsync(EasyMock.contains("id2"), EasyMock.anyBoolean()))
            .andReturn(Futures.immediateFuture(singlePartitionMap(topic, 1, 101L)));

    EasyMock.replay(taskClient);

    Thread.sleep(100);
    supervisor.updateCurrentAndLatestOffsets();
    supervisor.runInternal();

    Assert.assertEquals(SupervisorStateManager.BasicState.IDLE, supervisor.getState());
  }

  @Test
  public void testSupervisorIsIdleIfStreamInactiveWhenNoActiveTasks() throws Exception
  {
    supervisor = getTestableSupervisorForIdleBehaviour(
        1,
        2,
        true,
        "PT10S",
        null,
        null,
        false,
        new IdleConfig(true, 200L)
    );
    addSomeEvents(1);

    EasyMock.expect(taskMaster.getTaskQueue()).andReturn(Optional.of(taskQueue)).anyTimes();
    EasyMock.expect(taskMaster.getTaskRunner()).andReturn(Optional.of(taskRunner)).anyTimes();
    EasyMock.expect(taskQueue.getActiveTasksForDatasource(DATASOURCE)).andReturn(Map.of()).anyTimes();
    taskRunner.registerListener(EasyMock.anyObject(TaskRunnerListener.class), EasyMock.anyObject(Executor.class));
    EasyMock.expect(indexerMetadataStorageCoordinator.retrieveDataSourceMetadata(DATASOURCE)).andReturn(
        new KafkaDataSourceMetadata(
            new SeekableStreamEndSequenceNumbers<>(
                topic,
                singlePartitionMap(topic,
                                   0,
                                   2L,
                                   1,
                                   2L,
                                   2,
                                   2L
                )
            )
        )
    ).anyTimes();
    EasyMock.expect(taskQueue.add(EasyMock.anyObject())).andReturn(true).anyTimes();

    replayAll();

    supervisor.start();
    supervisor.updateCurrentAndLatestOffsets();
    supervisor.runInternal();
    verifyAll();

    Thread.sleep(100);
    supervisor.updateCurrentAndLatestOffsets();
    supervisor.runInternal();

    Thread.sleep(100);
    supervisor.updateCurrentAndLatestOffsets();
    supervisor.runInternal();

    Thread.sleep(100);
    supervisor.updateCurrentAndLatestOffsets();
    supervisor.runInternal();

    Assert.assertEquals(SupervisorStateManager.BasicState.IDLE, supervisor.getState());
  }

  @Test
  public void testSupervisorNotIdleIfStreamInactiveWhenSuspended() throws Exception
  {
    supervisor = getTestableSupervisorForIdleBehaviour(
        1,
        2,
        true,
        "PT10S",
        null,
        null,
        true,
        new IdleConfig(true, 200L)
    );
    addSomeEvents(1);

    EasyMock.expect(taskMaster.getTaskQueue()).andReturn(Optional.of(taskQueue)).anyTimes();
    EasyMock.expect(taskMaster.getTaskRunner()).andReturn(Optional.of(taskRunner)).anyTimes();
    EasyMock.expect(taskQueue.getActiveTasksForDatasource(DATASOURCE)).andReturn(Map.of()).anyTimes();
    taskRunner.registerListener(EasyMock.anyObject(TaskRunnerListener.class), EasyMock.anyObject(Executor.class));
    EasyMock.expect(indexerMetadataStorageCoordinator.retrieveDataSourceMetadata(DATASOURCE)).andReturn(
        new KafkaDataSourceMetadata(
            new SeekableStreamEndSequenceNumbers<>(
                topic,
                singlePartitionMap(topic,
                                   0,
                                   2L,
                                   1,
                                   2L,
                                   2,
                                   2L
                )
            )
        )
    ).anyTimes();

    replayAll();

    supervisor.start();
    supervisor.updateCurrentAndLatestOffsets();
    supervisor.runInternal();

    Thread.sleep(100);
    supervisor.updateCurrentAndLatestOffsets();
    supervisor.runInternal();

    Thread.sleep(100);
    supervisor.updateCurrentAndLatestOffsets();
    supervisor.runInternal();

    Thread.sleep(100);
    supervisor.updateCurrentAndLatestOffsets();
    supervisor.runInternal();

    Assert.assertEquals(SupervisorStateManager.BasicState.SUSPENDED, supervisor.getState());
  }

  @Test
  public void testSupervisorIsIdleIfStreamInactiveWhenSuspended() throws Exception
  {
    Map<String, String> config = ImmutableMap.of("idleConfig.enabled", "false",
                                                 "idleConfig.inactiveAfterMillis", "200"
    );
    supervisorConfig = OBJECT_MAPPER.convertValue(config, SupervisorStateManagerConfig.class);
    supervisor = getTestableSupervisorForIdleBehaviour(
        1,
        2,
        true,
        "PT10S",
        null,
        null,
        false,
        new IdleConfig(true, null)
    );
    addSomeEvents(1);

    EasyMock.expect(taskMaster.getTaskQueue()).andReturn(Optional.of(taskQueue)).anyTimes();
    EasyMock.expect(taskMaster.getTaskRunner()).andReturn(Optional.of(taskRunner)).anyTimes();
    EasyMock.expect(taskQueue.getActiveTasksForDatasource(DATASOURCE)).andReturn(Map.of()).anyTimes();
    taskRunner.registerListener(EasyMock.anyObject(TaskRunnerListener.class), EasyMock.anyObject(Executor.class));
    EasyMock.expect(indexerMetadataStorageCoordinator.retrieveDataSourceMetadata(DATASOURCE)).andReturn(
        new KafkaDataSourceMetadata(
            new SeekableStreamEndSequenceNumbers<>(
                topic,
                singlePartitionMap(topic,
                                   0,
                                   2L,
                                   1,
                                   2L,
                                   2,
                                   2L
                )
            )
        )
    ).anyTimes();
    EasyMock.expect(taskQueue.add(EasyMock.anyObject())).andReturn(true).anyTimes();

    replayAll();

    supervisor.start();
    supervisor.updateCurrentAndLatestOffsets();
    supervisor.runInternal();
    verifyAll();

    Thread.sleep(100);
    supervisor.updateCurrentAndLatestOffsets();
    supervisor.runInternal();

    Thread.sleep(100);
    supervisor.updateCurrentAndLatestOffsets();
    supervisor.runInternal();

    Thread.sleep(100);
    supervisor.updateCurrentAndLatestOffsets();
    supervisor.runInternal();

    Assert.assertEquals(SupervisorStateManager.BasicState.IDLE, supervisor.getState());
  }

  @Test
  public void testSupervisorIsIdleIfStreamInactiveWhenNoActiveTasksAndFewPendingTasks() throws Exception
  {
    supervisor = getTestableSupervisorForIdleBehaviour(
        1,
        2,
        true,
        "PT10S",
        null,
        null,
        false,
        new IdleConfig(true, 200L)
    );

    addSomeEvents(100);

    final TaskLocation location1 = TaskLocation.create("testHost", 1234, -1);
    final TaskLocation location2 = TaskLocation.create("testHost", 234, -1);

    Task id1 = createKafkaIndexTask(
        "id1",
        DATASOURCE,
        0,
        new SeekableStreamStartSequenceNumbers<>(
            "topic",
            singlePartitionMap(topic, 0, 10L, 2, 30L),
            ImmutableSet.of()
        ),
        new SeekableStreamEndSequenceNumbers<>(
            "topic",
            singlePartitionMap(topic, 0, Long.MAX_VALUE, 2, Long.MAX_VALUE)
        ),
        null,
        null,
        supervisor.getTuningConfig()
    );

    Task id2 = createKafkaIndexTask(
        "id2",
        DATASOURCE,
        0,
        new SeekableStreamStartSequenceNumbers<>(
            "topic",
            singlePartitionMap(topic, 1, 20L),
            ImmutableSet.of()
        ),
        new SeekableStreamEndSequenceNumbers<>(
            "topic",
            singlePartitionMap(topic, 1, Long.MAX_VALUE)
        ),
        null,
        null,
        supervisor.getTuningConfig()
    );

    Map<String, Task> existingTasks = toMap(id1, id2);

    Collection workItems = new ArrayList<>();
    workItems.add(new TestTaskRunnerWorkItem(id1, null, location1));
    workItems.add(new TestTaskRunnerWorkItem(id2, null, location2));

    EasyMock.expect(taskMaster.getTaskQueue()).andReturn(Optional.of(taskQueue)).anyTimes();
    EasyMock.expect(taskMaster.getTaskRunner()).andReturn(Optional.of(taskRunner)).anyTimes();
    EasyMock.expect(taskRunner.getRunningTasks()).andReturn(workItems).anyTimes();
    taskRunner.registerListener(EasyMock.anyObject(TaskRunnerListener.class), EasyMock.anyObject(Executor.class));
    EasyMock.expect(taskQueue.getActiveTasksForDatasource(DATASOURCE)).andReturn(existingTasks).anyTimes();
    EasyMock.expect(taskStorage.getStatus("id1")).andReturn(Optional.of(TaskStatus.running("id1"))).anyTimes();
    EasyMock.expect(taskStorage.getStatus("id2")).andReturn(Optional.of(TaskStatus.running("id2"))).anyTimes();
    EasyMock.expect(taskStorage.getTask("id1")).andReturn(Optional.of(id1)).anyTimes();
    EasyMock.expect(taskStorage.getTask("id2")).andReturn(Optional.of(id2)).anyTimes();
    EasyMock.expect(taskClient.getStatusAsync("id1"))
            .andReturn(Futures.immediateFuture(Status.READING))
            .anyTimes();
    EasyMock.expect(taskClient.getStatusAsync("id2"))
            .andReturn(Futures.immediateFuture(Status.READING))
            .anyTimes();
    EasyMock.expect(taskClient.getStartTimeAsync(EasyMock.anyString()))
            .andReturn(Futures.immediateFuture(DateTimes.nowUtc()))
            .anyTimes();
    EasyMock.expect(indexerMetadataStorageCoordinator.retrieveDataSourceMetadata(DATASOURCE)).andReturn(
        new KafkaDataSourceMetadata(
            null
        )
    ).anyTimes();

    replayAll();

    supervisor.start();
    supervisor.addTaskGroupToActivelyReadingTaskGroup(
        0,
        singlePartitionMap(topic, 0, 0L, 2, 0L),
        null,
        null,
        ImmutableSet.of("id1"),
        ImmutableSet.of()
    );
    supervisor.addTaskGroupToActivelyReadingTaskGroup(
        1,
        singlePartitionMap(topic, 1, 0L),
        null,
        null,
        ImmutableSet.of("id2"),
        ImmutableSet.of()
    );
    supervisor.updateCurrentAndLatestOffsets();
    supervisor.runInternal();

    EasyMock.reset(taskClient);
    EasyMock.expect(taskClient.getCurrentOffsetsAsync(EasyMock.contains("id1"), EasyMock.anyBoolean()))
            .andReturn(Futures.immediateFuture(singlePartitionMap(topic, 0, 25L, 2, 45L)));
    EasyMock.expect(taskClient.getCurrentOffsetsAsync(EasyMock.contains("id2"), EasyMock.anyBoolean()))
            .andReturn(Futures.immediateFuture(singlePartitionMap(topic, 1, 45L)));

    EasyMock.replay(taskClient);

    Thread.sleep(100);
    supervisor.updateCurrentAndLatestOffsets();
    supervisor.runInternal();

    EasyMock.reset(taskClient);
    EasyMock.expect(taskClient.getCurrentOffsetsAsync(EasyMock.contains("id1"), EasyMock.anyBoolean()))
            .andReturn(Futures.immediateFuture(singlePartitionMap(topic, 0, 101L, 2, 101L)));
    EasyMock.expect(taskClient.getCurrentOffsetsAsync(EasyMock.contains("id2"), EasyMock.anyBoolean()))
            .andReturn(Futures.immediateFuture(singlePartitionMap(topic, 1, 101L)));

    EasyMock.replay(taskClient);

    Thread.sleep(100);
    supervisor.updateCurrentAndLatestOffsets();
    supervisor.runInternal();

    EasyMock.reset(taskClient);
    EasyMock.expect(taskClient.getCurrentOffsetsAsync(EasyMock.contains("id1"), EasyMock.anyBoolean()))
            .andReturn(Futures.immediateFuture(singlePartitionMap(topic, 0, 101L, 2, 101L)));
    EasyMock.expect(taskClient.getCurrentOffsetsAsync(EasyMock.contains("id2"), EasyMock.anyBoolean()))
            .andReturn(Futures.immediateFuture(singlePartitionMap(topic, 1, 101L)));

    EasyMock.replay(taskClient);

    Thread.sleep(100);
    supervisor.updateCurrentAndLatestOffsets();
    supervisor.runInternal();

    Assert.assertEquals(SupervisorStateManager.BasicState.IDLE, supervisor.getState());

    supervisor.moveTaskGroupToPendingCompletion(0);
    supervisor.moveTaskGroupToPendingCompletion(1);

    Assert.assertEquals(0, supervisor.getActiveTaskGroupsCount());

    EasyMock.reset(taskClient);
    EasyMock.expect(taskClient.getCurrentOffsetsAsync(EasyMock.contains("id1"), EasyMock.anyBoolean()))
            .andReturn(Futures.immediateFuture(singlePartitionMap(topic, 0, 101L, 2, 101L)));
    EasyMock.expect(taskClient.getCurrentOffsetsAsync(EasyMock.contains("id2"), EasyMock.anyBoolean()))
            .andReturn(Futures.immediateFuture(singlePartitionMap(topic, 1, 101L)));

    EasyMock.replay(taskClient);

    Thread.sleep(100);
    supervisor.updateCurrentAndLatestOffsets();
    supervisor.runInternal();

    Assert.assertEquals(SupervisorStateManager.BasicState.IDLE, supervisor.getState());
  }

  @Test
  public void testKillUnresponsiveTasksWhileGettingStartTime() throws Exception
  {
    supervisor = getTestableSupervisor(2, 2, true, "PT1H", null, null);
    addSomeEvents(1);

    Capture<Task> captured = Capture.newInstance(CaptureType.ALL);
    EasyMock.expect(taskMaster.getTaskQueue()).andReturn(Optional.of(taskQueue)).anyTimes();
    EasyMock.expect(taskMaster.getTaskRunner()).andReturn(Optional.of(taskRunner)).anyTimes();
    EasyMock.expect(taskRunner.getRunningTasks()).andReturn(Collections.emptyList()).anyTimes();
    EasyMock.expect(taskQueue.getActiveTasksForDatasource(DATASOURCE)).andReturn(Map.of()).anyTimes();
    EasyMock.expect(indexerMetadataStorageCoordinator.retrieveDataSourceMetadata(DATASOURCE)).andReturn(
        new KafkaDataSourceMetadata(
            null
        )
    ).anyTimes();
    EasyMock.expect(taskQueue.add(EasyMock.capture(captured))).andReturn(true).times(4);
    taskRunner.registerListener(EasyMock.anyObject(TaskRunnerListener.class), EasyMock.anyObject(Executor.class));
    replayAll();

    supervisor.start();
    supervisor.runInternal();
    verifyAll();

    List<Task> tasks = captured.getValues();

    EasyMock.reset(taskStorage, taskClient, taskQueue);

    TreeMap<Integer, Map<KafkaTopicPartition, Long>> checkpoints1 = new TreeMap<>();
    checkpoints1.put(0, singlePartitionMap(topic, 0, 0L, 2, 0L));
    TreeMap<Integer, Map<KafkaTopicPartition, Long>> checkpoints2 = new TreeMap<>();
    checkpoints2.put(0, singlePartitionMap(topic, 1, 0L));
    EasyMock.expect(taskClient.getCheckpointsAsync(EasyMock.contains("sequenceName-0"), EasyMock.anyBoolean()))
            .andReturn(Futures.immediateFuture(checkpoints1))
            .times(2);
    EasyMock.expect(taskClient.getCheckpointsAsync(EasyMock.contains("sequenceName-1"), EasyMock.anyBoolean()))
            .andReturn(Futures.immediateFuture(checkpoints2))
            .times(2);

    EasyMock.expect(taskQueue.getActiveTasksForDatasource(DATASOURCE)).andReturn(toMap(tasks)).anyTimes();
    for (Task task : tasks) {
      EasyMock.expect(taskStorage.getStatus(task.getId()))
              .andReturn(Optional.of(TaskStatus.running(task.getId())))
              .anyTimes();
      EasyMock.expect(taskStorage.getTask(task.getId())).andReturn(Optional.of(task)).anyTimes();
      EasyMock.expect(taskClient.getStatusAsync(task.getId()))
              .andReturn(Futures.immediateFuture(Status.NOT_STARTED));
      EasyMock.expect(taskClient.getStartTimeAsync(task.getId()))
              .andReturn(Futures.immediateFailedFuture(new RuntimeException()));
      taskQueue.shutdown(task.getId(), "Task [%s] failed to return start time, killing task", task.getId());
    }
    EasyMock.replay(taskStorage, taskClient, taskQueue);

    supervisor.runInternal();
    verifyAll();
  }

  @Test
  public void testKillUnresponsiveTasksWhilePausing() throws Exception
  {
    final TaskLocation location = TaskLocation.create("testHost", 1234, -1);

    supervisor = getTestableSupervisor(2, 2, true, "PT1M", null, null);
    addSomeEvents(100);

    Capture<Task> captured = Capture.newInstance(CaptureType.ALL);
    EasyMock.expect(taskMaster.getTaskQueue()).andReturn(Optional.of(taskQueue)).anyTimes();
    EasyMock.expect(taskMaster.getTaskRunner()).andReturn(Optional.of(taskRunner)).anyTimes();
    EasyMock.expect(taskRunner.getRunningTasks()).andReturn(Collections.emptyList()).anyTimes();
    EasyMock.expect(taskRunner.getTaskLocation(EasyMock.anyString())).andReturn(TaskLocation.unknown()).anyTimes();
    EasyMock.expect(taskQueue.getActiveTasksForDatasource(DATASOURCE)).andReturn(Map.of()).anyTimes();
    EasyMock.expect(indexerMetadataStorageCoordinator.retrieveDataSourceMetadata(DATASOURCE)).andReturn(
        new KafkaDataSourceMetadata(
            null
        )
    ).anyTimes();
    EasyMock.expect(taskQueue.add(EasyMock.capture(captured))).andReturn(true).times(4);
    taskRunner.registerListener(EasyMock.anyObject(TaskRunnerListener.class), EasyMock.anyObject(Executor.class));
    replayAll();

    supervisor.start();
    supervisor.runInternal();
    verifyAll();

    List<Task> tasks = captured.getValues();
    Collection workItems = new ArrayList<>();
    for (Task task : tasks) {
      workItems.add(new TestTaskRunnerWorkItem(task, null, location));
    }

    EasyMock.reset(taskStorage, taskRunner, taskClient, taskQueue);

    TreeMap<Integer, Map<KafkaTopicPartition, Long>> checkpoints1 = new TreeMap<>();
    checkpoints1.put(0, singlePartitionMap(topic, 0, 0L, 2, 0L));
    TreeMap<Integer, Map<KafkaTopicPartition, Long>> checkpoints2 = new TreeMap<>();
    checkpoints2.put(0, singlePartitionMap(topic, 1, 0L));
    EasyMock.expect(taskClient.getCheckpointsAsync(EasyMock.contains("sequenceName-0"), EasyMock.anyBoolean()))
            .andReturn(Futures.immediateFuture(checkpoints1))
            .times(2);
    EasyMock.expect(taskClient.getCheckpointsAsync(EasyMock.contains("sequenceName-1"), EasyMock.anyBoolean()))
            .andReturn(Futures.immediateFuture(checkpoints2))
            .times(2);

    captured = Capture.newInstance(CaptureType.ALL);
    EasyMock.expect(taskQueue.getActiveTasksForDatasource(DATASOURCE)).andReturn(toMap(tasks)).anyTimes();
    for (Task task : tasks) {
      EasyMock.expect(taskStorage.getStatus(task.getId()))
              .andReturn(Optional.of(TaskStatus.running(task.getId())))
              .anyTimes();
      EasyMock.expect(taskStorage.getTask(task.getId())).andReturn(Optional.of(task)).anyTimes();
    }
    EasyMock.expect(taskRunner.getRunningTasks()).andReturn(workItems).anyTimes();
    EasyMock.expect(taskRunner.getTaskLocation(EasyMock.anyString())).andReturn(location).anyTimes();
    EasyMock.expect(taskClient.getStatusAsync(EasyMock.anyString()))
            .andReturn(Futures.immediateFuture(Status.READING))
            .anyTimes();
    EasyMock.expect(taskClient.getStartTimeAsync(EasyMock.contains("sequenceName-0")))
            .andReturn(Futures.immediateFuture(DateTimes.nowUtc().minusMinutes(2)))
            .andReturn(Futures.immediateFuture(DateTimes.nowUtc()));
    EasyMock.expect(taskClient.getStartTimeAsync(EasyMock.contains("sequenceName-1")))
            .andReturn(Futures.immediateFuture(DateTimes.nowUtc()))
            .times(2);
    EasyMock.expect(taskClient.pauseAsync(EasyMock.contains("sequenceName-0")))
            .andReturn(Futures.immediateFailedFuture(new RuntimeException())).times(2);
    taskQueue.shutdown(
        EasyMock.contains("sequenceName-0"),
        EasyMock.eq("An exception occurred while waiting for task [%s] to pause: [%s]"),
        EasyMock.contains("sequenceName-0"),
        EasyMock.anyString()
    );
    EasyMock.expectLastCall().times(2);
    EasyMock.expect(taskQueue.add(EasyMock.capture(captured))).andReturn(true).times(2);

    EasyMock.replay(taskStorage, taskRunner, taskClient, taskQueue);

    supervisor.runInternal();
    verifyAll();

    for (Task task : captured.getValues()) {
      KafkaIndexTaskIOConfig taskConfig = ((KafkaIndexTask) task).getIOConfig();
      Assert.assertEquals(
          0L,
          (long) taskConfig.getStartSequenceNumbers()
                           .getPartitionSequenceNumberMap()
                           .get(new KafkaTopicPartition(false, topic, 0))
      );
      Assert.assertEquals(
          0L,
          (long) taskConfig.getStartSequenceNumbers()
                           .getPartitionSequenceNumberMap()
                           .get(new KafkaTopicPartition(false, topic, 2))
      );
    }
  }

  @Test
  public void testKillUnresponsiveTasksWhileSettingEndOffsets() throws Exception
  {
    final TaskLocation location = TaskLocation.create("testHost", 1234, -1);

    supervisor = getTestableSupervisor(2, 2, true, "PT1M", null, null);
    addSomeEvents(100);

    Capture<Task> captured = Capture.newInstance(CaptureType.ALL);
    EasyMock.expect(taskMaster.getTaskQueue()).andReturn(Optional.of(taskQueue)).anyTimes();
    EasyMock.expect(taskMaster.getTaskRunner()).andReturn(Optional.of(taskRunner)).anyTimes();
    EasyMock.expect(taskRunner.getRunningTasks()).andReturn(Collections.emptyList()).anyTimes();
    EasyMock.expect(taskRunner.getTaskLocation(EasyMock.anyString())).andReturn(TaskLocation.unknown()).anyTimes();
    EasyMock.expect(taskQueue.getActiveTasksForDatasource(DATASOURCE)).andReturn(Map.of()).anyTimes();
    EasyMock.expect(indexerMetadataStorageCoordinator.retrieveDataSourceMetadata(DATASOURCE)).andReturn(
        new KafkaDataSourceMetadata(
            null
        )
    ).anyTimes();
    EasyMock.expect(taskQueue.add(EasyMock.capture(captured))).andReturn(true).times(4);
    taskRunner.registerListener(EasyMock.anyObject(TaskRunnerListener.class), EasyMock.anyObject(Executor.class));
    replayAll();

    supervisor.start();
    supervisor.runInternal();
    verifyAll();

    List<Task> tasks = captured.getValues();
    Collection workItems = new ArrayList<>();
    for (Task task : tasks) {
      workItems.add(new TestTaskRunnerWorkItem(task, null, location));
    }

    EasyMock.reset(taskStorage, taskRunner, taskClient, taskQueue);

    TreeMap<Integer, Map<KafkaTopicPartition, Long>> checkpoints1 = new TreeMap<>();
    checkpoints1.put(0, singlePartitionMap(topic, 0, 0L, 2, 0L));
    TreeMap<Integer, Map<KafkaTopicPartition, Long>> checkpoints2 = new TreeMap<>();
    checkpoints2.put(0, singlePartitionMap(topic, 1, 0L));
    EasyMock.expect(taskClient.getCheckpointsAsync(EasyMock.contains("sequenceName-0"), EasyMock.anyBoolean()))
            .andReturn(Futures.immediateFuture(checkpoints1))
            .times(2);
    EasyMock.expect(taskClient.getCheckpointsAsync(EasyMock.contains("sequenceName-1"), EasyMock.anyBoolean()))
            .andReturn(Futures.immediateFuture(checkpoints2))
            .times(2);

    captured = Capture.newInstance(CaptureType.ALL);
    EasyMock.expect(taskQueue.getActiveTasksForDatasource(DATASOURCE)).andReturn(toMap(tasks)).anyTimes();
    for (Task task : tasks) {
      EasyMock.expect(taskStorage.getStatus(task.getId()))
              .andReturn(Optional.of(TaskStatus.running(task.getId())))
              .anyTimes();
      EasyMock.expect(taskStorage.getTask(task.getId())).andReturn(Optional.of(task)).anyTimes();
    }
    EasyMock.expect(taskRunner.getRunningTasks()).andReturn(workItems).anyTimes();
    EasyMock.expect(taskRunner.getTaskLocation(EasyMock.anyString())).andReturn(location).anyTimes();
    EasyMock.expect(taskClient.getStatusAsync(EasyMock.anyString()))
            .andReturn(Futures.immediateFuture(Status.READING))
            .anyTimes();
    EasyMock.expect(taskClient.getStartTimeAsync(EasyMock.contains("sequenceName-0")))
            .andReturn(Futures.immediateFuture(DateTimes.nowUtc().minusMinutes(2)))
            .andReturn(Futures.immediateFuture(DateTimes.nowUtc()));
    EasyMock.expect(taskClient.getStartTimeAsync(EasyMock.contains("sequenceName-1")))
            .andReturn(Futures.immediateFuture(DateTimes.nowUtc()))
            .times(2);
    EasyMock.expect(taskClient.pauseAsync(EasyMock.contains("sequenceName-0")))
            .andReturn(Futures.immediateFuture(singlePartitionMap(topic, 0, 10L, 1, 20L, 2, 30L)))
            .andReturn(Futures.immediateFuture(singlePartitionMap(topic, 0, 10L, 1, 15L, 2, 35L)));
    EasyMock.expect(
        taskClient.setEndOffsetsAsync(
            EasyMock.contains("sequenceName-0"),
            EasyMock.eq(singlePartitionMap(topic, 0, 10L, 1, 20L, 2, 35L)),
            EasyMock.eq(true)
        )
    ).andReturn(Futures.immediateFailedFuture(new RuntimeException())).times(2);
    taskQueue.shutdown(
        EasyMock.contains("sequenceName-0"),
        EasyMock.eq("Failed to set end offsets, killing task")
    );
    EasyMock.expectLastCall().times(2);
    EasyMock.expect(taskQueue.add(EasyMock.capture(captured))).andReturn(true).times(2);

    EasyMock.replay(taskStorage, taskRunner, taskClient, taskQueue);

    supervisor.runInternal();
    verifyAll();

    for (Task task : captured.getValues()) {
      KafkaIndexTaskIOConfig taskConfig = ((KafkaIndexTask) task).getIOConfig();
      Assert.assertEquals(
          0L,
          (long) taskConfig.getStartSequenceNumbers()
                           .getPartitionSequenceNumberMap()
                           .get(new KafkaTopicPartition(false, topic, 0))
      );
      Assert.assertEquals(
          0L,
          (long) taskConfig.getStartSequenceNumbers()
                           .getPartitionSequenceNumberMap()
                           .get(new KafkaTopicPartition(false, topic, 2))
      );
    }
  }

  @Test(expected = IllegalStateException.class)
  public void testStopNotStarted()
  {
    supervisor = getTestableSupervisor(1, 1, true, "PT1H", null, null);
    supervisor.stop(false);
  }

  @Test
  public void testStop()
  {
    EasyMock.expect(taskMaster.getTaskRunner()).andReturn(Optional.of(taskRunner)).anyTimes();
    taskClient.close();
    taskRunner.unregisterListener(StringUtils.format("KafkaSupervisor-%s", DATASOURCE));
    replayAll();

    supervisor = getTestableSupervisor(1, 1, true, "PT1H", null, null);
    supervisor.start();
    supervisor.stop(false);

    verifyAll();
  }

  @Test
  public void testStopGracefully() throws Exception
  {
    final TaskLocation location1 = TaskLocation.create("testHost", 1234, -1);
    final TaskLocation location2 = TaskLocation.create("testHost2", 145, -1);
    final DateTime startTime = DateTimes.nowUtc();

    supervisor = getTestableSupervisor(2, 1, true, "PT1H", null, null);
    final KafkaSupervisorTuningConfig tuningConfig = supervisor.getTuningConfig();
    addSomeEvents(1);

    Task id1 = createKafkaIndexTask(
        "id1",
        DATASOURCE,
        0,
        new SeekableStreamStartSequenceNumbers<>(
            "topic",
            singlePartitionMap(topic, 0, 0L, 1, 0L, 2, 0L),
            ImmutableSet.of()
        ),
        new SeekableStreamEndSequenceNumbers<>(
            "topic",
            singlePartitionMap(topic, 0, Long.MAX_VALUE, 1, Long.MAX_VALUE, 2, Long.MAX_VALUE)
        ),
        null,
        null,
        tuningConfig
    );

    Task id2 = createKafkaIndexTask(
        "id2",
        DATASOURCE,
        0,
        new SeekableStreamStartSequenceNumbers<>(
            "topic",
            singlePartitionMap(topic, 0, 10L, 1, 20L, 2, 30L),
            ImmutableSet.of()
        ),
        new SeekableStreamEndSequenceNumbers<>(
            "topic",
            singlePartitionMap(topic, 0, Long.MAX_VALUE, 1, Long.MAX_VALUE, 2, Long.MAX_VALUE)
        ),
        null,
        null,
        tuningConfig
    );

    Task id3 = createKafkaIndexTask(
        "id3",
        DATASOURCE,
        0,
        new SeekableStreamStartSequenceNumbers<>(
            "topic",
            singlePartitionMap(topic, 0, 10L, 1, 20L, 2, 30L),
            ImmutableSet.of()
        ),
        new SeekableStreamEndSequenceNumbers<>(
            "topic",
            singlePartitionMap(topic, 0, Long.MAX_VALUE, 1, Long.MAX_VALUE, 2, Long.MAX_VALUE)
        ),
        null,
        null,
        tuningConfig
    );

    Collection workItems = new ArrayList<>();
    workItems.add(new TestTaskRunnerWorkItem(id1, null, location1));
    workItems.add(new TestTaskRunnerWorkItem(id2, null, location2));

    EasyMock.expect(taskMaster.getTaskQueue()).andReturn(Optional.of(taskQueue)).anyTimes();
    EasyMock.expect(taskMaster.getTaskRunner()).andReturn(Optional.of(taskRunner)).anyTimes();
    EasyMock.expect(taskRunner.getRunningTasks()).andReturn(workItems).anyTimes();
    EasyMock.expect(taskRunner.getTaskLocation(id1.getId())).andReturn(location1).anyTimes();
    EasyMock.expect(taskRunner.getTaskLocation(id2.getId())).andReturn(location2).anyTimes();
    EasyMock.expect(taskRunner.getTaskLocation(id3.getId())).andReturn(TaskLocation.unknown()).anyTimes();
    EasyMock.expect(taskQueue.getActiveTasksForDatasource(DATASOURCE))
            .andReturn(toMap(id1, id2, id3))
            .anyTimes();
    EasyMock.expect(taskStorage.getStatus("id1")).andReturn(Optional.of(TaskStatus.running("id1"))).anyTimes();
    EasyMock.expect(taskStorage.getStatus("id2")).andReturn(Optional.of(TaskStatus.running("id2"))).anyTimes();
    EasyMock.expect(taskStorage.getStatus("id3")).andReturn(Optional.of(TaskStatus.running("id3"))).anyTimes();
    EasyMock.expect(taskStorage.getTask("id1")).andReturn(Optional.of(id1)).anyTimes();
    EasyMock.expect(taskStorage.getTask("id2")).andReturn(Optional.of(id2)).anyTimes();
    EasyMock.expect(taskStorage.getTask("id3")).andReturn(Optional.of(id3)).anyTimes();
    EasyMock.expect(indexerMetadataStorageCoordinator.retrieveDataSourceMetadata(DATASOURCE)).andReturn(
        new KafkaDataSourceMetadata(
            null
        )
    ).anyTimes();
    EasyMock.expect(taskClient.getStatusAsync("id1")).andReturn(Futures.immediateFuture(Status.PUBLISHING));
    EasyMock.expect(taskClient.getStatusAsync("id2")).andReturn(Futures.immediateFuture(Status.READING));
    EasyMock.expect(taskClient.getStatusAsync("id3")).andReturn(Futures.immediateFuture(Status.READING));
    EasyMock.expect(taskClient.getStartTimeAsync("id2")).andReturn(Futures.immediateFuture(startTime));
    EasyMock.expect(taskClient.getStartTimeAsync("id3")).andReturn(Futures.immediateFuture(startTime));
    EasyMock.expect(taskClient.getEndOffsetsAsync("id1"))
            .andReturn(Futures.immediateFuture(singlePartitionMap(topic, 0, 10L, 1, 20L, 2, 30L)));

    // getCheckpoints will not be called for id1 as it is in publishing state
    TreeMap<Integer, Map<KafkaTopicPartition, Long>> checkpoints = new TreeMap<>();
    checkpoints.put(0, singlePartitionMap(topic, 0, 10L, 1, 20L, 2, 30L));
    EasyMock.expect(taskClient.getCheckpointsAsync(EasyMock.contains("id2"), EasyMock.anyBoolean()))
            .andReturn(Futures.immediateFuture(checkpoints))
            .times(1);
    EasyMock.expect(taskClient.getCheckpointsAsync(EasyMock.contains("id3"), EasyMock.anyBoolean()))
            .andReturn(Futures.immediateFuture(checkpoints))
            .times(1);

    taskRunner.registerListener(EasyMock.anyObject(TaskRunnerListener.class), EasyMock.anyObject(Executor.class));
    replayAll();

    supervisor.start();
    supervisor.runInternal();
    verifyAll();

    EasyMock.reset(taskRunner, taskClient, taskQueue);
    EasyMock.expect(taskRunner.getRunningTasks()).andReturn(workItems).anyTimes();
    EasyMock.expect(taskRunner.getTaskLocation(id1.getId())).andReturn(location1).anyTimes();
    EasyMock.expect(taskRunner.getTaskLocation(id2.getId())).andReturn(location2).anyTimes();
    EasyMock.expect(taskRunner.getTaskLocation(id3.getId())).andReturn(TaskLocation.unknown()).anyTimes();
    EasyMock.expect(taskClient.pauseAsync("id2"))
            .andReturn(Futures.immediateFuture(singlePartitionMap(topic, 0, 15L, 1, 25L, 2, 30L)));
    EasyMock.expect(taskClient.setEndOffsetsAsync("id2", singlePartitionMap(topic, 0, 15L, 1, 25L, 2, 30L), true))
            .andReturn(Futures.immediateFuture(true));
    taskQueue.shutdown("id3", "Killing task for graceful shutdown");
    EasyMock.expectLastCall().times(1);
    taskQueue.shutdown("id3", "Killing task [%s] which hasn't been assigned to a worker", "id3");
    EasyMock.expectLastCall().times(1);

    EasyMock.replay(taskRunner, taskClient, taskQueue);

    supervisor.gracefulShutdownInternal();
    verifyAll();
  }

  @Test
  public void testResetNoTasks()
  {
    EasyMock.expect(taskMaster.getTaskQueue()).andReturn(Optional.of(taskQueue)).anyTimes();
    EasyMock.expect(taskMaster.getTaskRunner()).andReturn(Optional.of(taskRunner)).anyTimes();
    EasyMock.expect(taskRunner.getRunningTasks()).andReturn(Collections.emptyList()).anyTimes();
    EasyMock.expect(taskRunner.getTaskLocation(EasyMock.anyString())).andReturn(TaskLocation.unknown()).anyTimes();
    EasyMock.expect(taskQueue.getActiveTasksForDatasource(DATASOURCE)).andReturn(Map.of()).anyTimes();
    EasyMock.expect(taskQueue.add(EasyMock.anyObject())).andReturn(true).anyTimes();
    EasyMock.expect(indexerMetadataStorageCoordinator.retrieveDataSourceMetadata(DATASOURCE))
            .andReturn(null).anyTimes();
    taskRunner.registerListener(EasyMock.anyObject(TaskRunnerListener.class), EasyMock.anyObject(Executor.class));
    replayAll();

    supervisor = getTestableSupervisor(1, 1, true, "PT1H", null, null);
    supervisor.start();
    supervisor.runInternal();
    verifyAll();

    EasyMock.reset(indexerMetadataStorageCoordinator);
    EasyMock.expect(indexerMetadataStorageCoordinator.deleteDataSourceMetadata(DATASOURCE)).andReturn(true);
    EasyMock.replay(indexerMetadataStorageCoordinator);

    supervisor.resetInternal(null);
    verifyAll();

  }

  @Test
  public void testResetDataSourceMetadata() throws Exception
  {
    supervisor = getTestableSupervisor(1, 1, true, "PT1H", null, null);
    EasyMock.expect(taskMaster.getTaskQueue()).andReturn(Optional.of(taskQueue)).anyTimes();
    EasyMock.expect(taskMaster.getTaskRunner()).andReturn(Optional.of(taskRunner)).anyTimes();
    EasyMock.expect(taskRunner.getRunningTasks()).andReturn(Collections.emptyList()).anyTimes();
    EasyMock.expect(taskRunner.getTaskLocation(EasyMock.anyString())).andReturn(TaskLocation.unknown()).anyTimes();
    EasyMock.expect(taskQueue.getActiveTasksForDatasource(DATASOURCE)).andReturn(Map.of()).anyTimes();
    EasyMock.expect(taskQueue.add(EasyMock.anyObject())).andReturn(true).anyTimes();
    EasyMock.expect(indexerMetadataStorageCoordinator.retrieveDataSourceMetadata(DATASOURCE))
            .andReturn(null).anyTimes();
    taskRunner.registerListener(EasyMock.anyObject(TaskRunnerListener.class), EasyMock.anyObject(Executor.class));
    replayAll();

    supervisor.start();
    supervisor.runInternal();
    verifyAll();
    EasyMock.reset(indexerMetadataStorageCoordinator);

    Capture<String> captureDataSource = EasyMock.newCapture();
    Capture<DataSourceMetadata> captureDataSourceMetadata = EasyMock.newCapture();

    KafkaDataSourceMetadata kafkaDataSourceMetadata = new KafkaDataSourceMetadata(
        new SeekableStreamStartSequenceNumbers<>(
            topic,
            singlePartitionMap(topic, 0, 1000L, 1, 1000L, 2, 1000L),
            ImmutableSet.of()
        )
    );

    KafkaDataSourceMetadata resetMetadata = new KafkaDataSourceMetadata(
        new SeekableStreamStartSequenceNumbers<>(
            topic,
            singlePartitionMap(topic, 1, 1000L, 2, 1000L),
            ImmutableSet.of()
        )
    );

    KafkaDataSourceMetadata expectedMetadata = new KafkaDataSourceMetadata(
        new SeekableStreamStartSequenceNumbers<>(topic, singlePartitionMap(topic, 0, 1000L), ImmutableSet.of()));

    EasyMock.reset(indexerMetadataStorageCoordinator);
    EasyMock.expect(indexerMetadataStorageCoordinator.retrieveDataSourceMetadata(DATASOURCE))
            .andReturn(kafkaDataSourceMetadata);
    EasyMock.expect(indexerMetadataStorageCoordinator.resetDataSourceMetadata(
        EasyMock.capture(captureDataSource),
        EasyMock.capture(captureDataSourceMetadata)
    )).andReturn(true);
    EasyMock.replay(indexerMetadataStorageCoordinator);

    try {
      supervisor.resetInternal(resetMetadata);
    }
    catch (NullPointerException npe) {
      // Expected as there will be an attempt to EasyMock.reset partitionGroups offsets to NOT_SET
      // however there would be no entries in the map as we have not put nay data in kafka
      Assert.assertNull(npe.getCause());
    }
    verifyAll();

    Assert.assertEquals(DATASOURCE, captureDataSource.getValue());
    Assert.assertEquals(expectedMetadata, captureDataSourceMetadata.getValue());
  }

  @Test
  public void testResetNoDataSourceMetadata()
  {
    supervisor = getTestableSupervisor(1, 1, true, "PT1H", null, null);
    EasyMock.expect(taskMaster.getTaskQueue()).andReturn(Optional.of(taskQueue)).anyTimes();
    EasyMock.expect(taskMaster.getTaskRunner()).andReturn(Optional.of(taskRunner)).anyTimes();
    EasyMock.expect(taskRunner.getRunningTasks()).andReturn(Collections.emptyList()).anyTimes();
    EasyMock.expect(taskRunner.getTaskLocation(EasyMock.anyString())).andReturn(TaskLocation.unknown()).anyTimes();
    EasyMock.expect(taskQueue.getActiveTasksForDatasource(DATASOURCE)).andReturn(Map.of()).anyTimes();
    EasyMock.expect(taskQueue.add(EasyMock.anyObject())).andReturn(true).anyTimes();
    EasyMock.expect(indexerMetadataStorageCoordinator.retrieveDataSourceMetadata(DATASOURCE))
            .andReturn(null).anyTimes();
    taskRunner.registerListener(EasyMock.anyObject(TaskRunnerListener.class), EasyMock.anyObject(Executor.class));
    replayAll();

    supervisor.start();
    supervisor.runInternal();
    verifyAll();

    KafkaDataSourceMetadata resetMetadata = new KafkaDataSourceMetadata(
        new SeekableStreamStartSequenceNumbers<>(
            topic,
            singlePartitionMap(topic, 1, 1000L, 2, 1000L),
            ImmutableSet.of()
        )
    );

    EasyMock.reset(indexerMetadataStorageCoordinator);
    // no DataSourceMetadata in metadata store
    EasyMock.expect(indexerMetadataStorageCoordinator.retrieveDataSourceMetadata(DATASOURCE)).andReturn(null);
    EasyMock.replay(indexerMetadataStorageCoordinator);

    supervisor.resetInternal(resetMetadata);
    verifyAll();
  }

  @Test
  public void testGetOffsetFromStorageForPartitionWithResetOffsetAutomatically() throws Exception
  {
    addSomeEvents(2);
    supervisor = getTestableSupervisor(1, 1, true, true, "PT1H", null, null);
    EasyMock.expect(taskMaster.getTaskQueue()).andReturn(Optional.of(taskQueue)).anyTimes();
    EasyMock.expect(taskMaster.getTaskRunner()).andReturn(Optional.of(taskRunner)).anyTimes();
    EasyMock.expect(taskRunner.getRunningTasks()).andReturn(Collections.emptyList()).anyTimes();
    EasyMock.expect(taskQueue.getActiveTasksForDatasource(DATASOURCE)).andReturn(Map.of()).anyTimes();
    taskRunner.registerListener(EasyMock.anyObject(TaskRunnerListener.class), EasyMock.anyObject(Executor.class));

    EasyMock.reset(indexerMetadataStorageCoordinator);
    // unknown DataSourceMetadata in metadata store
    // for simplicity in testing the offset availability check, we use negative stored offsets in metadata here,
    // because the stream's earliest offset is 0, although that would not happen in real usage.
    EasyMock.expect(indexerMetadataStorageCoordinator.retrieveDataSourceMetadata(DATASOURCE))
            .andReturn(
                new KafkaDataSourceMetadata(
                    new SeekableStreamEndSequenceNumbers<>(topic, singlePartitionMap(topic, 1, -100L, 2, 200L))
                )
            ).times(3);
    // getOffsetFromStorageForPartition() throws an exception when the offsets are automatically reset.
    // Since getOffsetFromStorageForPartition() is called per partition, all partitions can't be reset at the same time.
    // Instead, subsequent partitions will be reset in the following supervisor runs.
    EasyMock.expect(
        indexerMetadataStorageCoordinator.resetDataSourceMetadata(
            DATASOURCE,
            new KafkaDataSourceMetadata(
                // Only one partition is reset in a single supervisor run.
                new SeekableStreamEndSequenceNumbers<>(topic, singlePartitionMap(topic, 2, 200L))
            )
        )
    ).andReturn(true);
    replayAll();

    supervisor.start();
    supervisor.runInternal();
    verifyAll();

    AlertEvent alert = serviceEmitter.getAlerts().get(0);
    Assert.assertTrue(alert.getDescription().startsWith("Exception in supervisor run loop for supervisor[testDS] for dataSource[testDS]"));
  }

  @Test
  public void testResetRunningTasks() throws Exception
  {
    final TaskLocation location1 = TaskLocation.create("testHost", 1234, -1);
    final TaskLocation location2 = TaskLocation.create("testHost2", 145, -1);
    final DateTime startTime = DateTimes.nowUtc();

    supervisor = getTestableSupervisor(2, 1, true, "PT1H", null, null);
    final KafkaSupervisorTuningConfig tuningConfig = supervisor.getTuningConfig();
    addSomeEvents(1);

    Task id1 = createKafkaIndexTask(
        "id1",
        DATASOURCE,
        0,
        new SeekableStreamStartSequenceNumbers<>(
            "topic",
            singlePartitionMap(topic, 0, 0L, 1, 0L, 2, 0L),
            ImmutableSet.of()
        ),
        new SeekableStreamEndSequenceNumbers<>(
            "topic",
            singlePartitionMap(topic, 0, Long.MAX_VALUE, 1, Long.MAX_VALUE, 2, Long.MAX_VALUE)
        ),
        null,
        null,
        tuningConfig
    );

    Task id2 = createKafkaIndexTask(
        "id2",
        DATASOURCE,
        0,
        new SeekableStreamStartSequenceNumbers<>(
            "topic",
            singlePartitionMap(topic, 0, 10L, 1, 20L, 2, 30L),
            ImmutableSet.of()
        ),
        new SeekableStreamEndSequenceNumbers<>(
            "topic",
            singlePartitionMap(topic, 0, Long.MAX_VALUE, 1, Long.MAX_VALUE, 2, Long.MAX_VALUE)
        ),
        null,
        null,
        tuningConfig
    );

    Task id3 = createKafkaIndexTask(
        "id3",
        DATASOURCE,
        0,
        new SeekableStreamStartSequenceNumbers<>(
            "topic",
            singlePartitionMap(topic, 0, 10L, 1, 20L, 2, 30L),
            ImmutableSet.of()
        ),
        new SeekableStreamEndSequenceNumbers<>(
            "topic",
            singlePartitionMap(topic, 0, Long.MAX_VALUE, 1, Long.MAX_VALUE, 2, Long.MAX_VALUE)
        ),
        null,
        null,
        tuningConfig
    );

    Collection workItems = new ArrayList<>();
    workItems.add(new TestTaskRunnerWorkItem(id1, null, location1));
    workItems.add(new TestTaskRunnerWorkItem(id2, null, location2));

    EasyMock.expect(taskMaster.getTaskQueue()).andReturn(Optional.of(taskQueue)).anyTimes();
    EasyMock.expect(taskMaster.getTaskRunner()).andReturn(Optional.of(taskRunner)).anyTimes();
    EasyMock.expect(taskRunner.getRunningTasks()).andReturn(workItems).anyTimes();
    EasyMock.expect(taskQueue.getActiveTasksForDatasource(DATASOURCE))
            .andReturn(toMap(id1, id2, id3))
            .anyTimes();
    EasyMock.expect(taskStorage.getStatus("id1")).andReturn(Optional.of(TaskStatus.running("id1"))).anyTimes();
    EasyMock.expect(taskStorage.getStatus("id2")).andReturn(Optional.of(TaskStatus.running("id2"))).anyTimes();
    EasyMock.expect(taskStorage.getStatus("id3")).andReturn(Optional.of(TaskStatus.running("id3"))).anyTimes();
    EasyMock.expect(taskStorage.getTask("id1")).andReturn(Optional.of(id1)).anyTimes();
    EasyMock.expect(taskStorage.getTask("id2")).andReturn(Optional.of(id2)).anyTimes();
    EasyMock.expect(taskStorage.getTask("id3")).andReturn(Optional.of(id3)).anyTimes();
    EasyMock.expect(indexerMetadataStorageCoordinator.retrieveDataSourceMetadata(DATASOURCE)).andReturn(
        new KafkaDataSourceMetadata(
            null
        )
    ).anyTimes();
    EasyMock.expect(taskClient.getStatusAsync("id1")).andReturn(Futures.immediateFuture(Status.PUBLISHING));
    EasyMock.expect(taskClient.getStatusAsync("id2")).andReturn(Futures.immediateFuture(Status.READING));
    EasyMock.expect(taskClient.getStatusAsync("id3")).andReturn(Futures.immediateFuture(Status.READING));
    EasyMock.expect(taskClient.getStartTimeAsync("id2")).andReturn(Futures.immediateFuture(startTime));
    EasyMock.expect(taskClient.getStartTimeAsync("id3")).andReturn(Futures.immediateFuture(startTime));
    EasyMock.expect(taskClient.getEndOffsetsAsync("id1"))
            .andReturn(Futures.immediateFuture(singlePartitionMap(topic, 0, 10L, 1, 20L, 2, 30L)));

    TreeMap<Integer, Map<KafkaTopicPartition, Long>> checkpoints = new TreeMap<>();
    checkpoints.put(0, singlePartitionMap(topic, 0, 10L, 1, 20L, 2, 30L));
    EasyMock.expect(taskClient.getCheckpointsAsync(EasyMock.contains("id2"), EasyMock.anyBoolean()))
            .andReturn(Futures.immediateFuture(checkpoints))
            .times(1);
    EasyMock.expect(taskClient.getCheckpointsAsync(EasyMock.contains("id3"), EasyMock.anyBoolean()))
            .andReturn(Futures.immediateFuture(checkpoints))
            .times(1);

    taskRunner.registerListener(EasyMock.anyObject(TaskRunnerListener.class), EasyMock.anyObject(Executor.class));
    replayAll();

    supervisor.start();
    supervisor.runInternal();
    verifyAll();

    EasyMock.reset(taskQueue, indexerMetadataStorageCoordinator);
    EasyMock.expect(indexerMetadataStorageCoordinator.deleteDataSourceMetadata(DATASOURCE)).andReturn(true);
    taskQueue.shutdown("id2", "DataSourceMetadata is not found while reset");
    taskQueue.shutdown("id3", "DataSourceMetadata is not found while reset");
    EasyMock.replay(taskQueue, indexerMetadataStorageCoordinator);

    supervisor.resetInternal(null);
    verifyAll();
  }

  @Test
  public void testNoDataIngestionTasks()
  {
    final DateTime startTime = DateTimes.nowUtc();
    supervisor = getTestableSupervisor(2, 1, true, "PT1S", null, null);
    final KafkaSupervisorTuningConfig tuningConfig = supervisor.getTuningConfig();
    supervisor.getStateManager().markRunFinished();

    //not adding any events
    Task id1 = createKafkaIndexTask(
        "id1",
        DATASOURCE,
        0,
        new SeekableStreamStartSequenceNumbers<>(
            "topic",
            singlePartitionMap(topic, 0, 0L, 1, 0L, 2, 0L),
            ImmutableSet.of()
        ),
        new SeekableStreamEndSequenceNumbers<>(
            "topic",
            singlePartitionMap(topic, 0, Long.MAX_VALUE, 1, Long.MAX_VALUE, 2, Long.MAX_VALUE)
        ),
        null,
        null,
        tuningConfig
    );

    Task id2 = createKafkaIndexTask(
        "id2",
        DATASOURCE,
        0,
        new SeekableStreamStartSequenceNumbers<>(
            "topic",
            singlePartitionMap(topic, 0, 10L, 1, 20L, 2, 30L),
            ImmutableSet.of()
        ),
        new SeekableStreamEndSequenceNumbers<>(
            "topic",
            singlePartitionMap(topic, 0, Long.MAX_VALUE, 1, Long.MAX_VALUE, 2, Long.MAX_VALUE)
        ),
        null,
        null,
        tuningConfig
    );

    Task id3 = createKafkaIndexTask(
        "id3",
        DATASOURCE,
        0,
        new SeekableStreamStartSequenceNumbers<>(
            "topic",
            singlePartitionMap(topic, 0, 10L, 1, 20L, 2, 30L),
            ImmutableSet.of()
        ),
        new SeekableStreamEndSequenceNumbers<>(
            "topic",
            singlePartitionMap(topic, 0, Long.MAX_VALUE, 1, Long.MAX_VALUE, 2, Long.MAX_VALUE)
        ),
        null,
        null,
        tuningConfig
    );

    EasyMock.expect(taskMaster.getTaskQueue()).andReturn(Optional.of(taskQueue)).anyTimes();
    EasyMock.expect(taskMaster.getTaskRunner()).andReturn(Optional.of(taskRunner)).anyTimes();
    EasyMock.expect(taskQueue.getActiveTasksForDatasource(DATASOURCE))
            .andReturn(toMap(id1, id2, id3))
            .anyTimes();
    EasyMock.expect(taskStorage.getStatus("id1")).andReturn(Optional.of(TaskStatus.running("id1"))).anyTimes();
    EasyMock.expect(taskStorage.getStatus("id2")).andReturn(Optional.of(TaskStatus.running("id2"))).anyTimes();
    EasyMock.expect(taskStorage.getStatus("id3")).andReturn(Optional.of(TaskStatus.running("id3"))).anyTimes();
    EasyMock.expect(taskStorage.getTask("id1")).andReturn(Optional.of(id1)).anyTimes();
    EasyMock.expect(taskStorage.getTask("id2")).andReturn(Optional.of(id2)).anyTimes();
    EasyMock.expect(taskStorage.getTask("id3")).andReturn(Optional.of(id3)).anyTimes();
    EasyMock.expect(indexerMetadataStorageCoordinator.retrieveDataSourceMetadata(DATASOURCE)).andReturn(
        new KafkaDataSourceMetadata(
            null
        )
    ).anyTimes();
    EasyMock.expect(taskClient.getStatusAsync("id1")).andReturn(Futures.immediateFuture(Status.READING));
    EasyMock.expect(taskClient.getStatusAsync("id2")).andReturn(Futures.immediateFuture(Status.READING));
    EasyMock.expect(taskClient.getStatusAsync("id3")).andReturn(Futures.immediateFuture(Status.READING));
    EasyMock.expect(taskClient.getStartTimeAsync("id1")).andReturn(Futures.immediateFuture(startTime));
    EasyMock.expect(taskClient.getStartTimeAsync("id2")).andReturn(Futures.immediateFuture(startTime));
    EasyMock.expect(taskClient.getStartTimeAsync("id3")).andReturn(Futures.immediateFuture(startTime));

    TreeMap<Integer, Map<KafkaTopicPartition, Long>> checkpoints = new TreeMap<>();
    checkpoints.put(0, singlePartitionMap(topic, 0, 10L, 1, 20L, 2, 30L));
    EasyMock.expect(taskClient.getCheckpointsAsync(EasyMock.contains("id1"), EasyMock.anyBoolean()))
            .andReturn(Futures.immediateFuture(checkpoints))
            .times(1);
    EasyMock.expect(taskClient.getCheckpointsAsync(EasyMock.contains("id2"), EasyMock.anyBoolean()))
            .andReturn(Futures.immediateFuture(checkpoints))
            .times(1);
    EasyMock.expect(taskClient.getCheckpointsAsync(EasyMock.contains("id3"), EasyMock.anyBoolean()))
            .andReturn(Futures.immediateFuture(checkpoints))
            .times(1);

    taskRunner.registerListener(EasyMock.anyObject(TaskRunnerListener.class), EasyMock.anyObject(Executor.class));
    replayAll();

    supervisor.start();
    supervisor.runInternal();
    verifyAll();

    EasyMock.reset(taskQueue, indexerMetadataStorageCoordinator);
    EasyMock.expect(indexerMetadataStorageCoordinator.deleteDataSourceMetadata(DATASOURCE)).andReturn(true);
    taskQueue.shutdown("id1", "DataSourceMetadata is not found while reset");
    taskQueue.shutdown("id2", "DataSourceMetadata is not found while reset");
    taskQueue.shutdown("id3", "DataSourceMetadata is not found while reset");
    EasyMock.replay(taskQueue, indexerMetadataStorageCoordinator);

    supervisor.resetInternal(null);
    verifyAll();
  }

  @Test(timeout = 60_000L)
  public void testCheckpointForInactiveTaskGroup()
      throws InterruptedException
  {
    supervisor = getTestableSupervisor(2, 1, true, "PT1S", null, null);
    final KafkaSupervisorTuningConfig tuningConfig = supervisor.getTuningConfig();
    supervisor.getStateManager().markRunFinished();

    //not adding any events
    final KafkaIndexTask id1 = createKafkaIndexTask(
        "id1",
        DATASOURCE,
        0,
        new SeekableStreamStartSequenceNumbers<>(
            topic,
            singlePartitionMap(topic, 0, 0L, 1, 0L, 2, 0L),
            ImmutableSet.of()
        ),
        new SeekableStreamEndSequenceNumbers<>(
            topic,
            singlePartitionMap(topic, 0, Long.MAX_VALUE, 1, Long.MAX_VALUE, 2, Long.MAX_VALUE)
        ),
        null,
        null,
        tuningConfig
    );

    final Task id2 = createKafkaIndexTask(
        "id2",
        DATASOURCE,
        0,
        new SeekableStreamStartSequenceNumbers<>(
            topic,
            singlePartitionMap(topic, 0, 10L, 1, 20L, 2, 30L),
            ImmutableSet.of()
        ),
        new SeekableStreamEndSequenceNumbers<>(
            topic,
            singlePartitionMap(topic, 0, Long.MAX_VALUE, 1, Long.MAX_VALUE, 2, Long.MAX_VALUE)
        ),
        null,
        null,
        tuningConfig
    );

    final Task id3 = createKafkaIndexTask(
        "id3",
        DATASOURCE,
        0,
        new SeekableStreamStartSequenceNumbers<>(
            topic,
            singlePartitionMap(topic, 0, 10L, 1, 20L, 2, 30L),
            ImmutableSet.of()
        ),
        new SeekableStreamEndSequenceNumbers<>(
            topic,
            singlePartitionMap(topic, 0, Long.MAX_VALUE, 1, Long.MAX_VALUE, 2, Long.MAX_VALUE)
        ),
        null,
        null,
        tuningConfig
    );

    final TaskLocation location1 = TaskLocation.create("testHost", 1234, -1);
    final TaskLocation location2 = TaskLocation.create("testHost2", 145, -1);
    Collection workItems = new ArrayList<>();
    workItems.add(new TestTaskRunnerWorkItem(id1, null, location1));
    workItems.add(new TestTaskRunnerWorkItem(id2, null, location2));
    workItems.add(new TestTaskRunnerWorkItem(id2, null, location2));

    EasyMock.expect(taskRunner.getRunningTasks()).andReturn(workItems).anyTimes();
    EasyMock.expect(taskMaster.getTaskQueue()).andReturn(Optional.of(taskQueue)).anyTimes();
    EasyMock.expect(taskMaster.getTaskRunner()).andReturn(Optional.of(taskRunner)).anyTimes();
    EasyMock.expect(taskQueue.getActiveTasksForDatasource(DATASOURCE))
            .andReturn(toMap(id1, id2, id3))
            .anyTimes();
    EasyMock.expect(taskStorage.getStatus("id1")).andReturn(Optional.of(TaskStatus.running("id1"))).anyTimes();
    EasyMock.expect(taskStorage.getStatus("id2")).andReturn(Optional.of(TaskStatus.running("id2"))).anyTimes();
    EasyMock.expect(taskStorage.getStatus("id3")).andReturn(Optional.of(TaskStatus.running("id3"))).anyTimes();
    EasyMock.expect(taskStorage.getTask("id1")).andReturn(Optional.of(id1)).anyTimes();
    EasyMock.expect(taskStorage.getTask("id2")).andReturn(Optional.of(id2)).anyTimes();
    EasyMock.expect(taskStorage.getTask("id3")).andReturn(Optional.of(id3)).anyTimes();
    EasyMock.expect(
                indexerMetadataStorageCoordinator.retrieveDataSourceMetadata(DATASOURCE))
            .andReturn(new KafkaDataSourceMetadata(null)
            )
            .anyTimes();
    EasyMock.expect(taskClient.getStatusAsync("id1")).andReturn(Futures.immediateFuture(Status.READING));
    EasyMock.expect(taskClient.getStatusAsync("id2")).andReturn(Futures.immediateFuture(Status.READING));
    EasyMock.expect(taskClient.getStatusAsync("id3")).andReturn(Futures.immediateFuture(Status.READING));

    final DateTime startTime = DateTimes.nowUtc();
    EasyMock.expect(taskClient.getStartTimeAsync("id1")).andReturn(Futures.immediateFuture(startTime));
    EasyMock.expect(taskClient.getStartTimeAsync("id2")).andReturn(Futures.immediateFuture(startTime));
    EasyMock.expect(taskClient.getStartTimeAsync("id3")).andReturn(Futures.immediateFuture(startTime));

    final TreeMap<Integer, Map<KafkaTopicPartition, Long>> checkpoints = new TreeMap<>();
    checkpoints.put(0, singlePartitionMap(topic, 0, 10L, 1, 20L, 2, 30L));
    EasyMock.expect(taskClient.getCheckpointsAsync(EasyMock.contains("id1"), EasyMock.anyBoolean()))
            .andReturn(Futures.immediateFuture(checkpoints))
            .times(1);
    EasyMock.expect(taskClient.getCheckpointsAsync(EasyMock.contains("id2"), EasyMock.anyBoolean()))
            .andReturn(Futures.immediateFuture(checkpoints))
            .times(1);
    EasyMock.expect(taskClient.getCheckpointsAsync(EasyMock.contains("id3"), EasyMock.anyBoolean()))
            .andReturn(Futures.immediateFuture(checkpoints))
            .times(1);

    taskRunner.registerListener(EasyMock.anyObject(TaskRunnerListener.class), EasyMock.anyObject(Executor.class));
    replayAll();

    supervisor.start();
    supervisor.runInternal();

    supervisor.moveTaskGroupToPendingCompletion(0);
    supervisor.checkpoint(
        0,
        new KafkaDataSourceMetadata(
            new SeekableStreamStartSequenceNumbers<>(topic, checkpoints.get(0), ImmutableSet.of())
        )
    );

    while (supervisor.getNoticesQueueSize() > 0) {
      Thread.sleep(100);
    }

    verifyAll();

    Assert.assertTrue(serviceEmitter.getAlerts().isEmpty());
  }

  @Test(timeout = 60_000L)
  public void testCheckpointForUnknownTaskGroup()
      throws InterruptedException
  {
    supervisor = getTestableSupervisor(2, 1, true, "PT1S", null, null);
    final KafkaSupervisorTuningConfig tuningConfig = supervisor.getTuningConfig();
    //not adding any events
    final KafkaIndexTask id1 = createKafkaIndexTask(
        "id1",
        DATASOURCE,
        0,
        new SeekableStreamStartSequenceNumbers<>(
            topic,
            singlePartitionMap(topic, 0, 0L, 1, 0L, 2, 0L),
            ImmutableSet.of()
        ),
        new SeekableStreamEndSequenceNumbers<>(
            topic,
            singlePartitionMap(topic, 0, Long.MAX_VALUE, 1, Long.MAX_VALUE, 2, Long.MAX_VALUE)
        ),
        null,
        null,
        tuningConfig
    );

    final Task id2 = createKafkaIndexTask(
        "id2",
        DATASOURCE,
        0,
        new SeekableStreamStartSequenceNumbers<>(
            topic,
            singlePartitionMap(topic, 0, 10L, 1, 20L, 2, 30L),
            ImmutableSet.of()
        ),
        new SeekableStreamEndSequenceNumbers<>(
            topic,
            singlePartitionMap(topic, 0, Long.MAX_VALUE, 1, Long.MAX_VALUE, 2, Long.MAX_VALUE)
        ),
        null,
        null,
        tuningConfig
    );

    final Task id3 = createKafkaIndexTask(
        "id3",
        DATASOURCE,
        0,
        new SeekableStreamStartSequenceNumbers<>(
            topic,
            singlePartitionMap(topic, 0, 10L, 1, 20L, 2, 30L),
            ImmutableSet.of()
        ),
        new SeekableStreamEndSequenceNumbers<>(
            topic,
            singlePartitionMap(topic, 0, Long.MAX_VALUE, 1, Long.MAX_VALUE, 2, Long.MAX_VALUE)
        ),
        null,
        null,
        tuningConfig
    );

    EasyMock.expect(taskMaster.getTaskQueue()).andReturn(Optional.of(taskQueue)).anyTimes();
    EasyMock.expect(taskMaster.getTaskRunner()).andReturn(Optional.of(taskRunner)).anyTimes();
    EasyMock.expect(taskQueue.getActiveTasksForDatasource(DATASOURCE))
            .andReturn(toMap(id1, id2, id3))
            .anyTimes();
    EasyMock.expect(taskStorage.getStatus("id1")).andReturn(Optional.of(TaskStatus.running("id1"))).anyTimes();
    EasyMock.expect(taskStorage.getStatus("id2")).andReturn(Optional.of(TaskStatus.running("id2"))).anyTimes();
    EasyMock.expect(taskStorage.getStatus("id3")).andReturn(Optional.of(TaskStatus.running("id3"))).anyTimes();
    EasyMock.expect(taskStorage.getTask("id1")).andReturn(Optional.of(id1)).anyTimes();
    EasyMock.expect(taskStorage.getTask("id2")).andReturn(Optional.of(id2)).anyTimes();
    EasyMock.expect(taskStorage.getTask("id3")).andReturn(Optional.of(id3)).anyTimes();
    EasyMock.expect(
                indexerMetadataStorageCoordinator.retrieveDataSourceMetadata(DATASOURCE))
            .andReturn(new KafkaDataSourceMetadata(null)
            )
            .anyTimes();

    replayAll();

    supervisor.start();

    supervisor.checkpoint(
        0,
        new KafkaDataSourceMetadata(
            new SeekableStreamStartSequenceNumbers<>(topic, Collections.emptyMap(), ImmutableSet.of())
        )
    );

    while (supervisor.getNoticesQueueSize() > 0) {
      Thread.sleep(100);
    }

    verifyAll();

    while (serviceEmitter.getAlerts().isEmpty()) {
      Thread.sleep(100);
    }

    AlertEvent alert = serviceEmitter.getAlerts().get(0);
    Assert.assertEquals(
        "Supervisor[testDS] for datasource[testDS] failed to handle notice",
        alert.getDescription()
    );
    Assert.assertEquals(
        "Cannot find taskGroup [0] among all activelyReadingTaskGroups [{}]",
        alert.getDataMap().get(AlertBuilder.EXCEPTION_MESSAGE_KEY)
    );
  }

  @Test
  public void testSuspendedNoRunningTasks() throws Exception
  {
    supervisor = getTestableSupervisor(1, 1, true, "PT1H", null, null, true, kafkaHost);
    addSomeEvents(1);

    EasyMock.expect(taskMaster.getTaskQueue()).andReturn(Optional.of(taskQueue)).anyTimes();
    EasyMock.expect(taskMaster.getTaskRunner()).andReturn(Optional.of(taskRunner)).anyTimes();
    EasyMock.expect(taskQueue.getActiveTasksForDatasource(DATASOURCE)).andReturn(Map.of()).anyTimes();
    EasyMock.expect(indexerMetadataStorageCoordinator.retrieveDataSourceMetadata(DATASOURCE)).andReturn(
        new KafkaDataSourceMetadata(
            null
        )
    ).anyTimes();
    // this asserts that taskQueue.add does not in fact get called because supervisor should be suspended
    EasyMock.expect(taskQueue.add(EasyMock.anyObject())).andAnswer((IAnswer) () -> {
      Assert.fail();
      return null;
    }).anyTimes();
    taskRunner.registerListener(EasyMock.anyObject(TaskRunnerListener.class), EasyMock.anyObject(Executor.class));
    replayAll();

    supervisor.start();
    supervisor.runInternal();
    verifyAll();
  }

  @Test
  public void testSuspendedRunningTasks() throws Exception
  {
    // graceful shutdown is expected to be called on running tasks since state is suspended

    final TaskLocation location1 = TaskLocation.create("testHost", 1234, -1);
    final TaskLocation location2 = TaskLocation.create("testHost2", 145, -1);
    final DateTime startTime = DateTimes.nowUtc();

    supervisor = getTestableSupervisor(2, 1, true, "PT1H", null, null, true, kafkaHost);
    final KafkaSupervisorTuningConfig tuningConfig = supervisor.getTuningConfig();
    addSomeEvents(1);

    Task id1 = createKafkaIndexTask(
        "id1",
        DATASOURCE,
        0,
        new SeekableStreamStartSequenceNumbers<>(
            "topic",
            singlePartitionMap(topic, 0, 0L, 1, 0L, 2, 0L),
            ImmutableSet.of()
        ),
        new SeekableStreamEndSequenceNumbers<>(
            "topic",
            singlePartitionMap(topic, 0, Long.MAX_VALUE, 1, Long.MAX_VALUE, 2, Long.MAX_VALUE)
        ),
        null,
        null,
        tuningConfig
    );

    Task id2 = createKafkaIndexTask(
        "id2",
        DATASOURCE,
        0,
        new SeekableStreamStartSequenceNumbers<>(
            "topic",
            singlePartitionMap(topic, 0, 10L, 1, 20L, 2, 30L),
            ImmutableSet.of()
        ),
        new SeekableStreamEndSequenceNumbers<>(
            "topic",
            singlePartitionMap(topic, 0, Long.MAX_VALUE, 1, Long.MAX_VALUE, 2, Long.MAX_VALUE)
        ),
        null,
        null,
        tuningConfig
    );

    Task id3 = createKafkaIndexTask(
        "id3",
        DATASOURCE,
        0,
        new SeekableStreamStartSequenceNumbers<>(
            "topic",
            singlePartitionMap(topic, 0, 10L, 1, 20L, 2, 30L),
            ImmutableSet.of()
        ),
        new SeekableStreamEndSequenceNumbers<>(
            "topic",
            singlePartitionMap(topic, 0, Long.MAX_VALUE, 1, Long.MAX_VALUE, 2, Long.MAX_VALUE)
        ),
        null,
        null,
        tuningConfig
    );

    Collection workItems = new ArrayList<>();
    workItems.add(new TestTaskRunnerWorkItem(id1, null, location1));
    workItems.add(new TestTaskRunnerWorkItem(id2, null, location2));

    EasyMock.expect(taskMaster.getTaskQueue()).andReturn(Optional.of(taskQueue)).anyTimes();
    EasyMock.expect(taskMaster.getTaskRunner()).andReturn(Optional.of(taskRunner)).anyTimes();
    EasyMock.expect(taskRunner.getRunningTasks()).andReturn(workItems).anyTimes();
    EasyMock.expect(taskRunner.getTaskLocation(id1.getId())).andReturn(location1).anyTimes();
    EasyMock.expect(taskRunner.getTaskLocation(id2.getId())).andReturn(location2).anyTimes();
    EasyMock.expect(taskRunner.getTaskLocation(id3.getId())).andReturn(TaskLocation.unknown()).anyTimes();
    EasyMock.expect(taskQueue.getActiveTasksForDatasource(DATASOURCE))
            .andReturn(toMap(id1, id2, id3))
            .anyTimes();
    EasyMock.expect(taskStorage.getStatus("id1")).andReturn(Optional.of(TaskStatus.running("id1"))).anyTimes();
    EasyMock.expect(taskStorage.getStatus("id2")).andReturn(Optional.of(TaskStatus.running("id2"))).anyTimes();
    EasyMock.expect(taskStorage.getStatus("id3")).andReturn(Optional.of(TaskStatus.running("id3"))).anyTimes();
    EasyMock.expect(taskStorage.getTask("id1")).andReturn(Optional.of(id1)).anyTimes();
    EasyMock.expect(taskStorage.getTask("id2")).andReturn(Optional.of(id2)).anyTimes();
    EasyMock.expect(taskStorage.getTask("id3")).andReturn(Optional.of(id3)).anyTimes();
    EasyMock.expect(indexerMetadataStorageCoordinator.retrieveDataSourceMetadata(DATASOURCE)).andReturn(
        new KafkaDataSourceMetadata(
            null
        )
    ).anyTimes();
    EasyMock.expect(taskClient.getStatusAsync("id1"))
            .andReturn(Futures.immediateFuture(Status.PUBLISHING));
    EasyMock.expect(taskClient.getStatusAsync("id2"))
            .andReturn(Futures.immediateFuture(Status.READING));
    EasyMock.expect(taskClient.getStatusAsync("id3"))
            .andReturn(Futures.immediateFuture(Status.READING));
    EasyMock.expect(taskClient.getStartTimeAsync("id2")).andReturn(Futures.immediateFuture(startTime));
    EasyMock.expect(taskClient.getStartTimeAsync("id3")).andReturn(Futures.immediateFuture(startTime));
    EasyMock.expect(taskClient.getEndOffsetsAsync("id1"))
            .andReturn(Futures.immediateFuture(singlePartitionMap(topic, 0, 10L, 1, 20L, 2, 30L)));

    // getCheckpoints will not be called for id1 as it is in publishing state
    TreeMap<Integer, Map<KafkaTopicPartition, Long>> checkpoints = new TreeMap<>();
    checkpoints.put(0, singlePartitionMap(topic, 0, 10L, 1, 20L, 2, 30L));
    EasyMock.expect(taskClient.getCheckpointsAsync(EasyMock.contains("id2"), EasyMock.anyBoolean()))
            .andReturn(Futures.immediateFuture(checkpoints))
            .times(1);
    EasyMock.expect(taskClient.getCheckpointsAsync(EasyMock.contains("id3"), EasyMock.anyBoolean()))
            .andReturn(Futures.immediateFuture(checkpoints))
            .times(1);

    taskRunner.registerListener(EasyMock.anyObject(TaskRunnerListener.class), EasyMock.anyObject(Executor.class));

    EasyMock.expect(taskClient.pauseAsync("id2"))
            .andReturn(Futures.immediateFuture(singlePartitionMap(topic, 0, 15L, 1, 25L, 2, 30L)));
    EasyMock.expect(taskClient.setEndOffsetsAsync("id2", singlePartitionMap(topic, 0, 15L, 1, 25L, 2, 30L), true))
            .andReturn(Futures.immediateFuture(true));
    taskQueue.shutdown("id3", "Killing task for graceful shutdown");
    EasyMock.expectLastCall().times(1);
    taskQueue.shutdown("id3", "Killing task [%s] which hasn't been assigned to a worker", "id3");
    EasyMock.expectLastCall().times(1);

    replayAll();
    supervisor.start();
    supervisor.runInternal();
    verifyAll();
  }

  @Test
  public void testResetSuspended()
  {
    EasyMock.expect(taskMaster.getTaskQueue()).andReturn(Optional.of(taskQueue)).anyTimes();
    EasyMock.expect(taskMaster.getTaskRunner()).andReturn(Optional.of(taskRunner)).anyTimes();
    EasyMock.expect(taskRunner.getRunningTasks()).andReturn(Collections.emptyList()).anyTimes();
    EasyMock.expect(taskRunner.getTaskLocation(EasyMock.anyString())).andReturn(TaskLocation.unknown()).anyTimes();
    EasyMock.expect(taskQueue.getActiveTasksForDatasource(DATASOURCE)).andReturn(Map.of()).anyTimes();
    EasyMock.expect(indexerMetadataStorageCoordinator.retrieveDataSourceMetadata(DATASOURCE))
            .andReturn(null).anyTimes();
    taskRunner.registerListener(EasyMock.anyObject(TaskRunnerListener.class), EasyMock.anyObject(Executor.class));
    replayAll();

    supervisor = getTestableSupervisor(1, 1, true, "PT1H", null, null, true, kafkaHost);
    supervisor.start();
    supervisor.runInternal();
    verifyAll();

    EasyMock.reset(indexerMetadataStorageCoordinator);
    EasyMock.expect(indexerMetadataStorageCoordinator.deleteDataSourceMetadata(DATASOURCE)).andReturn(true);
    EasyMock.replay(indexerMetadataStorageCoordinator);

    supervisor.resetInternal(null);
    verifyAll();
  }

  @Test
  public void testFailedInitializationAndRecovery() throws Exception
  {
    // Block the supervisor initialization with a bad hostname config, make sure this doesn't block the lifecycle
    supervisor = getTestableSupervisor(
        1,
        1,
        true,
        "PT1H",
        null,
        null,
        false,
        StringUtils.format("badhostname:%d", kafkaServer.getPort())
    );
    final KafkaSupervisorTuningConfig tuningConfig = supervisor.getTuningConfig();
    addSomeEvents(1);

    EasyMock.expect(taskMaster.getTaskQueue()).andReturn(Optional.of(taskQueue)).anyTimes();
    EasyMock.expect(taskMaster.getTaskRunner()).andReturn(Optional.of(taskRunner)).anyTimes();
    EasyMock.expect(taskQueue.getActiveTasksForDatasource(DATASOURCE)).andReturn(Map.of()).anyTimes();
    EasyMock.expect(indexerMetadataStorageCoordinator.retrieveDataSourceMetadata(DATASOURCE)).andReturn(
        new KafkaDataSourceMetadata(
            null
        )
    ).anyTimes();

    replayAll();

    supervisor.start();

    Assert.assertTrue(supervisor.isLifecycleStarted());
    Assert.assertFalse(supervisor.isStarted());

    verifyAll();

    while (supervisor.getInitRetryCounter() < 3) {
      Thread.sleep(1000);
    }

    // Portion below is the same test as testNoInitialState(), testing the supervisor after the initialiation is fixed
    resetAll();

    Capture<KafkaIndexTask> captured = Capture.newInstance();
    EasyMock.expect(taskMaster.getTaskQueue()).andReturn(Optional.of(taskQueue)).anyTimes();
    EasyMock.expect(taskMaster.getTaskRunner()).andReturn(Optional.of(taskRunner)).anyTimes();
    EasyMock.expect(taskQueue.getActiveTasksForDatasource(DATASOURCE)).andReturn(Map.of()).anyTimes();
    EasyMock.expect(indexerMetadataStorageCoordinator.retrieveDataSourceMetadata(DATASOURCE)).andReturn(
        new KafkaDataSourceMetadata(
            null
        )
    ).anyTimes();
    EasyMock.expect(taskQueue.add(EasyMock.capture(captured))).andReturn(true);
    taskRunner.registerListener(EasyMock.anyObject(TaskRunnerListener.class), EasyMock.anyObject(Executor.class));
    replayAll();

    // Fix the bad hostname during the initialization retries and finish the supervisor start.
    // This is equivalent to supervisor.start() in testNoInitialState().
    // The test supervisor has a P1D period, so we need to manually trigger the initialization retry.
    supervisor.getIoConfig().getConsumerProperties().put("bootstrap.servers", kafkaHost);
    supervisor.tryInit();

    Assert.assertTrue(supervisor.isLifecycleStarted());
    Assert.assertTrue(supervisor.isStarted());

    supervisor.runInternal();
    verifyAll();

    KafkaIndexTask task = captured.getValue();
    Assert.assertEquals(dataSchema, task.getDataSchema());
    Assert.assertEquals(tuningConfig.convertToTaskTuningConfig(), task.getTuningConfig());

    KafkaIndexTaskIOConfig taskConfig = task.getIOConfig();
    Assert.assertEquals(kafkaHost, taskConfig.getConsumerProperties().get("bootstrap.servers"));
    Assert.assertEquals("myCustomValue", taskConfig.getConsumerProperties().get("myCustomKey"));
    Assert.assertEquals("sequenceName-0", taskConfig.getBaseSequenceName());
    Assert.assertTrue("isUseTransaction", taskConfig.isUseTransaction());
    Assert.assertNull("minimumMessageTime", taskConfig.getMinimumMessageTime());
    Assert.assertNull("maximumMessageTime", taskConfig.getMaximumMessageTime());

    Assert.assertEquals(topic, taskConfig.getStartSequenceNumbers().getStream());
    Assert.assertEquals(
        0L,
        taskConfig.getStartSequenceNumbers()
                  .getPartitionSequenceNumberMap()
                  .get(new KafkaTopicPartition(false, topic, 0))
                  .longValue()
    );
    Assert.assertEquals(
        0L,
        taskConfig.getStartSequenceNumbers()
                  .getPartitionSequenceNumberMap()
                  .get(new KafkaTopicPartition(false, topic, 1))
                  .longValue()
    );
    Assert.assertEquals(
        0L,
        taskConfig.getStartSequenceNumbers()
                  .getPartitionSequenceNumberMap()
                  .get(new KafkaTopicPartition(false, topic, 2))
                  .longValue()
    );

    Assert.assertEquals(topic, taskConfig.getEndSequenceNumbers().getStream());
    Assert.assertEquals(
        Long.MAX_VALUE,
        taskConfig.getEndSequenceNumbers()
                  .getPartitionSequenceNumberMap()
                  .get(new KafkaTopicPartition(false, topic, 0))
                  .longValue()
    );
    Assert.assertEquals(
        Long.MAX_VALUE,
        taskConfig.getEndSequenceNumbers()
                  .getPartitionSequenceNumberMap()
                  .get(new KafkaTopicPartition(false, topic, 1))
                  .longValue()
    );
    Assert.assertEquals(
        Long.MAX_VALUE,
        taskConfig.getEndSequenceNumbers()
                  .getPartitionSequenceNumberMap()
                  .get(new KafkaTopicPartition(false, topic, 2))
                  .longValue()
    );
  }

  @Test
  public void testGetCurrentTotalStats()
  {
    supervisor = getTestableSupervisor(1, 2, true, "PT1H", null, null, false, kafkaHost);
    supervisor.addTaskGroupToActivelyReadingTaskGroup(
        supervisor.getTaskGroupIdForPartition(new KafkaTopicPartition(false, topic, 0)),
        singlePartitionMap(topic, 0, 0L),
        null,
        null,
        ImmutableSet.of("task1"),
        ImmutableSet.of()
    );

    supervisor.addTaskGroupToPendingCompletionTaskGroup(
        supervisor.getTaskGroupIdForPartition(new KafkaTopicPartition(false, topic, 1)),
        singlePartitionMap(topic, 0, 0L),
        null,
        null,
        ImmutableSet.of("task2"),
        ImmutableSet.of()
    );

    EasyMock.expect(taskClient.getMovingAveragesAsync("task1"))
            .andReturn(Futures.immediateFuture(ImmutableMap.of("prop1", "val1")))
            .times(1);

    EasyMock.expect(taskClient.getMovingAveragesAsync("task2"))
            .andReturn(Futures.immediateFuture(ImmutableMap.of("prop2", "val2")))
            .times(1);

    replayAll();

    Map<String, Map<String, Object>> stats = supervisor.getStats();

    verifyAll();

    Assert.assertEquals(2, stats.size());
    Assert.assertEquals(ImmutableSet.of("0", "1"), stats.keySet());
    Assert.assertEquals(ImmutableMap.of("task1", ImmutableMap.of("prop1", "val1")), stats.get("0"));
    Assert.assertEquals(ImmutableMap.of("task2", ImmutableMap.of("prop2", "val2")), stats.get("1"));
  }

  @Test
  public void testGetCurrentParseErrors()
  {
    supervisor = getTestableSupervisor(1, 2, true, "PT1H", null, null, false, kafkaHost);
    supervisor.addTaskGroupToActivelyReadingTaskGroup(
        supervisor.getTaskGroupIdForPartition(new KafkaTopicPartition(false, topic, 0)),
        singlePartitionMap(topic, 0, 0L),
        null,
        null,
        ImmutableSet.of("task1"),
        ImmutableSet.of()
    );

    supervisor.addTaskGroupToPendingCompletionTaskGroup(
        supervisor.getTaskGroupIdForPartition(new KafkaTopicPartition(false, topic, 1)),
        singlePartitionMap(topic, 0, 0L),
        null,
        null,
        ImmutableSet.of("task2"),
        ImmutableSet.of()
    );

    ParseExceptionReport exception1 = new ParseExceptionReport(
        "testInput1",
        "unparseable",
        ImmutableList.of("detail1", "detail2"),
        1000L
    );

    ParseExceptionReport exception2 = new ParseExceptionReport(
        "testInput2",
        "unparseable",
        ImmutableList.of("detail1", "detail2"),
        2000L
    );

    ParseExceptionReport exception3 = new ParseExceptionReport(
        "testInput3",
        "unparseable",
        ImmutableList.of("detail1", "detail2"),
        3000L
    );

    ParseExceptionReport exception4 = new ParseExceptionReport(
        "testInput4",
        "unparseable",
        ImmutableList.of("detail1", "detail2"),
        4000L
    );

    EasyMock.expect(taskClient.getParseErrorsAsync("task1")).andReturn(Futures.immediateFuture(ImmutableList.of(
        exception1,
        exception2
    ))).times(1);

    EasyMock.expect(taskClient.getParseErrorsAsync("task2")).andReturn(Futures.immediateFuture(ImmutableList.of(
        exception3,
        exception4
    ))).times(1);

    replayAll();

    List<ParseExceptionReport> errors = supervisor.getParseErrors();

    verifyAll();

    Assert.assertEquals(ImmutableList.of(exception4, exception3, exception2, exception1), errors);
  }

  @Test
  public void testDoNotKillCompatibleTasks()
      throws Exception
  {
    // This supervisor always returns true for isTaskCurrent -> it should not kill its tasks
    int numReplicas = 2;
    supervisor = getTestableSupervisorCustomIsTaskCurrent(
        numReplicas,
        1,
        true,
        "PT1H",
        new Period("P1D"),
        new Period("P1D"),
        false,
        true
    );

    addSomeEvents(1);

    Task task = createKafkaIndexTask(
        "id1",
        DATASOURCE,
        0,
        new SeekableStreamStartSequenceNumbers<>(
            "topic",
            singlePartitionMap(topic, 0, 0L, 2, 0L),
            ImmutableSet.of()
        ),
        new SeekableStreamEndSequenceNumbers<>(
            "topic",
            singlePartitionMap(topic, 0, Long.MAX_VALUE, 2, Long.MAX_VALUE)
        ),
        null,
        null,
        supervisor.getTuningConfig()
    );

    Map<String, Task> existingTasks = Map.of(task.getId(), task);

    EasyMock.expect(taskMaster.getTaskQueue()).andReturn(Optional.of(taskQueue)).anyTimes();
    EasyMock.expect(taskMaster.getTaskRunner()).andReturn(Optional.of(taskRunner)).anyTimes();
    EasyMock.expect(taskRunner.getRunningTasks()).andReturn(Collections.emptyList()).anyTimes();
    EasyMock.expect(taskQueue.getActiveTasksForDatasource(DATASOURCE)).andReturn(existingTasks).anyTimes();
    EasyMock.expect(taskStorage.getStatus("id1")).andReturn(Optional.of(TaskStatus.running("id1"))).anyTimes();
    EasyMock.expect(taskStorage.getTask("id1")).andReturn(Optional.of(task)).anyTimes();
    EasyMock.expect(taskClient.getStatusAsync(EasyMock.anyString()))
            .andReturn(Futures.immediateFuture(Status.NOT_STARTED))
            .anyTimes();
    EasyMock.expect(taskClient.getStartTimeAsync(EasyMock.anyString()))
            .andReturn(Futures.immediateFuture(DateTimes.nowUtc()))
            .anyTimes();
    EasyMock.expect(indexerMetadataStorageCoordinator.retrieveDataSourceMetadata(DATASOURCE)).andReturn(
        new KafkaDataSourceMetadata(
            null
        )
    ).anyTimes();

    taskRunner.registerListener(EasyMock.anyObject(TaskRunnerListener.class), EasyMock.anyObject(Executor.class));
    EasyMock.expect(taskQueue.add(EasyMock.anyObject(Task.class))).andReturn(true);

    TreeMap<Integer, Map<KafkaTopicPartition, Long>> checkpoints1 = new TreeMap<>();
    checkpoints1.put(0, singlePartitionMap(topic, 0, 0L, 2, 0L));

    EasyMock.expect(taskClient.getCheckpointsAsync(EasyMock.contains("id1"), EasyMock.anyBoolean()))
            .andReturn(Futures.immediateFuture(checkpoints1))
            .times(numReplicas);

    replayAll();
    supervisor.start();
    supervisor.runInternal();
    verifyAll();
  }

  @Test
  public void testKillIncompatibleTasks()
      throws Exception
  {
    // This supervisor always returns false for isTaskCurrent -> it should kill its tasks
    int numReplicas = 2;
    supervisor = getTestableSupervisorCustomIsTaskCurrent(
        numReplicas,
        1,
        true,
        "PT1H",
        new Period("P1D"),
        new Period("P1D"),
        false,
        false
    );

    addSomeEvents(1);

    Task task = createKafkaIndexTask(
        "id1",
        DATASOURCE,
        0,
        new SeekableStreamStartSequenceNumbers<>(
            "topic",
            singlePartitionMap(topic, 0, 0L, 2, 0L),
            ImmutableSet.of()
        ),
        new SeekableStreamEndSequenceNumbers<>(
            "topic",
            singlePartitionMap(topic, 0, Long.MAX_VALUE, 2, Long.MAX_VALUE)
        ),
        null,
        null,
        supervisor.getTuningConfig()
    );

    Map<String, Task> existingTasks = Map.of(task.getId(), task);
    EasyMock.expect(taskMaster.getTaskQueue()).andReturn(Optional.of(taskQueue)).anyTimes();
    EasyMock.expect(taskMaster.getTaskRunner()).andReturn(Optional.of(taskRunner)).anyTimes();
    EasyMock.expect(taskRunner.getRunningTasks()).andReturn(Collections.emptyList()).anyTimes();
    EasyMock.expect(taskQueue.getActiveTasksForDatasource(DATASOURCE)).andReturn(existingTasks).anyTimes();
    EasyMock.expect(taskStorage.getStatus("id1")).andReturn(Optional.of(TaskStatus.running("id1"))).anyTimes();
    EasyMock.expect(taskStorage.getTask("id1")).andReturn(Optional.of(task)).anyTimes();
    EasyMock.expect(taskClient.getStatusAsync(EasyMock.anyString()))
            .andReturn(Futures.immediateFuture(Status.NOT_STARTED))
            .anyTimes();
    EasyMock.expect(taskClient.getStartTimeAsync(EasyMock.anyString()))
            .andReturn(Futures.immediateFuture(DateTimes.nowUtc()))
            .anyTimes();
    EasyMock.expect(indexerMetadataStorageCoordinator.retrieveDataSourceMetadata(DATASOURCE)).andReturn(
        new KafkaDataSourceMetadata(
            null
        )
    ).anyTimes();
    EasyMock.expect(taskClient.stopAsync("id1", false)).andReturn(Futures.immediateFuture(true));
    taskRunner.registerListener(EasyMock.anyObject(TaskRunnerListener.class), EasyMock.anyObject(Executor.class));
    EasyMock.expect(taskQueue.add(EasyMock.anyObject(Task.class))).andReturn(true).times(2);

    replayAll();
    supervisor.start();
    supervisor.runInternal();
    verifyAll();
  }

  @Test
  public void testIsTaskCurrent()
  {
    DateTime minMessageTime = DateTimes.nowUtc();
    DateTime maxMessageTime = DateTimes.nowUtc().plus(10000);

    KafkaSupervisor supervisor = createSupervisor(
        2,
        1,
        true,
        "PT1H",
        new Period("P1D"),
        new Period("P1D"),
        false,
        kafkaHost,
        dataSchema,
<<<<<<< HEAD
        tuningConfigBuilder().build()
=======
        new KafkaSupervisorTuningConfig(
            null,
            1000,
            null,
            null,
            50000,
            null,
            new Period("P1Y"),
            null,
            null,
            null,
            false,
            null,
            false,
            null,
            numThreads,
            TEST_CHAT_RETRIES,
            TEST_HTTP_TIMEOUT,
            TEST_SHUTDOWN_TIMEOUT,
            null,
            null,
            null,
            null,
            null,
            null,
            null,
            null
        )
>>>>>>> 07feec8a
    );

    supervisor.addTaskGroupToActivelyReadingTaskGroup(
        42,
        singlePartitionMap(topic, 0, 0L, 2, 0L),
        minMessageTime,
        maxMessageTime,
        ImmutableSet.of("id1", "id2", "id3", "id4"),
        ImmutableSet.of()
    );

    DataSchema modifiedDataSchema = getDataSchema("some other datasource");

<<<<<<< HEAD
    KafkaSupervisorTuningConfig modifiedTuningConfig = tuningConfigBuilder()
        .withMaxRowsInMemory(42)
        .build();
=======
    KafkaSupervisorTuningConfig modifiedTuningConfig = new KafkaSupervisorTuningConfig(
        null,
        42, // This is different
        null,
        null,
        50000,
        null,
        new Period("P1Y"),
        null,
        null,
        null,
        false,
        null,
        null,
        null,
        numThreads,
        TEST_CHAT_RETRIES,
        TEST_HTTP_TIMEOUT,
        TEST_SHUTDOWN_TIMEOUT,
        null,
        null,
        null,
        null,
        null,
        null,
        null,
        null
    );
>>>>>>> 07feec8a

    KafkaIndexTask completedTaskFromStorage = createKafkaIndexTask(
        "id0",
        0,
        new SeekableStreamStartSequenceNumbers<>(
            "topic",
            singlePartitionMap(topic, 0, 0L, 2, 0L),
            ImmutableSet.of()
        ),
        new SeekableStreamEndSequenceNumbers<>(
            "topic",
            singlePartitionMap(topic, 0, Long.MAX_VALUE, 2, Long.MAX_VALUE)
        ),
        minMessageTime,
        maxMessageTime,
        dataSchema,
        supervisor.getTuningConfig()
    );

    // Expect metadata call only for tasks that are not active
    EasyMock.expect(taskStorage.getTask("id0")).andReturn(Optional.of(completedTaskFromStorage));

    KafkaIndexTask taskFromStorage = createKafkaIndexTask(
        "id1",
        0,
        new SeekableStreamStartSequenceNumbers<>(
            "topic",
            singlePartitionMap(topic, 0, 0L, 2, 0L),
            ImmutableSet.of()
        ),
        new SeekableStreamEndSequenceNumbers<>(
            "topic",
            singlePartitionMap(topic, 0, Long.MAX_VALUE, 2, Long.MAX_VALUE)
        ),
        minMessageTime,
        maxMessageTime,
        dataSchema,
        supervisor.getTuningConfig()
    );

    KafkaIndexTask taskFromStorageMismatchedDataSchema = createKafkaIndexTask(
        "id2",
        0,
        new SeekableStreamStartSequenceNumbers<>(
            "topic",
            singlePartitionMap(topic, 0, 0L, 2, 0L),
            ImmutableSet.of()
        ),
        new SeekableStreamEndSequenceNumbers<>(
            "topic",
            singlePartitionMap(topic, 0, Long.MAX_VALUE, 2, Long.MAX_VALUE)
        ),
        minMessageTime,
        maxMessageTime,
        modifiedDataSchema,
        supervisor.getTuningConfig()
    );

    KafkaIndexTask taskFromStorageMismatchedTuningConfig = createKafkaIndexTask(
        "id3",
        0,
        new SeekableStreamStartSequenceNumbers<>(
            "topic",
            singlePartitionMap(topic, 0, 0L, 2, 0L),
            ImmutableSet.of()
        ),
        new SeekableStreamEndSequenceNumbers<>(
            "topic",
            singlePartitionMap(topic, 0, Long.MAX_VALUE, 2, Long.MAX_VALUE)
        ),
        minMessageTime,
        maxMessageTime,
        dataSchema,
        modifiedTuningConfig
    );

    KafkaIndexTask taskFromStorageMismatchedPartitionsWithTaskGroup = createKafkaIndexTask(
        "id4",
        0,
        new SeekableStreamStartSequenceNumbers<>(
            "topic",
            singlePartitionMap(topic, 0, 0L, 2, 6L),
            ImmutableSet.of()
        ),
        new SeekableStreamEndSequenceNumbers<>(
            "topic",
            singlePartitionMap(topic, 0, Long.MAX_VALUE, 2, Long.MAX_VALUE)
        ),
        minMessageTime,
        maxMessageTime,
        dataSchema,
        supervisor.getTuningConfig()
    );

    Map<String, Task> taskMap = ImmutableMap.of(
        taskFromStorage.getId(), taskFromStorage,
        taskFromStorageMismatchedDataSchema.getId(), taskFromStorageMismatchedDataSchema,
        taskFromStorageMismatchedTuningConfig.getId(), taskFromStorageMismatchedTuningConfig,
        taskFromStorageMismatchedPartitionsWithTaskGroup.getId(), taskFromStorageMismatchedPartitionsWithTaskGroup
    );

    replayAll();

    Assert.assertTrue(supervisor.isTaskCurrent(42, "id0", taskMap));
    Assert.assertTrue(supervisor.isTaskCurrent(42, "id1", taskMap));
    Assert.assertFalse(supervisor.isTaskCurrent(42, "id2", taskMap));
    Assert.assertFalse(supervisor.isTaskCurrent(42, "id3", taskMap));
    Assert.assertFalse(supervisor.isTaskCurrent(42, "id4", taskMap));
    verifyAll();
  }

  @Test
  public void testSequenceNameDoesNotChangeWithTaskId()
  {
    final DateTime minMessageTime = DateTimes.nowUtc();
    final DateTime maxMessageTime = DateTimes.nowUtc().plus(10000);

    KafkaSupervisor supervisor = createSupervisor(
        2,
        1,
        true,
        "PT1H",
        new Period("P1D"),
        new Period("P1D"),
        false,
        kafkaHost,
        dataSchema,
<<<<<<< HEAD
        tuningConfigBuilder().build()
=======
        new KafkaSupervisorTuningConfig(
            null,
            1000,
            null,
            null,
            50000,
            null,
            new Period("P1Y"),
            null,
            null,
            null,
            false,
            null,
            false,
            null,
            numThreads,
            TEST_CHAT_RETRIES,
            TEST_HTTP_TIMEOUT,
            TEST_SHUTDOWN_TIMEOUT,
            null,
            null,
            null,
            null,
            null,
            null,
            null,
            null
        )
>>>>>>> 07feec8a
    );

    // Create task1 with some start and end offsets
    final KafkaIndexTask task1 = createKafkaIndexTask(
        "id0",
        0,
        new SeekableStreamStartSequenceNumbers<>(
            "topic",
            singlePartitionMap(topic, 0, 0L, 2, 0L),
            ImmutableSet.of()
        ),
        new SeekableStreamEndSequenceNumbers<>(
            "topic",
            singlePartitionMap(topic, 0, Long.MAX_VALUE, 2, Long.MAX_VALUE)
        ),
        minMessageTime,
        maxMessageTime,
        dataSchema,
        supervisor.getTuningConfig()
    );

    // Create task2 with same offsets
    final KafkaIndexTask task2 = createKafkaIndexTask(
        "id1",
        0,
        task1.getIOConfig().getStartSequenceNumbers(),
        task1.getIOConfig().getEndSequenceNumbers(),
        task1.getIOConfig().getMinimumMessageTime(),
        task1.getIOConfig().getMaximumMessageTime(),
        dataSchema,
        supervisor.getTuningConfig()
    );

    replayAll();

    final String sequenceTask1 = supervisor.generateSequenceName(
        task1.getIOConfig().getStartSequenceNumbers().getPartitionSequenceNumberMap(),
        task1.getIOConfig().getMinimumMessageTime(),
        task1.getIOConfig().getMaximumMessageTime(),
        task1.getDataSchema(),
        task1.getTuningConfig()
    );
    Assert.assertNotNull(sequenceTask1);

    final String sequenceTask2 = supervisor.generateSequenceName(
        task2.getIOConfig().getStartSequenceNumbers().getPartitionSequenceNumberMap(),
        task2.getIOConfig().getMinimumMessageTime(),
        task2.getIOConfig().getMaximumMessageTime(),
        task2.getDataSchema(),
        task2.getTuningConfig()
    );
    Assert.assertNotNull(sequenceTask2);

    Assert.assertNotEquals(task1.getId(), task2.getId());
    Assert.assertEquals(sequenceTask1, sequenceTask2);

    verifyAll();
  }

  @Test
  public void testResumeAllActivelyReadingTasks() throws Exception
  {
    supervisor = getTestableSupervisor(2, 3, true, "PT1H", null, null);
    // Mock with task based setup for resumeAsync
    EasyMock.reset(taskClient);
    addSomeEvents(100);

    KafkaIndexTask readingTask = createKafkaIndexTask(
        "readingTask",
        DATASOURCE,
        0,
        new SeekableStreamStartSequenceNumbers<>(topic, singlePartitionMap(topic, 0, 0L), Collections.emptySet()),
        new SeekableStreamEndSequenceNumbers<>(topic, singlePartitionMap(topic, 0, Long.MAX_VALUE)),
        null,
        null,
        supervisor.getTuningConfig()
    );

    KafkaIndexTask publishingTask = createKafkaIndexTask(
        "publishingTask",
        DATASOURCE,
        1,
        new SeekableStreamStartSequenceNumbers<>(topic, singlePartitionMap(topic, 0, 0L), Collections.emptySet()),
        new SeekableStreamEndSequenceNumbers<>(topic, singlePartitionMap(topic, 0, Long.MAX_VALUE)),
        null,
        null,
        supervisor.getTuningConfig()
    );

    KafkaIndexTask pausedTask = createKafkaIndexTask(
        "pausedTask",
        DATASOURCE,
        1,
        new SeekableStreamStartSequenceNumbers<>(topic, singlePartitionMap(topic, 1, 0L), Collections.emptySet()),
        new SeekableStreamEndSequenceNumbers<>(topic, singlePartitionMap(topic, 1, Long.MAX_VALUE)),
        null,
        null,
        supervisor.getTuningConfig()
    );

    KafkaIndexTask failsToResumePausedTask = createKafkaIndexTask(
        "failsToResumePausedTask",
        DATASOURCE,
        1,
        new SeekableStreamStartSequenceNumbers<>(topic, singlePartitionMap(topic, 1, 0L), Collections.emptySet()),
        new SeekableStreamEndSequenceNumbers<>(topic, singlePartitionMap(topic, 1, Long.MAX_VALUE)),
        null,
        null,
        supervisor.getTuningConfig()
    );

    KafkaIndexTask waitingTask = createKafkaIndexTask(
        "waitingTask",
        DATASOURCE,
        2,
        new SeekableStreamStartSequenceNumbers<>(topic, singlePartitionMap(topic, 2, 0L), Collections.emptySet()),
        new SeekableStreamEndSequenceNumbers<>(topic, singlePartitionMap(topic, 2, Long.MAX_VALUE)),
        null,
        null,
        supervisor.getTuningConfig()
    );

    KafkaIndexTask pendingTask = createKafkaIndexTask(
        "pendingTask",
        DATASOURCE,
        2,
        new SeekableStreamStartSequenceNumbers<>(topic, singlePartitionMap(topic, 2, 0L), Collections.emptySet()),
        new SeekableStreamEndSequenceNumbers<>(topic, singlePartitionMap(topic, 2, Long.MAX_VALUE)),
        null,
        null,
        supervisor.getTuningConfig()
    );

    Map<String, Task> tasks = toMap(
        readingTask,
        publishingTask,
        pausedTask,
        failsToResumePausedTask,
        waitingTask,
        pendingTask
    );
    Collection taskRunnerWorkItems = ImmutableList.of(
        new TestTaskRunnerWorkItem(readingTask, null, TaskLocation.create("testHost", 1001, -1)),
        new TestTaskRunnerWorkItem(publishingTask, null, TaskLocation.create("testHost", 1002, -1)),
        new TestTaskRunnerWorkItem(pausedTask, null, TaskLocation.create("testHost", 1003, -1)),
        new TestTaskRunnerWorkItem(failsToResumePausedTask, null, TaskLocation.create("testHost", 1004, -1))
    );

    DateTime startTime = DateTimes.nowUtc();

    EasyMock.expect(taskMaster.getTaskQueue()).andReturn(Optional.of(taskQueue)).anyTimes();
    EasyMock.expect(taskMaster.getTaskRunner()).andReturn(Optional.of(taskRunner)).anyTimes();

    EasyMock.expect(taskRunner.getRunningTasks()).andReturn(taskRunnerWorkItems).anyTimes();

    EasyMock.expect(taskQueue.getActiveTasksForDatasource(DATASOURCE)).andReturn(tasks).anyTimes();

    EasyMock.expect(taskStorage.getStatus(readingTask.getId()))
            .andReturn(Optional.of(TaskStatus.running(readingTask.getId()))).anyTimes();
    EasyMock.expect(taskStorage.getStatus(publishingTask.getId()))
            .andReturn(Optional.of(TaskStatus.running(publishingTask.getId()))).anyTimes();
    EasyMock.expect(taskStorage.getStatus(pausedTask.getId()))
            .andReturn(Optional.of(TaskStatus.running(pausedTask.getId()))).anyTimes();
    EasyMock.expect(taskStorage.getStatus(failsToResumePausedTask.getId()))
            .andReturn(Optional.of(TaskStatus.running(failsToResumePausedTask.getId()))).anyTimes();
    EasyMock.expect(taskStorage.getStatus(waitingTask.getId()))
            .andReturn(Optional.of(TaskStatus.running(waitingTask.getId()))).anyTimes();
    EasyMock.expect(taskStorage.getStatus(pendingTask.getId()))
            .andReturn(Optional.of(TaskStatus.running(pendingTask.getId()))).anyTimes();

    EasyMock.expect(taskStorage.getTask(readingTask.getId()))
            .andReturn(Optional.of(readingTask)).anyTimes();
    EasyMock.expect(taskStorage.getTask(publishingTask.getId()))
            .andReturn(Optional.of(publishingTask)).anyTimes();
    EasyMock.expect(taskStorage.getTask(pausedTask.getId()))
            .andReturn(Optional.of(pausedTask)).anyTimes();
    EasyMock.expect(taskStorage.getTask(failsToResumePausedTask.getId()))
            .andReturn(Optional.of(failsToResumePausedTask)).anyTimes();
    EasyMock.expect(taskStorage.getTask(waitingTask.getId()))
            .andReturn(Optional.of(waitingTask)).anyTimes();
    EasyMock.expect(taskStorage.getTask(pendingTask.getId()))
            .andReturn(Optional.of(pendingTask)).anyTimes();

    EasyMock.expect(indexerMetadataStorageCoordinator.retrieveDataSourceMetadata(DATASOURCE)).andReturn(
        new KafkaDataSourceMetadata(
            null
        )
    ).anyTimes();
    EasyMock.expect(taskQueue.add(EasyMock.anyObject(Task.class))).andReturn(true);


    EasyMock.expect(taskClient.getStartTimeAsync(waitingTask.getId()))
            .andReturn(Futures.immediateFuture(null));
    EasyMock.expect(taskClient.getStartTimeAsync(pendingTask.getId()))
            .andReturn(Futures.immediateFuture(null));

    EasyMock.expect(taskClient.getStatusAsync(readingTask.getId()))
            .andReturn(Futures.immediateFuture(Status.READING));
    EasyMock.expect(taskClient.getStatusAsync(publishingTask.getId()))
            .andReturn(Futures.immediateFuture(Status.PUBLISHING));
    EasyMock.expect(taskClient.getStatusAsync(pausedTask.getId()))
            .andReturn(Futures.immediateFuture(Status.PAUSED));
    EasyMock.expect(taskClient.getStatusAsync(failsToResumePausedTask.getId()))
            .andReturn(Futures.immediateFuture(Status.PAUSED));
    EasyMock.expect(taskClient.getStatusAsync(waitingTask.getId()))
            .andReturn(Futures.immediateFuture(Status.NOT_STARTED));
    EasyMock.expect(taskClient.getStatusAsync(pendingTask.getId()))
            .andReturn(Futures.immediateFuture(Status.NOT_STARTED));

    EasyMock.expect(taskClient.getEndOffsetsAsync(publishingTask.getId()))
            .andReturn(Futures.immediateFuture(singlePartitionMap(topic, 0, 0L)));

    EasyMock.expect(taskClient.getCheckpointsAsync(readingTask.getId(), true))
            .andReturn(Futures.immediateFuture(new TreeMap<>())).anyTimes();

    EasyMock.expect(taskClient.getCheckpointsAsync(pausedTask.getId(), true))
            .andReturn(Futures.immediateFuture(new TreeMap<>()));

    EasyMock.expect(taskClient.getCheckpointsAsync(failsToResumePausedTask.getId(), true))
            .andReturn(Futures.immediateFuture(new TreeMap<>()));

    EasyMock.expect(taskClient.getCheckpointsAsync(waitingTask.getId(), true))
            .andReturn(Futures.immediateFuture(null));

    EasyMock.expect(taskClient.getCheckpointsAsync(pendingTask.getId(), true))
            .andReturn(Futures.immediateFuture(null));

    taskRunner.registerListener(EasyMock.anyObject(TaskRunnerListener.class), EasyMock.anyObject(Executor.class));

    // Only the active i.e. non-publishing tasks are resumed
    EasyMock.expect(taskClient.getStartTimeAsync(readingTask.getId())).andReturn(Futures.immediateFuture(startTime));
    EasyMock.expect(taskClient.resumeAsync(readingTask.getId())).andReturn(Futures.immediateFuture(true));

    EasyMock.expect(taskClient.getStartTimeAsync(pausedTask.getId())).andReturn(Futures.immediateFuture(startTime));
    EasyMock.expect(taskClient.resumeAsync(pausedTask.getId())).andReturn(Futures.immediateFuture(true));

    EasyMock.expect(taskClient.getStartTimeAsync(failsToResumePausedTask.getId()))
            .andReturn(Futures.immediateFuture(startTime));
    EasyMock.expect(taskClient.resumeAsync(failsToResumePausedTask.getId())).andReturn(Futures.immediateFuture(false));

    Capture<String> shutdownTaskId = EasyMock.newCapture();
    // The task which failed to resume is shutdown forcibly.
    taskQueue.shutdown(EasyMock.capture(shutdownTaskId), EasyMock.anyString());
    EasyMock.expectLastCall();

    replayAll();

    supervisor.start();
    supervisor.runInternal();

    Thread.sleep(1000);

    Assert.assertEquals(failsToResumePausedTask.getId(), shutdownTaskId.getValue());

    verifyAll();
  }

  @Test
  public void test_doesTaskMatchSupervisor()
  {
    supervisor = getTestableSupervisor("supervisorId", 1, 1, true, true, null, new Period("PT1H"), new Period("PT1H"), false, kafkaHost, null);

    KafkaIndexTask kafkaTaskMatch = createMock(KafkaIndexTask.class);
    EasyMock.expect(kafkaTaskMatch.getSupervisorId()).andReturn("supervisorId");
    EasyMock.replay(kafkaTaskMatch);

    Assert.assertTrue(supervisor.doesTaskMatchSupervisor(kafkaTaskMatch));

    KafkaIndexTask kafkaTaskNoMatch = createMock(KafkaIndexTask.class);
    EasyMock.expect(kafkaTaskNoMatch.getSupervisorId()).andReturn(dataSchema.getDataSource());
    EasyMock.replay(kafkaTaskNoMatch);

    Assert.assertFalse(supervisor.doesTaskMatchSupervisor(kafkaTaskNoMatch));

    SeekableStreamIndexTask differentTaskType = createMock(SeekableStreamIndexTask.class);
    EasyMock.expect(differentTaskType.getSupervisorId()).andReturn("supervisorId");
    EasyMock.replay(differentTaskType);
  }

  private void addSomeEvents(int numEventsPerPartition) throws Exception
  {
    // create topic manually
    try (Admin admin = kafkaServer.newAdminClient()) {
      admin.createTopics(
          Collections.singletonList(new NewTopic(topic, NUM_PARTITIONS, (short) 1))
      ).all().get();
    }

    try (final KafkaProducer<byte[], byte[]> kafkaProducer = kafkaServer.newProducer()) {
      kafkaProducer.initTransactions();
      kafkaProducer.beginTransaction();
      Instant time = Instant.now();
      for (int i = 0; i < NUM_PARTITIONS; i++) {
        for (int j = 0; j < numEventsPerPartition; j++) {
          kafkaProducer.send(
              new ProducerRecord<>(
                  topic,
                  i,
                  time.toEpochMilli(),
                  null,
                  StringUtils.toUtf8(StringUtils.format("event-%d", j))
              )
          ).get();
          time = time.plus(5, ChronoUnit.SECONDS);
        }
      }
      kafkaProducer.commitTransaction();
    }
  }

  private void addMoreEvents(int numEventsPerPartition, int num_partitions) throws Exception
  {
    try (Admin admin = kafkaServer.newAdminClient()) {
      admin.createPartitions(Collections.singletonMap(topic, NewPartitions.increaseTo(num_partitions))).all().get();
    }

    try (final KafkaProducer<byte[], byte[]> kafkaProducer = kafkaServer.newProducer()) {
      kafkaProducer.initTransactions();
      kafkaProducer.beginTransaction();
      for (int i = NUM_PARTITIONS; i < num_partitions; i++) {
        for (int j = 0; j < numEventsPerPartition; j++) {
          kafkaProducer.send(
              new ProducerRecord<>(
                  topic,
                  i,
                  null,
                  StringUtils.toUtf8(StringUtils.format("event-%d", j))
              )
          ).get();
        }
      }
      kafkaProducer.commitTransaction();
    }
  }

  private KafkaTuningConfigBuilder tuningConfigBuilder()
  {
    return new KafkaTuningConfigBuilder()
        .withIntermediatePersistPeriod(Period.years(1))
        .withResetOffsetAutomatically(false)
        .withWorkerThreads(numThreads)
        .withShutdownTimeout(TEST_SHUTDOWN_TIMEOUT)
        .withMaxRowsInMemory(1000)
        .withMaxRowsPerSegment(50000)
        .withReportParseExceptions(false)
        .withChatHandlerNumRetries(TEST_CHAT_RETRIES)
        .withChatHandlerTimeout(TEST_HTTP_TIMEOUT.toStandardDuration());
  }

  private TestableKafkaSupervisor getTestableSupervisor(
      int replicas,
      int taskCount,
      boolean useEarliestOffset,
      String duration,
      Period lateMessageRejectionPeriod,
      Period earlyMessageRejectionPeriod
  )
  {
    return getTestableSupervisor(
        replicas,
        taskCount,
        useEarliestOffset,
        false,
        duration,
        lateMessageRejectionPeriod,
        earlyMessageRejectionPeriod
    );
  }

  private TestableKafkaSupervisor getTestableSupervisor(
      int replicas,
      int taskCount,
      boolean useEarliestOffset,
      boolean resetOffsetAutomatically,
      String duration,
      Period lateMessageRejectionPeriod,
      Period earlyMessageRejectionPeriod
  )
  {
    return getTestableSupervisor(
        null,
        replicas,
        taskCount,
        useEarliestOffset,
        resetOffsetAutomatically,
        duration,
        lateMessageRejectionPeriod,
        earlyMessageRejectionPeriod,
        false,
        kafkaHost,
        null
    );
  }

  private TestableKafkaSupervisor getTestableSupervisor(
      int replicas,
      int taskCount,
      boolean useEarliestOffset,
      String duration,
      Period lateMessageRejectionPeriod,
      Period earlyMessageRejectionPeriod,
      boolean suspended,
      String kafkaHost
  )
  {
    return getTestableSupervisor(
        null,
        replicas,
        taskCount,
        useEarliestOffset,
        false,
        duration,
        lateMessageRejectionPeriod,
        earlyMessageRejectionPeriod,
        suspended,
        kafkaHost,
        null
    );
  }

  private TestableKafkaSupervisor getTestableSupervisorForIdleBehaviour(
      int replicas,
      int taskCount,
      boolean useEarliestOffset,
      String duration,
      Period lateMessageRejectionPeriod,
      Period earlyMessageRejectionPeriod,
      boolean suspended,
      IdleConfig idleConfig
  )
  {
    return getTestableSupervisor(
        null,
        replicas,
        taskCount,
        useEarliestOffset,
        false,
        duration,
        lateMessageRejectionPeriod,
        earlyMessageRejectionPeriod,
        suspended,
        kafkaHost,
        idleConfig
    );
  }

  private TestableKafkaSupervisor getTestableSupervisor(
      @Nullable String id,
      int replicas,
      int taskCount,
      boolean useEarliestOffset,
      boolean resetOffsetAutomatically,
      String duration,
      Period lateMessageRejectionPeriod,
      Period earlyMessageRejectionPeriod,
      boolean suspended,
      String kafkaHost,
      IdleConfig idleConfig
  )
  {
    final Map<String, Object> consumerProperties = KafkaConsumerConfigs.getConsumerProperties();
    consumerProperties.put("myCustomKey", "myCustomValue");
    consumerProperties.put("bootstrap.servers", kafkaHost);
    KafkaSupervisorIOConfig kafkaSupervisorIOConfig = new KafkaSupervisorIOConfig(
        multiTopic ? null : topic,
        multiTopic ? topicPattern : null,
        INPUT_FORMAT,
        replicas,
        taskCount,
        new Period(duration),
        consumerProperties,
        null,
        null,
        KafkaSupervisorIOConfig.DEFAULT_POLL_TIMEOUT_MILLIS,
        new Period("P1D"),
        new Period("PT30S"),
        useEarliestOffset,
        new Period("PT30M"),
        lateMessageRejectionPeriod,
        earlyMessageRejectionPeriod,
        null,
        null,
        idleConfig,
        null,
        true
    );

    KafkaIndexTaskClientFactory taskClientFactory = new KafkaIndexTaskClientFactory(
        null,
        null
    )
    {
      @Override
      public SeekableStreamIndexTaskClient<KafkaTopicPartition, Long> build(
          String dataSource,
          TaskInfoProvider taskInfoProvider,
          SeekableStreamSupervisorTuningConfig tuningConfig,
          ScheduledExecutorService connectExec
      )
      {
        Assert.assertEquals(TEST_HTTP_TIMEOUT.toStandardDuration(), tuningConfig.getHttpTimeout());
        Assert.assertEquals(TEST_CHAT_RETRIES, (long) tuningConfig.getChatRetries());
        return taskClient;
      }
    };

<<<<<<< HEAD
    final KafkaSupervisorTuningConfig tuningConfig = tuningConfigBuilder()
        .withMaxSavedParseExceptions(10)
        .withResetOffsetAutomatically(resetOffsetAutomatically)
        .build();
=======
    final KafkaSupervisorTuningConfig tuningConfig = new KafkaSupervisorTuningConfig(
        null,
        1000,
        null,
        null,
        50000,
        null,
        new Period("P1Y"),
        null,
        null,
        null,
        false,
        null,
        resetOffsetAutomatically,
        null,
        numThreads,
        TEST_CHAT_RETRIES,
        TEST_HTTP_TIMEOUT,
        TEST_SHUTDOWN_TIMEOUT,
        null,
        null,
        null,
        null,
        10,
        null,
        null,
        null
    );
>>>>>>> 07feec8a

    return new TestableKafkaSupervisor(
        taskStorage,
        taskMaster,
        indexerMetadataStorageCoordinator,
        taskClientFactory,
        OBJECT_MAPPER,
        new KafkaSupervisorSpec(
            id,
            null,
            dataSchema,
            tuningConfig,
            kafkaSupervisorIOConfig,
            null,
            suspended,
            taskStorage,
            taskMaster,
            indexerMetadataStorageCoordinator,
            taskClientFactory,
            OBJECT_MAPPER,
            new NoopServiceEmitter(),
            new DruidMonitorSchedulerConfig(),
            rowIngestionMetersFactory,
            supervisorConfig
        ),
        rowIngestionMetersFactory
    );
  }

  /**
   * Use when you want to mock the return value of SeekableStreamSupervisor#isTaskCurrent()
   */
  private TestableKafkaSupervisor getTestableSupervisorCustomIsTaskCurrent(
      int replicas,
      int taskCount,
      boolean useEarliestOffset,
      String duration,
      Period lateMessageRejectionPeriod,
      Period earlyMessageRejectionPeriod,
      boolean suspended,
      boolean isTaskCurrentReturn
  )
  {
    Map<String, Object> consumerProperties = new HashMap<>();
    consumerProperties.put("myCustomKey", "myCustomValue");
    consumerProperties.put("bootstrap.servers", kafkaHost);
    consumerProperties.put("isolation.level", "read_committed");
    KafkaSupervisorIOConfig kafkaSupervisorIOConfig = new KafkaSupervisorIOConfig(
        topic,
        null,
        INPUT_FORMAT,
        replicas,
        taskCount,
        new Period(duration),
        consumerProperties,
        null,
        null,
        KafkaSupervisorIOConfig.DEFAULT_POLL_TIMEOUT_MILLIS,
        new Period("P1D"),
        new Period("PT30S"),
        useEarliestOffset,
        new Period("PT30M"),
        lateMessageRejectionPeriod,
        earlyMessageRejectionPeriod,
        null,
        null,
        null,
        null,
        false
    );

    KafkaIndexTaskClientFactory taskClientFactory = new KafkaIndexTaskClientFactory(
        null,
        null
    )
    {
      @Override
      public SeekableStreamIndexTaskClient<KafkaTopicPartition, Long> build(
          String dataSource,
          TaskInfoProvider taskInfoProvider,
          SeekableStreamSupervisorTuningConfig tuningConfig,
          ScheduledExecutorService connectExec
      )
      {
        Assert.assertEquals(TEST_HTTP_TIMEOUT.toStandardDuration(), tuningConfig.getHttpTimeout());
        Assert.assertEquals(TEST_CHAT_RETRIES, (long) tuningConfig.getChatRetries());
        return taskClient;
      }
    };

<<<<<<< HEAD
    final KafkaSupervisorTuningConfig tuningConfig = tuningConfigBuilder().build();
=======
    final KafkaSupervisorTuningConfig tuningConfig = new KafkaSupervisorTuningConfig(
        null,
        1000,
        null,
        null,
        50000,
        null,
        new Period("P1Y"),
        null,
        null,
        null,
        false,
        null,
        false,
        null,
        numThreads,
        TEST_CHAT_RETRIES,
        TEST_HTTP_TIMEOUT,
        TEST_SHUTDOWN_TIMEOUT,
        null,
        null,
        null,
        null,
        null,
        null,
        null,
        null
    );
>>>>>>> 07feec8a

    return new TestableKafkaSupervisorWithCustomIsTaskCurrent(
        taskStorage,
        taskMaster,
        indexerMetadataStorageCoordinator,
        taskClientFactory,
        OBJECT_MAPPER,
        new KafkaSupervisorSpec(
            null,
            null,
            dataSchema,
            tuningConfig,
            kafkaSupervisorIOConfig,
            null,
            suspended,
            taskStorage,
            taskMaster,
            indexerMetadataStorageCoordinator,
            taskClientFactory,
            OBJECT_MAPPER,
            new NoopServiceEmitter(),
            new DruidMonitorSchedulerConfig(),
            rowIngestionMetersFactory,
            supervisorConfig
        ),
        rowIngestionMetersFactory,
        isTaskCurrentReturn
    );
  }

  /**
   * Use when you don't want generateSequenceNumber overridden
   */
  private KafkaSupervisor createSupervisor(
      int replicas,
      int taskCount,
      boolean useEarliestOffset,
      String duration,
      Period lateMessageRejectionPeriod,
      Period earlyMessageRejectionPeriod,
      boolean suspended,
      String kafkaHost,
      DataSchema dataSchema,
      KafkaSupervisorTuningConfig tuningConfig
  )
  {
    Map<String, Object> consumerProperties = new HashMap<>();
    consumerProperties.put("myCustomKey", "myCustomValue");
    consumerProperties.put("bootstrap.servers", kafkaHost);
    consumerProperties.put("isolation.level", "read_committed");
    KafkaSupervisorIOConfig kafkaSupervisorIOConfig = new KafkaSupervisorIOConfig(
        topic,
        null,
        INPUT_FORMAT,
        replicas,
        taskCount,
        new Period(duration),
        consumerProperties,
        null,
        null,
        KafkaSupervisorIOConfig.DEFAULT_POLL_TIMEOUT_MILLIS,
        new Period("P1D"),
        new Period("PT30S"),
        useEarliestOffset,
        new Period("PT30M"),
        lateMessageRejectionPeriod,
        earlyMessageRejectionPeriod,
        null,
        null,
        null,
        null,
        false
    );

    KafkaIndexTaskClientFactory taskClientFactory = new KafkaIndexTaskClientFactory(
        null,
        null
    )
    {
      @Override
      public SeekableStreamIndexTaskClient<KafkaTopicPartition, Long> build(
          String dataSource,
          TaskInfoProvider taskInfoProvider,
          SeekableStreamSupervisorTuningConfig tuningConfig,
          ScheduledExecutorService connectExec
      )
      {
        Assert.assertEquals(TEST_HTTP_TIMEOUT.toStandardDuration(), tuningConfig.getHttpTimeout());
        Assert.assertEquals(TEST_CHAT_RETRIES, (long) tuningConfig.getChatRetries());
        return taskClient;
      }
    };

    return new KafkaSupervisor(
        taskStorage,
        taskMaster,
        indexerMetadataStorageCoordinator,
        taskClientFactory,
        OBJECT_MAPPER,
        new KafkaSupervisorSpec(
            null,
            null,
            dataSchema,
            tuningConfig,
            kafkaSupervisorIOConfig,
            null,
            suspended,
            taskStorage,
            taskMaster,
            indexerMetadataStorageCoordinator,
            taskClientFactory,
            OBJECT_MAPPER,
            new NoopServiceEmitter(),
            new DruidMonitorSchedulerConfig(),
            rowIngestionMetersFactory,
            supervisorConfig
        ),
        rowIngestionMetersFactory
    );
  }

  private static DataSchema getDataSchema(String dataSource)
  {
    List<DimensionSchema> dimensions = new ArrayList<>();
    dimensions.add(StringDimensionSchema.create("dim1"));
    dimensions.add(StringDimensionSchema.create("dim2"));

    return DataSchema.builder()
                     .withDataSource(dataSource)
                     .withTimestamp(new TimestampSpec("timestamp", "iso", null))
                     .withDimensions(dimensions)
                     .withAggregators(new CountAggregatorFactory("rows"))
                     .withGranularity(
                         new UniformGranularitySpec(
                             Granularities.HOUR,
                             Granularities.NONE,
                             ImmutableList.of()
                         )
                     )
                     .build();
  }

  private KafkaIndexTask createKafkaIndexTask(
      String id,
      String dataSource,
      int taskGroupId,
      SeekableStreamStartSequenceNumbers<KafkaTopicPartition, Long> startPartitions,
      SeekableStreamEndSequenceNumbers<KafkaTopicPartition, Long> endPartitions,
      DateTime minimumMessageTime,
      DateTime maximumMessageTime,
      KafkaSupervisorTuningConfig tuningConfig
  )
  {
    return createKafkaIndexTask(
        id,
        taskGroupId,
        startPartitions,
        endPartitions,
        minimumMessageTime,
        maximumMessageTime,
        getDataSchema(dataSource),
        tuningConfig
    );
  }

  private KafkaIndexTask createKafkaIndexTask(
      String id,
      int taskGroupId,
      SeekableStreamStartSequenceNumbers<KafkaTopicPartition, Long> startPartitions,
      SeekableStreamEndSequenceNumbers<KafkaTopicPartition, Long> endPartitions,
      DateTime minimumMessageTime,
      DateTime maximumMessageTime,
      DataSchema schema,
      KafkaSupervisorTuningConfig tuningConfig
  )
  {
    return createKafkaIndexTask(
        id,
        taskGroupId,
        startPartitions,
        endPartitions,
        minimumMessageTime,
        maximumMessageTime,
        schema,
        tuningConfig.convertToTaskTuningConfig()
    );
  }

  private KafkaIndexTask createKafkaIndexTask(
      String id,
      int taskGroupId,
      SeekableStreamStartSequenceNumbers<KafkaTopicPartition, Long> startPartitions,
      SeekableStreamEndSequenceNumbers<KafkaTopicPartition, Long> endPartitions,
      DateTime minimumMessageTime,
      DateTime maximumMessageTime,
      DataSchema schema,
      KafkaIndexTaskTuningConfig tuningConfig
  )
  {
    return new KafkaIndexTask(
        id,
        null,
        null,
        schema,
        tuningConfig,
        new KafkaIndexTaskIOConfig(
            taskGroupId,
            "sequenceName-" + taskGroupId,
            startPartitions,
            endPartitions,
            ImmutableMap.of("bootstrap.servers", kafkaHost),
            KafkaSupervisorIOConfig.DEFAULT_POLL_TIMEOUT_MILLIS,
            true,
            minimumMessageTime,
            maximumMessageTime,
            INPUT_FORMAT,
            null,
            Duration.standardHours(2).getStandardMinutes()
        ),
        Collections.emptyMap(),
        OBJECT_MAPPER
    );
  }

  private static ImmutableMap<KafkaTopicPartition, Long> singlePartitionMap(String topic, int partition, long offset)
  {
    return ImmutableMap.of(new KafkaTopicPartition(false, topic, partition), offset);
  }

  private static ImmutableMap<KafkaTopicPartition, Long> singlePartitionMap(
      String topic,
      int partition1,
      long offset1,
      int partition2,
      long offset2
  )
  {
    return ImmutableMap.of(new KafkaTopicPartition(false, topic, partition1),
                           offset1,
                           new KafkaTopicPartition(false, topic, partition2),
                           offset2
    );
  }

  private static ImmutableMap<KafkaTopicPartition, Long> singlePartitionMap(
      String topic,
      int partition1,
      long offset1,
      int partition2,
      long offset2,
      int partition3,
      long offset3
  )
  {
    return ImmutableMap.of(new KafkaTopicPartition(false, topic, partition1),
                           offset1,
                           new KafkaTopicPartition(false, topic, partition2),
                           offset2,
                           new KafkaTopicPartition(false, topic, partition3),
                           offset3
    );
  }

  private static ImmutableMap<KafkaTopicPartition, Long> multiTopicPartitionMap(
      String topic,
      int partition1,
      long offset1,
      int partition2,
      long offset2,
      int partition3,
      long offset3
  )
  {
    return ImmutableMap.of(new KafkaTopicPartition(true, topic, partition1),
                           offset1,
                           new KafkaTopicPartition(true, topic, partition2),
                           offset2,
                           new KafkaTopicPartition(true, topic, partition3),
                           offset3
    );
  }

  private static Map<String, Task> toMap(List<Task> tasks)
  {
    return tasks.stream().collect(Collectors.toMap(Task::getId, Function.identity()));
  }

  private static Map<String, Task> toMap(Task... tasks)
  {
    return Arrays.stream(tasks).collect(Collectors.toMap(Task::getId, Function.identity()));
  }

  private static class TestTaskRunnerWorkItem extends TaskRunnerWorkItem
  {
    private final String taskType;
    private final TaskLocation location;
    private final String dataSource;

    TestTaskRunnerWorkItem(Task task, ListenableFuture<TaskStatus> result, TaskLocation location)
    {
      super(task.getId(), result);
      this.taskType = task.getType();
      this.location = location;
      this.dataSource = task.getDataSource();
    }

    @Override
    public TaskLocation getLocation()
    {
      return location;
    }

    @Override
    public String getTaskType()
    {
      return taskType;
    }

    @Override
    public String getDataSource()
    {
      return dataSource;
    }
  }

  private static class TestableKafkaSupervisor extends KafkaSupervisor
  {
    private final Map<String, Object> consumerProperties;

    public TestableKafkaSupervisor(
        TaskStorage taskStorage,
        TaskMaster taskMaster,
        IndexerMetadataStorageCoordinator indexerMetadataStorageCoordinator,
        KafkaIndexTaskClientFactory taskClientFactory,
        ObjectMapper mapper,
        KafkaSupervisorSpec spec,
        RowIngestionMetersFactory rowIngestionMetersFactory
    )
    {
      super(
          taskStorage,
          taskMaster,
          indexerMetadataStorageCoordinator,
          taskClientFactory,
          mapper,
          spec,
          rowIngestionMetersFactory
      );
      this.consumerProperties = spec.getIoConfig().getConsumerProperties();
    }

    @Override
    protected RecordSupplier<KafkaTopicPartition, Long, KafkaRecordEntity> setupRecordSupplier()
    {
      final Map<String, Object> consumerConfigs = KafkaConsumerConfigs.getConsumerProperties();
      consumerConfigs.put("metadata.max.age.ms", "1");
      final Properties props = new Properties();
      KafkaRecordSupplier.addConsumerPropertiesFromConfig(props, sortingMapper, consumerProperties);
      props.putAll(consumerConfigs);
      Deserializer keyDeserializerObject = new ByteArrayDeserializer();
      Deserializer valueDeserializerObject = new ByteArrayDeserializer();
      return new KafkaRecordSupplier(
          new KafkaConsumer<>(props, keyDeserializerObject, valueDeserializerObject),
          getIoConfig().isMultiTopic()
      );
    }

    @Override
    public String generateSequenceName(
        Map<KafkaTopicPartition, Long> startPartitions,
        DateTime minimumMessageTime,
        DateTime maximumMessageTime,
        DataSchema dataSchema,
        SeekableStreamIndexTaskTuningConfig tuningConfig
    )
    {
      final int groupId = getTaskGroupIdForPartition(startPartitions.keySet().iterator().next());
      return StringUtils.format("sequenceName-%d", groupId);
    }

    private SeekableStreamSupervisorStateManager getStateManager()
    {
      return stateManager;
    }
  }

  private static class TestableKafkaSupervisorWithCustomIsTaskCurrent extends TestableKafkaSupervisor
  {
    private final boolean isTaskCurrentReturn;

    public TestableKafkaSupervisorWithCustomIsTaskCurrent(
        TaskStorage taskStorage,
        TaskMaster taskMaster,
        IndexerMetadataStorageCoordinator indexerMetadataStorageCoordinator,
        KafkaIndexTaskClientFactory taskClientFactory,
        ObjectMapper mapper,
        KafkaSupervisorSpec spec,
        RowIngestionMetersFactory rowIngestionMetersFactory,
        boolean isTaskCurrentReturn
    )
    {
      super(
          taskStorage,
          taskMaster,
          indexerMetadataStorageCoordinator,
          taskClientFactory,
          mapper,
          spec,
          rowIngestionMetersFactory
      );
      this.isTaskCurrentReturn = isTaskCurrentReturn;
    }

    @Override
    public boolean isTaskCurrent(int taskGroupId, String taskId, Map<String, Task> taskMap)
    {
      return isTaskCurrentReturn;
    }
  }
}<|MERGE_RESOLUTION|>--- conflicted
+++ resolved
@@ -332,7 +332,6 @@
         false
     );
 
-<<<<<<< HEAD
     final KafkaSupervisorTuningConfig tuningConfigOri = new KafkaTuningConfigBuilder()
         .withIntermediatePersistPeriod(Period.years(1))
         .withResetOffsetAutomatically(false)
@@ -344,37 +343,6 @@
         .withChatHandlerNumRetries(TEST_CHAT_RETRIES)
         .withChatHandlerTimeout(TEST_HTTP_TIMEOUT.toStandardDuration())
         .build();
-=======
-    final KafkaSupervisorTuningConfig tuningConfigOri = new KafkaSupervisorTuningConfig(
-        null,
-        1000,
-        null,
-        null,
-        50000,
-        null,
-        new Period("P1Y"),
-        null,
-        null,
-        null,
-        false,
-        null,
-        false,
-        null,
-        numThreads,
-        TEST_CHAT_RETRIES,
-        TEST_HTTP_TIMEOUT,
-        TEST_SHUTDOWN_TIMEOUT,
-        null,
-        null,
-        null,
-        null,
-        null,
-        null,
-        null,
-        null
-    );
-
->>>>>>> 07feec8a
     EasyMock.expect(ingestionSchema.getIOConfig()).andReturn(kafkaSupervisorIOConfig).anyTimes();
     EasyMock.expect(ingestionSchema.getDataSchema()).andReturn(dataSchema).anyTimes();
     EasyMock.expect(ingestionSchema.getTuningConfig()).andReturn(tuningConfigOri).anyTimes();
@@ -4663,38 +4631,7 @@
         false,
         kafkaHost,
         dataSchema,
-<<<<<<< HEAD
         tuningConfigBuilder().build()
-=======
-        new KafkaSupervisorTuningConfig(
-            null,
-            1000,
-            null,
-            null,
-            50000,
-            null,
-            new Period("P1Y"),
-            null,
-            null,
-            null,
-            false,
-            null,
-            false,
-            null,
-            numThreads,
-            TEST_CHAT_RETRIES,
-            TEST_HTTP_TIMEOUT,
-            TEST_SHUTDOWN_TIMEOUT,
-            null,
-            null,
-            null,
-            null,
-            null,
-            null,
-            null,
-            null
-        )
->>>>>>> 07feec8a
     );
 
     supervisor.addTaskGroupToActivelyReadingTaskGroup(
@@ -4708,40 +4645,9 @@
 
     DataSchema modifiedDataSchema = getDataSchema("some other datasource");
 
-<<<<<<< HEAD
     KafkaSupervisorTuningConfig modifiedTuningConfig = tuningConfigBuilder()
         .withMaxRowsInMemory(42)
         .build();
-=======
-    KafkaSupervisorTuningConfig modifiedTuningConfig = new KafkaSupervisorTuningConfig(
-        null,
-        42, // This is different
-        null,
-        null,
-        50000,
-        null,
-        new Period("P1Y"),
-        null,
-        null,
-        null,
-        false,
-        null,
-        null,
-        null,
-        numThreads,
-        TEST_CHAT_RETRIES,
-        TEST_HTTP_TIMEOUT,
-        TEST_SHUTDOWN_TIMEOUT,
-        null,
-        null,
-        null,
-        null,
-        null,
-        null,
-        null,
-        null
-    );
->>>>>>> 07feec8a
 
     KafkaIndexTask completedTaskFromStorage = createKafkaIndexTask(
         "id0",
@@ -4869,38 +4775,7 @@
         false,
         kafkaHost,
         dataSchema,
-<<<<<<< HEAD
         tuningConfigBuilder().build()
-=======
-        new KafkaSupervisorTuningConfig(
-            null,
-            1000,
-            null,
-            null,
-            50000,
-            null,
-            new Period("P1Y"),
-            null,
-            null,
-            null,
-            false,
-            null,
-            false,
-            null,
-            numThreads,
-            TEST_CHAT_RETRIES,
-            TEST_HTTP_TIMEOUT,
-            TEST_SHUTDOWN_TIMEOUT,
-            null,
-            null,
-            null,
-            null,
-            null,
-            null,
-            null,
-            null
-        )
->>>>>>> 07feec8a
     );
 
     // Create task1 with some start and end offsets
@@ -5407,41 +5282,10 @@
       }
     };
 
-<<<<<<< HEAD
     final KafkaSupervisorTuningConfig tuningConfig = tuningConfigBuilder()
         .withMaxSavedParseExceptions(10)
         .withResetOffsetAutomatically(resetOffsetAutomatically)
         .build();
-=======
-    final KafkaSupervisorTuningConfig tuningConfig = new KafkaSupervisorTuningConfig(
-        null,
-        1000,
-        null,
-        null,
-        50000,
-        null,
-        new Period("P1Y"),
-        null,
-        null,
-        null,
-        false,
-        null,
-        resetOffsetAutomatically,
-        null,
-        numThreads,
-        TEST_CHAT_RETRIES,
-        TEST_HTTP_TIMEOUT,
-        TEST_SHUTDOWN_TIMEOUT,
-        null,
-        null,
-        null,
-        null,
-        10,
-        null,
-        null,
-        null
-    );
->>>>>>> 07feec8a
 
     return new TestableKafkaSupervisor(
         taskStorage,
@@ -5532,38 +5376,7 @@
       }
     };
 
-<<<<<<< HEAD
     final KafkaSupervisorTuningConfig tuningConfig = tuningConfigBuilder().build();
-=======
-    final KafkaSupervisorTuningConfig tuningConfig = new KafkaSupervisorTuningConfig(
-        null,
-        1000,
-        null,
-        null,
-        50000,
-        null,
-        new Period("P1Y"),
-        null,
-        null,
-        null,
-        false,
-        null,
-        false,
-        null,
-        numThreads,
-        TEST_CHAT_RETRIES,
-        TEST_HTTP_TIMEOUT,
-        TEST_SHUTDOWN_TIMEOUT,
-        null,
-        null,
-        null,
-        null,
-        null,
-        null,
-        null,
-        null
-    );
->>>>>>> 07feec8a
 
     return new TestableKafkaSupervisorWithCustomIsTaskCurrent(
         taskStorage,
