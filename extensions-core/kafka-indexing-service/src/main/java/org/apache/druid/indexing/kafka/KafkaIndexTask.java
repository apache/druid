/*
 * Licensed to the Apache Software Foundation (ASF) under one
 * or more contributor license agreements.  See the NOTICE file
 * distributed with this work for additional information
 * regarding copyright ownership.  The ASF licenses this file
 * to you under the Apache License, Version 2.0 (the
 * "License"); you may not use this file except in compliance
 * with the License.  You may obtain a copy of the License at
 *
 *   http://www.apache.org/licenses/LICENSE-2.0
 *
 * Unless required by applicable law or agreed to in writing,
 * software distributed under the License is distributed on an
 * "AS IS" BASIS, WITHOUT WARRANTIES OR CONDITIONS OF ANY
 * KIND, either express or implied.  See the License for the
 * specific language governing permissions and limitations
 * under the License.
 */

package org.apache.druid.indexing.kafka;

import com.fasterxml.jackson.annotation.JacksonInject;
import com.fasterxml.jackson.annotation.JsonCreator;
import com.fasterxml.jackson.annotation.JsonIgnore;
import com.fasterxml.jackson.annotation.JsonProperty;
import com.fasterxml.jackson.databind.ObjectMapper;
import com.google.common.annotations.VisibleForTesting;
import com.google.common.base.Preconditions;
import org.apache.druid.data.input.kafka.KafkaRecordEntity;
<<<<<<< HEAD
import org.apache.druid.data.input.kafka.KafkaTopicPartition;
=======
import org.apache.druid.indexing.common.TaskToolbox;
>>>>>>> 6ced2083
import org.apache.druid.indexing.common.task.TaskResource;
import org.apache.druid.indexing.seekablestream.SeekableStreamIndexTask;
import org.apache.druid.indexing.seekablestream.SeekableStreamIndexTaskRunner;
import org.apache.druid.segment.indexing.DataSchema;
import org.apache.druid.server.security.Action;
import org.apache.druid.server.security.Resource;
import org.apache.druid.server.security.ResourceAction;
import org.apache.druid.server.security.ResourceType;

import javax.annotation.Nonnull;
import java.util.Collections;
import java.util.HashMap;
import java.util.Map;
import java.util.Set;

public class KafkaIndexTask extends SeekableStreamIndexTask<KafkaTopicPartition, Long, KafkaRecordEntity>
{
  private static final String TYPE = "index_kafka";

  private final ObjectMapper configMapper;

  // This value can be tuned in some tests
  private long pollRetryMs = 30000;

  @JsonCreator
  public KafkaIndexTask(
      @JsonProperty("id") String id,
      @JsonProperty("resource") TaskResource taskResource,
      @JsonProperty("dataSchema") DataSchema dataSchema,
      @JsonProperty("tuningConfig") KafkaIndexTaskTuningConfig tuningConfig,
      @JsonProperty("ioConfig") KafkaIndexTaskIOConfig ioConfig,
      @JsonProperty("context") Map<String, Object> context,
      @JacksonInject ObjectMapper configMapper
  )
  {
    super(
        getOrMakeId(id, dataSchema.getDataSource(), TYPE),
        taskResource,
        dataSchema,
        tuningConfig,
        ioConfig,
        context,
        getFormattedGroupId(dataSchema.getDataSource(), TYPE)
    );
    this.configMapper = configMapper;

    Preconditions.checkArgument(
        ioConfig.getStartSequenceNumbers().getExclusivePartitions().isEmpty(),
        "All startSequenceNumbers must be inclusive"
    );
  }

  long getPollRetryMs()
  {
    return pollRetryMs;
  }

  @Override
  protected SeekableStreamIndexTaskRunner<KafkaTopicPartition, Long, KafkaRecordEntity> createTaskRunner()
  {
    //noinspection unchecked
    return new IncrementalPublishingKafkaIndexTaskRunner(
        this,
        dataSchema.getParser(),
        authorizerMapper,
        lockGranularityToUse
    );
  }

  @Override
  protected KafkaRecordSupplier newTaskRecordSupplier(final TaskToolbox toolbox)
  {
    ClassLoader currCtxCl = Thread.currentThread().getContextClassLoader();
    try {
      Thread.currentThread().setContextClassLoader(getClass().getClassLoader());
      KafkaIndexTaskIOConfig kafkaIndexTaskIOConfig = (KafkaIndexTaskIOConfig) super.ioConfig;
      final Map<String, Object> props = new HashMap<>(kafkaIndexTaskIOConfig.getConsumerProperties());

      props.put("auto.offset.reset", "none");

<<<<<<< HEAD
      return new KafkaRecordSupplier(props, configMapper, kafkaIndexTaskIOConfig.getConfigOverrides(),
                                     kafkaIndexTaskIOConfig.isMultiTopic());
=======
      final KafkaRecordSupplier recordSupplier =
          new KafkaRecordSupplier(props, configMapper, kafkaIndexTaskIOConfig.getConfigOverrides());

      if (toolbox.getMonitorScheduler() != null) {
        toolbox.getMonitorScheduler().addMonitor(recordSupplier.monitor());
      }

      return recordSupplier;
>>>>>>> 6ced2083
    }
    finally {
      Thread.currentThread().setContextClassLoader(currCtxCl);
    }
  }

  @Override
  @JsonProperty
  public KafkaIndexTaskTuningConfig getTuningConfig()
  {
    return (KafkaIndexTaskTuningConfig) super.getTuningConfig();
  }

  @VisibleForTesting
  void setPollRetryMs(long retryMs)
  {
    this.pollRetryMs = retryMs;
  }

  @Override
  @JsonProperty("ioConfig")
  public KafkaIndexTaskIOConfig getIOConfig()
  {
    return (KafkaIndexTaskIOConfig) super.getIOConfig();
  }

  @Override
  public String getType()
  {
    return TYPE;
  }

  @Nonnull
  @JsonIgnore
  @Override
  public Set<ResourceAction> getInputSourceResources()
  {
    return Collections.singleton(new ResourceAction(
        new Resource(KafkaIndexTaskModule.SCHEME, ResourceType.EXTERNAL),
        Action.READ
    ));
  }

  @Override
  public boolean supportsQueries()
  {
    return true;
  }
}<|MERGE_RESOLUTION|>--- conflicted
+++ resolved
@@ -27,11 +27,8 @@
 import com.google.common.annotations.VisibleForTesting;
 import com.google.common.base.Preconditions;
 import org.apache.druid.data.input.kafka.KafkaRecordEntity;
-<<<<<<< HEAD
 import org.apache.druid.data.input.kafka.KafkaTopicPartition;
-=======
 import org.apache.druid.indexing.common.TaskToolbox;
->>>>>>> 6ced2083
 import org.apache.druid.indexing.common.task.TaskResource;
 import org.apache.druid.indexing.seekablestream.SeekableStreamIndexTask;
 import org.apache.druid.indexing.seekablestream.SeekableStreamIndexTaskRunner;
@@ -112,19 +109,15 @@
 
       props.put("auto.offset.reset", "none");
 
-<<<<<<< HEAD
-      return new KafkaRecordSupplier(props, configMapper, kafkaIndexTaskIOConfig.getConfigOverrides(),
-                                     kafkaIndexTaskIOConfig.isMultiTopic());
-=======
       final KafkaRecordSupplier recordSupplier =
-          new KafkaRecordSupplier(props, configMapper, kafkaIndexTaskIOConfig.getConfigOverrides());
+          new KafkaRecordSupplier(props, configMapper, kafkaIndexTaskIOConfig.getConfigOverrides(),
+                                  kafkaIndexTaskIOConfig.isMultiTopic());
 
       if (toolbox.getMonitorScheduler() != null) {
         toolbox.getMonitorScheduler().addMonitor(recordSupplier.monitor());
       }
 
       return recordSupplier;
->>>>>>> 6ced2083
     }
     finally {
       Thread.currentThread().setContextClassLoader(currCtxCl);
