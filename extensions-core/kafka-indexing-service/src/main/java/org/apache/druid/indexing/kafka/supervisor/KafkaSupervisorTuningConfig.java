/*
 * Licensed to the Apache Software Foundation (ASF) under one
 * or more contributor license agreements.  See the NOTICE file
 * distributed with this work for additional information
 * regarding copyright ownership.  The ASF licenses this file
 * to you under the Apache License, Version 2.0 (the
 * "License"); you may not use this file except in compliance
 * with the License.  You may obtain a copy of the License at
 *
 *   http://www.apache.org/licenses/LICENSE-2.0
 *
 * Unless required by applicable law or agreed to in writing,
 * software distributed under the License is distributed on an
 * "AS IS" BASIS, WITHOUT WARRANTIES OR CONDITIONS OF ANY
 * KIND, either express or implied.  See the License for the
 * specific language governing permissions and limitations
 * under the License.
 */

package org.apache.druid.indexing.kafka.supervisor;

import com.fasterxml.jackson.annotation.JsonProperty;
import org.apache.druid.indexing.kafka.KafkaIndexTaskTuningConfig;
import org.apache.druid.indexing.seekablestream.supervisor.SeekableStreamSupervisorTuningConfig;
import org.apache.druid.segment.IndexSpec;
import org.apache.druid.segment.incremental.AppendableIndexSpec;
import org.apache.druid.segment.writeout.SegmentWriteOutMediumFactory;
import org.joda.time.Duration;
import org.joda.time.Period;

import javax.annotation.Nullable;
import java.io.File;

public class KafkaSupervisorTuningConfig extends KafkaIndexTaskTuningConfig
    implements SeekableStreamSupervisorTuningConfig
{
  private final Integer workerThreads;
  private final Integer chatThreads;
  private final Long chatRetries;
  private final Duration httpTimeout;
  private final Duration shutdownTimeout;
  private final Duration offsetFetchPeriod;

  public static KafkaSupervisorTuningConfig defaultConfig()
  {
    return new KafkaSupervisorTuningConfig(
        null,
        null,
        null,
        null,
        null,
        null,
        null,
        null,
        null,
        null,
        null,
        null,
        null,
        null,
        null,
        null,
        null,
        null,
        null,
        null,
        null,
        null,
        null,
        null,
<<<<<<< HEAD
        null,
        null,
=======
>>>>>>> fcb908d5
        null
    );
  }

  public KafkaSupervisorTuningConfig(
      @JsonProperty("appendableIndexSpec") @Nullable AppendableIndexSpec appendableIndexSpec,
      @JsonProperty("maxRowsInMemory") Integer maxRowsInMemory,
      @JsonProperty("maxBytesInMemory") Long maxBytesInMemory,
      @JsonProperty("skipBytesInMemoryOverheadCheck") @Nullable Boolean skipBytesInMemoryOverheadCheck,
      @JsonProperty("maxRowsPerSegment") Integer maxRowsPerSegment,
      @JsonProperty("maxTotalRows") Long maxTotalRows,
      @JsonProperty("intermediatePersistPeriod") Period intermediatePersistPeriod,
      @JsonProperty("basePersistDirectory") File basePersistDirectory,
      @JsonProperty("maxPendingPersists") Integer maxPendingPersists,
      @JsonProperty("indexSpec") IndexSpec indexSpec,
      @JsonProperty("indexSpecForIntermediatePersists") @Nullable IndexSpec indexSpecForIntermediatePersists,
      @JsonProperty("reportParseExceptions") Boolean reportParseExceptions,
      @JsonProperty("handoffConditionTimeout") Long handoffConditionTimeout,
      @JsonProperty("resetOffsetAutomatically") Boolean resetOffsetAutomatically,
      @JsonProperty("segmentWriteOutMediumFactory") @Nullable SegmentWriteOutMediumFactory segmentWriteOutMediumFactory,
      @JsonProperty("workerThreads") Integer workerThreads,
      @JsonProperty("chatThreads") Integer chatThreads,
      @JsonProperty("chatRetries") Long chatRetries,
      @JsonProperty("httpTimeout") Period httpTimeout,
      @JsonProperty("shutdownTimeout") Period shutdownTimeout,
      @JsonProperty("offsetFetchPeriod") Period offsetFetchPeriod,
      @JsonProperty("intermediateHandoffPeriod") Period intermediateHandoffPeriod,
      @JsonProperty("logParseExceptions") @Nullable Boolean logParseExceptions,
      @JsonProperty("maxParseExceptions") @Nullable Integer maxParseExceptions,
      @JsonProperty("maxSavedParseExceptions") @Nullable Integer maxSavedParseExceptions,
      @JsonProperty("enableInMemoryBitmap") @Nullable Boolean enableInMemoryBitmap
  )
  {
    super(
        appendableIndexSpec,
        maxRowsInMemory,
        maxBytesInMemory,
        skipBytesInMemoryOverheadCheck,
        maxRowsPerSegment,
        maxTotalRows,
        intermediatePersistPeriod,
        basePersistDirectory,
        maxPendingPersists,
        indexSpec,
        indexSpecForIntermediatePersists,
        reportParseExceptions,
        handoffConditionTimeout,
        resetOffsetAutomatically,
        segmentWriteOutMediumFactory,
        intermediateHandoffPeriod,
        logParseExceptions,
        maxParseExceptions,
        maxSavedParseExceptions,
        enableInMemoryBitmap
    );
    this.workerThreads = workerThreads;
    this.chatThreads = chatThreads;
    this.chatRetries = (chatRetries != null ? chatRetries : DEFAULT_CHAT_RETRIES);
    this.httpTimeout = SeekableStreamSupervisorTuningConfig.defaultDuration(httpTimeout, DEFAULT_HTTP_TIMEOUT);
    this.shutdownTimeout = SeekableStreamSupervisorTuningConfig.defaultDuration(
        shutdownTimeout,
        DEFAULT_SHUTDOWN_TIMEOUT
    );
    this.offsetFetchPeriod = SeekableStreamSupervisorTuningConfig.defaultDuration(
        offsetFetchPeriod,
        DEFAULT_OFFSET_FETCH_PERIOD
    );
  }

  @Override
  @JsonProperty
  public Integer getWorkerThreads()
  {
    return workerThreads;
  }

  @Override
  @JsonProperty
  public Integer getChatThreads()
  {
    return chatThreads;
  }

  @Override
  @JsonProperty
  public Long getChatRetries()
  {
    return chatRetries;
  }

  @Override
  @JsonProperty
  public Duration getHttpTimeout()
  {
    return httpTimeout;
  }

  @Override
  @JsonProperty
  public Duration getShutdownTimeout()
  {
    return shutdownTimeout;
  }

  @Override
  public Duration getRepartitionTransitionDuration()
  {
    // Stopping tasks early for Kafka ingestion on partition set change is not supported yet,
    // just return a default for now.
    return SeekableStreamSupervisorTuningConfig.defaultDuration(
        null,
        SeekableStreamSupervisorTuningConfig.DEFAULT_REPARTITION_TRANSITION_DURATION
    );
  }

  @Override
  @JsonProperty
  public Duration getOffsetFetchPeriod()
  {
    return offsetFetchPeriod;
  }

  @Override
  public String toString()
  {
    return "KafkaSupervisorTuningConfig{" +
           "maxRowsInMemory=" + getMaxRowsInMemory() +
           ", maxRowsPerSegment=" + getMaxRowsPerSegment() +
           ", maxTotalRows=" + getMaxTotalRows() +
           ", maxBytesInMemory=" + getMaxBytesInMemoryOrDefault() +
           ", skipBytesInMemoryOverheadCheck=" + isSkipBytesInMemoryOverheadCheck() +
           ", intermediatePersistPeriod=" + getIntermediatePersistPeriod() +
           ", basePersistDirectory=" + getBasePersistDirectory() +
           ", maxPendingPersists=" + getMaxPendingPersists() +
           ", indexSpec=" + getIndexSpec() +
           ", reportParseExceptions=" + isReportParseExceptions() +
           ", handoffConditionTimeout=" + getHandoffConditionTimeout() +
           ", resetOffsetAutomatically=" + isResetOffsetAutomatically() +
           ", segmentWriteOutMediumFactory=" + getSegmentWriteOutMediumFactory() +
           ", workerThreads=" + workerThreads +
           ", chatThreads=" + chatThreads +
           ", chatRetries=" + chatRetries +
           ", httpTimeout=" + httpTimeout +
           ", shutdownTimeout=" + shutdownTimeout +
           ", offsetFetchPeriod=" + offsetFetchPeriod +
           ", intermediateHandoffPeriod=" + getIntermediateHandoffPeriod() +
           ", logParseExceptions=" + isLogParseExceptions() +
           ", maxParseExceptions=" + getMaxParseExceptions() +
           ", maxSavedParseExceptions=" + getMaxSavedParseExceptions() +
           ", enableInMemoryBitmap=" + isEnableInMemoryBitmap() +
           '}';
  }

  @Override
  public KafkaIndexTaskTuningConfig convertToTaskTuningConfig()
  {
    return new KafkaIndexTaskTuningConfig(
        getAppendableIndexSpec(),
        getMaxRowsInMemory(),
        getMaxBytesInMemory(),
        isSkipBytesInMemoryOverheadCheck(),
        getMaxRowsPerSegment(),
        getMaxTotalRows(),
        getIntermediatePersistPeriod(),
        getBasePersistDirectory(),
        getMaxPendingPersists(),
        getIndexSpec(),
        getIndexSpecForIntermediatePersists(),
        isReportParseExceptions(),
        getHandoffConditionTimeout(),
        isResetOffsetAutomatically(),
        getSegmentWriteOutMediumFactory(),
        getIntermediateHandoffPeriod(),
        isLogParseExceptions(),
        getMaxParseExceptions(),
        getMaxSavedParseExceptions(),
        isEnableInMemoryBitmap()
    );
  }
}<|MERGE_RESOLUTION|>--- conflicted
+++ resolved
@@ -68,11 +68,7 @@
         null,
         null,
         null,
-<<<<<<< HEAD
-        null,
-        null,
-=======
->>>>>>> fcb908d5
+        null,
         null
     );
   }
