/*
 * Licensed to the Apache Software Foundation (ASF) under one
 * or more contributor license agreements.  See the NOTICE file
 * distributed with this work for additional information
 * regarding copyright ownership.  The ASF licenses this file
 * to you under the Apache License, Version 2.0 (the
 * "License"); you may not use this file except in compliance
 * with the License.  You may obtain a copy of the License at
 *
 *   http://www.apache.org/licenses/LICENSE-2.0
 *
 * Unless required by applicable law or agreed to in writing,
 * software distributed under the License is distributed on an
 * "AS IS" BASIS, WITHOUT WARRANTIES OR CONDITIONS OF ANY
 * KIND, either express or implied.  See the License for the
 * specific language governing permissions and limitations
 * under the License.
 */

package org.apache.druid.indexing.kafka.supervisor;

import com.fasterxml.jackson.annotation.JsonProperty;
import org.apache.druid.indexing.kafka.KafkaIndexTaskTuningConfig;
import org.apache.druid.indexing.seekablestream.supervisor.SeekableStreamSupervisorTuningConfig;
import org.apache.druid.segment.IndexSpec;
import org.apache.druid.segment.incremental.AppendableIndexSpec;
import org.apache.druid.segment.writeout.SegmentWriteOutMediumFactory;
import org.joda.time.Duration;
import org.joda.time.Period;

import javax.annotation.Nullable;

public class KafkaSupervisorTuningConfig extends KafkaIndexTaskTuningConfig
    implements SeekableStreamSupervisorTuningConfig
{
  private final Integer workerThreads;
  private final Long chatRetries;
  private final Duration httpTimeout;
  private final Duration shutdownTimeout;
  private final Duration offsetFetchPeriod;

  public static KafkaSupervisorTuningConfig defaultConfig()
  {
    return new KafkaSupervisorTuningConfig(
        null,
        null,
        null,
        null,
        null,
        null,
        null,
        null,
        null,
        null,
        null,
        null,
        null,
        null,
        null,
        null,
        null,
        null,
        null,
        null,
        null,
        null,
<<<<<<< HEAD
        null,
        null,
        null,
=======
>>>>>>> 30b5dd4c
        null
    );
  }

  public KafkaSupervisorTuningConfig(
      @JsonProperty("appendableIndexSpec") @Nullable AppendableIndexSpec appendableIndexSpec,
      @JsonProperty("maxRowsInMemory") Integer maxRowsInMemory,
      @JsonProperty("maxBytesInMemory") Long maxBytesInMemory,
      @JsonProperty("skipBytesInMemoryOverheadCheck") @Nullable Boolean skipBytesInMemoryOverheadCheck,
      @JsonProperty("maxRowsPerSegment") Integer maxRowsPerSegment,
      @JsonProperty("maxTotalRows") Long maxTotalRows,
      @JsonProperty("intermediatePersistPeriod") Period intermediatePersistPeriod,
      @JsonProperty("maxPendingPersists") Integer maxPendingPersists,
      @JsonProperty("indexSpec") IndexSpec indexSpec,
      @JsonProperty("indexSpecForIntermediatePersists") @Nullable IndexSpec indexSpecForIntermediatePersists,
      @JsonProperty("reportParseExceptions") Boolean reportParseExceptions,
      @JsonProperty("handoffConditionTimeout") Long handoffConditionTimeout,
      @JsonProperty("resetOffsetAutomatically") Boolean resetOffsetAutomatically,
      @JsonProperty("segmentWriteOutMediumFactory") @Nullable SegmentWriteOutMediumFactory segmentWriteOutMediumFactory,
      @JsonProperty("workerThreads") Integer workerThreads,
      @JsonProperty("chatRetries") Long chatRetries,
      @JsonProperty("httpTimeout") Period httpTimeout,
      @JsonProperty("shutdownTimeout") Period shutdownTimeout,
      @JsonProperty("offsetFetchPeriod") Period offsetFetchPeriod,
      @JsonProperty("intermediateHandoffPeriod") Period intermediateHandoffPeriod,
      @JsonProperty("logParseExceptions") @Nullable Boolean logParseExceptions,
      @JsonProperty("maxParseExceptions") @Nullable Integer maxParseExceptions,
      @JsonProperty("maxSavedParseExceptions") @Nullable Integer maxSavedParseExceptions,
      @JsonProperty("numPersistThreads") @Nullable Integer numPersistThreads
  )
  {
    super(
        appendableIndexSpec,
        maxRowsInMemory,
        maxBytesInMemory,
        skipBytesInMemoryOverheadCheck,
        maxRowsPerSegment,
        maxTotalRows,
        intermediatePersistPeriod,
        null,
        maxPendingPersists,
        indexSpec,
        indexSpecForIntermediatePersists,
        reportParseExceptions,
        handoffConditionTimeout,
        resetOffsetAutomatically,
        segmentWriteOutMediumFactory,
        intermediateHandoffPeriod,
        logParseExceptions,
        maxParseExceptions,
        maxSavedParseExceptions,
        numPersistThreads
    );
    this.workerThreads = workerThreads;
    this.chatRetries = (chatRetries != null ? chatRetries : DEFAULT_CHAT_RETRIES);
    this.httpTimeout = SeekableStreamSupervisorTuningConfig.defaultDuration(httpTimeout, DEFAULT_HTTP_TIMEOUT);
    this.shutdownTimeout = SeekableStreamSupervisorTuningConfig.defaultDuration(
        shutdownTimeout,
        DEFAULT_SHUTDOWN_TIMEOUT
    );
    this.offsetFetchPeriod = SeekableStreamSupervisorTuningConfig.defaultDuration(
        offsetFetchPeriod,
        DEFAULT_OFFSET_FETCH_PERIOD
    );
  }

  @Override
  @JsonProperty
  public Integer getWorkerThreads()
  {
    return workerThreads;
  }

  @Override
  @JsonProperty
  public Long getChatRetries()
  {
    return chatRetries;
  }

  @Override
  @JsonProperty
  public Duration getHttpTimeout()
  {
    return httpTimeout;
  }

  @Override
  @JsonProperty
  public Duration getShutdownTimeout()
  {
    return shutdownTimeout;
  }

  @Override
  public Duration getRepartitionTransitionDuration()
  {
    // Stopping tasks early for Kafka ingestion on partition set change is not supported yet,
    // just return a default for now.
    return SeekableStreamSupervisorTuningConfig.defaultDuration(
        null,
        SeekableStreamSupervisorTuningConfig.DEFAULT_REPARTITION_TRANSITION_DURATION
    );
  }

  @Override
  @JsonProperty
  public Duration getOffsetFetchPeriod()
  {
    return offsetFetchPeriod;
  }

  @Override
  public String toString()
  {
    return "KafkaSupervisorTuningConfig{" +
           "maxRowsInMemory=" + getMaxRowsInMemory() +
           ", maxRowsPerSegment=" + getMaxRowsPerSegment() +
           ", maxTotalRows=" + getMaxTotalRows() +
           ", maxBytesInMemory=" + getMaxBytesInMemoryOrDefault() +
           ", skipBytesInMemoryOverheadCheck=" + isSkipBytesInMemoryOverheadCheck() +
           ", intermediatePersistPeriod=" + getIntermediatePersistPeriod() +
           ", maxPendingPersists=" + getMaxPendingPersists() +
           ", indexSpec=" + getIndexSpec() +
           ", reportParseExceptions=" + isReportParseExceptions() +
           ", handoffConditionTimeout=" + getHandoffConditionTimeout() +
           ", resetOffsetAutomatically=" + isResetOffsetAutomatically() +
           ", segmentWriteOutMediumFactory=" + getSegmentWriteOutMediumFactory() +
           ", workerThreads=" + workerThreads +
           ", chatRetries=" + chatRetries +
           ", httpTimeout=" + httpTimeout +
           ", shutdownTimeout=" + shutdownTimeout +
           ", offsetFetchPeriod=" + offsetFetchPeriod +
           ", intermediateHandoffPeriod=" + getIntermediateHandoffPeriod() +
           ", logParseExceptions=" + isLogParseExceptions() +
           ", maxParseExceptions=" + getMaxParseExceptions() +
           ", maxSavedParseExceptions=" + getMaxSavedParseExceptions() +
           ", numPersistThreads=" + getNumPersistThreads() +
           '}';
  }

  @Override
  public KafkaIndexTaskTuningConfig convertToTaskTuningConfig()
  {
    return new KafkaIndexTaskTuningConfig(
        getAppendableIndexSpec(),
        getMaxRowsInMemory(),
        getMaxBytesInMemory(),
        isSkipBytesInMemoryOverheadCheck(),
        getMaxRowsPerSegment(),
        getMaxTotalRows(),
        getIntermediatePersistPeriod(),
        null,
        getMaxPendingPersists(),
        getIndexSpec(),
        getIndexSpecForIntermediatePersists(),
        isReportParseExceptions(),
        getHandoffConditionTimeout(),
        isResetOffsetAutomatically(),
        getSegmentWriteOutMediumFactory(),
        getIntermediateHandoffPeriod(),
        isLogParseExceptions(),
        getMaxParseExceptions(),
        getMaxSavedParseExceptions(),
        getNumPersistThreads()
    );
  }
}<|MERGE_RESOLUTION|>--- conflicted
+++ resolved
@@ -64,12 +64,7 @@
         null,
         null,
         null,
-<<<<<<< HEAD
-        null,
-        null,
-        null,
-=======
->>>>>>> 30b5dd4c
+        null,
         null
     );
   }
