/*
 * Licensed to the Apache Software Foundation (ASF) under one
 * or more contributor license agreements.  See the NOTICE file
 * distributed with this work for additional information
 * regarding copyright ownership.  The ASF licenses this file
 * to you under the Apache License, Version 2.0 (the
 * "License"); you may not use this file except in compliance
 * with the License.  You may obtain a copy of the License at
 *
 *   http://www.apache.org/licenses/LICENSE-2.0
 *
 * Unless required by applicable law or agreed to in writing,
 * software distributed under the License is distributed on an
 * "AS IS" BASIS, WITHOUT WARRANTIES OR CONDITIONS OF ANY
 * KIND, either express or implied.  See the License for the
 * specific language governing permissions and limitations
 * under the License.
 */

package org.apache.druid.data.input.google;

import com.google.common.base.Predicate;
import org.apache.druid.data.input.RetryingInputEntity;
import org.apache.druid.java.util.common.StringUtils;
import org.apache.druid.storage.google.GoogleByteSource;
import org.apache.druid.storage.google.GoogleUtils;

import javax.annotation.Nullable;
import java.io.IOException;
import java.io.InputStream;
import java.net.URI;

public class GoogleCloudStorageEntity extends RetryingInputEntity
{
  private final GoogleByteSource byteSource;

  GoogleCloudStorageEntity(GoogleByteSource byteSource)
  {
    this.byteSource = byteSource;
  }

  @Nullable
  @Override
  public URI getUri()
  {
    return null;
  }

  @Override
  protected InputStream readFrom(long offset) throws IOException
  {
<<<<<<< HEAD
    return CompressionUtils.decompress(byteSource.openStream(offset), byteSource.getPath());
=======
    // Get data of the given object and open an input stream
    final String bucket = uri.getAuthority();
    final String key = StringUtils.maybeRemoveLeadingSlash(uri.getPath());
    final GoogleByteSource byteSource = new GoogleByteSource(storage, bucket, key);
    return byteSource.openStream(offset);
  }

  @Override
  protected String getPath()
  {
    return StringUtils.maybeRemoveLeadingSlash(uri.getPath());
>>>>>>> fba876b6
  }

  @Override
  public Predicate<Throwable> getRetryCondition()
  {
    return GoogleUtils.GOOGLE_RETRY;
  }
}<|MERGE_RESOLUTION|>--- conflicted
+++ resolved
@@ -49,9 +49,6 @@
   @Override
   protected InputStream readFrom(long offset) throws IOException
   {
-<<<<<<< HEAD
-    return CompressionUtils.decompress(byteSource.openStream(offset), byteSource.getPath());
-=======
     // Get data of the given object and open an input stream
     final String bucket = uri.getAuthority();
     final String key = StringUtils.maybeRemoveLeadingSlash(uri.getPath());
@@ -63,7 +60,6 @@
   protected String getPath()
   {
     return StringUtils.maybeRemoveLeadingSlash(uri.getPath());
->>>>>>> fba876b6
   }
 
   @Override
