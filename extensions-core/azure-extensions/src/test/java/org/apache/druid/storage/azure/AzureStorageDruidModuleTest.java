/*
 * Licensed to the Apache Software Foundation (ASF) under one
 * or more contributor license agreements.  See the NOTICE file
 * distributed with this work for additional information
 * regarding copyright ownership.  The ASF licenses this file
 * to you under the Apache License, Version 2.0 (the
 * "License"); you may not use this file except in compliance
 * with the License.  You may obtain a copy of the License at
 *
 *   http://www.apache.org/licenses/LICENSE-2.0
 *
 * Unless required by applicable law or agreed to in writing,
 * software distributed under the License is distributed on an
 * "AS IS" BASIS, WITHOUT WARRANTIES OR CONDITIONS OF ANY
 * KIND, either express or implied.  See the License for the
 * specific language governing permissions and limitations
 * under the License.
 */

package org.apache.druid.storage.azure;

import com.azure.storage.blob.BlobServiceClient;
import com.google.common.base.Supplier;
import com.google.common.collect.ImmutableList;
import com.google.inject.Binder;
import com.google.inject.Guice;
import com.google.inject.Injector;
import com.google.inject.Key;
import com.google.inject.Module;
import com.google.inject.ProvisionException;
import com.google.inject.TypeLiteral;
import org.apache.druid.data.input.azure.AzureEntityFactory;
import org.apache.druid.data.input.azure.AzureInputSource;
import org.apache.druid.data.input.impl.CloudObjectLocation;
import org.apache.druid.guice.DruidGuiceExtensions;
import org.apache.druid.guice.JsonConfigurator;
import org.apache.druid.guice.LazySingleton;
import org.apache.druid.jackson.JacksonModule;
import org.apache.druid.segment.loading.OmniDataSegmentKiller;
import org.easymock.EasyMock;
import org.easymock.EasyMockSupport;
import org.junit.Assert;
import org.junit.Before;
import org.junit.Rule;
import org.junit.Test;
import org.junit.rules.ExpectedException;

import javax.validation.Validation;
import javax.validation.Validator;
import java.net.URI;
import java.nio.charset.StandardCharsets;
import java.util.Base64;
import java.util.Properties;

public class AzureStorageDruidModuleTest extends EasyMockSupport
{
  @Rule
  public ExpectedException expectedException = ExpectedException.none();

  private static final String AZURE_ACCOUNT_NAME;
  private static final String AZURE_ACCOUNT_KEY;
  private static final String AZURE_SHARED_ACCESS_TOKEN;
  private static final String AZURE_MANAGED_CREDENTIAL_CLIENT_ID;
  private static final String AZURE_CONTAINER;
  private static final String AZURE_PREFIX;
  private static final int AZURE_MAX_LISTING_LENGTH;
  private static final String PATH = "path";
  private static final Iterable<URI> EMPTY_PREFIXES_ITERABLE = ImmutableList.of();
  private static final Properties PROPERTIES;

  private CloudObjectLocation cloudObjectLocation1;
  private CloudObjectLocation cloudObjectLocation2;
<<<<<<< HEAD
  private AzureStorage azureStorage;
=======
>>>>>>> c9370686
  private Injector injector;

  static {
    try {
      AZURE_ACCOUNT_NAME = "azureAccount1";
      AZURE_ACCOUNT_KEY = Base64.getUrlEncoder()
                                .encodeToString("azureKey1".getBytes(StandardCharsets.UTF_8));
      AZURE_SHARED_ACCESS_TOKEN = "dummyToken";
      AZURE_MANAGED_CREDENTIAL_CLIENT_ID = "clientId";
      AZURE_CONTAINER = "azureContainer1";
      AZURE_PREFIX = "azurePrefix1";
      AZURE_MAX_LISTING_LENGTH = 10;
      PROPERTIES = initializePropertes();
    }
    catch (Exception e) {
      throw new RuntimeException(e);
    }
  }

  @Before
  public void setup()
  {
    cloudObjectLocation1 = createMock(CloudObjectLocation.class);
    cloudObjectLocation2 = createMock(CloudObjectLocation.class);
<<<<<<< HEAD
    azureStorage = createMock(AzureStorage.class);
=======
>>>>>>> c9370686
  }

  @Test
  public void testGetAzureAccountConfigExpectedConfig()
  {
    injector = makeInjectorWithProperties(PROPERTIES);
    AzureAccountConfig azureAccountConfig = injector.getInstance(AzureAccountConfig.class);

    Assert.assertEquals(AZURE_ACCOUNT_NAME, azureAccountConfig.getAccount());
    Assert.assertEquals(AZURE_ACCOUNT_KEY, azureAccountConfig.getKey());
  }

  @Test
  public void testGetAzureAccountConfigExpectedConfigWithSAS()
  {
    Properties properties = initializePropertes();
    properties.setProperty("druid.azure.sharedAccessStorageToken", AZURE_SHARED_ACCESS_TOKEN);
    properties.remove("druid.azure.key");

    injector = makeInjectorWithProperties(properties);
    AzureAccountConfig azureAccountConfig = injector.getInstance(AzureAccountConfig.class);

    Assert.assertEquals(AZURE_ACCOUNT_NAME, azureAccountConfig.getAccount());
    Assert.assertEquals(AZURE_SHARED_ACCESS_TOKEN, azureAccountConfig.getSharedAccessStorageToken());
  }

  @Test
  public void testGetAzureDataSegmentConfigExpectedConfig()
  {
    injector = makeInjectorWithProperties(PROPERTIES);
    AzureDataSegmentConfig segmentConfig = injector.getInstance(AzureDataSegmentConfig.class);

    Assert.assertEquals(AZURE_CONTAINER, segmentConfig.getContainer());
    Assert.assertEquals(AZURE_PREFIX, segmentConfig.getPrefix());
  }

  @Test
  public void testGetAzureInputDataConfigExpectedConfig()
  {
    injector = makeInjectorWithProperties(PROPERTIES);
    AzureInputDataConfig inputDataConfig = injector.getInstance(AzureInputDataConfig.class);

    Assert.assertEquals(AZURE_MAX_LISTING_LENGTH, inputDataConfig.getMaxListingLength());
  }

  @Test
<<<<<<< HEAD
  public void testGetBlobClientExpectedClient()
  {
    injector = makeInjectorWithProperties(PROPERTIES);

    Supplier<BlobServiceClient> cloudBlobClient = injector.getInstance(
        Key.get(new TypeLiteral<Supplier<BlobServiceClient>>(){})
    );

    Assert.assertEquals(AZURE_ACCOUNT_NAME, cloudBlobClient.get().getAccountName());
  }

  @Test
  public void testGetAzureStorageContainerExpectedClient()
  {
    injector = makeInjectorWithProperties(PROPERTIES);

    Supplier<BlobServiceClient> cloudBlobClient = injector.getInstance(
        Key.get(new TypeLiteral<Supplier<BlobServiceClient>>(){})
    );
    Assert.assertEquals(AZURE_ACCOUNT_NAME, cloudBlobClient.get().getAccountName());

    AzureStorage azureStorage = injector.getInstance(AzureStorage.class);
    Assert.assertSame(cloudBlobClient.get(), azureStorage.getBlobServiceClient());
  }

  @Test
  public void testGetAzureStorageContainerWithSASExpectedClient()
  {
    Properties properties = initializePropertes();
    properties.setProperty("druid.azure.sharedAccessStorageToken", AZURE_SHARED_ACCESS_TOKEN);
    properties.remove("druid.azure.key");

    injector = makeInjectorWithProperties(properties);

    Supplier<BlobServiceClient> blobServiceClient = injector.getInstance(
        Key.get(new TypeLiteral<Supplier<BlobServiceClient>>(){})
    );

    AzureAccountConfig azureAccountConfig = injector.getInstance(AzureAccountConfig.class);
    Assert.assertEquals(AZURE_SHARED_ACCESS_TOKEN, azureAccountConfig.getSharedAccessStorageToken());

    AzureStorage azureStorage = injector.getInstance(AzureStorage.class);
    Assert.assertSame(blobServiceClient.get(), azureStorage.getBlobServiceClient());
  }

  @Test
=======
>>>>>>> c9370686
  public void testGetAzureByteSourceFactoryCanCreateAzureByteSource()
  {
    injector = makeInjectorWithProperties(PROPERTIES);
    AzureByteSourceFactory factory = injector.getInstance(AzureByteSourceFactory.class);
    Object object1 = factory.create("container1", "blob1", azureStorage);
    Object object2 = factory.create("container2", "blob2", azureStorage);
    Assert.assertNotNull(object1);
    Assert.assertNotNull(object2);
    Assert.assertNotSame(object1, object2);
  }

  @Test
  public void testGetAzureEntityFactoryCanCreateAzureEntity()
  {
    EasyMock.expect(cloudObjectLocation1.getBucket()).andReturn(AZURE_CONTAINER);
    EasyMock.expect(cloudObjectLocation2.getBucket()).andReturn(AZURE_CONTAINER);
    EasyMock.expect(cloudObjectLocation1.getPath()).andReturn(PATH);
    EasyMock.expect(cloudObjectLocation2.getPath()).andReturn(PATH);
    replayAll();

    injector = makeInjectorWithProperties(PROPERTIES);
    AzureEntityFactory factory = injector.getInstance(AzureEntityFactory.class);
    Object object1 = factory.create(cloudObjectLocation1, azureStorage, AzureInputSource.SCHEME);
    Object object2 = factory.create(cloudObjectLocation2, azureStorage, AzureInputSource.SCHEME);
    Assert.assertNotNull(object1);
    Assert.assertNotNull(object2);
    Assert.assertNotSame(object1, object2);
  }

  @Test
  public void testGetAzureCloudBlobIteratorFactoryCanCreateAzureCloudBlobIterator()
  {
    injector = makeInjectorWithProperties(PROPERTIES);
    AzureCloudBlobIteratorFactory factory = injector.getInstance(AzureCloudBlobIteratorFactory.class);
    Object object1 = factory.create(EMPTY_PREFIXES_ITERABLE, 10);
    Object object2 = factory.create(EMPTY_PREFIXES_ITERABLE, 10);
    Assert.assertNotNull(object1);
    Assert.assertNotNull(object2);
    Assert.assertNotSame(object1, object2);
  }

  @Test
  public void testGetAzureCloudBlobIterableFactoryCanCreateAzureCloudBlobIterable()
  {
    injector = makeInjectorWithProperties(PROPERTIES);
    AzureCloudBlobIterableFactory factory = injector.getInstance(AzureCloudBlobIterableFactory.class);
    AzureCloudBlobIterable object1 = factory.create(EMPTY_PREFIXES_ITERABLE, 10);
    AzureCloudBlobIterable object2 = factory.create(EMPTY_PREFIXES_ITERABLE, 10);
    Assert.assertNotNull(object1);
    Assert.assertNotNull(object2);
    Assert.assertNotSame(object1, object2);
  }

  @Test
  public void testSegmentKillerBoundSingleton()
  {
    Injector injector = makeInjectorWithProperties(PROPERTIES);
    OmniDataSegmentKiller killer = injector.getInstance(OmniDataSegmentKiller.class);
    Assert.assertTrue(killer.getKillers().containsKey(AzureStorageDruidModule.SCHEME));
    Assert.assertSame(
        AzureDataSegmentKiller.class,
        killer.getKillers().get(AzureStorageDruidModule.SCHEME).get().getClass()
    );
    Assert.assertSame(
        killer.getKillers().get(AzureStorageDruidModule.SCHEME).get(),
        killer.getKillers().get(AzureStorageDruidModule.SCHEME).get()
    );
  }

  @Test
  public void testMultipleCredentialsSet()
  {
    String message = "Set only one of 'key' or 'sharedAccessStorageToken' or 'useAzureCredentialsChain' in the azure config.";
    Properties properties = initializePropertes();
    properties.setProperty("druid.azure.sharedAccessStorageToken", AZURE_SHARED_ACCESS_TOKEN);
    expectedException.expect(ProvisionException.class);
    expectedException.expectMessage(message);
    makeInjectorWithProperties(properties).getInstance(
<<<<<<< HEAD
        Key.get(new TypeLiteral<Supplier<BlobServiceClient>>()
=======
        Key.get(new TypeLiteral<AzureClientFactory>()
>>>>>>> c9370686
        {
        })
    );

    properties = initializePropertes();
    properties.setProperty("druid.azure.managedIdentityClientId", AZURE_MANAGED_CREDENTIAL_CLIENT_ID);
    expectedException.expect(ProvisionException.class);
    expectedException.expectMessage(message);
    makeInjectorWithProperties(properties).getInstance(
        Key.get(new TypeLiteral<Supplier<BlobServiceClient>>()
        {
        })
    );

    properties = initializePropertes();
    properties.remove("druid.azure.key");
    properties.setProperty("druid.azure.managedIdentityClientId", AZURE_MANAGED_CREDENTIAL_CLIENT_ID);
    properties.setProperty("druid.azure.sharedAccessStorageToken", AZURE_SHARED_ACCESS_TOKEN);
    expectedException.expect(ProvisionException.class);
    expectedException.expectMessage(message);
    makeInjectorWithProperties(properties).getInstance(
<<<<<<< HEAD
        Key.get(new TypeLiteral<Supplier<BlobServiceClient>>()
=======
        Key.get(new TypeLiteral<AzureClientFactory>()
>>>>>>> c9370686
        {
        })
    );
  }

  @Test
  public void testAllCredentialsUnset()
  {
    Properties properties = initializePropertes();
    properties.remove("druid.azure.key");
    expectedException.expect(ProvisionException.class);
    expectedException.expectMessage("Either set 'key' or 'sharedAccessStorageToken' or 'useAzureCredentialsChain' in the azure config.");
    makeInjectorWithProperties(properties).getInstance(
<<<<<<< HEAD
        Key.get(new TypeLiteral<Supplier<BlobServiceClient>>()
=======
        Key.get(new TypeLiteral<AzureClientFactory>()
>>>>>>> c9370686
        {
        })
    );
  }

  private Injector makeInjectorWithProperties(final Properties props)
  {
    return Guice.createInjector(
        ImmutableList.of(
            new DruidGuiceExtensions(),
            new JacksonModule(),
            new Module()
            {
              @Override
              public void configure(Binder binder)
              {
                binder.bind(Validator.class).toInstance(Validation.buildDefaultValidatorFactory().getValidator());
                binder.bind(JsonConfigurator.class).in(LazySingleton.class);
                binder.bind(Properties.class).toInstance(props);
              }
            },
            new AzureStorageDruidModule()
        ));
  }

  private static Properties initializePropertes()
  {
    final Properties props = new Properties();
    props.put("druid.azure.account", AZURE_ACCOUNT_NAME);
    props.put("druid.azure.key", AZURE_ACCOUNT_KEY);
    props.put("druid.azure.container", AZURE_CONTAINER);
    props.put("druid.azure.prefix", AZURE_PREFIX);
    props.put("druid.azure.maxListingLength", String.valueOf(AZURE_MAX_LISTING_LENGTH));
    return props;
  }
}<|MERGE_RESOLUTION|>--- conflicted
+++ resolved
@@ -70,10 +70,7 @@
 
   private CloudObjectLocation cloudObjectLocation1;
   private CloudObjectLocation cloudObjectLocation2;
-<<<<<<< HEAD
   private AzureStorage azureStorage;
-=======
->>>>>>> c9370686
   private Injector injector;
 
   static {
@@ -98,10 +95,7 @@
   {
     cloudObjectLocation1 = createMock(CloudObjectLocation.class);
     cloudObjectLocation2 = createMock(CloudObjectLocation.class);
-<<<<<<< HEAD
     azureStorage = createMock(AzureStorage.class);
-=======
->>>>>>> c9370686
   }
 
   @Test
@@ -148,55 +142,6 @@
   }
 
   @Test
-<<<<<<< HEAD
-  public void testGetBlobClientExpectedClient()
-  {
-    injector = makeInjectorWithProperties(PROPERTIES);
-
-    Supplier<BlobServiceClient> cloudBlobClient = injector.getInstance(
-        Key.get(new TypeLiteral<Supplier<BlobServiceClient>>(){})
-    );
-
-    Assert.assertEquals(AZURE_ACCOUNT_NAME, cloudBlobClient.get().getAccountName());
-  }
-
-  @Test
-  public void testGetAzureStorageContainerExpectedClient()
-  {
-    injector = makeInjectorWithProperties(PROPERTIES);
-
-    Supplier<BlobServiceClient> cloudBlobClient = injector.getInstance(
-        Key.get(new TypeLiteral<Supplier<BlobServiceClient>>(){})
-    );
-    Assert.assertEquals(AZURE_ACCOUNT_NAME, cloudBlobClient.get().getAccountName());
-
-    AzureStorage azureStorage = injector.getInstance(AzureStorage.class);
-    Assert.assertSame(cloudBlobClient.get(), azureStorage.getBlobServiceClient());
-  }
-
-  @Test
-  public void testGetAzureStorageContainerWithSASExpectedClient()
-  {
-    Properties properties = initializePropertes();
-    properties.setProperty("druid.azure.sharedAccessStorageToken", AZURE_SHARED_ACCESS_TOKEN);
-    properties.remove("druid.azure.key");
-
-    injector = makeInjectorWithProperties(properties);
-
-    Supplier<BlobServiceClient> blobServiceClient = injector.getInstance(
-        Key.get(new TypeLiteral<Supplier<BlobServiceClient>>(){})
-    );
-
-    AzureAccountConfig azureAccountConfig = injector.getInstance(AzureAccountConfig.class);
-    Assert.assertEquals(AZURE_SHARED_ACCESS_TOKEN, azureAccountConfig.getSharedAccessStorageToken());
-
-    AzureStorage azureStorage = injector.getInstance(AzureStorage.class);
-    Assert.assertSame(blobServiceClient.get(), azureStorage.getBlobServiceClient());
-  }
-
-  @Test
-=======
->>>>>>> c9370686
   public void testGetAzureByteSourceFactoryCanCreateAzureByteSource()
   {
     injector = makeInjectorWithProperties(PROPERTIES);
@@ -275,11 +220,7 @@
     expectedException.expect(ProvisionException.class);
     expectedException.expectMessage(message);
     makeInjectorWithProperties(properties).getInstance(
-<<<<<<< HEAD
-        Key.get(new TypeLiteral<Supplier<BlobServiceClient>>()
-=======
         Key.get(new TypeLiteral<AzureClientFactory>()
->>>>>>> c9370686
         {
         })
     );
@@ -301,11 +242,7 @@
     expectedException.expect(ProvisionException.class);
     expectedException.expectMessage(message);
     makeInjectorWithProperties(properties).getInstance(
-<<<<<<< HEAD
-        Key.get(new TypeLiteral<Supplier<BlobServiceClient>>()
-=======
         Key.get(new TypeLiteral<AzureClientFactory>()
->>>>>>> c9370686
         {
         })
     );
@@ -319,11 +256,7 @@
     expectedException.expect(ProvisionException.class);
     expectedException.expectMessage("Either set 'key' or 'sharedAccessStorageToken' or 'useAzureCredentialsChain' in the azure config.");
     makeInjectorWithProperties(properties).getInstance(
-<<<<<<< HEAD
-        Key.get(new TypeLiteral<Supplier<BlobServiceClient>>()
-=======
         Key.get(new TypeLiteral<AzureClientFactory>()
->>>>>>> c9370686
         {
         })
     );
