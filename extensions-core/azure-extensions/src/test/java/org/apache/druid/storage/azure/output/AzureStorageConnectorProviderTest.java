--- conflicted
+++ resolved
@@ -55,24 +55,12 @@
     properties.setProperty(CUSTOM_NAMESPACE + ".type", "azure");
     properties.setProperty(CUSTOM_NAMESPACE + ".container", "container");
     properties.setProperty(CUSTOM_NAMESPACE + ".prefix", "prefix");
-<<<<<<< HEAD
-    StorageConnectorProvider s3StorageConnectorProvider = getStorageConnectorProvider(properties);
-
-    Assert.assertTrue(s3StorageConnectorProvider instanceof AzureStorageConnectorProvider);
-    Assert.assertTrue(s3StorageConnectorProvider.createStorageConnector(tempDir) instanceof AzureStorageConnector);
-    Assert.assertEquals("container", ((AzureStorageConnectorProvider) s3StorageConnectorProvider).getContainer());
-    Assert.assertEquals("prefix", ((AzureStorageConnectorProvider) s3StorageConnectorProvider).getPrefix());
-=======
-    properties.setProperty(CUSTOM_NAMESPACE + ".tempDir", "/tmp");
     StorageConnectorProvider storageConnectorProvider = getStorageConnectorProvider(properties);
 
     assertInstanceOf(AzureStorageConnectorProvider.class, storageConnectorProvider);
-    assertInstanceOf(AzureStorageConnector.class, storageConnectorProvider.get());
+    assertInstanceOf(AzureStorageConnector.class, storageConnectorProvider.createStorageConnector(tempDir));
     assertEquals("container", ((AzureStorageConnectorProvider) storageConnectorProvider).getContainer());
     assertEquals("prefix", ((AzureStorageConnectorProvider) storageConnectorProvider).getPrefix());
-    assertEquals(new File("/tmp"),
-                            ((AzureStorageConnectorProvider) storageConnectorProvider).getTempDir());
->>>>>>> e4fdf105
   }
 
   @Test
@@ -82,13 +70,7 @@
     final Properties properties = new Properties();
     properties.setProperty(CUSTOM_NAMESPACE + ".type", "azure");
     properties.setProperty(CUSTOM_NAMESPACE + ".container", "container");
-<<<<<<< HEAD
-    Assert.assertThrows(
-        "Missing required creator property 'prefix'",
-=======
-    properties.setProperty(CUSTOM_NAMESPACE + ".tempDir", "/tmp");
     assertThrows(
->>>>>>> e4fdf105
         ProvisionException.class,
         () -> getStorageConnectorProvider(properties),
         "Missing required creator property 'prefix'"
@@ -103,38 +85,13 @@
     final Properties properties = new Properties();
     properties.setProperty(CUSTOM_NAMESPACE + ".type", "azure");
     properties.setProperty(CUSTOM_NAMESPACE + ".prefix", "prefix");
-<<<<<<< HEAD
-    Assert.assertThrows(
-        "Missing required creator property 'container'",
-=======
-    properties.setProperty(CUSTOM_NAMESPACE + ".tempDir", "/tmp");
     assertThrows(
->>>>>>> e4fdf105
         ProvisionException.class,
         () -> getStorageConnectorProvider(properties),
         "Missing required creator property 'container'"
     );
   }
 
-<<<<<<< HEAD
-=======
-  @Test
-  public void createAzureStorageFactoryWithMissingTempDir()
-  {
-
-    final Properties properties = new Properties();
-    properties.setProperty(CUSTOM_NAMESPACE + ".type", "azure");
-    properties.setProperty(CUSTOM_NAMESPACE + ".container", "container");
-    properties.setProperty(CUSTOM_NAMESPACE + ".prefix", "prefix");
-
-    assertThrows(
-        ProvisionException.class,
-        () -> getStorageConnectorProvider(properties),
-        "Missing required creator property 'tempDir'"
-    );
-  }
-
->>>>>>> e4fdf105
   private StorageConnectorProvider getStorageConnectorProvider(Properties properties)
   {
     StartupInjectorBuilder startupInjectorBuilder = new StartupInjectorBuilder().add(
