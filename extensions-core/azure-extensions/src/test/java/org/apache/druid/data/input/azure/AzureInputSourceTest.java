/*
 * Licensed to the Apache Software Foundation (ASF) under one
 * or more contributor license agreements.  See the NOTICE file
 * distributed with this work for additional information
 * regarding copyright ownership.  The ASF licenses this file
 * to you under the Apache License, Version 2.0 (the
 * "License"); you may not use this file except in compliance
 * with the License.  You may obtain a copy of the License at
 *
 *   http://www.apache.org/licenses/LICENSE-2.0
 *
 * Unless required by applicable law or agreed to in writing,
 * software distributed under the License is distributed on an
 * "AS IS" BASIS, WITHOUT WARRANTIES OR CONDITIONS OF ANY
 * KIND, either express or implied.  See the License for the
 * specific language governing permissions and limitations
 * under the License.
 */

package org.apache.druid.data.input.azure;

import com.azure.storage.blob.BlobContainerClient;
import com.azure.storage.blob.BlobContainerClientBuilder;
import com.google.common.collect.ImmutableList;
import com.google.common.collect.ImmutableSet;
import com.google.common.collect.Iterators;
import nl.jqno.equalsverifier.EqualsVerifier;
import org.apache.druid.data.input.InputFormat;
import org.apache.druid.data.input.InputSplit;
import org.apache.druid.data.input.MaxSizeSplitHintSpec;
import org.apache.druid.data.input.impl.CloudObjectLocation;
import org.apache.druid.data.input.impl.JsonInputFormat;
import org.apache.druid.data.input.impl.SplittableInputSource;
import org.apache.druid.data.input.impl.systemfield.SystemField;
import org.apache.druid.data.input.impl.systemfield.SystemFields;
import org.apache.druid.java.util.common.logger.Logger;
import org.apache.druid.java.util.common.parsers.JSONPathSpec;
import org.apache.druid.storage.azure.AzureCloudBlobIterable;
import org.apache.druid.storage.azure.AzureCloudBlobIterableFactory;
import org.apache.druid.storage.azure.AzureInputDataConfig;
import org.apache.druid.storage.azure.AzureStorage;
import org.apache.druid.storage.azure.blob.CloudBlobHolder;
import org.easymock.EasyMock;
import org.easymock.EasyMockSupport;
import org.junit.After;
import org.junit.Assert;
import org.junit.Before;
import org.junit.Test;

import java.net.URI;
import java.nio.file.FileSystems;
import java.nio.file.PathMatcher;
import java.nio.file.Paths;
import java.util.EnumSet;
import java.util.Iterator;
import java.util.List;
import java.util.stream.Collectors;
import java.util.stream.Stream;

public class AzureInputSourceTest extends EasyMockSupport
{
  private static final String CONTAINER_NAME = "container";
  private static final String BLOB_NAME = "blob";
  private static final URI PREFIX_URI;
  private final List<URI> EMPTY_URIS = ImmutableList.of();
  private final List<URI> EMPTY_PREFIXES = ImmutableList.of();
  private final List<CloudObjectLocation> EMPTY_OBJECTS = ImmutableList.of();
  private static final String CONTAINER = "CONTAINER";
  private static final String BLOB_PATH = "BLOB_PATH.csv";
  private static final CloudObjectLocation CLOUD_OBJECT_LOCATION_1 = new CloudObjectLocation(CONTAINER, BLOB_PATH);
  private static final int MAX_LISTING_LENGTH = 10;

  private static final InputFormat INPUT_FORMAT = new JsonInputFormat(
      new JSONPathSpec(true, null),
      null,
      false,
      null,
      null
  );

  private AzureStorage storage;
  private AzureEntityFactory entityFactory;
  private AzureCloudBlobIterableFactory azureCloudBlobIterableFactory;
  private AzureInputDataConfig inputDataConfig;

  private InputSplit<List<CloudObjectLocation>> inputSplit;
  private AzureEntity azureEntity1;
  private CloudBlobHolder cloudBlobDruid1;
  private AzureCloudBlobIterable azureCloudBlobIterable;

  private AzureInputSource azureInputSource;

  static {
    try {
      PREFIX_URI = new URI(AzureInputSource.SCHEME + "://" + CONTAINER_NAME + "/" + BLOB_NAME);
    }
    catch (Exception e) {
      throw new RuntimeException(e);
    }
  }

  @Before
  public void setup()
  {
    storage = createMock(AzureStorage.class);
    entityFactory = createMock(AzureEntityFactory.class);
    inputSplit = createMock(InputSplit.class);
    azureEntity1 = createMock(AzureEntity.class);
    azureCloudBlobIterableFactory = createMock(AzureCloudBlobIterableFactory.class);
    inputDataConfig = createMock(AzureInputDataConfig.class);
    cloudBlobDruid1 = createMock(CloudBlobHolder.class);
    azureCloudBlobIterable = createMock(AzureCloudBlobIterable.class);
  }

  @Test(expected = IllegalArgumentException.class)
  public void test_constructor_emptyUrisEmptyPrefixesEmptyObjects_throwsIllegalArgumentException()
  {
    replayAll();
    azureInputSource = new AzureInputSource(
        storage,
        entityFactory,
        azureCloudBlobIterableFactory,
        inputDataConfig,
        EMPTY_URIS,
        EMPTY_PREFIXES,
        EMPTY_OBJECTS,
        null,
        null
    );
  }

  @Test
  public void test_createEntity_returnsExpectedEntity()
  {
    EasyMock.expect(entityFactory.create(CLOUD_OBJECT_LOCATION_1, storage, AzureInputSource.SCHEME)).andReturn(azureEntity1);
    EasyMock.expect(inputSplit.get()).andReturn(ImmutableList.of(CLOUD_OBJECT_LOCATION_1)).times(2);
    replayAll();

    List<CloudObjectLocation> objects = ImmutableList.of(CLOUD_OBJECT_LOCATION_1);
    azureInputSource = new AzureInputSource(
        storage,
        entityFactory,
        azureCloudBlobIterableFactory,
        inputDataConfig,
        EMPTY_URIS,
        EMPTY_PREFIXES,
        objects,
        null,
        null
    );

    Assert.assertEquals(1, inputSplit.get().size());
    AzureEntity actualAzureEntity = azureInputSource.createEntity(inputSplit.get().get(0));
    Assert.assertSame(azureEntity1, actualAzureEntity);
    verifyAll();
  }

  @Test
  public void test_createSplits_successfullyCreatesCloudLocation_returnsExpectedLocations()
  {
    List<URI> prefixes = ImmutableList.of(PREFIX_URI);
    List<List<CloudObjectLocation>> expectedCloudLocations = ImmutableList.of(ImmutableList.of(CLOUD_OBJECT_LOCATION_1));
    List<CloudBlobHolder> expectedCloudBlobs = ImmutableList.of(cloudBlobDruid1);
    Iterator<CloudBlobHolder> expectedCloudBlobsIterator = expectedCloudBlobs.iterator();
    EasyMock.expect(inputDataConfig.getMaxListingLength()).andReturn(MAX_LISTING_LENGTH);
    EasyMock.expect(azureCloudBlobIterableFactory.create(prefixes, MAX_LISTING_LENGTH)).andReturn(
        azureCloudBlobIterable);
    EasyMock.expect(azureCloudBlobIterable.iterator()).andReturn(expectedCloudBlobsIterator);
    EasyMock.expect(cloudBlobDruid1.getContainerName()).andReturn(CONTAINER).anyTimes();
    EasyMock.expect(cloudBlobDruid1.getName()).andReturn(BLOB_PATH).anyTimes();
    EasyMock.expect(cloudBlobDruid1.getBlobLength()).andReturn(100L).anyTimes();
    replayAll();

    azureInputSource = new AzureInputSource(
        storage,
        entityFactory,
        azureCloudBlobIterableFactory,
        inputDataConfig,
        EMPTY_URIS,
        prefixes,
        EMPTY_OBJECTS,
        null,
        null
    );

    Stream<InputSplit<List<CloudObjectLocation>>> cloudObjectStream = azureInputSource.createSplits(
        INPUT_FORMAT,
        new MaxSizeSplitHintSpec(null, 1)
    );

    List<List<CloudObjectLocation>> actualCloudLocationList = cloudObjectStream.map(InputSplit::get)
                                                                               .collect(Collectors.toList());
    verifyAll();
    Assert.assertEquals(expectedCloudLocations, actualCloudLocationList);
  }

  @Test
  public void test_getPrefixesSplitStream_withObjectGlob_successfullyCreatesCloudLocation_returnsExpectedLocations()
  {
    List<URI> prefixes = ImmutableList.of(PREFIX_URI);
    List<List<CloudObjectLocation>> expectedCloudLocations = ImmutableList.of(ImmutableList.of(CLOUD_OBJECT_LOCATION_1));
    List<CloudBlobHolder> expectedCloudBlobs = ImmutableList.of(cloudBlobDruid1);
    Iterator<CloudBlobHolder> expectedCloudBlobsIterator = expectedCloudBlobs.iterator();
    String objectGlob = "**.csv";

    PathMatcher m = FileSystems.getDefault().getPathMatcher("glob:" + objectGlob);

    expectedCloudBlobsIterator = Iterators.filter(
        expectedCloudBlobsIterator,
        object -> m.matches(Paths.get(object.getName()))
    );

    EasyMock.expect(inputDataConfig.getMaxListingLength()).andReturn(MAX_LISTING_LENGTH);
    EasyMock.expect(azureCloudBlobIterableFactory.create(prefixes, MAX_LISTING_LENGTH)).andReturn(
        azureCloudBlobIterable);
    EasyMock.expect(azureCloudBlobIterable.iterator()).andReturn(expectedCloudBlobsIterator);
    EasyMock.expect(cloudBlobDruid1.getBlobLength()).andReturn(100L).anyTimes();
    EasyMock.expect(cloudBlobDruid1.getContainerName()).andReturn(CONTAINER).anyTimes();
    EasyMock.expect(cloudBlobDruid1.getName()).andReturn(BLOB_PATH).anyTimes();

    replayAll();

    azureInputSource = new AzureInputSource(
        storage,
        entityFactory,
        azureCloudBlobIterableFactory,
        inputDataConfig,
        EMPTY_URIS,
        prefixes,
        EMPTY_OBJECTS,
        objectGlob,
        null
    );

    Stream<InputSplit<List<CloudObjectLocation>>> cloudObjectStream = azureInputSource.createSplits(
        INPUT_FORMAT,
        new MaxSizeSplitHintSpec(null, 1)
    );

    List<List<CloudObjectLocation>> actualCloudLocationList = cloudObjectStream.map(InputSplit::get)
                                                                               .collect(Collectors.toList());
    verifyAll();
    Assert.assertEquals(expectedCloudLocations, actualCloudLocationList);
  }

  @Test
  public void test_withSplit_constructsExpectedInputSource()
  {
    List<URI> prefixes = ImmutableList.of(PREFIX_URI);
    EasyMock.expect(inputSplit.get()).andReturn(ImmutableList.of(CLOUD_OBJECT_LOCATION_1));
    replayAll();

    azureInputSource = new AzureInputSource(
        storage,
        entityFactory,
        azureCloudBlobIterableFactory,
        inputDataConfig,
        EMPTY_URIS,
        prefixes,
        EMPTY_OBJECTS,
        null,
        null
    );

    SplittableInputSource<List<CloudObjectLocation>> newInputSource = azureInputSource.withSplit(inputSplit);
    Assert.assertTrue(newInputSource.isSplittable());
    verifyAll();
  }

  @Test
  public void test_toString_returnsExpectedString()
  {
    List<URI> prefixes = ImmutableList.of(PREFIX_URI);
    azureInputSource = new AzureInputSource(
        storage,
        entityFactory,
        azureCloudBlobIterableFactory,
        inputDataConfig,
        EMPTY_URIS,
        prefixes,
        EMPTY_OBJECTS,
        null,
        null
    );

    String actualToString = azureInputSource.toString();
    Assert.assertEquals(
        "AzureInputSource{uris=[], prefixes=[azure://container/blob], objects=[], objectGlob=null}",
        actualToString
    );
  }

  @Test
  public void test_toString_withAllSystemFields_returnsExpectedString()
  {
    List<URI> prefixes = ImmutableList.of(PREFIX_URI);
    azureInputSource = new AzureInputSource(
        storage,
        entityFactory,
        azureCloudBlobIterableFactory,
        inputDataConfig,
        EMPTY_URIS,
        prefixes,
        EMPTY_OBJECTS,
        null,
        new SystemFields(EnumSet.of(SystemField.URI, SystemField.BUCKET, SystemField.PATH))
    );

    String actualToString = azureInputSource.toString();
    Assert.assertEquals(
        "AzureInputSource{"
        + "uris=[], "
        + "prefixes=[azure://container/blob], "
        + "objects=[], "
        + "objectGlob=null, "
        + "systemFields=[__file_uri, __file_bucket, __file_path]"
        + "}",
        actualToString
    );
  }

  @Test
  public void test_getTypes_returnsExpectedTypes()
  {
    List<URI> prefixes = ImmutableList.of(PREFIX_URI);
    azureInputSource = new AzureInputSource(
        storage,
        entityFactory,
        azureCloudBlobIterableFactory,
        inputDataConfig,
        EMPTY_URIS,
        prefixes,
        EMPTY_OBJECTS,
        null,
        null
    );
    Assert.assertEquals(ImmutableSet.of(AzureInputSource.SCHEME), azureInputSource.getTypes());
  }

  @Test
  public void test_systemFields()
  {
    azureInputSource = (AzureInputSource) new AzureInputSource(
        storage,
        entityFactory,
        azureCloudBlobIterableFactory,
        inputDataConfig,
        EMPTY_URIS,
        ImmutableList.of(PREFIX_URI),
        EMPTY_OBJECTS,
        null,
        new SystemFields(EnumSet.of(SystemField.URI, SystemField.BUCKET, SystemField.PATH))
    );

    Assert.assertEquals(
        EnumSet.of(SystemField.URI, SystemField.BUCKET, SystemField.PATH),
        azureInputSource.getConfiguredSystemFields()
    );

    final AzureEntity entity = new AzureEntity(
        new CloudObjectLocation("foo", "bar"),
        storage,
        AzureInputSource.SCHEME,
        (containerName, blobPath, storage) -> null
    );

    Assert.assertEquals("azure://foo/bar", azureInputSource.getSystemFieldValue(entity, SystemField.URI));
    Assert.assertEquals("foo", azureInputSource.getSystemFieldValue(entity, SystemField.BUCKET));
    Assert.assertEquals("bar", azureInputSource.getSystemFieldValue(entity, SystemField.PATH));
  }

  @Test
  public void abidesEqualsContract()
  {
    EqualsVerifier.forClass(AzureInputSource.class)
                  .usingGetClass()
                  .withPrefabValues(Logger.class, new Logger(AzureStorage.class), new Logger(AzureStorage.class))
<<<<<<< HEAD
                  .withPrefabValues(BlobContainerClient.class, new BlobContainerClientBuilder().buildClient(), new BlobContainerClientBuilder().buildClient())
=======
                  .withPrefabValues(AzureStorage.class, new AzureStorage(null), new AzureStorage(null))
>>>>>>> c9370686
                  .withNonnullFields("storage")
                  .withNonnullFields("entityFactory")
                  .withNonnullFields("azureCloudBlobIterableFactory")
                  .withNonnullFields("inputDataConfig")
                  .withNonnullFields("objectGlob")
                  .withNonnullFields("scheme")
                  .verify();
  }

  @After
  public void cleanup()
  {
    resetAll();
  }
}<|MERGE_RESOLUTION|>--- conflicted
+++ resolved
@@ -375,11 +375,8 @@
     EqualsVerifier.forClass(AzureInputSource.class)
                   .usingGetClass()
                   .withPrefabValues(Logger.class, new Logger(AzureStorage.class), new Logger(AzureStorage.class))
-<<<<<<< HEAD
                   .withPrefabValues(BlobContainerClient.class, new BlobContainerClientBuilder().buildClient(), new BlobContainerClientBuilder().buildClient())
-=======
                   .withPrefabValues(AzureStorage.class, new AzureStorage(null), new AzureStorage(null))
->>>>>>> c9370686
                   .withNonnullFields("storage")
                   .withNonnullFields("entityFactory")
                   .withNonnullFields("azureCloudBlobIterableFactory")
