--- conflicted
+++ resolved
@@ -95,7 +95,6 @@
   }
 
   @Test
-<<<<<<< HEAD
   public void testListBlobsWithPrefixInContainerSegmented() throws BlobStorageException
   {
     String storageAccountCustom = "customStorageAccount";
@@ -117,8 +116,9 @@
         1,
         3
     );
-    Assert.assertEquals(returnedIterator, pagedIterable);
-=======
+  }
+
+  @Test
   public void testBatchDeleteFiles_emptyResponse() throws BlobStorageException
   {
     String containerUrl = "https://implysaasdeveastussa.blob.core.windows.net/container";
@@ -132,7 +132,7 @@
 
     Mockito.doReturn(containerUrl).when(blobContainerClient).getBlobContainerUrl();
     Mockito.doReturn(blobContainerClient).when(blobServiceClient).createBlobContainerIfNotExists(CONTAINER);
-    Mockito.doReturn(blobServiceClient).when(azureClientFactory).getBlobServiceClient(null);
+    Mockito.doReturn(blobServiceClient).when(azureClientFactory).getBlobServiceClient(null, STORAGE_ACCOUNT);
     Mockito.doReturn(blobBatchClient).when(azureClientFactory).getBlobBatchClient(blobContainerClient);
     Mockito.doReturn(pagedIterable).when(blobBatchClient).deleteBlobs(
         captor.capture(), ArgumentMatchers.eq(DeleteSnapshotsOptionType.INCLUDE)
@@ -140,6 +140,5 @@
 
     azureStorage.batchDeleteFiles(CONTAINER, ImmutableList.of(BLOB_NAME), null);
     Assert.assertEquals(captor.getValue().get(0), containerUrl + "/" + BLOB_NAME);
->>>>>>> 55ed69f8
   }
 }
