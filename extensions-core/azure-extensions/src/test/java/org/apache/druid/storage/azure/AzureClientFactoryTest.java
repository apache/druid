--- conflicted
+++ resolved
@@ -24,13 +24,8 @@
 import com.azure.storage.blob.BlobServiceClient;
 import com.azure.storage.common.StorageSharedKeyCredential;
 import com.google.common.collect.ImmutableMap;
-<<<<<<< HEAD
+import org.apache.druid.java.util.common.concurrent.Execs;
 import org.junit.jupiter.api.Test;
-=======
-import org.apache.druid.java.util.common.concurrent.Execs;
-import org.junit.Assert;
-import org.junit.Test;
->>>>>>> 1974a38b
 
 import java.net.MalformedURLException;
 import java.net.URL;
@@ -223,14 +218,17 @@
           latch.countDown();
           latch.await();
           BlobServiceClient blobServiceClient = localAzureClientFactory.getBlobServiceClient(retry, ACCOUNT);
-          Assert.assertEquals(expectedAccountUrl.toString(), blobServiceClient.getAccountUrl());
+          assertEquals(expectedAccountUrl.toString(), blobServiceClient.getAccountUrl());
         }
         catch (Exception e) {
           failureException.compareAndSet(null, e);
         }
       });
     }
+
+    //noinspection ResultOfMethodCallIgnored
     executorService.awaitTermination(1000, TimeUnit.MICROSECONDS);
+
     if (failureException.get() != null) {
       throw failureException.get();
     }
