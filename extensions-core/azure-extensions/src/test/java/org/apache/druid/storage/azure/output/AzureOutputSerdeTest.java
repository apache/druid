--- conflicted
+++ resolved
@@ -75,22 +75,6 @@
   {
     String json = jsonStringReadyForAssert("{\n"
                                            + "  \"prefix\": \"abc\",\n"
-<<<<<<< HEAD
-=======
-                                           + "  \"tempDir\": \"/tmp\",\n"
-                                           + "  \"chunkSize\":104857600,\n"
-                                           + "  \"maxRetry\": 2\n"
-                                           + "}\n");
-    assertThrows(MismatchedInputException.class, () -> MAPPER.readValue(json, AzureOutputConfig.class));
-  }
-
-  @Test
-  public void noTempDir()
-  {
-    String json = jsonStringReadyForAssert("{\n"
-                                           + "  \"prefix\": \"abc\",\n"
-                                           + "  \"container\": \"TEST\",\n"
->>>>>>> e4fdf105
                                            + "  \"chunkSize\":104857600,\n"
                                            + "  \"maxRetry\": 2\n"
                                            + "}\n");
