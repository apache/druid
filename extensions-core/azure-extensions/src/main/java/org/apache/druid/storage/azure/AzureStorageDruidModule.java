/*
 * Licensed to the Apache Software Foundation (ASF) under one
 * or more contributor license agreements.  See the NOTICE file
 * distributed with this work for additional information
 * regarding copyright ownership.  The ASF licenses this file
 * to you under the Apache License, Version 2.0 (the
 * "License"); you may not use this file except in compliance
 * with the License.  You may obtain a copy of the License at
 *
 *   http://www.apache.org/licenses/LICENSE-2.0
 *
 * Unless required by applicable law or agreed to in writing,
 * software distributed under the License is distributed on an
 * "AS IS" BASIS, WITHOUT WARRANTIES OR CONDITIONS OF ANY
 * KIND, either express or implied.  See the License for the
 * specific language governing permissions and limitations
 * under the License.
 */

package org.apache.druid.storage.azure;

import com.azure.storage.blob.BlobServiceClient;
import com.fasterxml.jackson.core.Version;
import com.fasterxml.jackson.databind.Module;
import com.fasterxml.jackson.databind.jsontype.NamedType;
import com.fasterxml.jackson.databind.module.SimpleModule;
import com.google.common.collect.ImmutableList;
import com.google.inject.Binder;
import com.google.inject.Provides;
import com.google.inject.assistedinject.FactoryModuleBuilder;
import org.apache.commons.lang3.BooleanUtils;
import org.apache.commons.lang3.StringUtils;
import org.apache.druid.data.input.azure.AzureEntityFactory;
import org.apache.druid.data.input.azure.AzureInputSource;
import org.apache.druid.data.input.azure.AzureStorageAccountInputSource;
import org.apache.druid.guice.Binders;
import org.apache.druid.guice.JsonConfigProvider;
import org.apache.druid.guice.LazySingleton;
import org.apache.druid.initialization.DruidModule;
import org.apache.druid.java.util.common.ISE;

import java.util.List;

/**
 * Binds objects related to dealing with the Azure file system.
 */
public class AzureStorageDruidModule implements DruidModule
{

  public static final String SCHEME = "azure";
  public static final String
      STORAGE_CONNECTION_STRING_WITH_KEY = "DefaultEndpointsProtocol=%s;AccountName=%s;AccountKey=%s";
  public static final String
      STORAGE_CONNECTION_STRING_WITH_TOKEN = "DefaultEndpointsProtocol=%s;AccountName=%s;SharedAccessSignature=%s";
  public static final String INDEX_ZIP_FILE_NAME = "index.zip";

  @Override
  public List<? extends Module> getJacksonModules()
  {
    return ImmutableList.of(
        new Module()
        {
          @Override
          public String getModuleName()
          {
            return "DruidAzure-" + System.identityHashCode(this);
          }

          @Override
          public Version version()
          {
            return Version.unknownVersion();
          }

          @Override
          public void setupModule(SetupContext context)
          {
            context.registerSubtypes(AzureLoadSpec.class);
          }
        },
        new SimpleModule().registerSubtypes(
            new NamedType(AzureInputSource.class, SCHEME),
            new NamedType(AzureStorageAccountInputSource.class, AzureStorageAccountInputSource.SCHEME)
        )
    );
  }

  @Override
  public void configure(Binder binder)
  {
    JsonConfigProvider.bind(binder, "druid.azure", AzureInputDataConfig.class);
    JsonConfigProvider.bind(binder, "druid.azure", AzureDataSegmentConfig.class);
    JsonConfigProvider.bind(binder, "druid.azure", AzureAccountConfig.class);

    Binders.dataSegmentPusherBinder(binder)
           .addBinding(SCHEME)
           .to(AzureDataSegmentPusher.class).in(LazySingleton.class);

    Binders.dataSegmentKillerBinder(binder)
           .addBinding(SCHEME)
           .to(AzureDataSegmentKiller.class).in(LazySingleton.class);

    Binders.taskLogsBinder(binder).addBinding(SCHEME).to(AzureTaskLogs.class);
    JsonConfigProvider.bind(binder, "druid.indexer.logs", AzureTaskLogsConfig.class);
    binder.bind(AzureTaskLogs.class).in(LazySingleton.class);
    binder.install(new FactoryModuleBuilder()
                       .build(AzureByteSourceFactory.class));
    binder.install(new FactoryModuleBuilder()
                       .build(AzureEntityFactory.class));
    binder.install(new FactoryModuleBuilder()
                       .build(AzureCloudBlobIteratorFactory.class));
    binder.install(new FactoryModuleBuilder()
                       .build(AzureCloudBlobIterableFactory.class));
<<<<<<< HEAD
  }


  @Provides
  @LazySingleton
  public AzureClientFactory getAzureClientFactory(final AzureAccountConfig config)
  {
    if (StringUtils.isEmpty(config.getKey()) && StringUtils.isEmpty(config.getSharedAccessStorageToken()) && BooleanUtils.isNotTrue(config.getUseAzureCredentialsChain())) {
      throw new ISE("Either set 'key' or 'sharedAccessStorageToken' or 'useAzureCredentialsChain' in the azure config."
          + " Please refer to azure documentation.");
    }

    /* Azure named keys and sas tokens are mutually exclusive with each other and with azure keychain auth,
    but any form of auth supported by the DefaultAzureCredentialChain is not mutually exclusive, e.g. you can have
    environment credentials or workload credentials or managed credentials using the same chain.
    **/
    if (!StringUtils.isEmpty(config.getKey()) && !StringUtils.isEmpty(config.getSharedAccessStorageToken()) ||
        !StringUtils.isEmpty(config.getKey()) && BooleanUtils.isTrue(config.getUseAzureCredentialsChain()) ||
        !StringUtils.isEmpty(config.getSharedAccessStorageToken()) && BooleanUtils.isTrue(config.getUseAzureCredentialsChain())
    ) {
      throw new ISE("Set only one of 'key' or 'sharedAccessStorageToken' or 'useAzureCredentialsChain' in the azure config."
          + " Please refer to azure documentation.");
    }
    return new AzureClientFactory(config);
  }

  /**
   * Creates a supplier that lazily initialize {@link BlobServiceClient}.
   * This is to avoid immediate config validation but defer it until you actually use the client.
   */
  @Provides
  @LazySingleton
  public Supplier<BlobServiceClient> getBlobServiceClient(final AzureClientFactory azureClientFactory, final AzureAccountConfig accountConfig)
  {
    return Suppliers.memoize(() -> azureClientFactory.getBlobServiceClient(accountConfig.getAccount()));
=======
  }


  @Provides
  @LazySingleton
  public AzureClientFactory getAzureClientFactory(final AzureAccountConfig config)
  {
    if (StringUtils.isEmpty(config.getKey()) && StringUtils.isEmpty(config.getSharedAccessStorageToken()) && BooleanUtils.isNotTrue(config.getUseAzureCredentialsChain())) {
      throw new ISE("Either set 'key' or 'sharedAccessStorageToken' or 'useAzureCredentialsChain' in the azure config."
          + " Please refer to azure documentation.");
    }

    /* Azure named keys and sas tokens are mutually exclusive with each other and with azure keychain auth,
    but any form of auth supported by the DefaultAzureCredentialChain is not mutually exclusive, e.g. you can have
    environment credentials or workload credentials or managed credentials using the same chain.
    **/
    if (!StringUtils.isEmpty(config.getKey()) && !StringUtils.isEmpty(config.getSharedAccessStorageToken()) ||
        !StringUtils.isEmpty(config.getKey()) && BooleanUtils.isTrue(config.getUseAzureCredentialsChain()) ||
        !StringUtils.isEmpty(config.getSharedAccessStorageToken()) && BooleanUtils.isTrue(config.getUseAzureCredentialsChain())
    ) {
      throw new ISE("Set only one of 'key' or 'sharedAccessStorageToken' or 'useAzureCredentialsChain' in the azure config."
          + " Please refer to azure documentation.");
    }
    return new AzureClientFactory(config);
>>>>>>> c9370686
  }

  @Provides
  @LazySingleton
  public AzureStorage getAzureStorageContainer(
<<<<<<< HEAD
      final Supplier<BlobServiceClient> blobServiceClient,
      final AzureClientFactory azureClientFactory
  )
  {
    return new AzureStorage(blobServiceClient, azureClientFactory);
=======
      final AzureClientFactory azureClientFactory
  )
  {
    return new AzureStorage(azureClientFactory);
>>>>>>> c9370686
  }
}<|MERGE_RESOLUTION|>--- conflicted
+++ resolved
@@ -19,7 +19,6 @@
 
 package org.apache.druid.storage.azure;
 
-import com.azure.storage.blob.BlobServiceClient;
 import com.fasterxml.jackson.core.Version;
 import com.fasterxml.jackson.databind.Module;
 import com.fasterxml.jackson.databind.jsontype.NamedType;
@@ -111,7 +110,6 @@
                        .build(AzureCloudBlobIteratorFactory.class));
     binder.install(new FactoryModuleBuilder()
                        .build(AzureCloudBlobIterableFactory.class));
-<<<<<<< HEAD
   }
 
 
@@ -138,57 +136,12 @@
     return new AzureClientFactory(config);
   }
 
-  /**
-   * Creates a supplier that lazily initialize {@link BlobServiceClient}.
-   * This is to avoid immediate config validation but defer it until you actually use the client.
-   */
-  @Provides
-  @LazySingleton
-  public Supplier<BlobServiceClient> getBlobServiceClient(final AzureClientFactory azureClientFactory, final AzureAccountConfig accountConfig)
-  {
-    return Suppliers.memoize(() -> azureClientFactory.getBlobServiceClient(accountConfig.getAccount()));
-=======
-  }
-
-
-  @Provides
-  @LazySingleton
-  public AzureClientFactory getAzureClientFactory(final AzureAccountConfig config)
-  {
-    if (StringUtils.isEmpty(config.getKey()) && StringUtils.isEmpty(config.getSharedAccessStorageToken()) && BooleanUtils.isNotTrue(config.getUseAzureCredentialsChain())) {
-      throw new ISE("Either set 'key' or 'sharedAccessStorageToken' or 'useAzureCredentialsChain' in the azure config."
-          + " Please refer to azure documentation.");
-    }
-
-    /* Azure named keys and sas tokens are mutually exclusive with each other and with azure keychain auth,
-    but any form of auth supported by the DefaultAzureCredentialChain is not mutually exclusive, e.g. you can have
-    environment credentials or workload credentials or managed credentials using the same chain.
-    **/
-    if (!StringUtils.isEmpty(config.getKey()) && !StringUtils.isEmpty(config.getSharedAccessStorageToken()) ||
-        !StringUtils.isEmpty(config.getKey()) && BooleanUtils.isTrue(config.getUseAzureCredentialsChain()) ||
-        !StringUtils.isEmpty(config.getSharedAccessStorageToken()) && BooleanUtils.isTrue(config.getUseAzureCredentialsChain())
-    ) {
-      throw new ISE("Set only one of 'key' or 'sharedAccessStorageToken' or 'useAzureCredentialsChain' in the azure config."
-          + " Please refer to azure documentation.");
-    }
-    return new AzureClientFactory(config);
->>>>>>> c9370686
-  }
-
   @Provides
   @LazySingleton
   public AzureStorage getAzureStorageContainer(
-<<<<<<< HEAD
-      final Supplier<BlobServiceClient> blobServiceClient,
-      final AzureClientFactory azureClientFactory
-  )
-  {
-    return new AzureStorage(blobServiceClient, azureClientFactory);
-=======
       final AzureClientFactory azureClientFactory
   )
   {
     return new AzureStorage(azureClientFactory);
->>>>>>> c9370686
   }
 }