/*
 * Licensed to the Apache Software Foundation (ASF) under one
 * or more contributor license agreements.  See the NOTICE file
 * distributed with this work for additional information
 * regarding copyright ownership.  The ASF licenses this file
 * to you under the Apache License, Version 2.0 (the
 * "License"); you may not use this file except in compliance
 * with the License.  You may obtain a copy of the License at
 *
 *   http://www.apache.org/licenses/LICENSE-2.0
 *
 * Unless required by applicable law or agreed to in writing,
 * software distributed under the License is distributed on an
 * "AS IS" BASIS, WITHOUT WARRANTIES OR CONDITIONS OF ANY
 * KIND, either express or implied.  See the License for the
 * specific language governing permissions and limitations
 * under the License.
 */

package org.apache.druid.storage.azure;

import com.google.common.io.ByteSource;
import com.google.inject.Inject;
import org.apache.druid.java.util.common.FileUtils;
import org.apache.druid.java.util.common.logger.Logger;
import org.apache.druid.segment.loading.SegmentLoadingException;
import org.apache.druid.utils.CompressionUtils;

import java.io.File;
import java.io.IOException;

/**
 * Used for Reading segment files stored in Azure based deep storage
 */
public class AzureDataSegmentPuller
{
  private static final Logger log = new Logger(AzureDataSegmentPuller.class);

  private final AzureByteSourceFactory byteSourceFactory;
  private final AzureStorage azureStorage;

  private final AzureAccountConfig azureAccountConfig;

  @Inject
  public AzureDataSegmentPuller(
      AzureByteSourceFactory byteSourceFactory,
<<<<<<< HEAD
      AzureStorage azureStorage
  )
  {
    this.byteSourceFactory = byteSourceFactory;
    this.azureStorage = azureStorage;
=======
      AzureAccountConfig azureAccountConfig
  )
  {
    this.byteSourceFactory = byteSourceFactory;
    this.azureAccountConfig = azureAccountConfig;
>>>>>>> ea6ba40c
  }

  FileUtils.FileCopyResult getSegmentFiles(
      final String containerName,
      final String blobPath,
      final File outDir
  )
      throws SegmentLoadingException
  {
    try {
      FileUtils.mkdirp(outDir);

      log.info(
          "Loading container: [%s], with blobPath: [%s] and outDir: [%s]", containerName, blobPath, outDir
      );

      final String actualBlobPath = AzureUtils.maybeRemoveAzurePathPrefix(blobPath, azureAccountConfig.getBlobStorageEndpoint());

      final ByteSource byteSource = byteSourceFactory.create(containerName, actualBlobPath, azureStorage);
      final FileUtils.FileCopyResult result = CompressionUtils.unzip(
          byteSource,
          outDir,
          AzureUtils.AZURE_RETRY,
          false
      );

      log.info("Loaded %d bytes from [%s] to [%s]", result.size(), actualBlobPath, outDir.getAbsolutePath());
      return result;
    }
    catch (IOException e) {
      try {
        FileUtils.deleteDirectory(outDir);
      }
      catch (IOException ioe) {
        log.warn(
            ioe,
            "Failed to remove output directory [%s] for segment pulled from [%s]",
            outDir.getAbsolutePath(),
            blobPath
        );
      }
      throw new SegmentLoadingException(e, e.getMessage());
    }
  }
}<|MERGE_RESOLUTION|>--- conflicted
+++ resolved
@@ -44,19 +44,13 @@
   @Inject
   public AzureDataSegmentPuller(
       AzureByteSourceFactory byteSourceFactory,
-<<<<<<< HEAD
-      AzureStorage azureStorage
+      AzureStorage azureStorage,
+      AzureAccountConfig azureAccountConfig
   )
   {
     this.byteSourceFactory = byteSourceFactory;
     this.azureStorage = azureStorage;
-=======
-      AzureAccountConfig azureAccountConfig
-  )
-  {
-    this.byteSourceFactory = byteSourceFactory;
     this.azureAccountConfig = azureAccountConfig;
->>>>>>> ea6ba40c
   }
 
   FileUtils.FileCopyResult getSegmentFiles(
