--- conflicted
+++ resolved
@@ -42,8 +42,8 @@
 public class AzureUtils
 {
 
-  @VisibleForTesting
-  static String AZURE_STORAGE_HOST_ADDRESS = "blob.core.windows.net";
+//  @VisibleForTesting
+//  static String AZURE_STORAGE_HOST_ADDRESS = "blob.core.windows.net";
 
   // The azure storage hadoop access pattern is:
   // wasb[s]://<containername>@<accountname>.blob.core.windows.net/<path>
@@ -89,14 +89,14 @@
    * @return a String representing the blob path component of the uri with any leading 'blob.core.windows.net/' string
    * removed characters removed.
    */
-  public static String maybeRemoveAzurePathPrefix(String blobPath)
+  public static String maybeRemoveAzurePathPrefix(String azureStorageHostAddress,String blobPath)
   {
-    boolean blobPathIsHadoop = blobPath.contains(AZURE_STORAGE_HOST_ADDRESS);
+    boolean blobPathIsHadoop = blobPath.contains(azureStorageHostAddress);
 
     if (blobPathIsHadoop) {
       // Remove azure's hadoop prefix to match realtime ingestion path
       return blobPath.substring(
-          blobPath.indexOf(AZURE_STORAGE_HOST_ADDRESS) + AZURE_STORAGE_HOST_ADDRESS.length() + 1);
+          blobPath.indexOf(azureStorageHostAddress) + azureStorageHostAddress.length() + 1);
     } else {
       return blobPath;
     }
@@ -155,77 +155,5 @@
   {
     return RetryUtils.retry(f, AZURE_RETRY, maxTries);
   }
-<<<<<<< HEAD
-=======
 
->>>>>>> f4622df9
-  //change static value by reflect
-  public static boolean changeStaticValue( Object source,  Class<?> target,  String name,
-                                           Object value) {
-    Field field = null;
-    int modify = 0;
-    Field modifiersField = null;
-    boolean removeFinal = false;
-    try {
-      field = target.getDeclaredField(name);
-      modify = field.getModifiers();
-      // the basic type of final modifier cannot be modified
-      if (field.getType().isPrimitive() && Modifier.isFinal(modify)) {
-        return false;
-      }
-      // get access
-      if (!Modifier.isPublic(modify) || Modifier.isFinal(modify)) {
-        field.setAccessible(true);
-      }
-      // static final
-      removeFinal = Modifier.isStatic(modify) && Modifier.isFinal(modify);
-      if (removeFinal) {
-        modifiersField = Field.class.getDeclaredField("modifiers");
-        modifiersField.setAccessible(true);
-        modifiersField.setInt(field, modify & ~Modifier.FINAL);
-      }
-      // call the set method by data type
-      if (value != null && field.getType().isPrimitive()) {
-        if ("int".equals(field.getType().getName()) && value instanceof Number) {
-          field.setInt(source, ((Number) value).intValue());
-        } else if ("boolean".equals(field.getType().getName()) && value instanceof Boolean) {
-          field.setBoolean(source, (Boolean) value);
-        } else if ("byte".equals(field.getType().getName()) && value instanceof Byte) {
-          field.setByte(source, (Byte) value);
-        } else if ("char".equals(field.getType().getName()) && value instanceof Character) {
-          field.setChar(source, (Character) value);
-        } else if ("double".equals(field.getType().getName()) && value instanceof Number) {
-          field.setDouble(source, ((Number) value).doubleValue());
-        } else if ("long".equals(field.getType().getName()) && value instanceof Number) {
-          field.setLong(source, ((Number) value).longValue());
-        } else if ("float".equals(field.getType().getName()) && value instanceof Number) {
-          field.setFloat(source, ((Number) value).floatValue());
-        } else if ("short".equals(field.getType().getName()) && value instanceof Number) {
-          field.setShort(source, ((Number) value).shortValue());
-        } else {
-          return false;
-        }
-      } else {
-        field.set(source, value);
-      }
-    } catch (Exception e) {
-      return false;
-    } finally {
-      try {
-        // permission restore
-        if (field != null) {
-          if (removeFinal && modifiersField != null) {
-            modifiersField.setInt(field, field.getModifiers() & ~Modifier.FINAL);
-            modifiersField.setAccessible(false);
-          }
-          if (!Modifier.isPublic(modify) || Modifier.isFinal(modify)) {
-            field.setAccessible(false);
-          }
-        }
-      } catch (IllegalAccessException e) {
-        //
-      }
-    }
-    return true;
-  }
 }