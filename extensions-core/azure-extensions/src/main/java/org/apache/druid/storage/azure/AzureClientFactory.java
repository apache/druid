--- conflicted
+++ resolved
@@ -58,18 +58,13 @@
     return cachedBlobServiceClients.computeIfAbsent(Pair.of(storageAccount, retryCount != null ? retryCount : config.getMaxTries()), key -> buildNewClient(key.rhs, key.lhs));
   }
 
-<<<<<<< HEAD
-  protected BlobServiceClient buildNewClient(Integer retryCount, String storageAccount)
-=======
-
   // Mainly here to make testing easier.
   public BlobBatchClient getBlobBatchClient(BlobContainerClient blobContainerClient)
   {
     return new BlobBatchClientBuilder(blobContainerClient).buildClient();
   }
 
-  private BlobServiceClientBuilder getAuthenticatedBlobServiceClientBuilder()
->>>>>>> 55ed69f8
+  protected BlobServiceClient buildNewClient(Integer retryCount, String storageAccount)
   {
     BlobServiceClientBuilder clientBuilder = new BlobServiceClientBuilder()
         .endpoint("https://" + storageAccount + "." + config.getBlobStorageEndpoint());
