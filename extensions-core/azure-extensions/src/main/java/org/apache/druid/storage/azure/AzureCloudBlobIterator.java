--- conflicted
+++ resolved
@@ -107,11 +107,7 @@
           currentContainer,
           currentPrefix
       );
-<<<<<<< HEAD
-      // We don't need to use iterableByPage because the client handles this, it will fetch the next page when necessary.
-=======
       // We don't need to iterate by page because the client handles this, it will fetch the next page when necessary.
->>>>>>> c9370686
       blobItemIterator = storage.listBlobsWithPrefixInContainerSegmented(
           currentContainer,
           currentPrefix,
