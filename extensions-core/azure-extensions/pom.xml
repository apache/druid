--- conflicted
+++ resolved
@@ -54,42 +54,22 @@
         <dependency>
             <groupId>com.azure</groupId>
             <artifactId>azure-identity</artifactId>
-<<<<<<< HEAD
-            <version>1.10.1</version>
-=======
->>>>>>> c9370686
         </dependency>
         <dependency>
             <groupId>com.azure</groupId>
             <artifactId>azure-storage-blob</artifactId>
-<<<<<<< HEAD
-            <version>12.24.0</version>
-=======
->>>>>>> c9370686
         </dependency>
         <dependency>
             <groupId>com.azure</groupId>
             <artifactId>azure-storage-blob-batch</artifactId>
-<<<<<<< HEAD
-            <version>12.20.0</version>
-=======
->>>>>>> c9370686
         </dependency>
         <dependency>
             <groupId>com.azure</groupId>
             <artifactId>azure-storage-common</artifactId>
-<<<<<<< HEAD
-            <version>12.23.0</version>
-=======
->>>>>>> c9370686
         </dependency>
         <dependency>
             <groupId>com.azure</groupId>
             <artifactId>azure-core</artifactId>
-<<<<<<< HEAD
-            <version>1.43.0</version>
-=======
->>>>>>> c9370686
         </dependency>
         <dependency>
             <groupId>com.fasterxml.jackson.module</groupId>
