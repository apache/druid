/*
 * Licensed to the Apache Software Foundation (ASF) under one
 * or more contributor license agreements.  See the NOTICE file
 * distributed with this work for additional information
 * regarding copyright ownership.  The ASF licenses this file
 * to you under the Apache License, Version 2.0 (the
 * "License"); you may not use this file except in compliance
 * with the License.  You may obtain a copy of the License at
 *
 *   http://www.apache.org/licenses/LICENSE-2.0
 *
 * Unless required by applicable law or agreed to in writing,
 * software distributed under the License is distributed on an
 * "AS IS" BASIS, WITHOUT WARRANTIES OR CONDITIONS OF ANY
 * KIND, either express or implied.  See the License for the
 * specific language governing permissions and limitations
 * under the License.
 */

package org.apache.druid.storage.s3.output;

import com.amazonaws.services.s3.AmazonS3Client;
import com.amazonaws.services.s3.model.AmazonS3Exception;
import com.amazonaws.services.s3.model.DeleteObjectsRequest;
import com.amazonaws.services.s3.model.GetObjectMetadataRequest;
import com.amazonaws.services.s3.model.GetObjectRequest;
import com.amazonaws.services.s3.model.ListObjectsV2Request;
import com.amazonaws.services.s3.model.ListObjectsV2Result;
import com.amazonaws.services.s3.model.ObjectMetadata;
import com.amazonaws.services.s3.model.S3Object;
import com.amazonaws.services.s3.model.S3ObjectSummary;
import com.google.common.collect.ImmutableList;
import com.google.common.collect.Lists;
import org.apache.druid.java.util.common.HumanReadableBytes;
import org.apache.druid.java.util.metrics.StubServiceEmitter;
import org.apache.druid.query.DruidProcessingConfigTest;
import org.apache.druid.storage.StorageConnector;
import org.apache.druid.storage.s3.NoopServerSideEncryption;
import org.apache.druid.storage.s3.ServerSideEncryptingAmazonS3;
import org.easymock.Capture;
import org.easymock.EasyMock;
import org.hamcrest.CoreMatchers;
import org.hamcrest.MatcherAssert;
import org.junit.Assert;
import org.junit.Before;
import org.junit.Rule;
import org.junit.Test;
import org.junit.internal.matchers.ThrowableCauseMatcher;
import org.junit.rules.TemporaryFolder;

import java.io.BufferedReader;
import java.io.ByteArrayInputStream;
import java.io.IOException;
import java.io.InputStream;
import java.io.InputStreamReader;
import java.nio.charset.StandardCharsets;
import java.util.Collections;
import java.util.List;
import java.util.stream.Collectors;

public class S3StorageConnectorTest
{
  private static final String BUCKET = "BUCKET";
  private static final String PREFIX = "P/R/E/F/I/X";
  public static final String TEST_FILE = "test.csv";

  private final AmazonS3Client s3Client = EasyMock.createMock(AmazonS3Client.class);
  private final ServerSideEncryptingAmazonS3 service = new ServerSideEncryptingAmazonS3(
      s3Client,
      new NoopServerSideEncryption()
  );
  private final ListObjectsV2Result testResult = EasyMock.createMock(ListObjectsV2Result.class);

  @Rule
  public TemporaryFolder temporaryFolder = new TemporaryFolder();

  private StorageConnector storageConnector;

  @Before
  public void setup()
  {
    try {
      S3OutputConfig s3OutputConfig = new S3OutputConfig(
          BUCKET,
          PREFIX,
          null,
          null,
          true
      );
      storageConnector = new S3StorageConnector(s3OutputConfig, service, temporaryFolder.newFolder(), new S3UploadManager(
          s3OutputConfig,
<<<<<<< HEAD
          new S3ExportConfig(new HumanReadableBytes("5MiB"), 1, null),
          new DruidProcessingConfigTest.MockRuntimeInfo(10, 0, 0)));
=======
          new S3ExportConfig("tempDir", new HumanReadableBytes("5MiB"), 1, null),
          new DruidProcessingConfigTest.MockRuntimeInfo(10, 0, 0),
          new StubServiceEmitter()));
>>>>>>> a83125e4
    }
    catch (IOException e) {
      throw new RuntimeException(e);
    }
  }

  @Test
  public void pathExists_yes() throws IOException
  {
    final Capture<GetObjectMetadataRequest> request = Capture.newInstance();
    EasyMock.reset(s3Client);
    EasyMock.expect(s3Client.getObjectMetadata(EasyMock.capture(request)))
            .andReturn(new ObjectMetadata());
    EasyMock.replay(s3Client);
    Assert.assertTrue(storageConnector.pathExists(TEST_FILE));
    Assert.assertEquals(BUCKET, request.getValue().getBucketName());
    Assert.assertEquals(PREFIX + "/" + TEST_FILE, request.getValue().getKey());
    EasyMock.verify(s3Client);
  }

  @Test
  public void pathExists_notFound() throws IOException
  {
    final Capture<GetObjectMetadataRequest> request = Capture.newInstance();
    final AmazonS3Exception e = new AmazonS3Exception("not found");
    e.setStatusCode(404);

    EasyMock.reset(s3Client);
    EasyMock.expect(s3Client.getObjectMetadata(EasyMock.capture(request)))
            .andThrow(e);
    EasyMock.replay(s3Client);
    Assert.assertFalse(storageConnector.pathExists(TEST_FILE));
    Assert.assertEquals(BUCKET, request.getValue().getBucketName());
    Assert.assertEquals(PREFIX + "/" + TEST_FILE, request.getValue().getKey());
    EasyMock.verify(s3Client);
  }

  @Test
  public void pathExists_error()
  {
    final Capture<GetObjectMetadataRequest> request = Capture.newInstance();
    final AmazonS3Exception e = new AmazonS3Exception("not found");
    e.setStatusCode(403);

    EasyMock.reset(s3Client);
    EasyMock.expect(s3Client.getObjectMetadata(EasyMock.capture(request)))
            .andThrow(e);
    EasyMock.replay(s3Client);
    final IOException e2 = Assert.assertThrows(
        IOException.class,
        () -> storageConnector.pathExists(TEST_FILE)
    );
    Assert.assertEquals(BUCKET, request.getValue().getBucketName());
    Assert.assertEquals(PREFIX + "/" + TEST_FILE, request.getValue().getKey());
    MatcherAssert.assertThat(e2, ThrowableCauseMatcher.hasCause(CoreMatchers.instanceOf(AmazonS3Exception.class)));
    EasyMock.verify(s3Client);
  }

  @Test
  public void pathRead() throws IOException
  {
    EasyMock.reset(s3Client);
    ObjectMetadata objectMetadata = new ObjectMetadata();
    long contentLength = "test".getBytes(StandardCharsets.UTF_8).length;
    objectMetadata.setContentLength(contentLength);
    S3Object s3Object = new S3Object();
    s3Object.setObjectContent(new ByteArrayInputStream("test".getBytes(StandardCharsets.UTF_8)));
    EasyMock.expect(s3Client.getObjectMetadata(EasyMock.anyObject())).andReturn(objectMetadata);
    EasyMock.expect(s3Client.getObject(
        new GetObjectRequest(BUCKET, PREFIX + "/" + TEST_FILE).withRange(0, contentLength - 1))
    ).andReturn(s3Object);
    EasyMock.replay(s3Client);

    String readText = new BufferedReader(
        new InputStreamReader(storageConnector.read(TEST_FILE), StandardCharsets.UTF_8))
        .lines()
        .collect(Collectors.joining("\n"));

    Assert.assertEquals("test", readText);
    EasyMock.reset(s3Client);
  }

  @Test
  public void testReadRange() throws IOException
  {
    String data = "test";

    // non empty reads
    for (int start = 0; start < data.length(); start++) {
      for (int length = 1; length <= data.length() - start; length++) {
        String dataQueried = data.substring(start, start + length);
        EasyMock.reset(s3Client);
        S3Object s3Object = new S3Object();
        s3Object.setObjectContent(
            new ByteArrayInputStream(dataQueried.getBytes(StandardCharsets.UTF_8))
        );
        EasyMock.expect(
            s3Client.getObject(
                new GetObjectRequest(BUCKET, PREFIX + "/" + TEST_FILE).withRange(start, start + length - 1)
            )
        ).andReturn(s3Object);
        EasyMock.replay(s3Client);

        InputStream is = storageConnector.readRange(TEST_FILE, start, length);
        byte[] dataBytes = new byte[length];
        Assert.assertEquals(length, is.read(dataBytes));
        Assert.assertEquals(-1, is.read()); // reading further produces no data
        Assert.assertEquals(dataQueried, new String(dataBytes, StandardCharsets.UTF_8));
        EasyMock.reset(s3Client);
      }
    }

    // empty read
    EasyMock.reset(s3Client);
    S3Object s3Object = new S3Object();
    s3Object.setObjectContent(
        new ByteArrayInputStream("".getBytes(StandardCharsets.UTF_8))
    );
    EasyMock.expect(
        s3Client.getObject(
            new GetObjectRequest(BUCKET, PREFIX + "/" + TEST_FILE).withRange(0, -1)
        )
    ).andReturn(s3Object);
    EasyMock.replay(s3Client);

    InputStream is = storageConnector.readRange(TEST_FILE, 0, 0);
    byte[] dataBytes = new byte[0];
    Assert.assertEquals(is.read(dataBytes), -1);
    Assert.assertEquals("", new String(dataBytes, StandardCharsets.UTF_8));
    EasyMock.reset(s3Client);
  }

  @Test
  public void testDeleteSinglePath() throws IOException
  {
    EasyMock.reset(s3Client);
    s3Client.deleteObject(BUCKET, PREFIX + "/" + TEST_FILE);
    EasyMock.expectLastCall();
    storageConnector.deleteFile(TEST_FILE);
    EasyMock.reset(s3Client);
  }

  @Test
  public void testDeleteMultiplePaths() throws IOException
  {
    EasyMock.reset(s3Client);
    String testFile2 = "file2";
    DeleteObjectsRequest deleteObjectsRequest = new DeleteObjectsRequest(BUCKET);
    deleteObjectsRequest.withKeys(PREFIX + "/" + TEST_FILE, PREFIX + "/" + testFile2);
    Capture<DeleteObjectsRequest> capturedArgument = EasyMock.newCapture();

    EasyMock.expect(s3Client.deleteObjects(EasyMock.capture(capturedArgument))).andReturn(null).once();
    EasyMock.replay(s3Client);
    storageConnector.deleteFiles(Lists.newArrayList(TEST_FILE, testFile2));

    Assert.assertEquals(
        convertDeleteObjectsRequestToString(deleteObjectsRequest),
        convertDeleteObjectsRequestToString(capturedArgument.getValue())
    );
    EasyMock.reset(s3Client);
  }

  @Test
  public void testPathDeleteRecursively() throws IOException
  {
    EasyMock.reset(s3Client, testResult);

    S3ObjectSummary s3ObjectSummary = new S3ObjectSummary();
    s3ObjectSummary.setBucketName(BUCKET);
    s3ObjectSummary.setKey(PREFIX + "/test/" + TEST_FILE);
    s3ObjectSummary.setSize(1);
    EasyMock.expect(s3Client.listObjectsV2((ListObjectsV2Request) EasyMock.anyObject()))
            .andReturn(testResult);

    EasyMock.expect(testResult.getBucketName()).andReturn("123").anyTimes();
    EasyMock.expect(testResult.getObjectSummaries()).andReturn(Collections.singletonList(s3ObjectSummary)).anyTimes();
    EasyMock.expect(testResult.isTruncated()).andReturn(false).times(1);
    EasyMock.expect(testResult.getNextContinuationToken()).andReturn(null);

    Capture<DeleteObjectsRequest> capturedArgument = EasyMock.newCapture();
    EasyMock.expect(s3Client.deleteObjects(EasyMock.and(
        EasyMock.capture(capturedArgument),
        EasyMock.isA(DeleteObjectsRequest.class)
    ))).andReturn(null);
    EasyMock.replay(s3Client, testResult);

    storageConnector.deleteRecursively("test");

    Assert.assertEquals(1, capturedArgument.getValue().getKeys().size());
    Assert.assertEquals(PREFIX + "/test/" + TEST_FILE, capturedArgument.getValue().getKeys().get(0).getKey());
    EasyMock.reset(s3Client, testResult);
  }

  @Test
  public void testListDir() throws IOException
  {
    EasyMock.reset(s3Client, testResult);

    S3ObjectSummary s3ObjectSummary = new S3ObjectSummary();
    s3ObjectSummary.setBucketName(BUCKET);
    s3ObjectSummary.setKey(PREFIX + "/test/" + TEST_FILE);
    s3ObjectSummary.setSize(1);

    EasyMock.expect(testResult.getObjectSummaries()).andReturn(Collections.singletonList(s3ObjectSummary)).times(2);
    EasyMock.expect(testResult.isTruncated()).andReturn(false);
    EasyMock.expect(testResult.getNextContinuationToken()).andReturn(null);
    EasyMock.expect(s3Client.listObjectsV2((ListObjectsV2Request) EasyMock.anyObject()))
            .andReturn(testResult);
    EasyMock.replay(s3Client, testResult);

    List<String> listDirResult = Lists.newArrayList(storageConnector.listDir("test/"));
    Assert.assertEquals(ImmutableList.of(TEST_FILE), listDirResult);
  }

  private String convertDeleteObjectsRequestToString(DeleteObjectsRequest deleteObjectsRequest)
  {
    return deleteObjectsRequest.getKeys()
                               .stream()
                               .map(keyVersion -> keyVersion.getKey() + keyVersion.getVersion())
                               .collect(
                                   Collectors.joining());
  }
}<|MERGE_RESOLUTION|>--- conflicted
+++ resolved
@@ -89,14 +89,9 @@
       );
       storageConnector = new S3StorageConnector(s3OutputConfig, service, temporaryFolder.newFolder(), new S3UploadManager(
           s3OutputConfig,
-<<<<<<< HEAD
           new S3ExportConfig(new HumanReadableBytes("5MiB"), 1, null),
-          new DruidProcessingConfigTest.MockRuntimeInfo(10, 0, 0)));
-=======
-          new S3ExportConfig("tempDir", new HumanReadableBytes("5MiB"), 1, null),
           new DruidProcessingConfigTest.MockRuntimeInfo(10, 0, 0),
           new StubServiceEmitter()));
->>>>>>> a83125e4
     }
     catch (IOException e) {
       throw new RuntimeException(e);
