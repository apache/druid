--- conflicted
+++ resolved
@@ -66,14 +66,12 @@
 
   private S3OutputConfig config;
   private long chunkSize;
+  private S3UploadManager s3UploadManager;
   private File tempDir;
-
-  private S3UploadManager s3UploadManager;
 
   @Before
   public void setup() throws IOException
   {
-    tempDir = temporaryFolder.newFolder();
     chunkSize = 10L;
     config = new S3OutputConfig(
         "TEST",
@@ -97,8 +95,8 @@
     };
 
     s3UploadManager = new S3UploadManager(
-        new S3OutputConfig("bucket", "prefix", EasyMock.mock(File.class), new HumanReadableBytes("5MiB"), 1),
-        new S3ExportConfig("tempDir", new HumanReadableBytes("5MiB"), 1, null),
+        new S3OutputConfig("bucket", "prefix", new HumanReadableBytes("5MiB"), 1),
+        new S3ExportConfig(new HumanReadableBytes("5MiB"), 1, null),
         new DruidProcessingConfigTest.MockRuntimeInfo(10, 0, 0));
   }
 
@@ -110,13 +108,9 @@
     try (RetryableS3OutputStream out = new RetryableS3OutputStream(
         config,
         s3,
-        path,
-<<<<<<< HEAD
-        false,
-        tempDir
-=======
-        s3UploadManager
->>>>>>> e4fdf105
+        tempDir,
+        path,
+        s3UploadManager
     )) {
       for (int i = 0; i < 25; i++) {
         bb.clear();
@@ -137,13 +131,9 @@
     try (RetryableS3OutputStream out = new RetryableS3OutputStream(
         config,
         s3,
-        path,
-<<<<<<< HEAD
-        false,
-        tempDir
-=======
-        s3UploadManager
->>>>>>> e4fdf105
+        tempDir,
+        path,
+        s3UploadManager
     )) {
       bb.clear();
       bb.putInt(1);
@@ -163,13 +153,9 @@
     try (RetryableS3OutputStream out = new RetryableS3OutputStream(
         config,
         s3,
-        path,
-<<<<<<< HEAD
-        false,
-        tempDir
-=======
-        s3UploadManager
->>>>>>> e4fdf105
+        tempDir,
+        path,
+        s3UploadManager
     )) {
       for (int i = 0; i < 600; i++) {
         out.write(i);
@@ -190,13 +176,9 @@
     try (RetryableS3OutputStream out = new RetryableS3OutputStream(
         config,
         s3,
-        path,
-<<<<<<< HEAD
-        false,
-        tempDir
-=======
-        s3UploadManager
->>>>>>> e4fdf105
+        tempDir,
+        path,
+        s3UploadManager
     )) {
       for (int i = 0; i < 25; i++) {
         bb.clear();
@@ -218,13 +200,9 @@
     try (RetryableS3OutputStream out = new RetryableS3OutputStream(
         config,
         s3,
-        path,
-<<<<<<< HEAD
-        false,
-        tempDir
-=======
-        s3UploadManager
->>>>>>> e4fdf105
+        tempDir,
+        path,
+        s3UploadManager
     )) {
       for (int i = 0; i < 2; i++) {
         bb.clear();
