/*
 * Licensed to the Apache Software Foundation (ASF) under one
 * or more contributor license agreements.  See the NOTICE file
 * distributed with this work for additional information
 * regarding copyright ownership.  The ASF licenses this file
 * to you under the Apache License, Version 2.0 (the
 * "License"); you may not use this file except in compliance
 * with the License.  You may obtain a copy of the License at
 *
 *   http://www.apache.org/licenses/LICENSE-2.0
 *
 * Unless required by applicable law or agreed to in writing,
 * software distributed under the License is distributed on an
 * "AS IS" BASIS, WITHOUT WARRANTIES OR CONDITIONS OF ANY
 * KIND, either express or implied.  See the License for the
 * specific language governing permissions and limitations
 * under the License.
 */

package org.apache.druid.data.input.s3;

<<<<<<< HEAD
import com.amazonaws.ClientConfiguration;
=======
import com.amazonaws.SdkClientException;
>>>>>>> bcff35f7
import com.amazonaws.auth.AWSCredentialsProvider;
import com.amazonaws.services.s3.AmazonS3;
import com.amazonaws.services.s3.AmazonS3Client;
import com.amazonaws.services.s3.AmazonS3ClientBuilder;
import com.amazonaws.services.s3.model.AmazonS3Exception;
import com.amazonaws.services.s3.model.GetObjectRequest;
import com.amazonaws.services.s3.model.ListObjectsV2Request;
import com.amazonaws.services.s3.model.ListObjectsV2Result;
import com.amazonaws.services.s3.model.S3Object;
import com.amazonaws.services.s3.model.S3ObjectInputStream;
import com.amazonaws.services.s3.model.S3ObjectSummary;
import com.fasterxml.jackson.core.JsonParser;
import com.fasterxml.jackson.databind.DeserializationContext;
import com.fasterxml.jackson.databind.Module;
import com.fasterxml.jackson.databind.ObjectMapper;
import com.fasterxml.jackson.databind.deser.std.StdDeserializer;
import com.fasterxml.jackson.databind.module.SimpleModule;
import com.fasterxml.jackson.module.guice.ObjectMapperModule;
import com.google.common.collect.ImmutableList;
import com.google.inject.Binder;
import com.google.inject.Guice;
import com.google.inject.Injector;
import com.google.inject.Provides;
import org.apache.druid.common.aws.AWSClientConfig;
import org.apache.druid.common.aws.AWSCredentialsUtils;
import org.apache.druid.common.aws.AWSEndpointConfig;
import org.apache.druid.common.aws.AWSProxyConfig;
import org.apache.druid.data.input.ColumnsFilter;
import org.apache.druid.data.input.InputRow;
import org.apache.druid.data.input.InputRowSchema;
import org.apache.druid.data.input.InputSourceReader;
import org.apache.druid.data.input.InputSplit;
import org.apache.druid.data.input.MaxSizeSplitHintSpec;
import org.apache.druid.data.input.impl.CloudObjectLocation;
import org.apache.druid.data.input.impl.CsvInputFormat;
import org.apache.druid.data.input.impl.DimensionsSpec;
import org.apache.druid.data.input.impl.JsonInputFormat;
import org.apache.druid.data.input.impl.TimestampSpec;
import org.apache.druid.initialization.DruidModule;
import org.apache.druid.java.util.common.DateTimes;
import org.apache.druid.java.util.common.HumanReadableBytes;
import org.apache.druid.java.util.common.StringUtils;
import org.apache.druid.java.util.common.parsers.CloseableIterator;
import org.apache.druid.java.util.common.parsers.JSONPathSpec;
import org.apache.druid.metadata.DefaultPasswordProvider;
import org.apache.druid.storage.s3.NoopServerSideEncryption;
import org.apache.druid.storage.s3.S3InputDataConfig;
import org.apache.druid.storage.s3.S3Utils;
import org.apache.druid.storage.s3.ServerSideEncryptingAmazonS3;
import org.apache.druid.testing.InitializedNullHandlingTest;
import org.apache.druid.utils.CompressionUtils;
import org.easymock.EasyMock;
import org.easymock.IArgumentMatcher;
import org.hamcrest.CoreMatchers;
import org.hamcrest.MatcherAssert;
import org.joda.time.DateTime;
import org.junit.Assert;
import org.junit.Rule;
import org.junit.Test;
import org.junit.internal.matchers.ThrowableMessageMatcher;
import org.junit.rules.ExpectedException;
import org.junit.rules.TemporaryFolder;

import java.io.ByteArrayInputStream;
import java.io.ByteArrayOutputStream;
import java.io.IOException;
import java.net.URI;
import java.util.Arrays;
import java.util.Collections;
import java.util.List;
import java.util.stream.Collectors;
import java.util.stream.Stream;

import static org.easymock.EasyMock.expectLastCall;

public class S3InputSourceTest extends InitializedNullHandlingTest
{
  private static final ObjectMapper MAPPER = createS3ObjectMapper();
  private static final AmazonS3Client S3_CLIENT = EasyMock.createMock(AmazonS3Client.class);
  private static final ClientConfiguration CLIENT_CONFIGURATION = EasyMock.createMock(ClientConfiguration.class);
  private static final ServerSideEncryptingAmazonS3.Builder SERVER_SIDE_ENCRYPTING_AMAZON_S3_BUILDER =
      EasyMock.createMock(ServerSideEncryptingAmazonS3.Builder.class);
  private static final AmazonS3ClientBuilder AMAZON_S3_CLIENT_BUILDER = AmazonS3Client.builder();
  private static final ServerSideEncryptingAmazonS3 SERVICE = new ServerSideEncryptingAmazonS3(
      S3_CLIENT,
      new NoopServerSideEncryption()
  );
  private static final S3InputDataConfig INPUT_DATA_CONFIG;
  private static final int MAX_LISTING_LENGTH = 10;

  private static final List<CloudObjectLocation> EXPECTED_OBJECTS = Arrays.asList(
      new CloudObjectLocation(URI.create("s3://foo/bar/file.csv")),
      new CloudObjectLocation(URI.create("s3://bar/foo/file2.csv"))
  );

  private static final List<URI> EXPECTED_URIS = Arrays.asList(
      URI.create("s3://foo/bar/file.csv"),
      URI.create("s3://bar/foo/file2.csv")
  );

  private static final List<URI> EXPECTED_COMPRESSED_URIS = Arrays.asList(
      URI.create("s3://foo/bar/file.csv.gz"),
      URI.create("s3://bar/foo/file2.csv.gz")
  );

  private static final List<CloudObjectLocation> OBJECTS_BEFORE_FILTER = Arrays.asList(
      new CloudObjectLocation(URI.create("s3://foo/bar/file.csv")),
      new CloudObjectLocation(URI.create("s3://bar/foo/file2.csv")),
      new CloudObjectLocation(URI.create("s3://bar/foo/file3.txt"))
  );

  private static final List<URI> URIS_BEFORE_FILTER = Arrays.asList(
      URI.create("s3://foo/bar/file.csv"),
      URI.create("s3://bar/foo/file2.csv"),
      URI.create("s3://bar/foo/file3.txt")
  );

  private static final List<List<CloudObjectLocation>> EXPECTED_COORDS =
      EXPECTED_URIS.stream()
                   .map(uri -> Collections.singletonList(new CloudObjectLocation(uri)))
                   .collect(Collectors.toList());

  private static final List<URI> PREFIXES = Arrays.asList(
      URI.create("s3://foo/bar"),
      URI.create("s3://bar/foo")
  );

  private static final S3InputSourceConfig CLOUD_CONFIG_PROPERTIES = new S3InputSourceConfig(
      new DefaultPasswordProvider("myKey"), new DefaultPasswordProvider("mySecret"), null, null);
  private static final AWSEndpointConfig ENDPOINT_CONFIG = new AWSEndpointConfig();
  private static final AWSProxyConfig PROXY_CONFIG = new AWSProxyConfig();
  private static final AWSClientConfig CLIENT_CONFIG = new AWSClientConfig();

  private static final List<CloudObjectLocation> EXPECTED_LOCATION =
      ImmutableList.of(new CloudObjectLocation("foo", "bar/file.csv"));

  private static final DateTime NOW = DateTimes.nowUtc();
  private static final byte[] CONTENT =
      StringUtils.toUtf8(StringUtils.format("%d,hello,world", NOW.getMillis()));

  static {
    INPUT_DATA_CONFIG = new S3InputDataConfig();
    INPUT_DATA_CONFIG.setMaxListingLength(MAX_LISTING_LENGTH);
  }

  @Rule
  public TemporaryFolder temporaryFolder = new TemporaryFolder();

  @Rule
  public ExpectedException expectedException = ExpectedException.none();

  @Test
  public void testGetUris()
  {
    final S3InputSource withUris = new S3InputSource(
        SERVICE,
        SERVER_SIDE_ENCRYPTING_AMAZON_S3_BUILDER,
        INPUT_DATA_CONFIG,
        EXPECTED_URIS,
        null,
        null,
        null,
        null
    );

    Assert.assertEquals(
        EXPECTED_URIS,
        withUris.getUris()
    );
  }

  @Test
  public void testGetPrefixes()
  {
    final S3InputSource withPrefixes = new S3InputSource(
        SERVICE,
        SERVER_SIDE_ENCRYPTING_AMAZON_S3_BUILDER,
        INPUT_DATA_CONFIG,
        null,
        PREFIXES,
        null,
        null,
        null
    );

    Assert.assertEquals(
        PREFIXES,
        withPrefixes.getPrefixes()
    );
  }

  @Test
  public void testGetFilter()
  {
    final S3InputSource withUris = new S3InputSource(
        SERVICE,
        SERVER_SIDE_ENCRYPTING_AMAZON_S3_BUILDER,
        INPUT_DATA_CONFIG,
        EXPECTED_URIS,
        null,
        null,
        "*.parquet",
        null
    );

    Assert.assertEquals(
        "*.parquet",
        withUris.getFilter()
    );
  }

  @Test
  public void testSerdeWithUris() throws Exception
  {
    final S3InputSource withUris = new S3InputSource(
        SERVICE,
        SERVER_SIDE_ENCRYPTING_AMAZON_S3_BUILDER,
        INPUT_DATA_CONFIG,
        EXPECTED_URIS,
        null,
        null,
        null,
<<<<<<< HEAD
        null,
        null,
=======
>>>>>>> bcff35f7
        null
    );
    final S3InputSource serdeWithUris = MAPPER.readValue(MAPPER.writeValueAsString(withUris), S3InputSource.class);
    Assert.assertEquals(withUris, serdeWithUris);
  }

  @Test
  public void testSerdeWithPrefixes() throws Exception
  {
    final S3InputSource withPrefixes = new S3InputSource(
        SERVICE,
        SERVER_SIDE_ENCRYPTING_AMAZON_S3_BUILDER,
        INPUT_DATA_CONFIG,
        null,
        PREFIXES,
        null,
        null,
<<<<<<< HEAD
        null,
        null,
=======
>>>>>>> bcff35f7
        null
    );
    final S3InputSource serdeWithPrefixes =
        MAPPER.readValue(MAPPER.writeValueAsString(withPrefixes), S3InputSource.class);
    Assert.assertEquals(withPrefixes, serdeWithPrefixes);
  }

  @Test
  public void testSerdeWithObjects() throws Exception
  {
    final S3InputSource withPrefixes = new S3InputSource(
        SERVICE,
        SERVER_SIDE_ENCRYPTING_AMAZON_S3_BUILDER,
        INPUT_DATA_CONFIG,
        null,
        null,
        EXPECTED_LOCATION,
        null,
<<<<<<< HEAD
        null,
        null,
=======
>>>>>>> bcff35f7
        null
    );
    final S3InputSource serdeWithPrefixes =
        MAPPER.readValue(MAPPER.writeValueAsString(withPrefixes), S3InputSource.class);
    Assert.assertEquals(withPrefixes, serdeWithPrefixes);
  }

  @Test
  public void testSerdeWithCloudConfigPropertiesWithKeyAndSecret() throws Exception
  {
    EasyMock.reset(SERVER_SIDE_ENCRYPTING_AMAZON_S3_BUILDER);
    EasyMock.expect(SERVER_SIDE_ENCRYPTING_AMAZON_S3_BUILDER.getAmazonS3ClientBuilder())
            .andStubReturn(AMAZON_S3_CLIENT_BUILDER);
    AMAZON_S3_CLIENT_BUILDER.withClientConfiguration(CLIENT_CONFIGURATION);
    EasyMock.expect(SERVER_SIDE_ENCRYPTING_AMAZON_S3_BUILDER.build())
            .andReturn(SERVICE);
    EasyMock.replay(SERVER_SIDE_ENCRYPTING_AMAZON_S3_BUILDER);
    final S3InputSource withPrefixes = new S3InputSource(
        SERVICE,
        SERVER_SIDE_ENCRYPTING_AMAZON_S3_BUILDER,
        INPUT_DATA_CONFIG,
        null,
        null,
        EXPECTED_LOCATION,
<<<<<<< HEAD
        CLOUD_CONFIG_PROPERTIES,
        PROXY_CONFIG,
        ENDPOINT_CONFIG,
        CLIENT_CONFIG
=======
        null,
        CLOUD_CONFIG_PROPERTIES
>>>>>>> bcff35f7
    );
    final S3InputSource serdeWithPrefixes =
        MAPPER.readValue(MAPPER.writeValueAsString(withPrefixes), S3InputSource.class);
    // This is to force the s3ClientSupplier to initialize the ServerSideEncryptingAmazonS3
    serdeWithPrefixes.createEntity(new CloudObjectLocation("bucket", "path"));
    Assert.assertEquals(withPrefixes, serdeWithPrefixes);
    EasyMock.verify(SERVER_SIDE_ENCRYPTING_AMAZON_S3_BUILDER);
  }

  @Test
  public void testS3InputSourceUseEndPointClientProxy()
  {
    S3InputSourceConfig mockConfigPropertiesWithoutKeyAndSecret = EasyMock.createMock(S3InputSourceConfig.class);
    AWSEndpointConfig mockAwsEndpointConfig = EasyMock.createMock(AWSEndpointConfig.class);
    AWSClientConfig mockAwsClientConfig = EasyMock.createMock(AWSClientConfig.class);
    AWSProxyConfig mockAwsProxyConfig = EasyMock.createMock(AWSProxyConfig.class);

    EasyMock.reset(mockConfigPropertiesWithoutKeyAndSecret);
    EasyMock.reset(mockAwsEndpointConfig);
    EasyMock.reset(mockAwsClientConfig);
    EasyMock.reset(mockAwsProxyConfig);

    EasyMock.expect(mockAwsEndpointConfig.getUrl()).andStubReturn("endpoint");
    EasyMock.expect(mockAwsEndpointConfig.getSigningRegion()).andStubReturn("region");

    EasyMock.expect(mockAwsClientConfig.isDisableChunkedEncoding()).andStubReturn(false);
    EasyMock.expect(mockAwsClientConfig.isEnablePathStyleAccess()).andStubReturn(false);
    EasyMock.expect(mockAwsClientConfig.isForceGlobalBucketAccessEnabled()).andStubReturn(true);
    EasyMock.expect(mockAwsClientConfig.getProtocol()).andStubReturn("http");

    EasyMock.expect(mockAwsProxyConfig.getHost()).andStubReturn("");
    EasyMock.expect(mockAwsProxyConfig.getPort()).andStubReturn(-1);
    EasyMock.expect(mockAwsProxyConfig.getUsername()).andStubReturn("");
    EasyMock.expect(mockAwsProxyConfig.getPassword()).andStubReturn("");

    EasyMock.expect(mockConfigPropertiesWithoutKeyAndSecret.getAssumeRoleArn()).andStubReturn(null);
    EasyMock.expect(mockConfigPropertiesWithoutKeyAndSecret.isCredentialsConfigured())
            .andStubReturn(false);
    EasyMock.replay(mockConfigPropertiesWithoutKeyAndSecret);
    EasyMock.replay(mockAwsEndpointConfig);
    EasyMock.replay(mockAwsClientConfig);
    EasyMock.replay(mockAwsProxyConfig);

    EasyMock.reset(SERVER_SIDE_ENCRYPTING_AMAZON_S3_BUILDER);

    EasyMock.expect(SERVER_SIDE_ENCRYPTING_AMAZON_S3_BUILDER.getAmazonS3ClientBuilder())
            .andStubReturn(AMAZON_S3_CLIENT_BUILDER);

    AMAZON_S3_CLIENT_BUILDER.withClientConfiguration(CLIENT_CONFIGURATION);

    EasyMock.expect(SERVER_SIDE_ENCRYPTING_AMAZON_S3_BUILDER.build())
            .andReturn(SERVICE);
    EasyMock.replay(SERVER_SIDE_ENCRYPTING_AMAZON_S3_BUILDER);
    final S3InputSource withPrefixes = new S3InputSource(
        SERVICE,
        SERVER_SIDE_ENCRYPTING_AMAZON_S3_BUILDER,
        INPUT_DATA_CONFIG,
        null,
        null,
        EXPECTED_LOCATION,
        mockConfigPropertiesWithoutKeyAndSecret,
        mockAwsProxyConfig,
        mockAwsEndpointConfig,
        mockAwsClientConfig
    );
    Assert.assertNotNull(withPrefixes);
    // This is to force the s3ClientSupplier to initialize the ServerSideEncryptingAmazonS3
    withPrefixes.createEntity(new CloudObjectLocation("bucket", "path"));
    EasyMock.verify(SERVER_SIDE_ENCRYPTING_AMAZON_S3_BUILDER);
    EasyMock.verify(mockAwsEndpointConfig);
    EasyMock.verify(mockAwsClientConfig);
    EasyMock.verify(mockAwsProxyConfig);
  }

  @Test
  public void testS3InputSourceUseDefaultPasswordWhenCloudConfigPropertiesWithoutCredential()
  {
    S3InputSourceConfig mockConfigPropertiesWithoutKeyAndSecret = EasyMock.createMock(S3InputSourceConfig.class);
    EasyMock.reset(mockConfigPropertiesWithoutKeyAndSecret);
    EasyMock.expect(mockConfigPropertiesWithoutKeyAndSecret.getAssumeRoleArn()).andStubReturn(null);
    EasyMock.expect(mockConfigPropertiesWithoutKeyAndSecret.isCredentialsConfigured())
            .andStubReturn(false);
    EasyMock.replay(mockConfigPropertiesWithoutKeyAndSecret);
    EasyMock.reset(SERVER_SIDE_ENCRYPTING_AMAZON_S3_BUILDER);
    EasyMock.expect(SERVER_SIDE_ENCRYPTING_AMAZON_S3_BUILDER.build())
            .andReturn(SERVICE);
    EasyMock.replay(SERVER_SIDE_ENCRYPTING_AMAZON_S3_BUILDER);
    final S3InputSource withPrefixes = new S3InputSource(
        SERVICE,
        SERVER_SIDE_ENCRYPTING_AMAZON_S3_BUILDER,
        INPUT_DATA_CONFIG,
        null,
        null,
        EXPECTED_LOCATION,
<<<<<<< HEAD
        mockConfigPropertiesWithoutKeyAndSecret,
        null,
        null,
        null
=======
        null,
        mockConfigPropertiesWithoutKeyAndSecret
>>>>>>> bcff35f7
    );
    Assert.assertNotNull(withPrefixes);
    // This is to force the s3ClientSupplier to initialize the ServerSideEncryptingAmazonS3
    withPrefixes.createEntity(new CloudObjectLocation("bucket", "path"));
    EasyMock.verify(SERVER_SIDE_ENCRYPTING_AMAZON_S3_BUILDER);
    EasyMock.verify(mockConfigPropertiesWithoutKeyAndSecret);
  }

  @Test
  public void testSerdeS3ClientLazyInitializedWithCredential() throws Exception
  {
    // Amazon S3 builder should not build anything as we did not make any call that requires the S3 client
    EasyMock.reset(SERVER_SIDE_ENCRYPTING_AMAZON_S3_BUILDER);
    EasyMock.replay(SERVER_SIDE_ENCRYPTING_AMAZON_S3_BUILDER);
    final S3InputSource withPrefixes = new S3InputSource(
        SERVICE,
        SERVER_SIDE_ENCRYPTING_AMAZON_S3_BUILDER,
        INPUT_DATA_CONFIG,
        null,
        null,
        EXPECTED_LOCATION,
<<<<<<< HEAD
        CLOUD_CONFIG_PROPERTIES,
        PROXY_CONFIG,
        ENDPOINT_CONFIG,
        CLIENT_CONFIG
=======
        null,
        CLOUD_CONFIG_PROPERTIES
>>>>>>> bcff35f7
    );
    final S3InputSource serdeWithPrefixes =
        MAPPER.readValue(MAPPER.writeValueAsString(withPrefixes), S3InputSource.class);
    Assert.assertEquals(withPrefixes, serdeWithPrefixes);
    EasyMock.verify(SERVER_SIDE_ENCRYPTING_AMAZON_S3_BUILDER);
  }

  @Test
  public void testSerdeS3ClientLazyInitializedWithoutCredential() throws Exception
  {
    // Amazon S3 builder should not build anything as we did not make any call that requires the S3 client
    EasyMock.reset(SERVER_SIDE_ENCRYPTING_AMAZON_S3_BUILDER);
    EasyMock.replay(SERVER_SIDE_ENCRYPTING_AMAZON_S3_BUILDER);
    final S3InputSource withPrefixes = new S3InputSource(
        SERVICE,
        SERVER_SIDE_ENCRYPTING_AMAZON_S3_BUILDER,
        INPUT_DATA_CONFIG,
        null,
        null,
        EXPECTED_LOCATION,
        null,
<<<<<<< HEAD
        PROXY_CONFIG,
        ENDPOINT_CONFIG,
        CLIENT_CONFIG
=======
        null
>>>>>>> bcff35f7

    );
    final S3InputSource serdeWithPrefixes =
        MAPPER.readValue(MAPPER.writeValueAsString(withPrefixes), S3InputSource.class);
    Assert.assertEquals(withPrefixes, serdeWithPrefixes);
    EasyMock.verify(SERVER_SIDE_ENCRYPTING_AMAZON_S3_BUILDER);
  }

  @Test
  public void testSerdeWithExtraEmptyLists() throws Exception
  {
    final S3InputSource withPrefixes = new S3InputSource(
        SERVICE,
        SERVER_SIDE_ENCRYPTING_AMAZON_S3_BUILDER,
        INPUT_DATA_CONFIG,
        ImmutableList.of(),
        ImmutableList.of(),
        EXPECTED_LOCATION,
        null,
<<<<<<< HEAD
        null,
        null,
=======
>>>>>>> bcff35f7
        null
    );
    final S3InputSource serdeWithPrefixes =
        MAPPER.readValue(MAPPER.writeValueAsString(withPrefixes), S3InputSource.class);
    Assert.assertEquals(withPrefixes, serdeWithPrefixes);
  }

  @Test
  public void testWithNullJsonProps()
  {
    expectedException.expect(IllegalArgumentException.class);
    // constructor will explode
    new S3InputSource(
        SERVICE,
        SERVER_SIDE_ENCRYPTING_AMAZON_S3_BUILDER,
        INPUT_DATA_CONFIG,
        null,
        null,
        null,
        null,
        null
    );
  }

  @Test
  public void testIllegalObjectsAndUris()
  {
    expectedException.expect(IllegalArgumentException.class);
    // constructor will explode
    new S3InputSource(
        SERVICE,
        SERVER_SIDE_ENCRYPTING_AMAZON_S3_BUILDER,
        INPUT_DATA_CONFIG,
        EXPECTED_URIS,
        null,
        EXPECTED_OBJECTS,
        null,
        null
    );
  }

  @Test
  public void testIllegalObjectsAndPrefixes()
  {
    expectedException.expect(IllegalArgumentException.class);
    // constructor will explode
    new S3InputSource(
        SERVICE,
        SERVER_SIDE_ENCRYPTING_AMAZON_S3_BUILDER,
        INPUT_DATA_CONFIG,
        null,
        PREFIXES,
        EXPECTED_OBJECTS,
        null,
        null
    );
  }

  @Test
  public void testIllegalUrisAndPrefixes()
  {
    expectedException.expect(IllegalArgumentException.class);
    // constructor will explode
    new S3InputSource(
        SERVICE,
        SERVER_SIDE_ENCRYPTING_AMAZON_S3_BUILDER,
        INPUT_DATA_CONFIG,
        EXPECTED_URIS,
        PREFIXES,
        null,
        null,
        null
    );
  }

  @Test
  public void testSerdeWithInvalidArgs()
  {
    expectedException.expect(IllegalArgumentException.class);
    // constructor will explode
    new S3InputSource(
        SERVICE,
        SERVER_SIDE_ENCRYPTING_AMAZON_S3_BUILDER,
        INPUT_DATA_CONFIG,
        EXPECTED_URIS,
        PREFIXES,
        EXPECTED_LOCATION,
        null,
<<<<<<< HEAD
        PROXY_CONFIG,
        ENDPOINT_CONFIG,
        CLIENT_CONFIG
=======
        null
>>>>>>> bcff35f7
    );
  }

  @Test
  public void testSerdeWithOtherInvalidArgs()
  {
    expectedException.expect(IllegalArgumentException.class);
    // constructor will explode
    new S3InputSource(
        SERVICE,
        SERVER_SIDE_ENCRYPTING_AMAZON_S3_BUILDER,
        INPUT_DATA_CONFIG,
        EXPECTED_URIS,
        PREFIXES,
        ImmutableList.of(),
        null,
<<<<<<< HEAD
        PROXY_CONFIG,
        ENDPOINT_CONFIG,
        CLIENT_CONFIG
=======
        null
>>>>>>> bcff35f7
    );
  }

  @Test
  public void testSerdeWithOtherOtherInvalidArgs()
  {
    expectedException.expect(IllegalArgumentException.class);
    // constructor will explode
    new S3InputSource(
        SERVICE,
        SERVER_SIDE_ENCRYPTING_AMAZON_S3_BUILDER,
        INPUT_DATA_CONFIG,
        ImmutableList.of(),
        PREFIXES,
        EXPECTED_LOCATION,
        null,
<<<<<<< HEAD
        PROXY_CONFIG,
        ENDPOINT_CONFIG,
        CLIENT_CONFIG
=======
        null
>>>>>>> bcff35f7
    );
  }

  @Test
  public void testWithUrisSplit()
  {
    S3InputSource inputSource = new S3InputSource(
        SERVICE,
        SERVER_SIDE_ENCRYPTING_AMAZON_S3_BUILDER,
        INPUT_DATA_CONFIG,
        EXPECTED_URIS,
        null,
        null,
        null,
<<<<<<< HEAD
        PROXY_CONFIG,
        ENDPOINT_CONFIG,
        CLIENT_CONFIG
=======
        null
    );

    Stream<InputSplit<List<CloudObjectLocation>>> splits = inputSource.createSplits(
        new JsonInputFormat(JSONPathSpec.DEFAULT, null, null),
        null
    );

    Assert.assertEquals(EXPECTED_COORDS, splits.map(InputSplit::get).collect(Collectors.toList()));
  }

  @Test
  public void testWithUrisFilter()
  {
    S3InputSource inputSource = new S3InputSource(
        SERVICE,
        SERVER_SIDE_ENCRYPTING_AMAZON_S3_BUILDER,
        INPUT_DATA_CONFIG,
        URIS_BEFORE_FILTER,
        null,
        null,
        "*.csv",
        null
    );

    Stream<InputSplit<List<CloudObjectLocation>>> splits = inputSource.createSplits(
        new JsonInputFormat(JSONPathSpec.DEFAULT, null, null),
        null
    );

    Assert.assertEquals(EXPECTED_COORDS, splits.map(InputSplit::get).collect(Collectors.toList()));
  }

  @Test
  public void testWithObjectsFilter()
  {
    S3InputSource inputSource = new S3InputSource(
        SERVICE,
        SERVER_SIDE_ENCRYPTING_AMAZON_S3_BUILDER,
        INPUT_DATA_CONFIG,
        null,
        null,
        OBJECTS_BEFORE_FILTER,
        "*.csv",
        null
    );

    Stream<InputSplit<List<CloudObjectLocation>>> splits = inputSource.createSplits(
        new JsonInputFormat(JSONPathSpec.DEFAULT, null, null),
        null
    );

    Assert.assertEquals(EXPECTED_COORDS, splits.map(InputSplit::get).collect(Collectors.toList()));
  }

  @Test
  public void testWithoutObjectsFilter()
  {
    S3InputSource inputSource = new S3InputSource(
        SERVICE,
        SERVER_SIDE_ENCRYPTING_AMAZON_S3_BUILDER,
        INPUT_DATA_CONFIG,
        null,
        null,
        EXPECTED_OBJECTS,
        null,
        null
>>>>>>> bcff35f7
    );

    Stream<InputSplit<List<CloudObjectLocation>>> splits = inputSource.createSplits(
        new JsonInputFormat(JSONPathSpec.DEFAULT, null, null),
        null
    );

    Assert.assertEquals(EXPECTED_COORDS, splits.map(InputSplit::get).collect(Collectors.toList()));
  }

  @Test
  public void testWithPrefixesSplit()
  {
    EasyMock.reset(S3_CLIENT);
    expectListObjects(PREFIXES.get(0), ImmutableList.of(EXPECTED_URIS.get(0)), CONTENT);
    expectListObjects(PREFIXES.get(1), ImmutableList.of(EXPECTED_URIS.get(1)), CONTENT);
    EasyMock.replay(S3_CLIENT);

    S3InputSource inputSource = new S3InputSource(
        SERVICE,
        SERVER_SIDE_ENCRYPTING_AMAZON_S3_BUILDER,
        INPUT_DATA_CONFIG,
        null,
        PREFIXES,
        null,
        null,
<<<<<<< HEAD
        PROXY_CONFIG,
        ENDPOINT_CONFIG,
        CLIENT_CONFIG
=======
        null
    );

    Stream<InputSplit<List<CloudObjectLocation>>> splits = inputSource.createSplits(
        new JsonInputFormat(JSONPathSpec.DEFAULT, null, null),
        new MaxSizeSplitHintSpec(null, 1)
    );

    Assert.assertEquals(EXPECTED_COORDS, splits.map(InputSplit::get).collect(Collectors.toList()));
    EasyMock.verify(S3_CLIENT);
  }

  @Test
  public void testGetPrefixesSplitStreamWithFilter()
  {
    EasyMock.reset(S3_CLIENT);
    expectListObjects(PREFIXES.get(0), ImmutableList.of(URIS_BEFORE_FILTER.get(0)), CONTENT);
    expectListObjects(PREFIXES.get(1), ImmutableList.of(URIS_BEFORE_FILTER.get(1), URIS_BEFORE_FILTER.get(2)), CONTENT);
    EasyMock.replay(S3_CLIENT);

    S3InputSource inputSource = new S3InputSource(
        SERVICE,
        SERVER_SIDE_ENCRYPTING_AMAZON_S3_BUILDER,
        INPUT_DATA_CONFIG,
        null,
        PREFIXES,
        null,
        "*.csv",
        null
>>>>>>> bcff35f7
    );

    Stream<InputSplit<List<CloudObjectLocation>>> splits = inputSource.createSplits(
        new JsonInputFormat(JSONPathSpec.DEFAULT, null, null),
        new MaxSizeSplitHintSpec(null, 1)
    );

    Assert.assertEquals(EXPECTED_COORDS, splits.map(InputSplit::get).collect(Collectors.toList()));
    EasyMock.verify(S3_CLIENT);
  }

  @Test
  public void testCreateSplitsWithSplitHintSpecRespectingHint()
  {
    EasyMock.reset(S3_CLIENT);
    expectListObjects(PREFIXES.get(0), ImmutableList.of(EXPECTED_URIS.get(0)), CONTENT);
    expectListObjects(PREFIXES.get(1), ImmutableList.of(EXPECTED_URIS.get(1)), CONTENT);
    EasyMock.replay(S3_CLIENT);

    S3InputSource inputSource = new S3InputSource(
        SERVICE,
        SERVER_SIDE_ENCRYPTING_AMAZON_S3_BUILDER,
        INPUT_DATA_CONFIG,
        null,
        PREFIXES,
        null,
        null,
<<<<<<< HEAD
        PROXY_CONFIG,
        ENDPOINT_CONFIG,
        CLIENT_CONFIG
=======
        null
>>>>>>> bcff35f7
    );

    Stream<InputSplit<List<CloudObjectLocation>>> splits = inputSource.createSplits(
        new JsonInputFormat(JSONPathSpec.DEFAULT, null, null),
        new MaxSizeSplitHintSpec(new HumanReadableBytes(CONTENT.length * 3L), null)
    );

    Assert.assertEquals(
        ImmutableList.of(EXPECTED_URIS.stream().map(CloudObjectLocation::new).collect(Collectors.toList())),
        splits.map(InputSplit::get).collect(Collectors.toList())
    );
    EasyMock.verify(S3_CLIENT);
  }

  @Test
  public void testCreateSplitsWithEmptyObjectsIteratingOnlyNonEmptyObjects()
  {
    EasyMock.reset(S3_CLIENT);
    expectListObjects(PREFIXES.get(0), ImmutableList.of(EXPECTED_URIS.get(0)), CONTENT);
    expectListObjects(PREFIXES.get(1), ImmutableList.of(EXPECTED_URIS.get(1)), new byte[0]);
    EasyMock.replay(S3_CLIENT);

    S3InputSource inputSource = new S3InputSource(
        SERVICE,
        SERVER_SIDE_ENCRYPTING_AMAZON_S3_BUILDER,
        INPUT_DATA_CONFIG,
        null,
        PREFIXES,
        null,
        null,
<<<<<<< HEAD
        PROXY_CONFIG,
        ENDPOINT_CONFIG,
        CLIENT_CONFIG
=======
        null
>>>>>>> bcff35f7
    );

    Stream<InputSplit<List<CloudObjectLocation>>> splits = inputSource.createSplits(
        new JsonInputFormat(JSONPathSpec.DEFAULT, null, null),
        null
    );
    Assert.assertEquals(
        ImmutableList.of(ImmutableList.of(new CloudObjectLocation(EXPECTED_URIS.get(0)))),
        splits.map(InputSplit::get).collect(Collectors.toList())
    );
    EasyMock.verify(S3_CLIENT);
  }

  @Test
  public void testAccessDeniedWhileListingPrefix()
  {
    EasyMock.reset(S3_CLIENT);
    expectListObjects(PREFIXES.get(0), ImmutableList.of(EXPECTED_URIS.get(0)), CONTENT);
    expectListObjectsAndThrowAccessDenied(EXPECTED_URIS.get(1));
    EasyMock.replay(S3_CLIENT);

    S3InputSource inputSource = new S3InputSource(
        SERVICE,
        SERVER_SIDE_ENCRYPTING_AMAZON_S3_BUILDER,
        INPUT_DATA_CONFIG,
        null,
        ImmutableList.of(PREFIXES.get(0), EXPECTED_URIS.get(1)),
        null,
        null,
<<<<<<< HEAD
        PROXY_CONFIG,
        ENDPOINT_CONFIG,
        CLIENT_CONFIG
=======
        null
>>>>>>> bcff35f7
    );

    expectedException.expectMessage("Failed to get object summaries from S3 bucket[bar], prefix[foo/file2.csv]");
    expectedException.expectCause(
        ThrowableMessageMatcher.hasMessage(CoreMatchers.containsString("can't list that bucket"))
    );

    inputSource.createSplits(
        new JsonInputFormat(JSONPathSpec.DEFAULT, null, null),
        null
    ).collect(Collectors.toList());
  }

  @Test
  public void testReader() throws IOException
  {
    EasyMock.reset(S3_CLIENT);
    expectListObjects(PREFIXES.get(0), ImmutableList.of(EXPECTED_URIS.get(0)), CONTENT);
    expectListObjects(EXPECTED_URIS.get(1), ImmutableList.of(EXPECTED_URIS.get(1)), CONTENT);
    expectGetObject(EXPECTED_URIS.get(0));
    expectGetObject(EXPECTED_URIS.get(1));
    EasyMock.replay(S3_CLIENT);

    S3InputSource inputSource = new S3InputSource(
        SERVICE,
        SERVER_SIDE_ENCRYPTING_AMAZON_S3_BUILDER,
        INPUT_DATA_CONFIG,
        null,
        ImmutableList.of(PREFIXES.get(0), EXPECTED_URIS.get(1)),
        null,
        null,
<<<<<<< HEAD
        PROXY_CONFIG,
        ENDPOINT_CONFIG,
        CLIENT_CONFIG
=======
        null
>>>>>>> bcff35f7
    );

    InputRowSchema someSchema = new InputRowSchema(
        new TimestampSpec("time", "auto", null),
        new DimensionsSpec(DimensionsSpec.getDefaultSchemas(ImmutableList.of("dim1", "dim2"))),
        ColumnsFilter.all()
    );

    InputSourceReader reader = inputSource.reader(
        someSchema,
        new CsvInputFormat(ImmutableList.of("time", "dim1", "dim2"), "|", false, null, 0),
        temporaryFolder.newFolder()
    );

    CloseableIterator<InputRow> iterator = reader.read();

    while (iterator.hasNext()) {
      InputRow nextRow = iterator.next();
      Assert.assertEquals(NOW, nextRow.getTimestamp());
      Assert.assertEquals("hello", nextRow.getDimension("dim1").get(0));
      Assert.assertEquals("world", nextRow.getDimension("dim2").get(0));
    }

    EasyMock.verify(S3_CLIENT);
  }

  @Test
  public void testReaderRetriesOnSdkClientExceptionButNeverSucceedsThenThrows() throws Exception
  {
    EasyMock.reset(S3_CLIENT);
    expectListObjects(PREFIXES.get(0), ImmutableList.of(EXPECTED_URIS.get(0)), CONTENT);
    expectSdkClientException(EXPECTED_URIS.get(0));
    EasyMock.replay(S3_CLIENT);

    S3InputSource inputSource = new S3InputSource(
        SERVICE,
        SERVER_SIDE_ENCRYPTING_AMAZON_S3_BUILDER,
        INPUT_DATA_CONFIG,
        null,
        ImmutableList.of(PREFIXES.get(0)),
        null,
        null,
        null,
        3 // only have three retries since they are slow
    );

    InputRowSchema someSchema = new InputRowSchema(
        new TimestampSpec("time", "auto", null),
        new DimensionsSpec(DimensionsSpec.getDefaultSchemas(ImmutableList.of("dim1", "dim2"))),
        ColumnsFilter.all()
    );

    InputSourceReader reader = inputSource.reader(
        someSchema,
        new CsvInputFormat(ImmutableList.of("time", "dim1", "dim2"), "|", false, null, 0),
        temporaryFolder.newFolder()
    );

    final IllegalStateException e = Assert.assertThrows(IllegalStateException.class, reader::read);
    MatcherAssert.assertThat(e.getCause(), CoreMatchers.instanceOf(IOException.class));
    MatcherAssert.assertThat(e.getCause().getCause(), CoreMatchers.instanceOf(SdkClientException.class));
    MatcherAssert.assertThat(
        e.getCause().getCause().getMessage(),
        CoreMatchers.startsWith("Data read has a different length than the expected")
    );

    EasyMock.verify(S3_CLIENT);
  }

  @Test
  public void testCompressedReader() throws IOException
  {
    EasyMock.reset(S3_CLIENT);
    expectListObjects(PREFIXES.get(0), ImmutableList.of(EXPECTED_COMPRESSED_URIS.get(0)), CONTENT);
    expectListObjects(EXPECTED_COMPRESSED_URIS.get(1), ImmutableList.of(EXPECTED_COMPRESSED_URIS.get(1)), CONTENT);
    expectGetObjectCompressed(EXPECTED_COMPRESSED_URIS.get(0));
    expectGetObjectCompressed(EXPECTED_COMPRESSED_URIS.get(1));
    EasyMock.replay(S3_CLIENT);

    S3InputSource inputSource = new S3InputSource(
        SERVICE,
        SERVER_SIDE_ENCRYPTING_AMAZON_S3_BUILDER,
        INPUT_DATA_CONFIG,
        null,
        ImmutableList.of(PREFIXES.get(0), EXPECTED_COMPRESSED_URIS.get(1)),
        null,
        null,
<<<<<<< HEAD
        PROXY_CONFIG,
        ENDPOINT_CONFIG,
        CLIENT_CONFIG
=======
        null
>>>>>>> bcff35f7
    );

    InputRowSchema someSchema = new InputRowSchema(
        new TimestampSpec("time", "auto", null),
        new DimensionsSpec(DimensionsSpec.getDefaultSchemas(ImmutableList.of("dim1", "dim2"))),
        ColumnsFilter.all()
    );

    InputSourceReader reader = inputSource.reader(
        someSchema,
        new CsvInputFormat(ImmutableList.of("time", "dim1", "dim2"), "|", false, null, 0),
        temporaryFolder.newFolder()
    );

    CloseableIterator<InputRow> iterator = reader.read();

    while (iterator.hasNext()) {
      InputRow nextRow = iterator.next();
      Assert.assertEquals(NOW, nextRow.getTimestamp());
      Assert.assertEquals("hello", nextRow.getDimension("dim1").get(0));
      Assert.assertEquals("world", nextRow.getDimension("dim2").get(0));
    }

    EasyMock.verify(S3_CLIENT);
  }

  private static void expectListObjects(URI prefix, List<URI> uris, byte[] content)
  {
    final ListObjectsV2Result result = new ListObjectsV2Result();
    result.setBucketName(prefix.getAuthority());
    result.setKeyCount(uris.size());
    for (URI uri : uris) {
      final String bucket = uri.getAuthority();
      final String key = S3Utils.extractS3Key(uri);
      final S3ObjectSummary objectSummary = new S3ObjectSummary();
      objectSummary.setBucketName(bucket);
      objectSummary.setKey(key);
      objectSummary.setSize(content.length);
      result.getObjectSummaries().add(objectSummary);
    }

    EasyMock.expect(
        S3_CLIENT.listObjectsV2(matchListObjectsRequest(prefix))
    ).andReturn(result).once();
  }

  private static void expectListObjectsAndThrowAccessDenied(final URI prefix)
  {
    AmazonS3Exception boom = new AmazonS3Exception("oh dang, you can't list that bucket friend");
    boom.setStatusCode(403);
    EasyMock.expect(
        S3_CLIENT.listObjectsV2(matchListObjectsRequest(prefix))
    ).andThrow(boom).once();
  }

  private static void expectGetObject(URI uri)
  {
    final String s3Bucket = uri.getAuthority();
    final String key = S3Utils.extractS3Key(uri);

    S3Object someObject = new S3Object();
    someObject.setBucketName(s3Bucket);
    someObject.setKey(key);
    someObject.setObjectContent(new ByteArrayInputStream(CONTENT));
    EasyMock.expect(S3_CLIENT.getObject(EasyMock.anyObject(GetObjectRequest.class))).andReturn(someObject).once();
  }


  // Setup mocks for invoquing the resettable condition for the S3Entity:
  private static void expectSdkClientException(URI uri) throws IOException
  {
    final String s3Bucket = uri.getAuthority();
    final String key = S3Utils.extractS3Key(uri);

    S3ObjectInputStream someInputStream = EasyMock.createMock(S3ObjectInputStream.class);
    EasyMock.expect(someInputStream.read(EasyMock.anyObject(), EasyMock.anyInt(), EasyMock.anyInt()))
            .andThrow(new SdkClientException("Data read has a different length than the expected")).anyTimes();
    someInputStream.close();
    expectLastCall().andVoid().anyTimes();

    S3Object someObject = EasyMock.createMock(S3Object.class);
    EasyMock.expect(someObject.getBucketName()).andReturn(s3Bucket).anyTimes();
    EasyMock.expect(someObject.getKey()).andReturn(key).anyTimes();
    EasyMock.expect(someObject.getObjectContent()).andReturn(someInputStream).anyTimes();

    EasyMock.expect(S3_CLIENT.getObject(EasyMock.anyObject(GetObjectRequest.class))).andReturn(someObject).anyTimes();

    EasyMock.replay(someObject);
    EasyMock.replay(someInputStream);
  }


  private static void expectGetObjectCompressed(URI uri) throws IOException
  {
    final String s3Bucket = uri.getAuthority();
    final String key = S3Utils.extractS3Key(uri);

    S3Object someObject = new S3Object();
    someObject.setBucketName(s3Bucket);
    someObject.setKey(key);
    ByteArrayOutputStream gzipped = new ByteArrayOutputStream();
    CompressionUtils.gzip(new ByteArrayInputStream(CONTENT), gzipped);
    someObject.setObjectContent(new ByteArrayInputStream(gzipped.toByteArray()));
    EasyMock.expect(S3_CLIENT.getObject(EasyMock.anyObject(GetObjectRequest.class))).andReturn(someObject).once();
  }

  private static ListObjectsV2Request matchListObjectsRequest(final URI prefixUri)
  {
    // Use an IArgumentMatcher to verify that the request has the correct bucket and prefix.
    EasyMock.reportMatcher(
        new IArgumentMatcher()
        {
          @Override
          public boolean matches(Object argument)
          {
            if (!(argument instanceof ListObjectsV2Request)) {
              return false;
            }

            final ListObjectsV2Request request = (ListObjectsV2Request) argument;
            return prefixUri.getAuthority().equals(request.getBucketName())
                   && S3Utils.extractS3Key(prefixUri).equals(request.getPrefix());
          }

          @Override
          public void appendTo(StringBuffer buffer)
          {
            buffer.append("<request for prefix [").append(prefixUri).append("]>");
          }
        }
    );

    return null;
  }

  public static ObjectMapper createS3ObjectMapper()
  {
    DruidModule baseModule = new TestS3Module();
    final Injector injector = Guice.createInjector(
        new ObjectMapperModule(),
        baseModule,
        new DruidModule()
        {
          @Provides
          public AWSCredentialsProvider getAWSCredentialsProvider()
          {
            return AWSCredentialsUtils.defaultAWSCredentialsProviderChain(null);
          }

          @Override
          public List<? extends Module> getJacksonModules()
          {
            return Collections.emptyList();
          }

          @Override
          public void configure(Binder binder)
          {

          }
        }
    );
    final ObjectMapper baseMapper = injector.getInstance(ObjectMapper.class);

    baseModule.getJacksonModules().forEach(baseMapper::registerModule);
    return baseMapper;
  }

  public static class TestS3Module implements DruidModule
  {
    @Override
    public List<? extends Module> getJacksonModules()
    {
      // Deserializer is need for AmazonS3Client even though it is injected.
      // See https://github.com/FasterXML/jackson-databind/issues/962.
      return ImmutableList.of(
          new SimpleModule()
              .addDeserializer(AmazonS3.class, new ItemDeserializer<AmazonS3>())
              .addDeserializer(AmazonS3ClientBuilder.class, new ItemDeserializer<AmazonS3ClientBuilder>())
      );
    }

    @Override
    public void configure(Binder binder)
    {
    }

    @Provides
    public ServerSideEncryptingAmazonS3.Builder getServerSideEncryptingAmazonS3Builder()
    {
      return SERVER_SIDE_ENCRYPTING_AMAZON_S3_BUILDER;
    }

    @Provides
    public ServerSideEncryptingAmazonS3 getAmazonS3Client()
    {
      return SERVICE;
    }
  }

  public static class ItemDeserializer<T> extends StdDeserializer<T>
  {
    ItemDeserializer()
    {
      this(null);
    }

    ItemDeserializer(Class<?> vc)
    {
      super(vc);
    }

    @Override
    public T deserialize(JsonParser jp, DeserializationContext ctxt)
    {
      throw new UnsupportedOperationException();
    }
  }
}<|MERGE_RESOLUTION|>--- conflicted
+++ resolved
@@ -19,11 +19,7 @@
 
 package org.apache.druid.data.input.s3;
 
-<<<<<<< HEAD
-import com.amazonaws.ClientConfiguration;
-=======
 import com.amazonaws.SdkClientException;
->>>>>>> bcff35f7
 import com.amazonaws.auth.AWSCredentialsProvider;
 import com.amazonaws.services.s3.AmazonS3;
 import com.amazonaws.services.s3.AmazonS3Client;
@@ -246,11 +242,6 @@
         null,
         null,
         null,
-<<<<<<< HEAD
-        null,
-        null,
-=======
->>>>>>> bcff35f7
         null
     );
     final S3InputSource serdeWithUris = MAPPER.readValue(MAPPER.writeValueAsString(withUris), S3InputSource.class);
@@ -268,11 +259,6 @@
         PREFIXES,
         null,
         null,
-<<<<<<< HEAD
-        null,
-        null,
-=======
->>>>>>> bcff35f7
         null
     );
     final S3InputSource serdeWithPrefixes =
@@ -291,11 +277,6 @@
         null,
         EXPECTED_LOCATION,
         null,
-<<<<<<< HEAD
-        null,
-        null,
-=======
->>>>>>> bcff35f7
         null
     );
     final S3InputSource serdeWithPrefixes =
@@ -320,15 +301,8 @@
         null,
         null,
         EXPECTED_LOCATION,
-<<<<<<< HEAD
-        CLOUD_CONFIG_PROPERTIES,
-        PROXY_CONFIG,
-        ENDPOINT_CONFIG,
-        CLIENT_CONFIG
-=======
         null,
         CLOUD_CONFIG_PROPERTIES
->>>>>>> bcff35f7
     );
     final S3InputSource serdeWithPrefixes =
         MAPPER.readValue(MAPPER.writeValueAsString(withPrefixes), S3InputSource.class);
@@ -423,15 +397,8 @@
         null,
         null,
         EXPECTED_LOCATION,
-<<<<<<< HEAD
-        mockConfigPropertiesWithoutKeyAndSecret,
-        null,
-        null,
-        null
-=======
         null,
         mockConfigPropertiesWithoutKeyAndSecret
->>>>>>> bcff35f7
     );
     Assert.assertNotNull(withPrefixes);
     // This is to force the s3ClientSupplier to initialize the ServerSideEncryptingAmazonS3
@@ -453,15 +420,8 @@
         null,
         null,
         EXPECTED_LOCATION,
-<<<<<<< HEAD
-        CLOUD_CONFIG_PROPERTIES,
-        PROXY_CONFIG,
-        ENDPOINT_CONFIG,
-        CLIENT_CONFIG
-=======
         null,
         CLOUD_CONFIG_PROPERTIES
->>>>>>> bcff35f7
     );
     final S3InputSource serdeWithPrefixes =
         MAPPER.readValue(MAPPER.writeValueAsString(withPrefixes), S3InputSource.class);
@@ -483,14 +443,7 @@
         null,
         EXPECTED_LOCATION,
         null,
-<<<<<<< HEAD
-        PROXY_CONFIG,
-        ENDPOINT_CONFIG,
-        CLIENT_CONFIG
-=======
-        null
->>>>>>> bcff35f7
-
+        null
     );
     final S3InputSource serdeWithPrefixes =
         MAPPER.readValue(MAPPER.writeValueAsString(withPrefixes), S3InputSource.class);
@@ -509,11 +462,6 @@
         ImmutableList.of(),
         EXPECTED_LOCATION,
         null,
-<<<<<<< HEAD
-        null,
-        null,
-=======
->>>>>>> bcff35f7
         null
     );
     final S3InputSource serdeWithPrefixes =
@@ -602,13 +550,7 @@
         PREFIXES,
         EXPECTED_LOCATION,
         null,
-<<<<<<< HEAD
-        PROXY_CONFIG,
-        ENDPOINT_CONFIG,
-        CLIENT_CONFIG
-=======
-        null
->>>>>>> bcff35f7
+        null
     );
   }
 
@@ -625,13 +567,7 @@
         PREFIXES,
         ImmutableList.of(),
         null,
-<<<<<<< HEAD
-        PROXY_CONFIG,
-        ENDPOINT_CONFIG,
-        CLIENT_CONFIG
-=======
-        null
->>>>>>> bcff35f7
+        null
     );
   }
 
@@ -648,13 +584,7 @@
         PREFIXES,
         EXPECTED_LOCATION,
         null,
-<<<<<<< HEAD
-        PROXY_CONFIG,
-        ENDPOINT_CONFIG,
-        CLIENT_CONFIG
-=======
-        null
->>>>>>> bcff35f7
+        null
     );
   }
 
@@ -669,11 +599,6 @@
         null,
         null,
         null,
-<<<<<<< HEAD
-        PROXY_CONFIG,
-        ENDPOINT_CONFIG,
-        CLIENT_CONFIG
-=======
         null
     );
 
@@ -741,7 +666,6 @@
         EXPECTED_OBJECTS,
         null,
         null
->>>>>>> bcff35f7
     );
 
     Stream<InputSplit<List<CloudObjectLocation>>> splits = inputSource.createSplits(
@@ -768,11 +692,6 @@
         PREFIXES,
         null,
         null,
-<<<<<<< HEAD
-        PROXY_CONFIG,
-        ENDPOINT_CONFIG,
-        CLIENT_CONFIG
-=======
         null
     );
 
@@ -802,7 +721,6 @@
         null,
         "*.csv",
         null
->>>>>>> bcff35f7
     );
 
     Stream<InputSplit<List<CloudObjectLocation>>> splits = inputSource.createSplits(
@@ -830,13 +748,7 @@
         PREFIXES,
         null,
         null,
-<<<<<<< HEAD
-        PROXY_CONFIG,
-        ENDPOINT_CONFIG,
-        CLIENT_CONFIG
-=======
-        null
->>>>>>> bcff35f7
+        null
     );
 
     Stream<InputSplit<List<CloudObjectLocation>>> splits = inputSource.createSplits(
@@ -867,13 +779,7 @@
         PREFIXES,
         null,
         null,
-<<<<<<< HEAD
-        PROXY_CONFIG,
-        ENDPOINT_CONFIG,
-        CLIENT_CONFIG
-=======
-        null
->>>>>>> bcff35f7
+        null
     );
 
     Stream<InputSplit<List<CloudObjectLocation>>> splits = inputSource.createSplits(
@@ -903,13 +809,7 @@
         ImmutableList.of(PREFIXES.get(0), EXPECTED_URIS.get(1)),
         null,
         null,
-<<<<<<< HEAD
-        PROXY_CONFIG,
-        ENDPOINT_CONFIG,
-        CLIENT_CONFIG
-=======
-        null
->>>>>>> bcff35f7
+        null
     );
 
     expectedException.expectMessage("Failed to get object summaries from S3 bucket[bar], prefix[foo/file2.csv]");
@@ -941,13 +841,7 @@
         ImmutableList.of(PREFIXES.get(0), EXPECTED_URIS.get(1)),
         null,
         null,
-<<<<<<< HEAD
-        PROXY_CONFIG,
-        ENDPOINT_CONFIG,
-        CLIENT_CONFIG
-=======
-        null
->>>>>>> bcff35f7
+        null
     );
 
     InputRowSchema someSchema = new InputRowSchema(
@@ -1035,13 +929,7 @@
         ImmutableList.of(PREFIXES.get(0), EXPECTED_COMPRESSED_URIS.get(1)),
         null,
         null,
-<<<<<<< HEAD
-        PROXY_CONFIG,
-        ENDPOINT_CONFIG,
-        CLIENT_CONFIG
-=======
-        null
->>>>>>> bcff35f7
+        null
     );
 
     InputRowSchema someSchema = new InputRowSchema(
