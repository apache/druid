/*
 * Licensed to the Apache Software Foundation (ASF) under one
 * or more contributor license agreements.  See the NOTICE file
 * distributed with this work for additional information
 * regarding copyright ownership.  The ASF licenses this file
 * to you under the Apache License, Version 2.0 (the
 * "License"); you may not use this file except in compliance
 * with the License.  You may obtain a copy of the License at
 *
 *   http://www.apache.org/licenses/LICENSE-2.0
 *
 * Unless required by applicable law or agreed to in writing,
 * software distributed under the License is distributed on an
 * "AS IS" BASIS, WITHOUT WARRANTIES OR CONDITIONS OF ANY
 * KIND, either express or implied.  See the License for the
 * specific language governing permissions and limitations
 * under the License.
 */

package org.apache.druid.storage.s3;

import com.fasterxml.jackson.databind.InjectableValues;
import com.fasterxml.jackson.databind.ObjectMapper;
import com.google.inject.Injector;
import com.google.inject.Key;
import com.google.inject.ProvisionException;
import com.google.inject.name.Names;
import org.apache.druid.common.aws.AWSModule;
import org.apache.druid.guice.JsonConfigProvider;
import org.apache.druid.guice.StartupInjectorBuilder;
import org.apache.druid.java.util.common.FileUtils;
import org.apache.druid.java.util.common.HumanReadableBytes;
import org.apache.druid.java.util.metrics.StubServiceEmitter;
import org.apache.druid.query.DruidProcessingConfigTest;
import org.apache.druid.storage.StorageConnectorModule;
import org.apache.druid.storage.StorageConnectorProvider;
import org.apache.druid.storage.s3.output.S3ExportConfig;
import org.apache.druid.storage.s3.output.S3OutputConfig;
import org.apache.druid.storage.s3.output.S3StorageConnector;
import org.apache.druid.storage.s3.output.S3StorageConnectorModule;
import org.apache.druid.storage.s3.output.S3StorageConnectorProvider;
import org.apache.druid.storage.s3.output.S3UploadManager;
import org.junit.Assert;
import org.junit.Test;

import java.io.File;
import java.util.Properties;

public class S3StorageConnectorProviderTest
{

  private static final String CUSTOM_NAMESPACE = "custom";
  private final File tempDir = FileUtils.createTempDir();

  @Test
  public void createS3StorageFactoryWithRequiredProperties()
  {

    final Properties properties = new Properties();
    properties.setProperty(CUSTOM_NAMESPACE + ".type", "s3");
    properties.setProperty(CUSTOM_NAMESPACE + ".bucket", "bucket");
    properties.setProperty(CUSTOM_NAMESPACE + ".prefix", "prefix");
    StorageConnectorProvider s3StorageConnectorProvider = getStorageConnectorProvider(properties);

    Assert.assertTrue(s3StorageConnectorProvider instanceof S3StorageConnectorProvider);
    Assert.assertTrue(s3StorageConnectorProvider.createStorageConnector(tempDir) instanceof S3StorageConnector);
    Assert.assertEquals("bucket", ((S3StorageConnectorProvider) s3StorageConnectorProvider).getBucket());
    Assert.assertEquals("prefix", ((S3StorageConnectorProvider) s3StorageConnectorProvider).getPrefix());
  }

  @Test
  public void createS3StorageFactoryWithMissingPrefix()
  {

    final Properties properties = new Properties();
    properties.setProperty(CUSTOM_NAMESPACE + ".type", "s3");
    properties.setProperty(CUSTOM_NAMESPACE + ".bucket", "bucket");
    Assert.assertThrows(
        "Missing required creator property 'prefix'",
        ProvisionException.class,
        () -> getStorageConnectorProvider(properties)
    );
  }


  @Test
  public void createS3StorageFactoryWithMissingBucket()
  {

    final Properties properties = new Properties();
    properties.setProperty(CUSTOM_NAMESPACE + ".type", "s3");
    properties.setProperty(CUSTOM_NAMESPACE + ".prefix", "prefix");
    Assert.assertThrows(
        "Missing required creator property 'bucket'",
        ProvisionException.class,
        () -> getStorageConnectorProvider(properties)
    );
  }

  private StorageConnectorProvider getStorageConnectorProvider(Properties properties)
  {
    StartupInjectorBuilder startupInjectorBuilder = new StartupInjectorBuilder().add(
        new AWSModule(),
        new StorageConnectorModule(),
        new S3StorageConnectorModule(),
        binder -> JsonConfigProvider.bind(
            binder,
            CUSTOM_NAMESPACE,
            StorageConnectorProvider.class,
            Names.named(CUSTOM_NAMESPACE)
        )
    ).withProperties(properties);

    Injector injector = startupInjectorBuilder.build();
    injector.getInstance(ObjectMapper.class).registerModules(new S3StorageConnectorModule().getJacksonModules());
    injector.getInstance(ObjectMapper.class).setInjectableValues(
        new InjectableValues.Std()
            .addValue(
                ServerSideEncryptingAmazonS3.class,
                new ServerSideEncryptingAmazonS3(null, new NoopServerSideEncryption())
            )
            .addValue(
                S3UploadManager.class,
                new S3UploadManager(
<<<<<<< HEAD
                    new S3OutputConfig("bucket", "prefix", new HumanReadableBytes("5MiB"), 1),
                    new S3ExportConfig(new HumanReadableBytes("5MiB"), 1, null),
                    new DruidProcessingConfigTest.MockRuntimeInfo(10, 0, 0))
=======
                    new S3OutputConfig("bucket", "prefix", EasyMock.mock(File.class), new HumanReadableBytes("5MiB"), 1),
                    new S3ExportConfig("tempDir", new HumanReadableBytes("5MiB"), 1, null),
                    new DruidProcessingConfigTest.MockRuntimeInfo(10, 0, 0),
                    new StubServiceEmitter())
>>>>>>> a83125e4
            )
    );


    return injector.getInstance(Key.get(
        StorageConnectorProvider.class,
        Names.named(CUSTOM_NAMESPACE)
    ));
  }
}<|MERGE_RESOLUTION|>--- conflicted
+++ resolved
@@ -122,16 +122,10 @@
             .addValue(
                 S3UploadManager.class,
                 new S3UploadManager(
-<<<<<<< HEAD
                     new S3OutputConfig("bucket", "prefix", new HumanReadableBytes("5MiB"), 1),
                     new S3ExportConfig(new HumanReadableBytes("5MiB"), 1, null),
-                    new DruidProcessingConfigTest.MockRuntimeInfo(10, 0, 0))
-=======
-                    new S3OutputConfig("bucket", "prefix", EasyMock.mock(File.class), new HumanReadableBytes("5MiB"), 1),
-                    new S3ExportConfig("tempDir", new HumanReadableBytes("5MiB"), 1, null),
                     new DruidProcessingConfigTest.MockRuntimeInfo(10, 0, 0),
                     new StubServiceEmitter())
->>>>>>> a83125e4
             )
     );
 
