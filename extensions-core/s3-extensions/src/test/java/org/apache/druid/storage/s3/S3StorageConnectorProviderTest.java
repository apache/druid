--- conflicted
+++ resolved
@@ -28,13 +28,9 @@
 import org.apache.druid.common.aws.AWSModule;
 import org.apache.druid.guice.JsonConfigProvider;
 import org.apache.druid.guice.StartupInjectorBuilder;
-<<<<<<< HEAD
 import org.apache.druid.java.util.common.FileUtils;
-=======
 import org.apache.druid.java.util.common.HumanReadableBytes;
 import org.apache.druid.query.DruidProcessingConfigTest;
-import org.apache.druid.storage.StorageConnector;
->>>>>>> e4fdf105
 import org.apache.druid.storage.StorageConnectorModule;
 import org.apache.druid.storage.StorageConnectorProvider;
 import org.apache.druid.storage.s3.output.S3ExportConfig;
@@ -43,7 +39,6 @@
 import org.apache.druid.storage.s3.output.S3StorageConnectorModule;
 import org.apache.druid.storage.s3.output.S3StorageConnectorProvider;
 import org.apache.druid.storage.s3.output.S3UploadManager;
-import org.easymock.EasyMock;
 import org.junit.Assert;
 import org.junit.Test;
 
@@ -126,8 +121,8 @@
             .addValue(
                 S3UploadManager.class,
                 new S3UploadManager(
-                    new S3OutputConfig("bucket", "prefix", EasyMock.mock(File.class), new HumanReadableBytes("5MiB"), 1),
-                    new S3ExportConfig("tempDir", new HumanReadableBytes("5MiB"), 1, null),
+                    new S3OutputConfig("bucket", "prefix", new HumanReadableBytes("5MiB"), 1),
+                    new S3ExportConfig(new HumanReadableBytes("5MiB"), 1, null),
                     new DruidProcessingConfigTest.MockRuntimeInfo(10, 0, 0))
             )
     );
