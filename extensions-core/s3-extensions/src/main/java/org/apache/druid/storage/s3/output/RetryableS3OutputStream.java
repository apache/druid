/*
 * Licensed to the Apache Software Foundation (ASF) under one
 * or more contributor license agreements.  See the NOTICE file
 * distributed with this work for additional information
 * regarding copyright ownership.  The ASF licenses this file
 * to you under the Apache License, Version 2.0 (the
 * "License"); you may not use this file except in compliance
 * with the License.  You may obtain a copy of the License at
 *
 *   http://www.apache.org/licenses/LICENSE-2.0
 *
 * Unless required by applicable law or agreed to in writing,
 * software distributed under the License is distributed on an
 * "AS IS" BASIS, WITHOUT WARRANTIES OR CONDITIONS OF ANY
 * KIND, either express or implied.  See the License for the
 * specific language governing permissions and limitations
 * under the License.
 */

package org.apache.druid.storage.s3.output;

import com.amazonaws.services.s3.model.AbortMultipartUploadRequest;
import com.amazonaws.services.s3.model.CompleteMultipartUploadRequest;
import com.amazonaws.services.s3.model.InitiateMultipartUploadRequest;
import com.amazonaws.services.s3.model.InitiateMultipartUploadResult;
import com.amazonaws.services.s3.model.PartETag;
import com.amazonaws.services.s3.model.UploadPartResult;
import com.google.common.base.Stopwatch;
import com.google.common.io.CountingOutputStream;
import it.unimi.dsi.fastutil.io.FastBufferedOutputStream;
import org.apache.druid.java.util.common.FileUtils;
import org.apache.druid.java.util.common.RetryUtils;
import org.apache.druid.java.util.common.io.Closer;
import org.apache.druid.java.util.common.logger.Logger;
import org.apache.druid.storage.s3.S3Utils;
import org.apache.druid.storage.s3.ServerSideEncryptingAmazonS3;

import java.io.Closeable;
import java.io.File;
import java.io.FileNotFoundException;
import java.io.FileOutputStream;
import java.io.IOException;
import java.io.OutputStream;
import java.util.ArrayList;
import java.util.List;
import java.util.Objects;
import java.util.UUID;
import java.util.concurrent.Future;
import java.util.concurrent.TimeUnit;

/**
 * A retryable output stream for s3. How it works is:
 * <p>
 * <ol>
 * <li>When new data is written, it first creates a chunk in local disk.</li>
 * <li>New data is written to the local chunk until it is full.</li>
 * <li>When the chunk is full, it uploads the chunk to s3 using the multipart upload API.
 * Since this happens synchronously, {@link #write(byte[], int, int)} can be blocked until the upload is done.
 * The upload can be retried when it fails with transient errors.</li>
 * <li>Once the upload succeeds, it creates a new chunk and continue.</li>
 * <li>When the stream is closed, it uploads the last chunk and finalize the multipart upload.
 * {@link #close()} can be blocked until upload is done.</li>
 *   </ol>
 * For compression format support, this output stream supports compression formats if they are <i>concatenatable</i>,
 * such as ZIP or GZIP.
 * <p>
 * This class is not thread-safe.
 * <p>
 */
public class RetryableS3OutputStream extends OutputStream
{
  private static final Logger LOG = new Logger(RetryableS3OutputStream.class);

  private final S3OutputConfig config;
  private final ServerSideEncryptingAmazonS3 s3;
  private final String s3Key;
  private final String uploadId;
  private final File chunkStorePath;
  private final long chunkSize;

  private final byte[] singularBuffer = new byte[1];

  // metric
  private final Stopwatch pushStopwatch;

  private Chunk currentChunk;
  private int nextChunkId = 1; // multipart upload requires partNumber to be in the range between 1 and 10000

  /**
   * A flag indicating whether there was an upload error.
   * This flag is tested in {@link #close()} to determine whether it needs to upload the current chunk or not.
   */
  private boolean error;
  private boolean closed;

<<<<<<< HEAD
  public RetryableS3OutputStream(
      S3OutputConfig config,
      ServerSideEncryptingAmazonS3 s3,
      String s3Key,
      File tempDir
  ) throws IOException
  {

    this(config, s3, s3Key, true, tempDir);
  }
=======
  /**
   * Helper class for calculating maximum number of simultaneous chunks allowed on local disk.
   */
  private final S3UploadManager uploadManager;

  /**
   * A list of futures to allow us to wait for completion of all uploadPart() calls
   * before hitting {@link ServerSideEncryptingAmazonS3#completeMultipartUpload(CompleteMultipartUploadRequest)}.
   */
  private final List<Future<UploadPartResult>> futures = new ArrayList<>();
>>>>>>> e4fdf105

  public RetryableS3OutputStream(
      S3OutputConfig config,
      ServerSideEncryptingAmazonS3 s3,
      String s3Key,
<<<<<<< HEAD
      boolean chunkValidation,
      File tempDir
=======
      S3UploadManager uploadManager
>>>>>>> e4fdf105
  ) throws IOException
  {
    this.config = config;
    this.s3 = s3;
    this.s3Key = s3Key;
    this.uploadManager = uploadManager;

    final InitiateMultipartUploadResult result;
    try {
      result = S3Utils.retryS3Operation(() -> s3.initiateMultipartUpload(
          new InitiateMultipartUploadRequest(config.getBucket(), s3Key)
      ), config.getMaxRetry());
    }
    catch (Exception e) {
      throw new IOException("Unable to start multipart upload", e);
    }
    this.uploadId = result.getUploadId();
    this.chunkStorePath = new File(tempDir, uploadId + UUID.randomUUID());
    FileUtils.mkdirp(this.chunkStorePath);
    this.chunkSize = config.getChunkSize();
    this.pushStopwatch = Stopwatch.createStarted();
    this.currentChunk = new Chunk(nextChunkId, new File(chunkStorePath, String.valueOf(nextChunkId++)));
  }


  @Override
  public void write(int b) throws IOException
  {
    singularBuffer[0] = (byte) b;
    write(singularBuffer, 0, 1);
  }

  @Override
  public void write(byte[] b, int off, int len) throws IOException
  {
    if (b == null) {
      error = true;
      throw new NullPointerException();
    } else if ((off < 0) || (off > b.length) || (len < 0) ||
               ((off + len) > b.length) || ((off + len) < 0)) {
      error = true;
      throw new IndexOutOfBoundsException();
    } else if (len == 0) {
      return;
    }

    try {
      int offsetToWrite = off;
      int remainingBytesToWrite = len;

      while (remainingBytesToWrite > 0) {
        final int writtenBytes = writeToCurrentChunk(b, offsetToWrite, remainingBytesToWrite);
        if (currentChunk.length() >= chunkSize) {
          pushCurrentChunk();
          currentChunk = new Chunk(nextChunkId, new File(chunkStorePath, String.valueOf(nextChunkId++)));
        }

        offsetToWrite += writtenBytes;
        remainingBytesToWrite -= writtenBytes;
      }
    }
    catch (RuntimeException | IOException e) {
      error = true;
      throw e;
    }
  }

  private int writeToCurrentChunk(byte[] b, int off, int len) throws IOException
  {
    final int lenToWrite = Math.min(len, Math.toIntExact(chunkSize - currentChunk.length()));
    currentChunk.outputStream.write(b, off, lenToWrite);
    return lenToWrite;
  }

  private void pushCurrentChunk() throws IOException
  {
    currentChunk.close();
    final Chunk chunk = currentChunk;
    if (chunk.length() > 0) {
      futures.add(
          uploadManager.queueChunkForUpload(s3, s3Key, chunk.id, chunk.file, uploadId, config)
      );
    }
  }

  @Override
  public void close() throws IOException
  {
    if (closed) {
      return;
    }
    closed = true;
    Closer closer = Closer.create();

    // Closeables are closed in LIFO order
    closer.register(() -> {
      org.apache.commons.io.FileUtils.forceDelete(chunkStorePath);
      LOG.info("Deleted chunkStorePath[%s]", chunkStorePath);

      // This should be emitted as a metric
      long totalChunkSize = (currentChunk.id - 1) * chunkSize + currentChunk.length();
      LOG.info(
          "Pushed total [%d] parts containing [%d] bytes in [%d]ms.",
          futures.size(),
          totalChunkSize,
          pushStopwatch.elapsed(TimeUnit.MILLISECONDS)
      );
    });

    try (Closer ignored = closer) {
      if (!error) {
        pushCurrentChunk();
        completeMultipartUpload();
      }
    }
  }

  private void completeMultipartUpload()
  {
    final List<PartETag> pushResults = new ArrayList<>();
    for (Future<UploadPartResult> future : futures) {
      if (error) {
        future.cancel(true);
      }
      try {
        UploadPartResult result = future.get(1, TimeUnit.HOURS);
        pushResults.add(result.getPartETag());
      }
      catch (Exception e) {
        error = true;
        LOG.error(e, "Error in uploading part for upload ID [%s]", uploadId);
      }
    }

    try {
      boolean isAllPushSucceeded = !error && !pushResults.isEmpty() && futures.size() == pushResults.size();
      if (isAllPushSucceeded) {
        RetryUtils.retry(
            () -> s3.completeMultipartUpload(
                new CompleteMultipartUploadRequest(config.getBucket(), s3Key, uploadId, pushResults)
            ),
            S3Utils.S3RETRY,
            config.getMaxRetry()
        );
      } else {
        RetryUtils.retry(
            () -> {
              s3.cancelMultiPartUpload(new AbortMultipartUploadRequest(config.getBucket(), s3Key, uploadId));
              return null;
            },
            S3Utils.S3RETRY,
            config.getMaxRetry()
        );
      }
    }
    catch (Exception e) {
      throw new RuntimeException(e);
    }
  }

  private static class Chunk implements Closeable
  {
    private final int id;
    private final File file;
    private final CountingOutputStream outputStream;
    private boolean closed;

    private Chunk(int id, File file) throws FileNotFoundException
    {
      this.id = id;
      this.file = file;
      this.outputStream = new CountingOutputStream(new FastBufferedOutputStream(new FileOutputStream(file)));
    }

    private long length()
    {
      return outputStream.getCount();
    }

    @Override
    public boolean equals(Object o)
    {
      if (this == o) {
        return true;
      }
      if (o == null || getClass() != o.getClass()) {
        return false;
      }
      Chunk chunk = (Chunk) o;
      return id == chunk.id;
    }

    @Override
    public int hashCode()
    {
      return Objects.hash(id);
    }

    @Override
    public void close() throws IOException
    {
      if (closed) {
        return;
      }
      closed = true;
      outputStream.close();
    }

    @Override
    public String toString()
    {
      return "Chunk{" +
             "id=" + id +
             ", file=" + file.getAbsolutePath() +
             ", size=" + length() +
             '}';
    }
  }
}<|MERGE_RESOLUTION|>--- conflicted
+++ resolved
@@ -93,18 +93,6 @@
   private boolean error;
   private boolean closed;
 
-<<<<<<< HEAD
-  public RetryableS3OutputStream(
-      S3OutputConfig config,
-      ServerSideEncryptingAmazonS3 s3,
-      String s3Key,
-      File tempDir
-  ) throws IOException
-  {
-
-    this(config, s3, s3Key, true, tempDir);
-  }
-=======
   /**
    * Helper class for calculating maximum number of simultaneous chunks allowed on local disk.
    */
@@ -115,18 +103,13 @@
    * before hitting {@link ServerSideEncryptingAmazonS3#completeMultipartUpload(CompleteMultipartUploadRequest)}.
    */
   private final List<Future<UploadPartResult>> futures = new ArrayList<>();
->>>>>>> e4fdf105
 
   public RetryableS3OutputStream(
       S3OutputConfig config,
       ServerSideEncryptingAmazonS3 s3,
+      File tempDir,
       String s3Key,
-<<<<<<< HEAD
-      boolean chunkValidation,
-      File tempDir
-=======
       S3UploadManager uploadManager
->>>>>>> e4fdf105
   ) throws IOException
   {
     this.config = config;
