--- conflicted
+++ resolved
@@ -55,10 +55,6 @@
   @Override
   public StorageConnector createStorageConnector(File tempDir)
   {
-<<<<<<< HEAD
-    return new S3StorageConnector(this, s3, tempDir);
-=======
-    return new S3StorageConnector(this, s3, s3UploadManager);
->>>>>>> e4fdf105
+    return new S3StorageConnector(this, s3, tempDir, s3UploadManager);
   }
 }