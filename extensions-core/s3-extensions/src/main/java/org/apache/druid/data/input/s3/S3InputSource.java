/*
 * Licensed to the Apache Software Foundation (ASF) under one
 * or more contributor license agreements.  See the NOTICE file
 * distributed with this work for additional information
 * regarding copyright ownership.  The ASF licenses this file
 * to you under the Apache License, Version 2.0 (the
 * "License"); you may not use this file except in compliance
 * with the License.  You may obtain a copy of the License at
 *
 *   http://www.apache.org/licenses/LICENSE-2.0
 *
 * Unless required by applicable law or agreed to in writing,
 * software distributed under the License is distributed on an
 * "AS IS" BASIS, WITHOUT WARRANTIES OR CONDITIONS OF ANY
 * KIND, either express or implied.  See the License for the
 * specific language governing permissions and limitations
 * under the License.
 */

package org.apache.druid.data.input.s3;

import com.amazonaws.Protocol;
import com.amazonaws.auth.AWSCredentialsProvider;
import com.amazonaws.auth.AWSStaticCredentialsProvider;
import com.amazonaws.auth.BasicAWSCredentials;
import com.amazonaws.auth.STSAssumeRoleSessionCredentialsProvider;
import com.amazonaws.client.builder.AwsClientBuilder;
import com.amazonaws.services.s3.model.S3ObjectSummary;
import com.amazonaws.services.securitytoken.AWSSecurityTokenService;
import com.amazonaws.services.securitytoken.AWSSecurityTokenServiceClientBuilder;
import com.fasterxml.jackson.annotation.JacksonInject;
import com.fasterxml.jackson.annotation.JsonCreator;
import com.fasterxml.jackson.annotation.JsonProperty;
import com.google.common.annotations.VisibleForTesting;
import com.google.common.base.Preconditions;
import com.google.common.base.Supplier;
import com.google.common.base.Suppliers;
<<<<<<< HEAD
import org.apache.druid.common.aws.AWSClientConfig;
import org.apache.druid.common.aws.AWSEndpointConfig;
import org.apache.druid.common.aws.AWSProxyConfig;
=======
import com.google.common.collect.Iterators;
import org.apache.commons.io.FilenameUtils;
>>>>>>> bcff35f7
import org.apache.druid.data.input.InputEntity;
import org.apache.druid.data.input.InputFileAttribute;
import org.apache.druid.data.input.InputSplit;
import org.apache.druid.data.input.SplitHintSpec;
import org.apache.druid.data.input.impl.CloudObjectInputSource;
import org.apache.druid.data.input.impl.CloudObjectLocation;
import org.apache.druid.data.input.impl.SplittableInputSource;
import org.apache.druid.java.util.common.RetryUtils;
import org.apache.druid.java.util.common.StringUtils;
import org.apache.druid.storage.s3.S3InputDataConfig;
import org.apache.druid.storage.s3.S3StorageDruidModule;
import org.apache.druid.storage.s3.S3Utils;
import org.apache.druid.storage.s3.ServerSideEncryptingAmazonS3;
import org.apache.druid.utils.Streams;

import javax.annotation.Nonnull;
import javax.annotation.Nullable;
import java.net.URI;
import java.util.Iterator;
import java.util.List;
import java.util.Objects;
import java.util.UUID;
import java.util.stream.Collectors;
import java.util.stream.Stream;

public class S3InputSource extends CloudObjectInputSource
{
  // We lazily initialize ServerSideEncryptingAmazonS3 to avoid costly s3 operation when we only need S3InputSource
  // for stored information (such as for task logs) and not for ingestion.
  // (This cost only applies for new ServerSideEncryptingAmazonS3 created with s3InputSourceConfig given).
  private final Supplier<ServerSideEncryptingAmazonS3> s3ClientSupplier;
  @JsonProperty("properties")
  private final S3InputSourceConfig s3InputSourceConfig;
  private final S3InputDataConfig inputDataConfig;
  private final AWSProxyConfig awsProxyConfig;
  private final AWSClientConfig awsClientConfig;
  private final AWSEndpointConfig awsEndpointConfig;
  private final AWSCredentialsProvider awsCredentialsProvider;
  private int maxRetries;

  /**
   * Constructor for S3InputSource
   *
   * @param s3Client            The default ServerSideEncryptingAmazonS3 client built with all default configs
   *                            from Guice. This injected singleton client is use when {@param s3InputSourceConfig}
   *                            is not provided and hence, we can skip building a new client from
   *                            {@param s3ClientBuilder}
   * @param s3ClientBuilder     Use for building a new s3Client to use instead of the default injected
   *                            {@param s3Client}. The configurations of the client can be changed
   *                            before being built
   * @param inputDataConfig     Stores the configuration for options related to reading input data
   * @param uris                User provided uris to read input data
   * @param prefixes            User provided prefixes to read input data
   * @param objects             User provided cloud objects values to read input data
   * @param s3InputSourceConfig User provided properties for overriding the default S3 credentials
   * @param awsProxyConfig      User provided proxy information for the overridden s3 client
   * @param awsEndpointConfig   User provided s3 endpoint and region for overriding the default S3 endpoint
   * @param awsClientConfig     User provided properties for the S3 client with the overridden endpoint
   */
  @JsonCreator
  public S3InputSource(
      @JacksonInject ServerSideEncryptingAmazonS3 s3Client,
      @JacksonInject ServerSideEncryptingAmazonS3.Builder s3ClientBuilder,
      @JacksonInject S3InputDataConfig inputDataConfig,
      @JsonProperty("uris") @Nullable List<URI> uris,
      @JsonProperty("prefixes") @Nullable List<URI> prefixes,
      @JsonProperty("objects") @Nullable List<CloudObjectLocation> objects,
      @JsonProperty("filter") @Nullable String filter,
      @JsonProperty("properties") @Nullable S3InputSourceConfig s3InputSourceConfig,
      @JsonProperty("proxyConfig") @Nullable AWSProxyConfig awsProxyConfig,
      @JsonProperty("endpointConfig") @Nullable AWSEndpointConfig awsEndpointConfig,
      @JsonProperty("clientConfig") @Nullable AWSClientConfig awsClientConfig,
      @JacksonInject AWSCredentialsProvider awsCredentialsProvider
  )
  {
    super(S3StorageDruidModule.SCHEME, uris, prefixes, objects, filter);
    this.inputDataConfig = Preconditions.checkNotNull(inputDataConfig, "S3DataSegmentPusherConfig");
    Preconditions.checkNotNull(s3Client, "s3Client");
    this.s3InputSourceConfig = s3InputSourceConfig;
    this.awsProxyConfig = awsProxyConfig;
    this.awsClientConfig = awsClientConfig;
    this.awsEndpointConfig = awsEndpointConfig;

    this.s3ClientSupplier = Suppliers.memoize(
        () -> {
          if (s3ClientBuilder != null && s3InputSourceConfig != null) {
            if (awsEndpointConfig != null && awsEndpointConfig.getUrl() != null) {
              s3ClientBuilder
                  .getAmazonS3ClientBuilder().setEndpointConfiguration(
                      new AwsClientBuilder.EndpointConfiguration(
                          awsEndpointConfig.getUrl(),
                          awsEndpointConfig.getSigningRegion()
                      ));
              if (awsClientConfig != null) {
                s3ClientBuilder
                    .getAmazonS3ClientBuilder()
                    .withChunkedEncodingDisabled(awsClientConfig.isDisableChunkedEncoding())
                    .withPathStyleAccessEnabled(awsClientConfig.isEnablePathStyleAccess())
                    .withForceGlobalBucketAccessEnabled(awsClientConfig.isForceGlobalBucketAccessEnabled());

                if (awsProxyConfig != null) {
                  final Protocol protocol = S3Utils.determineProtocol(awsClientConfig, awsEndpointConfig);
                  s3ClientBuilder
                      .getAmazonS3ClientBuilder()
                      .withClientConfiguration(S3Utils.setProxyConfig(
                          s3ClientBuilder.getAmazonS3ClientBuilder()
                                         .getClientConfiguration(),
                          awsProxyConfig
                      ).withProtocol(protocol));
                }
              }
            }
            if (s3InputSourceConfig.isCredentialsConfigured()) {
              if (s3InputSourceConfig.getAssumeRoleArn() == null) {
                s3ClientBuilder
                    .getAmazonS3ClientBuilder()
                    .withCredentials(createStaticCredentialsProvider(s3InputSourceConfig));
              } else {
                applyAssumeRole(
                    s3ClientBuilder,
                    s3InputSourceConfig,
                    createStaticCredentialsProvider(s3InputSourceConfig)
                );
              }
            } else {
              applyAssumeRole(s3ClientBuilder, s3InputSourceConfig, awsCredentialsProvider);
            }
            return s3ClientBuilder.build();
          } else {
            return s3Client;
          }
        }
    );
    this.maxRetries = RetryUtils.DEFAULT_MAX_TRIES;
    this.awsCredentialsProvider = awsCredentialsProvider;
  }

  @VisibleForTesting
  public S3InputSource(
      ServerSideEncryptingAmazonS3 s3Client,
      ServerSideEncryptingAmazonS3.Builder s3ClientBuilder,
      S3InputDataConfig inputDataConfig,
      List<URI> uris,
      List<URI> prefixes,
      List<CloudObjectLocation> objects,
<<<<<<< HEAD
      S3InputSourceConfig s3InputSourceConfig,
      AWSProxyConfig awsProxyConfig,
      AWSEndpointConfig awsEndpointConfig,
      AWSClientConfig awsClientConfig
  )
  {
    this(
        s3Client,
        s3ClientBuilder,
        inputDataConfig,
        uris,
        prefixes,
        objects,
        s3InputSourceConfig,
        awsProxyConfig,
        awsEndpointConfig,
        awsClientConfig,
        null
    );
=======
      String filter,
      S3InputSourceConfig s3InputSourceConfig
  )
  {
    this(s3Client, s3ClientBuilder, inputDataConfig, uris, prefixes, objects, filter, s3InputSourceConfig, null);
  }

  @VisibleForTesting
  public S3InputSource(
      ServerSideEncryptingAmazonS3 s3Client,
      ServerSideEncryptingAmazonS3.Builder s3ClientBuilder,
      S3InputDataConfig inputDataConfig,
      List<URI> uris,
      List<URI> prefixes,
      List<CloudObjectLocation> objects,
      String filter,
      S3InputSourceConfig s3InputSourceConfig,
      int maxRetries
  )
  {
    this(s3Client, s3ClientBuilder, inputDataConfig, uris, prefixes, objects, filter, s3InputSourceConfig, null);
    this.maxRetries = maxRetries;
>>>>>>> bcff35f7
  }

  private void applyAssumeRole(
      ServerSideEncryptingAmazonS3.Builder s3ClientBuilder,
      S3InputSourceConfig s3InputSourceConfig,
      AWSCredentialsProvider awsCredentialsProvider
  )
  {
    String assumeRoleArn = s3InputSourceConfig.getAssumeRoleArn();
    if (assumeRoleArn != null) {
      String roleSessionName = StringUtils.format("druid-s3-input-source-%s", UUID.randomUUID().toString());
      AWSSecurityTokenService securityTokenService = AWSSecurityTokenServiceClientBuilder.standard()
                                                                                         .withCredentials(
                                                                                             awsCredentialsProvider)
                                                                                         .build();
      STSAssumeRoleSessionCredentialsProvider.Builder roleCredentialsProviderBuilder;
      roleCredentialsProviderBuilder = new STSAssumeRoleSessionCredentialsProvider
          .Builder(assumeRoleArn, roleSessionName).withStsClient(securityTokenService);

      if (s3InputSourceConfig.getAssumeRoleExternalId() != null) {
        roleCredentialsProviderBuilder.withExternalId(s3InputSourceConfig.getAssumeRoleExternalId());
      }

      s3ClientBuilder.getAmazonS3ClientBuilder().withCredentials(roleCredentialsProviderBuilder.build());
    }
  }

  @Nonnull
  private AWSStaticCredentialsProvider createStaticCredentialsProvider(S3InputSourceConfig s3InputSourceConfig)
  {
    return new AWSStaticCredentialsProvider(
        new BasicAWSCredentials(
            s3InputSourceConfig.getAccessKeyId().getPassword(),
            s3InputSourceConfig.getSecretAccessKey().getPassword()
        )
    );
  }

  @Nullable
  @JsonProperty("properties")
  public S3InputSourceConfig getS3InputSourceConfig()
  {
    return s3InputSourceConfig;
  }

  @Nullable
  @JsonProperty("proxyConfig")
  public AWSProxyConfig getAwsProxyConfig()
  {
    return awsProxyConfig;
  }

  @Nullable
  @JsonProperty("clientConfig")
  public AWSClientConfig getAwsClientConfig()
  {
    return awsClientConfig;
  }

  @Nullable
  @JsonProperty("endpointConfig")
  public AWSEndpointConfig getAwsEndpointConfig()
  {
    return awsEndpointConfig;
  }

  @Override
  protected InputEntity createEntity(CloudObjectLocation location)
  {
    return new S3Entity(s3ClientSupplier.get(), location, maxRetries);
  }

  @Override
  protected Stream<InputSplit<List<CloudObjectLocation>>> getPrefixesSplitStream(@Nonnull SplitHintSpec splitHintSpec)
  {
    final Iterator<List<S3ObjectSummary>> splitIterator = splitHintSpec.split(
        getIterableObjectsFromPrefixes().iterator(),
        object -> new InputFileAttribute(object.getSize())
    );

    return Streams.sequentialStreamFrom(splitIterator)
                  .map(objects -> objects.stream()
                                         .map(S3Utils::summaryToCloudObjectLocation)
                                         .collect(Collectors.toList()))
                  .map(InputSplit::new);
  }

  @Override
  public SplittableInputSource<List<CloudObjectLocation>> withSplit(InputSplit<List<CloudObjectLocation>> split)
  {
    return new S3InputSource(
        s3ClientSupplier.get(),
        null,
        inputDataConfig,
        null,
        null,
        split.get(),
        getFilter(),
        getS3InputSourceConfig(),
        getAwsProxyConfig(),
        getAwsEndpointConfig(),
        getAwsClientConfig(),
        awsCredentialsProvider
    );
  }

  @Override
  public int hashCode()
  {
    return Objects.hash(super.hashCode(), s3InputSourceConfig);
  }

  @Override
  public boolean equals(Object o)
  {
    if (this == o) {
      return true;
    }
    if (o == null || getClass() != o.getClass()) {
      return false;
    }
    if (!super.equals(o)) {
      return false;
    }
    S3InputSource that = (S3InputSource) o;
    return Objects.equals(s3InputSourceConfig, that.s3InputSourceConfig) &&
           Objects.equals(awsProxyConfig, that.awsProxyConfig) &&
           Objects.equals(awsClientConfig, that.awsClientConfig) &&
           Objects.equals(awsEndpointConfig, that.awsEndpointConfig);
  }

  @Override
  public String toString()
  {
    return "S3InputSource{" +
           "uris=" + getUris() +
           ", prefixes=" + getPrefixes() +
           ", objects=" + getObjects() +
           ", filter=" + getFilter() +
           ", s3InputSourceConfig=" + getS3InputSourceConfig() +
           ", awsProxyConfig=" + getAwsProxyConfig() +
           ", awsEndpointConfig=" + getAwsEndpointConfig() +
           ", awsClientConfig=" + getAwsClientConfig() +
           '}';
  }

  private Iterable<S3ObjectSummary> getIterableObjectsFromPrefixes()
  {
<<<<<<< HEAD
    return () -> S3Utils.objectSummaryIterator(
        s3ClientSupplier.get(),
        getPrefixes(),
        inputDataConfig.getMaxListingLength()
    );
=======
    return () -> {
      Iterator<S3ObjectSummary> iterator = S3Utils.objectSummaryIterator(
          s3ClientSupplier.get(),
          getPrefixes(),
          inputDataConfig.getMaxListingLength(),
          maxRetries
      );

      // Skip files that didn't match filter.
      if (org.apache.commons.lang.StringUtils.isNotBlank(getFilter())) {
        iterator = Iterators.filter(
            iterator,
            object -> FilenameUtils.wildcardMatch(object.getKey(), getFilter())
        );
      }

      return iterator;
    };
>>>>>>> bcff35f7
  }
}<|MERGE_RESOLUTION|>--- conflicted
+++ resolved
@@ -35,14 +35,8 @@
 import com.google.common.base.Preconditions;
 import com.google.common.base.Supplier;
 import com.google.common.base.Suppliers;
-<<<<<<< HEAD
-import org.apache.druid.common.aws.AWSClientConfig;
-import org.apache.druid.common.aws.AWSEndpointConfig;
-import org.apache.druid.common.aws.AWSProxyConfig;
-=======
 import com.google.common.collect.Iterators;
 import org.apache.commons.io.FilenameUtils;
->>>>>>> bcff35f7
 import org.apache.druid.data.input.InputEntity;
 import org.apache.druid.data.input.InputFileAttribute;
 import org.apache.druid.data.input.InputSplit;
@@ -188,27 +182,6 @@
       List<URI> uris,
       List<URI> prefixes,
       List<CloudObjectLocation> objects,
-<<<<<<< HEAD
-      S3InputSourceConfig s3InputSourceConfig,
-      AWSProxyConfig awsProxyConfig,
-      AWSEndpointConfig awsEndpointConfig,
-      AWSClientConfig awsClientConfig
-  )
-  {
-    this(
-        s3Client,
-        s3ClientBuilder,
-        inputDataConfig,
-        uris,
-        prefixes,
-        objects,
-        s3InputSourceConfig,
-        awsProxyConfig,
-        awsEndpointConfig,
-        awsClientConfig,
-        null
-    );
-=======
       String filter,
       S3InputSourceConfig s3InputSourceConfig
   )
@@ -231,7 +204,6 @@
   {
     this(s3Client, s3ClientBuilder, inputDataConfig, uris, prefixes, objects, filter, s3InputSourceConfig, null);
     this.maxRetries = maxRetries;
->>>>>>> bcff35f7
   }
 
   private void applyAssumeRole(
@@ -380,13 +352,6 @@
 
   private Iterable<S3ObjectSummary> getIterableObjectsFromPrefixes()
   {
-<<<<<<< HEAD
-    return () -> S3Utils.objectSummaryIterator(
-        s3ClientSupplier.get(),
-        getPrefixes(),
-        inputDataConfig.getMaxListingLength()
-    );
-=======
     return () -> {
       Iterator<S3ObjectSummary> iterator = S3Utils.objectSummaryIterator(
           s3ClientSupplier.get(),
@@ -405,6 +370,5 @@
 
       return iterator;
     };
->>>>>>> bcff35f7
   }
 }