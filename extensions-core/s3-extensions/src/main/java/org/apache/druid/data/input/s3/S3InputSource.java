/*
 * Licensed to the Apache Software Foundation (ASF) under one
 * or more contributor license agreements.  See the NOTICE file
 * distributed with this work for additional information
 * regarding copyright ownership.  The ASF licenses this file
 * to you under the Apache License, Version 2.0 (the
 * "License"); you may not use this file except in compliance
 * with the License.  You may obtain a copy of the License at
 *
 *   http://www.apache.org/licenses/LICENSE-2.0
 *
 * Unless required by applicable law or agreed to in writing,
 * software distributed under the License is distributed on an
 * "AS IS" BASIS, WITHOUT WARRANTIES OR CONDITIONS OF ANY
 * KIND, either express or implied.  See the License for the
 * specific language governing permissions and limitations
 * under the License.
 */

package org.apache.druid.data.input.s3;

import com.amazonaws.auth.AWSStaticCredentialsProvider;
import com.amazonaws.auth.BasicAWSCredentials;
import com.amazonaws.services.s3.model.S3ObjectSummary;
import com.fasterxml.jackson.annotation.JacksonInject;
import com.fasterxml.jackson.annotation.JsonCreator;
import com.fasterxml.jackson.annotation.JsonProperty;
import com.google.common.base.Preconditions;
<<<<<<< HEAD
import com.google.common.base.Supplier;
import com.google.common.base.Suppliers;
import com.google.common.collect.ImmutableList;
=======
import org.apache.druid.data.input.InputEntity;
import org.apache.druid.data.input.InputFileAttribute;
>>>>>>> 3bc7ae78
import org.apache.druid.data.input.InputSplit;
import org.apache.druid.data.input.SplitHintSpec;
import org.apache.druid.data.input.impl.CloudObjectInputSource;
import org.apache.druid.data.input.impl.CloudObjectLocation;
import org.apache.druid.data.input.impl.SplittableInputSource;
import org.apache.druid.storage.s3.S3InputDataConfig;
import org.apache.druid.storage.s3.S3StorageDruidModule;
import org.apache.druid.storage.s3.S3Utils;
import org.apache.druid.storage.s3.ServerSideEncryptingAmazonS3;
import org.apache.druid.utils.Streams;

import javax.annotation.Nonnull;
import javax.annotation.Nullable;
import java.net.URI;
import java.util.Iterator;
import java.util.List;
<<<<<<< HEAD
import java.util.Objects;
=======
import java.util.stream.Collectors;
>>>>>>> 3bc7ae78
import java.util.stream.Stream;

public class S3InputSource extends CloudObjectInputSource
{
  // We lazily initialize s3ClientSupplier to avoid costly s3 operation when we only need S3InputSource for stored information
  // (such as for task logs) and not for ingestion. (This cost only applies for new s3ClientSupplier created with
  // s3InputSourceProperties given).
  private final Supplier<ServerSideEncryptingAmazonS3> s3ClientSupplier;
  @JsonProperty("properties")
  private final S3InputSourceProperties s3InputSourceProperties;
  private final S3InputDataConfig inputDataConfig;

  @JsonCreator
  public S3InputSource(
      @JacksonInject ServerSideEncryptingAmazonS3 s3Client,
      @JacksonInject ServerSideEncryptingAmazonS3.Builder serverSideEncryptingAmazonS3Builder,
      @JacksonInject S3InputDataConfig inputDataConfig,
      @JsonProperty("uris") @Nullable List<URI> uris,
      @JsonProperty("prefixes") @Nullable List<URI> prefixes,
      @JsonProperty("objects") @Nullable List<CloudObjectLocation> objects,
      @JsonProperty("properties") @Nullable S3InputSourceProperties s3InputSourceProperties
  )
  {
    super(S3StorageDruidModule.SCHEME, uris, prefixes, objects);
    this.inputDataConfig = Preconditions.checkNotNull(inputDataConfig, "S3DataSegmentPusherConfig");
    Preconditions.checkNotNull(s3Client, "s3Client");
    this.s3InputSourceProperties = s3InputSourceProperties;
    this.s3ClientSupplier = Suppliers.memoize(
        () -> {
          if (serverSideEncryptingAmazonS3Builder != null && s3InputSourceProperties != null) {
            if (s3InputSourceProperties.isCredentialsConfigured()) {
              AWSStaticCredentialsProvider credentials = new AWSStaticCredentialsProvider(
                  new BasicAWSCredentials(
                    s3InputSourceProperties.getAccessKeyId().getPassword(),
                    s3InputSourceProperties.getSecretAccessKey().getPassword()
                  )
              );
              serverSideEncryptingAmazonS3Builder.getAmazonS3ClientBuilder().withCredentials(credentials);
            }
            return serverSideEncryptingAmazonS3Builder.build();
          } else {
            return s3Client;
          }
        }
    );
  }

  @Nullable
  @JsonProperty("properties")
  public S3InputSourceProperties getS3InputSourceProperties()
  {
    return s3InputSourceProperties;
  }

  @Override
  protected InputEntity createEntity(CloudObjectLocation location)
  {
<<<<<<< HEAD
    return new S3Entity(s3ClientSupplier.get(), split.get());
=======
    return new S3Entity(s3Client, location);
>>>>>>> 3bc7ae78
  }

  @Override
  protected Stream<InputSplit<List<CloudObjectLocation>>> getPrefixesSplitStream(@Nonnull SplitHintSpec splitHintSpec)
  {
    final Iterator<List<S3ObjectSummary>> splitIterator = splitHintSpec.split(
        getIterableObjectsFromPrefixes().iterator(),
        object -> new InputFileAttribute(object.getSize())
    );

    return Streams.sequentialStreamFrom(splitIterator)
                  .map(objects -> objects.stream()
                                         .map(S3Utils::summaryToCloudObjectLocation)
                                         .collect(Collectors.toList()))
                  .map(InputSplit::new);
  }

  @Override
  public SplittableInputSource<List<CloudObjectLocation>> withSplit(InputSplit<List<CloudObjectLocation>> split)
  {
<<<<<<< HEAD
    return new S3InputSource(
        s3ClientSupplier.get(),
        null,
        inputDataConfig,
        null,
        null,
        ImmutableList.of(split.get()),
        getS3InputSourceProperties()
    );
  }

  @Override
  public int hashCode()
  {
    return Objects.hash(super.hashCode(), s3InputSourceProperties);
  }

  @Override
  public boolean equals(Object o)
  {
    if (this == o) {
      return true;
    }
    if (o == null || getClass() != o.getClass()) {
      return false;
    }
    if (!super.equals(o)) {
      return false;
    }
    S3InputSource that = (S3InputSource) o;
    return Objects.equals(s3InputSourceProperties, that.s3InputSourceProperties);
=======
    return new S3InputSource(s3Client, inputDataConfig, null, null, split.get());
>>>>>>> 3bc7ae78
  }

  @Override
  public String toString()
  {
    return "S3InputSource{" +
           "uris=" + getUris() +
           ", prefixes=" + getPrefixes() +
           ", objects=" + getObjects() +
           ", s3InputSourceProperties=" + getS3InputSourceProperties() +
           '}';
  }

  private Iterable<S3ObjectSummary> getIterableObjectsFromPrefixes()
  {
    return () -> S3Utils.objectSummaryIterator(s3ClientSupplier.get(), getPrefixes(), inputDataConfig.getMaxListingLength());
  }
}<|MERGE_RESOLUTION|>--- conflicted
+++ resolved
@@ -26,14 +26,11 @@
 import com.fasterxml.jackson.annotation.JsonCreator;
 import com.fasterxml.jackson.annotation.JsonProperty;
 import com.google.common.base.Preconditions;
-<<<<<<< HEAD
 import com.google.common.base.Supplier;
 import com.google.common.base.Suppliers;
 import com.google.common.collect.ImmutableList;
-=======
 import org.apache.druid.data.input.InputEntity;
 import org.apache.druid.data.input.InputFileAttribute;
->>>>>>> 3bc7ae78
 import org.apache.druid.data.input.InputSplit;
 import org.apache.druid.data.input.SplitHintSpec;
 import org.apache.druid.data.input.impl.CloudObjectInputSource;
@@ -50,11 +47,8 @@
 import java.net.URI;
 import java.util.Iterator;
 import java.util.List;
-<<<<<<< HEAD
 import java.util.Objects;
-=======
 import java.util.stream.Collectors;
->>>>>>> 3bc7ae78
 import java.util.stream.Stream;
 
 public class S3InputSource extends CloudObjectInputSource
@@ -112,11 +106,7 @@
   @Override
   protected InputEntity createEntity(CloudObjectLocation location)
   {
-<<<<<<< HEAD
-    return new S3Entity(s3ClientSupplier.get(), split.get());
-=======
-    return new S3Entity(s3Client, location);
->>>>>>> 3bc7ae78
+    return new S3Entity(s3ClientSupplier.get(), location);
   }
 
   @Override
@@ -137,14 +127,13 @@
   @Override
   public SplittableInputSource<List<CloudObjectLocation>> withSplit(InputSplit<List<CloudObjectLocation>> split)
   {
-<<<<<<< HEAD
     return new S3InputSource(
         s3ClientSupplier.get(),
         null,
         inputDataConfig,
         null,
         null,
-        ImmutableList.of(split.get()),
+        split.get(),
         getS3InputSourceProperties()
     );
   }
@@ -169,9 +158,6 @@
     }
     S3InputSource that = (S3InputSource) o;
     return Objects.equals(s3InputSourceProperties, that.s3InputSourceProperties);
-=======
-    return new S3InputSource(s3Client, inputDataConfig, null, null, split.get());
->>>>>>> 3bc7ae78
   }
 
   @Override
