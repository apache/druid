--- conflicted
+++ resolved
@@ -88,11 +88,7 @@
   @Override
   public SplittableInputSource<List<CloudObjectLocation>> withSplit(InputSplit<List<CloudObjectLocation>> split)
   {
-<<<<<<< HEAD
-    return new S3InputSource(s3Client, null, null, split.get());
-=======
-    return new S3InputSource(s3Client, inputDataConfig, null, null, ImmutableList.of(split.get()));
->>>>>>> 05258dca
+    return new S3InputSource(s3Client, inputDataConfig, null, null, split.get());
   }
 
   @Override
