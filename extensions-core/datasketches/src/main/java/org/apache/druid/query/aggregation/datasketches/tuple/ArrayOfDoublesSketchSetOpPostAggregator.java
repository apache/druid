/*
 * Licensed to the Apache Software Foundation (ASF) under one
 * or more contributor license agreements.  See the NOTICE file
 * distributed with this work for additional information
 * regarding copyright ownership.  The ASF licenses this file
 * to you under the Apache License, Version 2.0 (the
 * "License"); you may not use this file except in compliance
 * with the License.  You may obtain a copy of the License at
 *
 *   http://www.apache.org/licenses/LICENSE-2.0
 *
 * Unless required by applicable law or agreed to in writing,
 * software distributed under the License is distributed on an
 * "AS IS" BASIS, WITHOUT WARRANTIES OR CONDITIONS OF ANY
 * KIND, either express or implied.  See the License for the
 * specific language governing permissions and limitations
 * under the License.
 */

package org.apache.druid.query.aggregation.datasketches.tuple;

import com.fasterxml.jackson.annotation.JsonCreator;
import com.fasterxml.jackson.annotation.JsonProperty;
import org.apache.datasketches.Util;
import org.apache.datasketches.tuple.ArrayOfDoublesSketch;
import org.apache.druid.java.util.common.IAE;
import org.apache.druid.query.aggregation.AggregatorUtil;
import org.apache.druid.query.aggregation.PostAggregator;
import org.apache.druid.query.cache.CacheKeyBuilder;
import org.apache.druid.segment.column.ValueType;

import javax.annotation.Nullable;
import java.util.Comparator;
import java.util.List;
import java.util.Map;
import java.util.Objects;

/**
 * Returns a result of a specified set operation on the given array of sketches. Supported operations are:
 * union, intersection and set difference (UNION, INTERSECT, NOT).
 */
public class ArrayOfDoublesSketchSetOpPostAggregator extends ArrayOfDoublesSketchMultiPostAggregator
{

  private final ArrayOfDoublesSketchOperations.Operation operation;
  private final int nominalEntries;
  private final int numberOfValues;

  @JsonCreator
  public ArrayOfDoublesSketchSetOpPostAggregator(
      @JsonProperty("name") final String name,
      @JsonProperty("operation") final String operation,
      @JsonProperty("nominalEntries") @Nullable final Integer nominalEntries,
      @JsonProperty("numberOfValues") @Nullable final Integer numberOfValues,
      @JsonProperty("fields") List<PostAggregator> fields
  )
  {
    super(name, fields);
    this.operation = ArrayOfDoublesSketchOperations.Operation.valueOf(operation);
    this.nominalEntries = nominalEntries == null ? Util.DEFAULT_NOMINAL_ENTRIES : nominalEntries;
    this.numberOfValues = numberOfValues == null ? 1 : numberOfValues;
    Util.checkIfPowerOf2(this.nominalEntries, "size");

    if (fields.size() <= 1) {
      throw new IAE("Illegal number of fields[%d], must be > 1", fields.size());
    }
  }

  @Override
  public Comparator<ArrayOfDoublesSketch> getComparator()
  {
    return ArrayOfDoublesSketchAggregatorFactory.COMPARATOR;
  }

  @Override
  public ArrayOfDoublesSketch compute(final Map<String, Object> combinedAggregators)
  {
    final ArrayOfDoublesSketch[] sketches = new ArrayOfDoublesSketch[getFields().size()];
    for (int i = 0; i < sketches.length; i++) {
      sketches[i] = (ArrayOfDoublesSketch) getFields().get(i).compute(combinedAggregators);
    }
    return operation.apply(nominalEntries, numberOfValues, sketches);
  }

<<<<<<< HEAD
  /**
   * actual type is {@link ArrayOfDoublesSketch}
   */
  @Override
  public ValueType getType()
  {
    return ValueType.COMPLEX;
=======
  @Override
  public byte[] getCacheKey()
  {
    return new CacheKeyBuilder(AggregatorUtil.ARRAY_OF_DOUBLES_SKETCH_SET_OP_CACHE_TYPE_ID)
        .appendCacheables(getFields())
        .appendInt(nominalEntries)
        .appendInt(numberOfValues)
        .appendString(operation.toString())
        .build();
>>>>>>> 6cca7242
  }

  @JsonProperty
  public String getOperation()
  {
    return operation.toString();
  }

  @JsonProperty
  public int getNominalEntries()
  {
    return nominalEntries;
  }

  @JsonProperty
  public int getNumberOfValues()
  {
    return numberOfValues;
  }

  @Override
  public String toString()
  {
    return this.getClass().getSimpleName() + "{"
        + "name='" + getName() + '\''
        + ", fields=" + getFields()
        + ", operation=" + operation
        + ", nominalEntries=" + nominalEntries
        + ", numberOfValues=" + numberOfValues
        + "}";
  }

  @Override
  public boolean equals(Object o)
  {
    if (this == o) {
      return true;
    }
    if (o == null || getClass() != o.getClass()) {
      return false;
    }
    if (!super.equals(o)) {
      return false;
    }
    ArrayOfDoublesSketchSetOpPostAggregator that = (ArrayOfDoublesSketchSetOpPostAggregator) o;
    return nominalEntries == that.nominalEntries &&
           numberOfValues == that.numberOfValues &&
           operation == that.operation;
  }

  @Override
  public int hashCode()
  {
    return Objects.hash(super.hashCode(), operation, nominalEntries, numberOfValues);
  }
}<|MERGE_RESOLUTION|>--- conflicted
+++ resolved
@@ -82,15 +82,6 @@
     return operation.apply(nominalEntries, numberOfValues, sketches);
   }
 
-<<<<<<< HEAD
-  /**
-   * actual type is {@link ArrayOfDoublesSketch}
-   */
-  @Override
-  public ValueType getType()
-  {
-    return ValueType.COMPLEX;
-=======
   @Override
   public byte[] getCacheKey()
   {
@@ -100,7 +91,15 @@
         .appendInt(numberOfValues)
         .appendString(operation.toString())
         .build();
->>>>>>> 6cca7242
+  }
+
+  /**
+   * actual type is {@link ArrayOfDoublesSketch}
+   */
+  @Override
+  public ValueType getType()
+  {
+    return ValueType.COMPLEX;
   }
 
   @JsonProperty
