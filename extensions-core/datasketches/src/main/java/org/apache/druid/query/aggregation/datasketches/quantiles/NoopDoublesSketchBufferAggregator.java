/*
 * Licensed to the Apache Software Foundation (ASF) under one
 * or more contributor license agreements.  See the NOTICE file
 * distributed with this work for additional information
 * regarding copyright ownership.  The ASF licenses this file
 * to you under the Apache License, Version 2.0 (the
 * "License"); you may not use this file except in compliance
 * with the License.  You may obtain a copy of the License at
 *
 *   http://www.apache.org/licenses/LICENSE-2.0
 *
 * Unless required by applicable law or agreed to in writing,
 * software distributed under the License is distributed on an
 * "AS IS" BASIS, WITHOUT WARRANTIES OR CONDITIONS OF ANY
 * KIND, either express or implied.  See the License for the
 * specific language governing permissions and limitations
 * under the License.
 */

package org.apache.druid.query.aggregation.datasketches.quantiles;

import org.apache.druid.query.aggregation.BufferAggregator;
import org.apache.druid.query.aggregation.VectorAggregator;
import org.apache.druid.query.monomorphicprocessing.RuntimeShapeInspector;

import javax.annotation.Nullable;
import java.nio.ByteBuffer;

public class NoopDoublesSketchBufferAggregator implements BufferAggregator, VectorAggregator
{
  @Override
  public void init(final ByteBuffer buf, final int position)
  {
    // Nothing to do.
  }

  @Override
  public void aggregate(final ByteBuffer buf, final int position)
  {
    // Nothing to do.
  }

  @Override
  public void aggregate(ByteBuffer buf, int position, int startRow, int endRow)
  {
    // Nothing to do.
  }

  @Override
  public void aggregate(
      ByteBuffer buf,
      int numRows,
      int[] positions,
      @Nullable int[] rows,
      int positionOffset
  )
  {
    // Nothing to do.
  }

  @Override
  public Object get(final ByteBuffer buf, final int position)
  {
    return DoublesSketchOperations.EMPTY_SKETCH;
  }

  @Override
<<<<<<< HEAD
=======
  public float getFloat(final ByteBuffer buf, final int position)
  {
    throw new UnsupportedOperationException("Not implemented");
  }

  @Override
  public long getLong(final ByteBuffer buf, final int position)
  {
    throw new UnsupportedOperationException("Not implemented");
  }

  @Override
  public void relocate(int oldPosition, int newPosition, ByteBuffer oldBuffer, ByteBuffer newBuffer)
  {
    // Nothing to do.
  }

  @Override
>>>>>>> df4894af
  public void close()
  {
    // Nothing to do.
  }

  @Override
  public void inspectRuntimeShape(final RuntimeShapeInspector inspector)
  {
    // Nothing to do.
  }
}<|MERGE_RESOLUTION|>--- conflicted
+++ resolved
@@ -65,8 +65,6 @@
   }
 
   @Override
-<<<<<<< HEAD
-=======
   public float getFloat(final ByteBuffer buf, final int position)
   {
     throw new UnsupportedOperationException("Not implemented");
@@ -85,7 +83,6 @@
   }
 
   @Override
->>>>>>> df4894af
   public void close()
   {
     // Nothing to do.
