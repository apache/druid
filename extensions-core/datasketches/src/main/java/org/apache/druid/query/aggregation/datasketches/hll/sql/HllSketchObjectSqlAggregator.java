--- conflicted
+++ resolved
@@ -36,6 +36,7 @@
   private static final String NAME = "DS_HLL";
   private static final SqlAggFunction FUNCTION_INSTANCE =
       OperatorConversions.aggregatorBuilder(NAME)
+                         .operandNames("column", "lgK", "tgtHllType")
                          .operandTypes(SqlTypeFamily.ANY, SqlTypeFamily.NUMERIC, SqlTypeFamily.STRING)
                          .operandTypeInference(InferTypes.VARCHAR_1024)
                          .requiredOperandCount(1)
@@ -67,33 +68,4 @@
         null
     );
   }
-<<<<<<< HEAD
-=======
-
-  private static class HllSketchSqlAggFunction extends SqlAggFunction
-  {
-    private static final String SIGNATURE = "'" + NAME + "(column, lgK, tgtHllType)'";
-
-    HllSketchSqlAggFunction()
-    {
-      super(
-          NAME,
-          null,
-          SqlKind.OTHER_FUNCTION,
-          ReturnTypes.explicit(SqlTypeName.OTHER),
-          InferTypes.VARCHAR_1024,
-          OperandTypes.or(
-              OperandTypes.ANY,
-              OperandTypes.and(
-                  OperandTypes.sequence(SIGNATURE, OperandTypes.ANY, OperandTypes.LITERAL, OperandTypes.LITERAL),
-                  OperandTypes.family(SqlTypeFamily.ANY, SqlTypeFamily.NUMERIC, SqlTypeFamily.STRING)
-              )
-          ),
-          SqlFunctionCategory.USER_DEFINED_FUNCTION,
-          false,
-          false
-      );
-    }
-  }
->>>>>>> 155fde33
 }