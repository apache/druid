/*
 * Licensed to the Apache Software Foundation (ASF) under one
 * or more contributor license agreements.  See the NOTICE file
 * distributed with this work for additional information
 * regarding copyright ownership.  The ASF licenses this file
 * to you under the Apache License, Version 2.0 (the
 * "License"); you may not use this file except in compliance
 * with the License.  You may obtain a copy of the License at
 *
 *   http://www.apache.org/licenses/LICENSE-2.0
 *
 * Unless required by applicable law or agreed to in writing,
 * software distributed under the License is distributed on an
 * "AS IS" BASIS, WITHOUT WARRANTIES OR CONDITIONS OF ANY
 * KIND, either express or implied.  See the License for the
 * specific language governing permissions and limitations
 * under the License.
 */

package org.apache.druid.query.aggregation.datasketches.hll.sql;

import org.apache.calcite.sql.SqlAggFunction;
import org.apache.calcite.sql.SqlFunctionCategory;
import org.apache.calcite.sql.type.InferTypes;
import org.apache.calcite.sql.type.SqlTypeFamily;
import org.apache.calcite.sql.type.SqlTypeName;
import org.apache.druid.query.aggregation.AggregatorFactory;
import org.apache.druid.query.aggregation.post.FinalizingFieldAccessPostAggregator;
import org.apache.druid.sql.calcite.aggregation.Aggregation;
import org.apache.druid.sql.calcite.aggregation.SqlAggregator;
import org.apache.druid.sql.calcite.expression.OperatorConversions;

import java.util.Collections;

public class HllSketchApproxCountDistinctSqlAggregator extends HllSketchBaseSqlAggregator implements SqlAggregator
{
  public static final String NAME = "APPROX_COUNT_DISTINCT_DS_HLL";
  private static final SqlAggFunction FUNCTION_INSTANCE =
      OperatorConversions.aggregatorBuilder(NAME)
                         .operandTypes(SqlTypeFamily.ANY, SqlTypeFamily.NUMERIC, SqlTypeFamily.STRING)
                         .operandTypeInference(InferTypes.VARCHAR_1024)
                         .requiredOperandCount(1)
                         .literalOperands(1, 2)
                         .returnTypeNonNull(SqlTypeName.BIGINT)
                         .functionCategory(SqlFunctionCategory.NUMERIC)
                         .build();

  public HllSketchApproxCountDistinctSqlAggregator()
  {
    super(true);
  }

  @Override
  public SqlAggFunction calciteFunction()
  {
    return FUNCTION_INSTANCE;
  }

  @Override
  protected Aggregation toAggregation(
      String name,
      boolean finalizeAggregations,
      AggregatorFactory aggregatorFactory
  )
  {
    return Aggregation.create(
        Collections.singletonList(aggregatorFactory),
        finalizeAggregations ? new FinalizingFieldAccessPostAggregator(
            name,
            aggregatorFactory.getName()
        ) : null
    );
  }
<<<<<<< HEAD
=======

  private static class HllSketchApproxCountDistinctSqlAggFunction extends SqlAggFunction
  {
    private static final String SIGNATURE = "'" + NAME + "(column, lgK, tgtHllType)'";

    HllSketchApproxCountDistinctSqlAggFunction()
    {
      super(
          NAME,
          null,
          SqlKind.OTHER_FUNCTION,
          ReturnTypes.explicit(SqlTypeName.BIGINT),
          InferTypes.VARCHAR_1024,
          OperandTypes.or(
              OperandTypes.ANY,
              OperandTypes.and(
                  OperandTypes.sequence(SIGNATURE, OperandTypes.ANY, OperandTypes.LITERAL, OperandTypes.LITERAL),
                  OperandTypes.family(SqlTypeFamily.ANY, SqlTypeFamily.NUMERIC, SqlTypeFamily.STRING)
              )
          ),
          SqlFunctionCategory.NUMERIC,
          false,
          false
      );
    }
  }
>>>>>>> 155fde33
}<|MERGE_RESOLUTION|>--- conflicted
+++ resolved
@@ -37,6 +37,7 @@
   public static final String NAME = "APPROX_COUNT_DISTINCT_DS_HLL";
   private static final SqlAggFunction FUNCTION_INSTANCE =
       OperatorConversions.aggregatorBuilder(NAME)
+                         .operandNames("column", "lgK", "tgtHllType")
                          .operandTypes(SqlTypeFamily.ANY, SqlTypeFamily.NUMERIC, SqlTypeFamily.STRING)
                          .operandTypeInference(InferTypes.VARCHAR_1024)
                          .requiredOperandCount(1)
@@ -71,33 +72,4 @@
         ) : null
     );
   }
-<<<<<<< HEAD
-=======
-
-  private static class HllSketchApproxCountDistinctSqlAggFunction extends SqlAggFunction
-  {
-    private static final String SIGNATURE = "'" + NAME + "(column, lgK, tgtHllType)'";
-
-    HllSketchApproxCountDistinctSqlAggFunction()
-    {
-      super(
-          NAME,
-          null,
-          SqlKind.OTHER_FUNCTION,
-          ReturnTypes.explicit(SqlTypeName.BIGINT),
-          InferTypes.VARCHAR_1024,
-          OperandTypes.or(
-              OperandTypes.ANY,
-              OperandTypes.and(
-                  OperandTypes.sequence(SIGNATURE, OperandTypes.ANY, OperandTypes.LITERAL, OperandTypes.LITERAL),
-                  OperandTypes.family(SqlTypeFamily.ANY, SqlTypeFamily.NUMERIC, SqlTypeFamily.STRING)
-              )
-          ),
-          SqlFunctionCategory.NUMERIC,
-          false,
-          false
-      );
-    }
-  }
->>>>>>> 155fde33
 }