--- conflicted
+++ resolved
@@ -84,7 +84,7 @@
       final int positionOffset
   )
   {
-    final WritableMemory mem = WritableMemory.wrap(buf, ByteOrder.LITTLE_ENDIAN);
+    final WritableMemory mem = WritableMemory.writableWrap(buf, ByteOrder.LITTLE_ENDIAN);
     final Object[] vector = objectSupplier.get();
 
     for (int i = 0; i < numRows; i++) {
@@ -92,15 +92,7 @@
 
       if (o != null) {
         final int position = positions[i] + positionOffset;
-<<<<<<< HEAD
         final Union union = Union.writableWrap(mem.writableRegion(position, helper.getSize()));
-=======
-
-        final WritableMemory mem = WritableMemory.writableWrap(buf, ByteOrder.LITTLE_ENDIAN)
-                                                 .writableRegion(position, helper.getSize());
-
-        final Union union = Union.writableWrap(mem);
->>>>>>> 44a7b091
         union.update(o);
       }
     }
