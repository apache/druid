--- conflicted
+++ resolved
@@ -93,17 +93,8 @@
 
       if (o != null) {
         final int position = positions[i] + positionOffset;
-<<<<<<< HEAD
         final Union union = Union.writableWrap(mem.writableRegion(position, helper.getSize()));
-        union.update(o);
-=======
-
-        final WritableMemory mem = WritableMemory.writableWrap(buf, ByteOrder.LITTLE_ENDIAN)
-                                                 .writableRegion(position, helper.getSize());
-
-        final Union union = Union.writableWrap(mem);
         union.update(o.getSketch());
->>>>>>> a6cabbe1
       }
     }
   }
