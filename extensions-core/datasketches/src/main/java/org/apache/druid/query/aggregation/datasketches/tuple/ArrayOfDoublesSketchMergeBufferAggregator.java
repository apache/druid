/*
 * Licensed to the Apache Software Foundation (ASF) under one
 * or more contributor license agreements.  See the NOTICE file
 * distributed with this work for additional information
 * regarding copyright ownership.  The ASF licenses this file
 * to you under the Apache License, Version 2.0 (the
 * "License"); you may not use this file except in compliance
 * with the License.  You may obtain a copy of the License at
 *
 *   http://www.apache.org/licenses/LICENSE-2.0
 *
 * Unless required by applicable law or agreed to in writing,
 * software distributed under the License is distributed on an
 * "AS IS" BASIS, WITHOUT WARRANTIES OR CONDITIONS OF ANY
 * KIND, either express or implied.  See the License for the
 * specific language governing permissions and limitations
 * under the License.
 */

package org.apache.druid.query.aggregation.datasketches.tuple;

import org.apache.datasketches.memory.WritableMemory;
import org.apache.datasketches.tuple.arrayofdoubles.ArrayOfDoublesSetOperationBuilder;
import org.apache.datasketches.tuple.arrayofdoubles.ArrayOfDoublesSketch;
import org.apache.datasketches.tuple.arrayofdoubles.ArrayOfDoublesSketches;
import org.apache.datasketches.tuple.arrayofdoubles.ArrayOfDoublesUnion;
import org.apache.druid.query.aggregation.BufferAggregator;
import org.apache.druid.query.monomorphicprocessing.RuntimeShapeInspector;
import org.apache.druid.segment.BaseObjectColumnValueSelector;

import java.nio.ByteBuffer;
import java.nio.ByteOrder;

/**
 * This aggregator merges existing sketches.
 * The input column contains ArrayOfDoublesSketch.
 * The output is {@link ArrayOfDoublesSketch} that is a union of the input sketches.
 */
public class ArrayOfDoublesSketchMergeBufferAggregator implements BufferAggregator
{
  private final BaseObjectColumnValueSelector<ArrayOfDoublesSketch> selector;
  private final int nominalEntries;
  private final int numberOfValues;
  private final int maxIntermediateSize;

  public ArrayOfDoublesSketchMergeBufferAggregator(
      final BaseObjectColumnValueSelector<ArrayOfDoublesSketch> selector,
      final int nominalEntries,
      final int numberOfValues,
      final int maxIntermediateSize
  )
  {
    this.selector = selector;
    this.nominalEntries = nominalEntries;
    this.numberOfValues = numberOfValues;
    this.maxIntermediateSize = maxIntermediateSize;
  }

  @Override
  public void init(final ByteBuffer buf, final int position)
  {
    final WritableMemory mem = WritableMemory.writableWrap(buf, ByteOrder.LITTLE_ENDIAN);
    final WritableMemory region = mem.writableRegion(position, maxIntermediateSize);
    new ArrayOfDoublesSetOperationBuilder().setNominalEntries(nominalEntries)
                                           .setNumberOfValues(numberOfValues).buildUnion(region);
  }

  @Override
  public void aggregate(final ByteBuffer buf, final int position)
  {
    final ArrayOfDoublesSketch update = selector.getObject();
    if (update == null) {
      return;
    }
    // Wrapping memory and ArrayOfDoublesUnion is inexpensive compared to union operations.
    // Maintaining a cache of wrapped objects per buffer position like in Theta sketch aggregator
    // might might be considered, but it would increase complexity including relocate() support.
    final WritableMemory mem = WritableMemory.writableWrap(buf, ByteOrder.LITTLE_ENDIAN);
    final WritableMemory region = mem.writableRegion(position, maxIntermediateSize);
<<<<<<< HEAD
    final ArrayOfDoublesUnion union = ArrayOfDoublesSketches.wrapUnion(region);
    union.update(update);
=======
    final Lock lock = stripedLock.getAt(ArrayOfDoublesSketchBuildBufferAggregator.lockIndex(position)).writeLock();
    lock.lock();
    try {
      final ArrayOfDoublesUnion union = ArrayOfDoublesSketches.wrapUnion(region);
      union.union(update);
    }
    finally {
      lock.unlock();
    }
>>>>>>> df4894af
  }

  /**
   * This method uses locks because it can be used during indexing,
   * and Druid can call aggregate() and get() concurrently
   * https://github.com/apache/druid/pull/3956
   * The returned sketch is a separate instance of ArrayOfDoublesCompactSketch
   * representing the current state of the aggregation, and is not affected by consequent
   * aggregate() calls
   */
  @Override
  public Object get(final ByteBuffer buf, final int position)
  {
    final WritableMemory mem = WritableMemory.writableWrap(buf, ByteOrder.LITTLE_ENDIAN);
    final WritableMemory region = mem.writableRegion(position, maxIntermediateSize);
    final ArrayOfDoublesUnion union = ArrayOfDoublesSketches.wrapUnion(region);
    return union.getResult();
  }

  @Override
  public void close()
  {
  }

  @Override
  public void inspectRuntimeShape(final RuntimeShapeInspector inspector)
  {
    inspector.visit("selector", selector);
  }

}<|MERGE_RESOLUTION|>--- conflicted
+++ resolved
@@ -74,23 +74,11 @@
     }
     // Wrapping memory and ArrayOfDoublesUnion is inexpensive compared to union operations.
     // Maintaining a cache of wrapped objects per buffer position like in Theta sketch aggregator
-    // might might be considered, but it would increase complexity including relocate() support.
+    // might be considered, but it would increase complexity including relocate() support.
     final WritableMemory mem = WritableMemory.writableWrap(buf, ByteOrder.LITTLE_ENDIAN);
     final WritableMemory region = mem.writableRegion(position, maxIntermediateSize);
-<<<<<<< HEAD
     final ArrayOfDoublesUnion union = ArrayOfDoublesSketches.wrapUnion(region);
-    union.update(update);
-=======
-    final Lock lock = stripedLock.getAt(ArrayOfDoublesSketchBuildBufferAggregator.lockIndex(position)).writeLock();
-    lock.lock();
-    try {
-      final ArrayOfDoublesUnion union = ArrayOfDoublesSketches.wrapUnion(region);
-      union.union(update);
-    }
-    finally {
-      lock.unlock();
-    }
->>>>>>> df4894af
+    union.union(update);
   }
 
   /**
