/*
 * Licensed to the Apache Software Foundation (ASF) under one
 * or more contributor license agreements.  See the NOTICE file
 * distributed with this work for additional information
 * regarding copyright ownership.  The ASF licenses this file
 * to you under the Apache License, Version 2.0 (the
 * "License"); you may not use this file except in compliance
 * with the License.  You may obtain a copy of the License at
 *
 *   http://www.apache.org/licenses/LICENSE-2.0
 *
 * Unless required by applicable law or agreed to in writing,
 * software distributed under the License is distributed on an
 * "AS IS" BASIS, WITHOUT WARRANTIES OR CONDITIONS OF ANY
 * KIND, either express or implied.  See the License for the
 * specific language governing permissions and limitations
 * under the License.
 */

package org.apache.druid.query.aggregation.datasketches.hll;

import com.fasterxml.jackson.annotation.JsonCreator;
import com.fasterxml.jackson.annotation.JsonProperty;
import org.apache.datasketches.hll.HllSketch;
import org.apache.datasketches.hll.TgtHllType;
<<<<<<< HEAD
import org.apache.druid.java.util.common.StringEncoding;
=======
import org.apache.druid.java.util.common.ISE;
>>>>>>> 7ab21708
import org.apache.druid.query.aggregation.Aggregator;
import org.apache.druid.query.aggregation.AggregatorUtil;
import org.apache.druid.query.aggregation.BufferAggregator;
import org.apache.druid.query.aggregation.VectorAggregator;
import org.apache.druid.segment.ColumnInspector;
import org.apache.druid.segment.ColumnProcessors;
import org.apache.druid.segment.ColumnSelectorFactory;
<<<<<<< HEAD
=======
import org.apache.druid.segment.ColumnValueSelector;
import org.apache.druid.segment.column.ColumnCapabilities;
>>>>>>> 7ab21708
import org.apache.druid.segment.column.ColumnType;
import org.apache.druid.segment.column.ValueType;
import org.apache.druid.segment.vector.VectorColumnSelectorFactory;

import javax.annotation.Nullable;
import java.util.function.Consumer;
import java.util.function.Supplier;

/**
 * This aggregator factory is for building sketches from raw data.
 * The input column can contain identifiers of type string, char[], byte[] or any numeric type.
 */
public class HllSketchBuildAggregatorFactory extends HllSketchAggregatorFactory
{
  public static final ColumnType TYPE = ColumnType.ofComplex(HllSketchModule.BUILD_TYPE_NAME);

  @JsonCreator
  public HllSketchBuildAggregatorFactory(
      @JsonProperty("name") final String name,
      @JsonProperty("fieldName") final String fieldName,
      @JsonProperty("lgK") @Nullable final Integer lgK,
      @JsonProperty("tgtHllType") @Nullable final String tgtHllType,
      @JsonProperty("stringEncoding") @Nullable final StringEncoding stringEncoding,
      @JsonProperty("round") final boolean round
  )
  {
    super(name, fieldName, lgK, tgtHllType, stringEncoding, round);
  }


  @Override
  public ColumnType getIntermediateType()
  {
    return TYPE;
  }

  @Override
  protected byte getCacheTypeId()
  {
    return AggregatorUtil.HLL_SKETCH_BUILD_CACHE_TYPE_ID;
  }

  @Override
  public Aggregator factorize(final ColumnSelectorFactory columnSelectorFactory)
  {
<<<<<<< HEAD
    final Consumer<Supplier<HllSketch>> processor = ColumnProcessors.makeProcessor(
        getFieldName(),
        new HllSketchBuildColumnProcessorFactory(getStringEncoding()),
        columnSelectorFactory
    );

    return new HllSketchBuildAggregator(
        processor,
        getLgK(),
        TgtHllType.valueOf(getTgtHllType())
    );
=======
    final ColumnValueSelector<Object> selector = columnSelectorFactory.makeColumnValueSelector(getFieldName());
    validateInputs(columnSelectorFactory.getColumnCapabilities(getFieldName()));
    return new HllSketchBuildAggregator(selector, getLgK(), TgtHllType.valueOf(getTgtHllType()));
>>>>>>> 7ab21708
  }

  @Override
  public BufferAggregator factorizeBuffered(final ColumnSelectorFactory columnSelectorFactory)
  {
<<<<<<< HEAD
    final Consumer<Supplier<HllSketch>> processor = ColumnProcessors.makeProcessor(
        getFieldName(),
        new HllSketchBuildColumnProcessorFactory(getStringEncoding()),
        columnSelectorFactory
    );

=======
    final ColumnValueSelector<Object> selector = columnSelectorFactory.makeColumnValueSelector(getFieldName());
    validateInputs(columnSelectorFactory.getColumnCapabilities(getFieldName()));
>>>>>>> 7ab21708
    return new HllSketchBuildBufferAggregator(
        processor,
        getLgK(),
        TgtHllType.valueOf(getTgtHllType()),
        getStringEncoding(),
        getMaxIntermediateSize()
    );
  }

  @Override
  public boolean canVectorize(ColumnInspector columnInspector)
  {
    return true;
  }

  @Override
  public VectorAggregator factorizeVector(VectorColumnSelectorFactory selectorFactory)
  {
<<<<<<< HEAD
    return HllSketchBuildVectorAggregator.create(
=======
    validateInputs(selectorFactory.getColumnCapabilities(getFieldName()));
    return new HllSketchBuildVectorAggregator(
>>>>>>> 7ab21708
        selectorFactory,
        getFieldName(),
        getLgK(),
        TgtHllType.valueOf(getTgtHllType()),
        getStringEncoding(),
        getMaxIntermediateSize()
    );
  }

  /**
   * For the HLL_4 sketch type, this value can be exceeded slightly in extremely rare cases.
   * The sketch will request on-heap memory and move there. It is handled in HllSketchBuildBufferAggregator.
   */
  @Override
  public int getMaxIntermediateSize()
  {
    return HllSketch.getMaxUpdatableSerializationBytes(getLgK(), TgtHllType.valueOf(getTgtHllType()));
  }

  private void validateInputs(@Nullable ColumnCapabilities capabilities)
  {
    if (capabilities != null) {
      if (capabilities.is(ValueType.COMPLEX)) {
        throw new ISE(
            "Invalid input [%s] of type [%s] for [%s] aggregator [%s]",
            getFieldName(),
            capabilities.asTypeString(),
            HllSketchModule.BUILD_TYPE_NAME,
            getName()
        );
      }
    }
  }

}<|MERGE_RESOLUTION|>--- conflicted
+++ resolved
@@ -23,11 +23,8 @@
 import com.fasterxml.jackson.annotation.JsonProperty;
 import org.apache.datasketches.hll.HllSketch;
 import org.apache.datasketches.hll.TgtHllType;
-<<<<<<< HEAD
+import org.apache.druid.java.util.common.ISE;
 import org.apache.druid.java.util.common.StringEncoding;
-=======
-import org.apache.druid.java.util.common.ISE;
->>>>>>> 7ab21708
 import org.apache.druid.query.aggregation.Aggregator;
 import org.apache.druid.query.aggregation.AggregatorUtil;
 import org.apache.druid.query.aggregation.BufferAggregator;
@@ -35,11 +32,7 @@
 import org.apache.druid.segment.ColumnInspector;
 import org.apache.druid.segment.ColumnProcessors;
 import org.apache.druid.segment.ColumnSelectorFactory;
-<<<<<<< HEAD
-=======
-import org.apache.druid.segment.ColumnValueSelector;
 import org.apache.druid.segment.column.ColumnCapabilities;
->>>>>>> 7ab21708
 import org.apache.druid.segment.column.ColumnType;
 import org.apache.druid.segment.column.ValueType;
 import org.apache.druid.segment.vector.VectorColumnSelectorFactory;
@@ -85,7 +78,8 @@
   @Override
   public Aggregator factorize(final ColumnSelectorFactory columnSelectorFactory)
   {
-<<<<<<< HEAD
+    validateInputs(columnSelectorFactory.getColumnCapabilities(getFieldName()));
+
     final Consumer<Supplier<HllSketch>> processor = ColumnProcessors.makeProcessor(
         getFieldName(),
         new HllSketchBuildColumnProcessorFactory(getStringEncoding()),
@@ -97,27 +91,19 @@
         getLgK(),
         TgtHllType.valueOf(getTgtHllType())
     );
-=======
-    final ColumnValueSelector<Object> selector = columnSelectorFactory.makeColumnValueSelector(getFieldName());
-    validateInputs(columnSelectorFactory.getColumnCapabilities(getFieldName()));
-    return new HllSketchBuildAggregator(selector, getLgK(), TgtHllType.valueOf(getTgtHllType()));
->>>>>>> 7ab21708
   }
 
   @Override
   public BufferAggregator factorizeBuffered(final ColumnSelectorFactory columnSelectorFactory)
   {
-<<<<<<< HEAD
+    validateInputs(columnSelectorFactory.getColumnCapabilities(getFieldName()));
+
     final Consumer<Supplier<HllSketch>> processor = ColumnProcessors.makeProcessor(
         getFieldName(),
         new HllSketchBuildColumnProcessorFactory(getStringEncoding()),
         columnSelectorFactory
     );
 
-=======
-    final ColumnValueSelector<Object> selector = columnSelectorFactory.makeColumnValueSelector(getFieldName());
-    validateInputs(columnSelectorFactory.getColumnCapabilities(getFieldName()));
->>>>>>> 7ab21708
     return new HllSketchBuildBufferAggregator(
         processor,
         getLgK(),
@@ -136,12 +122,9 @@
   @Override
   public VectorAggregator factorizeVector(VectorColumnSelectorFactory selectorFactory)
   {
-<<<<<<< HEAD
+    validateInputs(selectorFactory.getColumnCapabilities(getFieldName()));
+
     return HllSketchBuildVectorAggregator.create(
-=======
-    validateInputs(selectorFactory.getColumnCapabilities(getFieldName()));
-    return new HllSketchBuildVectorAggregator(
->>>>>>> 7ab21708
         selectorFactory,
         getFieldName(),
         getLgK(),
