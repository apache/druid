/*
 * Licensed to the Apache Software Foundation (ASF) under one
 * or more contributor license agreements.  See the NOTICE file
 * distributed with this work for additional information
 * regarding copyright ownership.  The ASF licenses this file
 * to you under the Apache License, Version 2.0 (the
 * "License"); you may not use this file except in compliance
 * with the License.  You may obtain a copy of the License at
 *
 *   http://www.apache.org/licenses/LICENSE-2.0
 *
 * Unless required by applicable law or agreed to in writing,
 * software distributed under the License is distributed on an
 * "AS IS" BASIS, WITHOUT WARRANTIES OR CONDITIONS OF ANY
 * KIND, either express or implied.  See the License for the
 * specific language governing permissions and limitations
 * under the License.
 */

package org.apache.druid.query.aggregation.datasketches.theta.sql;

import com.fasterxml.jackson.databind.Module;
import com.google.common.collect.ImmutableList;
<<<<<<< HEAD
import com.google.common.collect.ImmutableMap;
import com.google.common.collect.Iterables;
import com.google.inject.Guice;
import org.apache.calcite.schema.SchemaPlus;
=======
import com.google.common.collect.ImmutableSet;
>>>>>>> 44a7b091
import org.apache.druid.common.config.NullHandling;
import org.apache.druid.java.util.common.StringUtils;
import org.apache.druid.java.util.common.granularity.Granularities;
import org.apache.druid.java.util.common.granularity.PeriodGranularity;
import org.apache.druid.query.Druids;
import org.apache.druid.query.QueryDataSource;
import org.apache.druid.query.aggregation.CountAggregatorFactory;
import org.apache.druid.query.aggregation.DoubleSumAggregatorFactory;
import org.apache.druid.query.aggregation.FilteredAggregatorFactory;
import org.apache.druid.query.aggregation.LongSumAggregatorFactory;
import org.apache.druid.query.aggregation.datasketches.theta.SketchEstimatePostAggregator;
import org.apache.druid.query.aggregation.datasketches.theta.SketchMergeAggregatorFactory;
import org.apache.druid.query.aggregation.datasketches.theta.SketchModule;
import org.apache.druid.query.aggregation.datasketches.theta.SketchSetPostAggregator;
import org.apache.druid.query.aggregation.post.ArithmeticPostAggregator;
import org.apache.druid.query.aggregation.post.FieldAccessPostAggregator;
import org.apache.druid.query.aggregation.post.FinalizingFieldAccessPostAggregator;
import org.apache.druid.query.dimension.DefaultDimensionSpec;
import org.apache.druid.query.expression.TestExprMacroTable;
import org.apache.druid.query.groupby.GroupByQuery;
import org.apache.druid.query.ordering.StringComparators;
import org.apache.druid.query.spec.MultipleIntervalSegmentSpec;
import org.apache.druid.segment.IndexBuilder;
import org.apache.druid.segment.QueryableIndex;
import org.apache.druid.segment.TestHelper;
import org.apache.druid.segment.column.ColumnType;
import org.apache.druid.segment.incremental.IncrementalIndexSchema;
import org.apache.druid.segment.virtual.ExpressionVirtualColumn;
import org.apache.druid.segment.writeout.OffHeapMemorySegmentWriteOutMediumFactory;
import org.apache.druid.sql.calcite.BaseCalciteQueryTest;
import org.apache.druid.sql.calcite.aggregation.SqlAggregationModule;
import org.apache.druid.sql.calcite.filtration.Filtration;
import org.apache.druid.sql.calcite.planner.DruidOperatorTable;
import org.apache.druid.sql.calcite.util.CalciteTests;
import org.apache.druid.sql.calcite.util.SpecificSegmentsQuerySegmentWalker;
import org.apache.druid.sql.guice.SqlModule;
import org.apache.druid.timeline.DataSegment;
import org.apache.druid.timeline.partition.LinearShardSpec;
import org.joda.time.DateTimeZone;
import org.joda.time.Period;
import org.junit.Test;

import java.io.IOException;
import java.util.Arrays;
import java.util.Collections;
import java.util.List;
<<<<<<< HEAD
import java.util.Map;
import java.util.Properties;
=======
>>>>>>> 44a7b091

public class ThetaSketchSqlAggregatorTest extends BaseCalciteQueryTest
{
  private static final String DATA_SOURCE = "foo";

  @Override
  public SpecificSegmentsQuerySegmentWalker createQuerySegmentWalker() throws IOException
  {
    SketchModule.registerSerde();
    for (Module mod : new SketchModule().getJacksonModules()) {
      CalciteTests.getJsonMapper().registerModule(mod);
      TestHelper.JSON_MAPPER.registerModule(mod);
    }

    final QueryableIndex index = IndexBuilder.create()
                                             .tmpDir(temporaryFolder.newFolder())
                                             .segmentWriteOutMediumFactory(OffHeapMemorySegmentWriteOutMediumFactory.instance())
                                             .schema(
                                                 new IncrementalIndexSchema.Builder()
                                                     .withMetrics(
                                                         new CountAggregatorFactory("cnt"),
                                                         new DoubleSumAggregatorFactory("m1", "m1"),
                                                         new SketchMergeAggregatorFactory(
                                                             "thetasketch_dim1",
                                                             "dim1",
                                                             null,
                                                             false,
                                                             false,
                                                             null
                                                         )
                                                     )
                                                     .withRollup(false)
                                                     .build()
                                             )
                                             .rows(CalciteTests.ROWS1)
                                             .buildMMappedIndex();

    return new SpecificSegmentsQuerySegmentWalker(conglomerate).add(
        DataSegment.builder()
                   .dataSource(DATA_SOURCE)
                   .interval(index.getDataInterval())
                   .version("1")
                   .shardSpec(new LinearShardSpec(0))
                   .size(0)
                   .build(),
        index
    );
  }

<<<<<<< HEAD
    final PlannerConfig plannerConfig = new PlannerConfig();

    final DruidOperatorTable operatorTable = Guice.createInjector(
        binder -> {
          // Set default APPROX_COUNT_DISTINCT to THETA.
          final Properties props = new Properties();
          props.setProperty(
              SqlModule.PROPERTY_SQL_APPROX_COUNT_DISTINCT_CHOICE,
              ThetaSketchApproxCountDistinctSqlAggregator.NAME
          );
          binder.bind(Properties.class).toInstance(props);
        },
        new SketchModule(),
        new SqlAggregationModule()
    ).getInstance(DruidOperatorTable.class);

    SchemaPlus rootSchema =
        CalciteTests.createMockRootSchema(conglomerate, walker, plannerConfig, AuthTestUtils.TEST_AUTHORIZER_MAPPER);

    sqlLifecycleFactory = CalciteTests.createSqlLifecycleFactory(
        new PlannerFactory(
            rootSchema,
            CalciteTests.createMockQueryLifecycleFactory(walker, conglomerate),
            operatorTable,
            CalciteTests.createExprMacroTable(),
            plannerConfig,
            AuthTestUtils.TEST_AUTHORIZER_MAPPER,
            CalciteTests.getJsonMapper(),
            CalciteTests.DRUID_SCHEMA_NAME
=======
  @Override
  public DruidOperatorTable createOperatorTable()
  {
    return new DruidOperatorTable(
        ImmutableSet.of(
            new ThetaSketchApproxCountDistinctSqlAggregator(),
            new ThetaSketchObjectSqlAggregator()
        ),
        ImmutableSet.of(
            new ThetaSketchEstimateOperatorConversion(),
            new ThetaSketchEstimateWithErrorBoundsOperatorConversion(),
            new ThetaSketchSetIntersectOperatorConversion(),
            new ThetaSketchSetUnionOperatorConversion(),
            new ThetaSketchSetNotOperatorConversion()
>>>>>>> 44a7b091
        )
    );
  }


  @Test
  public void testApproxCountDistinctThetaSketch() throws Exception
  {
    // Cannot vectorize due to SUBSTRING.
    cannotVectorize();

<<<<<<< HEAD
    SqlLifecycle sqlLifecycle = sqlLifecycleFactory.factorize();
    final String sql = "SELECT\n"
                       + "  SUM(cnt),\n"
                       + "  APPROX_COUNT_DISTINCT_DS_THETA(dim2),\n"
                       // uppercase
                       + "  APPROX_COUNT_DISTINCT_DS_THETA(dim2) FILTER(WHERE dim2 <> ''),\n"
                       // lowercase; also, filtered
                       + "  APPROX_COUNT_DISTINCT(SUBSTRING(dim2, 1, 1)),\n"
                       // on extractionFn, using A.C.D.
                       + "  COUNT(DISTINCT SUBSTRING(dim2, 1, 1) || 'x'),\n"
                       // on expression, using COUNT DISTINCT
                       + "  APPROX_COUNT_DISTINCT_DS_THETA(thetasketch_dim1, 32768),\n"
                       // on native theta sketch column
                       + "  APPROX_COUNT_DISTINCT_DS_THETA(thetasketch_dim1)\n"
                       // on native theta sketch column
                       + "FROM druid.foo";

    // Verify results
    final List<Object[]> results = sqlLifecycle.runSimple(
        sql,
        queryContext,
        DEFAULT_PARAMETERS,
        authenticationResult
    ).toList();
=======
>>>>>>> 44a7b091
    final List<Object[]> expectedResults;

    if (NullHandling.replaceWithDefault()) {
      expectedResults = ImmutableList.of(
          new Object[]{
              6L,
              2L,
              2L,
              1L,
              2L,
              5L,
              5L
          }
      );
    } else {
      expectedResults = ImmutableList.of(
          new Object[]{
              6L,
              2L,
              2L,
              1L,
              1L,
              5L,
              5L
          }
      );
    }

    testQuery(
        "SELECT\n"
        + "  SUM(cnt),\n"
        + "  APPROX_COUNT_DISTINCT_DS_THETA(dim2),\n"
        // uppercase
        + "  APPROX_COUNT_DISTINCT_DS_THETA(dim2) FILTER(WHERE dim2 <> ''),\n"
        // lowercase; also, filtered
        + "  APPROX_COUNT_DISTINCT_DS_THETA(SUBSTRING(dim2, 1, 1)),\n"
        // on extractionFn
        + "  APPROX_COUNT_DISTINCT_DS_THETA(SUBSTRING(dim2, 1, 1) || 'x'),\n"
        // on expression
        + "  APPROX_COUNT_DISTINCT_DS_THETA(thetasketch_dim1, 32768),\n"
        // on native theta sketch column
        + "  APPROX_COUNT_DISTINCT_DS_THETA(thetasketch_dim1)\n"
        // on native theta sketch column
        + "FROM druid.foo",
        ImmutableList.of(
            Druids.newTimeseriesQueryBuilder()
                  .dataSource(CalciteTests.DATASOURCE1)
                  .intervals(new MultipleIntervalSegmentSpec(ImmutableList.of(Filtration.eternity())))
                  .granularity(Granularities.ALL)
                  .virtualColumns(
                      new ExpressionVirtualColumn(
                          "v0",
                          "substring(\"dim2\", 0, 1)",
                          ColumnType.STRING,
                          TestExprMacroTable.INSTANCE
                      ),
                      new ExpressionVirtualColumn(
                          "v1",
                          "concat(substring(\"dim2\", 0, 1),'x')",
                          ColumnType.STRING,
                          TestExprMacroTable.INSTANCE
                      )
                  )
                  .aggregators(
                      ImmutableList.of(
                          new LongSumAggregatorFactory("a0", "cnt"),
                          new SketchMergeAggregatorFactory(
                              "a1",
                              "dim2",
                              null,
                              null,
                              null,
                              null
                          ),
                          new FilteredAggregatorFactory(
                              new SketchMergeAggregatorFactory(
                                  "a2",
                                  "dim2",
                                  null,
                                  null,
                                  null,
                                  null
                              ),
                              BaseCalciteQueryTest.not(BaseCalciteQueryTest.selector("dim2", "", null))
                          ),
                          new SketchMergeAggregatorFactory(
                              "a3",
                              "v0",
                              null,
                              null,
                              null,
                              null
                          ),
                          new SketchMergeAggregatorFactory(
                              "a4",
                              "v1",
                              null,
                              null,
                              null,
                              null
                          ),
                          new SketchMergeAggregatorFactory("a5", "thetasketch_dim1", 32768, null, null, null),
                          new SketchMergeAggregatorFactory("a6", "thetasketch_dim1", null, null, null, null)
                      )
                  )
                  .context(QUERY_CONTEXT_DEFAULT)
                  .build()
        ),
        expectedResults
    );
  }

  @Test
  public void testAvgDailyCountDistinctThetaSketch() throws Exception
  {
    // Can't vectorize due to outer query (it operates on an inlined data source, which cannot be vectorized).
    cannotVectorize();

    final List<Object[]> expectedResults = ImmutableList.of(
        new Object[]{
            1L
        }
    );

    testQuery(
        "SELECT\n"
        + "  AVG(u)\n"
        + "FROM (SELECT FLOOR(__time TO DAY), APPROX_COUNT_DISTINCT_DS_THETA(cnt) AS u FROM druid.foo GROUP BY 1)",
        ImmutableList.of(
            GroupByQuery.builder()
                        .setDataSource(
                            new QueryDataSource(Druids.newTimeseriesQueryBuilder()
                                                      .dataSource(CalciteTests.DATASOURCE1)
                                                      .intervals(new MultipleIntervalSegmentSpec(ImmutableList.of(
                                                          Filtration.eternity()
                                                      )))
                                                      .granularity(new PeriodGranularity(
                                                          Period.days(1),
                                                          null,
                                                          DateTimeZone.UTC
                                                      ))
                                                      .aggregators(
                                                          Collections.singletonList(
                                                              new SketchMergeAggregatorFactory(
                                                                  "a0:a",
                                                                  "cnt",
                                                                  null,
                                                                  null,
                                                                  null,
                                                                  null
                                                              )
                                                          )
                                                      )
                                                      .postAggregators(
                                                          ImmutableList.of(
                                                              new FinalizingFieldAccessPostAggregator(
                                                                  "a0",
                                                                  "a0:a"
                                                              )
                                                          )
                                                      )
                                                      .context(TIMESERIES_CONTEXT_BY_GRAN)
                                                      .build()
                                                      .withOverriddenContext(
                                                          BaseCalciteQueryTest.getTimeseriesContextWithFloorTime(
                                                              TIMESERIES_CONTEXT_BY_GRAN,
                                                              "d0"
                                                          )
                                                      )
                            )
                        )
                        .setInterval(new MultipleIntervalSegmentSpec(ImmutableList.of(Filtration.eternity())))
                        .setGranularity(Granularities.ALL)
                        .setAggregatorSpecs(
                            NullHandling.replaceWithDefault()
                            ? Arrays.asList(
                                new LongSumAggregatorFactory("_a0:sum", "a0"),
                                new CountAggregatorFactory("_a0:count")
                            )
                            : Arrays.asList(
                                new LongSumAggregatorFactory("_a0:sum", "a0"),
                                new FilteredAggregatorFactory(
                                    new CountAggregatorFactory("_a0:count"),
                                    BaseCalciteQueryTest.not(BaseCalciteQueryTest.selector("a0", null, null))
                                )
                            )
                        )
                        .setPostAggregatorSpecs(
                            ImmutableList.of(
                                new ArithmeticPostAggregator(
                                    "_a0",
                                    "quotient",
                                    ImmutableList.of(
                                        new FieldAccessPostAggregator(null, "_a0:sum"),
                                        new FieldAccessPostAggregator(null, "_a0:count")
                                    )
                                )
                            )
                        )
                        .setContext(QUERY_CONTEXT_DEFAULT)
                        .build()
        ),
        expectedResults
    );
  }

  @Test
  public void testThetaSketchPostAggs() throws Exception
  {
    final List<Object[]> expectedResults;

    if (NullHandling.replaceWithDefault()) {
      expectedResults = ImmutableList.of(
          new Object[]{
              6L,
              2.0d,
              3.0d,
              "{\"estimate\":2.0,\"highBound\":2.0,\"lowBound\":2.0,\"numStdDev\":10}",
              "\"AQMDAAA6zJOQxkPsNomrZQ==\"",
              "\"AgMDAAAazJMGAAAAAACAP1XTBztMIcMJ+HOoBBne1zKQxkPsNomrZUeWbJt3n+VpF8EdUoUHAXvxsLkOSE0lfQ==\"",
              "\"AQMDAAA6zJMXwR1ShQcBew==\"",
              "\"AQMDAAA6zJOQxkPsNomrZQ==\"",
              1.0d
          }
      );
    } else {
      expectedResults = ImmutableList.of(
          new Object[]{
              6L,
              2.0d,
              3.0d,
              "{\"estimate\":2.0,\"highBound\":2.0,\"lowBound\":2.0,\"numStdDev\":10}",
              "\"AQMDAAA6zJOQxkPsNomrZQ==\"",
              "\"AgMDAAAazJMGAAAAAACAP1XTBztMIcMJ+HOoBBne1zKQxkPsNomrZUeWbJt3n+VpF8EdUoUHAXvxsLkOSE0lfQ==\"",
              "\"AQMDAAA6zJMXwR1ShQcBew==\"",
              "\"AQMDAAA6zJOQxkPsNomrZQ==\"",
              1.0d
          }
      );
    }

    testQuery(
        "SELECT\n"
        + "  SUM(cnt),\n"
        + "  theta_sketch_estimate(DS_THETA(dim2)),\n"
        + "  theta_sketch_estimate(DS_THETA(CONCAT(dim2, 'hello'))),\n"
        + "  theta_sketch_estimate_with_error_bounds(DS_THETA(dim2), 10),\n"
        + "  THETA_SKETCH_INTERSECT(DS_THETA(dim2), DS_THETA(dim1)),\n"
        + "  THETA_SKETCH_UNION(DS_THETA(dim2), DS_THETA(dim1)),\n"
        + "  THETA_SKETCH_NOT(DS_THETA(dim2), DS_THETA(dim1)),\n"
        + "  THETA_SKETCH_INTERSECT(32768, DS_THETA(dim2), DS_THETA(dim1)),\n"
        + "  theta_sketch_estimate(THETA_SKETCH_INTERSECT(THETA_SKETCH_INTERSECT(DS_THETA(dim2), DS_THETA(dim1)), DS_THETA(dim2)))\n"
        + "FROM druid.foo",
        ImmutableList.of(
            Druids.newTimeseriesQueryBuilder()
                  .dataSource(CalciteTests.DATASOURCE1)
                  .intervals(new MultipleIntervalSegmentSpec(ImmutableList.of(Filtration.eternity())))
                  .granularity(Granularities.ALL)
                  .virtualColumns(
                      new ExpressionVirtualColumn(
                          "v0",
                          "concat(\"dim2\",'hello')",
                          ColumnType.STRING,
                          TestExprMacroTable.INSTANCE
                      )
                  )
                  .aggregators(
                      ImmutableList.of(
                          new LongSumAggregatorFactory("a0", "cnt"),
                          new SketchMergeAggregatorFactory(
                              "a1",
                              "dim2",
                              null,
                              null,
                              null,
                              null
                          ),
                          new SketchMergeAggregatorFactory(
                              "a2",
                              "v0",
                              null,
                              null,
                              null,
                              null
                          ),
                          new SketchMergeAggregatorFactory(
                              "a3",
                              "dim1",
                              null,
                              null,
                              null,
                              null
                          )
                      )
                  )
                  .postAggregators(
                      new SketchEstimatePostAggregator(
                          "p1",
                          new FieldAccessPostAggregator("p0", "a1"),
                          null
                      ),
                      new SketchEstimatePostAggregator(
                          "p3",
                          new FieldAccessPostAggregator("p2", "a2"),
                          null
                      ),
                      new SketchEstimatePostAggregator(
                          "p5",
                          new FieldAccessPostAggregator("p4", "a1"),
                          10
                      ),
                      new SketchSetPostAggregator(
                          "p8",
                          "INTERSECT",
                          null,
                          ImmutableList.of(
                              new FieldAccessPostAggregator("p6", "a1"),
                              new FieldAccessPostAggregator("p7", "a3")
                          )
                      ),
                      new SketchSetPostAggregator(
                          "p11",
                          "UNION",
                          null,
                          ImmutableList.of(
                              new FieldAccessPostAggregator("p9", "a1"),
                              new FieldAccessPostAggregator("p10", "a3")
                          )
                      ),
                      new SketchSetPostAggregator(
                          "p14",
                          "NOT",
                          null,
                          ImmutableList.of(
                              new FieldAccessPostAggregator("p12", "a1"),
                              new FieldAccessPostAggregator("p13", "a3")
                          )
                      ),
                      new SketchSetPostAggregator(
                          "p17",
                          "INTERSECT",
                          32768,
                          ImmutableList.of(
                              new FieldAccessPostAggregator("p15", "a1"),
                              new FieldAccessPostAggregator("p16", "a3")
                          )
                      ),
                      new SketchEstimatePostAggregator(
                          "p23",
                          new SketchSetPostAggregator(
                              "p22",
                              "INTERSECT",
                              null,
                              ImmutableList.of(
                                  new SketchSetPostAggregator(
                                      "p20",
                                      "INTERSECT",
                                      null,
                                      ImmutableList.of(
                                          new FieldAccessPostAggregator("p18", "a1"),
                                          new FieldAccessPostAggregator("p19", "a3")
                                      )
                                  ),
                                  new FieldAccessPostAggregator("p21", "a1")
                              )
                          ),
                          null
                      )
                  )
                  .context(QUERY_CONTEXT_DEFAULT)
                  .build()
        ),
        expectedResults
    );
  }

  @Test
  public void testThetaSketchPostAggsPostSort() throws Exception
  {
    final String sql = "SELECT DS_THETA(dim2) as y FROM druid.foo ORDER BY THETA_SKETCH_ESTIMATE(DS_THETA(dim2)) DESC LIMIT 10";

    final List<Object[]> expectedResults = ImmutableList.of(
        new Object[]{
            2.0d
        }
    );

    testQuery(
        StringUtils.format("SELECT THETA_SKETCH_ESTIMATE(y) from (%s)", sql),
        ImmutableList.of(Druids.newTimeseriesQueryBuilder()
                               .dataSource(CalciteTests.DATASOURCE1)
                               .intervals(new MultipleIntervalSegmentSpec(ImmutableList.of(Filtration.eternity())))
                               .granularity(Granularities.ALL)
                               .aggregators(
                                   ImmutableList.of(
                                       new SketchMergeAggregatorFactory(
                                           "a0",
                                           "dim2",
                                           null,
                                           null,
                                           null,
                                           null
                                       )
                                   )
                               )
                               .postAggregators(
                                   new FieldAccessPostAggregator("p0", "a0"),
                                   new SketchEstimatePostAggregator(
                                       "p2",
                                       new FieldAccessPostAggregator("p1", "a0"),
                                       null
                                   ),
                                   new SketchEstimatePostAggregator(
                                       "s1",
                                       new FieldAccessPostAggregator("s0", "p0"),
                                       null
                                   )
                               )
                               .context(QUERY_CONTEXT_DEFAULT)
                               .build()

        ),
        expectedResults
    );
  }

  @Test
  public void testEmptyTimeseriesResults() throws Exception
  {
    testQuery(
        "SELECT\n"
        + "  APPROX_COUNT_DISTINCT_DS_THETA(dim2),\n"
        + "  APPROX_COUNT_DISTINCT_DS_THETA(thetasketch_dim1),\n"
        + "  DS_THETA(dim2, 1024),\n"
        + "  DS_THETA(thetasketch_dim1, 1024)\n"
        + "FROM druid.foo WHERE dim2 = 0",
        ImmutableList.of(
            Druids.newTimeseriesQueryBuilder()
                  .dataSource(CalciteTests.DATASOURCE1)
                  .intervals(new MultipleIntervalSegmentSpec(ImmutableList.of(Filtration.eternity())))
                  .granularity(Granularities.ALL)
                  .filters(bound("dim2", "0", "0", false, false, null, StringComparators.NUMERIC))
                  .aggregators(
                      ImmutableList.of(
                          new SketchMergeAggregatorFactory(
                              "a0",
                              "dim2",
                              null,
                              null,
                              null,
                              null
                          ),
                          new SketchMergeAggregatorFactory(
                              "a1",
                              "thetasketch_dim1",
                              null,
                              null,
                              null,
                              null
                          ),
                          new SketchMergeAggregatorFactory(
                              "a2",
                              "dim2",
                              1024,
                              null,
                              null,
                              null
                          ),
                          new SketchMergeAggregatorFactory(
                              "a3",
                              "thetasketch_dim1",
                              1024,
                              null,
                              null,
                              null
                          )
                      )
                  )
                  .context(QUERY_CONTEXT_DEFAULT)
                  .build()
        ),
        ImmutableList.of(new Object[]{0L, 0L, "0.0", "0.0"})
    );
  }

  @Test
  public void testGroupByAggregatorDefaultValues() throws Exception
  {
    testQuery(
        "SELECT\n"
        + "dim2,\n"
        + "  APPROX_COUNT_DISTINCT_DS_THETA(dim2) FILTER(WHERE dim1 = 'nonexistent'),\n"
        + "  APPROX_COUNT_DISTINCT_DS_THETA(thetasketch_dim1) FILTER(WHERE dim1 = 'nonexistent'),\n"
        + "  DS_THETA(dim2, 1024) FILTER(WHERE dim1 = 'nonexistent'),\n"
        + "  DS_THETA(thetasketch_dim1, 1024) FILTER(WHERE dim1 = 'nonexistent')\n"
        + "FROM foo WHERE dim2 = 'a' GROUP BY dim2",
        ImmutableList.of(
            GroupByQuery.builder()
                        .setDataSource(CalciteTests.DATASOURCE1)
                        .setInterval(querySegmentSpec(Filtration.eternity()))
                        .setDimFilter(selector("dim2", "a", null))
                        .setGranularity(Granularities.ALL)
                        .setVirtualColumns(expressionVirtualColumn("v0", "'a'", ColumnType.STRING))
                        .setDimensions(new DefaultDimensionSpec("v0", "d0", ColumnType.STRING))
                        .setAggregatorSpecs(
                            aggregators(
                                new FilteredAggregatorFactory(
                                    new SketchMergeAggregatorFactory(
                                        "a0",
                                        "v0",
                                        null,
                                        null,
                                        null,
                                        null
                                    ),
                                    selector("dim1", "nonexistent", null)
                                ),
                                new FilteredAggregatorFactory(
                                    new SketchMergeAggregatorFactory(
                                        "a1",
                                        "thetasketch_dim1",
                                        null,
                                        null,
                                        null,
                                        null
                                    ),
                                    selector("dim1", "nonexistent", null)
                                ),
                                new FilteredAggregatorFactory(
                                    new SketchMergeAggregatorFactory(
                                        "a2",
                                        "v0",
                                        1024,
                                        null,
                                        null,
                                        null
                                    ),
                                    selector("dim1", "nonexistent", null)
                                ),
                                new FilteredAggregatorFactory(
                                    new SketchMergeAggregatorFactory(
                                        "a3",
                                        "thetasketch_dim1",
                                        1024,
                                        null,
                                        null,
                                        null
                                    ),
                                    selector("dim1", "nonexistent", null)
                                )
                            )
                        )
                        .setContext(QUERY_CONTEXT_DEFAULT)
                        .build()
        ),
        ImmutableList.of(new Object[]{"a", 0L, 0L, "0.0", "0.0"})
    );
  }
}<|MERGE_RESOLUTION|>--- conflicted
+++ resolved
@@ -21,14 +21,7 @@
 
 import com.fasterxml.jackson.databind.Module;
 import com.google.common.collect.ImmutableList;
-<<<<<<< HEAD
-import com.google.common.collect.ImmutableMap;
-import com.google.common.collect.Iterables;
-import com.google.inject.Guice;
-import org.apache.calcite.schema.SchemaPlus;
-=======
 import com.google.common.collect.ImmutableSet;
->>>>>>> 44a7b091
 import org.apache.druid.common.config.NullHandling;
 import org.apache.druid.java.util.common.StringUtils;
 import org.apache.druid.java.util.common.granularity.Granularities;
@@ -39,6 +32,12 @@
 import org.apache.druid.query.aggregation.DoubleSumAggregatorFactory;
 import org.apache.druid.query.aggregation.FilteredAggregatorFactory;
 import org.apache.druid.query.aggregation.LongSumAggregatorFactory;
+import org.apache.druid.query.aggregation.datasketches.hll.sql.HllSketchApproxCountDistinctSqlAggregator;
+import org.apache.druid.query.aggregation.datasketches.hll.sql.HllSketchEstimateOperatorConversion;
+import org.apache.druid.query.aggregation.datasketches.hll.sql.HllSketchEstimateWithErrorBoundsOperatorConversion;
+import org.apache.druid.query.aggregation.datasketches.hll.sql.HllSketchObjectSqlAggregator;
+import org.apache.druid.query.aggregation.datasketches.hll.sql.HllSketchSetUnionOperatorConversion;
+import org.apache.druid.query.aggregation.datasketches.hll.sql.HllSketchToStringOperatorConversion;
 import org.apache.druid.query.aggregation.datasketches.theta.SketchEstimatePostAggregator;
 import org.apache.druid.query.aggregation.datasketches.theta.SketchMergeAggregatorFactory;
 import org.apache.druid.query.aggregation.datasketches.theta.SketchModule;
@@ -59,12 +58,12 @@
 import org.apache.druid.segment.virtual.ExpressionVirtualColumn;
 import org.apache.druid.segment.writeout.OffHeapMemorySegmentWriteOutMediumFactory;
 import org.apache.druid.sql.calcite.BaseCalciteQueryTest;
-import org.apache.druid.sql.calcite.aggregation.SqlAggregationModule;
+import org.apache.druid.sql.calcite.aggregation.ApproxCountDistinctSqlAggregator;
+import org.apache.druid.sql.calcite.aggregation.builtin.CountSqlAggregator;
 import org.apache.druid.sql.calcite.filtration.Filtration;
 import org.apache.druid.sql.calcite.planner.DruidOperatorTable;
 import org.apache.druid.sql.calcite.util.CalciteTests;
 import org.apache.druid.sql.calcite.util.SpecificSegmentsQuerySegmentWalker;
-import org.apache.druid.sql.guice.SqlModule;
 import org.apache.druid.timeline.DataSegment;
 import org.apache.druid.timeline.partition.LinearShardSpec;
 import org.joda.time.DateTimeZone;
@@ -75,11 +74,6 @@
 import java.util.Arrays;
 import java.util.Collections;
 import java.util.List;
-<<<<<<< HEAD
-import java.util.Map;
-import java.util.Properties;
-=======
->>>>>>> 44a7b091
 
 public class ThetaSketchSqlAggregatorTest extends BaseCalciteQueryTest
 {
@@ -129,44 +123,20 @@
     );
   }
 
-<<<<<<< HEAD
-    final PlannerConfig plannerConfig = new PlannerConfig();
-
-    final DruidOperatorTable operatorTable = Guice.createInjector(
-        binder -> {
-          // Set default APPROX_COUNT_DISTINCT to THETA.
-          final Properties props = new Properties();
-          props.setProperty(
-              SqlModule.PROPERTY_SQL_APPROX_COUNT_DISTINCT_CHOICE,
-              ThetaSketchApproxCountDistinctSqlAggregator.NAME
-          );
-          binder.bind(Properties.class).toInstance(props);
-        },
-        new SketchModule(),
-        new SqlAggregationModule()
-    ).getInstance(DruidOperatorTable.class);
-
-    SchemaPlus rootSchema =
-        CalciteTests.createMockRootSchema(conglomerate, walker, plannerConfig, AuthTestUtils.TEST_AUTHORIZER_MAPPER);
-
-    sqlLifecycleFactory = CalciteTests.createSqlLifecycleFactory(
-        new PlannerFactory(
-            rootSchema,
-            CalciteTests.createMockQueryLifecycleFactory(walker, conglomerate),
-            operatorTable,
-            CalciteTests.createExprMacroTable(),
-            plannerConfig,
-            AuthTestUtils.TEST_AUTHORIZER_MAPPER,
-            CalciteTests.getJsonMapper(),
-            CalciteTests.DRUID_SCHEMA_NAME
-=======
   @Override
   public DruidOperatorTable createOperatorTable()
   {
+    final ThetaSketchApproxCountDistinctSqlAggregator approxCountDistinctSqlAggregator =
+        new ThetaSketchApproxCountDistinctSqlAggregator();
+
     return new DruidOperatorTable(
         ImmutableSet.of(
             new ThetaSketchApproxCountDistinctSqlAggregator(),
-            new ThetaSketchObjectSqlAggregator()
+            new ThetaSketchObjectSqlAggregator(),
+
+            // Use APPROX_COUNT_DISTINCT_DS_THETA as APPROX_COUNT_DISTINCT impl for these tests.
+            new CountSqlAggregator(new ApproxCountDistinctSqlAggregator(approxCountDistinctSqlAggregator)),
+            new ApproxCountDistinctSqlAggregator(approxCountDistinctSqlAggregator)
         ),
         ImmutableSet.of(
             new ThetaSketchEstimateOperatorConversion(),
@@ -174,11 +144,9 @@
             new ThetaSketchSetIntersectOperatorConversion(),
             new ThetaSketchSetUnionOperatorConversion(),
             new ThetaSketchSetNotOperatorConversion()
->>>>>>> 44a7b091
         )
     );
   }
-
 
   @Test
   public void testApproxCountDistinctThetaSketch() throws Exception
@@ -186,8 +154,6 @@
     // Cannot vectorize due to SUBSTRING.
     cannotVectorize();
 
-<<<<<<< HEAD
-    SqlLifecycle sqlLifecycle = sqlLifecycleFactory.factorize();
     final String sql = "SELECT\n"
                        + "  SUM(cnt),\n"
                        + "  APPROX_COUNT_DISTINCT_DS_THETA(dim2),\n"
@@ -204,15 +170,6 @@
                        // on native theta sketch column
                        + "FROM druid.foo";
 
-    // Verify results
-    final List<Object[]> results = sqlLifecycle.runSimple(
-        sql,
-        queryContext,
-        DEFAULT_PARAMETERS,
-        authenticationResult
-    ).toList();
-=======
->>>>>>> 44a7b091
     final List<Object[]> expectedResults;
 
     if (NullHandling.replaceWithDefault()) {
@@ -242,21 +199,7 @@
     }
 
     testQuery(
-        "SELECT\n"
-        + "  SUM(cnt),\n"
-        + "  APPROX_COUNT_DISTINCT_DS_THETA(dim2),\n"
-        // uppercase
-        + "  APPROX_COUNT_DISTINCT_DS_THETA(dim2) FILTER(WHERE dim2 <> ''),\n"
-        // lowercase; also, filtered
-        + "  APPROX_COUNT_DISTINCT_DS_THETA(SUBSTRING(dim2, 1, 1)),\n"
-        // on extractionFn
-        + "  APPROX_COUNT_DISTINCT_DS_THETA(SUBSTRING(dim2, 1, 1) || 'x'),\n"
-        // on expression
-        + "  APPROX_COUNT_DISTINCT_DS_THETA(thetasketch_dim1, 32768),\n"
-        // on native theta sketch column
-        + "  APPROX_COUNT_DISTINCT_DS_THETA(thetasketch_dim1)\n"
-        // on native theta sketch column
-        + "FROM druid.foo",
+        sql,
         ImmutableList.of(
             Druids.newTimeseriesQueryBuilder()
                   .dataSource(CalciteTests.DATASOURCE1)
