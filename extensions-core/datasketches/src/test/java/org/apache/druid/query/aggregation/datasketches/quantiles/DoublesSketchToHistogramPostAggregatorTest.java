--- conflicted
+++ resolved
@@ -19,14 +19,10 @@
 
 package org.apache.druid.query.aggregation.datasketches.quantiles;
 
-<<<<<<< HEAD
 import com.fasterxml.jackson.core.JsonProcessingException;
 import nl.jqno.equalsverifier.EqualsVerifier;
 import org.apache.druid.jackson.DefaultObjectMapper;
 import org.apache.druid.java.util.common.IAE;
-=======
-import nl.jqno.equalsverifier.EqualsVerifier;
->>>>>>> 82e5b057
 import org.apache.druid.query.aggregation.Aggregator;
 import org.apache.druid.query.aggregation.PostAggregator;
 import org.apache.druid.query.aggregation.TestDoubleColumnSelectorImpl;
@@ -50,7 +46,8 @@
     final PostAggregator there = new DoublesSketchToHistogramPostAggregator(
         "post",
         new FieldAccessPostAggregator("field1", "sketch"),
-        new double[]{0.25, 0.75}
+        new double[]{0.25, 0.75},
+        null
     );
     DefaultObjectMapper mapper = new DefaultObjectMapper();
     DoublesSketchToHistogramPostAggregator andBackAgain = mapper.readValue(
@@ -68,7 +65,8 @@
     final PostAggregator postAgg = new DoublesSketchToHistogramPostAggregator(
         "post",
         new FieldAccessPostAggregator("field1", "sketch"),
-        new double[]{0.25, 0.75}
+        new double[]{0.25, 0.75},
+        null
     );
 
     Assert.assertEquals(
@@ -85,7 +83,8 @@
     final PostAggregator postAgg = new DoublesSketchToHistogramPostAggregator(
         "post",
         new FieldAccessPostAggregator("field1", "sketch"),
-        new double[]{0.25, 0.75}
+        new double[]{0.25, 0.75},
+        null
     );
     postAgg.getComparator();
   }
@@ -181,12 +180,4 @@
     Assert.assertEquals(3.0, histogram[0], 0);
     Assert.assertEquals(3.0, histogram[1], 0);
   }
-
-  @Test
-  public void testEquals()
-  {
-    EqualsVerifier.forClass(DoublesSketchToHistogramPostAggregator.class)
-                  .usingGetClass()
-                  .verify();
-  }
 }