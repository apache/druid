--- conflicted
+++ resolved
@@ -24,6 +24,7 @@
 import com.google.inject.Injector;
 import org.apache.druid.common.config.NullHandling;
 import org.apache.druid.guice.DruidInjectorBuilder;
+import org.apache.druid.java.util.common.StringEncoding;
 import org.apache.druid.java.util.common.StringUtils;
 import org.apache.druid.java.util.common.granularity.Granularities;
 import org.apache.druid.java.util.common.granularity.PeriodGranularity;
@@ -31,20 +32,14 @@
 import org.apache.druid.query.BaseQuery;
 import org.apache.druid.query.Druids;
 import org.apache.druid.query.QueryDataSource;
-<<<<<<< HEAD
+import org.apache.druid.query.QueryRunnerFactoryConglomerate;
 import org.apache.druid.query.aggregation.AggregatorFactory;
-=======
-import org.apache.druid.query.QueryRunnerFactoryConglomerate;
->>>>>>> a6cabbe1
 import org.apache.druid.query.aggregation.CountAggregatorFactory;
 import org.apache.druid.query.aggregation.DoubleSumAggregatorFactory;
 import org.apache.druid.query.aggregation.FilteredAggregatorFactory;
 import org.apache.druid.query.aggregation.LongSumAggregatorFactory;
-<<<<<<< HEAD
 import org.apache.druid.query.aggregation.PostAggregator;
-=======
 import org.apache.druid.query.aggregation.datasketches.SketchQueryContext;
->>>>>>> a6cabbe1
 import org.apache.druid.query.aggregation.datasketches.hll.HllSketchBuildAggregatorFactory;
 import org.apache.druid.query.aggregation.datasketches.hll.HllSketchMergeAggregatorFactory;
 import org.apache.druid.query.aggregation.datasketches.hll.HllSketchModule;
@@ -93,17 +88,13 @@
 import java.util.Arrays;
 import java.util.Collections;
 import java.util.List;
-<<<<<<< HEAD
+import java.util.Properties;
 import java.util.stream.Collectors;
-=======
-import java.util.Properties;
->>>>>>> a6cabbe1
 
 public class HllSketchSqlAggregatorTest extends BaseCalciteQueryTest
 {
   private static final boolean ROUND = true;
 
-<<<<<<< HEAD
   // For testHllSketchPostAggsGroupBy, testHllSketchPostAggsTimeseries
   private static final Object[] EXPECTED_PA_RESULT =
       new Object[]{
@@ -119,26 +110,27 @@
           "\"AgEHDAMIBgC1EYgH1mlHBwsKPwu5SK8MIiUxB7iZVwU=\"",
           2L,
           "### HLL SKETCH SUMMARY: \n"
-            + "  Log Config K   : 12\n"
-            + "  Hll Target     : HLL_4\n"
-            + "  Current Mode   : LIST\n"
-            + "  Memory         : false\n"
-            + "  LB             : 2.0\n"
-            + "  Estimate       : 2.000000004967054\n"
-            + "  UB             : 2.000099863468538\n"
-            + "  OutOfOrder Flag: false\n"
-            + "  Coupon Count   : 2\n",
+          + "  Log Config K   : 12\n"
+          + "  Hll Target     : HLL_4\n"
+          + "  Current Mode   : LIST\n"
+          + "  Memory         : false\n"
+          + "  LB             : 2.0\n"
+          + "  Estimate       : 2.000000004967054\n"
+          + "  UB             : 2.000099863468538\n"
+          + "  OutOfOrder Flag: false\n"
+          + "  Coupon Count   : 2\n",
           "### HLL SKETCH SUMMARY: \n"
-            + "  LOG CONFIG K   : 12\n"
-            + "  HLL TARGET     : HLL_4\n"
-            + "  CURRENT MODE   : LIST\n"
-            + "  MEMORY         : FALSE\n"
-            + "  LB             : 2.0\n"
-            + "  ESTIMATE       : 2.000000004967054\n"
-            + "  UB             : 2.000099863468538\n"
-            + "  OUTOFORDER FLAG: FALSE\n"
-            + "  COUPON COUNT   : 2\n",
-          2.0
+          + "  LOG CONFIG K   : 12\n"
+          + "  HLL TARGET     : HLL_4\n"
+          + "  CURRENT MODE   : LIST\n"
+          + "  MEMORY         : FALSE\n"
+          + "  LB             : 2.0\n"
+          + "  ESTIMATE       : 2.000000004967054\n"
+          + "  UB             : 2.000099863468538\n"
+          + "  OUTOFORDER FLAG: FALSE\n"
+          + "  COUPON COUNT   : 2\n",
+          2.0,
+          2L
       };
 
   private static final List<VirtualColumn> EXPECTED_PA_VIRTUAL_COLUMNS =
@@ -159,12 +151,13 @@
 
   private static final List<AggregatorFactory> EXPECTED_PA_AGGREGATORS =
       ImmutableList.of(
-          new HllSketchBuildAggregatorFactory("a0", "dim2", null, null, null, true),
-          new HllSketchBuildAggregatorFactory("a1", "m1", null, null, null, true),
-          new HllSketchBuildAggregatorFactory("a2", "cnt", null, null, null, true),
-          new HllSketchBuildAggregatorFactory("a3", "v0", null, null, null, true),
-          new HllSketchBuildAggregatorFactory("a4", "v1", null, null, null, true),
-          new HllSketchBuildAggregatorFactory("a5", "dim2", null, null, null, true)
+          new HllSketchBuildAggregatorFactory("a0", "dim2", null, null, null, false, true),
+          new HllSketchBuildAggregatorFactory("a1", "m1", null, null, null, false, true),
+          new HllSketchBuildAggregatorFactory("a2", "cnt", null, null, null, false, true),
+          new HllSketchBuildAggregatorFactory("a3", "v0", null, null, null, false, true),
+          new HllSketchBuildAggregatorFactory("a4", "v1", null, null, null, false, true),
+          new HllSketchBuildAggregatorFactory("a5", "dim2", null, null, null, true, true),
+          new HllSketchBuildAggregatorFactory("a6", "dim2", null, null, StringEncoding.UTF8, true, true)
       );
 
   private static final List<AggregatorFactory> EXPECTED_FILTERED_AGGREGATORS =
@@ -175,46 +168,29 @@
 
   private static final List<PostAggregator> EXPECTED_PA_POST_AGGREGATORS =
       ImmutableList.of(
-          new FieldAccessPostAggregator("p0", "a0"),
-          new FieldAccessPostAggregator("p1", "a1"),
-          new FieldAccessPostAggregator("p2", "a2"),
-          new HllSketchToEstimatePostAggregator("p4", new FieldAccessPostAggregator("p3", "a0"), false),
-          new HllSketchToEstimatePostAggregator("p6", new FieldAccessPostAggregator("p5", "a0"), false),
-          new ExpressionPostAggregator("p7", "(\"p6\" + 1)", null, TestExprMacroTable.INSTANCE),
-          new HllSketchToEstimatePostAggregator("p9", new FieldAccessPostAggregator("p8", "a3"), false),
-          new HllSketchToEstimatePostAggregator("p11", new FieldAccessPostAggregator("p10", "a0"), false),
-          new ExpressionPostAggregator("p12", "abs(\"p11\")", null, TestExprMacroTable.INSTANCE),
-          new HllSketchToEstimateWithBoundsPostAggregator(
-              "p14",
-              new FieldAccessPostAggregator("p13", "a0"),
-              2
-          ),
-          new HllSketchToEstimateWithBoundsPostAggregator(
-              "p16",
-              new FieldAccessPostAggregator("p15", "a0"),
-              1
-          ),
-          new FieldAccessPostAggregator("p17", "a4"),
-          new HllSketchToStringPostAggregator("p19", new FieldAccessPostAggregator("p18", "a0")),
-          new HllSketchToStringPostAggregator("p21", new FieldAccessPostAggregator("p20", "a0")),
-          new ExpressionPostAggregator("p22", "upper(\"p21\")", null, TestExprMacroTable.INSTANCE),
-          new HllSketchToEstimatePostAggregator("p24", new FieldAccessPostAggregator("p23", "a0"), true)
+          new HllSketchToEstimatePostAggregator("p1", new FieldAccessPostAggregator("p0", "a0"), false),
+          new HllSketchToEstimatePostAggregator("p3", new FieldAccessPostAggregator("p2", "a0"), false),
+          new ExpressionPostAggregator("p4", "(\"p3\" + 1)", null, TestExprMacroTable.INSTANCE),
+          new HllSketchToEstimatePostAggregator("p6", new FieldAccessPostAggregator("p5", "a3"), false),
+          new HllSketchToEstimatePostAggregator("p8", new FieldAccessPostAggregator("p7", "a0"), false),
+          new ExpressionPostAggregator("p9", "abs(\"p8\")", null, TestExprMacroTable.INSTANCE),
+          new HllSketchToEstimateWithBoundsPostAggregator("p11", new FieldAccessPostAggregator("p10", "a0"), 2),
+          new HllSketchToEstimateWithBoundsPostAggregator("p13", new FieldAccessPostAggregator("p12", "a0"), 1),
+          new HllSketchToStringPostAggregator("p15", new FieldAccessPostAggregator("p14", "a0")),
+          new HllSketchToStringPostAggregator("p17", new FieldAccessPostAggregator("p16", "a0")),
+          new ExpressionPostAggregator("p18", "upper(\"p17\")", null, TestExprMacroTable.INSTANCE),
+          new HllSketchToEstimatePostAggregator("p20", new FieldAccessPostAggregator("p19", "a0"), true)
       );
 
   private static final List<PostAggregator> EXPECTED_FILTERED_POST_AGGREGATORS =
       ImmutableList.of(
-          new FieldAccessPostAggregator("p0", "a0"),
-          new FieldAccessPostAggregator("p1", "a1"),
-          new FieldAccessPostAggregator("p2", "a2"),
-          new FieldAccessPostAggregator("p3", "a3"),
-          new FieldAccessPostAggregator("p4", "a4"),
-          new HllSketchToEstimatePostAggregator("p6", new FieldAccessPostAggregator("p5", "a0"), false),
-          new HllSketchToEstimatePostAggregator("p8", new FieldAccessPostAggregator("p7", "a1"), false),
-          new HllSketchToEstimatePostAggregator("p10", new FieldAccessPostAggregator("p9", "a2"), false),
-          new HllSketchToEstimatePostAggregator("p12", new FieldAccessPostAggregator("p11", "a3"), false),
-          new HllSketchToEstimatePostAggregator("p14", new FieldAccessPostAggregator("p13", "a4"), false)
+          new HllSketchToEstimatePostAggregator("p1", new FieldAccessPostAggregator("p0", "a0"), false),
+          new HllSketchToEstimatePostAggregator("p3", new FieldAccessPostAggregator("p2", "a1"), false),
+          new HllSketchToEstimatePostAggregator("p5", new FieldAccessPostAggregator("p4", "a2"), false),
+          new HllSketchToEstimatePostAggregator("p7", new FieldAccessPostAggregator("p6", "a3"), false),
+          new HllSketchToEstimatePostAggregator("p9", new FieldAccessPostAggregator("p8", "a4"), false)
       );
-=======
+
   private static final ExprMacroTable MACRO_TABLE = new ExprMacroTable(
       ImmutableList.of(
           new HllPostAggExprMacros.HLLSketchEstimateExprMacro()
@@ -229,7 +205,6 @@
     // Use APPROX_COUNT_DISTINCT_DS_HLL as APPROX_COUNT_DISTINCT impl for these tests.
     properties.put(SqlModule.PROPERTY_SQL_APPROX_COUNT_DISTINCT_CHOICE, HllSketchApproxCountDistinctSqlAggregator.NAME);
   }
->>>>>>> a6cabbe1
 
   @Override
   public void configureGuice(DruidInjectorBuilder builder)
@@ -260,16 +235,14 @@
                                                              "dim1",
                                                              null,
                                                              null,
-<<<<<<< HEAD
                                                              null,
-=======
                                                              false,
->>>>>>> a6cabbe1
                                                              ROUND
                                                          ),
                                                          new HllSketchBuildAggregatorFactory(
                                                              "hllsketch_dim3",
                                                              "dim3",
+                                                             null,
                                                              null,
                                                              null,
                                                              false,
@@ -348,48 +321,16 @@
                   .aggregators(
                       ImmutableList.of(
                           new LongSumAggregatorFactory("a0", "cnt"),
-                          new HllSketchBuildAggregatorFactory(
-                              "a1",
-                              "dim2",
-                              null,
-                              null,
-                              null,
-                              ROUND
-                          ),
+                          new HllSketchBuildAggregatorFactory("a1", "dim2", null, null, null, null, ROUND),
                           new FilteredAggregatorFactory(
-                              new HllSketchBuildAggregatorFactory(
-                                  "a2",
-                                  "dim2",
-                                  null,
-                                  null,
-                                  null,
-                                  ROUND
-                              ),
+                              new HllSketchBuildAggregatorFactory("a2", "dim2", null, null, null, null, ROUND),
                               BaseCalciteQueryTest.not(BaseCalciteQueryTest.selector("dim2", "", null))
                           ),
-                          new HllSketchBuildAggregatorFactory(
-                              "a3",
-                              "v0",
-                              null,
-                              null,
-                              null,
-                              ROUND
-                          ),
-                          new HllSketchBuildAggregatorFactory(
-                              "a4",
-                              "v1",
-                              null,
-                              null,
-                              null,
-                              ROUND
-                          ),
-                          new HllSketchMergeAggregatorFactory("a5", "hllsketch_dim1", 21, "HLL_8", null, ROUND),
-<<<<<<< HEAD
-                          new HllSketchMergeAggregatorFactory("a6", "hllsketch_dim1", null, null, null, ROUND)
-=======
-                          new HllSketchMergeAggregatorFactory("a6", "hllsketch_dim1", null, null, null, ROUND),
-                          new HllSketchMergeAggregatorFactory("a7", "hllsketch_dim1", 21, "HLL_4", null, ROUND)
->>>>>>> a6cabbe1
+                          new HllSketchBuildAggregatorFactory("a3", "v0", null, null, null, null, ROUND),
+                          new HllSketchBuildAggregatorFactory("a4", "v1", null, null, null, null, ROUND),
+                          new HllSketchMergeAggregatorFactory("a5", "hllsketch_dim1", 21, "HLL_8", null, null,ROUND),
+                          new HllSketchMergeAggregatorFactory("a6", "hllsketch_dim1", null, null, null, null, ROUND),
+                          new HllSketchMergeAggregatorFactory("a7", "hllsketch_dim1", 21, "HLL_4", null,null, ROUND)
                       )
                   )
                   .context(QUERY_CONTEXT_DEFAULT)
@@ -435,6 +376,7 @@
                                               new HllSketchBuildAggregatorFactory(
                                                   "a0:a",
                                                   "cnt",
+                                                  null,
                                                   null,
                                                   null,
                                                   null,
@@ -515,7 +457,7 @@
                         .setGranularity(Granularities.ALL)
                         .setAggregatorSpecs(
                             aggregators(
-                                new HllSketchBuildAggregatorFactory("a0", "m1", null, null, null, true)
+                                new HllSketchBuildAggregatorFactory("a0", "m1", null, null, null, true, true)
                             )
                         )
                         .setHavingSpec(having(selector("a0", "2", null)))
@@ -534,11 +476,7 @@
   }
 
   @Test
-<<<<<<< HEAD
-  public void testHllSketchFilteredAggregatorsGroupBy() throws Exception
-=======
-  public void testHllSketchPostAggs()
->>>>>>> a6cabbe1
+  public void testHllSketchFilteredAggregatorsGroupBy()
   {
     testQuery(
         "SELECT\n"
@@ -584,7 +522,7 @@
   }
 
   @Test
-  public void testHllSketchFilteredAggregatorsTimeseries() throws Exception
+  public void testHllSketchFilteredAggregatorsTimeseries()
   {
     testQuery(
         "SELECT\n"
@@ -628,7 +566,7 @@
   }
 
   @Test
-  public void testHllSketchPostAggsGroupBy() throws Exception
+  public void testHllSketchPostAggsGroupBy()
   {
     testQuery(
         "SELECT\n"
@@ -645,7 +583,8 @@
         + "  APPROX_COUNT_DISTINCT_DS_HLL(dim2),\n"
         + "  HLL_SKETCH_TO_STRING(DS_HLL(dim2)),\n"
         + "  UPPER(HLL_SKETCH_TO_STRING(DS_HLL(dim2))),\n"
-        + "  HLL_SKETCH_ESTIMATE(DS_HLL(dim2), true)\n"
+        + "  HLL_SKETCH_ESTIMATE(DS_HLL(dim2), true)\n,"
+        + "  APPROX_COUNT_DISTINCT_DS_HLL_UTF8(dim2)\n"
         + "FROM druid.foo\n"
         + "GROUP BY cnt",
         ImmutableList.of(
@@ -665,7 +604,7 @@
   }
 
   @Test
-  public void testHllSketchPostAggsTimeseries() throws Exception
+  public void testHllSketchPostAggsTimeseries()
   {
     testQuery(
         "SELECT\n"
@@ -682,105 +621,17 @@
         + "  APPROX_COUNT_DISTINCT_DS_HLL(dim2),\n"
         + "  HLL_SKETCH_TO_STRING(DS_HLL(dim2)),\n"
         + "  UPPER(HLL_SKETCH_TO_STRING(DS_HLL(dim2))),\n"
-        + "  HLL_SKETCH_ESTIMATE(DS_HLL(dim2), true)\n"
+        + "  HLL_SKETCH_ESTIMATE(DS_HLL(dim2), true),\n"
+        + "  APPROX_COUNT_DISTINCT_DS_HLL_UTF8(dim2)\n"
         + "FROM druid.foo",
         ImmutableList.of(
             Druids.newTimeseriesQueryBuilder()
                   .dataSource(CalciteTests.DATASOURCE1)
                   .intervals(new MultipleIntervalSegmentSpec(ImmutableList.of(Filtration.eternity())))
                   .granularity(Granularities.ALL)
-<<<<<<< HEAD
                   .virtualColumns(VirtualColumns.create(EXPECTED_PA_VIRTUAL_COLUMNS))
                   .aggregators(EXPECTED_PA_AGGREGATORS)
                   .postAggregators(EXPECTED_PA_POST_AGGREGATORS)
-=======
-                  .virtualColumns(
-                      new ExpressionVirtualColumn(
-                          "v0",
-                          "concat(\"dim2\",'hello')",
-                          ColumnType.STRING,
-                          TestExprMacroTable.INSTANCE
-                      ),
-                      new ExpressionVirtualColumn(
-                          "v1",
-                          "pow(abs((\"m1\" + 100)),2)",
-                          ColumnType.DOUBLE,
-                          TestExprMacroTable.INSTANCE
-                      )
-                  )
-                  .aggregators(
-                      ImmutableList.of(
-                          new HllSketchBuildAggregatorFactory(
-                              "a0",
-                              "dim2",
-                              null,
-                              null,
-                              false,
-                              true
-                          ),
-                          new HllSketchBuildAggregatorFactory(
-                              "a1",
-                              "m1",
-                              null,
-                              null,
-                              false,
-                              true
-                          ),
-                          new HllSketchBuildAggregatorFactory(
-                              "a2",
-                              "v0",
-                              null,
-                              null,
-                              false,
-                              true
-                          ),
-                          new HllSketchBuildAggregatorFactory(
-                              "a3",
-                              "v1",
-                              null,
-                              null,
-                              false,
-                              true
-                          ),
-                          new HllSketchBuildAggregatorFactory(
-                              "a4",
-                              "dim2",
-                              null,
-                              null,
-                              null,
-                              true
-                          )
-                      )
-                  )
-                  .postAggregators(
-                      ImmutableList.of(
-                          new HllSketchToEstimatePostAggregator("p1", new FieldAccessPostAggregator("p0", "a0"), false),
-                          new HllSketchToEstimatePostAggregator("p3", new FieldAccessPostAggregator("p2", "a0"), false),
-                          new ExpressionPostAggregator("p4", "(\"p3\" + 1)", null, TestExprMacroTable.INSTANCE),
-                          new HllSketchToEstimatePostAggregator("p6", new FieldAccessPostAggregator("p5", "a2"), false),
-                          new HllSketchToEstimatePostAggregator(
-                              "p8",
-                              new FieldAccessPostAggregator("p7", "a0"),
-                              false
-                          ),
-                          new ExpressionPostAggregator("p9", "abs(\"p8\")", null, TestExprMacroTable.INSTANCE),
-                          new HllSketchToEstimateWithBoundsPostAggregator(
-                              "p11",
-                              new FieldAccessPostAggregator("p10", "a0"),
-                              2
-                          ),
-                          new HllSketchToEstimateWithBoundsPostAggregator(
-                              "p13",
-                              new FieldAccessPostAggregator("p12", "a0"),
-                              1
-                          ),
-                          new HllSketchToStringPostAggregator("p15", new FieldAccessPostAggregator("p14", "a0")),
-                          new HllSketchToStringPostAggregator("p17", new FieldAccessPostAggregator("p16", "a0")),
-                          new ExpressionPostAggregator("p18", "upper(\"p17\")", null, TestExprMacroTable.INSTANCE),
-                          new HllSketchToEstimatePostAggregator("p20", new FieldAccessPostAggregator("p19", "a0"), true)
-                      )
-                  )
->>>>>>> a6cabbe1
                   .context(QUERY_CONTEXT_DEFAULT)
                   .build()
         ),
@@ -856,46 +707,11 @@
                   )
                   .aggregators(
                       ImmutableList.of(
-                          new HllSketchBuildAggregatorFactory(
-                              "a0",
-                              "dim2",
-                              null,
-                              null,
-                              null,
-                              true
-                          ),
-                          new HllSketchBuildAggregatorFactory(
-                              "a1",
-                              "m1",
-                              null,
-                              null,
-                              null,
-                              true
-                          ),
-                          new HllSketchBuildAggregatorFactory(
-                              "a2",
-                              "v0",
-                              null,
-                              null,
-                              null,
-                              true
-                          ),
-                          new HllSketchBuildAggregatorFactory(
-                              "a3",
-                              "v1",
-                              null,
-                              null,
-                              null,
-                              true
-                          ),
-                          new HllSketchBuildAggregatorFactory(
-                              "a4",
-                              "dim2",
-                              null,
-                              null,
-                              null,
-                              true
-                          )
+                          new HllSketchBuildAggregatorFactory("a0", "dim2", null, null, null, true, true),
+                          new HllSketchBuildAggregatorFactory("a1", "m1", null, null, null, true, true),
+                          new HllSketchBuildAggregatorFactory("a2", "v0", null, null, null, true, true),
+                          new HllSketchBuildAggregatorFactory("a3", "v1", null, null, null, true, true),
+                          new HllSketchBuildAggregatorFactory("a4", "dim2", null, null, null, true, true)
                       )
                   )
                   .postAggregators(
@@ -979,11 +795,8 @@
                               "dim2",
                               null,
                               null,
-<<<<<<< HEAD
                               null,
-=======
                               false,
->>>>>>> a6cabbe1
                               true
                           )
                       )
@@ -1029,6 +842,7 @@
                                            null,
                                            null,
                                            null,
+                                           null,
                                            true
                                        ),
                                        new HllSketchBuildAggregatorFactory(
@@ -1036,11 +850,8 @@
                                            "dim2",
                                            null,
                                            null,
-<<<<<<< HEAD
                                            null,
-=======
                                            false,
->>>>>>> a6cabbe1
                                            true
                                        )
                                    )
@@ -1077,66 +888,6 @@
                                         null,
                                         null,
                                         null,
-                                        true
-                                    ),
-                                    selector("dim1", "nonexistent", null)
-                                ),
-                                new FilteredAggregatorFactory(
-                                    new HllSketchBuildAggregatorFactory(
-                                        "a1",
-                                        "v0",
-                                        null,
-                                        null,
-<<<<<<< HEAD
-                                        null,
-=======
-                                        false,
->>>>>>> a6cabbe1
-                                        true
-                                    ),
-                                    selector("dim1", "nonexistent", null)
-                                )
-                            )
-                        )
-                        .setContext(QUERY_CONTEXT_DEFAULT)
-                        .build()
-        ),
-        ImmutableList.of(new Object[]{"a", 0L, "\"AgEHDAMMAAA=\""})
-    );
-  }
-
-  @Test
-  public void testGroupByAggregatorDefaultValuesFinalizeOuterSketches()
-  {
-    final ImmutableMap<String, Object> queryContext =
-        ImmutableMap.<String, Object>builder()
-                    .putAll(QUERY_CONTEXT_DEFAULT)
-                    .put(SketchQueryContext.CTX_FINALIZE_OUTER_SKETCHES, true)
-                    .build();
-
-    testQuery(
-        "SELECT\n"
-        + "dim2,\n"
-        + "APPROX_COUNT_DISTINCT_DS_HLL(dim2) FILTER(WHERE dim1 = 'nonexistent'),"
-        + "DS_HLL(dim2) FILTER(WHERE dim1 = 'nonexistent')"
-        + "FROM foo WHERE dim2 = 'a' GROUP BY dim2",
-        queryContext,
-        ImmutableList.of(
-            GroupByQuery.builder()
-                        .setDataSource(CalciteTests.DATASOURCE1)
-                        .setInterval(querySegmentSpec(Filtration.eternity()))
-                        .setDimFilter(selector("dim2", "a", null))
-                        .setGranularity(Granularities.ALL)
-                        .setVirtualColumns(expressionVirtualColumn("v0", "'a'", ColumnType.STRING))
-                        .setDimensions(new DefaultDimensionSpec("v0", "d0", ColumnType.STRING))
-                        .setAggregatorSpecs(
-                            aggregators(
-                                new FilteredAggregatorFactory(
-                                    new HllSketchBuildAggregatorFactory(
-                                        "a0",
-                                        "v0",
-                                        null,
-                                        null,
                                         null,
                                         true
                                     ),
@@ -1149,8 +900,52 @@
                                         null,
                                         null,
                                         null,
+                                        false,
                                         true
                                     ),
+                                    selector("dim1", "nonexistent", null)
+                                )
+                            )
+                        )
+                        .setContext(QUERY_CONTEXT_DEFAULT)
+                        .build()
+        ),
+        ImmutableList.of(new Object[]{"a", 0L, "\"AgEHDAMMAAA=\""})
+    );
+  }
+
+  @Test
+  public void testGroupByAggregatorDefaultValuesFinalizeOuterSketches()
+  {
+    final ImmutableMap<String, Object> queryContext =
+        ImmutableMap.<String, Object>builder()
+                    .putAll(QUERY_CONTEXT_DEFAULT)
+                    .put(SketchQueryContext.CTX_FINALIZE_OUTER_SKETCHES, true)
+                    .build();
+
+    testQuery(
+        "SELECT\n"
+        + "dim2,\n"
+        + "APPROX_COUNT_DISTINCT_DS_HLL(dim2) FILTER(WHERE dim1 = 'nonexistent'),"
+        + "DS_HLL(dim2) FILTER(WHERE dim1 = 'nonexistent')"
+        + "FROM foo WHERE dim2 = 'a' GROUP BY dim2",
+        queryContext,
+        ImmutableList.of(
+            GroupByQuery.builder()
+                        .setDataSource(CalciteTests.DATASOURCE1)
+                        .setInterval(querySegmentSpec(Filtration.eternity()))
+                        .setDimFilter(selector("dim2", "a", null))
+                        .setGranularity(Granularities.ALL)
+                        .setVirtualColumns(expressionVirtualColumn("v0", "'a'", ColumnType.STRING))
+                        .setDimensions(new DefaultDimensionSpec("v0", "d0", ColumnType.STRING))
+                        .setAggregatorSpecs(
+                            aggregators(
+                                new FilteredAggregatorFactory(
+                                    new HllSketchBuildAggregatorFactory("a0", "v0", null, null, null, null, true),
+                                    selector("dim1", "nonexistent", null)
+                                ),
+                                new FilteredAggregatorFactory(
+                                    new HllSketchBuildAggregatorFactory("a1", "v0", null, null, null, null, true),
                                     selector("dim1", "nonexistent", null)
                                 )
                             )
