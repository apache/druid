/*
 * Licensed to the Apache Software Foundation (ASF) under one
 * or more contributor license agreements.  See the NOTICE file
 * distributed with this work for additional information
 * regarding copyright ownership.  The ASF licenses this file
 * to you under the Apache License, Version 2.0 (the
 * "License"); you may not use this file except in compliance
 * with the License.  You may obtain a copy of the License at
 *
 *   http://www.apache.org/licenses/LICENSE-2.0
 *
 * Unless required by applicable law or agreed to in writing,
 * software distributed under the License is distributed on an
 * "AS IS" BASIS, WITHOUT WARRANTIES OR CONDITIONS OF ANY
 * KIND, either express or implied.  See the License for the
 * specific language governing permissions and limitations
 * under the License.
 */

package org.apache.druid.query.aggregation.datasketches.hll.sql;

import com.google.common.base.Joiner;
import com.google.common.collect.ImmutableList;
import com.google.common.collect.ImmutableMap;
import com.google.inject.Injector;
import org.apache.druid.common.config.NullHandling;
import org.apache.druid.guice.DruidInjectorBuilder;
import org.apache.druid.java.util.common.StringEncoding;
import org.apache.druid.java.util.common.StringUtils;
import org.apache.druid.java.util.common.granularity.Granularities;
import org.apache.druid.java.util.common.granularity.PeriodGranularity;
import org.apache.druid.math.expr.ExprMacroTable;
import org.apache.druid.query.BaseQuery;
import org.apache.druid.query.Druids;
import org.apache.druid.query.QueryDataSource;
import org.apache.druid.query.QueryRunnerFactoryConglomerate;
import org.apache.druid.query.aggregation.AggregatorFactory;
import org.apache.druid.query.aggregation.CountAggregatorFactory;
import org.apache.druid.query.aggregation.DoubleSumAggregatorFactory;
import org.apache.druid.query.aggregation.FilteredAggregatorFactory;
import org.apache.druid.query.aggregation.LongSumAggregatorFactory;
import org.apache.druid.query.aggregation.PostAggregator;
import org.apache.druid.query.aggregation.datasketches.SketchQueryContext;
import org.apache.druid.query.aggregation.datasketches.hll.HllSketchBuildAggregatorFactory;
import org.apache.druid.query.aggregation.datasketches.hll.HllSketchMergeAggregatorFactory;
import org.apache.druid.query.aggregation.datasketches.hll.HllSketchModule;
import org.apache.druid.query.aggregation.datasketches.hll.HllSketchToEstimatePostAggregator;
import org.apache.druid.query.aggregation.datasketches.hll.HllSketchToEstimateWithBoundsPostAggregator;
import org.apache.druid.query.aggregation.datasketches.hll.HllSketchToStringPostAggregator;
import org.apache.druid.query.aggregation.datasketches.hll.HllSketchUnionPostAggregator;
import org.apache.druid.query.aggregation.post.ArithmeticPostAggregator;
import org.apache.druid.query.aggregation.post.FieldAccessPostAggregator;
import org.apache.druid.query.aggregation.post.FinalizingFieldAccessPostAggregator;
import org.apache.druid.query.dimension.DefaultDimensionSpec;
import org.apache.druid.query.expression.TestExprMacroTable;
import org.apache.druid.query.groupby.GroupByQuery;
import org.apache.druid.query.groupby.orderby.DefaultLimitSpec;
import org.apache.druid.query.groupby.orderby.OrderByColumnSpec;
import org.apache.druid.query.ordering.StringComparators;
import org.apache.druid.query.scan.ScanQuery;
import org.apache.druid.query.spec.MultipleIntervalSegmentSpec;
import org.apache.druid.query.timeseries.TimeseriesQuery;
import org.apache.druid.query.topn.InvertedTopNMetricSpec;
import org.apache.druid.query.topn.NumericTopNMetricSpec;
import org.apache.druid.query.topn.TopNQueryBuilder;
import org.apache.druid.segment.IndexBuilder;
import org.apache.druid.segment.QueryableIndex;
import org.apache.druid.segment.VirtualColumn;
import org.apache.druid.segment.VirtualColumns;
import org.apache.druid.segment.column.ColumnType;
import org.apache.druid.segment.incremental.IncrementalIndexSchema;
import org.apache.druid.segment.join.JoinableFactoryWrapper;
import org.apache.druid.segment.virtual.ExpressionVirtualColumn;
import org.apache.druid.segment.writeout.OffHeapMemorySegmentWriteOutMediumFactory;
import org.apache.druid.server.SpecificSegmentsQuerySegmentWalker;
import org.apache.druid.sql.calcite.BaseCalciteQueryTest;
import org.apache.druid.sql.calcite.SqlTestFrameworkConfig;
import org.apache.druid.sql.calcite.filtration.Filtration;
import org.apache.druid.sql.calcite.planner.PlannerContext;
<<<<<<< HEAD
import org.apache.druid.sql.calcite.util.CacheTestHelperModule.ResultCacheMode;
=======
>>>>>>> c27f5bf5
import org.apache.druid.sql.calcite.util.CalciteTests;
import org.apache.druid.sql.calcite.util.TestDataBuilder;
import org.apache.druid.sql.guice.SqlModule;
import org.apache.druid.timeline.DataSegment;
import org.apache.druid.timeline.partition.LinearShardSpec;
import org.joda.time.DateTimeZone;
import org.joda.time.Period;
import org.junit.Assert;
import org.junit.Test;

import java.io.IOException;
import java.util.Arrays;
import java.util.Collections;
import java.util.List;
import java.util.Properties;
import java.util.stream.Collectors;

public class HllSketchSqlAggregatorTest extends BaseCalciteQueryTest
{
  private static final boolean ROUND = true;

  // For testHllSketchPostAggsGroupBy, testHllSketchPostAggsTimeseries
  private static final Object[] EXPECTED_PA_RESULT =
      new Object[]{
          "\"AgEHDAMIAgDhUv8P63iABQ==\"",
          "\"AgEHDAMIBgALpZ0PjpTfBY5ElQo+C7UE4jA+DKfcYQQ=\"",
          "\"AgEHDAMIAQAr8vsG\"",
          2.000000004967054d,
          3.000000004967054d,
          3.000000014901161d,
          2.000000004967054d,
          "[2.000000004967054,2.0,2.0001997319422404]",
          "[2.000000004967054,2.0,2.000099863468538]",
          "\"AgEHDAMIBgC1EYgH1mlHBwsKPwu5SK8MIiUxB7iZVwU=\"",
          2L,
          Joiner.on("\n").join(
              new Object[]{
                  "### HLL SKETCH SUMMARY: ",
                  "  Log Config K   : 12",
                  "  Hll Target     : HLL_4",
                  "  Current Mode   : LIST",
                  "  Memory         : false",
                  "  LB             : 2.0",
                  "  Estimate       : 2.000000004967054",
                  "  UB             : 2.000099863468538",
                  "  OutOfOrder Flag: false",
                  "  Coupon Count   : 2",
                  ""
              }
          ),
          Joiner.on("\n").join(
              new Object[]{
                  "### HLL SKETCH SUMMARY: ",
                  "  LOG CONFIG K   : 12",
                  "  HLL TARGET     : HLL_4",
                  "  CURRENT MODE   : LIST",
                  "  MEMORY         : FALSE",
                  "  LB             : 2.0",
                  "  ESTIMATE       : 2.000000004967054",
                  "  UB             : 2.000099863468538",
                  "  OUTOFORDER FLAG: FALSE",
                  "  COUPON COUNT   : 2",
                  ""
              }
          ),
          2.0,
          2L
      };

  /**
   * Expected virtual columns for {@link #testHllSketchPostAggsTimeseries()},
   * {@link #testHllSketchPostAggsGroupBy()}, {@link #testHllSketchFilteredAggregatorsTimeseries()}, and
   * {@link #testHllSketchFilteredAggregatorsGroupBy()}.
   */
  private static final List<VirtualColumn> EXPECTED_PA_VIRTUAL_COLUMNS =
      ImmutableList.of(
          new ExpressionVirtualColumn(
              "v0",
              "concat(\"dim2\",'hello')",
              ColumnType.STRING,
              TestExprMacroTable.INSTANCE
          ),
          new ExpressionVirtualColumn(
              "v1",
              "pow(abs((\"m1\" + 100)),2)",
              ColumnType.DOUBLE,
              TestExprMacroTable.INSTANCE
          )
      );

  /**
   * Expected aggregators for {@link #testHllSketchPostAggsTimeseries()} and {@link #testHllSketchPostAggsGroupBy()}.
   */
  private static final List<AggregatorFactory> EXPECTED_PA_AGGREGATORS =
      ImmutableList.of(
          new HllSketchBuildAggregatorFactory("a0", "dim2", null, null, null, false, true),
          new HllSketchBuildAggregatorFactory("a1", "m1", null, null, null, false, true),
          new HllSketchBuildAggregatorFactory("a2", "cnt", null, null, null, false, true),
          new HllSketchBuildAggregatorFactory("a3", "v0", null, null, null, false, true),
          new HllSketchBuildAggregatorFactory("a4", "v1", null, null, null, false, true),
          new HllSketchBuildAggregatorFactory("a5", "dim2", null, null, null, true, true),
          new HllSketchBuildAggregatorFactory("a6", "dim2", null, null, StringEncoding.UTF8, true, true)
      );

  /**
   * Expected aggregators for {@link #testHllSketchFilteredAggregatorsTimeseries()} and
   * {@link #testHllSketchFilteredAggregatorsGroupBy()}.
   */
  private static final List<AggregatorFactory> EXPECTED_FILTERED_AGGREGATORS =
      EXPECTED_PA_AGGREGATORS.stream()
                             .limit(5)
                             .map(factory -> new FilteredAggregatorFactory(
                                 factory,
                                 equality("dim2", "a", ColumnType.STRING)
                             ))
                             .collect(Collectors.toList());

  /**
   * Expected post-aggregators for {@link #testHllSketchPostAggsTimeseries()} and
   * {@link #testHllSketchPostAggsGroupBy()}.
   */
  private static final List<PostAggregator> EXPECTED_PA_POST_AGGREGATORS =
      ImmutableList.of(
          new HllSketchToEstimatePostAggregator("p1", new FieldAccessPostAggregator("p0", "a0"), false),
          new HllSketchToEstimatePostAggregator("p3", new FieldAccessPostAggregator("p2", "a0"), false),
          expressionPostAgg("p4", "(\"p3\" + 1)", ColumnType.DOUBLE),
          new HllSketchToEstimatePostAggregator("p6", new FieldAccessPostAggregator("p5", "a3"), false),
          new HllSketchToEstimatePostAggregator("p8", new FieldAccessPostAggregator("p7", "a0"), false),
          expressionPostAgg("p9", "abs(\"p8\")", ColumnType.DOUBLE),
          new HllSketchToEstimateWithBoundsPostAggregator("p11", new FieldAccessPostAggregator("p10", "a0"), 2),
          new HllSketchToEstimateWithBoundsPostAggregator("p13", new FieldAccessPostAggregator("p12", "a0"), 1),
          new HllSketchToStringPostAggregator("p15", new FieldAccessPostAggregator("p14", "a0")),
          new HllSketchToStringPostAggregator("p17", new FieldAccessPostAggregator("p16", "a0")),
          expressionPostAgg("p18", "upper(\"p17\")", ColumnType.STRING),
          new HllSketchToEstimatePostAggregator("p20", new FieldAccessPostAggregator("p19", "a0"), true)
      );

  /**
   * Expected post-aggregators for {@link #testHllSketchFilteredAggregatorsTimeseries()} and
   * {@link #testHllSketchFilteredAggregatorsGroupBy()}.
   */
  private static final List<PostAggregator> EXPECTED_FILTERED_POST_AGGREGATORS =
      ImmutableList.of(
          new HllSketchToEstimatePostAggregator("p1", new FieldAccessPostAggregator("p0", "a0"), false),
          new HllSketchToEstimatePostAggregator("p3", new FieldAccessPostAggregator("p2", "a1"), false),
          new HllSketchToEstimatePostAggregator("p5", new FieldAccessPostAggregator("p4", "a2"), false),
          new HllSketchToEstimatePostAggregator("p7", new FieldAccessPostAggregator("p6", "a3"), false),
          new HllSketchToEstimatePostAggregator("p9", new FieldAccessPostAggregator("p8", "a4"), false)
      );

  private static final ExprMacroTable MACRO_TABLE = new ExprMacroTable(
      ImmutableList.of(
          new HllPostAggExprMacros.HLLSketchEstimateExprMacro()
      )
  );


  @Override
  public void gatherProperties(Properties properties)
  {
    super.gatherProperties(properties);

    // Use APPROX_COUNT_DISTINCT_DS_HLL as APPROX_COUNT_DISTINCT impl for these tests.
    properties.put(SqlModule.PROPERTY_SQL_APPROX_COUNT_DISTINCT_CHOICE, HllSketchApproxCountDistinctSqlAggregator.NAME);
  }

  @Override
  public void configureGuice(DruidInjectorBuilder builder)
  {
    super.configureGuice(builder);
    builder.addModule(new HllSketchModule());
  }

  @SuppressWarnings("resource")
  @Override
  public SpecificSegmentsQuerySegmentWalker createQuerySegmentWalker(
      final QueryRunnerFactoryConglomerate conglomerate,
      final JoinableFactoryWrapper joinableFactory,
      final Injector injector
  ) throws IOException
  {
    HllSketchModule.registerSerde();
    final QueryableIndex index = IndexBuilder
        .create()
        .tmpDir(temporaryFolder.newFolder())
        .segmentWriteOutMediumFactory(OffHeapMemorySegmentWriteOutMediumFactory.instance())
        .schema(
            new IncrementalIndexSchema.Builder()
                .withMetrics(
                    new CountAggregatorFactory("cnt"),
                    new DoubleSumAggregatorFactory("m1", "m1"),
                    new HllSketchBuildAggregatorFactory("hllsketch_dim1", "dim1", null, null, null, false, ROUND),
                    new HllSketchBuildAggregatorFactory("hllsketch_dim3", "dim3", null, null, null, false, false),
                    new HllSketchBuildAggregatorFactory("hllsketch_m1", "m1", null, null, null, false, ROUND),
                    new HllSketchBuildAggregatorFactory("hllsketch_f1", "f1", null, null, null, false, ROUND),
                    new HllSketchBuildAggregatorFactory("hllsketch_l1", "l1", null, null, null, false, ROUND),
                    new HllSketchBuildAggregatorFactory("hllsketch_d1", "d1", null, null, null, false, ROUND)
                )
                .withRollup(false)
                .build()
        )
        .rows(TestDataBuilder.ROWS1_WITH_NUMERIC_DIMS)
        .buildMMappedIndex();

    return SpecificSegmentsQuerySegmentWalker.createWalker(injector, conglomerate).add(
        DataSegment.builder()
                   .dataSource(CalciteTests.DATASOURCE1)
                   .interval(index.getDataInterval())
                   .version("1")
                   .shardSpec(new LinearShardSpec(0))
                   .size(0)
                   .build(),
        index
    );
  }

  @Test
  public void testApproxCountDistinctHllSketch()
  {
    // Can't vectorize due to SUBSTRING expression.
    cannotVectorize();

    final String sql = "SELECT\n"
                       + "  SUM(cnt),\n"
                       + "  APPROX_COUNT_DISTINCT_DS_HLL(dim2),\n" // uppercase
                       + "  APPROX_COUNT_DISTINCT_DS_HLL(dim2) FILTER(WHERE dim2 <> ''),\n" // lowercase; also, filtered
                       + "  APPROX_COUNT_DISTINCT(SUBSTRING(dim2, 1, 1)),\n" // on extractionFn, using generic A.C.D.
                       + "  COUNT(DISTINCT SUBSTRING(dim2, 1, 1) || 'x'),\n" // on expression, using COUNT DISTINCT
                       + "  APPROX_COUNT_DISTINCT_DS_HLL(hllsketch_dim1, 21, 'HLL_8'),\n" // on native HllSketch column
                       + "  APPROX_COUNT_DISTINCT_DS_HLL(hllsketch_dim1),\n" // on native HllSketch column
                       + "  APPROX_COUNT_DISTINCT_DS_HLL(hllsketch_dim1, CAST(21 AS BIGINT))\n" // also native column
                       + "FROM druid.foo";

    final List<Object[]> expectedResults;

    if (NullHandling.replaceWithDefault()) {
      expectedResults = ImmutableList.of(
          new Object[]{6L, 2L, 2L, 1L, 2L, 5L, 5L, 5L}
      );
    } else {
      expectedResults = ImmutableList.of(
          new Object[]{6L, 2L, 2L, 1L, 1L, 5L, 5L, 5L}
      );
    }

    testQuery(
        sql,
        ImmutableList.of(
            Druids.newTimeseriesQueryBuilder()
                  .dataSource(CalciteTests.DATASOURCE1)
                  .intervals(new MultipleIntervalSegmentSpec(ImmutableList.of(Filtration.eternity())))
                  .granularity(Granularities.ALL)
                  .virtualColumns(
                      new ExpressionVirtualColumn(
                          "v0",
                          "substring(\"dim2\", 0, 1)",
                          ColumnType.STRING,
                          TestExprMacroTable.INSTANCE
                      ),
                      new ExpressionVirtualColumn(
                          "v1",
                          "concat(substring(\"dim2\", 0, 1),'x')",
                          ColumnType.STRING,
                          TestExprMacroTable.INSTANCE
                      )
                  )
                  .aggregators(
                      ImmutableList.of(
                          new LongSumAggregatorFactory("a0", "cnt"),
                          new HllSketchBuildAggregatorFactory("a1", "dim2", null, null, null, null, ROUND),
                          new FilteredAggregatorFactory(
                              new HllSketchBuildAggregatorFactory("a2", "dim2", null, null, null, null, ROUND),
                              not(equality("dim2", "", ColumnType.STRING))
                          ),
                          new HllSketchBuildAggregatorFactory("a3", "v0", null, null, null, null, ROUND),
                          new HllSketchBuildAggregatorFactory("a4", "v1", null, null, null, null, ROUND),
                          new HllSketchMergeAggregatorFactory("a5", "hllsketch_dim1", 21, "HLL_8", null, null, ROUND),
                          new HllSketchMergeAggregatorFactory("a6", "hllsketch_dim1", null, null, null, null, ROUND),
                          new HllSketchMergeAggregatorFactory("a7", "hllsketch_dim1", 21, "HLL_4", null, null, ROUND)
                      )
                  )
                  .context(QUERY_CONTEXT_DEFAULT)
                  .build()
        ),
        expectedResults
    );
  }


  @Test
  public void testAvgDailyCountDistinctHllSketch()
  {
    // Can't vectorize due to outer query, which runs on an inline datasource.
    cannotVectorize();

    final List<Object[]> expectedResults = ImmutableList.of(
        new Object[]{
            1.0
        }
    );

    testQuery(
        "SELECT\n"
        + "  AVG(u)\n"
        + "FROM ("
        + "  SELECT FLOOR(__time TO DAY), APPROX_COUNT_DISTINCT_DS_HLL(cnt) AS u\n"
        + "  FROM druid.foo\n"
        + "  GROUP BY 1\n"
        + ")",
        ImmutableList.of(
            GroupByQuery.builder()
                        .setDataSource(
                            new QueryDataSource(
                                Druids.newTimeseriesQueryBuilder()
                                      .dataSource(CalciteTests.DATASOURCE1)
                                      .intervals(new MultipleIntervalSegmentSpec(ImmutableList.of(
                                          Filtration.eternity()
                                      )))
                                      .granularity(new PeriodGranularity(Period.days(1), null, DateTimeZone.UTC))
                                      .aggregators(
                                          Collections.singletonList(
                                              new HllSketchBuildAggregatorFactory(
                                                  "a0:a",
                                                  "cnt",
                                                  null,
                                                  null,
                                                  null,
                                                  null,
                                                  ROUND
                                              )
                                          )
                                      )
                                      .postAggregators(
                                          ImmutableList.of(
                                              new FinalizingFieldAccessPostAggregator("a0", "a0:a")
                                          )
                                      )
                                      .context(QUERY_CONTEXT_DEFAULT)
                                      .build()
                                      .withOverriddenContext(
                                          BaseCalciteQueryTest.getTimeseriesContextWithFloorTime(
                                              ImmutableMap.of(
                                                  TimeseriesQuery.SKIP_EMPTY_BUCKETS,
                                                  true,
                                                  BaseQuery.SQL_QUERY_ID,
                                                  "dummy"
                                              ),
                                              "d0"
                                          )
                                      )
                            )
                        )
                        .setInterval(new MultipleIntervalSegmentSpec(ImmutableList.of(Filtration.eternity())))
                        .setGranularity(Granularities.ALL)
                        .setAggregatorSpecs(
                            NullHandling.replaceWithDefault()
                            ? Arrays.asList(
                                new DoubleSumAggregatorFactory("_a0:sum", "a0"),
                                new CountAggregatorFactory("_a0:count")
                            )
                            : Arrays.asList(
                                new DoubleSumAggregatorFactory("_a0:sum", "a0"),
                                new FilteredAggregatorFactory(
                                    new CountAggregatorFactory("_a0:count"),
                                    notNull("a0")
                                )
                            )
                        )
                        .setPostAggregatorSpecs(
                            ImmutableList.of(
                                new ArithmeticPostAggregator(
                                    "_a0",
                                    "quotient",
                                    ImmutableList.of(
                                        new FieldAccessPostAggregator(null, "_a0:sum"),
                                        new FieldAccessPostAggregator(null, "_a0:count")
                                    )
                                )
                            )
                        )
                        .setContext(QUERY_CONTEXT_DEFAULT)
                        .build()
        ),
        expectedResults
    );
  }

  @Test
  public void testApproxCountDistinctHllSketchIsRounded()
  {
    testQuery(
        "SELECT"
        + "   dim2,"
        + "   APPROX_COUNT_DISTINCT_DS_HLL(m1)"
        + " FROM druid.foo"
        + " GROUP BY dim2"
        + " HAVING APPROX_COUNT_DISTINCT_DS_HLL(m1) = 2",
        ImmutableList.of(
            GroupByQuery.builder()
                        .setInterval(querySegmentSpec(Filtration.eternity()))
                        .setDataSource(CalciteTests.DATASOURCE1)
                        .setDimensions(dimensions(new DefaultDimensionSpec("dim2", "_d0")))
                        .setGranularity(Granularities.ALL)
                        .setAggregatorSpecs(
                            aggregators(
                                new HllSketchBuildAggregatorFactory("a0", "m1", null, null, null, true, true)
                            )
                        )
                        .setHavingSpec(having(equality("a0", 2L, ColumnType.LONG)))
                        .setContext(QUERY_CONTEXT_DEFAULT)
                        .build()
        ),
        NullHandling.sqlCompatible()
        ? ImmutableList.of(
            new Object[]{null, 2L},
            new Object[]{"a", 2L}
        )
        : ImmutableList.of(
            new Object[]{"a", 2L}
        )
    );
  }

  @Test
  public void testHllSketchFilteredAggregatorsGroupBy()
  {
    testQuery(
        "SELECT\n"
        + "  DS_HLL(dim2) FILTER(WHERE MV_CONTAINS(dim2, 'a')),\n"
        + "  DS_HLL(m1) FILTER(WHERE MV_CONTAINS(dim2, 'a')),\n"
        + "  DS_HLL(cnt) FILTER(WHERE MV_CONTAINS(dim2, 'a')),\n"
        + "  DS_HLL(CONCAT(dim2, 'hello')) FILTER(WHERE MV_CONTAINS(dim2, 'a')),\n"
        + "  DS_HLL(POWER(ABS(m1 + 100), 2)) FILTER(WHERE MV_CONTAINS(dim2, 'a')),\n"
        + "  HLL_SKETCH_ESTIMATE(DS_HLL(dim2) FILTER(WHERE MV_CONTAINS(dim2, 'a'))),\n"
        + "  HLL_SKETCH_ESTIMATE(DS_HLL(m1) FILTER(WHERE MV_CONTAINS(dim2, 'a'))),\n"
        + "  HLL_SKETCH_ESTIMATE(DS_HLL(cnt) FILTER(WHERE MV_CONTAINS(dim2, 'a'))),\n"
        + "  HLL_SKETCH_ESTIMATE(DS_HLL(CONCAT(dim2, 'hello')) FILTER(WHERE MV_CONTAINS(dim2, 'a'))),\n"
        + "  HLL_SKETCH_ESTIMATE(DS_HLL(POWER(ABS(m1 + 100), 2)) FILTER(WHERE MV_CONTAINS(dim2, 'a')))\n"
        + "FROM druid.foo\n"
        + "GROUP BY cnt",
        ImmutableList.of(
            GroupByQuery.builder()
                        .setDataSource(CalciteTests.DATASOURCE1)
                        .setInterval(new MultipleIntervalSegmentSpec(Collections.singletonList(Filtration.eternity())))
                        .setGranularity(Granularities.ALL)
                        .setVirtualColumns(VirtualColumns.create(EXPECTED_PA_VIRTUAL_COLUMNS))
                        .setDimensions(new DefaultDimensionSpec("cnt", "_d0", ColumnType.LONG))
                        .setAggregatorSpecs(EXPECTED_FILTERED_AGGREGATORS)
                        .setPostAggregatorSpecs(EXPECTED_FILTERED_POST_AGGREGATORS)
                        .setContext(QUERY_CONTEXT_DEFAULT)
                        .build()
        ),
        ImmutableList.of(
            new Object[]{
                "\"AgEHDAMIAQDhUv8P\"",
                "\"AgEHDAMIAgALpZ0PPgu1BA==\"",
                "\"AgEHDAMIAQAr8vsG\"",
                "\"AgEHDAMIAQCba0kG\"",
                "\"AgEHDAMIAgC1EYgHuUivDA==\"",
                1.0,
                2.000000004967054,
                1.0,
                1.0,
                2.000000004967054
            }
        )
    );
  }

  @Test
  public void testHllSketchFilteredAggregatorsTimeseries()
  {
    testQuery(
        "SELECT\n"
        + "  DS_HLL(dim2) FILTER(WHERE MV_CONTAINS(dim2, 'a')),\n"
        + "  DS_HLL(m1) FILTER(WHERE MV_CONTAINS(dim2, 'a')),\n"
        + "  DS_HLL(cnt) FILTER(WHERE MV_CONTAINS(dim2, 'a')),\n"
        + "  DS_HLL(CONCAT(dim2, 'hello')) FILTER(WHERE MV_CONTAINS(dim2, 'a')),\n"
        + "  DS_HLL(POWER(ABS(m1 + 100), 2)) FILTER(WHERE MV_CONTAINS(dim2, 'a')),\n"
        + "  HLL_SKETCH_ESTIMATE(DS_HLL(dim2) FILTER(WHERE MV_CONTAINS(dim2, 'a'))),\n"
        + "  HLL_SKETCH_ESTIMATE(DS_HLL(m1) FILTER(WHERE MV_CONTAINS(dim2, 'a'))),\n"
        + "  HLL_SKETCH_ESTIMATE(DS_HLL(cnt) FILTER(WHERE MV_CONTAINS(dim2, 'a'))),\n"
        + "  HLL_SKETCH_ESTIMATE(DS_HLL(CONCAT(dim2, 'hello')) FILTER(WHERE MV_CONTAINS(dim2, 'a'))),\n"
        + "  HLL_SKETCH_ESTIMATE(DS_HLL(POWER(ABS(m1 + 100), 2)) FILTER(WHERE MV_CONTAINS(dim2, 'a')))\n"
        + "FROM druid.foo",
        ImmutableList.of(
            Druids.newTimeseriesQueryBuilder()
                  .dataSource(CalciteTests.DATASOURCE1)
                  .intervals(new MultipleIntervalSegmentSpec(ImmutableList.of(Filtration.eternity())))
                  .granularity(Granularities.ALL)
                  .virtualColumns(VirtualColumns.create(EXPECTED_PA_VIRTUAL_COLUMNS))
                  .aggregators(EXPECTED_FILTERED_AGGREGATORS)
                  .postAggregators(EXPECTED_FILTERED_POST_AGGREGATORS)
                  .context(QUERY_CONTEXT_DEFAULT)
                  .build()
        ),
        ImmutableList.of(
            new Object[]{
                "\"AgEHDAMIAQDhUv8P\"",
                "\"AgEHDAMIAgALpZ0PPgu1BA==\"",
                "\"AgEHDAMIAQAr8vsG\"",
                "\"AgEHDAMIAQCba0kG\"",
                "\"AgEHDAMIAgC1EYgHuUivDA==\"",
                1.0,
                2.000000004967054,
                1.0,
                1.0,
                2.000000004967054
            }
        )
    );
  }

  @Test
  public void testHllSketchPostAggsGroupBy()
  {
    testQuery(
        "SELECT\n"
        + "  DS_HLL(dim2),\n"
        + "  DS_HLL(m1),\n"
        + "  DS_HLL(cnt),\n"
        + "  HLL_SKETCH_ESTIMATE(DS_HLL(dim2)),\n"
        + "  HLL_SKETCH_ESTIMATE(DS_HLL(dim2)) + 1,\n"
        + "  HLL_SKETCH_ESTIMATE(DS_HLL(CONCAT(dim2, 'hello'))),\n"
        + "  ABS(HLL_SKETCH_ESTIMATE(DS_HLL(dim2))),\n"
        + "  HLL_SKETCH_ESTIMATE_WITH_ERROR_BOUNDS(DS_HLL(dim2), 2),\n"
        + "  HLL_SKETCH_ESTIMATE_WITH_ERROR_BOUNDS(DS_HLL(dim2)),\n"
        + "  DS_HLL(POWER(ABS(m1 + 100), 2)),\n"
        + "  APPROX_COUNT_DISTINCT_DS_HLL(dim2),\n"
        + "  HLL_SKETCH_TO_STRING(DS_HLL(dim2)),\n"
        + "  UPPER(HLL_SKETCH_TO_STRING(DS_HLL(dim2))),\n"
        + "  HLL_SKETCH_ESTIMATE(DS_HLL(dim2), true)\n,"
        + "  APPROX_COUNT_DISTINCT_DS_HLL_UTF8(dim2)\n"
        + "FROM druid.foo\n"
        + "GROUP BY cnt",
        ImmutableList.of(
            GroupByQuery.builder()
                        .setDataSource(CalciteTests.DATASOURCE1)
                        .setInterval(new MultipleIntervalSegmentSpec(Collections.singletonList(Filtration.eternity())))
                        .setGranularity(Granularities.ALL)
                        .setVirtualColumns(VirtualColumns.create(EXPECTED_PA_VIRTUAL_COLUMNS))
                        .setDimensions(new DefaultDimensionSpec("cnt", "_d0", ColumnType.LONG))
                        .setAggregatorSpecs(EXPECTED_PA_AGGREGATORS)
                        .setPostAggregatorSpecs(EXPECTED_PA_POST_AGGREGATORS)
                        .setContext(QUERY_CONTEXT_DEFAULT)
                        .build()
        ),
        ImmutableList.of(EXPECTED_PA_RESULT)
    );
  }

  @Test
  public void testHllSketchPostAggsTimeseries()
  {
    testQuery(
        "SELECT\n"
        + "  DS_HLL(dim2),\n"
        + "  DS_HLL(m1),\n"
        + "  DS_HLL(cnt),\n"
        + "  HLL_SKETCH_ESTIMATE(DS_HLL(dim2)),\n"
        + "  HLL_SKETCH_ESTIMATE(DS_HLL(dim2)) + 1,\n"
        + "  HLL_SKETCH_ESTIMATE(DS_HLL(CONCAT(dim2, 'hello'))),\n"
        + "  ABS(HLL_SKETCH_ESTIMATE(DS_HLL(dim2))),\n"
        + "  HLL_SKETCH_ESTIMATE_WITH_ERROR_BOUNDS(DS_HLL(dim2), 2),\n"
        + "  HLL_SKETCH_ESTIMATE_WITH_ERROR_BOUNDS(DS_HLL(dim2)),\n"
        + "  DS_HLL(POWER(ABS(m1 + 100), 2)),\n"
        + "  APPROX_COUNT_DISTINCT_DS_HLL(dim2),\n"
        + "  HLL_SKETCH_TO_STRING(DS_HLL(dim2)),\n"
        + "  UPPER(HLL_SKETCH_TO_STRING(DS_HLL(dim2))),\n"
        + "  HLL_SKETCH_ESTIMATE(DS_HLL(dim2), true),\n"
        + "  APPROX_COUNT_DISTINCT_DS_HLL_UTF8(dim2)\n"
        + "FROM druid.foo",
        ImmutableList.of(
            Druids.newTimeseriesQueryBuilder()
                  .dataSource(CalciteTests.DATASOURCE1)
                  .intervals(new MultipleIntervalSegmentSpec(ImmutableList.of(Filtration.eternity())))
                  .granularity(Granularities.ALL)
                  .virtualColumns(VirtualColumns.create(EXPECTED_PA_VIRTUAL_COLUMNS))
                  .aggregators(EXPECTED_PA_AGGREGATORS)
                  .postAggregators(EXPECTED_PA_POST_AGGREGATORS)
                  .context(QUERY_CONTEXT_DEFAULT)
                  .build()
        ),
        ImmutableList.of(EXPECTED_PA_RESULT)
    );
  }

  @Test
  public void testHllSketchPostAggsFinalizeOuterSketches()
  {
    final ImmutableMap<String, Object> queryContext =
        ImmutableMap.<String, Object>builder()
                    .putAll(QUERY_CONTEXT_DEFAULT)
                    .put(SketchQueryContext.CTX_FINALIZE_OUTER_SKETCHES, true)
                    .build();

    final String sketchSummary = "### HLL SKETCH SUMMARY: \n"
                                 + "  Log Config K   : 12\n"
                                 + "  Hll Target     : HLL_4\n"
                                 + "  Current Mode   : LIST\n"
                                 + "  Memory         : false\n"
                                 + "  LB             : 2.0\n"
                                 + "  Estimate       : 2.000000004967054\n"
                                 + "  UB             : 2.000099863468538\n"
                                 + "  OutOfOrder Flag: false\n"
                                 + "  Coupon Count   : 2\n";

    final String otherSketchSummary = "### HLL SKETCH SUMMARY: \n"
                                      + "  LOG CONFIG K   : 12\n"
                                      + "  HLL TARGET     : HLL_4\n"
                                      + "  CURRENT MODE   : LIST\n"
                                      + "  MEMORY         : FALSE\n"
                                      + "  LB             : 2.0\n"
                                      + "  ESTIMATE       : 2.000000004967054\n"
                                      + "  UB             : 2.000099863468538\n"
                                      + "  OUTOFORDER FLAG: FALSE\n"
                                      + "  COUPON COUNT   : 2\n";
    testQuery(
        "SELECT\n"
        + "  DS_HLL(dim2),\n"
        + "  DS_HLL(m1),\n"
        + "  HLL_SKETCH_ESTIMATE(DS_HLL(dim2)),\n"
        + "  HLL_SKETCH_ESTIMATE(DS_HLL(dim2)) + 1,\n"
        + "  HLL_SKETCH_ESTIMATE(DS_HLL(CONCAT(dim2, 'hello'))),\n"
        + "  ABS(HLL_SKETCH_ESTIMATE(DS_HLL(dim2))),\n"
        + "  HLL_SKETCH_ESTIMATE_WITH_ERROR_BOUNDS(DS_HLL(dim2), 2),\n"
        + "  HLL_SKETCH_ESTIMATE_WITH_ERROR_BOUNDS(DS_HLL(dim2)),\n"
        + "  DS_HLL(POWER(ABS(m1 + 100), 2)),\n"
        + "  APPROX_COUNT_DISTINCT_DS_HLL(dim2),\n"
        + "  HLL_SKETCH_TO_STRING(DS_HLL(dim2)),\n"
        + "  UPPER(HLL_SKETCH_TO_STRING(DS_HLL(dim2))),\n"
        + "  HLL_SKETCH_ESTIMATE(DS_HLL(dim2), true)\n"
        + "FROM druid.foo",
        queryContext,
        ImmutableList.of(
            Druids.newTimeseriesQueryBuilder()
                  .dataSource(CalciteTests.DATASOURCE1)
                  .intervals(new MultipleIntervalSegmentSpec(ImmutableList.of(Filtration.eternity())))
                  .granularity(Granularities.ALL)
                  .virtualColumns(
                      new ExpressionVirtualColumn(
                          "v0",
                          "concat(\"dim2\",'hello')",
                          ColumnType.STRING,
                          TestExprMacroTable.INSTANCE
                      ),
                      new ExpressionVirtualColumn(
                          "v1",
                          "pow(abs((\"m1\" + 100)),2)",
                          ColumnType.DOUBLE,
                          TestExprMacroTable.INSTANCE
                      )
                  )
                  .aggregators(
                      new HllSketchBuildAggregatorFactory("a0", "dim2", null, null, null, true, true),
                      new HllSketchBuildAggregatorFactory("a1", "m1", null, null, null, true, true),
                      new HllSketchBuildAggregatorFactory("a2", "v0", null, null, null, true, true),
                      new HllSketchBuildAggregatorFactory("a3", "v1", null, null, null, true, true),
                      new HllSketchBuildAggregatorFactory("a4", "dim2", null, null, null, true, true)
                  )
                  .postAggregators(
                      new HllSketchToEstimatePostAggregator("p1", new FieldAccessPostAggregator("p0", "a0"), false),
                      new HllSketchToEstimatePostAggregator("p3", new FieldAccessPostAggregator("p2", "a0"), false),
                      expressionPostAgg("p4", "(\"p3\" + 1)", ColumnType.DOUBLE),
                      new HllSketchToEstimatePostAggregator("p6", new FieldAccessPostAggregator("p5", "a2"), false),
                      new HllSketchToEstimatePostAggregator(
                          "p8",
                          new FieldAccessPostAggregator("p7", "a0"),
                          false
                      ),
                      expressionPostAgg("p9", "abs(\"p8\")", ColumnType.DOUBLE),
                      new HllSketchToEstimateWithBoundsPostAggregator(
                          "p11",
                          new FieldAccessPostAggregator("p10", "a0"),
                          2
                      ),
                      new HllSketchToEstimateWithBoundsPostAggregator(
                          "p13",
                          new FieldAccessPostAggregator("p12", "a0"),
                          1
                      ),
                      new HllSketchToStringPostAggregator("p15", new FieldAccessPostAggregator("p14", "a0")),
                      new HllSketchToStringPostAggregator("p17", new FieldAccessPostAggregator("p16", "a0")),
                      expressionPostAgg("p18", "upper(\"p17\")", ColumnType.STRING),
                      new HllSketchToEstimatePostAggregator("p20", new FieldAccessPostAggregator("p19", "a0"), true)
                  )
                  .context(queryContext)
                  .build()
        ),
        ImmutableList.of(
            new Object[]{
                "2",
                "6",
                2.000000004967054d,
                3.000000004967054d,
                3.000000014901161d,
                2.000000004967054d,
                "[2.000000004967054,2.0,2.0001997319422404]",
                "[2.000000004967054,2.0,2.000099863468538]",
                "6",
                2L,
                sketchSummary,
                otherSketchSummary,
                2.0
            }
        )
    );
  }

  @Test
  public void testtHllSketchPostAggsPostSort()
  {
    final String sketchSummary = "### HLL SKETCH SUMMARY: \n"
                                 + "  Log Config K   : 12\n"
                                 + "  Hll Target     : HLL_4\n"
                                 + "  Current Mode   : LIST\n"
                                 + "  Memory         : false\n"
                                 + "  LB             : 2.0\n"
                                 + "  Estimate       : 2.000000004967054\n"
                                 + "  UB             : 2.000099863468538\n"
                                 + "  OutOfOrder Flag: false\n"
                                 + "  Coupon Count   : 2\n";

    final String sql = "SELECT DS_HLL(dim2) as y FROM druid.foo ORDER BY HLL_SKETCH_ESTIMATE(DS_HLL(dim2)) DESC LIMIT 10";

    testQuery(
        StringUtils.format("SELECT HLL_SKETCH_ESTIMATE(y), HLL_SKETCH_TO_STRING(y) from (%s)", sql),
        ImmutableList.of(
            Druids.newTimeseriesQueryBuilder()
                  .dataSource(CalciteTests.DATASOURCE1)
                  .intervals(new MultipleIntervalSegmentSpec(ImmutableList.of(Filtration.eternity())))
                  .granularity(Granularities.ALL)
                  .aggregators(
                      ImmutableList.of(
                          new HllSketchBuildAggregatorFactory(
                              "a0",
                              "dim2",
                              null,
                              null,
                              null,
                              false,
                              true
                          )
                      )
                  )
                  .postAggregators(
                      ImmutableList.of(
                          new HllSketchToEstimatePostAggregator("p1", new FieldAccessPostAggregator("p0", "a0"), false),
                          new HllSketchToEstimatePostAggregator("s1", new FieldAccessPostAggregator("s0", "a0"), false),
                          new HllSketchToStringPostAggregator("s3", new FieldAccessPostAggregator("s2", "a0"))
                      )
                  )
                  .context(QUERY_CONTEXT_DEFAULT)
                  .build()
        ),
        ImmutableList.of(
            new Object[]{
                2.000000004967054d,
                sketchSummary
            }
        )
    );
  }

  @Test
  public void testEmptyTimeseriesResults()
  {
    // timeseries with all granularity have a single group, so should return default results for given aggregators
    testQuery(
        "SELECT\n"
        + " APPROX_COUNT_DISTINCT_DS_HLL(dim2),\n"
        + " DS_HLL(dim2)\n"
        + "FROM druid.foo WHERE dim2 = 0",
        ImmutableList.of(Druids.newTimeseriesQueryBuilder()
                               .dataSource(CalciteTests.DATASOURCE1)
                               .intervals(querySegmentSpec(Filtration.eternity()))
                               .filters(numericEquality("dim2", 0L, ColumnType.LONG))
                               .granularity(Granularities.ALL)
                               .aggregators(
                                   aggregators(
                                       new HllSketchBuildAggregatorFactory(
                                           "a0",
                                           "dim2",
                                           null,
                                           null,
                                           null,
                                           null,
                                           true
                                       ),
                                       new HllSketchBuildAggregatorFactory(
                                           "a1",
                                           "dim2",
                                           null,
                                           null,
                                           null,
                                           false,
                                           true
                                       )
                                   )
                               )
                               .context(QUERY_CONTEXT_DEFAULT)
                               .build()),
        ImmutableList.of(new Object[]{0L, "\"AgEHDAMMAAA=\""})
    );
  }

  @Test
  public void testGroupByAggregatorDefaultValues()
  {
    testQuery(
        "SELECT\n"
        + "dim2,\n"
        + "APPROX_COUNT_DISTINCT_DS_HLL(dim2) FILTER(WHERE dim1 = 'nonexistent'),"
        + "DS_HLL(dim2) FILTER(WHERE dim1 = 'nonexistent')"
        + "FROM foo WHERE dim2 = 'a' GROUP BY dim2",
        ImmutableList.of(
            GroupByQuery.builder()
                        .setDataSource(CalciteTests.DATASOURCE1)
                        .setInterval(querySegmentSpec(Filtration.eternity()))
                        .setDimFilter(equality("dim2", "a", ColumnType.STRING))
                        .setGranularity(Granularities.ALL)
                        .setVirtualColumns(expressionVirtualColumn("v0", "'a'", ColumnType.STRING))
                        .setDimensions(new DefaultDimensionSpec("v0", "_d0", ColumnType.STRING))
                        .setAggregatorSpecs(
                            aggregators(
                                new FilteredAggregatorFactory(
                                    new HllSketchBuildAggregatorFactory(
                                        "a0",
                                        "v0",
                                        null,
                                        null,
                                        null,
                                        null,
                                        true
                                    ),
                                    equality("dim1", "nonexistent", ColumnType.STRING)
                                ),
                                new FilteredAggregatorFactory(
                                    new HllSketchBuildAggregatorFactory(
                                        "a1",
                                        "v0",
                                        null,
                                        null,
                                        null,
                                        false,
                                        true
                                    ),
                                    equality("dim1", "nonexistent", ColumnType.STRING)
                                )
                            )
                        )
                        .setContext(QUERY_CONTEXT_DEFAULT)
                        .build()
        ),
        ImmutableList.of(new Object[]{"a", 0L, "\"AgEHDAMMAAA=\""})
    );
  }

  @Test
  public void testGroupByAggregatorDefaultValuesFinalizeOuterSketches()
  {
    final ImmutableMap<String, Object> queryContext =
        ImmutableMap.<String, Object>builder()
                    .putAll(QUERY_CONTEXT_DEFAULT)
                    .put(SketchQueryContext.CTX_FINALIZE_OUTER_SKETCHES, true)
                    .build();

    testQuery(
        "SELECT\n"
        + "dim2,\n"
        + "APPROX_COUNT_DISTINCT_DS_HLL(dim2) FILTER(WHERE dim1 = 'nonexistent'),"
        + "DS_HLL(dim2) FILTER(WHERE dim1 = 'nonexistent')"
        + "FROM foo WHERE dim2 = 'a' GROUP BY dim2",
        queryContext,
        ImmutableList.of(
            GroupByQuery.builder()
                        .setDataSource(CalciteTests.DATASOURCE1)
                        .setInterval(querySegmentSpec(Filtration.eternity()))
                        .setDimFilter(equality("dim2", "a", ColumnType.STRING))
                        .setGranularity(Granularities.ALL)
                        .setVirtualColumns(expressionVirtualColumn("v0", "'a'", ColumnType.STRING))
                        .setDimensions(new DefaultDimensionSpec("v0", "_d0", ColumnType.STRING))
                        .setAggregatorSpecs(
                            aggregators(
                                new FilteredAggregatorFactory(
                                    new HllSketchBuildAggregatorFactory("a0", "v0", null, null, null, null, true),
                                    equality("dim1", "nonexistent", ColumnType.STRING)
                                ),
                                new FilteredAggregatorFactory(
                                    new HllSketchBuildAggregatorFactory("a1", "v0", null, null, null, null, true),
                                    equality("dim1", "nonexistent", ColumnType.STRING)
                                )
                            )
                        )
                        .setContext(queryContext)
                        .build()
        ),
        ImmutableList.of(new Object[]{"a", 0L, "0"})
    );
  }

  @Test
  public void testHllEstimateAsVirtualColumn()
  {
    testQuery(
        "SELECT"
        + " HLL_SKETCH_ESTIMATE(hllsketch_dim1),"
        + " HLL_SKETCH_ESTIMATE(hllsketch_d1),"
        + " HLL_SKETCH_ESTIMATE(hllsketch_l1),"
        + " HLL_SKETCH_ESTIMATE(hllsketch_f1)"
        + " FROM druid.foo",
        ImmutableList.of(
            newScanQueryBuilder()
                .dataSource(CalciteTests.DATASOURCE1)
                .intervals(querySegmentSpec(Filtration.eternity()))
                .virtualColumns(
                    makeSketchEstimateExpression("v0", "hllsketch_dim1"),
                    makeSketchEstimateExpression("v1", "hllsketch_d1"),
                    makeSketchEstimateExpression("v2", "hllsketch_l1"),
                    makeSketchEstimateExpression("v3", "hllsketch_f1")
                )
                .resultFormat(ScanQuery.ResultFormat.RESULT_FORMAT_COMPACTED_LIST)
                .columns("v0", "v1", "v2", "v3")
                .context(QUERY_CONTEXT_DEFAULT)
                .build()
        ),
        ImmutableList.of(
            new Object[]{0.0D, 1.0D, 1.0D, 1.0D},
            new Object[]{1.0D, 1.0D, 1.0D, 1.0D},
            new Object[]{1.0D, 1.0D, 1.0D, 1.0D},
            new Object[]{1.0D, 0.0D, 0.0D, 0.0D},
            new Object[]{1.0D, 0.0D, 0.0D, 0.0D},
            new Object[]{1.0D, 0.0D, 0.0D, 0.0D}
        )
    );
  }

  @Test
  public void testHllEstimateAsVirtualColumnWithRound()
  {
    testQuery(
        "SELECT"
        + " HLL_SKETCH_ESTIMATE(hllsketch_dim3, FALSE), HLL_SKETCH_ESTIMATE(hllsketch_dim3, TRUE)"
        + " FROM druid.foo",
        ImmutableList.of(
            newScanQueryBuilder()
                .dataSource(CalciteTests.DATASOURCE1)
                .intervals(querySegmentSpec(Filtration.eternity()))
                .virtualColumns(new ExpressionVirtualColumn(
                    "v0",
                    "hll_sketch_estimate(\"hllsketch_dim3\",0)",
                    ColumnType.DOUBLE,
                    MACRO_TABLE
                ), new ExpressionVirtualColumn(
                    "v1",
                    "hll_sketch_estimate(\"hllsketch_dim3\",1)",
                    ColumnType.DOUBLE,
                    MACRO_TABLE
                ))
                .resultFormat(ScanQuery.ResultFormat.RESULT_FORMAT_COMPACTED_LIST)
                .columns("v0", "v1")
                .context(QUERY_CONTEXT_DEFAULT)
                .build()
        ),
        ImmutableList.of(
            new Object[]{2.000000004967054D, 2.0D},
            new Object[]{2.000000004967054D, 2.0D},
            new Object[]{1.0D, 1.0D},
            new Object[]{0.0D, 0.0D},
            new Object[]{0.0D, 0.0D},
            new Object[]{0.0D, 0.0D}
        )
    );
  }

  @Test
  public void testHllEstimateAsVirtualColumnOnNonHllCol()
  {
    try {
      testQuery(
          "SELECT"
          + " HLL_SKETCH_ESTIMATE(dim2)"
          + " FROM druid.foo",
          ImmutableList.of(
              newScanQueryBuilder()
                  .dataSource(CalciteTests.DATASOURCE1)
                  .intervals(querySegmentSpec(Filtration.eternity()))
                  .virtualColumns(new ExpressionVirtualColumn(
                      "v0",
                      "hll_sketch_estimate(\"dim2\")",
                      ColumnType.DOUBLE,
                      MACRO_TABLE
                  ))
                  .resultFormat(ScanQuery.ResultFormat.RESULT_FORMAT_COMPACTED_LIST)
                  .columns("v0")
                  .context(QUERY_CONTEXT_DEFAULT)
                  .build()
          ),
          ImmutableList.of()
      );
    }
    catch (IllegalArgumentException e) {
      Assert.assertTrue(
          e.getMessage().contains("Input byte[] should at least have 2 bytes for base64 bytes")
      );
    }
  }

  @Test
  public void testHllEstimateAsVirtualColumnWithGroupByOrderBy()
  {
    skipVectorize();
    cannotVectorize();
    testQuery(
        "SELECT"
        + " HLL_SKETCH_ESTIMATE(hllsketch_dim1), count(*)"
        + " FROM druid.foo"
        + " GROUP BY 1"
        + " ORDER BY 2 DESC",
        ImmutableList.of(
            GroupByQuery.builder()
                        .setInterval(querySegmentSpec(Filtration.eternity()))
                        .setDataSource(CalciteTests.DATASOURCE1)
                        .setGranularity(Granularities.ALL)
                        .setVirtualColumns(makeSketchEstimateExpression("v0", "hllsketch_dim1"))
                        .setDimensions(
                            new DefaultDimensionSpec("v0", "_d0", ColumnType.DOUBLE))
                        .setAggregatorSpecs(
                            aggregators(
                                new CountAggregatorFactory("a0")
                            )
                        )
                        .setLimitSpec(
                            DefaultLimitSpec
                                .builder()
                                .orderBy(
                                    new OrderByColumnSpec(
                                        "a0",
                                        OrderByColumnSpec.Direction.DESCENDING,
                                        StringComparators.NUMERIC
                                    )
                                )
                                .build()
                        )
                        .setContext(QUERY_CONTEXT_DEFAULT)
                        .build()
        ),
        ImmutableList.of(
            new Object[]{1.0D, 5L},
            new Object[]{0.0D, 1L}
        )
    );
  }

  @Test
  public void testHllEstimateAsVirtualColumnWithTopN()
  {
    testQuery(
        "SELECT"
        + " HLL_SKETCH_ESTIMATE(hllsketch_dim1), COUNT(*)"
        + " FROM druid.foo"
        + " GROUP BY 1 ORDER BY 2"
        + " LIMIT 2",
        ImmutableList.of(
            new TopNQueryBuilder()
                .dataSource(CalciteTests.DATASOURCE1)
                .intervals(querySegmentSpec(Filtration.eternity()))
                .granularity(Granularities.ALL)
                .dimension(new DefaultDimensionSpec("v0", "_d0", ColumnType.DOUBLE))
                .virtualColumns(makeSketchEstimateExpression("v0", "hllsketch_dim1"))
                .metric(new InvertedTopNMetricSpec(new NumericTopNMetricSpec("a0")))
                .threshold(2)
                .aggregators(new CountAggregatorFactory("a0"))
                .context(QUERY_CONTEXT_DEFAULT)
                .build()
        ),
        ImmutableList.of(
            new Object[]{0.0D, 1L},
            new Object[]{1.0D, 5L}
        )
    );
  }

<<<<<<< HEAD
  @SqlTestFrameworkConfig(resultCache = ResultCacheMode.ENABLED)
  @Test
  public void testResultCacheWithWindowing()
  {
    cannotVectorize();
    skipVectorize();
    for (int i = 0; i < 2; i++) {
      testBuilder()
          .queryContext(ImmutableMap.of(PlannerContext.CTX_ENABLE_WINDOW_FNS, true))
          .sql(
              "SELECT "
                  + " TIME_FLOOR(__time, 'P1D') as dayLvl,\n"
                  + "  dim1,\n"
                  + "  HLL_SKETCH_ESTIMATE(DS_HLL(hllsketch_dim1,18,'HLL_4'), true),\n"
                  + "  HLL_SKETCH_ESTIMATE(DS_HLL(DS_HLL(hllsketch_dim1,18,'HLL_4'),18,'HLL_4') OVER (PARTITION BY dim1), true),"
                  + "  1\n"
                  + "FROM\n"
                  + "  (select * from  druid.foo ) ttt\n"
                  + "  WHERE  __time >= '1903-08-02' AND __time <= '2033-08-07'\n"
                  + "  and dim1 not like '%ikipedia' and l1 > -4\n"
                  + "  group by 1,2"
          )
          .expectedResults(
              ImmutableList.of(
                  new Object[] {946684800000L, "", 0.0D, 0.0D, 1},
                  new Object[] {946771200000L, "10.1", 1.0D, 1.0D, 1},
                  new Object[] {946857600000L, "2", 1.0D, 1.0D, 1}
              )
          )
          .run();
    }
=======
  @Test
  public void testHllWithOrderedWindowing()
  {
    testBuilder()
        .queryContext(ImmutableMap.of(PlannerContext.CTX_ENABLE_WINDOW_FNS, true))
        .sql(
            "SELECT dim1,coalesce(cast(l1 as integer),-999),"
                + " HLL_SKETCH_ESTIMATE( DS_HLL(dim1) OVER ( ORDER BY l1 ), true)"
                + " FROM druid.foo"
                + " WHERE length(dim1)>0"
        )
        .expectedResults(
            ImmutableList.of(
                new Object[] {"1", -999, 3.0D},
                new Object[] {"def", -999, 3.0D},
                new Object[] {"abc", -999, 3.0D},
                new Object[] {"2", 0, 4.0D},
                new Object[] {"10.1", 325323, 5.0D}
            )
        )
        .run();
>>>>>>> c27f5bf5
  }

  /**
   * This is an extremely subtle test, so we explain with a comment.  The `m1` column in the input data looks like
   * `["1.0", "2.0", "3.0", "4.0", "5.0", "6.0"]` while the `d1` column looks like
   * `[1.0, 1.7, 0.0]`.  That is, "m1" is numbers-as-strings, while d1 is numbers-as-numbers.  If you take the
   * uniques across both columns, you expect no overlap, so 9 entries.  However, if the `1.0` from `d1` gets
   * converted into `"1.0"` or vice-versa, the result can become 8 because then the sketch will hash the same
   * value multiple times considering them duplicates.  This test validates that the aggregator properly builds
   * the sketches preserving the initial type of the data as it came in.  Specifically, the test was added when
   * a code change caused the 1.0 to get converted to a String such that the resulting value of the query was 8
   * instead of 9.
   */
  @Test
  public void testEstimateStringAndDoubleAreDifferent()
  {
    testQuery(
        "SELECT"
        + " HLL_SKETCH_ESTIMATE(HLL_SKETCH_UNION(DS_HLL(hllsketch_d1), DS_HLL(hllsketch_m1)), true)"
        + " FROM druid.foo",
        ImmutableList.of(
            Druids.newTimeseriesQueryBuilder()
                  .dataSource(CalciteTests.DATASOURCE1)
                  .intervals(querySegmentSpec(Filtration.eternity()))
                  .granularity(Granularities.ALL)
                  .aggregators(
                      new HllSketchMergeAggregatorFactory("a0", "hllsketch_d1", null, null, null, false, true),
                      new HllSketchMergeAggregatorFactory("a1", "hllsketch_m1", null, null, null, false, true)
                  )
                  .postAggregators(
                      new HllSketchToEstimatePostAggregator(
                          "p3",
                          new HllSketchUnionPostAggregator(
                              "p2",
                              Arrays.asList(
                                  new FieldAccessPostAggregator("p0", "a0"),
                                  new FieldAccessPostAggregator("p1", "a1")
                              ),
                              null,
                              null
                          ),
                          true
                      )
                  )
                  .context(QUERY_CONTEXT_DEFAULT)
                  .build()
        ),
        ImmutableList.of(
            new Object[]{9.0D}
        )
    );
  }

  /**
   * This is a test in a similar vein to {@link #testEstimateStringAndDoubleAreDifferent()} except here we are
   * ensuring that float values and doubles values are considered equivalent.  The expected initial inputs were
   * <p>
   * 1. d1 -> [1.0, 1.7, 0.0]
   * 2. f1 -> [1.0f, 0.1f, 0.0f]
   * <p>
   * If we assume that doubles and floats are the same, that means that there are 4 unique values, not 6
   */
  @Test
  public void testFloatAndDoubleAreConsideredTheSame()
  {
    // This is a test in a similar vein to testEstimateStringAndDoubleAreDifferent above
    testQuery(
        "SELECT"
        + " HLL_SKETCH_ESTIMATE(HLL_SKETCH_UNION(DS_HLL(hllsketch_d1), DS_HLL(hllsketch_f1)), true)"
        + " FROM druid.foo",
        ImmutableList.of(
            Druids.newTimeseriesQueryBuilder()
                  .dataSource(CalciteTests.DATASOURCE1)
                  .intervals(querySegmentSpec(Filtration.eternity()))
                  .granularity(Granularities.ALL)
                  .aggregators(
                      new HllSketchMergeAggregatorFactory("a0", "hllsketch_d1", null, null, null, false, true),
                      new HllSketchMergeAggregatorFactory("a1", "hllsketch_f1", null, null, null, false, true)
                  )
                  .postAggregators(
                      new HllSketchToEstimatePostAggregator(
                          "p3",
                          new HllSketchUnionPostAggregator(
                              "p2",
                              Arrays.asList(
                                  new FieldAccessPostAggregator("p0", "a0"),
                                  new FieldAccessPostAggregator("p1", "a1")
                              ),
                              null,
                              null
                          ),
                          true
                      )
                  )
                  .context(QUERY_CONTEXT_DEFAULT)
                  .build()
        ),
        ImmutableList.of(
            new Object[]{4.0D}
        )
    );
  }

  private ExpressionVirtualColumn makeSketchEstimateExpression(String outputName, String field)
  {
    return new ExpressionVirtualColumn(
        outputName,
        StringUtils.format("hll_sketch_estimate(\"%s\")", field),
        ColumnType.DOUBLE,
        MACRO_TABLE
    );
  }
}<|MERGE_RESOLUTION|>--- conflicted
+++ resolved
@@ -77,10 +77,7 @@
 import org.apache.druid.sql.calcite.SqlTestFrameworkConfig;
 import org.apache.druid.sql.calcite.filtration.Filtration;
 import org.apache.druid.sql.calcite.planner.PlannerContext;
-<<<<<<< HEAD
 import org.apache.druid.sql.calcite.util.CacheTestHelperModule.ResultCacheMode;
-=======
->>>>>>> c27f5bf5
 import org.apache.druid.sql.calcite.util.CalciteTests;
 import org.apache.druid.sql.calcite.util.TestDataBuilder;
 import org.apache.druid.sql.guice.SqlModule;
@@ -1164,7 +1161,29 @@
     );
   }
 
-<<<<<<< HEAD
+  @Test
+  public void testHllWithOrderedWindowing()
+  {
+    testBuilder()
+        .queryContext(ImmutableMap.of(PlannerContext.CTX_ENABLE_WINDOW_FNS, true))
+        .sql(
+            "SELECT dim1,coalesce(cast(l1 as integer),-999),"
+                + " HLL_SKETCH_ESTIMATE( DS_HLL(dim1) OVER ( ORDER BY l1 ), true)"
+                + " FROM druid.foo"
+                + " WHERE length(dim1)>0"
+        )
+        .expectedResults(
+            ImmutableList.of(
+                new Object[] {"1", -999, 3.0D},
+                new Object[] {"def", -999, 3.0D},
+                new Object[] {"abc", -999, 3.0D},
+                new Object[] {"2", 0, 4.0D},
+                new Object[] {"10.1", 325323, 5.0D}
+            )
+        )
+        .run();
+  }
+
   @SqlTestFrameworkConfig(resultCache = ResultCacheMode.ENABLED)
   @Test
   public void testResultCacheWithWindowing()
@@ -1196,29 +1215,6 @@
           )
           .run();
     }
-=======
-  @Test
-  public void testHllWithOrderedWindowing()
-  {
-    testBuilder()
-        .queryContext(ImmutableMap.of(PlannerContext.CTX_ENABLE_WINDOW_FNS, true))
-        .sql(
-            "SELECT dim1,coalesce(cast(l1 as integer),-999),"
-                + " HLL_SKETCH_ESTIMATE( DS_HLL(dim1) OVER ( ORDER BY l1 ), true)"
-                + " FROM druid.foo"
-                + " WHERE length(dim1)>0"
-        )
-        .expectedResults(
-            ImmutableList.of(
-                new Object[] {"1", -999, 3.0D},
-                new Object[] {"def", -999, 3.0D},
-                new Object[] {"abc", -999, 3.0D},
-                new Object[] {"2", 0, 4.0D},
-                new Object[] {"10.1", 325323, 5.0D}
-            )
-        )
-        .run();
->>>>>>> c27f5bf5
   }
 
   /**
