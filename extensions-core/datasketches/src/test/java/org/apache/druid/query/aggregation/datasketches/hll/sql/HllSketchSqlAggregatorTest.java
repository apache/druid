--- conflicted
+++ resolved
@@ -22,13 +22,7 @@
 import com.fasterxml.jackson.databind.Module;
 import com.google.common.collect.ImmutableList;
 import com.google.common.collect.ImmutableMap;
-<<<<<<< HEAD
-import com.google.common.collect.Iterables;
-import com.google.inject.Guice;
-import org.apache.calcite.schema.SchemaPlus;
-=======
 import com.google.common.collect.ImmutableSet;
->>>>>>> 44a7b091
 import org.apache.druid.common.config.NullHandling;
 import org.apache.druid.java.util.common.StringUtils;
 import org.apache.druid.java.util.common.granularity.Granularities;
@@ -63,12 +57,12 @@
 import org.apache.druid.segment.virtual.ExpressionVirtualColumn;
 import org.apache.druid.segment.writeout.OffHeapMemorySegmentWriteOutMediumFactory;
 import org.apache.druid.sql.calcite.BaseCalciteQueryTest;
-import org.apache.druid.sql.calcite.aggregation.SqlAggregationModule;
+import org.apache.druid.sql.calcite.aggregation.ApproxCountDistinctSqlAggregator;
+import org.apache.druid.sql.calcite.aggregation.builtin.CountSqlAggregator;
 import org.apache.druid.sql.calcite.filtration.Filtration;
 import org.apache.druid.sql.calcite.planner.DruidOperatorTable;
 import org.apache.druid.sql.calcite.util.CalciteTests;
 import org.apache.druid.sql.calcite.util.SpecificSegmentsQuerySegmentWalker;
-import org.apache.druid.sql.guice.SqlModule;
 import org.apache.druid.timeline.DataSegment;
 import org.apache.druid.timeline.partition.LinearShardSpec;
 import org.joda.time.DateTimeZone;
@@ -79,11 +73,6 @@
 import java.util.Arrays;
 import java.util.Collections;
 import java.util.List;
-<<<<<<< HEAD
-import java.util.Map;
-import java.util.Properties;
-=======
->>>>>>> 44a7b091
 
 public class HllSketchSqlAggregatorTest extends BaseCalciteQueryTest
 {
@@ -132,50 +121,26 @@
     return walker;
   }
 
-<<<<<<< HEAD
-    final PlannerConfig plannerConfig = new PlannerConfig();
-
-    final DruidOperatorTable operatorTable = Guice.createInjector(
-        binder -> {
-          // Set default APPROX_COUNT_DISTINCT to HLL.
-          final Properties props = new Properties();
-          props.setProperty(
-              SqlModule.PROPERTY_SQL_APPROX_COUNT_DISTINCT_CHOICE,
-              HllSketchApproxCountDistinctSqlAggregator.NAME
-          );
-          binder.bind(Properties.class).toInstance(props);
-        },
-        new HllSketchModule(),
-        new SqlAggregationModule()
-    ).getInstance(DruidOperatorTable.class);
-
-    SchemaPlus rootSchema =
-        CalciteTests.createMockRootSchema(conglomerate, walker, plannerConfig, AuthTestUtils.TEST_AUTHORIZER_MAPPER);
-    sqlLifecycleFactory = CalciteTests.createSqlLifecycleFactory(
-        new PlannerFactory(
-            rootSchema,
-            CalciteTests.createMockQueryLifecycleFactory(walker, conglomerate),
-            operatorTable,
-            CalciteTests.createExprMacroTable(),
-            plannerConfig,
-            AuthTestUtils.TEST_AUTHORIZER_MAPPER,
-            CalciteTests.getJsonMapper(),
-            CalciteTests.DRUID_SCHEMA_NAME
-=======
   @Override
   public DruidOperatorTable createOperatorTable()
   {
+    final HllSketchApproxCountDistinctSqlAggregator approxCountDistinctSqlAggregator =
+        new HllSketchApproxCountDistinctSqlAggregator();
+
     return new DruidOperatorTable(
         ImmutableSet.of(
-            new HllSketchApproxCountDistinctSqlAggregator(),
-            new HllSketchObjectSqlAggregator()
+            approxCountDistinctSqlAggregator,
+            new HllSketchObjectSqlAggregator(),
+
+            // Use APPROX_COUNT_DISTINCT_DS_HLL as APPROX_COUNT_DISTINCT impl for these tests.
+            new CountSqlAggregator(new ApproxCountDistinctSqlAggregator(approxCountDistinctSqlAggregator)),
+            new ApproxCountDistinctSqlAggregator(approxCountDistinctSqlAggregator)
         ),
         ImmutableSet.of(
             new HllSketchSetUnionOperatorConversion(),
             new HllSketchEstimateOperatorConversion(),
             new HllSketchToStringOperatorConversion(),
             new HllSketchEstimateWithErrorBoundsOperatorConversion()
->>>>>>> 44a7b091
         )
     );
   }
@@ -185,9 +150,6 @@
   {
     // Can't vectorize due to SUBSTRING expression.
     cannotVectorize();
-
-<<<<<<< HEAD
-    SqlLifecycle sqlLifecycle = sqlLifecycleFactory.factorize();
 
     final String sql = "SELECT\n"
                        + "  SUM(cnt),\n"
@@ -199,15 +161,6 @@
                        + "  APPROX_COUNT_DISTINCT_DS_HLL(hllsketch_dim1)\n" // on native HllSketch column
                        + "FROM druid.foo";
 
-    // Verify results
-    final List<Object[]> results = sqlLifecycle.runSimple(
-        sql,
-        queryContext,
-        DEFAULT_PARAMETERS,
-        authenticationResult
-    ).toList();
-=======
->>>>>>> 44a7b091
     final List<Object[]> expectedResults;
 
     if (NullHandling.replaceWithDefault()) {
@@ -221,15 +174,7 @@
     }
 
     testQuery(
-        "SELECT\n"
-        + "  SUM(cnt),\n"
-        + "  APPROX_COUNT_DISTINCT_DS_HLL(dim2),\n" // uppercase
-        + "  APPROX_COUNT_DISTINCT_DS_HLL(dim2) FILTER(WHERE dim2 <> ''),\n" // lowercase; also, filtered
-        + "  APPROX_COUNT_DISTINCT_DS_HLL(SUBSTRING(dim2, 1, 1)),\n" // on extractionFn
-        + "  APPROX_COUNT_DISTINCT_DS_HLL(SUBSTRING(dim2, 1, 1) || 'x'),\n" // on expression
-        + "  APPROX_COUNT_DISTINCT_DS_HLL(hllsketch_dim1, 21, 'HLL_8'),\n" // on native HllSketch column
-        + "  APPROX_COUNT_DISTINCT_DS_HLL(hllsketch_dim1)\n" // on native HllSketch column
-        + "FROM druid.foo",
+        sql,
         ImmutableList.of(
             Druids.newTimeseriesQueryBuilder()
                   .dataSource(CalciteTests.DATASOURCE1)
