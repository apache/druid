/*
 * Licensed to the Apache Software Foundation (ASF) under one
 * or more contributor license agreements.  See the NOTICE file
 * distributed with this work for additional information
 * regarding copyright ownership.  The ASF licenses this file
 * to you under the Apache License, Version 2.0 (the
 * "License"); you may not use this file except in compliance
 * with the License.  You may obtain a copy of the License at
 *
 *   http://www.apache.org/licenses/LICENSE-2.0
 *
 * Unless required by applicable law or agreed to in writing,
 * software distributed under the License is distributed on an
 * "AS IS" BASIS, WITHOUT WARRANTIES OR CONDITIONS OF ANY
 * KIND, either express or implied.  See the License for the
 * specific language governing permissions and limitations
 * under the License.
 */

package org.apache.druid.security.basic.authorization.endpoint;

import com.fasterxml.jackson.databind.ObjectMapper;
import com.google.common.collect.ImmutableMap;
import com.google.inject.Inject;
import org.apache.druid.guice.annotations.Smile;
import org.apache.druid.java.util.common.StringUtils;
import org.apache.druid.java.util.common.logger.Logger;
import org.apache.druid.security.basic.BasicAuthUtils;
import org.apache.druid.security.basic.BasicSecurityDBResourceException;
import org.apache.druid.security.basic.authorization.BasicRoleBasedAuthorizer;
import org.apache.druid.security.basic.authorization.db.updater.BasicAuthorizerMetadataStorageUpdater;
import org.apache.druid.security.basic.authorization.entity.BasicAuthorizerGroupMapping;
import org.apache.druid.security.basic.authorization.entity.BasicAuthorizerGroupMappingFull;
import org.apache.druid.security.basic.authorization.entity.BasicAuthorizerRole;
import org.apache.druid.security.basic.authorization.entity.BasicAuthorizerRoleFull;
import org.apache.druid.security.basic.authorization.entity.BasicAuthorizerRoleSimplifiedPermissions;
import org.apache.druid.security.basic.authorization.entity.BasicAuthorizerUser;
import org.apache.druid.security.basic.authorization.entity.BasicAuthorizerUserFull;
<<<<<<< HEAD
import org.apache.druid.security.basic.authorization.entity.GroupMappingAndRoleMap;
=======
import org.apache.druid.security.basic.authorization.entity.BasicAuthorizerUserFullSimplifiedPermissions;
>>>>>>> b9c6a26c
import org.apache.druid.security.basic.authorization.entity.UserAndRoleMap;
import org.apache.druid.server.security.Authorizer;
import org.apache.druid.server.security.AuthorizerMapper;
import org.apache.druid.server.security.ResourceAction;

import javax.ws.rs.core.Response;
import java.util.HashMap;
import java.util.HashSet;
import java.util.List;
import java.util.Map;
import java.util.Set;

public class CoordinatorBasicAuthorizerResourceHandler implements BasicAuthorizerResourceHandler
{
  private static final Logger log = new Logger(CoordinatorBasicAuthorizerResourceHandler.class);

  private final BasicAuthorizerMetadataStorageUpdater storageUpdater;
  private final Map<String, BasicRoleBasedAuthorizer> authorizerMap;
  private final ObjectMapper objectMapper;

  @Inject
  public CoordinatorBasicAuthorizerResourceHandler(
      BasicAuthorizerMetadataStorageUpdater storageUpdater,
      AuthorizerMapper authorizerMapper,
      @Smile ObjectMapper objectMapper
  )
  {
    this.storageUpdater = storageUpdater;
    this.objectMapper = objectMapper;

    this.authorizerMap = new HashMap<>();
    for (Map.Entry<String, Authorizer> authorizerEntry : authorizerMapper.getAuthorizerMap().entrySet()) {
      final String authorizerName = authorizerEntry.getKey();
      final Authorizer authorizer = authorizerEntry.getValue();
      if (authorizer instanceof BasicRoleBasedAuthorizer) {
        authorizerMap.put(
            authorizerName,
            (BasicRoleBasedAuthorizer) authorizer
        );
      }
    }
  }

  @Override
  public Response getAllUsers(String authorizerName)
  {
    final BasicRoleBasedAuthorizer authorizer = authorizerMap.get(authorizerName);
    if (authorizer == null) {
      return makeResponseForAuthorizerNotFound(authorizerName);
    }

    Map<String, BasicAuthorizerUser> userMap = BasicAuthUtils.deserializeAuthorizerUserMap(
        objectMapper,
        storageUpdater.getCurrentUserMapBytes(authorizerName)
    );
    return Response.ok(userMap.keySet()).build();
  }

  @Override
<<<<<<< HEAD
  public Response getAllGroupMappings(String authorizerName)
  {
    final BasicRoleBasedAuthorizer authorizer = authorizerMap.get(authorizerName);
    if (authorizer == null) {
      return makeResponseForAuthorizerNotFound(authorizerName);
    }

    Map<String, BasicAuthorizerGroupMapping> groupMappingMap = BasicAuthUtils.deserializeAuthorizerGroupMappingMap(
        objectMapper,
        storageUpdater.getCurrentGroupMappingMapBytes(authorizerName)
    );
    return Response.ok(groupMappingMap.keySet()).build();
  }

  @Override
  public Response getUser(String authorizerName, String userName, boolean isFull)
=======
  public Response getUser(String authorizerName, String userName, boolean isFull, boolean simplifyPermissions)
>>>>>>> b9c6a26c
  {
    final BasicRoleBasedAuthorizer authorizer = authorizerMap.get(authorizerName);
    if (authorizer == null) {
      return makeResponseForAuthorizerNotFound(authorizerName);
    }

    if (isFull) {
      return getUserFull(authorizerName, userName, simplifyPermissions);
    } else {
      return getUserSimple(authorizerName, userName);
    }
  }

  @Override
  public Response getGroupMapping(String authorizerName, String groupMappingName, boolean isFull)
  {
    final BasicRoleBasedAuthorizer authorizer = authorizerMap.get(authorizerName);
    if (authorizer == null) {
      return makeResponseForAuthorizerNotFound(authorizerName);
    }

    if (isFull) {
      return getGroupMappingFull(authorizerName, groupMappingName);
    } else {
      return getGroupMappingSimple(authorizerName, groupMappingName);
    }
  }

  @Override
  public Response createUser(String authorizerName, String userName)
  {
    final BasicRoleBasedAuthorizer authorizer = authorizerMap.get(authorizerName);
    if (authorizer == null) {
      return makeResponseForAuthorizerNotFound(authorizerName);
    }

    try {
      storageUpdater.createUser(authorizerName, userName);
      return Response.ok().build();
    }
    catch (BasicSecurityDBResourceException cfe) {
      return makeResponseForBasicSecurityDBResourceException(cfe);
    }
  }

  @Override
  public Response createGroupMapping(String authorizerName, BasicAuthorizerGroupMapping groupMapping)
  {
    final BasicRoleBasedAuthorizer authorizer = authorizerMap.get(authorizerName);
    if (authorizer == null) {
      return makeResponseForAuthorizerNotFound(authorizerName);
    }

    try {
      storageUpdater.createGroupMapping(authorizerName, groupMapping);
      return Response.ok().build();
    }
    catch (BasicSecurityDBResourceException cfe) {
      return makeResponseForBasicSecurityDBResourceException(cfe);
    }
  }

  @Override
  public Response deleteUser(String authorizerName, String userName)
  {
    final BasicRoleBasedAuthorizer authorizer = authorizerMap.get(authorizerName);
    if (authorizer == null) {
      return makeResponseForAuthorizerNotFound(authorizerName);
    }

    try {
      storageUpdater.deleteUser(authorizerName, userName);
      return Response.ok().build();
    }
    catch (BasicSecurityDBResourceException cfe) {
      return makeResponseForBasicSecurityDBResourceException(cfe);
    }
  }

  @Override
  public Response deleteGroupMapping(String authorizerName, String groupMappingName)
  {
    final BasicRoleBasedAuthorizer authorizer = authorizerMap.get(authorizerName);
    if (authorizer == null) {
      return makeResponseForAuthorizerNotFound(authorizerName);
    }

    try {
      storageUpdater.deleteGroupMapping(authorizerName, groupMappingName);
      return Response.ok().build();
    }
    catch (BasicSecurityDBResourceException cfe) {
      return makeResponseForBasicSecurityDBResourceException(cfe);
    }
  }

  @Override
  public Response getAllRoles(String authorizerName)
  {
    final BasicRoleBasedAuthorizer authorizer = authorizerMap.get(authorizerName);
    if (authorizer == null) {
      return makeResponseForAuthorizerNotFound(authorizerName);
    }

    Map<String, BasicAuthorizerRole> roleMap = BasicAuthUtils.deserializeAuthorizerRoleMap(
        objectMapper,
        storageUpdater.getCurrentRoleMapBytes(authorizerName)
    );

    return Response.ok(roleMap.keySet()).build();
  }

  @Override
  public Response getRole(String authorizerName, String roleName, boolean isFull, boolean simplifyPermissions)
  {
    final BasicRoleBasedAuthorizer authorizer = authorizerMap.get(authorizerName);
    if (authorizer == null) {
      return makeResponseForAuthorizerNotFound(authorizerName);
    }

    if (isFull) {
      return getRoleFull(authorizerName, roleName, simplifyPermissions);
    } else {
      return getRoleSimple(authorizerName, roleName, simplifyPermissions);
    }
  }

  @Override
  public Response createRole(String authorizerName, String roleName)
  {
    final BasicRoleBasedAuthorizer authorizer = authorizerMap.get(authorizerName);
    if (authorizer == null) {
      return makeResponseForAuthorizerNotFound(authorizerName);
    }

    try {
      storageUpdater.createRole(authorizerName, roleName);
      return Response.ok().build();
    }
    catch (BasicSecurityDBResourceException cfe) {
      return makeResponseForBasicSecurityDBResourceException(cfe);
    }
  }

  @Override
  public Response deleteRole(String authorizerName, String roleName)
  {
    final BasicRoleBasedAuthorizer authorizer = authorizerMap.get(authorizerName);
    if (authorizer == null) {
      return makeResponseForAuthorizerNotFound(authorizerName);
    }

    try {
      storageUpdater.deleteRole(authorizerName, roleName);
      return Response.ok().build();
    }
    catch (BasicSecurityDBResourceException cfe) {
      return makeResponseForBasicSecurityDBResourceException(cfe);
    }
  }

  @Override
  public Response assignRoleToUser(String authorizerName, String userName, String roleName)
  {
    final BasicRoleBasedAuthorizer authorizer = authorizerMap.get(authorizerName);
    if (authorizer == null) {
      return makeResponseForAuthorizerNotFound(authorizerName);
    }

    try {
      storageUpdater.assignUserRole(authorizerName, userName, roleName);
      return Response.ok().build();
    }
    catch (BasicSecurityDBResourceException cfe) {
      return makeResponseForBasicSecurityDBResourceException(cfe);
    }
  }

  @Override
  public Response assignRoleToGroupMapping(String authorizerName, String groupMappingName, String roleName)
  {
    final BasicRoleBasedAuthorizer authorizer = authorizerMap.get(authorizerName);
    if (authorizer == null) {
      return makeResponseForAuthorizerNotFound(authorizerName);
    }

    try {
      storageUpdater.assignGroupMappingRole(authorizerName, groupMappingName, roleName);
      return Response.ok().build();
    }
    catch (BasicSecurityDBResourceException cfe) {
      return makeResponseForBasicSecurityDBResourceException(cfe);
    }
  }

  @Override
  public Response unassignRoleFromUser(String authorizerName, String userName, String roleName)
  {
    final BasicRoleBasedAuthorizer authorizer = authorizerMap.get(authorizerName);
    if (authorizer == null) {
      return makeResponseForAuthorizerNotFound(authorizerName);
    }

    try {
      storageUpdater.unassignUserRole(authorizerName, userName, roleName);
      return Response.ok().build();
    }
    catch (BasicSecurityDBResourceException cfe) {
      return makeResponseForBasicSecurityDBResourceException(cfe);
    }
  }

  @Override
  public Response unassignRoleFromGroupMapping(String authorizerName, String groupMappingName, String roleName)
  {
    final BasicRoleBasedAuthorizer authorizer = authorizerMap.get(authorizerName);
    if (authorizer == null) {
      return makeResponseForAuthorizerNotFound(authorizerName);
    }

    try {
      storageUpdater.unassignGroupMappingRole(authorizerName, groupMappingName, roleName);
      return Response.ok().build();
    }
    catch (BasicSecurityDBResourceException cfe) {
      return makeResponseForBasicSecurityDBResourceException(cfe);
    }
  }

  @Override
  public Response setRolePermissions(String authorizerName, String roleName, List<ResourceAction> permissions)
  {
    final BasicRoleBasedAuthorizer authorizer = authorizerMap.get(authorizerName);
    if (authorizer == null) {
      return makeResponseForAuthorizerNotFound(authorizerName);
    }

    try {
      storageUpdater.setPermissions(authorizerName, roleName, permissions);
      return Response.ok().build();
    }
    catch (BasicSecurityDBResourceException cfe) {
      return makeResponseForBasicSecurityDBResourceException(cfe);
    }
  }

  @Override
  public Response getRolePermissions(String authorizerName, String roleName)
  {
    final BasicRoleBasedAuthorizer authorizer = authorizerMap.get(authorizerName);
    if (authorizer == null) {
      return makeResponseForAuthorizerNotFound(authorizerName);
    }

    return getPermissions(authorizerName, roleName);
  }

  @Override
  public Response getCachedUserMaps(String authorizerName)
  {
    final BasicRoleBasedAuthorizer authorizer = authorizerMap.get(authorizerName);
    if (authorizer == null) {
      return makeResponseForAuthorizerNotFound(authorizerName);
    }

    UserAndRoleMap userAndRoleMap = new UserAndRoleMap(
        storageUpdater.getCachedUserMap(authorizerName),
        storageUpdater.getCachedRoleMap(authorizerName)
    );

    return Response.ok(userAndRoleMap).build();
  }

  @Override
  public Response getCachedGroupMappingMaps(String authorizerName)
  {
    final BasicRoleBasedAuthorizer authorizer = authorizerMap.get(authorizerName);
    if (authorizer == null) {
      return makeResponseForAuthorizerNotFound(authorizerName);
    }
    GroupMappingAndRoleMap groupMappingAndRoleMap = new GroupMappingAndRoleMap(
        storageUpdater.getCachedGroupMappingMap(authorizerName),
        storageUpdater.getCachedRoleMap(authorizerName)
    );

    return Response.ok(groupMappingAndRoleMap).build();
  }

  @Override
  public Response refreshAll()
  {
    storageUpdater.refreshAllNotification();
    return Response.ok().build();
  }

  @Override
  public Response authorizerUserUpdateListener(String authorizerName, byte[] serializedUserAndRoleMap)
  {
    return Response.status(Response.Status.NOT_FOUND).build();
  }

  @Override
  public Response authorizerGroupMappingUpdateListener(String authorizerName, byte[] serializedGroupMappingAndRoleMap)
  {
    return Response.status(Response.Status.NOT_FOUND).build();
  }

  @Override
  public Response getLoadStatus()
  {
    Map<String, Boolean> loadStatus = new HashMap<>();
    authorizerMap.forEach(
        (authorizerName, authorizer) -> {
          loadStatus.put(authorizerName, storageUpdater.getCachedUserMap(authorizerName) != null &&
                                         storageUpdater.getCachedGroupMappingMap(authorizerName) != null &&
                                         storageUpdater.getCachedRoleMap(authorizerName) != null);
        }
    );
    return Response.ok(loadStatus).build();
  }

  private static Response makeResponseForAuthorizerNotFound(String authorizerName)
  {
    return Response.status(Response.Status.BAD_REQUEST)
                   .entity(ImmutableMap.<String, Object>of(
                       "error",
                       StringUtils.format("Basic authorizer with name [%s] does not exist.", authorizerName)
                   ))
                   .build();
  }

  private static Response makeResponseForBasicSecurityDBResourceException(BasicSecurityDBResourceException bsre)
  {
    return Response.status(Response.Status.BAD_REQUEST)
                   .entity(ImmutableMap.<String, Object>of(
                       "error", bsre.getMessage()
                   ))
                   .build();
  }

  private Response getUserSimple(String authorizerName, String userName)
  {
    Map<String, BasicAuthorizerUser> userMap = BasicAuthUtils.deserializeAuthorizerUserMap(
        objectMapper,
        storageUpdater.getCurrentUserMapBytes(authorizerName)
    );

    try {
      BasicAuthorizerUser user = userMap.get(userName);
      if (user == null) {
        throw new BasicSecurityDBResourceException("User [%s] does not exist.", userName);
      }
      return Response.ok(user).build();
    }
    catch (BasicSecurityDBResourceException e) {
      return makeResponseForBasicSecurityDBResourceException(e);
    }
  }

  private Response getUserFull(String authorizerName, String userName, boolean simplifyPermissions)
  {
    Map<String, BasicAuthorizerUser> userMap = BasicAuthUtils.deserializeAuthorizerUserMap(
        objectMapper,
        storageUpdater.getCurrentUserMapBytes(authorizerName)
    );

    try {
      BasicAuthorizerUser user = userMap.get(userName);
      if (user == null) {
        throw new BasicSecurityDBResourceException("User [%s] does not exist.", userName);
      }

<<<<<<< HEAD
      Map<String, BasicAuthorizerRole> roleMap = BasicAuthUtils.deserializeAuthorizerRoleMap(
          objectMapper,
          storageUpdater.getCurrentRoleMapBytes(authorizerName)
      );

      Set<BasicAuthorizerRole> roles = new HashSet<>();
      for (String roleName : user.getRoles()) {
        BasicAuthorizerRole role = roleMap.get(roleName);
        if (role == null) {
          log.error("User [%s] had role [%s], but role was not found.", userName, roleName);
        } else {
          roles.add(role);
        }
=======
      if (simplifyPermissions) {
        Set<BasicAuthorizerRoleSimplifiedPermissions> roles = getRolesForUserWithSimplifiedPermissions(user, roleMap);
        BasicAuthorizerUserFullSimplifiedPermissions fullUser = new BasicAuthorizerUserFullSimplifiedPermissions(
            userName,
            roles
        );
        return Response.ok(fullUser).build();
      } else {
        Set<BasicAuthorizerRole> roles = getRolesForUser(user, roleMap);
        BasicAuthorizerUserFull fullUser = new BasicAuthorizerUserFull(userName, roles);
        return Response.ok(fullUser).build();
>>>>>>> b9c6a26c
      }
    }
    catch (BasicSecurityDBResourceException e) {
      return makeResponseForBasicSecurityDBResourceException(e);
    }
  }

<<<<<<< HEAD
  private Response getGroupMappingSimple(String authorizerName, String groupMappingName)
  {
    Map<String, BasicAuthorizerGroupMapping> groupMappings = BasicAuthUtils.deserializeAuthorizerGroupMappingMap(
        objectMapper,
        storageUpdater.getCurrentGroupMappingMapBytes(authorizerName)
    );

    try {
      BasicAuthorizerGroupMapping groupMapping = groupMappings.get(groupMappingName);
      if (groupMapping == null) {
        throw new BasicSecurityDBResourceException("Group mapping [%s] does not exist.", groupMappingName);
      }
      return Response.ok(groupMapping).build();
    }
    catch (BasicSecurityDBResourceException e) {
      return makeResponseForBasicSecurityDBResourceException(e);
    }
  }

  private Response getGroupMappingFull(String authorizerName, String groupMappingName)
  {
    Map<String, BasicAuthorizerGroupMapping> groupMappings = BasicAuthUtils.deserializeAuthorizerGroupMappingMap(
        objectMapper,
        storageUpdater.getCurrentGroupMappingMapBytes(authorizerName)
    );

    try {
      BasicAuthorizerGroupMapping groupMapping = groupMappings.get(groupMappingName);
      if (groupMapping == null) {
        throw new BasicSecurityDBResourceException("Group mapping [%s] does not exist.", groupMappingName);
      }

      Map<String, BasicAuthorizerRole> roleMap = BasicAuthUtils.deserializeAuthorizerRoleMap(
          objectMapper,
          storageUpdater.getCurrentRoleMapBytes(authorizerName)
      );

      Set<BasicAuthorizerRole> roles = new HashSet<>();
      for (String roleName : groupMapping.getRoles()) {
        BasicAuthorizerRole role = roleMap.get(roleName);
        if (role == null) {
          log.error("Group mapping [%s] had role [%s], but role was not found.", groupMappingName, roleName);
        } else {
          roles.add(role);
        }
      }

      BasicAuthorizerGroupMappingFull fullGroup = new BasicAuthorizerGroupMappingFull(groupMapping.getName(), groupMapping.getGroupPattern(), roles);
      return Response.ok(fullGroup).build();
    }
    catch (BasicSecurityDBResourceException e) {
      return makeResponseForBasicSecurityDBResourceException(e);
    }
  }

  private Response getRoleSimple(String authorizerName, String roleName)
=======
  private Set<BasicAuthorizerRoleSimplifiedPermissions> getRolesForUserWithSimplifiedPermissions(
      BasicAuthorizerUser user,
      Map<String, BasicAuthorizerRole> roleMap
  )
  {
    Set<BasicAuthorizerRoleSimplifiedPermissions> roles = new HashSet<>();
    for (String roleName : user.getRoles()) {
      BasicAuthorizerRole role = roleMap.get(roleName);
      if (role == null) {
        log.error("User [%s] had role [%s], but role object was not found.", user.getName(), roleName);
      } else {
        BasicAuthorizerRoleSimplifiedPermissions roleWithSimplifiedPermissions = new BasicAuthorizerRoleSimplifiedPermissions(
            role.getName(),
            null,
            BasicAuthorizerRoleSimplifiedPermissions.convertPermissions(role.getPermissions())
        );
        roles.add(roleWithSimplifiedPermissions);
      }
    }
    return roles;
  }

  private Set<BasicAuthorizerRole> getRolesForUser(
      BasicAuthorizerUser user,
      Map<String, BasicAuthorizerRole> roleMap
  )
  {
    Set<BasicAuthorizerRole> roles = new HashSet<>();
    for (String roleName : user.getRoles()) {
      BasicAuthorizerRole role = roleMap.get(roleName);
      if (role == null) {
        log.error("User [%s] had role [%s], but role object was not found.", user.getName(), roleName);
      } else {
        roles.add(role);
      }
    }
    return roles;
  }


  private Response getRoleSimple(String authorizerName, String roleName, boolean simplifyPermissions)
>>>>>>> b9c6a26c
  {
    Map<String, BasicAuthorizerRole> roleMap = BasicAuthUtils.deserializeAuthorizerRoleMap(
        objectMapper,
        storageUpdater.getCurrentRoleMapBytes(authorizerName)
    );

    try {
      BasicAuthorizerRole role = roleMap.get(roleName);
      if (role == null) {
        throw new BasicSecurityDBResourceException("Role [%s] does not exist.", roleName);
      }

      if (simplifyPermissions) {
        return Response.ok(new BasicAuthorizerRoleSimplifiedPermissions(role, null)).build();
      } else {
        return Response.ok(role).build();
      }
    }
    catch (BasicSecurityDBResourceException e) {
      return makeResponseForBasicSecurityDBResourceException(e);
    }
  }

  private Response getRoleFull(String authorizerName, String roleName, boolean simplifyPermissions)
  {
    Map<String, BasicAuthorizerRole> roleMap = BasicAuthUtils.deserializeAuthorizerRoleMap(
        objectMapper,
        storageUpdater.getCurrentRoleMapBytes(authorizerName)
    );

    try {
      BasicAuthorizerRole role = roleMap.get(roleName);
      if (role == null) {
        throw new BasicSecurityDBResourceException("Role [%s] does not exist.", roleName);
      }
<<<<<<< HEAD

      Map<String, BasicAuthorizerUser> userMap = BasicAuthUtils.deserializeAuthorizerUserMap(
          objectMapper,
          storageUpdater.getCurrentUserMapBytes(authorizerName)
      );

      Map<String, BasicAuthorizerGroupMapping> groupMappingMap = BasicAuthUtils.deserializeAuthorizerGroupMappingMap(
          objectMapper,
          storageUpdater.getCurrentGroupMappingMapBytes(authorizerName)
      );

      Set<String> users = new HashSet<>();
      for (BasicAuthorizerUser user : userMap.values()) {
        if (user.getRoles().contains(roleName)) {
          users.add(user.getName());
        }
      }

      Set<String> groupMappings = new HashSet<>();
      for (BasicAuthorizerGroupMapping group : groupMappingMap.values()) {
        if (group.getRoles().contains(roleName)) {
          groupMappings.add(group.getName());
        }
      }

      BasicAuthorizerRoleFull roleFull = new BasicAuthorizerRoleFull(
          roleName,
          users,
          groupMappings,
          role.getPermissions()
      );
      return Response.ok(roleFull).build();
=======
      if (simplifyPermissions) {
        return Response.ok(new BasicAuthorizerRoleSimplifiedPermissions(role, users)).build();
      } else {
        BasicAuthorizerRoleFull roleFull = new BasicAuthorizerRoleFull(
            roleName,
            users,
            role.getPermissions()
        );
        return Response.ok(roleFull).build();
      }
>>>>>>> b9c6a26c
    }
    catch (BasicSecurityDBResourceException e) {
      return makeResponseForBasicSecurityDBResourceException(e);
    }
  }

  private Response getPermissions(String authorizerName, String roleName)
  {
    Map<String, BasicAuthorizerRole> roleMap = BasicAuthUtils.deserializeAuthorizerRoleMap(
        objectMapper,
        storageUpdater.getCurrentRoleMapBytes(authorizerName)
    );

    try {
      BasicAuthorizerRole role = roleMap.get(roleName);
      if (role == null) {
        throw new BasicSecurityDBResourceException("Role [%s] does not exist.", roleName);
      }
      return Response.ok(role.getPermissions()).build();
    }
    catch (BasicSecurityDBResourceException e) {
      return makeResponseForBasicSecurityDBResourceException(e);
    }
  }
}<|MERGE_RESOLUTION|>--- conflicted
+++ resolved
@@ -36,11 +36,8 @@
 import org.apache.druid.security.basic.authorization.entity.BasicAuthorizerRoleSimplifiedPermissions;
 import org.apache.druid.security.basic.authorization.entity.BasicAuthorizerUser;
 import org.apache.druid.security.basic.authorization.entity.BasicAuthorizerUserFull;
-<<<<<<< HEAD
+import org.apache.druid.security.basic.authorization.entity.BasicAuthorizerUserFullSimplifiedPermissions;
 import org.apache.druid.security.basic.authorization.entity.GroupMappingAndRoleMap;
-=======
-import org.apache.druid.security.basic.authorization.entity.BasicAuthorizerUserFullSimplifiedPermissions;
->>>>>>> b9c6a26c
 import org.apache.druid.security.basic.authorization.entity.UserAndRoleMap;
 import org.apache.druid.server.security.Authorizer;
 import org.apache.druid.server.security.AuthorizerMapper;
@@ -100,7 +97,6 @@
   }
 
   @Override
-<<<<<<< HEAD
   public Response getAllGroupMappings(String authorizerName)
   {
     final BasicRoleBasedAuthorizer authorizer = authorizerMap.get(authorizerName);
@@ -116,10 +112,7 @@
   }
 
   @Override
-  public Response getUser(String authorizerName, String userName, boolean isFull)
-=======
   public Response getUser(String authorizerName, String userName, boolean isFull, boolean simplifyPermissions)
->>>>>>> b9c6a26c
   {
     final BasicRoleBasedAuthorizer authorizer = authorizerMap.get(authorizerName);
     if (authorizer == null) {
@@ -492,21 +485,11 @@
         throw new BasicSecurityDBResourceException("User [%s] does not exist.", userName);
       }
 
-<<<<<<< HEAD
       Map<String, BasicAuthorizerRole> roleMap = BasicAuthUtils.deserializeAuthorizerRoleMap(
           objectMapper,
           storageUpdater.getCurrentRoleMapBytes(authorizerName)
       );
 
-      Set<BasicAuthorizerRole> roles = new HashSet<>();
-      for (String roleName : user.getRoles()) {
-        BasicAuthorizerRole role = roleMap.get(roleName);
-        if (role == null) {
-          log.error("User [%s] had role [%s], but role was not found.", userName, roleName);
-        } else {
-          roles.add(role);
-        }
-=======
       if (simplifyPermissions) {
         Set<BasicAuthorizerRoleSimplifiedPermissions> roles = getRolesForUserWithSimplifiedPermissions(user, roleMap);
         BasicAuthorizerUserFullSimplifiedPermissions fullUser = new BasicAuthorizerUserFullSimplifiedPermissions(
@@ -518,7 +501,6 @@
         Set<BasicAuthorizerRole> roles = getRolesForUser(user, roleMap);
         BasicAuthorizerUserFull fullUser = new BasicAuthorizerUserFull(userName, roles);
         return Response.ok(fullUser).build();
->>>>>>> b9c6a26c
       }
     }
     catch (BasicSecurityDBResourceException e) {
@@ -526,64 +508,6 @@
     }
   }
 
-<<<<<<< HEAD
-  private Response getGroupMappingSimple(String authorizerName, String groupMappingName)
-  {
-    Map<String, BasicAuthorizerGroupMapping> groupMappings = BasicAuthUtils.deserializeAuthorizerGroupMappingMap(
-        objectMapper,
-        storageUpdater.getCurrentGroupMappingMapBytes(authorizerName)
-    );
-
-    try {
-      BasicAuthorizerGroupMapping groupMapping = groupMappings.get(groupMappingName);
-      if (groupMapping == null) {
-        throw new BasicSecurityDBResourceException("Group mapping [%s] does not exist.", groupMappingName);
-      }
-      return Response.ok(groupMapping).build();
-    }
-    catch (BasicSecurityDBResourceException e) {
-      return makeResponseForBasicSecurityDBResourceException(e);
-    }
-  }
-
-  private Response getGroupMappingFull(String authorizerName, String groupMappingName)
-  {
-    Map<String, BasicAuthorizerGroupMapping> groupMappings = BasicAuthUtils.deserializeAuthorizerGroupMappingMap(
-        objectMapper,
-        storageUpdater.getCurrentGroupMappingMapBytes(authorizerName)
-    );
-
-    try {
-      BasicAuthorizerGroupMapping groupMapping = groupMappings.get(groupMappingName);
-      if (groupMapping == null) {
-        throw new BasicSecurityDBResourceException("Group mapping [%s] does not exist.", groupMappingName);
-      }
-
-      Map<String, BasicAuthorizerRole> roleMap = BasicAuthUtils.deserializeAuthorizerRoleMap(
-          objectMapper,
-          storageUpdater.getCurrentRoleMapBytes(authorizerName)
-      );
-
-      Set<BasicAuthorizerRole> roles = new HashSet<>();
-      for (String roleName : groupMapping.getRoles()) {
-        BasicAuthorizerRole role = roleMap.get(roleName);
-        if (role == null) {
-          log.error("Group mapping [%s] had role [%s], but role was not found.", groupMappingName, roleName);
-        } else {
-          roles.add(role);
-        }
-      }
-
-      BasicAuthorizerGroupMappingFull fullGroup = new BasicAuthorizerGroupMappingFull(groupMapping.getName(), groupMapping.getGroupPattern(), roles);
-      return Response.ok(fullGroup).build();
-    }
-    catch (BasicSecurityDBResourceException e) {
-      return makeResponseForBasicSecurityDBResourceException(e);
-    }
-  }
-
-  private Response getRoleSimple(String authorizerName, String roleName)
-=======
   private Set<BasicAuthorizerRoleSimplifiedPermissions> getRolesForUserWithSimplifiedPermissions(
       BasicAuthorizerUser user,
       Map<String, BasicAuthorizerRole> roleMap
@@ -623,9 +547,62 @@
     return roles;
   }
 
+  private Response getGroupMappingSimple(String authorizerName, String groupMappingName)
+  {
+    Map<String, BasicAuthorizerGroupMapping> groupMappings = BasicAuthUtils.deserializeAuthorizerGroupMappingMap(
+        objectMapper,
+        storageUpdater.getCurrentGroupMappingMapBytes(authorizerName)
+    );
+
+    try {
+      BasicAuthorizerGroupMapping groupMapping = groupMappings.get(groupMappingName);
+      if (groupMapping == null) {
+        throw new BasicSecurityDBResourceException("Group mapping [%s] does not exist.", groupMappingName);
+      }
+      return Response.ok(groupMapping).build();
+    }
+    catch (BasicSecurityDBResourceException e) {
+      return makeResponseForBasicSecurityDBResourceException(e);
+    }
+  }
+
+  private Response getGroupMappingFull(String authorizerName, String groupMappingName)
+  {
+    Map<String, BasicAuthorizerGroupMapping> groupMappings = BasicAuthUtils.deserializeAuthorizerGroupMappingMap(
+        objectMapper,
+        storageUpdater.getCurrentGroupMappingMapBytes(authorizerName)
+    );
+
+    try {
+      BasicAuthorizerGroupMapping groupMapping = groupMappings.get(groupMappingName);
+      if (groupMapping == null) {
+        throw new BasicSecurityDBResourceException("Group mapping [%s] does not exist.", groupMappingName);
+      }
+
+      Map<String, BasicAuthorizerRole> roleMap = BasicAuthUtils.deserializeAuthorizerRoleMap(
+          objectMapper,
+          storageUpdater.getCurrentRoleMapBytes(authorizerName)
+      );
+
+      Set<BasicAuthorizerRole> roles = new HashSet<>();
+      for (String roleName : groupMapping.getRoles()) {
+        BasicAuthorizerRole role = roleMap.get(roleName);
+        if (role == null) {
+          log.error("Group mapping [%s] had role [%s], but role was not found.", groupMappingName, roleName);
+        } else {
+          roles.add(role);
+        }
+      }
+
+      BasicAuthorizerGroupMappingFull fullGroup = new BasicAuthorizerGroupMappingFull(groupMapping.getName(), groupMapping.getGroupPattern(), roles);
+      return Response.ok(fullGroup).build();
+    }
+    catch (BasicSecurityDBResourceException e) {
+      return makeResponseForBasicSecurityDBResourceException(e);
+    }
+  }
 
   private Response getRoleSimple(String authorizerName, String roleName, boolean simplifyPermissions)
->>>>>>> b9c6a26c
   {
     Map<String, BasicAuthorizerRole> roleMap = BasicAuthUtils.deserializeAuthorizerRoleMap(
         objectMapper,
@@ -661,7 +638,6 @@
       if (role == null) {
         throw new BasicSecurityDBResourceException("Role [%s] does not exist.", roleName);
       }
-<<<<<<< HEAD
 
       Map<String, BasicAuthorizerUser> userMap = BasicAuthUtils.deserializeAuthorizerUserMap(
           objectMapper,
@@ -686,26 +662,17 @@
           groupMappings.add(group.getName());
         }
       }
-
-      BasicAuthorizerRoleFull roleFull = new BasicAuthorizerRoleFull(
-          roleName,
-          users,
-          groupMappings,
-          role.getPermissions()
-      );
-      return Response.ok(roleFull).build();
-=======
       if (simplifyPermissions) {
         return Response.ok(new BasicAuthorizerRoleSimplifiedPermissions(role, users)).build();
       } else {
         BasicAuthorizerRoleFull roleFull = new BasicAuthorizerRoleFull(
             roleName,
             users,
+            groupMappings,
             role.getPermissions()
         );
         return Response.ok(roleFull).build();
       }
->>>>>>> b9c6a26c
     }
     catch (BasicSecurityDBResourceException e) {
       return makeResponseForBasicSecurityDBResourceException(e);
