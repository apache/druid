--- conflicted
+++ resolved
@@ -62,24 +62,14 @@
    * {@link NodeRole#COORDINATOR} is intentionally omitted because it gets its information about the auth state directly
    * from metadata storage.
    */
-<<<<<<< HEAD
   private static final List<NodeRole> NODE_TYPES = Arrays.asList(
       NodeRole.BROKER,
       NodeRole.OVERLORD,
       NodeRole.HISTORICAL,
       NodeRole.PEON,
       NodeRole.ROUTER,
-      NodeRole.MIDDLE_MANAGER
-=======
-  private static final List<NodeType> NODE_TYPES = Arrays.asList(
-      NodeType.BROKER,
-      NodeType.OVERLORD,
-      NodeType.HISTORICAL,
-      NodeType.PEON,
-      NodeType.ROUTER,
-      NodeType.MIDDLE_MANAGER,
-      NodeType.INDEXER
->>>>>>> e252abed
+      NodeRole.MIDDLE_MANAGER,
+      NodeRole.INDEXER
   );
 
   private final DruidNodeDiscoveryProvider discoveryProvider;
