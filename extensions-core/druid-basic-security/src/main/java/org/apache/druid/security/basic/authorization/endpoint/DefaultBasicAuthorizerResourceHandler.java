--- conflicted
+++ resolved
@@ -71,7 +71,6 @@
   }
 
   @Override
-<<<<<<< HEAD
   public Response getAllGroupMappings(String authorizerName)
   {
     return NOT_FOUND_RESPONSE;
@@ -79,10 +78,7 @@
 
 
   @Override
-  public Response getUser(String authorizerName, String userName, boolean isFull)
-=======
   public Response getUser(String authorizerName, String userName, boolean isFull, boolean simplifyPermissions)
->>>>>>> b9c6a26c
   {
     return NOT_FOUND_RESPONSE;
   }
