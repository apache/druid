--- conflicted
+++ resolved
@@ -29,238 +29,9 @@
 
 public interface KubernetesTaskRunnerConfig
 {
-<<<<<<< HEAD
-  @JsonProperty
-  @NotNull
-  private String namespace;
-
-  @JsonProperty
-  private String k8sTaskPodNamePrefix = "";
-
-  // This property is the namespace that the Overlord is running in.
-  // For cases where we want task pods to run on different namespace from the overlord, we need to specify the namespace of the overlord here.
-  // Else, we can simply leave this field alone.
-  @JsonProperty
-  private String overlordNamespace = "";
-
-  @JsonProperty
-  private boolean debugJobs = false;
-
-  /**
-   * Deprecated, please specify adapter type runtime property instead
-   * <p>
-   * I.E `druid.indexer.runner.k8s.adapter.type: overlordMultiContainer`
-   */
-  @Deprecated
-  @JsonProperty
-  private boolean sidecarSupport = false;
-
-  @JsonProperty
-  // if this is not set, then the first container in your pod spec is assumed to be the overlord container.
-  // usually this is fine, but when you are dynamically adding sidecars like istio, the service mesh could
-  // in fact place the istio-proxy container as the first container.  Thus, you would specify this value to
-  // the name of your primary container.  e.g. druid-overlord
-  private String primaryContainerName = null;
-
-  @JsonProperty
-  // for multi-container jobs, we need this image to shut down sidecars after the main container
-  // has completed
-  private String kubexitImage = "karlkfi/kubexit:v0.3.2";
-
-  // how much time to wait for preStop hooks to execute
-  // lower number speeds up pod termination time to release locks
-  // faster, defaults to your k8s setup, usually 30 seconds.
-  private Long graceTerminationPeriodSeconds = null;
-
-  @JsonProperty
-  // disable using http / https proxy environment variables
-  private boolean disableClientProxy;
-
-  @JsonProperty
-  // enable using kubernetes informer cache for peon client operations
-  private boolean useK8sSharedInformers = false;
-
-  @JsonProperty
-  private Period k8sSharedInformerResyncPeriod = new Period("PT5M");
-
-  @JsonProperty
-  @NotNull
-  private Period maxTaskDuration = new Period("PT4H");
-
-  @JsonProperty
-  @NotNull
-  // how long to wait for the jobs to be cleaned up.
-  private Period taskCleanupDelay = new Period("P2D");
-
-  @JsonProperty
-  @NotNull
-  // interval for k8s job cleanup to run
-  private Period taskCleanupInterval = new Period("PT10m");
-
-  @JsonProperty
-  @NotNull
-  // how long to wait to join peon k8s jobs on startup
-  private Period taskJoinTimeout = new Period("PT1M");
-
-
-  @JsonProperty
-  @NotNull
-  // how long to wait for the peon k8s job to launch
-  private Period k8sjobLaunchTimeout = new Period("PT1H");
-
-  @JsonProperty
-  @NotNull
-  // how long to wait for log saving operations to complete
-  private Period logSaveTimeout = new Period("PT300S");
-
-  @JsonProperty
-  // ForkingTaskRunner inherits the monitors from the MM, in k8s mode
-  // the peon inherits the monitors from the overlord, so if someone specifies
-  // a TaskCountStatsMonitor in the overlord for example, the peon process
-  // fails because it can not inject this monitor in the peon process.
-  private List<String> peonMonitors = ImmutableList.of();
-
-  @JsonProperty
-  @NotNull
-  private List<String> javaOptsArray = ImmutableList.of();
-
-  @JsonProperty
-  @NotNull
-  private int cpuCoreInMicro = 0;
-
-  @JsonProperty
-  @NotNull
-  private Map<String, String> labels = ImmutableMap.of();
-
-  @JsonProperty
-  @NotNull
-  private Map<String, String> annotations = ImmutableMap.of();
-
-  @JsonProperty
-  @Min(1)
-  @Max(Integer.MAX_VALUE)
-  @NotNull
-  private Integer capacity = Integer.MAX_VALUE;
-
-  public KubernetesTaskRunnerConfig()
-  {
-  }
-
-  private KubernetesTaskRunnerConfig(
-      @Nonnull String namespace,
-      String overlordNamespace,
-      String k8sTaskPodNamePrefix,
-      boolean debugJobs,
-      boolean sidecarSupport,
-      String primaryContainerName,
-      String kubexitImage,
-      Long graceTerminationPeriodSeconds,
-      boolean disableClientProxy,
-      Period maxTaskDuration,
-      Period taskCleanupDelay,
-      Period taskCleanupInterval,
-      Period k8sjobLaunchTimeout,
-      Period logSaveTimeout,
-      List<String> peonMonitors,
-      List<String> javaOptsArray,
-      int cpuCoreInMicro,
-      Map<String, String> labels,
-      Map<String, String> annotations,
-      Integer capacity,
-      Period taskJoinTimeout,
-      boolean useK8sSharedInformers,
-      Period k8sSharedInformerResyncPeriod
-  )
-  {
-    this.namespace = namespace;
-    this.overlordNamespace = ObjectUtils.getIfNull(
-        overlordNamespace,
-        this.overlordNamespace
-    );
-    this.k8sTaskPodNamePrefix = k8sTaskPodNamePrefix;
-    this.debugJobs = ObjectUtils.getIfNull(
-        debugJobs,
-        this.debugJobs
-    );
-    this.sidecarSupport = ObjectUtils.getIfNull(
-        sidecarSupport,
-        this.sidecarSupport
-    );
-    this.primaryContainerName = ObjectUtils.getIfNull(
-        primaryContainerName,
-        this.primaryContainerName
-    );
-    this.kubexitImage = ObjectUtils.getIfNull(
-        kubexitImage,
-        this.kubexitImage
-    );
-    this.graceTerminationPeriodSeconds = ObjectUtils.getIfNull(
-        graceTerminationPeriodSeconds,
-        this.graceTerminationPeriodSeconds
-    );
-    this.disableClientProxy = disableClientProxy;
-    this.maxTaskDuration = ObjectUtils.getIfNull(
-        maxTaskDuration,
-        this.maxTaskDuration
-    );
-    this.taskCleanupDelay = ObjectUtils.getIfNull(
-        taskCleanupDelay,
-        this.taskCleanupDelay
-    );
-    this.taskCleanupInterval = ObjectUtils.getIfNull(
-        taskCleanupInterval,
-        this.taskCleanupInterval
-    );
-    this.k8sjobLaunchTimeout = ObjectUtils.getIfNull(
-        k8sjobLaunchTimeout,
-        this.k8sjobLaunchTimeout
-    );
-    this.taskJoinTimeout = ObjectUtils.getIfNull(
-        taskJoinTimeout,
-        this.taskJoinTimeout
-    );
-    this.logSaveTimeout = ObjectUtils.getIfNull(
-        logSaveTimeout,
-        this.logSaveTimeout
-    );
-    this.peonMonitors = ObjectUtils.getIfNull(
-        peonMonitors,
-        this.peonMonitors
-    );
-    this.javaOptsArray = ObjectUtils.getIfNull(
-        javaOptsArray,
-        this.javaOptsArray
-    );
-    this.cpuCoreInMicro = ObjectUtils.getIfNull(
-        cpuCoreInMicro,
-        this.cpuCoreInMicro
-    );
-    this.labels = ObjectUtils.getIfNull(
-        labels,
-        this.labels
-    );
-    this.annotations = ObjectUtils.getIfNull(
-        annotations,
-        this.annotations
-    );
-    this.capacity = ObjectUtils.getIfNull(
-        capacity,
-        this.capacity
-    );
-    this.useK8sSharedInformers = ObjectUtils.getIfNull(
-        useK8sSharedInformers,
-        this.useK8sSharedInformers
-    );
-    this.k8sSharedInformerResyncPeriod = ObjectUtils.getIfNull(
-        k8sSharedInformerResyncPeriod,
-        this.k8sSharedInformerResyncPeriod
-    );
-  }
-=======
   String getNamespace();
 
   String getOverlordNamespace();
->>>>>>> 4a76915e
 
   String getK8sTaskPodNamePrefix();
 
@@ -301,21 +72,11 @@
 
   Integer getCapacity();
 
-<<<<<<< HEAD
-  public boolean isUseK8sSharedInformers()
-  {
-    return useK8sSharedInformers;
-  }
-
-  public Period getK8sSharedInformerResyncPeriod()
-  {
-    return k8sSharedInformerResyncPeriod;
-  }
-
-  public static Builder builder()
-=======
+  boolean isUseK8sSharedInformers();
+
+  Period getK8sSharedInformerResyncPeriod();
+
   static Builder builder()
->>>>>>> 4a76915e
   {
     return new Builder();
   }
@@ -343,8 +104,8 @@
     private Integer capacity;
     private Period taskJoinTimeout;
     private Period logSaveTimeout;
-    private boolean enableKubernetesClientCaching;
-    private Period kubernetesClientInformerResyncPeriod;
+    private boolean useK8sSharedInformers;
+    private Period k8sSharedInformerResyncPeriod;
 
     public Builder()
     {
@@ -477,23 +238,19 @@
       return this;
     }
 
-<<<<<<< HEAD
     public Builder withEnablePeonClientCache(boolean enableKubernetesClientCaching)
     {
-      this.enableKubernetesClientCaching = enableKubernetesClientCaching;
+      this.useK8sSharedInformers = enableKubernetesClientCaching;
       return this;
     }
 
     public Builder withKubernetesClientInformerResyncPeriod(Period kubernetesClientInformerResyncPeriod)
     {
-      this.kubernetesClientInformerResyncPeriod = kubernetesClientInformerResyncPeriod;
-      return this;
-    }
-
-    public KubernetesTaskRunnerConfig build()
-=======
+      this.k8sSharedInformerResyncPeriod = kubernetesClientInformerResyncPeriod;
+      return this;
+    }
+
     public KubernetesTaskRunnerStaticConfig build()
->>>>>>> 4a76915e
     {
       return new KubernetesTaskRunnerStaticConfig(
           this.namespace,
@@ -517,8 +274,8 @@
           this.annotations,
           this.capacity,
           this.taskJoinTimeout,
-          this.enableKubernetesClientCaching,
-          this.kubernetesClientInformerResyncPeriod
+          this.useK8sSharedInformers,
+          this.k8sSharedInformerResyncPeriod
       );
     }
   }
