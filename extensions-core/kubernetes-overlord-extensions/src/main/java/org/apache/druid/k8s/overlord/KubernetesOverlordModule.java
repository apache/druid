--- conflicted
+++ resolved
@@ -152,29 +152,24 @@
     JsonConfigProvider.bind(binder, JDK_HTTPCLIENT_PROPERITES_PREFIX, DruidKubernetesJdkHttpClientConfig.class);
   }
 
+  @Provides
+  @LazySingleton
+  public KubernetesTaskRunnerEffectiveConfig provideEffectiveConfig(
+      KubernetesTaskRunnerStaticConfig staticConfig,
+      Supplier<KubernetesTaskRunnerDynamicConfig> dynamicConfigSupplier
+  )
+  {
+    return new KubernetesTaskRunnerEffectiveConfig(staticConfig, dynamicConfigSupplier);
+  }
+
   /**
    * Provides the base Kubernetes client for direct API operations.
    * This is always created regardless of caching configuration.
    */
   @Provides
   @LazySingleton
-<<<<<<< HEAD
-  public DruidKubernetesClient makeBaseKubernetesClient(
-      KubernetesTaskRunnerConfig kubernetesTaskRunnerConfig,
-=======
-  public KubernetesTaskRunnerEffectiveConfig provideEffectiveConfig(
-      KubernetesTaskRunnerStaticConfig staticConfig,
-      Supplier<KubernetesTaskRunnerDynamicConfig> dynamicConfigSupplier
-  )
-  {
-    return new KubernetesTaskRunnerEffectiveConfig(staticConfig, dynamicConfigSupplier);
-  }
-
-  @Provides
-  @LazySingleton
   public DruidKubernetesClient makeKubernetesClient(
       KubernetesTaskRunnerStaticConfig kubernetesTaskRunnerConfig,
->>>>>>> 4a76915e
       DruidKubernetesHttpClientFactory httpClientFactory,
       Lifecycle lifecycle
   )
@@ -202,7 +197,7 @@
           @Override
           public void stop()
           {
-            log.info("Stopping base Kubernetes client");
+            log.info("Stopping overlord Kubernetes client");
             client.getClient().close();
           }
         }
