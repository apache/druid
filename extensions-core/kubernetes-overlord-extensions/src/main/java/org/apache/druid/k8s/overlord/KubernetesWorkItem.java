--- conflicted
+++ resolved
@@ -50,16 +50,11 @@
    */
   protected void shutdown()
   {
-<<<<<<< HEAD
-    this.kubernetesPeonLifecycle.shutdown();
-=======
     if (isShutdown.compareAndSet(false, true)) {
       synchronized (this) {
-        this.kubernetesPeonLifecycle.startWatchingLogs();
         this.kubernetesPeonLifecycle.shutdown();
       }
     }
->>>>>>> 1b220b25
   }
 
   protected boolean isPending()
