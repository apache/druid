/*
 * Licensed to the Apache Software Foundation (ASF) under one
 * or more contributor license agreements.  See the NOTICE file
 * distributed with this work for additional information
 * regarding copyright ownership.  The ASF licenses this file
 * to you under the Apache License, Version 2.0 (the
 * "License"); you may not use this file except in compliance
 * with the License.  You may obtain a copy of the License at
 *
 *   http://www.apache.org/licenses/LICENSE-2.0
 *
 * Unless required by applicable law or agreed to in writing,
 * software distributed under the License is distributed on an
 * "AS IS" BASIS, WITHOUT WARRANTIES OR CONDITIONS OF ANY
 * KIND, either express or implied.  See the License for the
 * specific language governing permissions and limitations
 * under the License.
 */

package org.apache.druid.k8s.overlord;

import com.fasterxml.jackson.databind.ObjectMapper;
import com.google.inject.Inject;
import org.apache.druid.common.config.ConfigManager;
import org.apache.druid.guice.annotations.EscalatedGlobal;
import org.apache.druid.guice.annotations.Smile;
import org.apache.druid.indexing.overlord.TaskRunnerFactory;
import org.apache.druid.java.util.emitter.service.ServiceEmitter;
import org.apache.druid.java.util.http.client.HttpClient;
import org.apache.druid.k8s.overlord.common.CachingKubernetesPeonClient;
import org.apache.druid.k8s.overlord.common.DruidKubernetesCachingClient;
import org.apache.druid.k8s.overlord.common.DruidKubernetesClient;
import org.apache.druid.k8s.overlord.common.KubernetesPeonClient;
import org.apache.druid.k8s.overlord.taskadapter.PodTemplateTaskAdapter;
import org.apache.druid.k8s.overlord.taskadapter.TaskAdapter;
import org.apache.druid.tasklogs.TaskLogs;

import javax.annotation.Nullable;
import java.util.Set;

public class KubernetesTaskRunnerFactory implements TaskRunnerFactory<KubernetesTaskRunner>
{
  public static final String TYPE_NAME = "k8s";
  private final ObjectMapper smileMapper;
  private final HttpClient httpClient;
  private final KubernetesTaskRunnerEffectiveConfig kubernetesTaskRunnerConfig;
  private final TaskLogs taskLogs;
  private final DruidKubernetesClient druidKubernetesClient;
  private final DruidKubernetesCachingClient druidKubernetesCachingClient;
  private final ServiceEmitter emitter;
  private KubernetesTaskRunner runner;
  private final TaskAdapter taskAdapter;
  private final ConfigManager configManager;
  private final Set<String> adapterTypeAllowingTasksInDifferentNamespaces = Set.of(PodTemplateTaskAdapter.TYPE);

  @Inject
  public KubernetesTaskRunnerFactory(
      @Smile ObjectMapper smileMapper,
      @EscalatedGlobal final HttpClient httpClient,
      KubernetesTaskRunnerEffectiveConfig kubernetesTaskRunnerConfig,
      TaskLogs taskLogs,
      DruidKubernetesClient druidKubernetesClient,
      ServiceEmitter emitter,
      TaskAdapter taskAdapter,
<<<<<<< HEAD
      @Nullable DruidKubernetesCachingClient druidKubernetesCachingClient
=======
      ConfigManager configManager
>>>>>>> 4a76915e
  )
  {
    this.smileMapper = smileMapper;
    this.httpClient = httpClient;
    this.kubernetesTaskRunnerConfig = kubernetesTaskRunnerConfig;
    this.taskLogs = taskLogs;
    this.druidKubernetesClient = druidKubernetesClient;
    this.druidKubernetesCachingClient = druidKubernetesCachingClient;
    this.emitter = emitter;
    this.taskAdapter = taskAdapter;
    this.configManager = configManager;
  }

  @Override
  public KubernetesTaskRunner build()
  {
    KubernetesPeonClient peonClient;
    boolean enableCache = kubernetesTaskRunnerConfig.isUseK8sSharedInformers();
    boolean useOverlordNamespace = adapterTypeAllowingTasksInDifferentNamespaces.contains(taskAdapter.getAdapterType());

    if (enableCache && druidKubernetesCachingClient != null) {
      peonClient = new CachingKubernetesPeonClient(
          druidKubernetesCachingClient,
          kubernetesTaskRunnerConfig.getNamespace(),
          useOverlordNamespace ? kubernetesTaskRunnerConfig.getOverlordNamespace() : "",
          kubernetesTaskRunnerConfig.isDebugJobs(),
          emitter
      );
    } else {
      peonClient = new KubernetesPeonClient(
          druidKubernetesClient,
          kubernetesTaskRunnerConfig.getNamespace(),
          useOverlordNamespace ? kubernetesTaskRunnerConfig.getOverlordNamespace() : "",
          kubernetesTaskRunnerConfig.isDebugJobs(),
          emitter
      );
    }

    runner = new KubernetesTaskRunner(
        taskAdapter,
        kubernetesTaskRunnerConfig,
        peonClient,
        httpClient,
        new KubernetesPeonLifecycleFactory(
            peonClient,
            taskLogs,
            smileMapper,
            kubernetesTaskRunnerConfig.getLogSaveTimeout().toStandardDuration().getMillis()
        ),
        emitter,
        configManager
    );
    return runner;
  }

  @Override
  public KubernetesTaskRunner get()
  {
    return runner;
  }
}<|MERGE_RESOLUTION|>--- conflicted
+++ resolved
@@ -62,11 +62,8 @@
       DruidKubernetesClient druidKubernetesClient,
       ServiceEmitter emitter,
       TaskAdapter taskAdapter,
-<<<<<<< HEAD
+      ConfigManager configManager,
       @Nullable DruidKubernetesCachingClient druidKubernetesCachingClient
-=======
-      ConfigManager configManager
->>>>>>> 4a76915e
   )
   {
     this.smileMapper = smileMapper;
