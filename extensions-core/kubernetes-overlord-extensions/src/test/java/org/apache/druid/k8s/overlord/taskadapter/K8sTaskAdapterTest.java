/*
 * Licensed to the Apache Software Foundation (ASF) under one
 * or more contributor license agreements.  See the NOTICE file
 * distributed with this work for additional information
 * regarding copyright ownership.  The ASF licenses this file
 * to you under the Apache License, Version 2.0 (the
 * "License"); you may not use this file except in compliance
 * with the License.  You may obtain a copy of the License at
 *
 *   http://www.apache.org/licenses/LICENSE-2.0
 *
 * Unless required by applicable law or agreed to in writing,
 * software distributed under the License is distributed on an
 * "AS IS" BASIS, WITHOUT WARRANTIES OR CONDITIONS OF ANY
 * KIND, either express or implied.  See the License for the
 * specific language governing permissions and limitations
 * under the License.
 */

package org.apache.druid.k8s.overlord.taskadapter;

import com.fasterxml.jackson.databind.ObjectMapper;
import com.fasterxml.jackson.databind.jsontype.NamedType;
import com.google.common.base.Joiner;
import com.google.common.collect.ImmutableList;
import com.google.common.collect.ImmutableMap;
import com.google.common.collect.Iterables;
import com.google.common.collect.Lists;
import io.fabric8.kubernetes.api.model.Container;
import io.fabric8.kubernetes.api.model.ContainerBuilder;
import io.fabric8.kubernetes.api.model.EnvVar;
import io.fabric8.kubernetes.api.model.EnvVarBuilder;
import io.fabric8.kubernetes.api.model.Pod;
import io.fabric8.kubernetes.api.model.PodSpec;
import io.fabric8.kubernetes.api.model.Quantity;
import io.fabric8.kubernetes.api.model.ResourceRequirements;
import io.fabric8.kubernetes.api.model.ResourceRequirementsBuilder;
import io.fabric8.kubernetes.api.model.batch.v1.Job;
import io.fabric8.kubernetes.api.model.batch.v1.JobBuilder;
import io.fabric8.kubernetes.api.model.batch.v1.JobList;
import io.fabric8.kubernetes.client.KubernetesClient;
import io.fabric8.kubernetes.client.server.mock.EnableKubernetesMockClient;
import org.apache.commons.lang3.RandomStringUtils;
import org.apache.commons.lang3.StringUtils;
import org.apache.druid.error.DruidException;
import org.apache.druid.indexing.common.TestUtils;
import org.apache.druid.indexing.common.config.TaskConfig;
import org.apache.druid.indexing.common.config.TaskConfigBuilder;
import org.apache.druid.indexing.common.task.IndexTask;
import org.apache.druid.indexing.common.task.NoopTask;
import org.apache.druid.indexing.common.task.Task;
import org.apache.druid.indexing.common.task.batch.parallel.ParallelIndexTuningConfig;
import org.apache.druid.java.util.common.HumanReadableBytes;
import org.apache.druid.k8s.overlord.KubernetesTaskRunnerConfig;
import org.apache.druid.k8s.overlord.common.DruidK8sConstants;
import org.apache.druid.k8s.overlord.common.K8sTaskId;
import org.apache.druid.k8s.overlord.common.K8sTestUtils;
import org.apache.druid.k8s.overlord.common.KubernetesExecutor;
import org.apache.druid.k8s.overlord.common.KubernetesResourceNotFoundException;
import org.apache.druid.k8s.overlord.common.PeonCommandContext;
import org.apache.druid.k8s.overlord.common.TestKubernetesClient;
import org.apache.druid.server.DruidNode;
import org.apache.druid.server.log.StartupLoggingConfig;
import org.apache.druid.tasklogs.NoopTaskLogs;
import org.apache.druid.tasklogs.TaskLogs;
import org.junit.Assert;
import org.junit.jupiter.api.Assertions;
import org.junit.jupiter.api.Test;
import org.mockito.Mockito;

import java.io.ByteArrayInputStream;
import java.io.File;
import java.io.IOException;
import java.nio.charset.Charset;
import java.util.ArrayList;
import java.util.Arrays;
import java.util.Collections;
import java.util.List;
import java.util.Optional;
import java.util.stream.Collectors;

import static org.junit.jupiter.api.Assertions.assertEquals;
import static org.junit.jupiter.api.Assertions.assertFalse;
import static org.junit.jupiter.api.Assertions.assertTrue;

@EnableKubernetesMockClient(crud = true)
class K8sTaskAdapterTest
{
  private KubernetesClient client;

  private final StartupLoggingConfig startupLoggingConfig;
  private final TaskConfig taskConfig;
  private final DruidNode node;
  private final ObjectMapper jsonMapper;
  private final TaskLogs taskLogs;


  public K8sTaskAdapterTest()
  {
    TestUtils utils = new TestUtils();
    jsonMapper = utils.getTestObjectMapper();
    jsonMapper.registerSubtypes(
        new NamedType(ParallelIndexTuningConfig.class, "index_parallel"),
        new NamedType(IndexTask.IndexTuningConfig.class, "index")
    );
    node = new DruidNode(
        "test",
        null,
        false,
        null,
        null,
        true,
        false
    );
    startupLoggingConfig = new StartupLoggingConfig();
    taskConfig = new TaskConfigBuilder().setBaseDir("src/test/resources").build();
    taskLogs = new NoopTaskLogs();
  }

  @Test
  void testAddingLabelsAndAnnotations() throws IOException
  {
    final PodSpec podSpec = K8sTestUtils.getDummyPodSpec();
    TestKubernetesClient testClient = new TestKubernetesClient(client)
    {
      @SuppressWarnings("unchecked")
      @Override
      public <T> T executeRequest(KubernetesExecutor<T> executor) throws KubernetesResourceNotFoundException
      {
        return (T) new Pod()
        {
          @Override
          public PodSpec getSpec()
          {
            return podSpec;
          }
        };
      }
    };

    KubernetesTaskRunnerConfig config = KubernetesTaskRunnerConfig.builder()
        .withNamespace("test")
        .withOverlordNamespace("test_different")
        .withAnnotations(ImmutableMap.of("annotation_key", "annotation_value"))
        .withLabels(ImmutableMap.of("label_key", "label_value"))
        .build();
    K8sTaskAdapter adapter = new SingleContainerTaskAdapter(
        testClient,
        config,
        taskConfig,
        startupLoggingConfig,
        node,
        jsonMapper,
        taskLogs
    );

    Task task = K8sTestUtils.getTask();
    Job jobFromSpec = adapter.fromTask(task);

    assertTrue(jobFromSpec.getMetadata().getAnnotations().containsKey("annotation_key"));
    assertTrue(jobFromSpec.getMetadata().getAnnotations().containsKey(DruidK8sConstants.TASK_ID));
    assertFalse(jobFromSpec.getMetadata().getAnnotations().containsKey("label_key"));
    assertFalse(jobFromSpec.getMetadata().getAnnotations().containsKey(DruidK8sConstants.OVERLORD_NAMESPACE_KEY));

    assertTrue(jobFromSpec.getMetadata().getLabels().containsKey("label_key"));
    assertTrue(jobFromSpec.getMetadata().getLabels().containsKey(DruidK8sConstants.LABEL_KEY));

    // SingleContainerTaskAdapter will not store OVERLORD_NAMESPACE_KEY.
    assertFalse(jobFromSpec.getMetadata().getLabels().containsKey(DruidK8sConstants.OVERLORD_NAMESPACE_KEY));
    assertFalse(jobFromSpec.getMetadata().getLabels().containsKey("annotation_key"));
  }

  @Test
  public void serializingAndDeserializingATask() throws IOException
  {
    // given a task create a k8s job
    TestKubernetesClient testClient = new TestKubernetesClient(client);
    KubernetesTaskRunnerConfig config = KubernetesTaskRunnerConfig.builder()
        .withNamespace("test")
        .build();
    K8sTaskAdapter adapter = new SingleContainerTaskAdapter(
        testClient,
        config,
        taskConfig,
        startupLoggingConfig,
        node,
        jsonMapper,
        taskLogs
    );
    Task task = K8sTestUtils.getTask();
    Job jobFromSpec = adapter.createJobFromPodSpec(
        K8sTestUtils.getDummyPodSpec(),
        task,
        new PeonCommandContext(new ArrayList<>(), new ArrayList<>(), new File("/tmp/"), config.getCpuCoreInMicro())
    );
    client.batch().v1().jobs().inNamespace("test").create(jobFromSpec);
    JobList jobList = client.batch().v1().jobs().inNamespace("test").list();
    assertEquals(1, jobList.getItems().size());

    // assert that the size of the pod is 1g
    Job myJob = Iterables.getOnlyElement(jobList.getItems());
    Quantity containerMemory = myJob.getSpec().getTemplate().getSpec().getContainers().get(0).getResources().getLimits().get("memory");
    String amount = containerMemory.getAmount();
    assertEquals(2400000000L, Long.valueOf(amount));
    assertTrue(StringUtils.isBlank(containerMemory.getFormat())); // no units specified we talk in bytes

    Task taskFromJob = adapter.toTask(Iterables.getOnlyElement(jobList.getItems()));
    assertEquals(task, taskFromJob);
  }

  @Test
  public void fromTask_dontSetTaskJSON() throws IOException
  {
    final PodSpec podSpec = K8sTestUtils.getDummyPodSpec();
    TestKubernetesClient testClient = new TestKubernetesClient(client)
    {
      @SuppressWarnings("unchecked")
      @Override
      public <T> T executeRequest(KubernetesExecutor<T> executor) throws KubernetesResourceNotFoundException
      {
        return (T) new Pod()
        {
          @Override
          public PodSpec getSpec()
          {
            return podSpec;
          }
        };
      }
    };

    KubernetesTaskRunnerConfig config = KubernetesTaskRunnerConfig.builder()
        .withNamespace("test")
        .build();
    K8sTaskAdapter adapter = new SingleContainerTaskAdapter(
        testClient,
        config,
        taskConfig,
        startupLoggingConfig,
        node,
        jsonMapper,
        taskLogs
    );
    Task task = new NoopTask(
        "id",
        "id",
        "datasource",
        0,
        0,
        ImmutableMap.of("context", RandomStringUtils.randomAlphanumeric((int) DruidK8sConstants.MAX_ENV_VARIABLE_KBS * 20))
    );
    Job job = adapter.fromTask(task);
    // TASK_JSON should not be set in env variables
    Assertions.assertFalse(
        job.getSpec()
            .getTemplate()
            .getSpec()
            .getContainers()
            .get(0).getEnv()
            .stream().anyMatch(env -> env.getName().equals(DruidK8sConstants.TASK_JSON_ENV))
    );

    // --taskId <TASK_ID> should be passed to the peon command args
    Assertions.assertTrue(
        Arrays.stream(job.getSpec()
            .getTemplate()
            .getSpec()
            .getContainers()
            .get(0)
            .getArgs()
            .get(0).split(" ")).collect(Collectors.toSet())
            .containsAll(ImmutableList.of("--taskId", task.getId()))
    );
  }

  @Test
  public void toTask_useTaskPayloadManager() throws IOException
  {
    TestKubernetesClient testClient = new TestKubernetesClient(client);
    KubernetesTaskRunnerConfig config = KubernetesTaskRunnerConfig.builder()
        .withNamespace("test")
        .build();
    Task taskInTaskPayloadManager = K8sTestUtils.getTask();
    TaskLogs mockTestLogs = Mockito.mock(TaskLogs.class);
    Mockito.when(mockTestLogs.streamTaskPayload("ID")).thenReturn(com.google.common.base.Optional.of(
        new ByteArrayInputStream(jsonMapper.writeValueAsString(taskInTaskPayloadManager).getBytes(Charset.defaultCharset()))
    ));
    K8sTaskAdapter adapter = new SingleContainerTaskAdapter(
        testClient,
        config,
        taskConfig,
        startupLoggingConfig,
        node,
        jsonMapper,
        mockTestLogs
    );

    Job job = new JobBuilder()
        .editMetadata().withName("job").endMetadata()
        .editSpec().editTemplate().editMetadata()
        .addToAnnotations(DruidK8sConstants.TASK_ID, "ID")
        .endMetadata().editSpec().addToContainers(new ContainerBuilder().withName("main").build()).endSpec().endTemplate().endSpec().build();

    Task taskFromJob = adapter.toTask(job);
    assertEquals(taskInTaskPayloadManager, taskFromJob);
  }

  @Test
  public void getTaskId()
  {
    TestKubernetesClient testClient = new TestKubernetesClient(client);
    KubernetesTaskRunnerConfig config = KubernetesTaskRunnerConfig.builder().build();
    K8sTaskAdapter adapter = new SingleContainerTaskAdapter(
        testClient,
        config,
        taskConfig,
        startupLoggingConfig,
        node,
        jsonMapper,
        taskLogs
    );
    Job job = new JobBuilder()
        .editSpec().editTemplate().editMetadata()
        .addToAnnotations(DruidK8sConstants.TASK_ID, "ID")
        .endMetadata().endTemplate().endSpec().build();

    assertEquals(new K8sTaskId("ID"), adapter.getTaskId(job));
  }

  @Test
  public void getTaskId_noAnnotations()
  {
    TestKubernetesClient testClient = new TestKubernetesClient(client);
    KubernetesTaskRunnerConfig config = KubernetesTaskRunnerConfig.builder().build();
    K8sTaskAdapter adapter = new SingleContainerTaskAdapter(
        testClient,
        config,
        taskConfig,
        startupLoggingConfig,
        node,
        jsonMapper,
        taskLogs
    );
    Job job = new JobBuilder()
        .editSpec().editTemplate().editMetadata()
        .endMetadata().endTemplate().endSpec()
        .editMetadata().withName("job").endMetadata().build();

    Assert.assertThrows(DruidException.class, () -> adapter.getTaskId(job));
  }

  @Test
  public void getTaskId_missingTaskIdAnnotation()
  {
    TestKubernetesClient testClient = new TestKubernetesClient(client);
    KubernetesTaskRunnerConfig config = KubernetesTaskRunnerConfig.builder().build();
    K8sTaskAdapter adapter = new SingleContainerTaskAdapter(
        testClient,
        config,
        taskConfig,
        startupLoggingConfig,
        node,
        jsonMapper,
        taskLogs
    );
    Job job = new JobBuilder()
        .editSpec().editTemplate().editMetadata()
        .addToAnnotations(DruidK8sConstants.TASK_GROUP_ID, "ID")
        .endMetadata().endTemplate().endSpec()
        .editMetadata().withName("job").endMetadata().build();

    Assert.assertThrows(DruidException.class, () -> adapter.getTaskId(job));
  }
  @Test
  void testGrabbingTheLastXmxValueFromACommand()
  {
    List<String> commands = Lists.newArrayList("-Xmx2g", "-Xms1g", "-Xmx4g");
    Optional<Long> value = K8sTaskAdapter.getJavaOptValueBytes("-Xmx", commands);
    assertEquals(HumanReadableBytes.parse("4g"), value.get());

    // one without Xmx
    commands = new ArrayList<>();
    Optional<Long> result = K8sTaskAdapter.getJavaOptValueBytes("-Xmx", commands);
    assertFalse(result.isPresent());
  }

  @Test
  void testGettingContainerSize()
  {
    // nothing specified no heap no dbb should be (1g + 1g) * 1.2
    long expected = (long) ((HumanReadableBytes.parse("1g") + HumanReadableBytes.parse("1g")) * 1.2);
    PeonCommandContext context = new PeonCommandContext(
        new ArrayList<>(),
        new ArrayList<>(),
        new File("/tmp"),
        0
    );
    assertEquals(expected, K8sTaskAdapter.getContainerMemory(context));

    context = new PeonCommandContext(
        new ArrayList<>(),
        Collections.singletonList(
            "-server -Xms512m -Xmx512m -XX:MaxDirectMemorySize=1g -Duser.timezone=UTC -Dfile.encoding=UTF-8 -Djava.io.tmpdir=/druid/data -XX:+ExitOnOutOfMemoryError -Djava.util.logging.manager=org.apache.logging.log4j.jul.LogManager"),
        new File("/tmp"),
        0
    );
    expected = (long) ((HumanReadableBytes.parse("512m") + HumanReadableBytes.parse("1g")) * 1.2);
    assertEquals(expected, K8sTaskAdapter.getContainerMemory(context));
  }

  @Test
  void testMassagingSpec()
  {
    PodSpec spec = new PodSpec();
    List<Container> containers = new ArrayList<>();
    containers.add(new ContainerBuilder()
                       .withName("secondary").build());
    containers.add(new ContainerBuilder()
                       .withName("sidecar").build());
    containers.add(new ContainerBuilder()
                       .withName("primary").build());
    spec.setContainers(containers);
    K8sTaskAdapter.massageSpec(spec, "primary");

    List<Container> actual = spec.getContainers();
    Assertions.assertEquals(3, containers.size());
    Assertions.assertEquals("primary", actual.get(0).getName());
    Assertions.assertEquals("secondary", actual.get(1).getName());
    Assertions.assertEquals("sidecar", actual.get(2).getName());
  }

  @Test
  void testNoPrimaryFound()
  {
    PodSpec spec = new PodSpec();
    List<Container> containers = new ArrayList<>();
    containers.add(new ContainerBuilder()
                       .withName("istio-proxy").build());
    containers.add(new ContainerBuilder()
                       .withName("main").build());
    containers.add(new ContainerBuilder()
                       .withName("sidecar").build());
    spec.setContainers(containers);


    Assertions.assertThrows(IllegalArgumentException.class, () -> {
      K8sTaskAdapter.massageSpec(spec, "primary");
    });
  }

  @Test
  void testAddingMonitors() throws IOException
  {
    TestKubernetesClient testClient = new TestKubernetesClient(client);
    PeonCommandContext context = new PeonCommandContext(
        new ArrayList<>(),
        new ArrayList<>(),
        new File("/tmp/"),
        0
    );
    KubernetesTaskRunnerConfig config = KubernetesTaskRunnerConfig.builder()
        .withNamespace("test")
        .build();
    K8sTaskAdapter adapter = new SingleContainerTaskAdapter(
        testClient,
        config,
        taskConfig,
        startupLoggingConfig,
        node,
        jsonMapper,
        taskLogs
    );
    Task task = K8sTestUtils.getTask();
    // no monitor in overlord, no monitor override
    Container container = new ContainerBuilder()
        .withName("container").build();
    adapter.addEnvironmentVariables(container, context, task.toString());
    assertFalse(
        container.getEnv().stream().anyMatch(x -> x.getName().equals("druid_monitoring_monitors")),
        "Didn't match, envs: " + Joiner.on(',').join(container.getEnv())
    );

    // we have an override, but nothing in the overlord
    config = KubernetesTaskRunnerConfig.builder()
        .withNamespace("test")
        .withPeonMonitors(ImmutableList.of("org.apache.druid.java.util.metrics.JvmMonitor"))
        .build();
    adapter = new SingleContainerTaskAdapter(
        testClient,
        config,
        taskConfig,
        startupLoggingConfig,
        node,
        jsonMapper,
        taskLogs
    );
    adapter.addEnvironmentVariables(container, context, task.toString());
    EnvVar env = container.getEnv()
                          .stream()
                          .filter(x -> x.getName().equals("druid_monitoring_monitors"))
                          .findFirst()
                          .get();
    assertEquals(jsonMapper.writeValueAsString(config.getPeonMonitors()), env.getValue());

    // we override what is in the overlord
    adapter = new SingleContainerTaskAdapter(
        testClient,
        config,
        taskConfig,
        startupLoggingConfig,
        node,
        jsonMapper,
        taskLogs
    );
    container.getEnv().add(new EnvVarBuilder()
                               .withName("druid_monitoring_monitors")
                               .withValue(
                                   "'[\"org.apache.druid.java.util.metrics.JvmMonitor\", "
                                   + "\"org.apache.druid.server.metrics.TaskCountStatsMonitor\"]'")
                               .build());
    adapter.addEnvironmentVariables(container, context, task.toString());
    env = container.getEnv()
                   .stream()
                   .filter(x -> x.getName().equals("druid_monitoring_monitors"))
                   .findFirst()
                   .get();
    assertEquals(jsonMapper.writeValueAsString(config.getPeonMonitors()), env.getValue());
  }

  @Test
  void testEphemeralStorageIsRespected() throws IOException
  {
    TestKubernetesClient testClient = new TestKubernetesClient(client);
    Pod pod = K8sTestUtils.fileToResource("ephemeralPodSpec.yaml", Pod.class);
    KubernetesTaskRunnerConfig config = KubernetesTaskRunnerConfig.builder()
        .withNamespace("namespace")
        .build();

    SingleContainerTaskAdapter adapter = new SingleContainerTaskAdapter(
        testClient,
        config,
        taskConfig,
        startupLoggingConfig,
        node,
        jsonMapper,
        taskLogs
    );
    NoopTask task = K8sTestUtils.createTask("id", 1);
    Job actual = adapter.createJobFromPodSpec(
        pod.getSpec(),
        task,
        new PeonCommandContext(
            Collections.singletonList("foo && bar"),
            new ArrayList<>(),
            new File("/tmp"),
            config.getCpuCoreInMicro()
        )
    );
    Job expected = K8sTestUtils.fileToResource("expectedEphemeralOutput.yaml", Job.class);
    // something is up with jdk 17, where if you compress with jdk < 17 and try and decompress you get different results,
    // this would never happen in real life, but for the jdk 17 tests this is a problem
    // could be related to: https://bugs.openjdk.org/browse/JDK-8081450
    actual.getSpec()
          .getTemplate()
          .getSpec()
          .getContainers()
          .get(0)
          .getEnv()
          .removeIf(x -> x.getName().equals("TASK_JSON"));
    expected.getSpec()
            .getTemplate()
            .getSpec()
            .getContainers()
            .get(0)
            .getEnv()
            .removeIf(x -> x.getName().equals("TASK_JSON"));
    Assertions.assertEquals(expected, actual);
  }

  @Test
<<<<<<< HEAD
  void testProbesRemoved() throws IOException
  {
    TestKubernetesClient testClient = new TestKubernetesClient(client);
    Pod pod = K8sTestUtils.fileToResource("probesPodSpec.yaml", Pod.class);
    KubernetesTaskRunnerConfig config = KubernetesTaskRunnerConfig.builder()
                                                                  .withNamespace("test")
                                                                  .build();

    SingleContainerTaskAdapter adapter = new SingleContainerTaskAdapter(
        testClient,
        config,
        taskConfig,
        startupLoggingConfig,
        node,
        jsonMapper,
        taskLogs
    );
    NoopTask task = K8sTestUtils.createTask("id", 1);
    Job actual = adapter.createJobFromPodSpec(
        pod.getSpec(),
        task,
        new PeonCommandContext(
            Collections.singletonList("foo && bar"),
            new ArrayList<>(),
            new File("/tmp"),
            config.getCpuCoreInMicro()
        )
    );
    Job expected = K8sTestUtils.fileToResource("expectedProbesRemovedOutput.yaml", Job.class);
    // something is up with jdk 17, where if you compress with jdk < 17 and try and decompress you get different results,
    // this would never happen in real life, but for the jdk 17 tests this is a problem
    // could be related to: https://bugs.openjdk.org/browse/JDK-8081450
    actual.getSpec()
          .getTemplate()
          .getSpec()
          .getContainers()
          .get(0)
          .getEnv()
          .removeIf(x -> x.getName().equals("TASK_JSON"));
    expected.getSpec()
            .getTemplate()
            .getSpec()
            .getContainers()
            .get(0)
            .getEnv()
            .removeIf(x -> x.getName().equals("TASK_JSON"));
    Assertions.assertEquals(expected, actual);
  }

  @Test
  void testCPUResourceIsEspected() throws IOException
=======
  void testCPUResourceIsRespected() throws IOException
>>>>>>> 76bcc8e9
  {
    TestKubernetesClient testClient = new TestKubernetesClient(client);
    Pod pod = K8sTestUtils.fileToResource("ephemeralPodSpec.yaml", Pod.class);

    List<String> javaOpts = new ArrayList<>();
    javaOpts.add("-Xms1G -Xmx2G -XX:MaxDirectMemorySize=3G");
    KubernetesTaskRunnerConfig config = KubernetesTaskRunnerConfig.builder()
                                                                  .withNamespace("namespace")
                                                                  .withJavaOptsArray(javaOpts)
                                                                  .withCpuCore(2000)
                                                                  .build();

    SingleContainerTaskAdapter adapter = new SingleContainerTaskAdapter(
        testClient,
        config,
        taskConfig,
        startupLoggingConfig,
        node,
        jsonMapper,
        taskLogs
    );
    NoopTask task = K8sTestUtils.createTask("id", 1);
    Job actual = adapter.createJobFromPodSpec(
        pod.getSpec(),
        task,
        new PeonCommandContext(
            Collections.singletonList("foo && bar"),
            javaOpts,
            new File("/tmp"),
            config.getCpuCoreInMicro()
        )
    );
    Job expected = K8sTestUtils.fileToResource("expectedCPUResourceOutput.yaml", Job.class);
    // something is up with jdk 17, where if you compress with jdk < 17 and try and decompress you get different results,
    // this would never happen in real life, but for the jdk 17 tests this is a problem
    // could be related to: https://bugs.openjdk.org/browse/JDK-8081450
    actual.getSpec()
          .getTemplate()
          .getSpec()
          .getContainers()
          .get(0)
          .getEnv()
          .removeIf(x -> x.getName().equals("TASK_JSON"));
    expected.getSpec()
            .getTemplate()
            .getSpec()
            .getContainers()
            .get(0)
            .getEnv()
            .removeIf(x -> x.getName().equals("TASK_JSON"));
    Assertions.assertEquals(expected, actual);

  }


  @Test
  void testEphemeralStorage()
  {
    // no resources set.
    Container container = new ContainerBuilder().build();
    ResourceRequirements result = K8sTaskAdapter.getResourceRequirements(
        container.getResources(),
        100,
        1000
    );
    // requests and limits will only have 2 items, cpu / memory
    assertEquals(2, result.getLimits().size());
    assertEquals(2, result.getRequests().size());

    // test with ephemeral storage
    ImmutableMap<String, Quantity> requestMap = ImmutableMap.of("ephemeral-storage", new Quantity("1Gi"));
    ImmutableMap<String, Quantity> limitMap = ImmutableMap.of("ephemeral-storage", new Quantity("10Gi"));
    container.setResources(new ResourceRequirementsBuilder().withRequests(requestMap).withLimits(limitMap).build());
    ResourceRequirements ephemeralResult = K8sTaskAdapter.getResourceRequirements(
        container.getResources(),
        100,
        1000
    );
    // you will have ephemeral storage as well.
    assertEquals(3, ephemeralResult.getLimits().size());
    assertEquals(3, ephemeralResult.getRequests().size());
    // cpu and memory should be fixed
    assertEquals(result.getRequests().get("cpu"), ephemeralResult.getRequests().get("cpu"));
    assertEquals(result.getRequests().get("memory"), ephemeralResult.getRequests().get("memory"));
    assertEquals("1Gi", ephemeralResult.getRequests().get("ephemeral-storage").toString());

    assertEquals(result.getLimits().get("cpu"), ephemeralResult.getLimits().get("cpu"));
    assertEquals(result.getLimits().get("memory"), ephemeralResult.getLimits().get("memory"));
    assertEquals("10Gi", ephemeralResult.getLimits().get("ephemeral-storage").toString());

    // we should also preserve additional properties
    container.getResources().setAdditionalProperty("additional", "some-value");
    ResourceRequirements additionalProperties = K8sTaskAdapter.getResourceRequirements(
        container.getResources(),
        100,
        1000
    );
    assertEquals(1, additionalProperties.getAdditionalProperties().size());
  }
}<|MERGE_RESOLUTION|>--- conflicted
+++ resolved
@@ -578,7 +578,6 @@
   }
 
   @Test
-<<<<<<< HEAD
   void testProbesRemoved() throws IOException
   {
     TestKubernetesClient testClient = new TestKubernetesClient(client);
@@ -629,10 +628,7 @@
   }
 
   @Test
-  void testCPUResourceIsEspected() throws IOException
-=======
   void testCPUResourceIsRespected() throws IOException
->>>>>>> 76bcc8e9
   {
     TestKubernetesClient testClient = new TestKubernetesClient(client);
     Pod pod = K8sTestUtils.fileToResource("ephemeralPodSpec.yaml", Pod.class);
