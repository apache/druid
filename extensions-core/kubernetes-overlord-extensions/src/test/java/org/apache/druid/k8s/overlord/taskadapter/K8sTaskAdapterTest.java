/*
 * Licensed to the Apache Software Foundation (ASF) under one
 * or more contributor license agreements.  See the NOTICE file
 * distributed with this work for additional information
 * regarding copyright ownership.  The ASF licenses this file
 * to you under the Apache License, Version 2.0 (the
 * "License"); you may not use this file except in compliance
 * with the License.  You may obtain a copy of the License at
 *
 *   http://www.apache.org/licenses/LICENSE-2.0
 *
 * Unless required by applicable law or agreed to in writing,
 * software distributed under the License is distributed on an
 * "AS IS" BASIS, WITHOUT WARRANTIES OR CONDITIONS OF ANY
 * KIND, either express or implied.  See the License for the
 * specific language governing permissions and limitations
 * under the License.
 */

package org.apache.druid.k8s.overlord.taskadapter;

import com.fasterxml.jackson.databind.ObjectMapper;
import com.fasterxml.jackson.databind.jsontype.NamedType;
import com.google.common.base.Joiner;
import com.google.common.collect.ImmutableList;
import com.google.common.collect.ImmutableMap;
import com.google.common.collect.Iterables;
import com.google.common.collect.Lists;
import io.fabric8.kubernetes.api.model.Container;
import io.fabric8.kubernetes.api.model.ContainerBuilder;
import io.fabric8.kubernetes.api.model.EnvVar;
import io.fabric8.kubernetes.api.model.EnvVarBuilder;
import io.fabric8.kubernetes.api.model.Pod;
import io.fabric8.kubernetes.api.model.PodSpec;
import io.fabric8.kubernetes.api.model.Quantity;
import io.fabric8.kubernetes.api.model.ResourceRequirements;
import io.fabric8.kubernetes.api.model.ResourceRequirementsBuilder;
import io.fabric8.kubernetes.api.model.batch.v1.Job;
import io.fabric8.kubernetes.api.model.batch.v1.JobBuilder;
import io.fabric8.kubernetes.api.model.batch.v1.JobList;
import io.fabric8.kubernetes.client.KubernetesClient;
import io.fabric8.kubernetes.client.server.mock.EnableKubernetesMockClient;
import org.apache.commons.lang3.RandomStringUtils;
import org.apache.commons.lang3.StringUtils;
import org.apache.druid.error.DruidException;
import org.apache.druid.indexing.common.TestUtils;
import org.apache.druid.indexing.common.config.TaskConfig;
import org.apache.druid.indexing.common.config.TaskConfigBuilder;
import org.apache.druid.indexing.common.task.IndexTask;
import org.apache.druid.indexing.common.task.NoopTask;
import org.apache.druid.indexing.common.task.Task;
import org.apache.druid.indexing.common.task.batch.parallel.ParallelIndexTuningConfig;
import org.apache.druid.java.util.common.HumanReadableBytes;
import org.apache.druid.k8s.overlord.KubernetesTaskRunnerConfig;
import org.apache.druid.k8s.overlord.KubernetesTaskRunnerStaticConfig;
import org.apache.druid.k8s.overlord.common.DruidK8sConstants;
import org.apache.druid.k8s.overlord.common.K8sTaskId;
import org.apache.druid.k8s.overlord.common.K8sTestUtils;
import org.apache.druid.k8s.overlord.common.KubernetesExecutor;
import org.apache.druid.k8s.overlord.common.KubernetesResourceNotFoundException;
import org.apache.druid.k8s.overlord.common.PeonCommandContext;
import org.apache.druid.k8s.overlord.common.TestKubernetesClient;
import org.apache.druid.server.DruidNode;
import org.apache.druid.server.log.StartupLoggingConfig;
import org.apache.druid.tasklogs.NoopTaskLogs;
import org.apache.druid.tasklogs.TaskLogs;
import org.junit.Assert;
import org.junit.jupiter.api.Assertions;
import org.junit.jupiter.api.Test;
import org.mockito.Mockito;

import java.io.ByteArrayInputStream;
import java.io.File;
import java.io.IOException;
import java.nio.charset.Charset;
import java.util.ArrayList;
import java.util.Arrays;
import java.util.Collections;
import java.util.List;
import java.util.Optional;
import java.util.stream.Collectors;

import static org.junit.jupiter.api.Assertions.assertEquals;
import static org.junit.jupiter.api.Assertions.assertFalse;
import static org.junit.jupiter.api.Assertions.assertTrue;

@EnableKubernetesMockClient(crud = true)
class K8sTaskAdapterTest
{
  private KubernetesClient client;

  private final StartupLoggingConfig startupLoggingConfig;
  private final TaskConfig taskConfig;
  private final DruidNode node;
  private final ObjectMapper jsonMapper;
  private final TaskLogs taskLogs;


  public K8sTaskAdapterTest()
  {
    TestUtils utils = new TestUtils();
    jsonMapper = utils.getTestObjectMapper();
    jsonMapper.registerSubtypes(
        new NamedType(ParallelIndexTuningConfig.class, "index_parallel"),
        new NamedType(IndexTask.IndexTuningConfig.class, "index")
    );
    node = new DruidNode(
        "test",
        null,
        false,
        null,
        null,
        true,
        false
    );
    startupLoggingConfig = new StartupLoggingConfig();
    taskConfig = new TaskConfigBuilder().setBaseDir("src/test/resources").build();
    taskLogs = new NoopTaskLogs();
  }

  @Test
  void testAddingLabelsAndAnnotations() throws IOException
  {
    final PodSpec podSpec = K8sTestUtils.getDummyPodSpec();
    TestKubernetesClient testClient = new TestKubernetesClient(client, "namespace")
    {
      @SuppressWarnings("unchecked")
      @Override
      public <T> T executeRequest(KubernetesExecutor<T> executor) throws KubernetesResourceNotFoundException
      {
        return (T) new Pod()
        {
          @Override
          public PodSpec getSpec()
          {
            return podSpec;
          }
        };
      }
    };

    KubernetesTaskRunnerStaticConfig config = KubernetesTaskRunnerConfig.builder()
                                                                              .withNamespace("test")
                                                                              .withOverlordNamespace("test_different")
                                                                              .withAnnotations(ImmutableMap.of("annotation_key", "annotation_value"))
                                                                              .withLabels(ImmutableMap.of("label_key", "label_value"))
                                                                              .build();
    K8sTaskAdapter adapter = new SingleContainerTaskAdapter(
        testClient,
        config,
        taskConfig,
        startupLoggingConfig,
        node,
        jsonMapper,
        taskLogs
    );

    Task task = K8sTestUtils.getTask();
    Job jobFromSpec = adapter.fromTask(task);

    assertTrue(jobFromSpec.getMetadata().getAnnotations().containsKey("annotation_key"));
    assertTrue(jobFromSpec.getMetadata().getAnnotations().containsKey(DruidK8sConstants.TASK_ID));
    assertFalse(jobFromSpec.getMetadata().getAnnotations().containsKey("label_key"));
    assertFalse(jobFromSpec.getMetadata().getAnnotations().containsKey(DruidK8sConstants.OVERLORD_NAMESPACE_KEY));

    assertTrue(jobFromSpec.getMetadata().getLabels().containsKey("label_key"));
    assertTrue(jobFromSpec.getMetadata().getLabels().containsKey(DruidK8sConstants.LABEL_KEY));

    // SingleContainerTaskAdapter will not store OVERLORD_NAMESPACE_KEY.
    assertFalse(jobFromSpec.getMetadata().getLabels().containsKey(DruidK8sConstants.OVERLORD_NAMESPACE_KEY));
    assertFalse(jobFromSpec.getMetadata().getLabels().containsKey("annotation_key"));
  }

  @Test
  public void serializingAndDeserializingATask() throws IOException
  {
    // given a task create a k8s job
<<<<<<< HEAD
    TestKubernetesClient testClient = new TestKubernetesClient(client, "test");
    KubernetesTaskRunnerConfig config = KubernetesTaskRunnerConfig.builder()
        .withNamespace("test")
        .build();
=======
    TestKubernetesClient testClient = new TestKubernetesClient(client);
    KubernetesTaskRunnerStaticConfig config = KubernetesTaskRunnerConfig.builder()
                                                                              .withNamespace("test")
                                                                              .build();
>>>>>>> 4a76915e
    K8sTaskAdapter adapter = new SingleContainerTaskAdapter(
        testClient,
        config,
        taskConfig,
        startupLoggingConfig,
        node,
        jsonMapper,
        taskLogs
    );
    Task task = K8sTestUtils.getTask();
    Job jobFromSpec = adapter.createJobFromPodSpec(
        K8sTestUtils.getDummyPodSpec(),
        task,
        new PeonCommandContext(new ArrayList<>(), new ArrayList<>(), new File("/tmp/"), config.getCpuCoreInMicro())
    );
    client.batch().v1().jobs().inNamespace("test").create(jobFromSpec);
    JobList jobList = client.batch().v1().jobs().inNamespace("test").list();
    assertEquals(1, jobList.getItems().size());

    // assert that the size of the pod is 1g
    Job myJob = Iterables.getOnlyElement(jobList.getItems());
    Quantity containerMemory = myJob.getSpec().getTemplate().getSpec().getContainers().get(0).getResources().getLimits().get("memory");
    String amount = containerMemory.getAmount();
    assertEquals(2400000000L, Long.valueOf(amount));
    assertTrue(StringUtils.isBlank(containerMemory.getFormat())); // no units specified we talk in bytes

    Task taskFromJob = adapter.toTask(Iterables.getOnlyElement(jobList.getItems()));
    assertEquals(task, taskFromJob);
  }

  @Test
  public void fromTask_dontSetTaskJSON() throws IOException
  {
    final PodSpec podSpec = K8sTestUtils.getDummyPodSpec();
    TestKubernetesClient testClient = new TestKubernetesClient(client, "test")
    {
      @SuppressWarnings("unchecked")
      @Override
      public <T> T executeRequest(KubernetesExecutor<T> executor) throws KubernetesResourceNotFoundException
      {
        return (T) new Pod()
        {
          @Override
          public PodSpec getSpec()
          {
            return podSpec;
          }
        };
      }
    };

    KubernetesTaskRunnerStaticConfig config = KubernetesTaskRunnerConfig.builder()
                                                                              .withNamespace("test")
                                                                              .build();
    K8sTaskAdapter adapter = new SingleContainerTaskAdapter(
        testClient,
        config,
        taskConfig,
        startupLoggingConfig,
        node,
        jsonMapper,
        taskLogs
    );
    Task task = new NoopTask(
        "id",
        "id",
        "datasource",
        0,
        0,
        ImmutableMap.of("context", RandomStringUtils.randomAlphanumeric((int) DruidK8sConstants.MAX_ENV_VARIABLE_KBS * 20))
    );
    Job job = adapter.fromTask(task);
    // TASK_JSON should not be set in env variables
    Assertions.assertFalse(
        job.getSpec()
            .getTemplate()
            .getSpec()
            .getContainers()
            .get(0).getEnv()
            .stream().anyMatch(env -> env.getName().equals(DruidK8sConstants.TASK_JSON_ENV))
    );

    // --taskId <TASK_ID> should be passed to the peon command args
    Assertions.assertTrue(
        Arrays.stream(job.getSpec()
            .getTemplate()
            .getSpec()
            .getContainers()
            .get(0)
            .getArgs()
            .get(0).split(" ")).collect(Collectors.toSet())
            .containsAll(ImmutableList.of("--taskId", task.getId()))
    );
  }

  @Test
  public void toTask_useTaskPayloadManager() throws IOException
  {
<<<<<<< HEAD
    TestKubernetesClient testClient = new TestKubernetesClient(client, "test");
    KubernetesTaskRunnerConfig config = KubernetesTaskRunnerConfig.builder()
        .withNamespace("test")
        .build();
=======
    TestKubernetesClient testClient = new TestKubernetesClient(client);
    KubernetesTaskRunnerStaticConfig config = KubernetesTaskRunnerConfig.builder()
                                                                              .withNamespace("test")
                                                                              .build();
>>>>>>> 4a76915e
    Task taskInTaskPayloadManager = K8sTestUtils.getTask();
    TaskLogs mockTestLogs = Mockito.mock(TaskLogs.class);
    Mockito.when(mockTestLogs.streamTaskPayload("ID")).thenReturn(com.google.common.base.Optional.of(
        new ByteArrayInputStream(jsonMapper.writeValueAsString(taskInTaskPayloadManager).getBytes(Charset.defaultCharset()))
    ));
    K8sTaskAdapter adapter = new SingleContainerTaskAdapter(
        testClient,
        config,
        taskConfig,
        startupLoggingConfig,
        node,
        jsonMapper,
        mockTestLogs
    );

    Job job = new JobBuilder()
        .editMetadata().withName("job").endMetadata()
        .editSpec().editTemplate().editMetadata()
        .addToAnnotations(DruidK8sConstants.TASK_ID, "ID")
        .endMetadata().editSpec().addToContainers(new ContainerBuilder().withName("main").build()).endSpec().endTemplate().endSpec().build();

    Task taskFromJob = adapter.toTask(job);
    assertEquals(taskInTaskPayloadManager, taskFromJob);
  }

  @Test
  public void getTaskId()
  {
<<<<<<< HEAD
    TestKubernetesClient testClient = new TestKubernetesClient(client, "test");
    KubernetesTaskRunnerConfig config = KubernetesTaskRunnerConfig.builder().build();
=======
    TestKubernetesClient testClient = new TestKubernetesClient(client);
    KubernetesTaskRunnerStaticConfig config = KubernetesTaskRunnerConfig.builder().build();
>>>>>>> 4a76915e
    K8sTaskAdapter adapter = new SingleContainerTaskAdapter(
        testClient,
        config,
        taskConfig,
        startupLoggingConfig,
        node,
        jsonMapper,
        taskLogs
    );
    Job job = new JobBuilder()
        .editSpec().editTemplate().editMetadata()
        .addToAnnotations(DruidK8sConstants.TASK_ID, "ID")
        .endMetadata().endTemplate().endSpec().build();

    assertEquals(new K8sTaskId(null, "ID"), adapter.getTaskId(job));
  }

  @Test
  public void getTaskId_noAnnotations()
  {
<<<<<<< HEAD
    TestKubernetesClient testClient = new TestKubernetesClient(client, "test");
    KubernetesTaskRunnerConfig config = KubernetesTaskRunnerConfig.builder().build();
=======
    TestKubernetesClient testClient = new TestKubernetesClient(client);
    KubernetesTaskRunnerStaticConfig config = KubernetesTaskRunnerConfig.builder().build();
>>>>>>> 4a76915e
    K8sTaskAdapter adapter = new SingleContainerTaskAdapter(
        testClient,
        config,
        taskConfig,
        startupLoggingConfig,
        node,
        jsonMapper,
        taskLogs
    );
    Job job = new JobBuilder()
        .editSpec().editTemplate().editMetadata()
        .endMetadata().endTemplate().endSpec()
        .editMetadata().withName("job").endMetadata().build();

    Assert.assertThrows(DruidException.class, () -> adapter.getTaskId(job));
  }

  @Test
  public void getTaskId_missingTaskIdAnnotation()
  {
<<<<<<< HEAD
    TestKubernetesClient testClient = new TestKubernetesClient(client, "test");
    KubernetesTaskRunnerConfig config = KubernetesTaskRunnerConfig.builder().build();
=======
    TestKubernetesClient testClient = new TestKubernetesClient(client);
    KubernetesTaskRunnerStaticConfig config = KubernetesTaskRunnerConfig.builder().build();
>>>>>>> 4a76915e
    K8sTaskAdapter adapter = new SingleContainerTaskAdapter(
        testClient,
        config,
        taskConfig,
        startupLoggingConfig,
        node,
        jsonMapper,
        taskLogs
    );
    Job job = new JobBuilder()
        .editSpec().editTemplate().editMetadata()
        .addToAnnotations(DruidK8sConstants.TASK_GROUP_ID, "ID")
        .endMetadata().endTemplate().endSpec()
        .editMetadata().withName("job").endMetadata().build();

    Assert.assertThrows(DruidException.class, () -> adapter.getTaskId(job));
  }
  @Test
  void testGrabbingTheLastXmxValueFromACommand()
  {
    List<String> commands = Lists.newArrayList("-Xmx2g", "-Xms1g", "-Xmx4g");
    Optional<Long> value = K8sTaskAdapter.getJavaOptValueBytes("-Xmx", commands);
    assertEquals(HumanReadableBytes.parse("4g"), value.get());

    // one without Xmx
    commands = new ArrayList<>();
    Optional<Long> result = K8sTaskAdapter.getJavaOptValueBytes("-Xmx", commands);
    assertFalse(result.isPresent());
  }

  @Test
  void testGettingContainerSize()
  {
    // nothing specified no heap no dbb should be (1g + 1g) * 1.2
    long expected = (long) ((HumanReadableBytes.parse("1g") + HumanReadableBytes.parse("1g")) * 1.2);
    PeonCommandContext context = new PeonCommandContext(
        new ArrayList<>(),
        new ArrayList<>(),
        new File("/tmp"),
        0
    );
    assertEquals(expected, K8sTaskAdapter.getContainerMemory(context));

    context = new PeonCommandContext(
        new ArrayList<>(),
        Collections.singletonList(
            "-server -Xms512m -Xmx512m -XX:MaxDirectMemorySize=1g -Duser.timezone=UTC -Dfile.encoding=UTF-8 -Djava.io.tmpdir=/druid/data -XX:+ExitOnOutOfMemoryError -Djava.util.logging.manager=org.apache.logging.log4j.jul.LogManager"),
        new File("/tmp"),
        0
    );
    expected = (long) ((HumanReadableBytes.parse("512m") + HumanReadableBytes.parse("1g")) * 1.2);
    assertEquals(expected, K8sTaskAdapter.getContainerMemory(context));
  }

  @Test
  void testMassagingSpec()
  {
    PodSpec spec = new PodSpec();
    List<Container> containers = new ArrayList<>();
    containers.add(new ContainerBuilder()
                       .withName("secondary").build());
    containers.add(new ContainerBuilder()
                       .withName("sidecar").build());
    containers.add(new ContainerBuilder()
                       .withName("primary").build());
    spec.setContainers(containers);
    K8sTaskAdapter.massageSpec(spec, "primary");

    List<Container> actual = spec.getContainers();
    Assertions.assertEquals(3, containers.size());
    Assertions.assertEquals("primary", actual.get(0).getName());
    Assertions.assertEquals("secondary", actual.get(1).getName());
    Assertions.assertEquals("sidecar", actual.get(2).getName());
  }

  @Test
  void testNoPrimaryFound()
  {
    PodSpec spec = new PodSpec();
    List<Container> containers = new ArrayList<>();
    containers.add(new ContainerBuilder()
                       .withName("istio-proxy").build());
    containers.add(new ContainerBuilder()
                       .withName("main").build());
    containers.add(new ContainerBuilder()
                       .withName("sidecar").build());
    spec.setContainers(containers);


    Assertions.assertThrows(IllegalArgumentException.class, () -> {
      K8sTaskAdapter.massageSpec(spec, "primary");
    });
  }

  @Test
  void testAddingMonitors() throws IOException
  {
    TestKubernetesClient testClient = new TestKubernetesClient(client, "test");
    PeonCommandContext context = new PeonCommandContext(
        new ArrayList<>(),
        new ArrayList<>(),
        new File("/tmp/"),
        0
    );
    KubernetesTaskRunnerStaticConfig config = KubernetesTaskRunnerConfig.builder()
                                                                              .withNamespace("test")
                                                                              .build();
    K8sTaskAdapter adapter = new SingleContainerTaskAdapter(
        testClient,
        config,
        taskConfig,
        startupLoggingConfig,
        node,
        jsonMapper,
        taskLogs
    );
    Task task = K8sTestUtils.getTask();
    // no monitor in overlord, no monitor override
    Container container = new ContainerBuilder()
        .withName("container").build();
    adapter.addEnvironmentVariables(container, context, task.toString());
    assertFalse(
        container.getEnv().stream().anyMatch(x -> x.getName().equals("druid_monitoring_monitors")),
        "Didn't match, envs: " + Joiner.on(',').join(container.getEnv())
    );

    // we have an override, but nothing in the overlord
    config = KubernetesTaskRunnerConfig.builder()
                                             .withNamespace("test")
                                             .withPeonMonitors(ImmutableList.of("org.apache.druid.java.util.metrics.JvmMonitor"))
                                             .build();
    adapter = new SingleContainerTaskAdapter(
        testClient,
        config,
        taskConfig,
        startupLoggingConfig,
        node,
        jsonMapper,
        taskLogs
    );
    adapter.addEnvironmentVariables(container, context, task.toString());
    EnvVar env = container.getEnv()
                          .stream()
                          .filter(x -> x.getName().equals("druid_monitoring_monitors"))
                          .findFirst()
                          .get();
    assertEquals(jsonMapper.writeValueAsString(config.getPeonMonitors()), env.getValue());

    // we override what is in the overlord
    adapter = new SingleContainerTaskAdapter(
        testClient,
        config,
        taskConfig,
        startupLoggingConfig,
        node,
        jsonMapper,
        taskLogs
    );
    container.getEnv().add(new EnvVarBuilder()
                               .withName("druid_monitoring_monitors")
                               .withValue(
                                   "'[\"org.apache.druid.java.util.metrics.JvmMonitor\", "
                                   + "\"org.apache.druid.server.metrics.TaskCountStatsMonitor\"]'")
                               .build());
    adapter.addEnvironmentVariables(container, context, task.toString());
    env = container.getEnv()
                   .stream()
                   .filter(x -> x.getName().equals("druid_monitoring_monitors"))
                   .findFirst()
                   .get();
    assertEquals(jsonMapper.writeValueAsString(config.getPeonMonitors()), env.getValue());
  }

  @Test
  void testEphemeralStorageIsRespected() throws IOException
  {
    TestKubernetesClient testClient = new TestKubernetesClient(client, "namespace");
    Pod pod = K8sTestUtils.fileToResource("ephemeralPodSpec.yaml", Pod.class);
    KubernetesTaskRunnerStaticConfig config = KubernetesTaskRunnerConfig.builder()
                                                                              .withNamespace("namespace")
                                                                              .build();

    SingleContainerTaskAdapter adapter = new SingleContainerTaskAdapter(
        testClient,
        config,
        taskConfig,
        startupLoggingConfig,
        node,
        jsonMapper,
        taskLogs
    );
    NoopTask task = K8sTestUtils.createTask("id", 1);
    Job actual = adapter.createJobFromPodSpec(
        pod.getSpec(),
        task,
        new PeonCommandContext(
            Collections.singletonList("foo && bar"),
            new ArrayList<>(),
            new File("/tmp"),
            config.getCpuCoreInMicro()
        )
    );
    Job expected = K8sTestUtils.fileToResource("expectedEphemeralOutput.yaml", Job.class);
    // something is up with jdk 17, where if you compress with jdk < 17 and try and decompress you get different results,
    // this would never happen in real life, but for the jdk 17 tests this is a problem
    // could be related to: https://bugs.openjdk.org/browse/JDK-8081450
    actual.getSpec()
          .getTemplate()
          .getSpec()
          .getContainers()
          .get(0)
          .getEnv()
          .removeIf(x -> x.getName().equals("TASK_JSON"));
    expected.getSpec()
            .getTemplate()
            .getSpec()
            .getContainers()
            .get(0)
            .getEnv()
            .removeIf(x -> x.getName().equals("TASK_JSON"));
    Assertions.assertEquals(expected, actual);
  }

  @Test
  void testProbesRemoved() throws IOException
  {
    TestKubernetesClient testClient = new TestKubernetesClient(client, "test");
    Pod pod = K8sTestUtils.fileToResource("probesPodSpec.yaml", Pod.class);
    KubernetesTaskRunnerStaticConfig config = KubernetesTaskRunnerConfig.builder()
                                                                              .withNamespace("test")
                                                                              .build();

    SingleContainerTaskAdapter adapter = new SingleContainerTaskAdapter(
        testClient,
        config,
        taskConfig,
        startupLoggingConfig,
        node,
        jsonMapper,
        taskLogs
    );
    NoopTask task = K8sTestUtils.createTask("id", 1);
    Job actual = adapter.createJobFromPodSpec(
        pod.getSpec(),
        task,
        new PeonCommandContext(
            Collections.singletonList("foo && bar"),
            new ArrayList<>(),
            new File("/tmp"),
            config.getCpuCoreInMicro()
        )
    );
    Job expected = K8sTestUtils.fileToResource("expectedProbesRemovedOutput.yaml", Job.class);
    // something is up with jdk 17, where if you compress with jdk < 17 and try and decompress you get different results,
    // this would never happen in real life, but for the jdk 17 tests this is a problem
    // could be related to: https://bugs.openjdk.org/browse/JDK-8081450
    actual.getSpec()
          .getTemplate()
          .getSpec()
          .getContainers()
          .get(0)
          .getEnv()
          .removeIf(x -> x.getName().equals("TASK_JSON"));
    expected.getSpec()
            .getTemplate()
            .getSpec()
            .getContainers()
            .get(0)
            .getEnv()
            .removeIf(x -> x.getName().equals("TASK_JSON"));
    Assertions.assertEquals(expected, actual);
  }

  @Test
  void testCPUResourceIsRespected() throws IOException
  {
    TestKubernetesClient testClient = new TestKubernetesClient(client, "namespace");
    Pod pod = K8sTestUtils.fileToResource("ephemeralPodSpec.yaml", Pod.class);

    List<String> javaOpts = new ArrayList<>();
    javaOpts.add("-Xms1G -Xmx2G -XX:MaxDirectMemorySize=3G");
    KubernetesTaskRunnerStaticConfig config = KubernetesTaskRunnerConfig.builder()
                                                                              .withNamespace("namespace")
                                                                              .withJavaOptsArray(javaOpts)
                                                                              .withCpuCore(2000)
                                                                              .build();

    SingleContainerTaskAdapter adapter = new SingleContainerTaskAdapter(
        testClient,
        config,
        taskConfig,
        startupLoggingConfig,
        node,
        jsonMapper,
        taskLogs
    );
    NoopTask task = K8sTestUtils.createTask("id", 1);
    Job actual = adapter.createJobFromPodSpec(
        pod.getSpec(),
        task,
        new PeonCommandContext(
            Collections.singletonList("foo && bar"),
            javaOpts,
            new File("/tmp"),
            config.getCpuCoreInMicro()
        )
    );
    Job expected = K8sTestUtils.fileToResource("expectedCPUResourceOutput.yaml", Job.class);
    // something is up with jdk 17, where if you compress with jdk < 17 and try and decompress you get different results,
    // this would never happen in real life, but for the jdk 17 tests this is a problem
    // could be related to: https://bugs.openjdk.org/browse/JDK-8081450
    actual.getSpec()
          .getTemplate()
          .getSpec()
          .getContainers()
          .get(0)
          .getEnv()
          .removeIf(x -> x.getName().equals("TASK_JSON"));
    expected.getSpec()
            .getTemplate()
            .getSpec()
            .getContainers()
            .get(0)
            .getEnv()
            .removeIf(x -> x.getName().equals("TASK_JSON"));
    Assertions.assertEquals(expected, actual);

  }


  @Test
  void testEphemeralStorage()
  {
    // no resources set.
    Container container = new ContainerBuilder().build();
    ResourceRequirements result = K8sTaskAdapter.getResourceRequirements(
        container.getResources(),
        100,
        1000
    );
    // requests and limits will only have 2 items, cpu / memory
    assertEquals(2, result.getLimits().size());
    assertEquals(2, result.getRequests().size());

    // test with ephemeral storage
    ImmutableMap<String, Quantity> requestMap = ImmutableMap.of("ephemeral-storage", new Quantity("1Gi"));
    ImmutableMap<String, Quantity> limitMap = ImmutableMap.of("ephemeral-storage", new Quantity("10Gi"));
    container.setResources(new ResourceRequirementsBuilder().withRequests(requestMap).withLimits(limitMap).build());
    ResourceRequirements ephemeralResult = K8sTaskAdapter.getResourceRequirements(
        container.getResources(),
        100,
        1000
    );
    // you will have ephemeral storage as well.
    assertEquals(3, ephemeralResult.getLimits().size());
    assertEquals(3, ephemeralResult.getRequests().size());
    // cpu and memory should be fixed
    assertEquals(result.getRequests().get("cpu"), ephemeralResult.getRequests().get("cpu"));
    assertEquals(result.getRequests().get("memory"), ephemeralResult.getRequests().get("memory"));
    assertEquals("1Gi", ephemeralResult.getRequests().get("ephemeral-storage").toString());

    assertEquals(result.getLimits().get("cpu"), ephemeralResult.getLimits().get("cpu"));
    assertEquals(result.getLimits().get("memory"), ephemeralResult.getLimits().get("memory"));
    assertEquals("10Gi", ephemeralResult.getLimits().get("ephemeral-storage").toString());

    // we should also preserve additional properties
    container.getResources().setAdditionalProperty("additional", "some-value");
    ResourceRequirements additionalProperties = K8sTaskAdapter.getResourceRequirements(
        container.getResources(),
        100,
        1000
    );
    assertEquals(1, additionalProperties.getAdditionalProperties().size());
  }
}<|MERGE_RESOLUTION|>--- conflicted
+++ resolved
@@ -175,17 +175,10 @@
   public void serializingAndDeserializingATask() throws IOException
   {
     // given a task create a k8s job
-<<<<<<< HEAD
     TestKubernetesClient testClient = new TestKubernetesClient(client, "test");
-    KubernetesTaskRunnerConfig config = KubernetesTaskRunnerConfig.builder()
-        .withNamespace("test")
-        .build();
-=======
-    TestKubernetesClient testClient = new TestKubernetesClient(client);
     KubernetesTaskRunnerStaticConfig config = KubernetesTaskRunnerConfig.builder()
                                                                               .withNamespace("test")
                                                                               .build();
->>>>>>> 4a76915e
     K8sTaskAdapter adapter = new SingleContainerTaskAdapter(
         testClient,
         config,
@@ -284,17 +277,10 @@
   @Test
   public void toTask_useTaskPayloadManager() throws IOException
   {
-<<<<<<< HEAD
     TestKubernetesClient testClient = new TestKubernetesClient(client, "test");
-    KubernetesTaskRunnerConfig config = KubernetesTaskRunnerConfig.builder()
-        .withNamespace("test")
-        .build();
-=======
-    TestKubernetesClient testClient = new TestKubernetesClient(client);
     KubernetesTaskRunnerStaticConfig config = KubernetesTaskRunnerConfig.builder()
                                                                               .withNamespace("test")
                                                                               .build();
->>>>>>> 4a76915e
     Task taskInTaskPayloadManager = K8sTestUtils.getTask();
     TaskLogs mockTestLogs = Mockito.mock(TaskLogs.class);
     Mockito.when(mockTestLogs.streamTaskPayload("ID")).thenReturn(com.google.common.base.Optional.of(
@@ -323,13 +309,8 @@
   @Test
   public void getTaskId()
   {
-<<<<<<< HEAD
     TestKubernetesClient testClient = new TestKubernetesClient(client, "test");
-    KubernetesTaskRunnerConfig config = KubernetesTaskRunnerConfig.builder().build();
-=======
-    TestKubernetesClient testClient = new TestKubernetesClient(client);
     KubernetesTaskRunnerStaticConfig config = KubernetesTaskRunnerConfig.builder().build();
->>>>>>> 4a76915e
     K8sTaskAdapter adapter = new SingleContainerTaskAdapter(
         testClient,
         config,
@@ -350,13 +331,8 @@
   @Test
   public void getTaskId_noAnnotations()
   {
-<<<<<<< HEAD
     TestKubernetesClient testClient = new TestKubernetesClient(client, "test");
-    KubernetesTaskRunnerConfig config = KubernetesTaskRunnerConfig.builder().build();
-=======
-    TestKubernetesClient testClient = new TestKubernetesClient(client);
     KubernetesTaskRunnerStaticConfig config = KubernetesTaskRunnerConfig.builder().build();
->>>>>>> 4a76915e
     K8sTaskAdapter adapter = new SingleContainerTaskAdapter(
         testClient,
         config,
@@ -377,13 +353,8 @@
   @Test
   public void getTaskId_missingTaskIdAnnotation()
   {
-<<<<<<< HEAD
     TestKubernetesClient testClient = new TestKubernetesClient(client, "test");
-    KubernetesTaskRunnerConfig config = KubernetesTaskRunnerConfig.builder().build();
-=======
-    TestKubernetesClient testClient = new TestKubernetesClient(client);
     KubernetesTaskRunnerStaticConfig config = KubernetesTaskRunnerConfig.builder().build();
->>>>>>> 4a76915e
     K8sTaskAdapter adapter = new SingleContainerTaskAdapter(
         testClient,
         config,
