/*
 * Licensed to the Apache Software Foundation (ASF) under one
 * or more contributor license agreements.  See the NOTICE file
 * distributed with this work for additional information
 * regarding copyright ownership.  The ASF licenses this file
 * to you under the Apache License, Version 2.0 (the
 * "License"); you may not use this file except in compliance
 * with the License.  You may obtain a copy of the License at
 *
 *   http://www.apache.org/licenses/LICENSE-2.0
 *
 * Unless required by applicable law or agreed to in writing,
 * software distributed under the License is distributed on an
 * "AS IS" BASIS, WITHOUT WARRANTIES OR CONDITIONS OF ANY
 * KIND, either express or implied.  See the License for the
 * specific language governing permissions and limitations
 * under the License.
 */

package org.apache.druid.inputsource.hdfs;

import com.fasterxml.jackson.annotation.JsonProperty;
import com.fasterxml.jackson.databind.InjectableValues.Std;
import com.fasterxml.jackson.databind.ObjectMapper;
import com.google.common.collect.ImmutableSet;
import com.google.common.collect.Iterables;
import org.apache.druid.data.input.ColumnsFilter;
import org.apache.druid.data.input.InputFormat;
import org.apache.druid.data.input.InputRow;
import org.apache.druid.data.input.InputRowSchema;
import org.apache.druid.data.input.InputSource;
import org.apache.druid.data.input.InputSourceReader;
import org.apache.druid.data.input.InputSplit;
import org.apache.druid.data.input.MaxSizeSplitHintSpec;
import org.apache.druid.data.input.impl.CsvInputFormat;
import org.apache.druid.data.input.impl.DimensionsSpec;
import org.apache.druid.data.input.impl.InputSourceSecurityConfig;
import org.apache.druid.data.input.impl.TimestampSpec;
import org.apache.druid.java.util.common.parsers.CloseableIterator;
import org.apache.druid.storage.hdfs.HdfsStorageDruidModule;
import org.apache.druid.testing.InitializedNullHandlingTest;
import org.apache.hadoop.conf.Configuration;
import org.apache.hadoop.fs.FileSystem;
import org.apache.hadoop.fs.LocalFileSystem;
import org.apache.hadoop.fs.Path;
import org.junit.After;
import org.junit.Assert;
import org.junit.Before;
import org.junit.Rule;
import org.junit.Test;
import org.junit.experimental.runners.Enclosed;
import org.junit.rules.ExpectedException;
import org.junit.rules.TemporaryFolder;
import org.junit.runner.RunWith;

import java.io.BufferedWriter;
import java.io.File;
import java.io.IOException;
import java.io.OutputStreamWriter;
import java.io.UncheckedIOException;
import java.io.Writer;
import java.net.URI;
import java.nio.charset.StandardCharsets;
import java.util.Arrays;
import java.util.Collections;
import java.util.HashMap;
import java.util.List;
import java.util.Map;
import java.util.Set;
import java.util.stream.Collectors;
import java.util.stream.IntStream;

@RunWith(Enclosed.class)
public class HdfsInputSourceTest extends InitializedNullHandlingTest
{
  private static final String PATH = "hdfs://localhost:7020/foo/bar";
  private static final Configuration CONFIGURATION = new Configuration();
  private static final HdfsInputSourceConfig DEFAULT_INPUT_SOURCE_CONFIG = new HdfsInputSourceConfig(null);
  private static final String COLUMN = "value";
  private static final InputRowSchema INPUT_ROW_SCHEMA = new InputRowSchema(
      new TimestampSpec(null, null, null),
      DimensionsSpec.EMPTY,
      ColumnsFilter.all()
  );
  private static final InputFormat INPUT_FORMAT = new CsvInputFormat(
      Arrays.asList(TimestampSpec.DEFAULT_COLUMN, COLUMN),
      null,
      false,
      null,
      0
  );

  public static class ConstructorTest
  {
    @Rule
    public ExpectedException expectedException = ExpectedException.none();

    @Test
    public void testConstructorAllowsOnlyDefaultProtocol()
    {
      HdfsInputSource.builder()
                     .paths(PATH + "*")
                     .configuration(CONFIGURATION)
                     .inputSourceConfig(DEFAULT_INPUT_SOURCE_CONFIG)
                     .build();

      expectedException.expect(IllegalArgumentException.class);
      expectedException.expectMessage("Only [hdfs] protocols are allowed");
      HdfsInputSource.builder()
                     .paths("file:/foo/bar*")
                     .configuration(CONFIGURATION)
                     .inputSourceConfig(DEFAULT_INPUT_SOURCE_CONFIG)
                     .build();
    }

    @Test
    public void testConstructorAllowsOnlyCustomProtocol()
    {
      final Configuration conf = new Configuration();
      conf.set("fs.ftp.impl", "org.apache.hadoop.fs.ftp.FTPFileSystem");
      HdfsInputSource.builder()
                     .paths("ftp://localhost:21/foo/bar")
                     .configuration(CONFIGURATION)
                     .inputSourceConfig(new HdfsInputSourceConfig(ImmutableSet.of("ftp")))
                     .build();

      expectedException.expect(IllegalArgumentException.class);
      expectedException.expectMessage("Only [druid] protocols are allowed");
      HdfsInputSource.builder()
                     .paths(PATH + "*")
                     .configuration(CONFIGURATION)
                     .inputSourceConfig(new HdfsInputSourceConfig(ImmutableSet.of("druid")))
                     .build();
    }

    @Test
    public void testConstructorWithDefaultHdfs()
    {
      final Configuration conf = new Configuration();
      conf.set("fs.default.name", "hdfs://localhost:7020");
      HdfsInputSource.builder()
                     .paths("/foo/bar*")
                     .configuration(conf)
                     .inputSourceConfig(DEFAULT_INPUT_SOURCE_CONFIG)
                     .build();

      HdfsInputSource.builder()
                     .paths("foo/bar*")
                     .configuration(conf)
                     .inputSourceConfig(DEFAULT_INPUT_SOURCE_CONFIG)
                     .build();

      HdfsInputSource.builder()
                     .paths("hdfs:///foo/bar*")
                     .configuration(conf)
                     .inputSourceConfig(DEFAULT_INPUT_SOURCE_CONFIG)
                     .build();

      HdfsInputSource.builder()
                     .paths("hdfs://localhost:10020/foo/bar*") // different hdfs
                     .configuration(conf)
                     .inputSourceConfig(DEFAULT_INPUT_SOURCE_CONFIG)
                     .build();
    }
  }

  public static class SerializeDeserializeTest
  {
    private static final ObjectMapper OBJECT_MAPPER = createObjectMapper();


    private HdfsInputSource.Builder hdfsInputSourceBuilder;

    @Rule
    public ExpectedException exception = ExpectedException.none();

    @Before
    public void setup()
    {
      hdfsInputSourceBuilder = HdfsInputSource.builder()
                                              .paths(PATH)
                                              .configuration(CONFIGURATION)
                                              .inputSourceConfig(DEFAULT_INPUT_SOURCE_CONFIG);
    }

    @Test
    public void requiresPathsAsStringOrArrayOfStrings()
    {
      exception.expect(IllegalArgumentException.class);
      exception.expectMessage("'paths' must be a string or an array of strings");

      hdfsInputSourceBuilder.paths(Arrays.asList("a", 1)).build();
    }

    @Test
    public void serializesDeserializesWithArrayPaths()
    {
      Wrapper target = new Wrapper(hdfsInputSourceBuilder.paths(Collections.singletonList(PATH)));
      testSerializesDeserializes(target);
    }

    @Test
    public void serializesDeserializesStringPaths()
    {
      Wrapper target = new Wrapper(hdfsInputSourceBuilder.paths(PATH));
      testSerializesDeserializes(target);
    }

    private static void testSerializesDeserializes(Wrapper hdfsInputSourceWrapper)
    {
      try {
        String serialized = OBJECT_MAPPER.writeValueAsString(hdfsInputSourceWrapper);
        Wrapper deserialized = OBJECT_MAPPER.readValue(serialized, Wrapper.class);
        Assert.assertEquals(serialized, OBJECT_MAPPER.writeValueAsString(deserialized));
      }
      catch (IOException e) {
        throw new UncheckedIOException(e);
      }
    }

    private static ObjectMapper createObjectMapper()
    {
      final ObjectMapper mapper = new ObjectMapper();
      mapper.setInjectableValues(
<<<<<<< HEAD
          new InjectableValues.Std()
              .addValue(Configuration.class, new Configuration())
              .addValue(
                  InputSourceSecurityConfig.class,
                  InputSourceSecurityConfig.ALLOW_ALL
              ));
=======
          new Std()
              .addValue(Configuration.class, new Configuration())
              .addValue(HdfsInputSourceConfig.class, DEFAULT_INPUT_SOURCE_CONFIG)
      );
>>>>>>> d917e043
      new HdfsStorageDruidModule().getJacksonModules().forEach(mapper::registerModule);
      return mapper;
    }

    // Helper to test HdfsInputSource is added correctly to HdfsStorageDruidModule
    private static class Wrapper
    {
      @JsonProperty
      InputSource inputSource;

      @SuppressWarnings("unused")  // used by Jackson
      private Wrapper()
      {
      }

      Wrapper(HdfsInputSource.Builder hdfsInputSourceBuilder)
      {
        this.inputSource = hdfsInputSourceBuilder.build();
      }
    }
  }

  public static class ReaderTest
  {
    private static final String PATH = "test";
    private static final int NUM_FILE = 3;
    private static final String KEY_VALUE_SEPARATOR = ",";
    private static final String ALPHABET = "abcdefghijklmnopqrstuvwxyz";

    @Rule
    public TemporaryFolder temporaryFolder = new TemporaryFolder();

    private FileSystem fileSystem;
    private HdfsInputSource target;
    private Set<Path> paths;
    private Map<Long, String> timestampToValue;

    @Before
    public void setup() throws IOException
    {
      timestampToValue = new HashMap<>();

      File dir = temporaryFolder.getRoot();
      Configuration configuration = new Configuration(true);
      fileSystem = new LocalFileSystem();
      fileSystem.initialize(dir.toURI(), configuration);
      fileSystem.setWorkingDirectory(new Path(dir.getAbsolutePath()));

      paths = IntStream.range(0, NUM_FILE)
                       .mapToObj(
                           i -> {
                             char value = ALPHABET.charAt(i % ALPHABET.length());
                             timestampToValue.put((long) i, Character.toString(value));
                             return createFile(
                                 fileSystem,
                                 String.valueOf(i),
                                 i + KEY_VALUE_SEPARATOR + value
                             );
                           }
                       )
                       .collect(Collectors.toSet());

      target = HdfsInputSource.builder()
                              .paths(fileSystem.makeQualified(new Path(PATH)) + "*")
                              .configuration(CONFIGURATION)
                              .inputSourceConfig(new HdfsInputSourceConfig(ImmutableSet.of("hdfs", "file")))
                              .build();
    }

    @After
    public void teardown() throws IOException
    {
      temporaryFolder.delete();
      fileSystem.close();
    }

    private static Path createFile(FileSystem fs, String pathSuffix, String contents)
    {
      try {
        Path path = new Path(PATH + pathSuffix);
        try (Writer writer = new BufferedWriter(
            new OutputStreamWriter(fs.create(path), StandardCharsets.UTF_8)
        )) {
          writer.write(contents);
        }
        return fs.makeQualified(path);
      }
      catch (IOException e) {
        throw new UncheckedIOException(e);
      }
    }

    @Test
    public void readsSplitsCorrectly() throws IOException
    {
      InputSourceReader reader = target.formattableReader(INPUT_ROW_SCHEMA, INPUT_FORMAT, null);

      Map<Long, String> actualTimestampToValue = new HashMap<>();
      try (CloseableIterator<InputRow> iterator = reader.read()) {
        while (iterator.hasNext()) {
          InputRow row = iterator.next();
          actualTimestampToValue.put(row.getTimestampFromEpoch(), row.getDimension(COLUMN).get(0));
        }
      }

      Assert.assertEquals(timestampToValue, actualTimestampToValue);
    }

    @Test
    public void hasCorrectSplits() throws IOException
    {
      // Set maxSplitSize to 1 so that each inputSplit has only one object
      List<InputSplit<List<Path>>> splits = target.createSplits(null, new MaxSizeSplitHintSpec(1L, null))
                                                  .collect(Collectors.toList());
      splits.forEach(split -> Assert.assertEquals(1, split.get().size()));
      Set<Path> actualPaths = splits.stream()
                                    .flatMap(split -> split.get().stream())
                                    .collect(Collectors.toSet());
      Assert.assertEquals(paths, actualPaths);
    }

    @Test
    public void createSplitsRespectSplitHintSpec() throws IOException
    {
      List<InputSplit<List<Path>>> splits = target.createSplits(null, new MaxSizeSplitHintSpec(7L, null))
                                                  .collect(Collectors.toList());
      Assert.assertEquals(2, splits.size());
      Assert.assertEquals(2, splits.get(0).get().size());
      Assert.assertEquals(1, splits.get(1).get().size());
    }

    @Test
    public void hasCorrectNumberOfSplits() throws IOException
    {
      // Set maxSplitSize to 1 so that each inputSplit has only one object
      int numSplits = target.estimateNumSplits(null, new MaxSizeSplitHintSpec(1L, null));
      Assert.assertEquals(NUM_FILE, numSplits);
    }

    @Test
    public void createCorrectInputSourceWithSplit() throws Exception
    {
      List<InputSplit<List<Path>>> splits = target.createSplits(null, new MaxSizeSplitHintSpec(null, 1))
                                                  .collect(Collectors.toList());

      for (InputSplit<List<Path>> split : splits) {
        String expectedPath = Iterables.getOnlyElement(split.get()).toString();
        HdfsInputSource inputSource = (HdfsInputSource) target.withSplit(split);
        String actualPath = Iterables.getOnlyElement(inputSource.getInputPaths());
        Assert.assertEquals(expectedPath, actualPath);
      }
    }

    @Test(expected = IllegalArgumentException.class)
    public void testDenyAllPaths()
    {
      HdfsInputSource.builder()
                     .paths(dfsCluster.getURI() + PATH + "*")
                     .configuration(CONFIGURATION)
                     .build()
                     .validateAllowDenyPrefixList(new InputSourceSecurityConfig(Collections.emptyList(), null));
    }

    @Test
    public void testAllowPath()
    {
      HdfsInputSource.builder()
                     .paths(dfsCluster.getURI() + PATH + "*")
                     .configuration(CONFIGURATION)
                     .build()
                     .validateAllowDenyPrefixList(
                         new InputSourceSecurityConfig(
                             Collections.singletonList(URI.create(dfsCluster.getURI() + PATH)),
                             null
                         ));
    }

    @Test(expected = IllegalArgumentException.class)
    public void testDenyPathsRelativeToAllowPaths()
    {
      HdfsInputSource.builder()
                     .paths(dfsCluster.getURI() + PATH + "/../../test2")
                     .configuration(CONFIGURATION)
                     .build()
                     .validateAllowDenyPrefixList(new InputSourceSecurityConfig(Collections.singletonList(URI.create(dfsCluster.getURI() + PATH)), null));
    }
  }

  public static class EmptyPathsTest
  {
    private HdfsInputSource target;

    @Before
    public void setup()
    {
      target = HdfsInputSource.builder()
                              .paths(Collections.emptyList())
                              .configuration(CONFIGURATION)
                              .inputSourceConfig(DEFAULT_INPUT_SOURCE_CONFIG)
                              .build();
    }

    @Test
    public void readsSplitsCorrectly() throws IOException
    {
      InputSourceReader reader = target.formattableReader(INPUT_ROW_SCHEMA, INPUT_FORMAT, null);

      try (CloseableIterator<InputRow> iterator = reader.read()) {
        Assert.assertFalse(iterator.hasNext());
      }
    }

    @Test
    public void hasCorrectSplits() throws IOException
    {
      List<InputSplit<List<Path>>> splits = target.createSplits(null, null)
                                                  .collect(Collectors.toList());
      Assert.assertTrue(String.valueOf(splits), splits.isEmpty());
    }

    @Test
    public void hasCorrectNumberOfSplits() throws IOException
    {
      int numSplits = target.estimateNumSplits(null, null);
      Assert.assertEquals(0, numSplits);
    }
  }
}<|MERGE_RESOLUTION|>--- conflicted
+++ resolved
@@ -222,19 +222,13 @@
     {
       final ObjectMapper mapper = new ObjectMapper();
       mapper.setInjectableValues(
-<<<<<<< HEAD
-          new InjectableValues.Std()
+          new Std()
               .addValue(Configuration.class, new Configuration())
+              .addValue(HdfsInputSourceConfig.class, DEFAULT_INPUT_SOURCE_CONFIG)
               .addValue(
                   InputSourceSecurityConfig.class,
                   InputSourceSecurityConfig.ALLOW_ALL
               ));
-=======
-          new Std()
-              .addValue(Configuration.class, new Configuration())
-              .addValue(HdfsInputSourceConfig.class, DEFAULT_INPUT_SOURCE_CONFIG)
-      );
->>>>>>> d917e043
       new HdfsStorageDruidModule().getJacksonModules().forEach(mapper::registerModule);
       return mapper;
     }
@@ -392,7 +386,7 @@
     public void testDenyAllPaths()
     {
       HdfsInputSource.builder()
-                     .paths(dfsCluster.getURI() + PATH + "*")
+                     .paths(fileSystem.getUri() + PATH + "*")
                      .configuration(CONFIGURATION)
                      .build()
                      .validateAllowDenyPrefixList(new InputSourceSecurityConfig(Collections.emptyList(), null));
@@ -402,12 +396,12 @@
     public void testAllowPath()
     {
       HdfsInputSource.builder()
-                     .paths(dfsCluster.getURI() + PATH + "*")
+                     .paths(fileSystem.getUri() + PATH + "*")
                      .configuration(CONFIGURATION)
                      .build()
                      .validateAllowDenyPrefixList(
                          new InputSourceSecurityConfig(
-                             Collections.singletonList(URI.create(dfsCluster.getURI() + PATH)),
+                             Collections.singletonList(URI.create(fileSystem.getUri() + PATH)),
                              null
                          ));
     }
@@ -416,10 +410,10 @@
     public void testDenyPathsRelativeToAllowPaths()
     {
       HdfsInputSource.builder()
-                     .paths(dfsCluster.getURI() + PATH + "/../../test2")
+                     .paths(fileSystem.getUri() + PATH + "/../../test2")
                      .configuration(CONFIGURATION)
                      .build()
-                     .validateAllowDenyPrefixList(new InputSourceSecurityConfig(Collections.singletonList(URI.create(dfsCluster.getURI() + PATH)), null));
+                     .validateAllowDenyPrefixList(new InputSourceSecurityConfig(Collections.singletonList(URI.create(fileSystem.getUri() + PATH)), null));
     }
   }
 
