--- conflicted
+++ resolved
@@ -189,24 +189,6 @@
                   throw new SegmentLoadingException("No files found at [%s]", path.toString());
                 }
 
-<<<<<<< HEAD
-                  final RemoteIterator<LocatedFileStatus> children = fs.listFiles(path, false);
-                  final FileUtils.FileCopyResult result = new FileUtils.FileCopyResult();
-                  while (children.hasNext()) {
-                    final LocatedFileStatus child = children.next();
-                    final Path childPath = child.getPath();
-                    final String fname = childPath.getName();
-                    if (fs.isDirectory(childPath)) {
-                      log.warn("[%s] is a child directory, skipping", childPath.toString());
-                    } else {
-                      final File outFile = new File(outDir, fname);
-                      final FSDataInputStream in = fs.open(childPath);
-
-                      NativeIO.chunkedCopy(in, outFile);
-
-                      result.addFile(outFile);
-                    }
-=======
                 final RemoteIterator<LocatedFileStatus> children = fs.listFiles(path, false);
                 final FileUtils.FileCopyResult result = new FileUtils.FileCopyResult();
                 while (children.hasNext()) {
@@ -217,11 +199,12 @@
                     log.warn("[%s] is a child directory, skipping", childPath.toString());
                   } else {
                     final File outFile = new File(outDir, fname);
+                    final FSDataInputStream in = fs.open(childPath);
 
                     // Actual copy
-                    fs.copyToLocalFile(childPath, new Path(outFile.toURI()));
+                    NativeIO.chunkedCopy(in, outFile);
+
                     result.addFile(outFile);
->>>>>>> ac5034e2
                   }
                 }
                 log.info(
