/*
 * Licensed to the Apache Software Foundation (ASF) under one
 * or more contributor license agreements.  See the NOTICE file
 * distributed with this work for additional information
 * regarding copyright ownership.  The ASF licenses this file
 * to you under the Apache License, Version 2.0 (the
 * "License"); you may not use this file except in compliance
 * with the License.  You may obtain a copy of the License at
 *
 *   http://www.apache.org/licenses/LICENSE-2.0
 *
 * Unless required by applicable law or agreed to in writing,
 * software distributed under the License is distributed on an
 * "AS IS" BASIS, WITHOUT WARRANTIES OR CONDITIONS OF ANY
 * KIND, either express or implied.  See the License for the
 * specific language governing permissions and limitations
 * under the License.
 */

package org.apache.druid.firehose.hdfs;

import com.fasterxml.jackson.annotation.JacksonInject;
import com.fasterxml.jackson.annotation.JsonCreator;
import com.fasterxml.jackson.annotation.JsonProperty;
import com.google.common.base.Predicate;
import org.apache.druid.data.input.FiniteFirehoseFactory;
import org.apache.druid.data.input.InputSplit;
import org.apache.druid.data.input.impl.InputSourceSecurityConfig;
import org.apache.druid.data.input.impl.StringInputRowParser;
import org.apache.druid.data.input.impl.prefetch.PrefetchableTextFilesFirehoseFactory;
import org.apache.druid.guice.Hdfs;
import org.apache.druid.inputsource.hdfs.HdfsInputSource;
import org.apache.druid.inputsource.hdfs.HdfsInputSourceConfig;
import org.apache.druid.storage.hdfs.HdfsDataSegmentPuller;
import org.apache.druid.utils.CompressionUtils;
import org.apache.hadoop.conf.Configuration;
import org.apache.hadoop.fs.FSDataInputStream;
import org.apache.hadoop.fs.Path;

import java.io.IOException;
import java.io.InputStream;
import java.util.Collection;
import java.util.List;
import java.util.stream.Collectors;

public class HdfsFirehoseFactory extends PrefetchableTextFilesFirehoseFactory<Path>
{
  private final List<String> inputPaths;
  private final Configuration conf;
  private final HdfsInputSourceConfig inputSourceConfig;

  @JsonCreator
  public HdfsFirehoseFactory(
      @JsonProperty("paths") Object inputPaths,
      @JsonProperty("maxCacheCapacityBytes") Long maxCacheCapacityBytes,
      @JsonProperty("maxFetchCapacityBytes") Long maxFetchCapacityBytes,
      @JsonProperty("prefetchTriggerBytes") Long prefetchTriggerBytes,
      @JsonProperty("fetchTimeout") Long fetchTimeout,
      @JsonProperty("maxFetchRetry") Integer maxFetchRetry,
      @JacksonInject @Hdfs Configuration conf,
      @JacksonInject HdfsInputSourceConfig inputSourceConfig
  )
  {
    super(maxCacheCapacityBytes, maxFetchCapacityBytes, prefetchTriggerBytes, fetchTimeout, maxFetchRetry);
    this.inputPaths = HdfsInputSource.coerceInputPathsToList(inputPaths, "paths");
    this.conf = conf;
    this.inputSourceConfig = inputSourceConfig;
    this.inputPaths.forEach(p -> HdfsInputSource.verifyProtocol(conf, inputSourceConfig, p));
  }

  @JsonProperty("paths")
  public List<String> getInputPaths()
  {
    return inputPaths;
  }

  @Override
  protected Collection<Path> initObjects() throws IOException
  {
    return HdfsInputSource.getPaths(inputPaths, conf);
  }

  @Override
  protected InputStream openObjectStream(Path path) throws IOException
  {
    return path.getFileSystem(conf).open(path);
  }

  @Override
  protected InputStream openObjectStream(Path path, long start) throws IOException
  {
    final FSDataInputStream in = path.getFileSystem(conf).open(path);
    in.seek(start);
    return in;
  }

  @Override
  protected InputStream wrapObjectStream(Path path, InputStream stream) throws IOException
  {
    return CompressionUtils.decompress(stream, path.getName());
  }

  @Override
  protected Predicate<Throwable> getRetryCondition()
  {
    return HdfsDataSegmentPuller.RETRY_PREDICATE;
  }

  @Override
  public boolean isSplittable()
  {
    return true;
  }

  @Override
  public FiniteFirehoseFactory<StringInputRowParser, Path> withSplit(InputSplit<Path> split)
  {
    return new HdfsFirehoseFactory(
        split.get().toString(),
        getMaxCacheCapacityBytes(),
        getMaxFetchCapacityBytes(),
        getPrefetchTriggerBytes(),
        getFetchTimeout(),
        getMaxFetchRetry(),
        conf,
        inputSourceConfig
    );
  }
<<<<<<< HEAD

  @Override
  public String toString()
  {
    return "HdfsFirehoseFactory{" +
           "inputPaths=" + inputPaths +
           '}';
  }

  @Override
  public void validateAllowDenyPrefixList(InputSourceSecurityConfig securityConfig)
  {
    try {
      Collection<Path> paths = HdfsInputSource.getPaths(inputPaths, conf);
      securityConfig.validateURIAccess(paths.stream().map(path -> path.toUri()).collect(Collectors.toList()));
    }
    catch (IOException e) {
      throw new RuntimeException(e);
    }
  }
=======
>>>>>>> d917e043
}<|MERGE_RESOLUTION|>--- conflicted
+++ resolved
@@ -126,15 +126,6 @@
         inputSourceConfig
     );
   }
-<<<<<<< HEAD
-
-  @Override
-  public String toString()
-  {
-    return "HdfsFirehoseFactory{" +
-           "inputPaths=" + inputPaths +
-           '}';
-  }
 
   @Override
   public void validateAllowDenyPrefixList(InputSourceSecurityConfig securityConfig)
@@ -147,6 +138,4 @@
       throw new RuntimeException(e);
     }
   }
-=======
->>>>>>> d917e043
 }