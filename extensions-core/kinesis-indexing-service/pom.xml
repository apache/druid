<?xml version="1.0" encoding="UTF-8"?>
<!--
  ~ Licensed to the Apache Software Foundation (ASF) under one
  ~ or more contributor license agreements.  See the NOTICE file
  ~ distributed with this work for additional information
  ~ regarding copyright ownership.  The ASF licenses this file
  ~ to you under the Apache License, Version 2.0 (the
  ~ "License"); you may not use this file except in compliance
  ~ with the License.  You may obtain a copy of the License at
  ~
  ~   http://www.apache.org/licenses/LICENSE-2.0
  ~
  ~ Unless required by applicable law or agreed to in writing,
  ~ software distributed under the License is distributed on an
  ~ "AS IS" BASIS, WITHOUT WARRANTIES OR CONDITIONS OF ANY
  ~ KIND, either express or implied.  See the License for the
  ~ specific language governing permissions and limitations
  ~ under the License.
  -->

<project xmlns="http://maven.apache.org/POM/4.0.0" xmlns:xsi="http://www.w3.org/2001/XMLSchema-instance"
         xsi:schemaLocation="http://maven.apache.org/POM/4.0.0 http://maven.apache.org/maven-v4_0_0.xsd">
  <modelVersion>4.0.0</modelVersion>

  <groupId>org.apache.druid.extensions</groupId>
  <artifactId>druid-kinesis-indexing-service</artifactId>
  <name>druid-kinesis-indexing-service</name>
  <description>druid-kinesis-indexing-service</description>

  <properties>
    <protobuf.version>3.6.1</protobuf.version>
    <checkstyle.skip>true</checkstyle.skip>
  </properties>

<<<<<<< HEAD
  <parent>
    <groupId>org.apache.druid</groupId>
    <artifactId>druid</artifactId>
    <version>0.13.0-incubating-SNAPSHOT</version>
    <relativePath>../../pom.xml</relativePath>
  </parent>
=======
    <dependencies>
        <dependency>
            <groupId>org.apache.druid</groupId>
            <artifactId>druid-core</artifactId>
            <version>${project.parent.version}</version>
            <scope>provided</scope>
        </dependency>
        <dependency>
            <groupId>org.apache.druid</groupId>
            <artifactId>druid-indexing-service</artifactId>
            <version>${project.parent.version}</version>
            <scope>provided</scope>
        </dependency>
        <dependency>
            <groupId>org.apache.druid</groupId>
            <artifactId>druid-server</artifactId>
            <version>${project.parent.version}</version>
            <scope>provided</scope>
        </dependency>
        <dependency>
            <groupId>com.amazonaws</groupId>
            <artifactId>aws-java-sdk-kinesis</artifactId>
            <version>${aws.sdk.version}</version>
            <exclusions>
                <!-- aws-java-sdk-core is provided by Druid core. -->
                <exclusion>
                    <groupId>com.amazonaws</groupId>
                    <artifactId>aws-java-sdk-core</artifactId>
                </exclusion>
            </exclusions>
        </dependency>
>>>>>>> edee576a

  <dependencies>
    <dependency>
      <groupId>org.apache.druid</groupId>
      <artifactId>druid-core</artifactId>
      <version>${project.parent.version}</version>
      <scope>provided</scope>
    </dependency>
    <dependency>
      <groupId>org.apache.druid</groupId>
      <artifactId>druid-indexing-service</artifactId>
      <version>${project.parent.version}</version>
      <scope>provided</scope>
    </dependency>
    <dependency>
      <groupId>org.apache.druid</groupId>
      <artifactId>druid-server</artifactId>
      <version>${project.parent.version}</version>
      <scope>provided</scope>
    </dependency>
    <dependency>
      <groupId>com.amazonaws</groupId>
      <artifactId>aws-java-sdk-kinesis</artifactId>
      <version>${aws.sdk.version}</version>
    </dependency>

    <dependency>
      <groupId>com.amazonaws</groupId>
      <artifactId>aws-java-sdk-sts</artifactId>
      <version>${aws.sdk.version}</version>
    </dependency>

    <dependency>
      <groupId>com.google.protobuf</groupId>
      <artifactId>protobuf-java</artifactId>
      <version>${protobuf.version}</version>
    </dependency>

    <!-- Tests -->
    <dependency>
      <groupId>org.easymock</groupId>
      <artifactId>easymock</artifactId>
      <scope>test</scope>
    </dependency>
    <dependency>
      <groupId>junit</groupId>
      <artifactId>junit</artifactId>
      <scope>test</scope>
    </dependency>
    <dependency>
      <groupId>org.apache.druid</groupId>
      <artifactId>druid-server</artifactId>
      <version>${project.parent.version}</version>
      <type>test-jar</type>
      <scope>test</scope>
    </dependency>
    <dependency>
      <groupId>org.apache.druid</groupId>
      <artifactId>druid-processing</artifactId>
      <version>${project.parent.version}</version>
      <type>test-jar</type>
      <scope>test</scope>
    </dependency>
    <dependency>
      <groupId>org.apache.druid</groupId>
      <artifactId>druid-indexing-service</artifactId>
      <version>${project.parent.version}</version>
      <type>test-jar</type>
      <scope>test</scope>
    </dependency>
  </dependencies>
  <build>
    <plugins>
      <plugin>
        <groupId>com.github.os72</groupId>
        <artifactId>protoc-jar-maven-plugin</artifactId>
        <version>3.6.0.2</version>
        <executions>
          <execution>
            <phase>generate-sources</phase>
            <goals>
              <goal>run</goal>
            </goals>
            <configuration>
              <addProtoSources>all</addProtoSources>
              <inputDirectories>
                <include>src/main/protobuf</include>
              </inputDirectories>
            </configuration>
          </execution>
        </executions>
      </plugin>
    </plugins>
  </build>
  <profiles>
    <profile>
      <id>strict</id>
      <build>
        <plugins>
          <plugin>
            <groupId>org.apache.maven.plugins</groupId>
            <artifactId>maven-compiler-plugin</artifactId>
            <configuration>
              <compilerArgs>
                <!-- Protoc-generated classes miss @Override, that is not easy to fix -->
                <arg>-Xep:MissingOverride:WARN</arg>
              </compilerArgs>
            </configuration>
          </plugin>
        </plugins>
      </build>
    </profile>
  </profiles>
</project><|MERGE_RESOLUTION|>--- conflicted
+++ resolved
@@ -32,46 +32,13 @@
     <checkstyle.skip>true</checkstyle.skip>
   </properties>
 
-<<<<<<< HEAD
   <parent>
     <groupId>org.apache.druid</groupId>
     <artifactId>druid</artifactId>
     <version>0.13.0-incubating-SNAPSHOT</version>
     <relativePath>../../pom.xml</relativePath>
   </parent>
-=======
-    <dependencies>
-        <dependency>
-            <groupId>org.apache.druid</groupId>
-            <artifactId>druid-core</artifactId>
-            <version>${project.parent.version}</version>
-            <scope>provided</scope>
-        </dependency>
-        <dependency>
-            <groupId>org.apache.druid</groupId>
-            <artifactId>druid-indexing-service</artifactId>
-            <version>${project.parent.version}</version>
-            <scope>provided</scope>
-        </dependency>
-        <dependency>
-            <groupId>org.apache.druid</groupId>
-            <artifactId>druid-server</artifactId>
-            <version>${project.parent.version}</version>
-            <scope>provided</scope>
-        </dependency>
-        <dependency>
-            <groupId>com.amazonaws</groupId>
-            <artifactId>aws-java-sdk-kinesis</artifactId>
-            <version>${aws.sdk.version}</version>
-            <exclusions>
-                <!-- aws-java-sdk-core is provided by Druid core. -->
-                <exclusion>
-                    <groupId>com.amazonaws</groupId>
-                    <artifactId>aws-java-sdk-core</artifactId>
-                </exclusion>
-            </exclusions>
-        </dependency>
->>>>>>> edee576a
+
 
   <dependencies>
     <dependency>
@@ -96,6 +63,13 @@
       <groupId>com.amazonaws</groupId>
       <artifactId>aws-java-sdk-kinesis</artifactId>
       <version>${aws.sdk.version}</version>
+      <exclusions>
+        <!-- aws-java-sdk-core is provided by Druid core. -->
+        <exclusion>
+          <groupId>com.amazonaws</groupId>
+          <artifactId>aws-java-sdk-core</artifactId>
+        </exclusion>
+      </exclusions>
     </dependency>
 
     <dependency>
