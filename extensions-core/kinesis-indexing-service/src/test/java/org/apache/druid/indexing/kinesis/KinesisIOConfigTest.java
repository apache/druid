/*
 * Licensed to the Apache Software Foundation (ASF) under one
 * or more contributor license agreements.  See the NOTICE file
 * distributed with this work for additional information
 * regarding copyright ownership.  The ASF licenses this file
 * to you under the Apache License, Version 2.0 (the
 * "License"); you may not use this file except in compliance
 * with the License.  You may obtain a copy of the License at
 *
 *   http://www.apache.org/licenses/LICENSE-2.0
 *
 * Unless required by applicable law or agreed to in writing,
 * software distributed under the License is distributed on an
 * "AS IS" BASIS, WITHOUT WARRANTIES OR CONDITIONS OF ANY
 * KIND, either express or implied.  See the License for the
 * specific language governing permissions and limitations
 * under the License.
 */

package org.apache.druid.indexing.kinesis;

import com.fasterxml.jackson.databind.JsonMappingException;
import com.fasterxml.jackson.databind.Module;
import com.fasterxml.jackson.databind.ObjectMapper;
import com.google.common.collect.ImmutableMap;
import com.google.common.collect.ImmutableSet;
import org.apache.druid.jackson.DefaultObjectMapper;
import org.apache.druid.java.util.common.DateTimes;
import org.apache.druid.segment.indexing.IOConfig;
import org.hamcrest.CoreMatchers;
import org.junit.Assert;
import org.junit.Rule;
import org.junit.Test;
import org.junit.rules.ExpectedException;

import java.util.Collections;

public class KinesisIOConfigTest
{
  private final ObjectMapper mapper;

  public KinesisIOConfigTest()
  {
    mapper = new DefaultObjectMapper();
    mapper.registerModules((Iterable<Module>) new KinesisIndexingServiceModule().getJacksonModules());
  }

  @Rule
  public final ExpectedException exception = ExpectedException.none();

  @Test
  public void testSerdeWithDefaults() throws Exception
  {
    String jsonStr = "{\n"
                     + "  \"type\": \"kinesis\",\n"
                     + "  \"baseSequenceName\": \"my-sequence-name\",\n"
                     + "  \"endpoint\": \"kinesis.us-east-1.amazonaws.com\",\n"
                     + "  \"startPartitions\": {\"stream\":\"mystream\", \"partitionSequenceNumberMap\" : {\"0\":\"1\", \"1\":\"10\"}},\n"
                     + "  \"endPartitions\": {\"stream\":\"mystream\", \"partitionSequenceNumberMap\" : {\"0\":\"15\", \"1\":\"200\"}}\n"
                     + "}";

    KinesisIndexTaskIOConfig config = (KinesisIndexTaskIOConfig) mapper.readValue(
        mapper.writeValueAsString(
            mapper.readValue(
                jsonStr,
                IOConfig.class
            )
        ), IOConfig.class
    );

    Assert.assertNull(config.getTaskGroupId());
    Assert.assertEquals("my-sequence-name", config.getBaseSequenceName());
    Assert.assertEquals("mystream", config.getStartPartitions().getStream());
    Assert.assertEquals(
        ImmutableMap.of("0", "1", "1", "10"),
        config.getStartPartitions().getPartitionSequenceNumberMap()
    );
    Assert.assertEquals("mystream", config.getEndPartitions().getStream());
    Assert.assertEquals(
        ImmutableMap.of("0", "15", "1", "200"),
        config.getEndPartitions().getPartitionSequenceNumberMap()
    );
    Assert.assertTrue(config.isUseTransaction());
    Assert.assertFalse("minimumMessageTime", config.getMinimumMessageTime().isPresent());
    Assert.assertEquals(config.getEndpoint(), "kinesis.us-east-1.amazonaws.com");
    Assert.assertEquals(config.getRecordsPerFetch(), 4000);
    Assert.assertEquals(config.getFetchDelayMillis(), 0);
    Assert.assertEquals(Collections.emptySet(), config.getExclusiveStartSequenceNumberPartitions());
    Assert.assertNull(config.getAwsAssumedRoleArn());
    Assert.assertNull(config.getAwsExternalId());
<<<<<<< HEAD
    Assert.assertTrue(config.isSkipOffsetGaps());
=======
    Assert.assertFalse(config.isDeaggregate());
>>>>>>> 554b0142
  }

  @Test
  public void testSerdeWithNonDefaults() throws Exception
  {
    String jsonStr = "{\n"
                     + "  \"taskGroupId\": 0,\n"
                     + "  \"type\": \"kinesis\",\n"
                     + "  \"baseSequenceName\": \"my-sequence-name\",\n"
                     + "  \"startPartitions\": {\"stream\":\"mystream\", \"partitionSequenceNumberMap\" : {\"0\":\"1\", \"1\":\"10\"}},\n"
                     + "  \"endPartitions\": {\"stream\":\"mystream\", \"partitionSequenceNumberMap\" : {\"0\":\"15\", \"1\":\"200\"}},\n"
                     + "  \"useTransaction\": false,\n"
                     + "  \"minimumMessageTime\": \"2016-05-31T12:00Z\",\n"
                     + "  \"maximumMessageTime\": \"2016-05-31T14:00Z\",\n"
                     + "  \"endpoint\": \"kinesis.us-east-2.amazonaws.com\",\n"
                     + "  \"recordsPerFetch\": 1000,\n"
                     + "  \"fetchDelayMillis\": 1000,\n"
                     + "  \"exclusiveStartSequenceNumberPartitions\": [\"0\"],\n"
                     + "  \"awsAssumedRoleArn\": \"role\",\n"
                     + "  \"awsExternalId\": \"awsexternalid\"\n"
                     + "}";

    KinesisIndexTaskIOConfig config = (KinesisIndexTaskIOConfig) mapper.readValue(
        mapper.writeValueAsString(
            mapper.readValue(
                jsonStr,
                IOConfig.class
            )
        ), IOConfig.class
    );

    Assert.assertEquals((Integer) 0, config.getTaskGroupId());
    Assert.assertEquals("my-sequence-name", config.getBaseSequenceName());
    Assert.assertEquals("mystream", config.getStartPartitions().getStream());
    Assert.assertEquals(
        ImmutableMap.of("0", "1", "1", "10"),
        config.getStartPartitions().getPartitionSequenceNumberMap()
    );
    Assert.assertEquals("mystream", config.getEndPartitions().getStream());
    Assert.assertEquals(
        ImmutableMap.of("0", "15", "1", "200"),
        config.getEndPartitions().getPartitionSequenceNumberMap()
    );
    Assert.assertFalse(config.isUseTransaction());
    Assert.assertTrue("maximumMessageTime", config.getMaximumMessageTime().isPresent());
    Assert.assertTrue("minimumMessageTime", config.getMinimumMessageTime().isPresent());
    Assert.assertEquals(DateTimes.of("2016-05-31T12:00Z"), config.getMinimumMessageTime().get());
    Assert.assertEquals(DateTimes.of("2016-05-31T14:00Z"), config.getMaximumMessageTime().get());
    Assert.assertEquals(config.getEndpoint(), "kinesis.us-east-2.amazonaws.com");
    Assert.assertEquals(config.getExclusiveStartSequenceNumberPartitions(), ImmutableSet.of("0"));
    Assert.assertEquals(1000, config.getRecordsPerFetch());
    Assert.assertEquals(1000, config.getFetchDelayMillis());
    Assert.assertEquals("role", config.getAwsAssumedRoleArn());
    Assert.assertEquals("awsexternalid", config.getAwsExternalId());
<<<<<<< HEAD
    Assert.assertTrue(config.isSkipOffsetGaps());
=======
    Assert.assertTrue(config.isDeaggregate());
>>>>>>> 554b0142
  }

  @Test
  public void testBaseSequenceNameRequired() throws Exception
  {
    String jsonStr = "{\n"
                     + "  \"type\": \"kinesis\",\n"
                     + "  \"endpoint\": \"kinesis.us-east-1.amazonaws.com\",\n"
                     + "  \"startPartitions\": {\"stream\":\"mystream\", \"partitionSequenceNumberMap\" : {\"0\":\"1\", \"1\":\"10\"}},\n"
                     + "  \"endPartitions\": {\"stream\":\"mystream\", \"partitionSequenceNumberMap\" : {\"0\":\"15\", \"1\":\"200\"}}\n"
                     + "}";

    exception.expect(JsonMappingException.class);
    exception.expectCause(CoreMatchers.isA(NullPointerException.class));
    exception.expectMessage(CoreMatchers.containsString("baseSequenceName"));
    mapper.readValue(jsonStr, IOConfig.class);
  }

  @Test
  public void testStartPartitionsRequired() throws Exception
  {
    String jsonStr = "{\n"
                     + "  \"type\": \"kinesis\",\n"
                     + "  \"baseSequenceName\": \"my-sequence-name\",\n"
                     + "  \"endpoint\": \"kinesis.us-east-1.amazonaws.com\",\n"
                     + "  \"endPartitions\": {\"stream\":\"mystream\", \"partitionSequenceNumberMap\" : {\"0\":\"15\", \"1\":\"200\"}}\n"
                     + "}";

    exception.expect(JsonMappingException.class);
    exception.expectCause(CoreMatchers.isA(NullPointerException.class));
    exception.expectMessage(CoreMatchers.containsString("startPartitions"));
    mapper.readValue(jsonStr, IOConfig.class);
  }

  @Test
  public void testEndPartitionsRequired() throws Exception
  {
    String jsonStr = "{\n"
                     + "  \"type\": \"kinesis\",\n"
                     + "  \"baseSequenceName\": \"my-sequence-name\",\n"
                     + "  \"endpoint\": \"kinesis.us-east-1.amazonaws.com\",\n"
                     + "  \"startPartitions\": {\"stream\":\"mystream\", \"partitionSequenceNumberMap\" : {\"0\":\"1\", \"1\":\"10\"}}\n"
                     + "}";

    exception.expect(JsonMappingException.class);
    exception.expectCause(CoreMatchers.isA(NullPointerException.class));
    exception.expectMessage(CoreMatchers.containsString("endPartitions"));
    mapper.readValue(jsonStr, IOConfig.class);
  }

  @Test
  public void testStartAndEndstreamMatch() throws Exception
  {
    String jsonStr = "{\n"
                     + "  \"type\": \"kinesis\",\n"
                     + "  \"baseSequenceName\": \"my-sequence-name\",\n"
                     + "  \"endpoint\": \"kinesis.us-east-1.amazonaws.com\",\n"
                     + "  \"startPartitions\": {\"stream\":\"mystream\", \"partitionSequenceNumberMap\" : {\"0\":\"1\", \"1\":\"10\"}},\n"
                     + "  \"endPartitions\": {\"stream\":\"notmystream\", \"partitionSequenceNumberMap\" : {\"0\":\"15\", \"1\":\"200\"}}\n"
                     + "}";

    exception.expect(JsonMappingException.class);
    exception.expectCause(CoreMatchers.isA(IllegalArgumentException.class));
    exception.expectMessage(CoreMatchers.containsString("must match"));
    mapper.readValue(jsonStr, IOConfig.class);
  }

  @Test
  public void testStartAndEndPartitionSetMatch() throws Exception
  {
    String jsonStr = "{\n"
                     + "  \"type\": \"kinesis\",\n"
                     + "  \"baseSequenceName\": \"my-sequence-name\",\n"
                     + "  \"endpoint\": \"kinesis.us-east-1.amazonaws.com\",\n"
                     + "  \"startPartitions\": {\"stream\":\"mystream\", \"partitionSequenceNumberMap\" : {\"0\":\"1\", \"1\":\"10\"}},\n"
                     + "  \"endPartitions\": {\"stream\":\"mystream\", \"partitionSequenceNumberMap\" : {\"0\":\"15\", \"2\":\"200\"}}\n"
                     + "}";

    exception.expect(JsonMappingException.class);
    exception.expectCause(CoreMatchers.isA(IllegalArgumentException.class));
    exception.expectMessage(CoreMatchers.containsString("start partition set and end partition set must match"));
    mapper.readValue(jsonStr, IOConfig.class);
  }

  @Test
  public void testEndPointRequired() throws Exception
  {
    String jsonStr = "{\n"
                     + "  \"type\": \"kinesis\",\n"
                     + "  \"baseSequenceName\": \"my-sequence-name\",\n"
                     + "  \"startPartitions\": {\"stream\":\"mystream\", \"partitionSequenceNumberMap\" : {\"0\":\"1\", \"1\":\"10\"}},\n"
                     + "  \"endPartitions\": {\"stream\":\"mystream\", \"partitionSequenceNumberMap\" : {\"0\":\"15\", \"1\":\"200\"}}\n"
                     + "}";

    exception.expect(JsonMappingException.class);
    exception.expectCause(CoreMatchers.isA(NullPointerException.class));
    exception.expectMessage(CoreMatchers.containsString("endpoint"));
    mapper.readValue(jsonStr, IOConfig.class);
  }
}<|MERGE_RESOLUTION|>--- conflicted
+++ resolved
@@ -88,11 +88,6 @@
     Assert.assertEquals(Collections.emptySet(), config.getExclusiveStartSequenceNumberPartitions());
     Assert.assertNull(config.getAwsAssumedRoleArn());
     Assert.assertNull(config.getAwsExternalId());
-<<<<<<< HEAD
-    Assert.assertTrue(config.isSkipOffsetGaps());
-=======
-    Assert.assertFalse(config.isDeaggregate());
->>>>>>> 554b0142
   }
 
   @Test
@@ -147,11 +142,6 @@
     Assert.assertEquals(1000, config.getFetchDelayMillis());
     Assert.assertEquals("role", config.getAwsAssumedRoleArn());
     Assert.assertEquals("awsexternalid", config.getAwsExternalId());
-<<<<<<< HEAD
-    Assert.assertTrue(config.isSkipOffsetGaps());
-=======
-    Assert.assertTrue(config.isDeaggregate());
->>>>>>> 554b0142
   }
 
   @Test
