--- conflicted
+++ resolved
@@ -74,12 +74,7 @@
         null,
         null,
         null,
-<<<<<<< HEAD
-        null,
-        null,
-        null,
-=======
->>>>>>> 30b5dd4c
+        null,
         null
     );
   }
