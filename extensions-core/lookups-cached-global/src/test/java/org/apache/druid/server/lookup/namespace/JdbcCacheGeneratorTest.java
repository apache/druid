/*
 * Licensed to the Apache Software Foundation (ASF) under one
 * or more contributor license agreements.  See the NOTICE file
 * distributed with this work for additional information
 * regarding copyright ownership.  The ASF licenses this file
 * to you under the Apache License, Version 2.0 (the
 * "License"); you may not use this file except in compliance
 * with the License.  You may obtain a copy of the License at
 *
 *   http://www.apache.org/licenses/LICENSE-2.0
 *
 * Unless required by applicable law or agreed to in writing,
 * software distributed under the License is distributed on an
 * "AS IS" BASIS, WITHOUT WARRANTIES OR CONDITIONS OF ANY
 * KIND, either express or implied.  See the License for the
 * specific language governing permissions and limitations
 * under the License.
 */

package org.apache.druid.server.lookup.namespace;

import com.fasterxml.jackson.databind.ObjectMapper;
import org.apache.druid.java.util.common.lifecycle.Lifecycle;
import org.apache.druid.java.util.emitter.service.ServiceEmitter;
import org.apache.druid.metadata.MetadataStorageConnectorConfig;
import org.apache.druid.query.lookup.namespace.JdbcExtractionNamespace;
import org.apache.druid.server.initialization.JdbcAccessSecurityConfig;
import org.apache.druid.server.lookup.namespace.cache.CacheScheduler;
import org.apache.druid.server.lookup.namespace.cache.NamespaceExtractionCacheManager;
import org.apache.druid.server.lookup.namespace.cache.OnHeapNamespaceExtractionCacheManager;
import org.apache.druid.server.metrics.NoopServiceEmitter;
import org.easymock.EasyMock;
import org.joda.time.Period;
import org.junit.Before;
import org.junit.Rule;
import org.junit.Test;
import org.junit.rules.ExpectedException;

import javax.annotation.Nullable;
import java.io.IOException;
import java.io.UncheckedIOException;
import java.util.Collections;

public class JdbcCacheGeneratorTest
{
  private static final MetadataStorageConnectorConfig MISSING_METADATA_STORAGE_CONNECTOR_CONFIG =
      createMetadataStorageConnectorConfig("mydb");

  private static final CacheScheduler.EntryImpl<JdbcExtractionNamespace> KEY =
      EasyMock.mock(CacheScheduler.EntryImpl.class);

  private static final ServiceEmitter SERVICE_EMITTER = new NoopServiceEmitter();

  private static final NamespaceExtractionCacheManager CACHE_MANAGER = new OnHeapNamespaceExtractionCacheManager(
      new Lifecycle(),
      SERVICE_EMITTER,
      new NamespaceExtractionConfig()
  );

  private static final CacheScheduler SCHEDULER = new CacheScheduler(
      SERVICE_EMITTER,
      Collections.emptyMap(),
      CACHE_MANAGER
  );

  private static final String LAST_VERSION = "1";

  private static final String MISSING_JDB_DRIVER_JAR_MSG =
      "JDBC driver JAR files missing from extensions/druid-lookups-cached-global directory";

  private JdbcCacheGenerator target;

  @Rule
  public ExpectedException exception = ExpectedException.none();

  @Before
  public void setup()
  {
    target = new JdbcCacheGenerator();
  }

  @Test
  public void indicatesMissingJdbcJarsWithTsColumn()
  {
    String tsColumn = "tsColumn";
    JdbcExtractionNamespace missingJarNamespace = createJdbcExtractionNamespace(
        MISSING_METADATA_STORAGE_CONNECTOR_CONFIG,
        tsColumn
    );

    exception.expect(IllegalStateException.class);
    exception.expectMessage(MISSING_JDB_DRIVER_JAR_MSG);

    target.generateCache(missingJarNamespace, KEY, LAST_VERSION, CACHE_MANAGER.allocateCache());
  }

  @Test
  public void indicatesMissingJdbcJarsWithoutTsColumn()
  {
    String missingTsColumn = null;
    @SuppressWarnings("ConstantConditions")  // for missingTsColumn
        JdbcExtractionNamespace missingJarNamespace = createJdbcExtractionNamespace(
        MISSING_METADATA_STORAGE_CONNECTOR_CONFIG,
        missingTsColumn
    );

    exception.expect(IllegalStateException.class);
    exception.expectMessage(MISSING_JDB_DRIVER_JAR_MSG);

    target.generateCache(missingJarNamespace, KEY, LAST_VERSION, CACHE_MANAGER.allocateCache());
  }

  @SuppressWarnings("SameParameterValue")
  private static MetadataStorageConnectorConfig createMetadataStorageConnectorConfig(String type)
  {
    String json = "{\"connectURI\":\"jdbc:" + type + "://localhost:5432\"}";
    try {
      return new ObjectMapper().readValue(json, MetadataStorageConnectorConfig.class);
    }
    catch (IOException e) {
      throw new UncheckedIOException(e);
    }
  }

  @SuppressWarnings("SameParameterValue")
  private static JdbcExtractionNamespace createJdbcExtractionNamespace(
      MetadataStorageConnectorConfig metadataStorageConnectorConfig,
      @Nullable String tsColumn
  )
  {
    return new JdbcExtractionNamespace(
        metadataStorageConnectorConfig,
        "table",
        "keyColumn",
        "valueColumn",
        tsColumn,
        "filter",
        Period.ZERO,
        null,
<<<<<<< HEAD
        null,
=======
        0,
>>>>>>> e6b7c36e
        new JdbcAccessSecurityConfig()
    );
  }
}<|MERGE_RESOLUTION|>--- conflicted
+++ resolved
@@ -137,11 +137,8 @@
         "filter",
         Period.ZERO,
         null,
-<<<<<<< HEAD
+        0,
         null,
-=======
-        0,
->>>>>>> e6b7c36e
         new JdbcAccessSecurityConfig()
     );
   }
