--- conflicted
+++ resolved
@@ -63,11 +63,9 @@
   @JsonProperty
   private final long maxHeapPercentage;
   @JsonProperty
-<<<<<<< HEAD
   private final long loadTimeout;
-=======
+  @JsonProperty
   private final int jitterSeconds;
->>>>>>> e6b7c36e
 
   @JsonCreator
   public JdbcExtractionNamespace(
@@ -80,11 +78,8 @@
       @JsonProperty(value = "filter") @Nullable final String filter,
       @Min(0) @JsonProperty(value = "pollPeriod") @Nullable final Period pollPeriod,
       @JsonProperty(value = "maxHeapPercentage") @Nullable final Long maxHeapPercentage,
-<<<<<<< HEAD
+      @JsonProperty(value = "jitterSeconds") @Nullable Integer jitterSeconds,
       @JsonProperty(value = "loadTimeout") @Nullable final Long loadTimeout,
-=======
-      @JsonProperty(value = "jitterSeconds") @Nullable Integer jitterSeconds,
->>>>>>> e6b7c36e
       @JacksonInject JdbcAccessSecurityConfig securityConfig
   )
   {
