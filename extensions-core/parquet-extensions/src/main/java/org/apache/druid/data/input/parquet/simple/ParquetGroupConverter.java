--- conflicted
+++ resolved
@@ -52,8 +52,6 @@
   private static final long NANOS_PER_MILLISECOND = TimeUnit.MILLISECONDS.toNanos(1);
 
   /**
-<<<<<<< HEAD
-=======
    * https://github.com/apache/drill/blob/2ab46a9411a52f12a0f9acb1144a318059439bc4/exec/java-exec/src/main/java/org/apache/drill/exec/store/parquet/ParquetReaderUtility.java#L89
    */
   private static final long CORRECT_CORRUPT_DATE_SHIFT = 2 * JULIAN_EPOCH_OFFSET_DAYS;
@@ -95,7 +93,6 @@
   }
 
   /**
->>>>>>> 0d7309e4
    * Convert a parquet group field as though it were a map. Logical types of 'list' and 'map' will be transformed
    * into java lists and maps respectively ({@link ParquetGroupConverter#convertLogicalList} and
    * {@link ParquetGroupConverter#convertLogicalMap}), repeated fields will also be translated to lists, and
@@ -500,20 +497,6 @@
   }
 
   /**
-   * https://github.com/apache/drill/blob/2ab46a9411a52f12a0f9acb1144a318059439bc4/exec/java-exec/src/main/java/org/apache/drill/exec/store/parquet/ParquetReaderUtility.java#L89
-   */
-  public static final long JULIAN_DAY_NUMBER_FOR_UNIX_EPOCH = 2440588;
-  public static final long CORRECT_CORRUPT_DATE_SHIFT = 2 * JULIAN_DAY_NUMBER_FOR_UNIX_EPOCH;
-
-  private long convertDateToMillis(int value)
-  {
-    if (convertCorruptDates) {
-      value -= CORRECT_CORRUPT_DATE_SHIFT;
-    }
-    return value * MILLIS_IN_DAY;
-  }
-
-  /**
    * convert deprecated parquet int96 nanosecond timestamp to a long, based on
    * https://github.com/prestodb/presto/blob/master/presto-parquet/src/main/java/com/facebook/presto/parquet/ParquetTimestampUtils.java#L44
    */
@@ -560,43 +543,4 @@
       return new BigDecimal(new BigInteger(value.getBytes()), scale);
     }
   }
-<<<<<<< HEAD
-
-  private final boolean binaryAsString;
-  private final boolean convertCorruptDates;
-
-  public ParquetGroupConverter(boolean binaryAsString, boolean convertCorruptDates)
-  {
-    this.binaryAsString = binaryAsString;
-    this.convertCorruptDates = convertCorruptDates;
-  }
-
-  /**
-   * Recursively converts a group into native Java Map
-   *
-   * @param g the group
-   * @return the native Java object
-   */
-  public Object convertGroup(Group g)
-  {
-    Map<String, Object> retVal = new LinkedHashMap<>();
-
-    for (Type field : g.getType().getFields()) {
-      final String fieldName = field.getName();
-      retVal.put(fieldName, convertField(g, fieldName));
-    }
-
-    return retVal;
-  }
-
-  Object unwrapListElement(Object o)
-  {
-    if (o instanceof Group) {
-      Group g = (Group) o;
-      return convertListElement(g);
-    }
-    return o;
-  }
-=======
->>>>>>> 0d7309e4
 }