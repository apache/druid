/*
 * Licensed to the Apache Software Foundation (ASF) under one
 * or more contributor license agreements.  See the NOTICE file
 * distributed with this work for additional information
 * regarding copyright ownership.  The ASF licenses this file
 * to you under the Apache License, Version 2.0 (the
 * "License"); you may not use this file except in compliance
 * with the License.  You may obtain a copy of the License at
 *
 *   http://www.apache.org/licenses/LICENSE-2.0
 *
 * Unless required by applicable law or agreed to in writing,
 * software distributed under the License is distributed on an
 * "AS IS" BASIS, WITHOUT WARRANTIES OR CONDITIONS OF ANY
 * KIND, either express or implied.  See the License for the
 * specific language governing permissions and limitations
 * under the License.
 */

package org.apache.druid.data.input.avro;

import org.apache.avro.util.Utf8;
import org.apache.druid.data.input.AvroStreamInputRowParserTest;
import org.apache.druid.data.input.SomeAvroDatum;
import org.apache.druid.data.input.UnionSubEnum;
import org.apache.druid.data.input.UnionSubFixed;
import org.apache.druid.data.input.UnionSubRecord;
import org.junit.Assert;
import org.junit.Test;

<<<<<<< HEAD
=======
import java.nio.ByteBuffer;
import java.util.Arrays;
>>>>>>> 392f0ca1
import java.util.Collections;
import java.util.HashMap;
import java.util.List;

public class AvroFlattenerMakerTest
{
  private static final AvroFlattenerMaker FLATTENER_WITHOUT_EXTRACT_UNION_BY_TYPE =
      new AvroFlattenerMaker(false, false, false);
  private static final AvroFlattenerMaker FLATTENER_WITH_EXTRACT_UNION_BY_TYPE =
      new AvroFlattenerMaker(false, false, true);

  private static final SomeAvroDatum RECORD = AvroStreamInputRowParserTest.buildSomeAvroDatum();

  @Test
  public void getRootField_flattenerWithoutExtractUnionsByType()
  {
    getRootField_common(RECORD, FLATTENER_WITHOUT_EXTRACT_UNION_BY_TYPE);
  }

  @Test
  public void getRootField_flattenerWithExtractUnionsByType()
  {
    getRootField_common(RECORD, FLATTENER_WITH_EXTRACT_UNION_BY_TYPE);
  }

  @Test
  public void makeJsonPathExtractor_flattenerWithoutExtractUnionsByType()
  {
    makeJsonPathExtractor_common(RECORD, FLATTENER_WITHOUT_EXTRACT_UNION_BY_TYPE);
  }

  @Test
  public void makeJsonPathExtractor_flattenerWithExtractUnionsByType()
  {
    makeJsonPathExtractor_common(RECORD, FLATTENER_WITH_EXTRACT_UNION_BY_TYPE);
    Assert.assertEquals(
        RECORD.getSomeMultiMemberUnion(),
        FLATTENER_WITH_EXTRACT_UNION_BY_TYPE.makeJsonPathExtractor("$.someMultiMemberUnion.int").apply(RECORD)
    );
  }

  @Test
  public void jsonPathExtractorExtractUnionsByType()
  {
    final AvroFlattenerMaker flattener = new AvroFlattenerMaker(false, false, true);

    // Unmamed types are accessed by type

    // int
    Assert.assertEquals(1, flattener.makeJsonPathExtractor("$.someMultiMemberUnion.int").apply(
        AvroStreamInputRowParserTest.buildSomeAvroDatumWithUnionValue(1)));

    // long
    Assert.assertEquals(1L, flattener.makeJsonPathExtractor("$.someMultiMemberUnion.long").apply(
        AvroStreamInputRowParserTest.buildSomeAvroDatumWithUnionValue(1L)));

    // float
    Assert.assertEquals((float) 1.0, flattener.makeJsonPathExtractor("$.someMultiMemberUnion.float").apply(
        AvroStreamInputRowParserTest.buildSomeAvroDatumWithUnionValue((float) 1.0)));

    // double
    Assert.assertEquals(1.0, flattener.makeJsonPathExtractor("$.someMultiMemberUnion.double").apply(
        AvroStreamInputRowParserTest.buildSomeAvroDatumWithUnionValue(1.0)));

    // string
    Assert.assertEquals("string", flattener.makeJsonPathExtractor("$.someMultiMemberUnion.string").apply(
        AvroStreamInputRowParserTest.buildSomeAvroDatumWithUnionValue(new Utf8("string"))));

    // bytes
    Assert.assertArrayEquals(new byte[] {1}, (byte[]) flattener.makeJsonPathExtractor("$.someMultiMemberUnion.bytes").apply(
        AvroStreamInputRowParserTest.buildSomeAvroDatumWithUnionValue(ByteBuffer.wrap(new byte[] {1}))));

    // map
    Assert.assertEquals(2, flattener.makeJsonPathExtractor("$.someMultiMemberUnion.map.two").apply(
        AvroStreamInputRowParserTest.buildSomeAvroDatumWithUnionValue(new HashMap<String, Integer>() {{
            put("one", 1);
            put("two", 2);
            put("three", 3);
          }
        }
        )));

    // array
    Assert.assertEquals(3, flattener.makeJsonPathExtractor("$.someMultiMemberUnion.array[2]").apply(
        AvroStreamInputRowParserTest.buildSomeAvroDatumWithUnionValue(Arrays.asList(1, 2, 3))));

    // Named types are accessed by name

    // record
    Assert.assertEquals("subRecordString", flattener.makeJsonPathExtractor("$.someMultiMemberUnion.UnionSubRecord.subString").apply(
        AvroStreamInputRowParserTest.buildSomeAvroDatumWithUnionValue(
            UnionSubRecord.newBuilder()
                          .setSubString("subRecordString")
                          .build())));

    // fixed
    final byte[] fixedBytes = new byte[] {1, 2, 3, 4, 5, 6, 7, 8, 9, 10};
    Assert.assertEquals(fixedBytes, flattener.makeJsonPathExtractor("$.someMultiMemberUnion.UnionSubFixed").apply(
        AvroStreamInputRowParserTest.buildSomeAvroDatumWithUnionValue(new UnionSubFixed(fixedBytes))));

    // enum
    Assert.assertEquals(String.valueOf(UnionSubEnum.ENUM1), flattener.makeJsonPathExtractor("$.someMultiMemberUnion.UnionSubEnum").apply(
        AvroStreamInputRowParserTest.buildSomeAvroDatumWithUnionValue(UnionSubEnum.ENUM1)));
  }

  @Test(expected = UnsupportedOperationException.class)
  public void makeJsonQueryExtractor_flattenerWithoutExtractUnionsByType()
  {
    Assert.assertEquals(
        RECORD.getTimestamp(),
        FLATTENER_WITHOUT_EXTRACT_UNION_BY_TYPE.makeJsonQueryExtractor("$.timestamp").apply(RECORD)
    );
  }

  @Test(expected = UnsupportedOperationException.class)
  public void makeJsonQueryExtractor_flattenerWithExtractUnionsByType()
  {
    Assert.assertEquals(
        RECORD.getTimestamp(),
        FLATTENER_WITH_EXTRACT_UNION_BY_TYPE.makeJsonQueryExtractor("$.timestamp").apply(RECORD)
    );
  }

  private void getRootField_common(final SomeAvroDatum record, final AvroFlattenerMaker flattener)
  {
    Assert.assertEquals(
        record.getTimestamp(),
        flattener.getRootField(record, "timestamp")
    );
    Assert.assertEquals(
        record.getEventType(),
        flattener.getRootField(record, "eventType")
    );
    Assert.assertEquals(
        record.getId(),
        flattener.getRootField(record, "id")
    );
    Assert.assertEquals(
        record.getSomeOtherId(),
        flattener.getRootField(record, "someOtherId")
    );
    Assert.assertEquals(
        record.getIsValid(),
        flattener.getRootField(record, "isValid")
    );
    Assert.assertEquals(
        record.getSomeIntArray(),
        flattener.getRootField(record, "someIntArray")
    );
    Assert.assertEquals(
        record.getSomeStringArray(),
        flattener.getRootField(record, "someStringArray")
    );
    Assert.assertEquals(
        record.getSomeIntValueMap(),
        flattener.getRootField(record, "someIntValueMap")
    );
    Assert.assertEquals(
        record.getSomeStringValueMap(),
        flattener.getRootField(record, "someStringValueMap")
    );
    Assert.assertEquals(
        record.getSomeUnion(),
        flattener.getRootField(record, "someUnion")
    );
    Assert.assertEquals(
        record.getSomeNull(),
        flattener.getRootField(record, "someNull")
    );
    Assert.assertEquals(
        // Casted to an array by transformValue
        record.getSomeFixed().bytes(),
        flattener.getRootField(record, "someFixed")
    );
    Assert.assertEquals(
        // Casted to an array by transformValue
        record.getSomeBytes().array(),
        flattener.getRootField(record, "someBytes")
    );
    Assert.assertEquals(
        // Casted to a string by transformValue
        record.getSomeEnum().toString(),
        flattener.getRootField(record, "someEnum")
    );
    Assert.assertEquals(
        record.getSomeRecord(),
        flattener.getRootField(record, "someRecord")
    );
    Assert.assertEquals(
        record.getSomeLong(),
        flattener.getRootField(record, "someLong")
    );
    Assert.assertEquals(
        record.getSomeInt(),
        flattener.getRootField(record, "someInt")
    );
    Assert.assertEquals(
        record.getSomeFloat(),
        flattener.getRootField(record, "someFloat")
    );
    Assert.assertEquals(
        record.getSomeRecordArray(),
        flattener.getRootField(record, "someRecordArray")
    );
  }

  private void makeJsonPathExtractor_common(final SomeAvroDatum record, final AvroFlattenerMaker flattener)
  {
    Assert.assertEquals(
        record.getTimestamp(),
        flattener.makeJsonPathExtractor("$.timestamp").apply(record)
    );
    Assert.assertEquals(
        record.getEventType(),
        flattener.makeJsonPathExtractor("$.eventType").apply(record)
    );
    Assert.assertEquals(
        record.getId(),
        flattener.makeJsonPathExtractor("$.id").apply(record)
    );
    Assert.assertEquals(
        record.getSomeOtherId(),
        flattener.makeJsonPathExtractor("$.someOtherId").apply(record)
    );
    Assert.assertEquals(
        record.getIsValid(),
        flattener.makeJsonPathExtractor("$.isValid").apply(record)
    );
    Assert.assertEquals(
        record.getSomeIntArray(),
        flattener.makeJsonPathExtractor("$.someIntArray").apply(record)
    );
    Assert.assertEquals(
        (double) record.getSomeIntArray().stream().mapToInt(Integer::intValue).min().getAsInt(),

        //return type of min is double
        flattener.makeJsonPathExtractor("$.someIntArray.min()").apply(record)
    );
    Assert.assertEquals(
        (double) record.getSomeIntArray().stream().mapToInt(Integer::intValue).max().getAsInt(),

        //return type of max is double
        flattener.makeJsonPathExtractor("$.someIntArray.max()").apply(record)
    );
    Assert.assertEquals(
        record.getSomeIntArray().stream().mapToInt(Integer::intValue).average().getAsDouble(),
        flattener.makeJsonPathExtractor("$.someIntArray.avg()").apply(record)
    );
    Assert.assertEquals(
        record.getSomeIntArray().size(),
        flattener.makeJsonPathExtractor("$.someIntArray.length()").apply(record)
    );
    Assert.assertEquals(
        (double) record.getSomeIntArray().stream().mapToInt(Integer::intValue).sum(),

        //return type of sum is double
        flattener.makeJsonPathExtractor("$.someIntArray.sum()").apply(record)
    );
    Assert.assertEquals(
        2.681,
        (double) flattener.makeJsonPathExtractor("$.someIntArray.stddev()").apply(record),
        0.0001
    );
    Assert.assertEquals(
        record.getSomeStringArray(),
        flattener.makeJsonPathExtractor("$.someStringArray").apply(record)
    );
    Assert.assertEquals(
        record.getSomeIntValueMap(),
        flattener.makeJsonPathExtractor("$.someIntValueMap").apply(record)
    );
    Assert.assertEquals(
        record.getSomeStringValueMap(),
        flattener.makeJsonPathExtractor("$.someStringValueMap").apply(record)
    );
    Assert.assertEquals(
        record.getSomeUnion(),
        flattener.makeJsonPathExtractor("$.someUnion").apply(record)
    );
    Assert.assertEquals(
        record.getSomeNull(),
        flattener.makeJsonPathExtractor("$.someNull").apply(record)
    );
    Assert.assertEquals(
        // Casted to an array by transformValue
        record.getSomeFixed().bytes(),
        flattener.makeJsonPathExtractor("$.someFixed").apply(record)
    );
    Assert.assertEquals(
        // Casted to an array by transformValue
        record.getSomeBytes().array(),
        flattener.makeJsonPathExtractor("$.someBytes").apply(record)
    );
    Assert.assertEquals(
        // Casted to a string by transformValue
        record.getSomeEnum().toString(),
        flattener.makeJsonPathExtractor("$.someEnum").apply(record)
    );
    Assert.assertEquals(
        record.getSomeRecord(),
        flattener.makeJsonPathExtractor("$.someRecord").apply(record)
    );
    Assert.assertEquals(
        record.getSomeLong(),
        flattener.makeJsonPathExtractor("$.someLong").apply(record)
    );
    Assert.assertEquals(
        record.getSomeInt(),
        flattener.makeJsonPathExtractor("$.someInt").apply(record)
    );
    Assert.assertEquals(
        record.getSomeFloat(),
        flattener.makeJsonPathExtractor("$.someFloat").apply(record)
    );
    Assert.assertEquals(
        record.getSomeRecordArray(),
        flattener.makeJsonPathExtractor("$.someRecordArray").apply(record)
    );

    Assert.assertEquals(
        record.getSomeRecordArray().get(0).getNestedString(),
        flattener.makeJsonPathExtractor("$.someRecordArray[0].nestedString").apply(record)
    );

    Assert.assertEquals(
        record.getSomeRecordArray(),
        flattener.makeJsonPathExtractor("$.someRecordArray[?(@.nestedString)]").apply(record)
    );

    List<String> nestedStringArray = Collections.singletonList(record.getSomeRecordArray()
                                                                     .get(0)
                                                                     .getNestedString()
                                                                     .toString());
    Assert.assertEquals(
        nestedStringArray,
        flattener.makeJsonPathExtractor("$.someRecordArray[?(@.nestedString=='string in record')].nestedString")
                 .apply(record)
    );
  }
}<|MERGE_RESOLUTION|>--- conflicted
+++ resolved
@@ -28,11 +28,8 @@
 import org.junit.Assert;
 import org.junit.Test;
 
-<<<<<<< HEAD
-=======
 import java.nio.ByteBuffer;
 import java.util.Arrays;
->>>>>>> 392f0ca1
 import java.util.Collections;
 import java.util.HashMap;
 import java.util.List;
@@ -362,14 +359,10 @@
         flattener.makeJsonPathExtractor("$.someRecordArray[?(@.nestedString)]").apply(record)
     );
 
-    List<String> nestedStringArray = Collections.singletonList(record.getSomeRecordArray()
-                                                                     .get(0)
-                                                                     .getNestedString()
-                                                                     .toString());
+    List<String> nestedStringArray = Collections.singletonList(record.getSomeRecordArray().get(0).getNestedString().toString());
     Assert.assertEquals(
         nestedStringArray,
-        flattener.makeJsonPathExtractor("$.someRecordArray[?(@.nestedString=='string in record')].nestedString")
-                 .apply(record)
+        flattener.makeJsonPathExtractor("$.someRecordArray[?(@.nestedString=='string in record')].nestedString").apply(record)
     );
   }
 }