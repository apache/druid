--- conflicted
+++ resolved
@@ -282,7 +282,6 @@
       <scope>provided</scope>
     </dependency>
     <dependency>
-<<<<<<< HEAD
       <groupId>io.netty</groupId>
       <artifactId>netty-buffer</artifactId>
       <scope>provided</scope>
@@ -297,8 +296,7 @@
       <artifactId>netty-common</artifactId>
       <scope>provided</scope>
     </dependency>
-
-=======
+    <dependency>
       <groupId>org.eclipse.jetty</groupId>
       <artifactId>jetty-server</artifactId>
       <scope>provided</scope>
@@ -318,7 +316,6 @@
       <artifactId>jetty-servlet</artifactId>
       <scope>provided</scope>
     </dependency>
->>>>>>> b6d6e3b8
     <!-- we require not shaded version of hadoop deps in case of hadoop3 as we are extending
     org.apache.hadoop.security.authentication.server.AuthenticationHandler -->
     <dependency>
