/*
 * Licensed to the Apache Software Foundation (ASF) under one
 * or more contributor license agreements.  See the NOTICE file
 * distributed with this work for additional information
 * regarding copyright ownership.  The ASF licenses this file
 * to you under the Apache License, Version 2.0 (the
 * "License"); you may not use this file except in compliance
 * with the License.  You may obtain a copy of the License at
 *
 *   http://www.apache.org/licenses/LICENSE-2.0
 *
 * Unless required by applicable law or agreed to in writing,
 * software distributed under the License is distributed on an
 * "AS IS" BASIS, WITHOUT WARRANTIES OR CONDITIONS OF ANY
 * KIND, either express or implied.  See the License for the
 * specific language governing permissions and limitations
 * under the License.
 */

package org.apache.druid.catalog.sql;

import org.apache.druid.catalog.CatalogException;
import org.apache.druid.catalog.model.TableMetadata;
import org.apache.druid.catalog.model.facade.DatasourceFacade;
import org.apache.druid.catalog.model.table.ClusterKeySpec;
import org.apache.druid.catalog.model.table.TableBuilder;
import org.apache.druid.catalog.storage.CatalogStorage;
import org.apache.druid.catalog.storage.CatalogTests;
import org.apache.druid.catalog.sync.CachedMetadataCatalog;
import org.apache.druid.catalog.sync.MetadataCatalog;
import org.apache.druid.metadata.TestDerbyConnector.DerbyConnectorRule5;
import org.apache.druid.sql.calcite.CalciteCatalogInsertTest;
import org.apache.druid.sql.calcite.planner.CatalogResolver;
import org.apache.druid.sql.calcite.table.DatasourceTable;
import org.apache.druid.sql.calcite.util.SqlTestFramework;
import org.junit.jupiter.api.extension.RegisterExtension;

import static org.junit.Assert.fail;

/**
 * Test the use of catalog specs to drive MSQ ingestion.
 */
public class CatalogInsertTest extends CalciteCatalogInsertTest
{
  @RegisterExtension
  public static final DerbyConnectorRule5 DERBY_CONNECTION_RULE = new DerbyConnectorRule5();

  private static CatalogStorage storage;

  @Override
  public CatalogResolver createCatalogResolver()
  {
    CatalogTests.DbFixture dbFixture = new CatalogTests.DbFixture(DERBY_CONNECTION_RULE);
    storage = dbFixture.storage;
    MetadataCatalog catalog = new CachedMetadataCatalog(
        storage,
        storage.schemaRegistry(),
        storage.jsonMapper()
    );
    return new LiveCatalogResolver(catalog);
  }

  @Override
  public void finalizeTestFramework(SqlTestFramework sqlTestFramework)
  {
    super.finalizeTestFramework(sqlTestFramework);
    buildDatasources();
  }

  public void buildDatasources()
  {
    RESOLVED_TABLES.forEach((datasourceName, datasourceTable) -> {
<<<<<<< HEAD
      DatasourceFacade catalogMetadata = ((DatasourceTable) datasourceTable).effectiveMetadata().catalogMetadata();
=======
      DatasourceFacade catalogMetadata = datasourceTable.effectiveMetadata().catalogMetadata();
>>>>>>> 736a7c8c
      TableBuilder tableBuilder = TableBuilder.datasource(datasourceName, catalogMetadata.segmentGranularityString());
      catalogMetadata.columnFacades().forEach(
          columnFacade -> {
            tableBuilder.column(columnFacade.spec().name(), columnFacade.spec().dataType());
          }
      );

      if (catalogMetadata.hiddenColumns() != null && !catalogMetadata.hiddenColumns().isEmpty()) {
        tableBuilder.hiddenColumns(catalogMetadata.hiddenColumns());
      }

      if (catalogMetadata.isSealed()) {
        tableBuilder.sealed(true);
      }

      if (catalogMetadata.clusterKeys() != null && !catalogMetadata.clusterKeys().isEmpty()) {
        tableBuilder.clusterColumns(catalogMetadata.clusterKeys().toArray(new ClusterKeySpec[0]));
      }

      createTableMetadata(tableBuilder.build());
    });
  }

  private void createTableMetadata(TableMetadata table)
  {
    try {
      storage.tables().create(table);
    }
    catch (CatalogException e) {
      fail(e.getMessage());
    }
  }
}<|MERGE_RESOLUTION|>--- conflicted
+++ resolved
@@ -70,11 +70,7 @@
   public void buildDatasources()
   {
     RESOLVED_TABLES.forEach((datasourceName, datasourceTable) -> {
-<<<<<<< HEAD
-      DatasourceFacade catalogMetadata = ((DatasourceTable) datasourceTable).effectiveMetadata().catalogMetadata();
-=======
       DatasourceFacade catalogMetadata = datasourceTable.effectiveMetadata().catalogMetadata();
->>>>>>> 736a7c8c
       TableBuilder tableBuilder = TableBuilder.datasource(datasourceName, catalogMetadata.segmentGranularityString());
       catalogMetadata.columnFacades().forEach(
           columnFacade -> {
