/*
 * Licensed to the Apache Software Foundation (ASF) under one
 * or more contributor license agreements.  See the NOTICE file
 * distributed with this work for additional information
 * regarding copyright ownership.  The ASF licenses this file
 * to you under the Apache License, Version 2.0 (the
 * "License"); you may not use this file except in compliance
 * with the License.  You may obtain a copy of the License at
 *
 *   http://www.apache.org/licenses/LICENSE-2.0
 *
 * Unless required by applicable law or agreed to in writing,
 * software distributed under the License is distributed on an
 * "AS IS" BASIS, WITHOUT WARRANTIES OR CONDITIONS OF ANY
 * KIND, either express or implied.  See the License for the
 * specific language governing permissions and limitations
 * under the License.
 */

package org.apache.druid.query.aggregation.histogram.sql;

import com.google.common.collect.ImmutableList;
import com.google.common.collect.ImmutableMap;
import com.google.common.collect.ImmutableSet;
import com.google.common.collect.Iterables;
import org.apache.druid.common.config.NullHandling;
import org.apache.druid.java.util.common.Pair;
import org.apache.druid.java.util.common.granularity.Granularities;
import org.apache.druid.java.util.common.io.Closer;
import org.apache.druid.query.Druids;
import org.apache.druid.query.QueryDataSource;
import org.apache.druid.query.QueryRunnerFactoryConglomerate;
import org.apache.druid.query.aggregation.CountAggregatorFactory;
import org.apache.druid.query.aggregation.DoubleSumAggregatorFactory;
import org.apache.druid.query.aggregation.FilteredAggregatorFactory;
import org.apache.druid.query.aggregation.histogram.ApproximateHistogramAggregatorFactory;
import org.apache.druid.query.aggregation.histogram.ApproximateHistogramDruidModule;
import org.apache.druid.query.aggregation.histogram.ApproximateHistogramFoldingAggregatorFactory;
import org.apache.druid.query.aggregation.histogram.QuantilePostAggregator;
import org.apache.druid.query.aggregation.post.ArithmeticPostAggregator;
import org.apache.druid.query.aggregation.post.FieldAccessPostAggregator;
import org.apache.druid.query.dimension.DefaultDimensionSpec;
import org.apache.druid.query.expression.TestExprMacroTable;
import org.apache.druid.query.filter.NotDimFilter;
import org.apache.druid.query.filter.SelectorDimFilter;
import org.apache.druid.query.groupby.GroupByQuery;
import org.apache.druid.query.spec.MultipleIntervalSegmentSpec;
import org.apache.druid.segment.IndexBuilder;
import org.apache.druid.segment.QueryableIndex;
import org.apache.druid.segment.column.ValueType;
import org.apache.druid.segment.incremental.IncrementalIndexSchema;
import org.apache.druid.segment.virtual.ExpressionVirtualColumn;
import org.apache.druid.segment.writeout.OffHeapMemorySegmentWriteOutMediumFactory;
import org.apache.druid.server.security.AuthTestUtils;
import org.apache.druid.server.security.AuthenticationResult;
import org.apache.druid.sql.SqlLifecycle;
import org.apache.druid.sql.SqlLifecycleFactory;
import org.apache.druid.sql.calcite.filtration.Filtration;
import org.apache.druid.sql.calcite.planner.DruidOperatorTable;
import org.apache.druid.sql.calcite.planner.PlannerConfig;
import org.apache.druid.sql.calcite.planner.PlannerContext;
import org.apache.druid.sql.calcite.planner.PlannerFactory;
import org.apache.druid.sql.calcite.schema.DruidSchema;
import org.apache.druid.sql.calcite.schema.SystemSchema;
import org.apache.druid.sql.calcite.util.CalciteTestBase;
import org.apache.druid.sql.calcite.util.CalciteTests;
import org.apache.druid.sql.calcite.util.QueryLogHook;
import org.apache.druid.sql.calcite.util.SpecificSegmentsQuerySegmentWalker;
import org.apache.druid.timeline.DataSegment;
import org.apache.druid.timeline.partition.LinearShardSpec;
import org.junit.After;
import org.junit.AfterClass;
import org.junit.Assert;
import org.junit.Before;
import org.junit.BeforeClass;
import org.junit.Rule;
import org.junit.Test;
import org.junit.rules.TemporaryFolder;

import java.io.IOException;
import java.util.List;
import java.util.Map;

public class QuantileSqlAggregatorTest extends CalciteTestBase
{
  private static final String DATA_SOURCE = "foo";

  private static QueryRunnerFactoryConglomerate conglomerate;
  private static Closer resourceCloser;
  private static AuthenticationResult authenticationResult = CalciteTests.REGULAR_USER_AUTH_RESULT;
  private static final Map<String, Object> QUERY_CONTEXT_DEFAULT = ImmutableMap.of(
      PlannerContext.CTX_SQL_QUERY_ID, "dummy"
  );

  @BeforeClass
  public static void setUpClass()
  {
    final Pair<QueryRunnerFactoryConglomerate, Closer> conglomerateCloserPair = CalciteTests
        .createQueryRunnerFactoryConglomerate();
    conglomerate = conglomerateCloserPair.lhs;
    resourceCloser = conglomerateCloserPair.rhs;
  }

  @AfterClass
  public static void tearDownClass() throws IOException
  {
    resourceCloser.close();
  }

  @Rule
  public TemporaryFolder temporaryFolder = new TemporaryFolder();

  @Rule
  public QueryLogHook queryLogHook = QueryLogHook.create();

  private SpecificSegmentsQuerySegmentWalker walker;
  private SqlLifecycleFactory sqlLifecycleFactory;

  @Before
  public void setUp() throws Exception
  {
    // Note: this is needed in order to properly register the serde for Histogram.
    new ApproximateHistogramDruidModule().configure(null);

    final QueryableIndex index = IndexBuilder.create()
                                             .tmpDir(temporaryFolder.newFolder())
                                             .segmentWriteOutMediumFactory(OffHeapMemorySegmentWriteOutMediumFactory.instance())
                                             .schema(
                                                 new IncrementalIndexSchema.Builder()
                                                     .withMetrics(
                                                         new CountAggregatorFactory("cnt"),
                                                         new DoubleSumAggregatorFactory("m1", "m1"),
                                                         new ApproximateHistogramAggregatorFactory(
                                                             "hist_m1",
                                                             "m1",
                                                             null,
                                                             null,
                                                             null,
                                                             null
                                                         )
                                                     )
                                                     .withRollup(false)
                                                     .build()
                                             )
                                             .rows(CalciteTests.ROWS1)
                                             .buildMMappedIndex();

    walker = new SpecificSegmentsQuerySegmentWalker(conglomerate).add(
        DataSegment.builder()
                   .dataSource(DATA_SOURCE)
                   .interval(index.getDataInterval())
                   .version("1")
                   .shardSpec(new LinearShardSpec(0))
                   .build(),
        index
    );

    final PlannerConfig plannerConfig = new PlannerConfig();
    final DruidSchema druidSchema = CalciteTests.createMockSchema(conglomerate, walker, plannerConfig);
    final SystemSchema systemSchema = CalciteTests.createMockSystemSchema(druidSchema, walker);
    final DruidOperatorTable operatorTable = new DruidOperatorTable(
        ImmutableSet.of(new QuantileSqlAggregator()),
        ImmutableSet.of()
    );

<<<<<<< HEAD
    sqlLifecycleFactory = CalciteTests.createSqlLifecycleFactory(
      new PlannerFactory(
          druidSchema,
          CalciteTests.createMockQueryLifecycleFactory(walker, conglomerate),
          operatorTable,
          CalciteTests.createExprMacroTable(),
          plannerConfig,
          AuthTestUtils.TEST_AUTHORIZER_MAPPER,
          CalciteTests.getJsonMapper()
      )
=======
    plannerFactory = new PlannerFactory(
        druidSchema,
        systemSchema,
        CalciteTests.createMockQueryLifecycleFactory(walker, conglomerate),
        operatorTable,
        CalciteTests.createExprMacroTable(),
        plannerConfig,
        AuthTestUtils.TEST_AUTHORIZER_MAPPER,
        CalciteTests.getJsonMapper()
>>>>>>> 359576a8
    );
  }

  @After
  public void tearDown() throws Exception
  {
    walker.close();
    walker = null;
  }

  @Test
  public void testQuantileOnFloatAndLongs() throws Exception
  {
    SqlLifecycle sqlLifecycle = sqlLifecycleFactory.factorize();
    try {
      final String sql = "SELECT\n"
                         + "APPROX_QUANTILE(m1, 0.01),\n"
                         + "APPROX_QUANTILE(m1, 0.5, 50),\n"
                         + "APPROX_QUANTILE(m1, 0.98, 200),\n"
                         + "APPROX_QUANTILE(m1, 0.99),\n"
                         + "APPROX_QUANTILE(m1 * 2, 0.97),\n"
                         + "APPROX_QUANTILE(m1, 0.99) FILTER(WHERE dim1 = 'abc'),\n"
                         + "APPROX_QUANTILE(m1, 0.999) FILTER(WHERE dim1 <> 'abc'),\n"
                         + "APPROX_QUANTILE(m1, 0.999) FILTER(WHERE dim1 = 'abc'),\n"
                         + "APPROX_QUANTILE(cnt, 0.5)\n"
                         + "FROM foo";

      // Verify results
      final List<Object[]> results = sqlLifecycle.runSimple(sql, QUERY_CONTEXT_DEFAULT, authenticationResult).toList();
      final List<Object[]> expectedResults = ImmutableList.of(
          new Object[]{
              1.0,
              3.0,
              5.880000114440918,
              5.940000057220459,
              11.640000343322754,
              6.0,
              4.994999885559082,
              6.0,
              1.0
          }
      );
      Assert.assertEquals(expectedResults.size(), results.size());
      for (int i = 0; i < expectedResults.size(); i++) {
        Assert.assertArrayEquals(expectedResults.get(i), results.get(i));
      }

      // Verify query
      Assert.assertEquals(
          Druids.newTimeseriesQueryBuilder()
                .dataSource(CalciteTests.DATASOURCE1)
                .intervals(new MultipleIntervalSegmentSpec(ImmutableList.of(Filtration.eternity())))
                .granularity(Granularities.ALL)
                .virtualColumns(
                    new ExpressionVirtualColumn(
                        "a4:v",
                        "(\"m1\" * 2)",
                        ValueType.FLOAT,
                        TestExprMacroTable.INSTANCE
                    )
                )
                .aggregators(ImmutableList.of(
                    new ApproximateHistogramAggregatorFactory("a0:agg", "m1", null, null, null, null),
                    new ApproximateHistogramAggregatorFactory("a2:agg", "m1", 200, null, null, null),
                    new ApproximateHistogramAggregatorFactory("a4:agg", "a4:v", null, null, null, null),
                    new FilteredAggregatorFactory(
                        new ApproximateHistogramAggregatorFactory("a5:agg", "m1", null, null, null, null),
                        new SelectorDimFilter("dim1", "abc", null)
                    ),
                    new FilteredAggregatorFactory(
                        new ApproximateHistogramAggregatorFactory("a6:agg", "m1", null, null, null, null),
                        new NotDimFilter(new SelectorDimFilter("dim1", "abc", null))
                    ),
                    new ApproximateHistogramAggregatorFactory("a8:agg", "cnt", null, null, null, null)
                ))
                .postAggregators(
                    new QuantilePostAggregator("a0", "a0:agg", 0.01f),
                    new QuantilePostAggregator("a1", "a0:agg", 0.50f),
                    new QuantilePostAggregator("a2", "a2:agg", 0.98f),
                    new QuantilePostAggregator("a3", "a0:agg", 0.99f),
                    new QuantilePostAggregator("a4", "a4:agg", 0.97f),
                    new QuantilePostAggregator("a5", "a5:agg", 0.99f),
                    new QuantilePostAggregator("a6", "a6:agg", 0.999f),
                    new QuantilePostAggregator("a7", "a5:agg", 0.999f),
                    new QuantilePostAggregator("a8", "a8:agg", 0.50f)
                )
                .context(ImmutableMap.of("skipEmptyBuckets", true, PlannerContext.CTX_SQL_QUERY_ID, "dummy"))
                .build(),
          Iterables.getOnlyElement(queryLogHook.getRecordedQueries())
      );
    }
    catch (Exception e) {
      throw e;
    }
  }

  @Test
  public void testQuantileOnComplexColumn() throws Exception
  {
    SqlLifecycle lifecycle = sqlLifecycleFactory.factorize();
    try {
      final String sql = "SELECT\n"
                         + "APPROX_QUANTILE(hist_m1, 0.01),\n"
                         + "APPROX_QUANTILE(hist_m1, 0.5, 50),\n"
                         + "APPROX_QUANTILE(hist_m1, 0.98, 200),\n"
                         + "APPROX_QUANTILE(hist_m1, 0.99),\n"
                         + "APPROX_QUANTILE(hist_m1, 0.99) FILTER(WHERE dim1 = 'abc'),\n"
                         + "APPROX_QUANTILE(hist_m1, 0.999) FILTER(WHERE dim1 <> 'abc'),\n"
                         + "APPROX_QUANTILE(hist_m1, 0.999) FILTER(WHERE dim1 = 'abc')\n"
                         + "FROM foo";

      // Verify results
      final List<Object[]> results = lifecycle.runSimple(sql, QUERY_CONTEXT_DEFAULT, authenticationResult).toList();
      final List<Object[]> expectedResults = ImmutableList.of(
          new Object[]{1.0, 3.0, 5.880000114440918, 5.940000057220459, 6.0, 4.994999885559082, 6.0}
      );
      Assert.assertEquals(expectedResults.size(), results.size());
      for (int i = 0; i < expectedResults.size(); i++) {
        Assert.assertArrayEquals(expectedResults.get(i), results.get(i));
      }

      // Verify query
      Assert.assertEquals(
          Druids.newTimeseriesQueryBuilder()
                .dataSource(CalciteTests.DATASOURCE1)
                .intervals(new MultipleIntervalSegmentSpec(ImmutableList.of(Filtration.eternity())))
                .granularity(Granularities.ALL)
                .aggregators(ImmutableList.of(
                    new ApproximateHistogramFoldingAggregatorFactory("a0:agg", "hist_m1", null, null, null, null),
                    new ApproximateHistogramFoldingAggregatorFactory("a2:agg", "hist_m1", 200, null, null, null),
                    new FilteredAggregatorFactory(
                        new ApproximateHistogramFoldingAggregatorFactory("a4:agg", "hist_m1", null, null, null, null),
                        new SelectorDimFilter("dim1", "abc", null)
                    ),
                    new FilteredAggregatorFactory(
                        new ApproximateHistogramFoldingAggregatorFactory("a5:agg", "hist_m1", null, null, null, null),
                        new NotDimFilter(new SelectorDimFilter("dim1", "abc", null))
                    )
                ))
                .postAggregators(
                    new QuantilePostAggregator("a0", "a0:agg", 0.01f),
                    new QuantilePostAggregator("a1", "a0:agg", 0.50f),
                    new QuantilePostAggregator("a2", "a2:agg", 0.98f),
                    new QuantilePostAggregator("a3", "a0:agg", 0.99f),
                    new QuantilePostAggregator("a4", "a4:agg", 0.99f),
                    new QuantilePostAggregator("a5", "a5:agg", 0.999f),
                    new QuantilePostAggregator("a6", "a4:agg", 0.999f)
                )
                .context(ImmutableMap.of("skipEmptyBuckets", true, PlannerContext.CTX_SQL_QUERY_ID, "dummy"))
                .build(),
          Iterables.getOnlyElement(queryLogHook.getRecordedQueries())
      );
    }
    catch (Exception e) {
      throw e;
    }
  }

  @Test
  public void testQuantileOnInnerQuery() throws Exception
  {
    SqlLifecycle sqlLifecycle = sqlLifecycleFactory.factorize();
    try {
      final String sql = "SELECT AVG(x), APPROX_QUANTILE(x, 0.98)\n"
                         + "FROM (SELECT dim2, SUM(m1) AS x FROM foo GROUP BY dim2)";

      // Verify results
      final List<Object[]> results = sqlLifecycle.runSimple(sql, QUERY_CONTEXT_DEFAULT, authenticationResult).toList();
      final List<Object[]> expectedResults;
      if (NullHandling.replaceWithDefault()) {
        expectedResults = ImmutableList.of(new Object[]{7.0, 8.26386833190918});
      } else {
        expectedResults = ImmutableList.of(new Object[]{5.25, 6.59091854095459});
      }
      Assert.assertEquals(expectedResults.size(), results.size());
      for (int i = 0; i < expectedResults.size(); i++) {
        Assert.assertArrayEquals(expectedResults.get(i), results.get(i));
      }

      // Verify query
      Assert.assertEquals(
          GroupByQuery.builder()
                      .setDataSource(
                          new QueryDataSource(
                              GroupByQuery.builder()
                                          .setDataSource(CalciteTests.DATASOURCE1)
                                          .setInterval(new MultipleIntervalSegmentSpec(ImmutableList.of(Filtration.eternity())))
                                          .setGranularity(Granularities.ALL)
                                          .setDimensions(new DefaultDimensionSpec("dim2", "d0"))
                                          .setAggregatorSpecs(
                                              ImmutableList.of(
                                                  new DoubleSumAggregatorFactory("a0", "m1")
                                              )
                                          )
                                          .setContext(ImmutableMap.of(PlannerContext.CTX_SQL_QUERY_ID, "dummy"))
                                          .build()
                          )
                      )
                      .setInterval(new MultipleIntervalSegmentSpec(ImmutableList.of(Filtration.eternity())))
                      .setGranularity(Granularities.ALL)
                      .setAggregatorSpecs(new DoubleSumAggregatorFactory("_a0:sum", "a0"),
                                          new CountAggregatorFactory("_a0:count"),
                                          new ApproximateHistogramAggregatorFactory("_a1:agg",
                                                                                    "a0",
                                                                                    null,
                                                                                    null,
                                                                                    null,
                                                                                    null
                                          ))
                      .setPostAggregatorSpecs(
                          ImmutableList.of(
                              new ArithmeticPostAggregator(
                                  "_a0",
                                  "quotient",
                                  ImmutableList.of(
                                      new FieldAccessPostAggregator(null, "_a0:sum"),
                                      new FieldAccessPostAggregator(null, "_a0:count")
                                  )
                              ),
                              new QuantilePostAggregator("_a1", "_a1:agg", 0.98f)
                          )
                      )
                      .setContext(ImmutableMap.of(PlannerContext.CTX_SQL_QUERY_ID, "dummy"))
                      .build(),
          Iterables.getOnlyElement(queryLogHook.getRecordedQueries())
      );
    }
    catch (Exception e) {
      throw e;
    }
  }
}<|MERGE_RESOLUTION|>--- conflicted
+++ resolved
@@ -163,10 +163,10 @@
         ImmutableSet.of()
     );
 
-<<<<<<< HEAD
     sqlLifecycleFactory = CalciteTests.createSqlLifecycleFactory(
       new PlannerFactory(
           druidSchema,
+          systemSchema,
           CalciteTests.createMockQueryLifecycleFactory(walker, conglomerate),
           operatorTable,
           CalciteTests.createExprMacroTable(),
@@ -174,17 +174,6 @@
           AuthTestUtils.TEST_AUTHORIZER_MAPPER,
           CalciteTests.getJsonMapper()
       )
-=======
-    plannerFactory = new PlannerFactory(
-        druidSchema,
-        systemSchema,
-        CalciteTests.createMockQueryLifecycleFactory(walker, conglomerate),
-        operatorTable,
-        CalciteTests.createExprMacroTable(),
-        plannerConfig,
-        AuthTestUtils.TEST_AUTHORIZER_MAPPER,
-        CalciteTests.getJsonMapper()
->>>>>>> 359576a8
     );
   }
 
