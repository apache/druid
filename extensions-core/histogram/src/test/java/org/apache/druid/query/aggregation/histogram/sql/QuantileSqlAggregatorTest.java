/*
 * Licensed to the Apache Software Foundation (ASF) under one
 * or more contributor license agreements.  See the NOTICE file
 * distributed with this work for additional information
 * regarding copyright ownership.  The ASF licenses this file
 * to you under the Apache License, Version 2.0 (the
 * "License"); you may not use this file except in compliance
 * with the License.  You may obtain a copy of the License at
 *
 *   http://www.apache.org/licenses/LICENSE-2.0
 *
 * Unless required by applicable law or agreed to in writing,
 * software distributed under the License is distributed on an
 * "AS IS" BASIS, WITHOUT WARRANTIES OR CONDITIONS OF ANY
 * KIND, either express or implied.  See the License for the
 * specific language governing permissions and limitations
 * under the License.
 */

package org.apache.druid.query.aggregation.histogram.sql;

import com.fasterxml.jackson.databind.Module;
import com.google.common.collect.ImmutableList;
import com.google.common.collect.ImmutableMap;
import com.google.common.collect.ImmutableSet;
import com.google.common.collect.Iterables;
import org.apache.druid.common.config.NullHandling;
import org.apache.druid.java.util.common.Pair;
import org.apache.druid.java.util.common.granularity.Granularities;
import org.apache.druid.java.util.common.io.Closer;
import org.apache.druid.query.Druids;
import org.apache.druid.query.QueryDataSource;
import org.apache.druid.query.QueryRunnerFactoryConglomerate;
import org.apache.druid.query.aggregation.CountAggregatorFactory;
import org.apache.druid.query.aggregation.DoubleSumAggregatorFactory;
import org.apache.druid.query.aggregation.FilteredAggregatorFactory;
import org.apache.druid.query.aggregation.histogram.ApproximateHistogramAggregatorFactory;
import org.apache.druid.query.aggregation.histogram.ApproximateHistogramDruidModule;
import org.apache.druid.query.aggregation.histogram.ApproximateHistogramFoldingAggregatorFactory;
import org.apache.druid.query.aggregation.histogram.QuantilePostAggregator;
import org.apache.druid.query.aggregation.post.ArithmeticPostAggregator;
import org.apache.druid.query.aggregation.post.FieldAccessPostAggregator;
import org.apache.druid.query.dimension.DefaultDimensionSpec;
import org.apache.druid.query.expression.TestExprMacroTable;
import org.apache.druid.query.filter.NotDimFilter;
import org.apache.druid.query.filter.SelectorDimFilter;
import org.apache.druid.query.groupby.GroupByQuery;
import org.apache.druid.query.spec.MultipleIntervalSegmentSpec;
import org.apache.druid.segment.IndexBuilder;
import org.apache.druid.segment.QueryableIndex;
import org.apache.druid.segment.column.ValueType;
import org.apache.druid.segment.incremental.IncrementalIndexSchema;
import org.apache.druid.segment.virtual.ExpressionVirtualColumn;
import org.apache.druid.segment.writeout.OffHeapMemorySegmentWriteOutMediumFactory;
import org.apache.druid.server.security.AuthTestUtils;
import org.apache.druid.server.security.AuthenticationResult;
import org.apache.druid.sql.SqlLifecycle;
import org.apache.druid.sql.SqlLifecycleFactory;
import org.apache.druid.sql.calcite.filtration.Filtration;
import org.apache.druid.sql.calcite.planner.DruidOperatorTable;
import org.apache.druid.sql.calcite.planner.PlannerConfig;
import org.apache.druid.sql.calcite.planner.PlannerContext;
import org.apache.druid.sql.calcite.planner.PlannerFactory;
import org.apache.druid.sql.calcite.schema.DruidSchema;
import org.apache.druid.sql.calcite.schema.SystemSchema;
import org.apache.druid.sql.calcite.util.CalciteTestBase;
import org.apache.druid.sql.calcite.util.CalciteTests;
import org.apache.druid.sql.calcite.util.QueryLogHook;
import org.apache.druid.sql.calcite.util.SpecificSegmentsQuerySegmentWalker;
import org.apache.druid.timeline.DataSegment;
import org.apache.druid.timeline.partition.LinearShardSpec;
import org.junit.After;
import org.junit.AfterClass;
import org.junit.Assert;
import org.junit.Before;
import org.junit.BeforeClass;
import org.junit.Rule;
import org.junit.Test;
import org.junit.rules.TemporaryFolder;

import java.io.IOException;
import java.util.List;
import java.util.Map;

public class QuantileSqlAggregatorTest extends CalciteTestBase
{
  private static final String DATA_SOURCE = "foo";

  private static QueryRunnerFactoryConglomerate conglomerate;
  private static Closer resourceCloser;
  private static AuthenticationResult authenticationResult = CalciteTests.REGULAR_USER_AUTH_RESULT;
  private static final Map<String, Object> QUERY_CONTEXT_DEFAULT = ImmutableMap.of(
      PlannerContext.CTX_SQL_QUERY_ID, "dummy"
  );

  @BeforeClass
  public static void setUpClass()
  {
    final Pair<QueryRunnerFactoryConglomerate, Closer> conglomerateCloserPair = CalciteTests
        .createQueryRunnerFactoryConglomerate();
    conglomerate = conglomerateCloserPair.lhs;
    resourceCloser = conglomerateCloserPair.rhs;
  }

  @AfterClass
  public static void tearDownClass() throws IOException
  {
    resourceCloser.close();
  }

  @Rule
  public TemporaryFolder temporaryFolder = new TemporaryFolder();

  @Rule
  public QueryLogHook queryLogHook = QueryLogHook.create();

  private SpecificSegmentsQuerySegmentWalker walker;
  private SqlLifecycleFactory sqlLifecycleFactory;

  @Before
  public void setUp() throws Exception
  {
    ApproximateHistogramDruidModule.registerSerde();
    for (Module mod : new ApproximateHistogramDruidModule().getJacksonModules()) {
      CalciteTests.getJsonMapper().registerModule(mod);
    }

    final QueryableIndex index = IndexBuilder.create()
                                             .tmpDir(temporaryFolder.newFolder())
                                             .segmentWriteOutMediumFactory(OffHeapMemorySegmentWriteOutMediumFactory.instance())
                                             .schema(
                                                 new IncrementalIndexSchema.Builder()
                                                     .withMetrics(
                                                         new CountAggregatorFactory("cnt"),
                                                         new DoubleSumAggregatorFactory("m1", "m1"),
                                                         new ApproximateHistogramAggregatorFactory(
                                                             "hist_m1",
                                                             "m1",
                                                             null,
                                                             null,
                                                             null,
                                                             null
                                                         )
                                                     )
                                                     .withRollup(false)
                                                     .build()
                                             )
                                             .rows(CalciteTests.ROWS1)
                                             .buildMMappedIndex();

    walker = new SpecificSegmentsQuerySegmentWalker(conglomerate).add(
        DataSegment.builder()
                   .dataSource(DATA_SOURCE)
                   .interval(index.getDataInterval())
                   .version("1")
                   .shardSpec(new LinearShardSpec(0))
                   .build(),
        index
    );

    final PlannerConfig plannerConfig = new PlannerConfig();
    final DruidSchema druidSchema = CalciteTests.createMockSchema(conglomerate, walker, plannerConfig);
    final SystemSchema systemSchema = CalciteTests.createMockSystemSchema(druidSchema, walker, plannerConfig);
    final DruidOperatorTable operatorTable = new DruidOperatorTable(
        ImmutableSet.of(new QuantileSqlAggregator()),
        ImmutableSet.of()
    );

    sqlLifecycleFactory = CalciteTests.createSqlLifecycleFactory(
      new PlannerFactory(
          druidSchema,
          systemSchema,
          CalciteTests.createMockQueryLifecycleFactory(walker, conglomerate),
          operatorTable,
          CalciteTests.createExprMacroTable(),
          plannerConfig,
          AuthTestUtils.TEST_AUTHORIZER_MAPPER,
          CalciteTests.getJsonMapper()
      )
    );
  }

  @After
  public void tearDown() throws Exception
  {
    walker.close();
    walker = null;
  }

  @Test
  public void testQuantileOnFloatAndLongs() throws Exception
  {
    SqlLifecycle sqlLifecycle = sqlLifecycleFactory.factorize();

<<<<<<< HEAD
      // Verify results
      final List<Object[]> results = sqlLifecycle.runSimple(
          sql,
          QUERY_CONTEXT_DEFAULT,
          ImmutableList.of(),
          authenticationResult
      ).toList();
      final List<Object[]> expectedResults = ImmutableList.of(
          new Object[]{
              1.0,
              3.0,
              5.880000114440918,
              5.940000057220459,
              11.640000343322754,
              6.0,
              4.994999885559082,
              6.0,
              1.0
          }
      );
      Assert.assertEquals(expectedResults.size(), results.size());
      for (int i = 0; i < expectedResults.size(); i++) {
        Assert.assertArrayEquals(expectedResults.get(i), results.get(i));
      }
=======
    final String sql = "SELECT\n"
                       + "APPROX_QUANTILE(m1, 0.01),\n"
                       + "APPROX_QUANTILE(m1, 0.5, 50),\n"
                       + "APPROX_QUANTILE(m1, 0.98, 200),\n"
                       + "APPROX_QUANTILE(m1, 0.99),\n"
                       + "APPROX_QUANTILE(m1 * 2, 0.97),\n"
                       + "APPROX_QUANTILE(m1, 0.99) FILTER(WHERE dim1 = 'abc'),\n"
                       + "APPROX_QUANTILE(m1, 0.999) FILTER(WHERE dim1 <> 'abc'),\n"
                       + "APPROX_QUANTILE(m1, 0.999) FILTER(WHERE dim1 = 'abc'),\n"
                       + "APPROX_QUANTILE(cnt, 0.5)\n"
                       + "FROM foo";
>>>>>>> 6207b66e

    // Verify results
    final List<Object[]> results = sqlLifecycle.runSimple(sql, QUERY_CONTEXT_DEFAULT, authenticationResult).toList();
    final List<Object[]> expectedResults = ImmutableList.of(
        new Object[]{
            1.0,
            3.0,
            5.880000114440918,
            5.940000057220459,
            11.640000343322754,
            6.0,
            4.994999885559082,
            6.0,
            1.0
        }
    );
    Assert.assertEquals(expectedResults.size(), results.size());
    for (int i = 0; i < expectedResults.size(); i++) {
      Assert.assertArrayEquals(expectedResults.get(i), results.get(i));
    }

    // Verify query
    Assert.assertEquals(
        Druids.newTimeseriesQueryBuilder()
              .dataSource(CalciteTests.DATASOURCE1)
              .intervals(new MultipleIntervalSegmentSpec(ImmutableList.of(Filtration.eternity())))
              .granularity(Granularities.ALL)
              .virtualColumns(
                  new ExpressionVirtualColumn(
                      "a4:v",
                      "(\"m1\" * 2)",
                      ValueType.FLOAT,
                      TestExprMacroTable.INSTANCE
                  )
              )
              .aggregators(ImmutableList.of(
                  new ApproximateHistogramAggregatorFactory("a0:agg", "m1", null, null, null, null),
                  new ApproximateHistogramAggregatorFactory("a2:agg", "m1", 200, null, null, null),
                  new ApproximateHistogramAggregatorFactory("a4:agg", "a4:v", null, null, null, null),
                  new FilteredAggregatorFactory(
                      new ApproximateHistogramAggregatorFactory("a5:agg", "m1", null, null, null, null),
                      new SelectorDimFilter("dim1", "abc", null)
                  ),
                  new FilteredAggregatorFactory(
                      new ApproximateHistogramAggregatorFactory("a6:agg", "m1", null, null, null, null),
                      new NotDimFilter(new SelectorDimFilter("dim1", "abc", null))
                  ),
                  new ApproximateHistogramAggregatorFactory("a8:agg", "cnt", null, null, null, null)
              ))
              .postAggregators(
                  new QuantilePostAggregator("a0", "a0:agg", 0.01f),
                  new QuantilePostAggregator("a1", "a0:agg", 0.50f),
                  new QuantilePostAggregator("a2", "a2:agg", 0.98f),
                  new QuantilePostAggregator("a3", "a0:agg", 0.99f),
                  new QuantilePostAggregator("a4", "a4:agg", 0.97f),
                  new QuantilePostAggregator("a5", "a5:agg", 0.99f),
                  new QuantilePostAggregator("a6", "a6:agg", 0.999f),
                  new QuantilePostAggregator("a7", "a5:agg", 0.999f),
                  new QuantilePostAggregator("a8", "a8:agg", 0.50f)
              )
              .context(ImmutableMap.of("skipEmptyBuckets", true, PlannerContext.CTX_SQL_QUERY_ID, "dummy"))
              .build(),
        Iterables.getOnlyElement(queryLogHook.getRecordedQueries())
    );
  }

  @Test
  public void testQuantileOnComplexColumn() throws Exception
  {
    SqlLifecycle lifecycle = sqlLifecycleFactory.factorize();
<<<<<<< HEAD
    try {
      final String sql = "SELECT\n"
                         + "APPROX_QUANTILE(hist_m1, 0.01),\n"
                         + "APPROX_QUANTILE(hist_m1, 0.5, 50),\n"
                         + "APPROX_QUANTILE(hist_m1, 0.98, 200),\n"
                         + "APPROX_QUANTILE(hist_m1, 0.99),\n"
                         + "APPROX_QUANTILE(hist_m1, 0.99) FILTER(WHERE dim1 = 'abc'),\n"
                         + "APPROX_QUANTILE(hist_m1, 0.999) FILTER(WHERE dim1 <> 'abc'),\n"
                         + "APPROX_QUANTILE(hist_m1, 0.999) FILTER(WHERE dim1 = 'abc')\n"
                         + "FROM foo";

      // Verify results
      final List<Object[]> results = lifecycle.runSimple(
          sql,
          QUERY_CONTEXT_DEFAULT,
          ImmutableList.of(),
          authenticationResult
      ).toList();
      final List<Object[]> expectedResults = ImmutableList.of(
          new Object[]{1.0, 3.0, 5.880000114440918, 5.940000057220459, 6.0, 4.994999885559082, 6.0}
      );
      Assert.assertEquals(expectedResults.size(), results.size());
      for (int i = 0; i < expectedResults.size(); i++) {
        Assert.assertArrayEquals(expectedResults.get(i), results.get(i));
      }
=======
    final String sql = "SELECT\n"
                       + "APPROX_QUANTILE(hist_m1, 0.01),\n"
                       + "APPROX_QUANTILE(hist_m1, 0.5, 50),\n"
                       + "APPROX_QUANTILE(hist_m1, 0.98, 200),\n"
                       + "APPROX_QUANTILE(hist_m1, 0.99),\n"
                       + "APPROX_QUANTILE(hist_m1, 0.99) FILTER(WHERE dim1 = 'abc'),\n"
                       + "APPROX_QUANTILE(hist_m1, 0.999) FILTER(WHERE dim1 <> 'abc'),\n"
                       + "APPROX_QUANTILE(hist_m1, 0.999) FILTER(WHERE dim1 = 'abc')\n"
                       + "FROM foo";
>>>>>>> 6207b66e

    // Verify results
    final List<Object[]> results = lifecycle.runSimple(sql, QUERY_CONTEXT_DEFAULT, authenticationResult).toList();
    final List<Object[]> expectedResults = ImmutableList.of(
        new Object[]{1.0, 3.0, 5.880000114440918, 5.940000057220459, 6.0, 4.994999885559082, 6.0}
    );
    Assert.assertEquals(expectedResults.size(), results.size());
    for (int i = 0; i < expectedResults.size(); i++) {
      Assert.assertArrayEquals(expectedResults.get(i), results.get(i));
    }

    // Verify query
    Assert.assertEquals(
        Druids.newTimeseriesQueryBuilder()
              .dataSource(CalciteTests.DATASOURCE1)
              .intervals(new MultipleIntervalSegmentSpec(ImmutableList.of(Filtration.eternity())))
              .granularity(Granularities.ALL)
              .aggregators(ImmutableList.of(
                  new ApproximateHistogramFoldingAggregatorFactory("a0:agg", "hist_m1", null, null, null, null),
                  new ApproximateHistogramFoldingAggregatorFactory("a2:agg", "hist_m1", 200, null, null, null),
                  new FilteredAggregatorFactory(
                      new ApproximateHistogramFoldingAggregatorFactory("a4:agg", "hist_m1", null, null, null, null),
                      new SelectorDimFilter("dim1", "abc", null)
                  ),
                  new FilteredAggregatorFactory(
                      new ApproximateHistogramFoldingAggregatorFactory("a5:agg", "hist_m1", null, null, null, null),
                      new NotDimFilter(new SelectorDimFilter("dim1", "abc", null))
                  )
              ))
              .postAggregators(
                  new QuantilePostAggregator("a0", "a0:agg", 0.01f),
                  new QuantilePostAggregator("a1", "a0:agg", 0.50f),
                  new QuantilePostAggregator("a2", "a2:agg", 0.98f),
                  new QuantilePostAggregator("a3", "a0:agg", 0.99f),
                  new QuantilePostAggregator("a4", "a4:agg", 0.99f),
                  new QuantilePostAggregator("a5", "a5:agg", 0.999f),
                  new QuantilePostAggregator("a6", "a4:agg", 0.999f)
              )
              .context(ImmutableMap.of("skipEmptyBuckets", true, PlannerContext.CTX_SQL_QUERY_ID, "dummy"))
              .build(),
        Iterables.getOnlyElement(queryLogHook.getRecordedQueries())
    );
  }

  @Test
  public void testQuantileOnInnerQuery() throws Exception
  {
    SqlLifecycle sqlLifecycle = sqlLifecycleFactory.factorize();
    final String sql = "SELECT AVG(x), APPROX_QUANTILE(x, 0.98)\n"
                       + "FROM (SELECT dim2, SUM(m1) AS x FROM foo GROUP BY dim2)";

<<<<<<< HEAD
      // Verify results
      final List<Object[]> results = sqlLifecycle.runSimple(
          sql,
          QUERY_CONTEXT_DEFAULT,
          ImmutableList.of(),
          authenticationResult
      ).toList();
      final List<Object[]> expectedResults;
      if (NullHandling.replaceWithDefault()) {
        expectedResults = ImmutableList.of(new Object[]{7.0, 8.26386833190918});
      } else {
        expectedResults = ImmutableList.of(new Object[]{5.25, 6.59091854095459});
      }
      Assert.assertEquals(expectedResults.size(), results.size());
      for (int i = 0; i < expectedResults.size(); i++) {
        Assert.assertArrayEquals(expectedResults.get(i), results.get(i));
      }

      // Verify query
      Assert.assertEquals(
          GroupByQuery.builder()
                      .setDataSource(
                          new QueryDataSource(
                              GroupByQuery.builder()
                                          .setDataSource(CalciteTests.DATASOURCE1)
                                          .setInterval(new MultipleIntervalSegmentSpec(ImmutableList.of(Filtration.eternity())))
                                          .setGranularity(Granularities.ALL)
                                          .setDimensions(new DefaultDimensionSpec("dim2", "d0"))
                                          .setAggregatorSpecs(
                                              ImmutableList.of(
                                                  new DoubleSumAggregatorFactory("a0", "m1")
                                              )
                                          )
                                          .setContext(ImmutableMap.of(PlannerContext.CTX_SQL_QUERY_ID, "dummy"))
                                          .build()
                          )
                      )
                      .setInterval(new MultipleIntervalSegmentSpec(ImmutableList.of(Filtration.eternity())))
                      .setGranularity(Granularities.ALL)
                      .setAggregatorSpecs(new DoubleSumAggregatorFactory("_a0:sum", "a0"),
                                          new CountAggregatorFactory("_a0:count"),
                                          new ApproximateHistogramAggregatorFactory("_a1:agg",
                                                                                    "a0",
                                                                                    null,
                                                                                    null,
                                                                                    null,
                                                                                    null
                                          ))
                      .setPostAggregatorSpecs(
                          ImmutableList.of(
                              new ArithmeticPostAggregator(
                                  "_a0",
                                  "quotient",
                                  ImmutableList.of(
                                      new FieldAccessPostAggregator(null, "_a0:sum"),
                                      new FieldAccessPostAggregator(null, "_a0:count")
                                  )
                              ),
                              new QuantilePostAggregator("_a1", "_a1:agg", 0.98f)
                          )
                      )
                      .setContext(ImmutableMap.of(PlannerContext.CTX_SQL_QUERY_ID, "dummy"))
                      .build(),
          Iterables.getOnlyElement(queryLogHook.getRecordedQueries())
      );
=======
    // Verify results
    final List<Object[]> results = sqlLifecycle.runSimple(sql, QUERY_CONTEXT_DEFAULT, authenticationResult).toList();
    final List<Object[]> expectedResults;
    if (NullHandling.replaceWithDefault()) {
      expectedResults = ImmutableList.of(new Object[]{7.0, 8.26386833190918});
    } else {
      expectedResults = ImmutableList.of(new Object[]{5.25, 6.59091854095459});
>>>>>>> 6207b66e
    }
    Assert.assertEquals(expectedResults.size(), results.size());
    for (int i = 0; i < expectedResults.size(); i++) {
      Assert.assertArrayEquals(expectedResults.get(i), results.get(i));
    }

    // Verify query
    Assert.assertEquals(
        GroupByQuery.builder()
                    .setDataSource(
                        new QueryDataSource(
                            GroupByQuery.builder()
                                        .setDataSource(CalciteTests.DATASOURCE1)
                                        .setInterval(new MultipleIntervalSegmentSpec(ImmutableList.of(Filtration.eternity())))
                                        .setGranularity(Granularities.ALL)
                                        .setDimensions(new DefaultDimensionSpec("dim2", "d0"))
                                        .setAggregatorSpecs(
                                            ImmutableList.of(
                                                new DoubleSumAggregatorFactory("a0", "m1")
                                            )
                                        )
                                        .setContext(ImmutableMap.of(PlannerContext.CTX_SQL_QUERY_ID, "dummy"))
                                        .build()
                        )
                    )
                    .setInterval(new MultipleIntervalSegmentSpec(ImmutableList.of(Filtration.eternity())))
                    .setGranularity(Granularities.ALL)
                    .setAggregatorSpecs(
                        new DoubleSumAggregatorFactory("_a0:sum", "a0"),
                        new CountAggregatorFactory("_a0:count"),
                        new ApproximateHistogramAggregatorFactory(
                            "_a1:agg",
                            "a0",
                            null,
                            null,
                            null,
                            null
                        )
                    )
                    .setPostAggregatorSpecs(
                        ImmutableList.of(
                            new ArithmeticPostAggregator(
                                "_a0",
                                "quotient",
                                ImmutableList.of(
                                    new FieldAccessPostAggregator(null, "_a0:sum"),
                                    new FieldAccessPostAggregator(null, "_a0:count")
                                )
                            ),
                            new QuantilePostAggregator("_a1", "_a1:agg", 0.98f)
                        )
                    )
                    .setContext(ImmutableMap.of(PlannerContext.CTX_SQL_QUERY_ID, "dummy"))
                    .build(),
        Iterables.getOnlyElement(queryLogHook.getRecordedQueries())
    );
  }
}<|MERGE_RESOLUTION|>--- conflicted
+++ resolved
@@ -192,32 +192,6 @@
   {
     SqlLifecycle sqlLifecycle = sqlLifecycleFactory.factorize();
 
-<<<<<<< HEAD
-      // Verify results
-      final List<Object[]> results = sqlLifecycle.runSimple(
-          sql,
-          QUERY_CONTEXT_DEFAULT,
-          ImmutableList.of(),
-          authenticationResult
-      ).toList();
-      final List<Object[]> expectedResults = ImmutableList.of(
-          new Object[]{
-              1.0,
-              3.0,
-              5.880000114440918,
-              5.940000057220459,
-              11.640000343322754,
-              6.0,
-              4.994999885559082,
-              6.0,
-              1.0
-          }
-      );
-      Assert.assertEquals(expectedResults.size(), results.size());
-      for (int i = 0; i < expectedResults.size(); i++) {
-        Assert.assertArrayEquals(expectedResults.get(i), results.get(i));
-      }
-=======
     final String sql = "SELECT\n"
                        + "APPROX_QUANTILE(m1, 0.01),\n"
                        + "APPROX_QUANTILE(m1, 0.5, 50),\n"
@@ -229,10 +203,14 @@
                        + "APPROX_QUANTILE(m1, 0.999) FILTER(WHERE dim1 = 'abc'),\n"
                        + "APPROX_QUANTILE(cnt, 0.5)\n"
                        + "FROM foo";
->>>>>>> 6207b66e
 
     // Verify results
-    final List<Object[]> results = sqlLifecycle.runSimple(sql, QUERY_CONTEXT_DEFAULT, authenticationResult).toList();
+    final List<Object[]> results = sqlLifecycle.runSimple(
+        sql,
+        QUERY_CONTEXT_DEFAULT,
+        ImmutableList.of(),
+        authenticationResult
+    ).toList();
     final List<Object[]> expectedResults = ImmutableList.of(
         new Object[]{
             1.0,
@@ -300,33 +278,6 @@
   public void testQuantileOnComplexColumn() throws Exception
   {
     SqlLifecycle lifecycle = sqlLifecycleFactory.factorize();
-<<<<<<< HEAD
-    try {
-      final String sql = "SELECT\n"
-                         + "APPROX_QUANTILE(hist_m1, 0.01),\n"
-                         + "APPROX_QUANTILE(hist_m1, 0.5, 50),\n"
-                         + "APPROX_QUANTILE(hist_m1, 0.98, 200),\n"
-                         + "APPROX_QUANTILE(hist_m1, 0.99),\n"
-                         + "APPROX_QUANTILE(hist_m1, 0.99) FILTER(WHERE dim1 = 'abc'),\n"
-                         + "APPROX_QUANTILE(hist_m1, 0.999) FILTER(WHERE dim1 <> 'abc'),\n"
-                         + "APPROX_QUANTILE(hist_m1, 0.999) FILTER(WHERE dim1 = 'abc')\n"
-                         + "FROM foo";
-
-      // Verify results
-      final List<Object[]> results = lifecycle.runSimple(
-          sql,
-          QUERY_CONTEXT_DEFAULT,
-          ImmutableList.of(),
-          authenticationResult
-      ).toList();
-      final List<Object[]> expectedResults = ImmutableList.of(
-          new Object[]{1.0, 3.0, 5.880000114440918, 5.940000057220459, 6.0, 4.994999885559082, 6.0}
-      );
-      Assert.assertEquals(expectedResults.size(), results.size());
-      for (int i = 0; i < expectedResults.size(); i++) {
-        Assert.assertArrayEquals(expectedResults.get(i), results.get(i));
-      }
-=======
     final String sql = "SELECT\n"
                        + "APPROX_QUANTILE(hist_m1, 0.01),\n"
                        + "APPROX_QUANTILE(hist_m1, 0.5, 50),\n"
@@ -336,10 +287,14 @@
                        + "APPROX_QUANTILE(hist_m1, 0.999) FILTER(WHERE dim1 <> 'abc'),\n"
                        + "APPROX_QUANTILE(hist_m1, 0.999) FILTER(WHERE dim1 = 'abc')\n"
                        + "FROM foo";
->>>>>>> 6207b66e
 
     // Verify results
-    final List<Object[]> results = lifecycle.runSimple(sql, QUERY_CONTEXT_DEFAULT, authenticationResult).toList();
+    final List<Object[]> results = lifecycle.runSimple(
+        sql,
+        QUERY_CONTEXT_DEFAULT,
+        ImmutableList.of(),
+        authenticationResult
+    ).toList();
     final List<Object[]> expectedResults = ImmutableList.of(
         new Object[]{1.0, 3.0, 5.880000114440918, 5.940000057220459, 6.0, 4.994999885559082, 6.0}
     );
@@ -388,81 +343,18 @@
     final String sql = "SELECT AVG(x), APPROX_QUANTILE(x, 0.98)\n"
                        + "FROM (SELECT dim2, SUM(m1) AS x FROM foo GROUP BY dim2)";
 
-<<<<<<< HEAD
-      // Verify results
-      final List<Object[]> results = sqlLifecycle.runSimple(
-          sql,
-          QUERY_CONTEXT_DEFAULT,
-          ImmutableList.of(),
-          authenticationResult
-      ).toList();
-      final List<Object[]> expectedResults;
-      if (NullHandling.replaceWithDefault()) {
-        expectedResults = ImmutableList.of(new Object[]{7.0, 8.26386833190918});
-      } else {
-        expectedResults = ImmutableList.of(new Object[]{5.25, 6.59091854095459});
-      }
-      Assert.assertEquals(expectedResults.size(), results.size());
-      for (int i = 0; i < expectedResults.size(); i++) {
-        Assert.assertArrayEquals(expectedResults.get(i), results.get(i));
-      }
-
-      // Verify query
-      Assert.assertEquals(
-          GroupByQuery.builder()
-                      .setDataSource(
-                          new QueryDataSource(
-                              GroupByQuery.builder()
-                                          .setDataSource(CalciteTests.DATASOURCE1)
-                                          .setInterval(new MultipleIntervalSegmentSpec(ImmutableList.of(Filtration.eternity())))
-                                          .setGranularity(Granularities.ALL)
-                                          .setDimensions(new DefaultDimensionSpec("dim2", "d0"))
-                                          .setAggregatorSpecs(
-                                              ImmutableList.of(
-                                                  new DoubleSumAggregatorFactory("a0", "m1")
-                                              )
-                                          )
-                                          .setContext(ImmutableMap.of(PlannerContext.CTX_SQL_QUERY_ID, "dummy"))
-                                          .build()
-                          )
-                      )
-                      .setInterval(new MultipleIntervalSegmentSpec(ImmutableList.of(Filtration.eternity())))
-                      .setGranularity(Granularities.ALL)
-                      .setAggregatorSpecs(new DoubleSumAggregatorFactory("_a0:sum", "a0"),
-                                          new CountAggregatorFactory("_a0:count"),
-                                          new ApproximateHistogramAggregatorFactory("_a1:agg",
-                                                                                    "a0",
-                                                                                    null,
-                                                                                    null,
-                                                                                    null,
-                                                                                    null
-                                          ))
-                      .setPostAggregatorSpecs(
-                          ImmutableList.of(
-                              new ArithmeticPostAggregator(
-                                  "_a0",
-                                  "quotient",
-                                  ImmutableList.of(
-                                      new FieldAccessPostAggregator(null, "_a0:sum"),
-                                      new FieldAccessPostAggregator(null, "_a0:count")
-                                  )
-                              ),
-                              new QuantilePostAggregator("_a1", "_a1:agg", 0.98f)
-                          )
-                      )
-                      .setContext(ImmutableMap.of(PlannerContext.CTX_SQL_QUERY_ID, "dummy"))
-                      .build(),
-          Iterables.getOnlyElement(queryLogHook.getRecordedQueries())
-      );
-=======
     // Verify results
-    final List<Object[]> results = sqlLifecycle.runSimple(sql, QUERY_CONTEXT_DEFAULT, authenticationResult).toList();
+    final List<Object[]> results = sqlLifecycle.runSimple(
+        sql,
+        QUERY_CONTEXT_DEFAULT,
+        ImmutableList.of(),
+        authenticationResult
+    ).toList();
     final List<Object[]> expectedResults;
     if (NullHandling.replaceWithDefault()) {
       expectedResults = ImmutableList.of(new Object[]{7.0, 8.26386833190918});
     } else {
       expectedResults = ImmutableList.of(new Object[]{5.25, 6.59091854095459});
->>>>>>> 6207b66e
     }
     Assert.assertEquals(expectedResults.size(), results.size());
     for (int i = 0; i < expectedResults.size(); i++) {
