/*
 * Licensed to the Apache Software Foundation (ASF) under one
 * or more contributor license agreements.  See the NOTICE file
 * distributed with this work for additional information
 * regarding copyright ownership.  The ASF licenses this file
 * to you under the Apache License, Version 2.0 (the
 * "License"); you may not use this file except in compliance
 * with the License.  You may obtain a copy of the License at
 *
 *   http://www.apache.org/licenses/LICENSE-2.0
 *
 * Unless required by applicable law or agreed to in writing,
 * software distributed under the License is distributed on an
 * "AS IS" BASIS, WITHOUT WARRANTIES OR CONDITIONS OF ANY
 * KIND, either express or implied.  See the License for the
 * specific language governing permissions and limitations
 * under the License.
 */

package org.apache.druid.query.filter.sql;

import com.google.common.collect.ImmutableList;
<<<<<<< HEAD
import com.google.common.collect.ImmutableMap;
import com.google.inject.Guice;
import com.google.inject.Injector;
import com.google.inject.Key;
=======
import com.google.common.collect.ImmutableSet;
>>>>>>> 44a7b091
import org.apache.calcite.avatica.SqlType;
import org.apache.druid.common.config.NullHandling;
import org.apache.druid.guice.BloomFilterSerializersModule;
import org.apache.druid.guice.ExpressionModule;
import org.apache.druid.java.util.common.StringUtils;
import org.apache.druid.java.util.common.granularity.Granularities;
import org.apache.druid.math.expr.ExprMacroTable;
import org.apache.druid.query.Druids;
import org.apache.druid.query.aggregation.CountAggregatorFactory;
import org.apache.druid.query.expression.LookupExprMacro;
import org.apache.druid.query.expressions.BloomFilterExprMacro;
import org.apache.druid.query.filter.BloomDimFilter;
import org.apache.druid.query.filter.BloomKFilter;
import org.apache.druid.query.filter.BloomKFilterHolder;
import org.apache.druid.query.filter.ExpressionDimFilter;
import org.apache.druid.query.filter.OrDimFilter;
import org.apache.druid.segment.column.ColumnType;
import org.apache.druid.sql.calcite.BaseCalciteQueryTest;
import org.apache.druid.sql.calcite.aggregation.SqlAggregationModule;
import org.apache.druid.sql.calcite.filtration.Filtration;
import org.apache.druid.sql.calcite.planner.DruidOperatorTable;
import org.apache.druid.sql.calcite.util.CalciteTests;
import org.apache.druid.sql.http.SqlParameter;
import org.junit.Ignore;
import org.junit.Test;

import java.util.ArrayList;
import java.util.List;

public class BloomDimFilterSqlTest extends BaseCalciteQueryTest
{
<<<<<<< HEAD
  private static final Injector INJECTOR = Guice.createInjector(
      binder -> {
        binder.bind(Key.get(ObjectMapper.class, Json.class)).toInstance(TestHelper.makeJsonMapper());
        binder.bind(LookupExtractorFactoryContainerProvider.class).toInstance(
            LookupEnabledTestExprMacroTable.createTestLookupProvider(
                ImmutableMap.of(
                    "a", "xa",
                    "abc", "xabc"
                )
            )
        );
      },
      new SqlAggregationModule(),
      new BloomFilterExtensionModule()
  );

  private static ObjectMapper jsonMapper =
      INJECTOR
          .getInstance(Key.get(ObjectMapper.class, Json.class))
          .registerModules(Collections.singletonList(new BloomFilterSerializersModule()));
=======
  @Override
  public DruidOperatorTable createOperatorTable()
  {
    CalciteTests.getJsonMapper().registerModule(new BloomFilterSerializersModule());
    return new DruidOperatorTable(
        ImmutableSet.of(),
        ImmutableSet.of(new BloomFilterOperatorConversion())
    );
  }
>>>>>>> 44a7b091

  @Override
  public ExprMacroTable createMacroTable()
  {
    final List<ExprMacroTable.ExprMacro> exprMacros = new ArrayList<>();
    for (Class<? extends ExprMacroTable.ExprMacro> clazz : ExpressionModule.EXPR_MACROS) {
      exprMacros.add(CalciteTests.INJECTOR.getInstance(clazz));
    }
    exprMacros.add(CalciteTests.INJECTOR.getInstance(LookupExprMacro.class));
    exprMacros.add(new BloomFilterExprMacro());
    return new ExprMacroTable(exprMacros);
  }

  @Test
  public void testBloomFilter() throws Exception
  {
    BloomKFilter filter = new BloomKFilter(1500);
    filter.addString("def");
    byte[] bytes = BloomFilterSerializersModule.bloomKFilterToBytes(filter);
    String base64 = StringUtils.encodeBase64String(bytes);

    testQuery(
        StringUtils.format("SELECT COUNT(*) FROM druid.foo WHERE bloom_filter_test(dim1, '%s')", base64),
        ImmutableList.of(
            Druids.newTimeseriesQueryBuilder()
                  .dataSource(CalciteTests.DATASOURCE1)
                  .intervals(querySegmentSpec(Filtration.eternity()))
                  .granularity(Granularities.ALL)
                  .filters(
                      new BloomDimFilter("dim1", BloomKFilterHolder.fromBloomKFilter(filter), null)
                  )
                  .aggregators(aggregators(new CountAggregatorFactory("a0")))
                  .context(QUERY_CONTEXT_DEFAULT)
                  .build()
        ),
        ImmutableList.of(
            new Object[]{1L}
        )
    );
  }

  @Test
  public void testBloomFilterExprFilter() throws Exception
  {
    BloomKFilter filter = new BloomKFilter(1500);
    filter.addString("a-foo");
    filter.addString("-foo");
    if (!NullHandling.replaceWithDefault()) {
      filter.addBytes(null, 0, 0);
    }
    byte[] bytes = BloomFilterSerializersModule.bloomKFilterToBytes(filter);
    String base64 = StringUtils.encodeBase64String(bytes);

    // fool the planner to make an expression virtual column to test bloom filter Druid expression
    testQuery(
        StringUtils.format("SELECT COUNT(*) FROM druid.foo WHERE nullif(bloom_filter_test(concat(dim2, '-foo'), '%s'), 1) is null", base64),
        ImmutableList.of(
            Druids.newTimeseriesQueryBuilder()
                  .dataSource(CalciteTests.DATASOURCE1)
                  .intervals(querySegmentSpec(Filtration.eternity()))
                  .granularity(Granularities.ALL)
                  .filters(
                      new ExpressionDimFilter(
                          StringUtils.format(
                              "case_searched(bloom_filter_test(concat(\"dim2\",'-foo'),'%s'),1,isnull(bloom_filter_test(concat(\"dim2\",'-foo'),'%s')))",
                              base64,
                              base64
                          ),
                          null,
                          createMacroTable()
                      )
                  )
                  .aggregators(aggregators(new CountAggregatorFactory("a0")))
                  .context(QUERY_CONTEXT_DEFAULT)
                  .build()
        ),
        ImmutableList.of(
            new Object[]{5L}
        )
    );
  }

  @Test
  public void testBloomFilterVirtualColumn() throws Exception
  {
    BloomKFilter filter = new BloomKFilter(1500);
    filter.addString("def-foo");
    byte[] bytes = BloomFilterSerializersModule.bloomKFilterToBytes(filter);
    String base64 = StringUtils.encodeBase64String(bytes);

    testQuery(
        StringUtils.format("SELECT COUNT(*) FROM druid.foo WHERE bloom_filter_test(concat(dim1, '-foo'), '%s')", base64),
        ImmutableList.of(
            Druids.newTimeseriesQueryBuilder()
                  .dataSource(CalciteTests.DATASOURCE1)
                  .intervals(querySegmentSpec(Filtration.eternity()))
                  .granularity(Granularities.ALL)
                  .virtualColumns(expressionVirtualColumn("v0", "concat(\"dim1\",'-foo')", ColumnType.STRING))
                  .filters(
                      new BloomDimFilter("v0", BloomKFilterHolder.fromBloomKFilter(filter), null)
                  )
                  .aggregators(aggregators(new CountAggregatorFactory("a0")))
                  .context(QUERY_CONTEXT_DEFAULT)
                  .build()
        ),
        ImmutableList.of(
            new Object[]{1L}
        )
    );
  }


  @Test
  public void testBloomFilterVirtualColumnNumber() throws Exception
  {
    BloomKFilter filter = new BloomKFilter(1500);
    filter.addFloat(20.2f);
    byte[] bytes = BloomFilterSerializersModule.bloomKFilterToBytes(filter);
    String base64 = StringUtils.encodeBase64String(bytes);

    testQuery(
        StringUtils.format("SELECT COUNT(*) FROM druid.foo WHERE bloom_filter_test(2 * CAST(dim1 AS float), '%s')", base64),
        ImmutableList.of(
            Druids.newTimeseriesQueryBuilder()
                  .dataSource(CalciteTests.DATASOURCE1)
                  .intervals(querySegmentSpec(Filtration.eternity()))
                  .granularity(Granularities.ALL)
                  .virtualColumns(
                      expressionVirtualColumn("v0", "(2 * CAST(\"dim1\", 'DOUBLE'))", ColumnType.FLOAT)
                  )
                  .filters(
                      new BloomDimFilter("v0", BloomKFilterHolder.fromBloomKFilter(filter), null)
                  )
                  .aggregators(aggregators(new CountAggregatorFactory("a0")))
                  .context(QUERY_CONTEXT_DEFAULT)
                  .build()
        ),
        ImmutableList.of(
            new Object[]{1L}
        )
    );
  }

  @Test
  public void testBloomFilters() throws Exception
  {
    BloomKFilter filter = new BloomKFilter(1500);
    filter.addString("def");
    BloomKFilter filter2 = new BloomKFilter(1500);
    filter.addString("abc");
    byte[] bytes = BloomFilterSerializersModule.bloomKFilterToBytes(filter);
    byte[] bytes2 = BloomFilterSerializersModule.bloomKFilterToBytes(filter2);
    String base64 = StringUtils.encodeBase64String(bytes);
    String base642 = StringUtils.encodeBase64String(bytes2);

    testQuery(
        StringUtils.format("SELECT COUNT(*) FROM druid.foo WHERE bloom_filter_test(dim1, '%s') OR bloom_filter_test(dim2, '%s')", base64, base642),
        ImmutableList.of(
            Druids.newTimeseriesQueryBuilder()
                  .dataSource(CalciteTests.DATASOURCE1)
                  .intervals(querySegmentSpec(Filtration.eternity()))
                  .granularity(Granularities.ALL)
                  .filters(
                      new OrDimFilter(
                          new BloomDimFilter("dim1", BloomKFilterHolder.fromBloomKFilter(filter), null),
                          new BloomDimFilter("dim2", BloomKFilterHolder.fromBloomKFilter(filter2), null)
                      )
                  )
                  .aggregators(aggregators(new CountAggregatorFactory("a0")))
                  .context(QUERY_CONTEXT_DEFAULT)
                  .build()
        ),
        ImmutableList.of(
            new Object[]{2L}
        )
    );
  }

  @Ignore("this test is really slow and is intended to use for comparisons with testBloomFilterBigParameter")
  @Test
  public void testBloomFilterBigNoParam() throws Exception
  {
    BloomKFilter filter = new BloomKFilter(5_000_000);
    filter.addString("def");
    byte[] bytes = BloomFilterSerializersModule.bloomKFilterToBytes(filter);
    String base64 = StringUtils.encodeBase64String(bytes);
    testQuery(
        StringUtils.format("SELECT COUNT(*) FROM druid.foo WHERE bloom_filter_test(dim1, '%s')", base64),
        ImmutableList.of(
            Druids.newTimeseriesQueryBuilder()
                  .dataSource(CalciteTests.DATASOURCE1)
                  .intervals(querySegmentSpec(Filtration.eternity()))
                  .granularity(Granularities.ALL)
                  .filters(
                      new BloomDimFilter("dim1", BloomKFilterHolder.fromBloomKFilter(filter), null)
                  )
                  .aggregators(aggregators(new CountAggregatorFactory("a0")))
                  .context(QUERY_CONTEXT_DEFAULT)
                  .build()
        ),
        ImmutableList.of(
            new Object[]{1L}
        )
    );
  }

  @Ignore("this test is for comparison with testBloomFilterBigNoParam")
  @Test
  public void testBloomFilterBigParameter() throws Exception
  {
    BloomKFilter filter = new BloomKFilter(5_000_000);
    filter.addString("def");
    byte[] bytes = BloomFilterSerializersModule.bloomKFilterToBytes(filter);
    String base64 = StringUtils.encodeBase64String(bytes);
    testQuery(
        "SELECT COUNT(*) FROM druid.foo WHERE bloom_filter_test(dim1, ?)",
        ImmutableList.of(
            Druids.newTimeseriesQueryBuilder()
                  .dataSource(CalciteTests.DATASOURCE1)
                  .intervals(querySegmentSpec(Filtration.eternity()))
                  .granularity(Granularities.ALL)
                  .filters(
                      new BloomDimFilter("dim1", BloomKFilterHolder.fromBloomKFilter(filter), null)
                  )
                  .aggregators(aggregators(new CountAggregatorFactory("a0")))
                  .context(QUERY_CONTEXT_DEFAULT)
                  .build()
        ),
        ImmutableList.of(
            new Object[]{1L}
        ),
        ImmutableList.of(new SqlParameter(SqlType.VARCHAR, base64))
    );
  }

  @Test
  public void testBloomFilterNullParameter() throws Exception
  {
    BloomKFilter filter = new BloomKFilter(1500);
    filter.addBytes(null, 0, 0);
    byte[] bytes = BloomFilterSerializersModule.bloomKFilterToBytes(filter);
    String base64 = StringUtils.encodeBase64String(bytes);

    // bloom filter expression is evaluated and optimized out at planning time since parameter is null and null matches
    // the supplied filter of the other parameter
    testQuery(
        "SELECT COUNT(*) FROM druid.foo WHERE bloom_filter_test(?, ?)",
        ImmutableList.of(
            Druids.newTimeseriesQueryBuilder()
                  .dataSource(CalciteTests.DATASOURCE1)
                  .intervals(querySegmentSpec(Filtration.eternity()))
                  .granularity(Granularities.ALL)
                  .aggregators(aggregators(new CountAggregatorFactory("a0")))
                  .context(QUERY_CONTEXT_DEFAULT)
                  .build()
        ),
        ImmutableList.of(
            new Object[]{6L}
        ),
        // there are no empty strings in the druid expression language since empty is coerced into a null when parsed
        ImmutableList.of(new SqlParameter(SqlType.VARCHAR, NullHandling.defaultStringValue()), new SqlParameter(SqlType.VARCHAR, base64))
    );
  }
<<<<<<< HEAD

  @Override
  public List<Object[]> getResults(
      final PlannerConfig plannerConfig,
      final Map<String, Object> queryContext,
      final List<SqlParameter> parameters,
      final String sql,
      final AuthenticationResult authenticationResult
  ) throws Exception
  {
    final DruidOperatorTable operatorTable = INJECTOR.getInstance(DruidOperatorTable.class);
    return getResults(
        plannerConfig,
        queryContext,
        parameters,
        sql,
        authenticationResult,
        operatorTable,
        createExprMacroTable(),
        CalciteTests.TEST_AUTHORIZER_MAPPER,
        jsonMapper
    );
  }
=======
>>>>>>> 44a7b091
}<|MERGE_RESOLUTION|>--- conflicted
+++ resolved
@@ -20,14 +20,7 @@
 package org.apache.druid.query.filter.sql;
 
 import com.google.common.collect.ImmutableList;
-<<<<<<< HEAD
-import com.google.common.collect.ImmutableMap;
-import com.google.inject.Guice;
-import com.google.inject.Injector;
-import com.google.inject.Key;
-=======
 import com.google.common.collect.ImmutableSet;
->>>>>>> 44a7b091
 import org.apache.calcite.avatica.SqlType;
 import org.apache.druid.common.config.NullHandling;
 import org.apache.druid.guice.BloomFilterSerializersModule;
@@ -46,7 +39,9 @@
 import org.apache.druid.query.filter.OrDimFilter;
 import org.apache.druid.segment.column.ColumnType;
 import org.apache.druid.sql.calcite.BaseCalciteQueryTest;
-import org.apache.druid.sql.calcite.aggregation.SqlAggregationModule;
+import org.apache.druid.sql.calcite.aggregation.ApproxCountDistinctSqlAggregator;
+import org.apache.druid.sql.calcite.aggregation.builtin.BuiltinApproxCountDistinctSqlAggregator;
+import org.apache.druid.sql.calcite.aggregation.builtin.CountSqlAggregator;
 import org.apache.druid.sql.calcite.filtration.Filtration;
 import org.apache.druid.sql.calcite.planner.DruidOperatorTable;
 import org.apache.druid.sql.calcite.util.CalciteTests;
@@ -59,38 +54,17 @@
 
 public class BloomDimFilterSqlTest extends BaseCalciteQueryTest
 {
-<<<<<<< HEAD
-  private static final Injector INJECTOR = Guice.createInjector(
-      binder -> {
-        binder.bind(Key.get(ObjectMapper.class, Json.class)).toInstance(TestHelper.makeJsonMapper());
-        binder.bind(LookupExtractorFactoryContainerProvider.class).toInstance(
-            LookupEnabledTestExprMacroTable.createTestLookupProvider(
-                ImmutableMap.of(
-                    "a", "xa",
-                    "abc", "xabc"
-                )
-            )
-        );
-      },
-      new SqlAggregationModule(),
-      new BloomFilterExtensionModule()
-  );
-
-  private static ObjectMapper jsonMapper =
-      INJECTOR
-          .getInstance(Key.get(ObjectMapper.class, Json.class))
-          .registerModules(Collections.singletonList(new BloomFilterSerializersModule()));
-=======
   @Override
   public DruidOperatorTable createOperatorTable()
   {
     CalciteTests.getJsonMapper().registerModule(new BloomFilterSerializersModule());
     return new DruidOperatorTable(
-        ImmutableSet.of(),
+        ImmutableSet.of(
+            new CountSqlAggregator(new ApproxCountDistinctSqlAggregator(new BuiltinApproxCountDistinctSqlAggregator()))
+        ),
         ImmutableSet.of(new BloomFilterOperatorConversion())
     );
   }
->>>>>>> 44a7b091
 
   @Override
   public ExprMacroTable createMacroTable()
@@ -354,30 +328,4 @@
         ImmutableList.of(new SqlParameter(SqlType.VARCHAR, NullHandling.defaultStringValue()), new SqlParameter(SqlType.VARCHAR, base64))
     );
   }
-<<<<<<< HEAD
-
-  @Override
-  public List<Object[]> getResults(
-      final PlannerConfig plannerConfig,
-      final Map<String, Object> queryContext,
-      final List<SqlParameter> parameters,
-      final String sql,
-      final AuthenticationResult authenticationResult
-  ) throws Exception
-  {
-    final DruidOperatorTable operatorTable = INJECTOR.getInstance(DruidOperatorTable.class);
-    return getResults(
-        plannerConfig,
-        queryContext,
-        parameters,
-        sql,
-        authenticationResult,
-        operatorTable,
-        createExprMacroTable(),
-        CalciteTests.TEST_AUTHORIZER_MAPPER,
-        jsonMapper
-    );
-  }
-=======
->>>>>>> 44a7b091
 }