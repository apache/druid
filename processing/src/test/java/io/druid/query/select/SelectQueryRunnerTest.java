--- conflicted
+++ resolved
@@ -589,15 +589,9 @@
         Lists.<Result<SelectResultValue>>newArrayList()
     );
     Iterable<Result<SelectResultValue>> resultsOptimize = Sequences.toList(
-<<<<<<< HEAD
-        toolChest.postMergeQueryDecoration(toolChest.mergeResults(toolChest.preMergeQueryDecoration(runner)))
-                 .run(QueryPlus.wrap(query), Maps.<String, Object>newHashMap()),
-        Lists.<Result<SelectResultValue>>newArrayList()
-=======
         toolChest
             .postMergeQueryDecoration(toolChest.mergeResults(toolChest.preMergeQueryDecoration(runner)))
-            .run(query, Maps.<String, Object>newHashMap()), Lists.<Result<SelectResultValue>>newArrayList()
->>>>>>> aa7e4ae5
+            .run(QueryPlus.wrap(query), Maps.newHashMap()), Lists.<Result<SelectResultValue>>newArrayList()
     );
 
     final List<List<Map<String, Object>>> events = toEvents(
