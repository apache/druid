--- conflicted
+++ resolved
@@ -35,12 +35,6 @@
 import io.druid.query.aggregation.MinAggregatorFactory;
 import io.druid.query.aggregation.PostAggregator;
 import io.druid.query.aggregation.cardinality.DimensionCardinalityAggregatorFactory;
-<<<<<<< HEAD
-=======
-import io.druid.query.aggregation.post.ArithmeticPostAggregator;
-import io.druid.query.aggregation.post.ConstantPostAggregator;
-import io.druid.query.aggregation.post.FieldAccessPostAggregator;
->>>>>>> 452447c0
 import io.druid.query.dimension.ExtractionDimensionSpec;
 import io.druid.query.extraction.RegexDimExtractionFn;
 import io.druid.query.filter.AndDimFilter;
@@ -53,7 +47,6 @@
 import org.junit.runner.RunWith;
 import org.junit.runners.Parameterized;
 
-import java.awt.*;
 import java.io.IOException;
 import java.nio.ByteBuffer;
 import java.util.ArrayList;
@@ -959,7 +952,6 @@
   public void testTopNWithNonExistentDimension()
   {
     TopNQuery query = new TopNQueryBuilder()
-<<<<<<< HEAD
         .dataSource(QueryRunnerTestHelper.dataSource)
         .granularity(QueryRunnerTestHelper.allGran)
         .dimension("doesn't exist")
@@ -968,16 +960,6 @@
         .intervals(QueryRunnerTestHelper.firstToThird)
         .aggregators(QueryRunnerTestHelper.commonAggregators)
         .postAggregators(Arrays.<PostAggregator>asList(QueryRunnerTestHelper.addRowsIndexConstant))
-=======
-        .dataSource(dataSource)
-        .granularity(allGran)
-        .dimension("doesn't exist")
-        .metric(indexMetric)
-        .threshold(1)
-        .intervals(firstToThird)
-        .aggregators(commonAggregators)
-        .postAggregators(Arrays.<PostAggregator>asList(addRowsIndexConstant))
->>>>>>> 452447c0
         .build();
 
     List<Result<TopNResultValue>> expectedResults = Arrays.asList(
@@ -990,10 +972,7 @@
                       put("rows", 26L);
                       put("index", 12459.361190795898D);
                       put("addRowsIndexConstant", 12486.361190795898D);
-<<<<<<< HEAD
                       put("uniques", QueryRunnerTestHelper.UNIQUES_9);
-=======
->>>>>>> 452447c0
                     }}
                 )
             )
@@ -1007,7 +986,6 @@
   public void testTopNWithNonExistentDimensionAndActualFilter()
   {
     TopNQuery query = new TopNQueryBuilder()
-<<<<<<< HEAD
         .dataSource(QueryRunnerTestHelper.dataSource)
         .granularity(QueryRunnerTestHelper.allGran)
         .filters(providerDimension, "upfront")
@@ -1017,17 +995,6 @@
         .intervals(QueryRunnerTestHelper.firstToThird)
         .aggregators(QueryRunnerTestHelper.commonAggregators)
         .postAggregators(Arrays.<PostAggregator>asList(QueryRunnerTestHelper.addRowsIndexConstant))
-=======
-        .dataSource(dataSource)
-        .granularity(allGran)
-        .filters(providerDimension, "upfront")
-        .dimension("doesn't exist")
-        .metric(indexMetric)
-        .threshold(4)
-        .intervals(firstToThird)
-        .aggregators(commonAggregators)
-        .postAggregators(Arrays.<PostAggregator>asList(addRowsIndexConstant))
->>>>>>> 452447c0
         .build();
 
     List<Result<TopNResultValue>> expectedResults = Arrays.asList(
@@ -1040,10 +1007,7 @@
                       put("rows", 4L);
                       put("index", 4875.669677734375D);
                       put("addRowsIndexConstant", 4880.669677734375D);
-<<<<<<< HEAD
                       put("uniques", QueryRunnerTestHelper.UNIQUES_2);
-=======
->>>>>>> 452447c0
                     }}
                 )
             )
@@ -1057,7 +1021,6 @@
   public void testTopNWithNonExistentDimensionAndNonExistentFilter()
   {
     TopNQuery query = new TopNQueryBuilder()
-<<<<<<< HEAD
         .dataSource(QueryRunnerTestHelper.dataSource)
         .granularity(QueryRunnerTestHelper.allGran)
         .filters("doesn't exist", null)
@@ -1067,17 +1030,6 @@
         .intervals(QueryRunnerTestHelper.firstToThird)
         .aggregators(QueryRunnerTestHelper.commonAggregators)
         .postAggregators(Arrays.<PostAggregator>asList(QueryRunnerTestHelper.addRowsIndexConstant))
-=======
-        .dataSource(dataSource)
-        .granularity(allGran)
-        .filters("doesn't exist", null)
-        .dimension("doesn't exist")
-        .metric(indexMetric)
-        .threshold(1)
-        .intervals(firstToThird)
-        .aggregators(commonAggregators)
-        .postAggregators(Arrays.<PostAggregator>asList(addRowsIndexConstant))
->>>>>>> 452447c0
         .build();
 
     List<Result<TopNResultValue>> expectedResults = Arrays.asList(
@@ -1090,10 +1042,7 @@
                       put("rows", 26L);
                       put("index", 12459.361190795898D);
                       put("addRowsIndexConstant", 12486.361190795898D);
-<<<<<<< HEAD
                       put("uniques", QueryRunnerTestHelper.UNIQUES_9);
-=======
->>>>>>> 452447c0
                     }}
                 )
             )
@@ -1376,47 +1325,4 @@
 
     TestHelper.assertExpectedResults(expectedResults, runner.run(query));
   }
-
-  @Test
-  public void testTopNQueryByComplexMetric()
-  {
-    TopNQuery query =
-        new TopNQueryBuilder()
-            .dataSource(dataSource)
-            .granularity(allGran)
-            .dimension(providerDimension)
-            .metric(new NumericTopNMetricSpec("numVals"))
-            .threshold(10)
-            .intervals(firstToThird)
-            .aggregators(
-                Lists.<AggregatorFactory>newArrayList(
-                    new DimensionCardinalityAggregatorFactory("numVals", providerDimension)
-                )
-            )
-            .build();
-
-    List<Result<TopNResultValue>> expectedResults = Arrays.asList(
-        new Result<>(
-            new DateTime("2011-04-01T00:00:00.000Z"),
-            new TopNResultValue(
-                Arrays.<Map<String, Object>>asList(
-                    ImmutableMap.<String, Object>of(
-                        "provider", "spot",
-                        "numVals", 1l
-                    ),
-                    ImmutableMap.<String, Object>of(
-                        "provider", "total_market",
-                        "numVals", 1l
-                    ),
-                    ImmutableMap.<String, Object>of(
-                        "provider", "upfront",
-                        "numVals", 1l
-                    )
-                )
-            )
-        )
-    );
-
-    TestHelper.assertExpectedResults(expectedResults, runner.run(query));
-  }
 }