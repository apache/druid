--- conflicted
+++ resolved
@@ -1609,7 +1609,6 @@
   }
 
   @Test
-<<<<<<< HEAD
   public void testTopNQueryByComplexMetric()
   {
     TopNQuery query =
@@ -1653,11 +1652,8 @@
   }
 
   @Test
-  public void testTopNDependentPostAgg() {
-=======
   public void testTopNDependentPostAgg()
   {
->>>>>>> 25550472
     TopNQuery query = new TopNQueryBuilder()
         .dataSource(QueryRunnerTestHelper.dataSource)
         .granularity(QueryRunnerTestHelper.allGran)
