/*
 * Licensed to Metamarkets Group Inc. (Metamarkets) under one
 * or more contributor license agreements. See the NOTICE file
 * distributed with this work for additional information
 * regarding copyright ownership. Metamarkets licenses this file
 * to you under the Apache License, Version 2.0 (the
 * "License"); you may not use this file except in compliance
 * with the License. You may obtain a copy of the License at
 *
 * http://www.apache.org/licenses/LICENSE-2.0
 *
 * Unless required by applicable law or agreed to in writing,
 * software distributed under the License is distributed on an
 * "AS IS" BASIS, WITHOUT WARRANTIES OR CONDITIONS OF ANY
 * KIND, either express or implied. See the License for the
 * specific language governing permissions and limitations
 * under the License.
 */

package io.druid.query.groupby;

import com.fasterxml.jackson.databind.ObjectMapper;
import com.google.common.base.Functions;
import com.google.common.base.Supplier;
import com.google.common.base.Suppliers;
import com.google.common.collect.ImmutableList;
import com.google.common.collect.ImmutableMap;
import com.google.common.collect.Iterables;
import com.google.common.collect.Lists;
import com.google.common.collect.Maps;
import com.google.common.collect.Ordering;
import com.google.common.collect.Sets;
import com.google.common.util.concurrent.MoreExecutors;
import io.druid.collections.BlockingPool;
import io.druid.collections.DefaultBlockingPool;
import io.druid.collections.NonBlockingPool;
import io.druid.collections.StupidPool;
import io.druid.data.input.Row;
import io.druid.java.util.common.IAE;
import io.druid.java.util.common.ISE;
import io.druid.java.util.common.StringUtils;
import io.druid.java.util.common.granularity.DurationGranularity;
import io.druid.java.util.common.granularity.Granularities;
import io.druid.java.util.common.granularity.PeriodGranularity;
import io.druid.java.util.common.guava.MergeSequence;
import io.druid.java.util.common.guava.Sequence;
import io.druid.java.util.common.guava.Sequences;
import io.druid.java.util.common.parsers.ParseException;
import io.druid.js.JavaScriptConfig;
import io.druid.query.BySegmentResultValue;
import io.druid.query.BySegmentResultValueClass;
import io.druid.query.DruidProcessingConfig;
import io.druid.query.Druids;
import io.druid.query.FinalizeResultsQueryRunner;
import io.druid.query.QueryContexts;
import io.druid.query.QueryDataSource;
import io.druid.query.QueryPlus;
import io.druid.query.QueryRunner;
import io.druid.query.QueryRunnerTestHelper;
import io.druid.query.QueryToolChest;
import io.druid.query.ResourceLimitExceededException;
import io.druid.query.Result;
import io.druid.query.aggregation.AggregatorFactory;
import io.druid.query.aggregation.CountAggregatorFactory;
import io.druid.query.aggregation.DoubleMaxAggregatorFactory;
import io.druid.query.aggregation.DoubleSumAggregatorFactory;
import io.druid.query.aggregation.FilteredAggregatorFactory;
import io.druid.query.aggregation.JavaScriptAggregatorFactory;
import io.druid.query.aggregation.LongMaxAggregatorFactory;
import io.druid.query.aggregation.LongSumAggregatorFactory;
import io.druid.query.aggregation.PostAggregator;
import io.druid.query.aggregation.cardinality.CardinalityAggregatorFactory;
import io.druid.query.aggregation.first.LongFirstAggregatorFactory;
import io.druid.query.aggregation.hyperloglog.HyperUniqueFinalizingPostAggregator;
import io.druid.query.aggregation.hyperloglog.HyperUniquesAggregatorFactory;
import io.druid.query.aggregation.last.LongLastAggregatorFactory;
import io.druid.query.aggregation.post.ArithmeticPostAggregator;
import io.druid.query.aggregation.post.ConstantPostAggregator;
import io.druid.query.aggregation.post.ExpressionPostAggregator;
import io.druid.query.aggregation.post.FieldAccessPostAggregator;
import io.druid.query.dimension.DefaultDimensionSpec;
import io.druid.query.dimension.DimensionSpec;
import io.druid.query.dimension.ExtractionDimensionSpec;
import io.druid.query.dimension.ListFilteredDimensionSpec;
import io.druid.query.dimension.RegexFilteredDimensionSpec;
import io.druid.query.expression.TestExprMacroTable;
import io.druid.query.extraction.CascadeExtractionFn;
import io.druid.query.extraction.DimExtractionFn;
import io.druid.query.extraction.ExtractionFn;
import io.druid.query.extraction.JavaScriptExtractionFn;
import io.druid.query.extraction.MapLookupExtractor;
import io.druid.query.extraction.RegexDimExtractionFn;
import io.druid.query.extraction.StrlenExtractionFn;
import io.druid.query.extraction.TimeFormatExtractionFn;
import io.druid.query.filter.AndDimFilter;
import io.druid.query.filter.BoundDimFilter;
import io.druid.query.filter.DimFilter;
import io.druid.query.filter.ExtractionDimFilter;
import io.druid.query.filter.InDimFilter;
import io.druid.query.filter.JavaScriptDimFilter;
import io.druid.query.filter.OrDimFilter;
import io.druid.query.filter.RegexDimFilter;
import io.druid.query.filter.SearchQueryDimFilter;
import io.druid.query.filter.SelectorDimFilter;
import io.druid.query.groupby.having.BaseHavingSpec;
import io.druid.query.groupby.having.DimFilterHavingSpec;
import io.druid.query.groupby.having.DimensionSelectorHavingSpec;
import io.druid.query.groupby.having.EqualToHavingSpec;
import io.druid.query.groupby.having.GreaterThanHavingSpec;
import io.druid.query.groupby.having.HavingSpec;
import io.druid.query.groupby.having.OrHavingSpec;
import io.druid.query.groupby.orderby.DefaultLimitSpec;
import io.druid.query.groupby.orderby.LimitSpec;
import io.druid.query.groupby.orderby.OrderByColumnSpec;
import io.druid.query.groupby.strategy.GroupByStrategySelector;
import io.druid.query.groupby.strategy.GroupByStrategyV1;
import io.druid.query.groupby.strategy.GroupByStrategyV2;
import io.druid.query.lookup.LookupExtractionFn;
import io.druid.query.ordering.StringComparators;
import io.druid.query.search.search.ContainsSearchQuerySpec;
import io.druid.query.spec.MultipleIntervalSegmentSpec;
import io.druid.segment.TestHelper;
import io.druid.segment.column.Column;
import io.druid.segment.column.ValueType;
import io.druid.segment.virtual.ExpressionVirtualColumn;
import org.joda.time.DateTime;
import org.joda.time.DateTimeZone;
import org.joda.time.Interval;
import org.joda.time.Period;
import org.junit.Assert;
import org.junit.Ignore;
import org.junit.Rule;
import org.junit.Test;
import org.junit.rules.ExpectedException;
import org.junit.runner.RunWith;
import org.junit.runners.Parameterized;

import java.io.IOException;
import java.nio.ByteBuffer;
import java.util.ArrayList;
import java.util.Arrays;
import java.util.Collection;
import java.util.Comparator;
import java.util.HashMap;
import java.util.Iterator;
import java.util.List;
import java.util.Map;
import java.util.concurrent.ExecutorService;
import java.util.concurrent.Executors;

import static org.junit.Assert.assertEquals;

@RunWith(Parameterized.class)
public class GroupByQueryRunnerTest
{
  public static final ObjectMapper DEFAULT_MAPPER = TestHelper.getSmileMapper();
  public static final DruidProcessingConfig DEFAULT_PROCESSING_CONFIG = new DruidProcessingConfig()
  {
    @Override
    public String getFormatString()
    {
      return null;
    }

    @Override
    public int intermediateComputeSizeBytes()
    {
      return 10 * 1024 * 1024;
    }

    @Override
    public int getNumMergeBuffers()
    {
      // There are some tests that need to allocate two buffers (simulating two levels of merging)
      return 2;
    }

    @Override
    public int getNumThreads()
    {
      return 2;
    }
  };

  private final QueryRunner<Row> runner;
  private GroupByQueryRunnerFactory factory;
  private GroupByQueryConfig config;
  private final String testName;

  @Rule
  public ExpectedException expectedException = ExpectedException.none();

  public static List<GroupByQueryConfig> testConfigs()
  {
    final GroupByQueryConfig v1Config = new GroupByQueryConfig()
    {
      @Override
      public String toString()
      {
        return "v1";
      }

      @Override
      public String getDefaultStrategy()
      {
        return GroupByStrategySelector.STRATEGY_V1;
      }
    };
    final GroupByQueryConfig v1SingleThreadedConfig = new GroupByQueryConfig()
    {
      @Override
      public boolean isSingleThreaded()
      {
        return true;
      }

      @Override
      public String getDefaultStrategy()
      {
        return GroupByStrategySelector.STRATEGY_V1;
      }

      @Override
      public String toString()
      {
        return "v1SingleThreaded";
      }
    };
    final GroupByQueryConfig v2Config = new GroupByQueryConfig()
    {
      @Override
      public String getDefaultStrategy()
      {
        return GroupByStrategySelector.STRATEGY_V2;
      }

      @Override
      public String toString()
      {
        return "v2";
      }
    };
    final GroupByQueryConfig v2SmallBufferConfig = new GroupByQueryConfig()
    {
      @Override
      public String getDefaultStrategy()
      {
        return GroupByStrategySelector.STRATEGY_V2;
      }

      @Override
      public int getBufferGrouperMaxSize()
      {
        return 2;
      }

      @Override
      public long getMaxOnDiskStorage()
      {
        return 10L * 1024 * 1024;
      }

      @Override
      public String toString()
      {
        return "v2SmallBuffer";
      }
    };
    final GroupByQueryConfig v2SmallDictionaryConfig = new GroupByQueryConfig()
    {
      @Override
      public String getDefaultStrategy()
      {
        return GroupByStrategySelector.STRATEGY_V2;
      }

      @Override
      public long getMaxMergingDictionarySize()
      {
        return 400;
      }

      @Override
      public long getMaxOnDiskStorage()
      {
        return 10L * 1024 * 1024;
      }

      @Override
      public String toString()
      {
        return "v2SmallDictionary";
      }
    };

    v1Config.setMaxIntermediateRows(10000);
    v1SingleThreadedConfig.setMaxIntermediateRows(10000);

    return ImmutableList.of(
        v1Config,
        v1SingleThreadedConfig,
        v2Config,
        v2SmallBufferConfig,
        v2SmallDictionaryConfig
    );
  }

  public static GroupByQueryRunnerFactory makeQueryRunnerFactory(
      final GroupByQueryConfig config
  )
  {
    return makeQueryRunnerFactory(DEFAULT_MAPPER, config, DEFAULT_PROCESSING_CONFIG);
  }

  public static GroupByQueryRunnerFactory makeQueryRunnerFactory(
      final ObjectMapper mapper,
      final GroupByQueryConfig config
  )
  {
    return makeQueryRunnerFactory(mapper, config, DEFAULT_PROCESSING_CONFIG);
  }

  public static GroupByQueryRunnerFactory makeQueryRunnerFactory(
      final ObjectMapper mapper,
      final GroupByQueryConfig config,
      final DruidProcessingConfig processingConfig
  )
  {
    final Supplier<GroupByQueryConfig> configSupplier = Suppliers.ofInstance(config);
    final NonBlockingPool<ByteBuffer> bufferPool = new StupidPool<>(
        "GroupByQueryEngine-bufferPool",
        new Supplier<ByteBuffer>()
        {
          @Override
          public ByteBuffer get()
          {
            return ByteBuffer.allocateDirect(processingConfig.intermediateComputeSizeBytes());
          }
        }
    );
    final BlockingPool<ByteBuffer> mergeBufferPool = new DefaultBlockingPool<>(
        new Supplier<ByteBuffer>()
        {
          @Override
          public ByteBuffer get()
          {
            return ByteBuffer.allocateDirect(processingConfig.intermediateComputeSizeBytes());
          }
        },
        processingConfig.getNumMergeBuffers()
    );
    final GroupByStrategySelector strategySelector = new GroupByStrategySelector(
        configSupplier,
        new GroupByStrategyV1(
            configSupplier,
            new GroupByQueryEngine(configSupplier, bufferPool),
            QueryRunnerTestHelper.NOOP_QUERYWATCHER,
            bufferPool
        ),
        new GroupByStrategyV2(
            processingConfig,
            configSupplier,
            bufferPool,
            mergeBufferPool,
            mapper,
            QueryRunnerTestHelper.NOOP_QUERYWATCHER
        )
    );
    final GroupByQueryQueryToolChest toolChest = new GroupByQueryQueryToolChest(
        strategySelector,
        QueryRunnerTestHelper.sameThreadIntervalChunkingQueryRunnerDecorator()
    );
    return new GroupByQueryRunnerFactory(
        strategySelector,
        toolChest
    );
  }

  @Parameterized.Parameters(name = "{0}")
  public static Collection<?> constructorFeeder() throws IOException
  {
    final List<Object[]> constructors = Lists.newArrayList();
    for (GroupByQueryConfig config : testConfigs()) {
      final GroupByQueryRunnerFactory factory = makeQueryRunnerFactory(config);
      for (QueryRunner<Row> runner : QueryRunnerTestHelper.makeQueryRunners(factory)) {
        final String testName = StringUtils.format(
            "config=%s, runner=%s",
            config.toString(),
            runner.toString()
        );
        constructors.add(new Object[]{testName, config, factory, runner});
      }
    }

    return constructors;
  }

  public GroupByQueryRunnerTest(
      String testName, GroupByQueryConfig config, GroupByQueryRunnerFactory factory, QueryRunner runner
  )
  {
    this.testName = testName;
    this.config = config;
    this.factory = factory;
    this.runner = factory.mergeRunners(MoreExecutors.sameThreadExecutor(), ImmutableList.<QueryRunner<Row>>of(runner));
  }

  @Test
  public void testGroupBy()
  {
    GroupByQuery query = GroupByQuery
        .builder()
        .setDataSource(QueryRunnerTestHelper.dataSource)
        .setQuerySegmentSpec(QueryRunnerTestHelper.firstToThird)
        .setDimensions(Lists.<DimensionSpec>newArrayList(new DefaultDimensionSpec("quality", "alias")))
        .setAggregatorSpecs(
            Arrays.asList(
                QueryRunnerTestHelper.rowsCount,
                new LongSumAggregatorFactory("idx", "index")
            )
        )
        .setGranularity(QueryRunnerTestHelper.dayGran)
        .build();

    List<Row> expectedResults = Arrays.asList(
        GroupByQueryRunnerTestHelper.createExpectedRow("2011-04-01", "alias", "automotive", "rows", 1L, "idx", 135L),
        GroupByQueryRunnerTestHelper.createExpectedRow("2011-04-01", "alias", "business", "rows", 1L, "idx", 118L),
        GroupByQueryRunnerTestHelper.createExpectedRow("2011-04-01", "alias", "entertainment", "rows", 1L, "idx", 158L),
        GroupByQueryRunnerTestHelper.createExpectedRow("2011-04-01", "alias", "health", "rows", 1L, "idx", 120L),
        GroupByQueryRunnerTestHelper.createExpectedRow("2011-04-01", "alias", "mezzanine", "rows", 3L, "idx", 2870L),
        GroupByQueryRunnerTestHelper.createExpectedRow("2011-04-01", "alias", "news", "rows", 1L, "idx", 121L),
        GroupByQueryRunnerTestHelper.createExpectedRow("2011-04-01", "alias", "premium", "rows", 3L, "idx", 2900L),
        GroupByQueryRunnerTestHelper.createExpectedRow("2011-04-01", "alias", "technology", "rows", 1L, "idx", 78L),
        GroupByQueryRunnerTestHelper.createExpectedRow("2011-04-01", "alias", "travel", "rows", 1L, "idx", 119L),

        GroupByQueryRunnerTestHelper.createExpectedRow("2011-04-02", "alias", "automotive", "rows", 1L, "idx", 147L),
        GroupByQueryRunnerTestHelper.createExpectedRow("2011-04-02", "alias", "business", "rows", 1L, "idx", 112L),
        GroupByQueryRunnerTestHelper.createExpectedRow("2011-04-02", "alias", "entertainment", "rows", 1L, "idx", 166L),
        GroupByQueryRunnerTestHelper.createExpectedRow("2011-04-02", "alias", "health", "rows", 1L, "idx", 113L),
        GroupByQueryRunnerTestHelper.createExpectedRow("2011-04-02", "alias", "mezzanine", "rows", 3L, "idx", 2447L),
        GroupByQueryRunnerTestHelper.createExpectedRow("2011-04-02", "alias", "news", "rows", 1L, "idx", 114L),
        GroupByQueryRunnerTestHelper.createExpectedRow("2011-04-02", "alias", "premium", "rows", 3L, "idx", 2505L),
        GroupByQueryRunnerTestHelper.createExpectedRow("2011-04-02", "alias", "technology", "rows", 1L, "idx", 97L),
        GroupByQueryRunnerTestHelper.createExpectedRow("2011-04-02", "alias", "travel", "rows", 1L, "idx", 126L)
    );

    Iterable<Row> results = GroupByQueryRunnerTestHelper.runQuery(factory, runner, query);
    TestHelper.assertExpectedObjects(expectedResults, results, "");
  }

  @Test
  public void testGroupByWithStringPostAggregator()
  {
    GroupByQuery query = GroupByQuery
        .builder()
        .setDataSource(QueryRunnerTestHelper.dataSource)
        .setQuerySegmentSpec(QueryRunnerTestHelper.firstToThird)
        .setDimensions(Lists.<DimensionSpec>newArrayList(new DefaultDimensionSpec("quality", "alias")))
        .setAggregatorSpecs(
            Arrays.asList(
                QueryRunnerTestHelper.rowsCount,
                new LongSumAggregatorFactory("idx", "index")
            )
        )
        .setPostAggregatorSpecs(
            ImmutableList.of(
                new ExpressionPostAggregator("post", "alias + 'x'", null, TestExprMacroTable.INSTANCE)
            )
        )
        .setGranularity(QueryRunnerTestHelper.dayGran)
        .setLimitSpec(
            new DefaultLimitSpec(
                ImmutableList.of(
                    new OrderByColumnSpec("post", OrderByColumnSpec.Direction.DESCENDING)
                ),
                Integer.MAX_VALUE
            )
        )
        .build();

    List<Row> expectedResults = Arrays.asList(
        GroupByQueryRunnerTestHelper.createExpectedRow("2011-04-01", "alias", "travel", "post", "travelx", "rows", 1L, "idx", 119L),
        GroupByQueryRunnerTestHelper.createExpectedRow("2011-04-01", "alias", "technology", "post", "technologyx", "rows", 1L, "idx", 78L),
        GroupByQueryRunnerTestHelper.createExpectedRow("2011-04-01", "alias", "premium", "post", "premiumx", "rows", 3L, "idx", 2900L),
        GroupByQueryRunnerTestHelper.createExpectedRow("2011-04-01", "alias", "news", "post", "newsx", "rows", 1L, "idx", 121L),
        GroupByQueryRunnerTestHelper.createExpectedRow("2011-04-01", "alias", "mezzanine", "post", "mezzaninex", "rows", 3L, "idx", 2870L),
        GroupByQueryRunnerTestHelper.createExpectedRow("2011-04-01", "alias", "health", "post", "healthx", "rows", 1L, "idx", 120L),
        GroupByQueryRunnerTestHelper.createExpectedRow("2011-04-01", "alias", "entertainment", "post", "entertainmentx", "rows", 1L, "idx", 158L),
        GroupByQueryRunnerTestHelper.createExpectedRow("2011-04-01", "alias", "business", "post", "businessx", "rows", 1L, "idx", 118L),
        GroupByQueryRunnerTestHelper.createExpectedRow("2011-04-01", "alias", "automotive", "post", "automotivex", "rows", 1L, "idx", 135L),

        GroupByQueryRunnerTestHelper.createExpectedRow("2011-04-02", "alias", "travel", "post", "travelx", "rows", 1L, "idx", 126L),
        GroupByQueryRunnerTestHelper.createExpectedRow("2011-04-02", "alias", "technology", "post", "technologyx", "rows", 1L, "idx", 97L),
        GroupByQueryRunnerTestHelper.createExpectedRow("2011-04-02", "alias", "premium", "post", "premiumx", "rows", 3L, "idx", 2505L),
        GroupByQueryRunnerTestHelper.createExpectedRow("2011-04-02", "alias", "news", "post", "newsx", "rows", 1L, "idx", 114L),
        GroupByQueryRunnerTestHelper.createExpectedRow("2011-04-02", "alias", "mezzanine", "post", "mezzaninex", "rows", 3L, "idx", 2447L),
        GroupByQueryRunnerTestHelper.createExpectedRow("2011-04-02", "alias", "health", "post", "healthx", "rows", 1L, "idx", 113L),
        GroupByQueryRunnerTestHelper.createExpectedRow("2011-04-02", "alias", "entertainment", "post", "entertainmentx", "rows", 1L, "idx", 166L),
        GroupByQueryRunnerTestHelper.createExpectedRow("2011-04-02", "alias", "business", "post", "businessx", "rows", 1L, "idx", 112L),
        GroupByQueryRunnerTestHelper.createExpectedRow("2011-04-02", "alias", "automotive", "post", "automotivex", "rows", 1L, "idx", 147L)
    );

    Iterable<Row> results = GroupByQueryRunnerTestHelper.runQuery(factory, runner, query);
    TestHelper.assertExpectedObjects(expectedResults, results, "");
  }

  @Test
  public void testGroupByWithStringVirtualColumn()
  {
    GroupByQuery query = GroupByQuery
        .builder()
        .setDataSource(QueryRunnerTestHelper.dataSource)
        .setQuerySegmentSpec(QueryRunnerTestHelper.firstToThird)
        .setVirtualColumns(
            new ExpressionVirtualColumn(
                "vc",
                "quality + 'x'",
                ValueType.STRING,
                TestExprMacroTable.INSTANCE
            )
        )
        .setDimensions(Lists.<DimensionSpec>newArrayList(new DefaultDimensionSpec("vc", "alias")))
        .setAggregatorSpecs(
            Arrays.asList(
                QueryRunnerTestHelper.rowsCount,
                new LongSumAggregatorFactory("idx", "index")
            )
        )
        .setGranularity(QueryRunnerTestHelper.dayGran)
        .build();

    if (config.getDefaultStrategy().equals(GroupByStrategySelector.STRATEGY_V1)) {
      expectedException.expect(UnsupportedOperationException.class);
      expectedException.expectMessage("GroupBy v1 does not support dimension selectors with unknown cardinality.");
    }

    List<Row> expectedResults = Arrays.asList(
        GroupByQueryRunnerTestHelper.createExpectedRow("2011-04-01", "alias", "automotivex", "rows", 1L, "idx", 135L),
        GroupByQueryRunnerTestHelper.createExpectedRow("2011-04-01", "alias", "businessx", "rows", 1L, "idx", 118L),
        GroupByQueryRunnerTestHelper.createExpectedRow(
            "2011-04-01",
            "alias",
            "entertainmentx",
            "rows",
            1L,
            "idx",
            158L
        ),
        GroupByQueryRunnerTestHelper.createExpectedRow("2011-04-01", "alias", "healthx", "rows", 1L, "idx", 120L),
        GroupByQueryRunnerTestHelper.createExpectedRow("2011-04-01", "alias", "mezzaninex", "rows", 3L, "idx", 2870L),
        GroupByQueryRunnerTestHelper.createExpectedRow("2011-04-01", "alias", "newsx", "rows", 1L, "idx", 121L),
        GroupByQueryRunnerTestHelper.createExpectedRow("2011-04-01", "alias", "premiumx", "rows", 3L, "idx", 2900L),
        GroupByQueryRunnerTestHelper.createExpectedRow("2011-04-01", "alias", "technologyx", "rows", 1L, "idx", 78L),
        GroupByQueryRunnerTestHelper.createExpectedRow("2011-04-01", "alias", "travelx", "rows", 1L, "idx", 119L),

        GroupByQueryRunnerTestHelper.createExpectedRow("2011-04-02", "alias", "automotivex", "rows", 1L, "idx", 147L),
        GroupByQueryRunnerTestHelper.createExpectedRow("2011-04-02", "alias", "businessx", "rows", 1L, "idx", 112L),
        GroupByQueryRunnerTestHelper.createExpectedRow(
            "2011-04-02",
            "alias",
            "entertainmentx",
            "rows",
            1L,
            "idx",
            166L
        ),
        GroupByQueryRunnerTestHelper.createExpectedRow("2011-04-02", "alias", "healthx", "rows", 1L, "idx", 113L),
        GroupByQueryRunnerTestHelper.createExpectedRow("2011-04-02", "alias", "mezzaninex", "rows", 3L, "idx", 2447L),
        GroupByQueryRunnerTestHelper.createExpectedRow("2011-04-02", "alias", "newsx", "rows", 1L, "idx", 114L),
        GroupByQueryRunnerTestHelper.createExpectedRow("2011-04-02", "alias", "premiumx", "rows", 3L, "idx", 2505L),
        GroupByQueryRunnerTestHelper.createExpectedRow("2011-04-02", "alias", "technologyx", "rows", 1L, "idx", 97L),
        GroupByQueryRunnerTestHelper.createExpectedRow("2011-04-02", "alias", "travelx", "rows", 1L, "idx", 126L)
    );

    Iterable<Row> results = GroupByQueryRunnerTestHelper.runQuery(factory, runner, query);
    TestHelper.assertExpectedObjects(expectedResults, results, "");
  }

  @Test
  public void testGroupByWithDurationGranularity()
  {
    GroupByQuery query = GroupByQuery
        .builder()
        .setDataSource(QueryRunnerTestHelper.dataSource)
        .setQuerySegmentSpec(QueryRunnerTestHelper.firstToThird)
        .setDimensions(Lists.<DimensionSpec>newArrayList(new DefaultDimensionSpec("quality", "alias")))
        .setAggregatorSpecs(
            Arrays.asList(
                QueryRunnerTestHelper.rowsCount,
                new LongSumAggregatorFactory("idx", "index")
            )
        )
        .setGranularity(new DurationGranularity(86400L, 0L))
        .build();

    List<Row> expectedResults = Arrays.asList(
        GroupByQueryRunnerTestHelper.createExpectedRow("2011-04-01", "alias", "automotive", "rows", 1L, "idx", 135L),
        GroupByQueryRunnerTestHelper.createExpectedRow("2011-04-01", "alias", "business", "rows", 1L, "idx", 118L),
        GroupByQueryRunnerTestHelper.createExpectedRow("2011-04-01", "alias", "entertainment", "rows", 1L, "idx", 158L),
        GroupByQueryRunnerTestHelper.createExpectedRow("2011-04-01", "alias", "health", "rows", 1L, "idx", 120L),
        GroupByQueryRunnerTestHelper.createExpectedRow("2011-04-01", "alias", "mezzanine", "rows", 3L, "idx", 2870L),
        GroupByQueryRunnerTestHelper.createExpectedRow("2011-04-01", "alias", "news", "rows", 1L, "idx", 121L),
        GroupByQueryRunnerTestHelper.createExpectedRow("2011-04-01", "alias", "premium", "rows", 3L, "idx", 2900L),
        GroupByQueryRunnerTestHelper.createExpectedRow("2011-04-01", "alias", "technology", "rows", 1L, "idx", 78L),
        GroupByQueryRunnerTestHelper.createExpectedRow("2011-04-01", "alias", "travel", "rows", 1L, "idx", 119L),

        GroupByQueryRunnerTestHelper.createExpectedRow("2011-04-02", "alias", "automotive", "rows", 1L, "idx", 147L),
        GroupByQueryRunnerTestHelper.createExpectedRow("2011-04-02", "alias", "business", "rows", 1L, "idx", 112L),
        GroupByQueryRunnerTestHelper.createExpectedRow("2011-04-02", "alias", "entertainment", "rows", 1L, "idx", 166L),
        GroupByQueryRunnerTestHelper.createExpectedRow("2011-04-02", "alias", "health", "rows", 1L, "idx", 113L),
        GroupByQueryRunnerTestHelper.createExpectedRow("2011-04-02", "alias", "mezzanine", "rows", 3L, "idx", 2447L),
        GroupByQueryRunnerTestHelper.createExpectedRow("2011-04-02", "alias", "news", "rows", 1L, "idx", 114L),
        GroupByQueryRunnerTestHelper.createExpectedRow("2011-04-02", "alias", "premium", "rows", 3L, "idx", 2505L),
        GroupByQueryRunnerTestHelper.createExpectedRow("2011-04-02", "alias", "technology", "rows", 1L, "idx", 97L),
        GroupByQueryRunnerTestHelper.createExpectedRow("2011-04-02", "alias", "travel", "rows", 1L, "idx", 126L)
    );

    Iterable<Row> results = GroupByQueryRunnerTestHelper.runQuery(factory, runner, query);
    TestHelper.assertExpectedObjects(expectedResults, results, "");
  }

  @Test
  public void testGroupByWithOutputNameCollisions()
  {
    expectedException.expect(IllegalArgumentException.class);
    expectedException.expectMessage("[alias] already defined");

    GroupByQuery query = GroupByQuery
        .builder()
        .setDataSource(QueryRunnerTestHelper.dataSource)
        .setQuerySegmentSpec(QueryRunnerTestHelper.firstToThird)
        .setDimensions(Lists.<DimensionSpec>newArrayList(new DefaultDimensionSpec("quality", "alias")))
        .setAggregatorSpecs(
            Arrays.asList(
                QueryRunnerTestHelper.rowsCount,
                new LongSumAggregatorFactory("alias", "index")
            )
        )
        .setGranularity(QueryRunnerTestHelper.dayGran)
        .build();
  }

  @Test
  public void testGroupByWithSortDimsFirst()
  {
    GroupByQuery query = GroupByQuery
        .builder()
        .setDataSource(QueryRunnerTestHelper.dataSource)
        .setQuerySegmentSpec(QueryRunnerTestHelper.firstToThird)
        .setDimensions(Lists.<DimensionSpec>newArrayList(new DefaultDimensionSpec("quality", "alias")))
        .setAggregatorSpecs(
            Arrays.asList(
                QueryRunnerTestHelper.rowsCount,
                new LongSumAggregatorFactory("idx", "index")
            )
        )
        .setGranularity(QueryRunnerTestHelper.dayGran)
        .setContext(ImmutableMap.<String, Object>of("sortByDimsFirst", true, "groupByStrategy", "v2"))
        .build();

    List<Row> expectedResults = Arrays.asList(
        GroupByQueryRunnerTestHelper.createExpectedRow("2011-04-01", "alias", "automotive", "rows", 1L, "idx", 135L),
        GroupByQueryRunnerTestHelper.createExpectedRow("2011-04-02", "alias", "automotive", "rows", 1L, "idx", 147L),

        GroupByQueryRunnerTestHelper.createExpectedRow("2011-04-01", "alias", "business", "rows", 1L, "idx", 118L),
        GroupByQueryRunnerTestHelper.createExpectedRow("2011-04-02", "alias", "business", "rows", 1L, "idx", 112L),

        GroupByQueryRunnerTestHelper.createExpectedRow("2011-04-01", "alias", "entertainment", "rows", 1L, "idx", 158L),
        GroupByQueryRunnerTestHelper.createExpectedRow("2011-04-02", "alias", "entertainment", "rows", 1L, "idx", 166L),

        GroupByQueryRunnerTestHelper.createExpectedRow("2011-04-01", "alias", "health", "rows", 1L, "idx", 120L),
        GroupByQueryRunnerTestHelper.createExpectedRow("2011-04-02", "alias", "health", "rows", 1L, "idx", 113L),

        GroupByQueryRunnerTestHelper.createExpectedRow("2011-04-01", "alias", "mezzanine", "rows", 3L, "idx", 2870L),
        GroupByQueryRunnerTestHelper.createExpectedRow("2011-04-02", "alias", "mezzanine", "rows", 3L, "idx", 2447L),

        GroupByQueryRunnerTestHelper.createExpectedRow("2011-04-01", "alias", "news", "rows", 1L, "idx", 121L),
        GroupByQueryRunnerTestHelper.createExpectedRow("2011-04-02", "alias", "news", "rows", 1L, "idx", 114L),

        GroupByQueryRunnerTestHelper.createExpectedRow("2011-04-01", "alias", "premium", "rows", 3L, "idx", 2900L),
        GroupByQueryRunnerTestHelper.createExpectedRow("2011-04-02", "alias", "premium", "rows", 3L, "idx", 2505L),

        GroupByQueryRunnerTestHelper.createExpectedRow("2011-04-01", "alias", "technology", "rows", 1L, "idx", 78L),
        GroupByQueryRunnerTestHelper.createExpectedRow("2011-04-02", "alias", "technology", "rows", 1L, "idx", 97L),

        GroupByQueryRunnerTestHelper.createExpectedRow("2011-04-01", "alias", "travel", "rows", 1L, "idx", 119L),
        GroupByQueryRunnerTestHelper.createExpectedRow("2011-04-02", "alias", "travel", "rows", 1L, "idx", 126L)
    );

    Iterable<Row> results = GroupByQueryRunnerTestHelper.runQuery(factory, runner, query);
    TestHelper.assertExpectedObjects(expectedResults, results, "");
  }

  @Test
  public void testGroupByWithChunkPeriod()
  {
    GroupByQuery query = GroupByQuery
        .builder()
        .setDataSource(QueryRunnerTestHelper.dataSource)
        .setQuerySegmentSpec(QueryRunnerTestHelper.firstToThird)
        .setDimensions(Lists.<DimensionSpec>newArrayList(new DefaultDimensionSpec("quality", "alias")))
        .setAggregatorSpecs(
            Arrays.asList(
                QueryRunnerTestHelper.rowsCount,
                new LongSumAggregatorFactory("idx", "index")
            )
        )
        .setGranularity(QueryRunnerTestHelper.allGran)
        .setContext(ImmutableMap.<String, Object>of("chunkPeriod", "P1D"))
        .build();

    List<Row> expectedResults = Arrays.asList(
        GroupByQueryRunnerTestHelper.createExpectedRow("2011-04-01", "alias", "automotive", "rows", 2L, "idx", 282L),
        GroupByQueryRunnerTestHelper.createExpectedRow("2011-04-01", "alias", "business", "rows", 2L, "idx", 230L),
        GroupByQueryRunnerTestHelper.createExpectedRow("2011-04-01", "alias", "entertainment", "rows", 2L, "idx", 324L),
        GroupByQueryRunnerTestHelper.createExpectedRow("2011-04-01", "alias", "health", "rows", 2L, "idx", 233L),
        GroupByQueryRunnerTestHelper.createExpectedRow("2011-04-01", "alias", "mezzanine", "rows", 6L, "idx", 5317L),
        GroupByQueryRunnerTestHelper.createExpectedRow("2011-04-01", "alias", "news", "rows", 2L, "idx", 235L),
        GroupByQueryRunnerTestHelper.createExpectedRow("2011-04-01", "alias", "premium", "rows", 6L, "idx", 5405L),
        GroupByQueryRunnerTestHelper.createExpectedRow("2011-04-01", "alias", "technology", "rows", 2L, "idx", 175L),
        GroupByQueryRunnerTestHelper.createExpectedRow("2011-04-01", "alias", "travel", "rows", 2L, "idx", 245L)
    );

    Iterable<Row> results = GroupByQueryRunnerTestHelper.runQuery(factory, runner, query);
    TestHelper.assertExpectedObjects(expectedResults, results, "");
  }

  @Test
  public void testGroupByNoAggregators()
  {
    GroupByQuery query = GroupByQuery
        .builder()
        .setDataSource(QueryRunnerTestHelper.dataSource)
        .setQuerySegmentSpec(QueryRunnerTestHelper.firstToThird)
        .setDimensions(Lists.<DimensionSpec>newArrayList(new DefaultDimensionSpec("quality", "alias")))
        .setGranularity(QueryRunnerTestHelper.dayGran)
        .build();

    List<Row> expectedResults = Arrays.asList(
        GroupByQueryRunnerTestHelper.createExpectedRow("2011-04-01", "alias", "automotive"),
        GroupByQueryRunnerTestHelper.createExpectedRow("2011-04-01", "alias", "business"),
        GroupByQueryRunnerTestHelper.createExpectedRow("2011-04-01", "alias", "entertainment"),
        GroupByQueryRunnerTestHelper.createExpectedRow("2011-04-01", "alias", "health"),
        GroupByQueryRunnerTestHelper.createExpectedRow("2011-04-01", "alias", "mezzanine"),
        GroupByQueryRunnerTestHelper.createExpectedRow("2011-04-01", "alias", "news"),
        GroupByQueryRunnerTestHelper.createExpectedRow("2011-04-01", "alias", "premium"),
        GroupByQueryRunnerTestHelper.createExpectedRow("2011-04-01", "alias", "technology"),
        GroupByQueryRunnerTestHelper.createExpectedRow("2011-04-01", "alias", "travel"),

        GroupByQueryRunnerTestHelper.createExpectedRow("2011-04-02", "alias", "automotive"),
        GroupByQueryRunnerTestHelper.createExpectedRow("2011-04-02", "alias", "business"),
        GroupByQueryRunnerTestHelper.createExpectedRow("2011-04-02", "alias", "entertainment"),
        GroupByQueryRunnerTestHelper.createExpectedRow("2011-04-02", "alias", "health"),
        GroupByQueryRunnerTestHelper.createExpectedRow("2011-04-02", "alias", "mezzanine"),
        GroupByQueryRunnerTestHelper.createExpectedRow("2011-04-02", "alias", "news"),
        GroupByQueryRunnerTestHelper.createExpectedRow("2011-04-02", "alias", "premium"),
        GroupByQueryRunnerTestHelper.createExpectedRow("2011-04-02", "alias", "technology"),
        GroupByQueryRunnerTestHelper.createExpectedRow("2011-04-02", "alias", "travel")
    );

    Iterable<Row> results = GroupByQueryRunnerTestHelper.runQuery(factory, runner, query);
    TestHelper.assertExpectedObjects(expectedResults, results, "");
  }

  @Test
  public void testMultiValueDimension()
  {
    GroupByQuery query = GroupByQuery
        .builder()
        .setDataSource(QueryRunnerTestHelper.dataSource)
        .setQuerySegmentSpec(QueryRunnerTestHelper.firstToThird)
        .setDimensions(Lists.<DimensionSpec>newArrayList(new DefaultDimensionSpec("placementish", "alias")))
        .setAggregatorSpecs(
            Arrays.asList(
                QueryRunnerTestHelper.rowsCount,
                new LongSumAggregatorFactory("idx", "index")
            )
        )
        .setGranularity(QueryRunnerTestHelper.allGran)
        .build();

    List<Row> expectedResults = Arrays.asList(
        GroupByQueryRunnerTestHelper.createExpectedRow("2011-04-01", "alias", "a", "rows", 2L, "idx", 282L),
        GroupByQueryRunnerTestHelper.createExpectedRow("2011-04-01", "alias", "b", "rows", 2L, "idx", 230L),
        GroupByQueryRunnerTestHelper.createExpectedRow("2011-04-01", "alias", "e", "rows", 2L, "idx", 324L),
        GroupByQueryRunnerTestHelper.createExpectedRow("2011-04-01", "alias", "h", "rows", 2L, "idx", 233L),
        GroupByQueryRunnerTestHelper.createExpectedRow("2011-04-01", "alias", "m", "rows", 6L, "idx", 5317L),
        GroupByQueryRunnerTestHelper.createExpectedRow("2011-04-01", "alias", "n", "rows", 2L, "idx", 235L),
        GroupByQueryRunnerTestHelper.createExpectedRow("2011-04-01", "alias", "p", "rows", 6L, "idx", 5405L),
        GroupByQueryRunnerTestHelper.createExpectedRow("2011-04-01", "alias", "preferred", "rows", 26L, "idx", 12446L),
        GroupByQueryRunnerTestHelper.createExpectedRow("2011-04-01", "alias", "t", "rows", 4L, "idx", 420L)
    );

    Iterable<Row> results = GroupByQueryRunnerTestHelper.runQuery(factory, runner, query);
    TestHelper.assertExpectedObjects(expectedResults, results, "");
  }

  @Test
  public void testTwoMultiValueDimensions()
  {
    GroupByQuery query = GroupByQuery
        .builder()
        .setDataSource(QueryRunnerTestHelper.dataSource)
        .setQuerySegmentSpec(QueryRunnerTestHelper.firstToThird)
        .setDimFilter(new SelectorDimFilter("placementish", "a", null))
        .setDimensions(
            Lists.<DimensionSpec>newArrayList(
                new DefaultDimensionSpec("placementish", "alias"),
                new DefaultDimensionSpec("placementish", "alias2")
            )
        )
        .setAggregatorSpecs(
            Arrays.asList(
                QueryRunnerTestHelper.rowsCount,
                new LongSumAggregatorFactory("idx", "index")
            )
        )
        .setGranularity(QueryRunnerTestHelper.allGran)
        .build();

    List<Row> expectedResults = Arrays.asList(
        GroupByQueryRunnerTestHelper.createExpectedRow("2011-04-01", "alias", "a", "alias2", "a", "rows", 2L, "idx", 282L),
        GroupByQueryRunnerTestHelper.createExpectedRow("2011-04-01", "alias", "a", "alias2", "preferred", "rows", 2L, "idx", 282L),
        GroupByQueryRunnerTestHelper.createExpectedRow("2011-04-01", "alias", "preferred", "alias2", "a", "rows", 2L, "idx", 282L),
        GroupByQueryRunnerTestHelper.createExpectedRow("2011-04-01", "alias", "preferred", "alias2", "preferred", "rows", 2L, "idx", 282L)
    );

    Iterable<Row> results = GroupByQueryRunnerTestHelper.runQuery(factory, runner, query);
    TestHelper.assertExpectedObjects(expectedResults, results, "");
  }

  @Test
  public void testMultipleDimensionsOneOfWhichIsMultiValue1()
  {
    GroupByQuery query = GroupByQuery
        .builder()
        .setDataSource(QueryRunnerTestHelper.dataSource)
        .setQuerySegmentSpec(QueryRunnerTestHelper.firstToThird)
        .setDimensions(Lists.<DimensionSpec>newArrayList(
            new DefaultDimensionSpec("placementish", "alias"),
            new DefaultDimensionSpec("quality", "quality")
        ))
        .setAggregatorSpecs(
            Arrays.asList(
                QueryRunnerTestHelper.rowsCount,
                new LongSumAggregatorFactory("idx", "index")
            )
        )
        .setGranularity(QueryRunnerTestHelper.allGran)
        .build();

    List<Row> expectedResults = Arrays.asList(
        GroupByQueryRunnerTestHelper.createExpectedRow(
            "2011-04-01",
            "quality",
            "automotive",
            "alias",
            "a",
            "rows",
            2L,
            "idx",
            282L
        ),
        GroupByQueryRunnerTestHelper.createExpectedRow(
            "2011-04-01",
            "quality",
            "business",
            "alias",
            "b",
            "rows",
            2L,
            "idx",
            230L
        ),
        GroupByQueryRunnerTestHelper.createExpectedRow(
            "2011-04-01",
            "quality",
            "entertainment",
            "alias",
            "e",
            "rows",
            2L,
            "idx",
            324L
        ),
        GroupByQueryRunnerTestHelper.createExpectedRow(
            "2011-04-01",
            "quality",
            "health",
            "alias",
            "h",
            "rows",
            2L,
            "idx",
            233L
        ),
        GroupByQueryRunnerTestHelper.createExpectedRow(
            "2011-04-01",
            "quality",
            "mezzanine",
            "alias",
            "m",
            "rows",
            6L,
            "idx",
            5317L
        ),
        GroupByQueryRunnerTestHelper.createExpectedRow(
            "2011-04-01",
            "quality",
            "news",
            "alias",
            "n",
            "rows",
            2L,
            "idx",
            235L
        ),
        GroupByQueryRunnerTestHelper.createExpectedRow(
            "2011-04-01",
            "quality",
            "premium",
            "alias",
            "p",
            "rows",
            6L,
            "idx",
            5405L
        ),
        GroupByQueryRunnerTestHelper.createExpectedRow(
            "2011-04-01",
            "quality",
            "automotive",
            "alias",
            "preferred",
            "rows",
            2L,
            "idx",
            282L
        ),
        GroupByQueryRunnerTestHelper.createExpectedRow(
            "2011-04-01",
            "quality",
            "business",
            "alias",
            "preferred",
            "rows",
            2L,
            "idx",
            230L
        ),
        GroupByQueryRunnerTestHelper.createExpectedRow(
            "2011-04-01",
            "quality",
            "entertainment",
            "alias",
            "preferred",
            "rows",
            2L,
            "idx",
            324L
        ),
        GroupByQueryRunnerTestHelper.createExpectedRow(
            "2011-04-01",
            "quality",
            "health",
            "alias",
            "preferred",
            "rows",
            2L,
            "idx",
            233L
        ),
        GroupByQueryRunnerTestHelper.createExpectedRow(
            "2011-04-01",
            "quality",
            "mezzanine",
            "alias",
            "preferred",
            "rows",
            6L,
            "idx",
            5317L
        ),
        GroupByQueryRunnerTestHelper.createExpectedRow(
            "2011-04-01",
            "quality",
            "news",
            "alias",
            "preferred",
            "rows",
            2L,
            "idx",
            235L
        ),
        GroupByQueryRunnerTestHelper.createExpectedRow(
            "2011-04-01",
            "quality",
            "premium",
            "alias",
            "preferred",
            "rows",
            6L,
            "idx",
            5405L
        ),
        GroupByQueryRunnerTestHelper.createExpectedRow(
            "2011-04-01",
            "quality",
            "technology",
            "alias",
            "preferred",
            "rows",
            2L,
            "idx",
            175L
        ),
        GroupByQueryRunnerTestHelper.createExpectedRow(
            "2011-04-01",
            "quality",
            "travel",
            "alias",
            "preferred",
            "rows",
            2L,
            "idx",
            245L
        ),
        GroupByQueryRunnerTestHelper.createExpectedRow(
            "2011-04-01",
            "quality",
            "technology",
            "alias",
            "t",
            "rows",
            2L,
            "idx",
            175L
        ),
        GroupByQueryRunnerTestHelper.createExpectedRow(
            "2011-04-01",
            "quality",
            "travel",
            "alias",
            "t",
            "rows",
            2L,
            "idx",
            245L
        )
    );

    Iterable<Row> results = GroupByQueryRunnerTestHelper.runQuery(factory, runner, query);
    List<Row> res = Lists.newArrayList(results);
    TestHelper.assertExpectedObjects(expectedResults, results, "");
  }

  @Test
  public void testMultipleDimensionsOneOfWhichIsMultiValueDifferentOrder()
  {
    GroupByQuery query = GroupByQuery
        .builder()
        .setDataSource(QueryRunnerTestHelper.dataSource)
        .setQuerySegmentSpec(QueryRunnerTestHelper.firstToThird)
        .setDimensions(Lists.<DimensionSpec>newArrayList(
            new DefaultDimensionSpec("quality", "quality"),
            new DefaultDimensionSpec("placementish", "alias")
        ))
        .setAggregatorSpecs(
            Arrays.asList(
                QueryRunnerTestHelper.rowsCount,
                new LongSumAggregatorFactory("idx", "index")
            )
        )
        .setGranularity(QueryRunnerTestHelper.allGran)
        .build();

    List<Row> expectedResults = Arrays.asList(
        GroupByQueryRunnerTestHelper.createExpectedRow(
            "2011-04-01",
            "quality",
            "automotive",
            "alias",
            "a",
            "rows",
            2L,
            "idx",
            282L
        ),
        GroupByQueryRunnerTestHelper.createExpectedRow(
            "2011-04-01",
            "quality",
            "automotive",
            "alias",
            "preferred",
            "rows",
            2L,
            "idx",
            282L
        ),
        GroupByQueryRunnerTestHelper.createExpectedRow(
            "2011-04-01",
            "quality",
            "business",
            "alias",
            "b",
            "rows",
            2L,
            "idx",
            230L
        ),
        GroupByQueryRunnerTestHelper.createExpectedRow(
            "2011-04-01",
            "quality",
            "business",
            "alias",
            "preferred",
            "rows",
            2L,
            "idx",
            230L
        ),
        GroupByQueryRunnerTestHelper.createExpectedRow(
            "2011-04-01",
            "quality",
            "entertainment",
            "alias",
            "e",
            "rows",
            2L,
            "idx",
            324L
        ),
        GroupByQueryRunnerTestHelper.createExpectedRow(
            "2011-04-01",
            "quality",
            "entertainment",
            "alias",
            "preferred",
            "rows",
            2L,
            "idx",
            324L
        ),
        GroupByQueryRunnerTestHelper.createExpectedRow(
            "2011-04-01",
            "quality",
            "health",
            "alias",
            "h",
            "rows",
            2L,
            "idx",
            233L
        ),
        GroupByQueryRunnerTestHelper.createExpectedRow(
            "2011-04-01",
            "quality",
            "health",
            "alias",
            "preferred",
            "rows",
            2L,
            "idx",
            233L
        ),
        GroupByQueryRunnerTestHelper.createExpectedRow(
            "2011-04-01",
            "quality",
            "mezzanine",
            "alias",
            "m",
            "rows",
            6L,
            "idx",
            5317L
        ),
        GroupByQueryRunnerTestHelper.createExpectedRow(
            "2011-04-01",
            "quality",
            "mezzanine",
            "alias",
            "preferred",
            "rows",
            6L,
            "idx",
            5317L
        ),
        GroupByQueryRunnerTestHelper.createExpectedRow(
            "2011-04-01",
            "quality",
            "news",
            "alias",
            "n",
            "rows",
            2L,
            "idx",
            235L
        ),
        GroupByQueryRunnerTestHelper.createExpectedRow(
            "2011-04-01",
            "quality",
            "news",
            "alias",
            "preferred",
            "rows",
            2L,
            "idx",
            235L
        ),
        GroupByQueryRunnerTestHelper.createExpectedRow(
            "2011-04-01",
            "quality",
            "premium",
            "alias",
            "p",
            "rows",
            6L,
            "idx",
            5405L
        ),
        GroupByQueryRunnerTestHelper.createExpectedRow(
            "2011-04-01",
            "quality",
            "premium",
            "alias",
            "preferred",
            "rows",
            6L,
            "idx",
            5405L
        ),
        GroupByQueryRunnerTestHelper.createExpectedRow(
            "2011-04-01",
            "quality",
            "technology",
            "alias",
            "preferred",
            "rows",
            2L,
            "idx",
            175L
        ),
        GroupByQueryRunnerTestHelper.createExpectedRow(
            "2011-04-01",
            "quality",
            "technology",
            "alias",
            "t",
            "rows",
            2L,
            "idx",
            175L
        ),
        GroupByQueryRunnerTestHelper.createExpectedRow(
            "2011-04-01",
            "quality",
            "travel",
            "alias",
            "preferred",
            "rows",
            2L,
            "idx",
            245L
        ),
        GroupByQueryRunnerTestHelper.createExpectedRow(
            "2011-04-01",
            "quality",
            "travel",
            "alias",
            "t",
            "rows",
            2L,
            "idx",
            245L
        )
    );

    Iterable<Row> results = GroupByQueryRunnerTestHelper.runQuery(factory, runner, query);
    TestHelper.assertExpectedObjects(expectedResults, results, "");
  }

  @Test
  public void testGroupByMaxRowsLimitContextOverride()
  {
    GroupByQuery query = GroupByQuery
        .builder()
        .setDataSource(QueryRunnerTestHelper.dataSource)
        .setQuerySegmentSpec(QueryRunnerTestHelper.firstToThird)
        .setDimensions(Lists.<DimensionSpec>newArrayList(new DefaultDimensionSpec("quality", "alias")))
        .setAggregatorSpecs(
            Arrays.asList(
                QueryRunnerTestHelper.rowsCount,
                new LongSumAggregatorFactory("idx", "index")
            )
        )
        .setGranularity(QueryRunnerTestHelper.dayGran)
        .setContext(ImmutableMap.<String, Object>of("maxResults", 1))
        .build();

    List<Row> expectedResults = null;
    if (config.getDefaultStrategy().equals(GroupByStrategySelector.STRATEGY_V1)) {
      expectedException.expect(ResourceLimitExceededException.class);
    } else {
      expectedResults = Arrays.asList(
        GroupByQueryRunnerTestHelper.createExpectedRow("2011-04-01", "alias", "automotive", "rows", 1L, "idx", 135L),
        GroupByQueryRunnerTestHelper.createExpectedRow("2011-04-01", "alias", "business", "rows", 1L, "idx", 118L),
        GroupByQueryRunnerTestHelper.createExpectedRow("2011-04-01", "alias", "entertainment", "rows", 1L, "idx", 158L),
        GroupByQueryRunnerTestHelper.createExpectedRow("2011-04-01", "alias", "health", "rows", 1L, "idx", 120L),
        GroupByQueryRunnerTestHelper.createExpectedRow("2011-04-01", "alias", "mezzanine", "rows", 3L, "idx", 2870L),
        GroupByQueryRunnerTestHelper.createExpectedRow("2011-04-01", "alias", "news", "rows", 1L, "idx", 121L),
        GroupByQueryRunnerTestHelper.createExpectedRow("2011-04-01", "alias", "premium", "rows", 3L, "idx", 2900L),
        GroupByQueryRunnerTestHelper.createExpectedRow("2011-04-01", "alias", "technology", "rows", 1L, "idx", 78L),
        GroupByQueryRunnerTestHelper.createExpectedRow("2011-04-01", "alias", "travel", "rows", 1L, "idx", 119L),

        GroupByQueryRunnerTestHelper.createExpectedRow("2011-04-02", "alias", "automotive", "rows", 1L, "idx", 147L),
        GroupByQueryRunnerTestHelper.createExpectedRow("2011-04-02", "alias", "business", "rows", 1L, "idx", 112L),
        GroupByQueryRunnerTestHelper.createExpectedRow("2011-04-02", "alias", "entertainment", "rows", 1L, "idx", 166L),
        GroupByQueryRunnerTestHelper.createExpectedRow("2011-04-02", "alias", "health", "rows", 1L, "idx", 113L),
        GroupByQueryRunnerTestHelper.createExpectedRow("2011-04-02", "alias", "mezzanine", "rows", 3L, "idx", 2447L),
        GroupByQueryRunnerTestHelper.createExpectedRow("2011-04-02", "alias", "news", "rows", 1L, "idx", 114L),
        GroupByQueryRunnerTestHelper.createExpectedRow("2011-04-02", "alias", "premium", "rows", 3L, "idx", 2505L),
        GroupByQueryRunnerTestHelper.createExpectedRow("2011-04-02", "alias", "technology", "rows", 1L, "idx", 97L),
        GroupByQueryRunnerTestHelper.createExpectedRow("2011-04-02", "alias", "travel", "rows", 1L, "idx", 126L)
      );
    }

    Iterable<Row> results = GroupByQueryRunnerTestHelper.runQuery(factory, runner, query);
    TestHelper.assertExpectedObjects(expectedResults, results, "");
  }

  @Test
  public void testGroupByTimeoutContextOverride()
  {
    GroupByQuery query = GroupByQuery
        .builder()
        .setDataSource(QueryRunnerTestHelper.dataSource)
        .setQuerySegmentSpec(QueryRunnerTestHelper.firstToThird)
        .setDimensions(Lists.<DimensionSpec>newArrayList(new DefaultDimensionSpec("quality", "alias")))
        .setAggregatorSpecs(
            Arrays.asList(
                QueryRunnerTestHelper.rowsCount,
                new LongSumAggregatorFactory("idx", "index")
            )
        )
        .setGranularity(QueryRunnerTestHelper.dayGran)
        .setContext(ImmutableMap.<String, Object>of(QueryContexts.TIMEOUT_KEY, 60000))
        .build();

    List<Row> expectedResults = Arrays.asList(
        GroupByQueryRunnerTestHelper.createExpectedRow("2011-04-01", "alias", "automotive", "rows", 1L, "idx", 135L),
        GroupByQueryRunnerTestHelper.createExpectedRow("2011-04-01", "alias", "business", "rows", 1L, "idx", 118L),
        GroupByQueryRunnerTestHelper.createExpectedRow("2011-04-01", "alias", "entertainment", "rows", 1L, "idx", 158L),
        GroupByQueryRunnerTestHelper.createExpectedRow("2011-04-01", "alias", "health", "rows", 1L, "idx", 120L),
        GroupByQueryRunnerTestHelper.createExpectedRow("2011-04-01", "alias", "mezzanine", "rows", 3L, "idx", 2870L),
        GroupByQueryRunnerTestHelper.createExpectedRow("2011-04-01", "alias", "news", "rows", 1L, "idx", 121L),
        GroupByQueryRunnerTestHelper.createExpectedRow("2011-04-01", "alias", "premium", "rows", 3L, "idx", 2900L),
        GroupByQueryRunnerTestHelper.createExpectedRow("2011-04-01", "alias", "technology", "rows", 1L, "idx", 78L),
        GroupByQueryRunnerTestHelper.createExpectedRow("2011-04-01", "alias", "travel", "rows", 1L, "idx", 119L),

        GroupByQueryRunnerTestHelper.createExpectedRow("2011-04-02", "alias", "automotive", "rows", 1L, "idx", 147L),
        GroupByQueryRunnerTestHelper.createExpectedRow("2011-04-02", "alias", "business", "rows", 1L, "idx", 112L),
        GroupByQueryRunnerTestHelper.createExpectedRow("2011-04-02", "alias", "entertainment", "rows", 1L, "idx", 166L),
        GroupByQueryRunnerTestHelper.createExpectedRow("2011-04-02", "alias", "health", "rows", 1L, "idx", 113L),
        GroupByQueryRunnerTestHelper.createExpectedRow("2011-04-02", "alias", "mezzanine", "rows", 3L, "idx", 2447L),
        GroupByQueryRunnerTestHelper.createExpectedRow("2011-04-02", "alias", "news", "rows", 1L, "idx", 114L),
        GroupByQueryRunnerTestHelper.createExpectedRow("2011-04-02", "alias", "premium", "rows", 3L, "idx", 2505L),
        GroupByQueryRunnerTestHelper.createExpectedRow("2011-04-02", "alias", "technology", "rows", 1L, "idx", 97L),
        GroupByQueryRunnerTestHelper.createExpectedRow("2011-04-02", "alias", "travel", "rows", 1L, "idx", 126L)
    );

    Iterable<Row> results = GroupByQueryRunnerTestHelper.runQuery(factory, runner, query);
    TestHelper.assertExpectedObjects(expectedResults, results, "");
  }

  @Test
  public void testGroupByMaxOnDiskStorageContextOverride()
  {
    GroupByQuery query = GroupByQuery
        .builder()
        .setDataSource(QueryRunnerTestHelper.dataSource)
        .setQuerySegmentSpec(QueryRunnerTestHelper.firstToThird)
        .setDimensions(Lists.<DimensionSpec>newArrayList(new DefaultDimensionSpec("quality", "alias")))
        .setAggregatorSpecs(
            Arrays.asList(
                QueryRunnerTestHelper.rowsCount,
                new LongSumAggregatorFactory("idx", "index")
            )
        )
        .setGranularity(QueryRunnerTestHelper.dayGran)
        .setContext(ImmutableMap.<String, Object>of("maxOnDiskStorage", 0, "bufferGrouperMaxSize", 1))
        .build();

    List<Row> expectedResults = null;
    if (config.getDefaultStrategy().equals(GroupByStrategySelector.STRATEGY_V2)) {
      expectedException.expect(ResourceLimitExceededException.class);
      expectedException.expectMessage("Not enough aggregation table space to execute this query");
    } else {
      expectedResults = Arrays.asList(
          GroupByQueryRunnerTestHelper.createExpectedRow("2011-04-01", "alias", "automotive", "rows", 1L, "idx", 135L),
          GroupByQueryRunnerTestHelper.createExpectedRow("2011-04-01", "alias", "business", "rows", 1L, "idx", 118L),
          GroupByQueryRunnerTestHelper.createExpectedRow("2011-04-01", "alias", "entertainment", "rows", 1L, "idx", 158L),
          GroupByQueryRunnerTestHelper.createExpectedRow("2011-04-01", "alias", "health", "rows", 1L, "idx", 120L),
          GroupByQueryRunnerTestHelper.createExpectedRow("2011-04-01", "alias", "mezzanine", "rows", 3L, "idx", 2870L),
          GroupByQueryRunnerTestHelper.createExpectedRow("2011-04-01", "alias", "news", "rows", 1L, "idx", 121L),
          GroupByQueryRunnerTestHelper.createExpectedRow("2011-04-01", "alias", "premium", "rows", 3L, "idx", 2900L),
          GroupByQueryRunnerTestHelper.createExpectedRow("2011-04-01", "alias", "technology", "rows", 1L, "idx", 78L),
          GroupByQueryRunnerTestHelper.createExpectedRow("2011-04-01", "alias", "travel", "rows", 1L, "idx", 119L),

          GroupByQueryRunnerTestHelper.createExpectedRow("2011-04-02", "alias", "automotive", "rows", 1L, "idx", 147L),
          GroupByQueryRunnerTestHelper.createExpectedRow("2011-04-02", "alias", "business", "rows", 1L, "idx", 112L),
          GroupByQueryRunnerTestHelper.createExpectedRow("2011-04-02", "alias", "entertainment", "rows", 1L, "idx", 166L),
          GroupByQueryRunnerTestHelper.createExpectedRow("2011-04-02", "alias", "health", "rows", 1L, "idx", 113L),
          GroupByQueryRunnerTestHelper.createExpectedRow("2011-04-02", "alias", "mezzanine", "rows", 3L, "idx", 2447L),
          GroupByQueryRunnerTestHelper.createExpectedRow("2011-04-02", "alias", "news", "rows", 1L, "idx", 114L),
          GroupByQueryRunnerTestHelper.createExpectedRow("2011-04-02", "alias", "premium", "rows", 3L, "idx", 2505L),
          GroupByQueryRunnerTestHelper.createExpectedRow("2011-04-02", "alias", "technology", "rows", 1L, "idx", 97L),
          GroupByQueryRunnerTestHelper.createExpectedRow("2011-04-02", "alias", "travel", "rows", 1L, "idx", 126L)
      );
    }

    Iterable<Row> results = GroupByQueryRunnerTestHelper.runQuery(factory, runner, query);
    TestHelper.assertExpectedObjects(expectedResults, results, "");
  }

  @Test
  public void testNotEnoughDictionarySpaceThroughContextOverride()
  {
    GroupByQuery query = GroupByQuery
        .builder()
        .setDataSource(QueryRunnerTestHelper.dataSource)
        .setQuerySegmentSpec(QueryRunnerTestHelper.firstToThird)
        .setDimensions(Lists.<DimensionSpec>newArrayList(new DefaultDimensionSpec("quality", "alias")))
        .setAggregatorSpecs(
            Arrays.asList(
                QueryRunnerTestHelper.rowsCount,
                new LongSumAggregatorFactory("idx", "index")
            )
        )
        .setGranularity(QueryRunnerTestHelper.dayGran)
        .setContext(ImmutableMap.<String, Object>of("maxOnDiskStorage", 0, "maxMergingDictionarySize", 1))
        .build();

    List<Row> expectedResults = null;
    if (config.getDefaultStrategy().equals(GroupByStrategySelector.STRATEGY_V2)) {
      expectedException.expect(ResourceLimitExceededException.class);
      expectedException.expectMessage("Not enough dictionary space to execute this query");
    } else {
      expectedResults = Arrays.asList(
          GroupByQueryRunnerTestHelper.createExpectedRow("2011-04-01", "alias", "automotive", "rows", 1L, "idx", 135L),
          GroupByQueryRunnerTestHelper.createExpectedRow("2011-04-01", "alias", "business", "rows", 1L, "idx", 118L),
          GroupByQueryRunnerTestHelper.createExpectedRow("2011-04-01", "alias", "entertainment", "rows", 1L, "idx", 158L),
          GroupByQueryRunnerTestHelper.createExpectedRow("2011-04-01", "alias", "health", "rows", 1L, "idx", 120L),
          GroupByQueryRunnerTestHelper.createExpectedRow("2011-04-01", "alias", "mezzanine", "rows", 3L, "idx", 2870L),
          GroupByQueryRunnerTestHelper.createExpectedRow("2011-04-01", "alias", "news", "rows", 1L, "idx", 121L),
          GroupByQueryRunnerTestHelper.createExpectedRow("2011-04-01", "alias", "premium", "rows", 3L, "idx", 2900L),
          GroupByQueryRunnerTestHelper.createExpectedRow("2011-04-01", "alias", "technology", "rows", 1L, "idx", 78L),
          GroupByQueryRunnerTestHelper.createExpectedRow("2011-04-01", "alias", "travel", "rows", 1L, "idx", 119L),

          GroupByQueryRunnerTestHelper.createExpectedRow("2011-04-02", "alias", "automotive", "rows", 1L, "idx", 147L),
          GroupByQueryRunnerTestHelper.createExpectedRow("2011-04-02", "alias", "business", "rows", 1L, "idx", 112L),
          GroupByQueryRunnerTestHelper.createExpectedRow("2011-04-02", "alias", "entertainment", "rows", 1L, "idx", 166L),
          GroupByQueryRunnerTestHelper.createExpectedRow("2011-04-02", "alias", "health", "rows", 1L, "idx", 113L),
          GroupByQueryRunnerTestHelper.createExpectedRow("2011-04-02", "alias", "mezzanine", "rows", 3L, "idx", 2447L),
          GroupByQueryRunnerTestHelper.createExpectedRow("2011-04-02", "alias", "news", "rows", 1L, "idx", 114L),
          GroupByQueryRunnerTestHelper.createExpectedRow("2011-04-02", "alias", "premium", "rows", 3L, "idx", 2505L),
          GroupByQueryRunnerTestHelper.createExpectedRow("2011-04-02", "alias", "technology", "rows", 1L, "idx", 97L),
          GroupByQueryRunnerTestHelper.createExpectedRow("2011-04-02", "alias", "travel", "rows", 1L, "idx", 126L)
      );
    }

    Iterable<Row> results = GroupByQueryRunnerTestHelper.runQuery(factory, runner, query);
    TestHelper.assertExpectedObjects(expectedResults, results, "");
  }

  @Test
  public void testNotEnoughDiskSpaceThroughContextOverride()
  {
    GroupByQuery query = GroupByQuery
        .builder()
        .setDataSource(QueryRunnerTestHelper.dataSource)
        .setQuerySegmentSpec(QueryRunnerTestHelper.firstToThird)
        .setDimensions(Lists.<DimensionSpec>newArrayList(new DefaultDimensionSpec("quality", "alias")))
        .setAggregatorSpecs(
            Arrays.asList(
                QueryRunnerTestHelper.rowsCount,
                new LongSumAggregatorFactory("idx", "index")
            )
        )
        .setGranularity(QueryRunnerTestHelper.dayGran)
        .setContext(ImmutableMap.<String, Object>of("maxOnDiskStorage", 1, "maxMergingDictionarySize", 1))
        .build();

    List<Row> expectedResults = null;
    if (config.getDefaultStrategy().equals(GroupByStrategySelector.STRATEGY_V2)) {
      expectedException.expect(ResourceLimitExceededException.class);
      if (config.getMaxOnDiskStorage() > 0) {
        // The error message always mentions disk if you have spilling enabled (maxOnDiskStorage > 0)
        expectedException.expectMessage("Not enough disk space to execute this query");
      } else {
        expectedException.expectMessage("Not enough dictionary space to execute this query");
      }
    } else {
      expectedResults = Arrays.asList(
          GroupByQueryRunnerTestHelper.createExpectedRow("2011-04-01", "alias", "automotive", "rows", 1L, "idx", 135L),
          GroupByQueryRunnerTestHelper.createExpectedRow("2011-04-01", "alias", "business", "rows", 1L, "idx", 118L),
          GroupByQueryRunnerTestHelper.createExpectedRow("2011-04-01", "alias", "entertainment", "rows", 1L, "idx", 158L),
          GroupByQueryRunnerTestHelper.createExpectedRow("2011-04-01", "alias", "health", "rows", 1L, "idx", 120L),
          GroupByQueryRunnerTestHelper.createExpectedRow("2011-04-01", "alias", "mezzanine", "rows", 3L, "idx", 2870L),
          GroupByQueryRunnerTestHelper.createExpectedRow("2011-04-01", "alias", "news", "rows", 1L, "idx", 121L),
          GroupByQueryRunnerTestHelper.createExpectedRow("2011-04-01", "alias", "premium", "rows", 3L, "idx", 2900L),
          GroupByQueryRunnerTestHelper.createExpectedRow("2011-04-01", "alias", "technology", "rows", 1L, "idx", 78L),
          GroupByQueryRunnerTestHelper.createExpectedRow("2011-04-01", "alias", "travel", "rows", 1L, "idx", 119L),

          GroupByQueryRunnerTestHelper.createExpectedRow("2011-04-02", "alias", "automotive", "rows", 1L, "idx", 147L),
          GroupByQueryRunnerTestHelper.createExpectedRow("2011-04-02", "alias", "business", "rows", 1L, "idx", 112L),
          GroupByQueryRunnerTestHelper.createExpectedRow("2011-04-02", "alias", "entertainment", "rows", 1L, "idx", 166L),
          GroupByQueryRunnerTestHelper.createExpectedRow("2011-04-02", "alias", "health", "rows", 1L, "idx", 113L),
          GroupByQueryRunnerTestHelper.createExpectedRow("2011-04-02", "alias", "mezzanine", "rows", 3L, "idx", 2447L),
          GroupByQueryRunnerTestHelper.createExpectedRow("2011-04-02", "alias", "news", "rows", 1L, "idx", 114L),
          GroupByQueryRunnerTestHelper.createExpectedRow("2011-04-02", "alias", "premium", "rows", 3L, "idx", 2505L),
          GroupByQueryRunnerTestHelper.createExpectedRow("2011-04-02", "alias", "technology", "rows", 1L, "idx", 97L),
          GroupByQueryRunnerTestHelper.createExpectedRow("2011-04-02", "alias", "travel", "rows", 1L, "idx", 126L)
      );
    }

    Iterable<Row> results = GroupByQueryRunnerTestHelper.runQuery(factory, runner, query);
    TestHelper.assertExpectedObjects(expectedResults, results, "");
  }

  @Test
  public void testSubqueryWithOuterMaxOnDiskStorageContextOverride()
  {
    final GroupByQuery subquery = GroupByQuery
        .builder()
        .setDataSource(QueryRunnerTestHelper.dataSource)
        .setQuerySegmentSpec(QueryRunnerTestHelper.fullOnInterval)
        .setDimensions(Lists.<DimensionSpec>newArrayList(new DefaultDimensionSpec("quality", "alias")))
        .setGranularity(QueryRunnerTestHelper.dayGran)
        .setLimitSpec(
            new DefaultLimitSpec(
                ImmutableList.of(new OrderByColumnSpec("alias", OrderByColumnSpec.Direction.ASCENDING)),
                null
            )
        )
        .setContext(
            ImmutableMap.<String, Object>of(
                "maxOnDiskStorage", Integer.MAX_VALUE,
                "bufferGrouperMaxSize", Integer.MAX_VALUE
            )
        )
        .build();

    final GroupByQuery query = GroupByQuery
        .builder()
        .setDataSource(subquery)
        .setQuerySegmentSpec(QueryRunnerTestHelper.firstToThird)
        .setDimensions(Lists.<DimensionSpec>newArrayList())
        .setAggregatorSpecs(ImmutableList.<AggregatorFactory>of(new CountAggregatorFactory("count")))
        .setGranularity(QueryRunnerTestHelper.allGran)
        .setContext(ImmutableMap.<String, Object>of("maxOnDiskStorage", 0, "bufferGrouperMaxSize", 0))
        .build();

    // v1 strategy throws an exception for this query because it tries to merge the noop outer
    // and default inner limit specs, then apply the resulting spec to the outer query, which
    // fails because the inner limit spec refers to columns that don't exist in the outer
    // query. I'm not sure why it does this.

    if (config.getDefaultStrategy().equals(GroupByStrategySelector.STRATEGY_V1)) {
      expectedException.expect(ISE.class);
      expectedException.expectMessage("Unknown column in order clause");
      GroupByQueryRunnerTestHelper.runQuery(factory, runner, query);
    } else {
      expectedException.expect(ResourceLimitExceededException.class);
      expectedException.expectMessage("Not enough aggregation table space to execute this query");
      GroupByQueryRunnerTestHelper.runQuery(factory, runner, query);
    }
  }

  @Test
  public void testGroupByWithRebucketRename()
  {
    Map<String, String> map = new HashMap<>();
    map.put("automotive", "automotive0");
    map.put("business", "business0");
    map.put("entertainment", "entertainment0");
    map.put("health", "health0");
    map.put("mezzanine", "mezzanine0");
    map.put("news", "news0");
    map.put("premium", "premium0");
    map.put("technology", "technology0");
    map.put("travel", "travel0");
    GroupByQuery query = GroupByQuery
        .builder()
        .setDataSource(QueryRunnerTestHelper.dataSource)
        .setQuerySegmentSpec(QueryRunnerTestHelper.firstToThird)
        .setDimensions(
            Lists.<DimensionSpec>newArrayList(
                new ExtractionDimensionSpec(
                    "quality",
                    "alias",
                    new LookupExtractionFn(new MapLookupExtractor(map, false), false, null, false, false)
                )
            )
        )
        .setAggregatorSpecs(
            Arrays.asList(
                QueryRunnerTestHelper.rowsCount,
                new LongSumAggregatorFactory("idx", "index")
            )
        )
        .setGranularity(QueryRunnerTestHelper.dayGran)
        .build();

    List<Row> expectedResults = Arrays.asList(
        GroupByQueryRunnerTestHelper.createExpectedRow("2011-04-01", "alias", "automotive0", "rows", 1L, "idx", 135L),
        GroupByQueryRunnerTestHelper.createExpectedRow("2011-04-01", "alias", "business0", "rows", 1L, "idx", 118L),
        GroupByQueryRunnerTestHelper.createExpectedRow(
            "2011-04-01",
            "alias",
            "entertainment0",
            "rows",
            1L,
            "idx",
            158L
        ),
        GroupByQueryRunnerTestHelper.createExpectedRow("2011-04-01", "alias", "health0", "rows", 1L, "idx", 120L),
        GroupByQueryRunnerTestHelper.createExpectedRow("2011-04-01", "alias", "mezzanine0", "rows", 3L, "idx", 2870L),
        GroupByQueryRunnerTestHelper.createExpectedRow("2011-04-01", "alias", "news0", "rows", 1L, "idx", 121L),
        GroupByQueryRunnerTestHelper.createExpectedRow("2011-04-01", "alias", "premium0", "rows", 3L, "idx", 2900L),
        GroupByQueryRunnerTestHelper.createExpectedRow("2011-04-01", "alias", "technology0", "rows", 1L, "idx", 78L),
        GroupByQueryRunnerTestHelper.createExpectedRow("2011-04-01", "alias", "travel0", "rows", 1L, "idx", 119L),

        GroupByQueryRunnerTestHelper.createExpectedRow("2011-04-02", "alias", "automotive0", "rows", 1L, "idx", 147L),
        GroupByQueryRunnerTestHelper.createExpectedRow("2011-04-02", "alias", "business0", "rows", 1L, "idx", 112L),
        GroupByQueryRunnerTestHelper.createExpectedRow(
            "2011-04-02",
            "alias",
            "entertainment0",
            "rows",
            1L,
            "idx",
            166L
        ),
        GroupByQueryRunnerTestHelper.createExpectedRow("2011-04-02", "alias", "health0", "rows", 1L, "idx", 113L),
        GroupByQueryRunnerTestHelper.createExpectedRow("2011-04-02", "alias", "mezzanine0", "rows", 3L, "idx", 2447L),
        GroupByQueryRunnerTestHelper.createExpectedRow("2011-04-02", "alias", "news0", "rows", 1L, "idx", 114L),
        GroupByQueryRunnerTestHelper.createExpectedRow("2011-04-02", "alias", "premium0", "rows", 3L, "idx", 2505L),
        GroupByQueryRunnerTestHelper.createExpectedRow("2011-04-02", "alias", "technology0", "rows", 1L, "idx", 97L),
        GroupByQueryRunnerTestHelper.createExpectedRow("2011-04-02", "alias", "travel0", "rows", 1L, "idx", 126L)
    );

    Iterable<Row> results = GroupByQueryRunnerTestHelper.runQuery(factory, runner, query);
    TestHelper.assertExpectedObjects(expectedResults, results, "");
  }


  @Test
  public void testGroupByWithSimpleRenameRetainMissingNonInjective()
  {
    Map<String, String> map = new HashMap<>();
    map.put("automotive", "automotive0");
    map.put("business", "business0");
    map.put("entertainment", "entertainment0");
    map.put("health", "health0");
    map.put("mezzanine", "mezzanine0");
    map.put("news", "news0");
    map.put("premium", "premium0");
    map.put("technology", "technology0");
    map.put("travel", "travel0");
    GroupByQuery query = GroupByQuery
        .builder()
        .setDataSource(QueryRunnerTestHelper.dataSource)
        .setQuerySegmentSpec(QueryRunnerTestHelper.firstToThird)
        .setDimensions(
            Lists.<DimensionSpec>newArrayList(
                new ExtractionDimensionSpec(
                    "quality",
                    "alias",
                    new LookupExtractionFn(new MapLookupExtractor(map, false), true, null, false, false)
                )
            )
        )
        .setAggregatorSpecs(
            Arrays.asList(
                QueryRunnerTestHelper.rowsCount,
                new LongSumAggregatorFactory("idx", "index")
            )
        )
        .setGranularity(QueryRunnerTestHelper.dayGran)
        .build();

    List<Row> expectedResults = Arrays.asList(
        GroupByQueryRunnerTestHelper.createExpectedRow("2011-04-01", "alias", "automotive0", "rows", 1L, "idx", 135L),
        GroupByQueryRunnerTestHelper.createExpectedRow("2011-04-01", "alias", "business0", "rows", 1L, "idx", 118L),
        GroupByQueryRunnerTestHelper.createExpectedRow(
            "2011-04-01",
            "alias",
            "entertainment0",
            "rows",
            1L,
            "idx",
            158L
        ),
        GroupByQueryRunnerTestHelper.createExpectedRow("2011-04-01", "alias", "health0", "rows", 1L, "idx", 120L),
        GroupByQueryRunnerTestHelper.createExpectedRow("2011-04-01", "alias", "mezzanine0", "rows", 3L, "idx", 2870L),
        GroupByQueryRunnerTestHelper.createExpectedRow("2011-04-01", "alias", "news0", "rows", 1L, "idx", 121L),
        GroupByQueryRunnerTestHelper.createExpectedRow("2011-04-01", "alias", "premium0", "rows", 3L, "idx", 2900L),
        GroupByQueryRunnerTestHelper.createExpectedRow("2011-04-01", "alias", "technology0", "rows", 1L, "idx", 78L),
        GroupByQueryRunnerTestHelper.createExpectedRow("2011-04-01", "alias", "travel0", "rows", 1L, "idx", 119L),

        GroupByQueryRunnerTestHelper.createExpectedRow("2011-04-02", "alias", "automotive0", "rows", 1L, "idx", 147L),
        GroupByQueryRunnerTestHelper.createExpectedRow("2011-04-02", "alias", "business0", "rows", 1L, "idx", 112L),
        GroupByQueryRunnerTestHelper.createExpectedRow(
            "2011-04-02",
            "alias",
            "entertainment0",
            "rows",
            1L,
            "idx",
            166L
        ),
        GroupByQueryRunnerTestHelper.createExpectedRow("2011-04-02", "alias", "health0", "rows", 1L, "idx", 113L),
        GroupByQueryRunnerTestHelper.createExpectedRow("2011-04-02", "alias", "mezzanine0", "rows", 3L, "idx", 2447L),
        GroupByQueryRunnerTestHelper.createExpectedRow("2011-04-02", "alias", "news0", "rows", 1L, "idx", 114L),
        GroupByQueryRunnerTestHelper.createExpectedRow("2011-04-02", "alias", "premium0", "rows", 3L, "idx", 2505L),
        GroupByQueryRunnerTestHelper.createExpectedRow("2011-04-02", "alias", "technology0", "rows", 1L, "idx", 97L),
        GroupByQueryRunnerTestHelper.createExpectedRow("2011-04-02", "alias", "travel0", "rows", 1L, "idx", 126L)
    );

    Iterable<Row> results = GroupByQueryRunnerTestHelper.runQuery(factory, runner, query);
    TestHelper.assertExpectedObjects(expectedResults, results, "");
  }


  @Test
  public void testGroupByWithSimpleRenameRetainMissing()
  {
    Map<String, String> map = new HashMap<>();
    map.put("automotive", "automotive0");
    map.put("business", "business0");
    map.put("entertainment", "entertainment0");
    map.put("health", "health0");
    map.put("mezzanine", "mezzanine0");
    map.put("news", "news0");
    map.put("premium", "premium0");
    map.put("technology", "technology0");
    map.put("travel", "travel0");
    GroupByQuery query = GroupByQuery
        .builder()
        .setDataSource(QueryRunnerTestHelper.dataSource)
        .setQuerySegmentSpec(QueryRunnerTestHelper.firstToThird)
        .setDimensions(
            Lists.<DimensionSpec>newArrayList(
                new ExtractionDimensionSpec(
                    "quality",
                    "alias",
                    new LookupExtractionFn(new MapLookupExtractor(map, false), true, null, true, false)
                )
            )
        )
        .setAggregatorSpecs(
            Arrays.asList(
                QueryRunnerTestHelper.rowsCount,
                new LongSumAggregatorFactory("idx", "index")
            )
        )
        .setGranularity(QueryRunnerTestHelper.dayGran)
        .build();

    List<Row> expectedResults = Arrays.asList(
        GroupByQueryRunnerTestHelper.createExpectedRow("2011-04-01", "alias", "automotive0", "rows", 1L, "idx", 135L),
        GroupByQueryRunnerTestHelper.createExpectedRow("2011-04-01", "alias", "business0", "rows", 1L, "idx", 118L),
        GroupByQueryRunnerTestHelper.createExpectedRow(
            "2011-04-01",
            "alias",
            "entertainment0",
            "rows",
            1L,
            "idx",
            158L
        ),
        GroupByQueryRunnerTestHelper.createExpectedRow("2011-04-01", "alias", "health0", "rows", 1L, "idx", 120L),
        GroupByQueryRunnerTestHelper.createExpectedRow("2011-04-01", "alias", "mezzanine0", "rows", 3L, "idx", 2870L),
        GroupByQueryRunnerTestHelper.createExpectedRow("2011-04-01", "alias", "news0", "rows", 1L, "idx", 121L),
        GroupByQueryRunnerTestHelper.createExpectedRow("2011-04-01", "alias", "premium0", "rows", 3L, "idx", 2900L),
        GroupByQueryRunnerTestHelper.createExpectedRow("2011-04-01", "alias", "technology0", "rows", 1L, "idx", 78L),
        GroupByQueryRunnerTestHelper.createExpectedRow("2011-04-01", "alias", "travel0", "rows", 1L, "idx", 119L),

        GroupByQueryRunnerTestHelper.createExpectedRow("2011-04-02", "alias", "automotive0", "rows", 1L, "idx", 147L),
        GroupByQueryRunnerTestHelper.createExpectedRow("2011-04-02", "alias", "business0", "rows", 1L, "idx", 112L),
        GroupByQueryRunnerTestHelper.createExpectedRow(
            "2011-04-02",
            "alias",
            "entertainment0",
            "rows",
            1L,
            "idx",
            166L
        ),
        GroupByQueryRunnerTestHelper.createExpectedRow("2011-04-02", "alias", "health0", "rows", 1L, "idx", 113L),
        GroupByQueryRunnerTestHelper.createExpectedRow("2011-04-02", "alias", "mezzanine0", "rows", 3L, "idx", 2447L),
        GroupByQueryRunnerTestHelper.createExpectedRow("2011-04-02", "alias", "news0", "rows", 1L, "idx", 114L),
        GroupByQueryRunnerTestHelper.createExpectedRow("2011-04-02", "alias", "premium0", "rows", 3L, "idx", 2505L),
        GroupByQueryRunnerTestHelper.createExpectedRow("2011-04-02", "alias", "technology0", "rows", 1L, "idx", 97L),
        GroupByQueryRunnerTestHelper.createExpectedRow("2011-04-02", "alias", "travel0", "rows", 1L, "idx", 126L)
    );

    Iterable<Row> results = GroupByQueryRunnerTestHelper.runQuery(factory, runner, query);
    TestHelper.assertExpectedObjects(expectedResults, results, "");
  }


  @Test
  public void testGroupByWithSimpleRenameAndMissingString()
  {
    Map<String, String> map = new HashMap<>();
    map.put("automotive", "automotive0");
    map.put("business", "business0");
    map.put("entertainment", "entertainment0");
    map.put("health", "health0");
    map.put("mezzanine", "mezzanine0");
    map.put("news", "news0");
    map.put("premium", "premium0");
    map.put("technology", "technology0");
    map.put("travel", "travel0");
    GroupByQuery query = GroupByQuery
        .builder()
        .setDataSource(QueryRunnerTestHelper.dataSource)
        .setQuerySegmentSpec(QueryRunnerTestHelper.firstToThird)
        .setDimensions(
            Lists.<DimensionSpec>newArrayList(
                new ExtractionDimensionSpec(
                    "quality",
                    "alias",
                    new LookupExtractionFn(new MapLookupExtractor(map, false), false, "MISSING", true, false)
                )
            )
        )
        .setAggregatorSpecs(
            Arrays.asList(
                QueryRunnerTestHelper.rowsCount,
                new LongSumAggregatorFactory("idx", "index")
            )
        )
        .setGranularity(QueryRunnerTestHelper.dayGran)
        .build();

    List<Row> expectedResults = Arrays.asList(
        GroupByQueryRunnerTestHelper.createExpectedRow("2011-04-01", "alias", "automotive0", "rows", 1L, "idx", 135L),
        GroupByQueryRunnerTestHelper.createExpectedRow("2011-04-01", "alias", "business0", "rows", 1L, "idx", 118L),
        GroupByQueryRunnerTestHelper.createExpectedRow(
            "2011-04-01",
            "alias",
            "entertainment0",
            "rows",
            1L,
            "idx",
            158L
        ),
        GroupByQueryRunnerTestHelper.createExpectedRow("2011-04-01", "alias", "health0", "rows", 1L, "idx", 120L),
        GroupByQueryRunnerTestHelper.createExpectedRow("2011-04-01", "alias", "mezzanine0", "rows", 3L, "idx", 2870L),
        GroupByQueryRunnerTestHelper.createExpectedRow("2011-04-01", "alias", "news0", "rows", 1L, "idx", 121L),
        GroupByQueryRunnerTestHelper.createExpectedRow("2011-04-01", "alias", "premium0", "rows", 3L, "idx", 2900L),
        GroupByQueryRunnerTestHelper.createExpectedRow("2011-04-01", "alias", "technology0", "rows", 1L, "idx", 78L),
        GroupByQueryRunnerTestHelper.createExpectedRow("2011-04-01", "alias", "travel0", "rows", 1L, "idx", 119L),

        GroupByQueryRunnerTestHelper.createExpectedRow("2011-04-02", "alias", "automotive0", "rows", 1L, "idx", 147L),
        GroupByQueryRunnerTestHelper.createExpectedRow("2011-04-02", "alias", "business0", "rows", 1L, "idx", 112L),
        GroupByQueryRunnerTestHelper.createExpectedRow(
            "2011-04-02",
            "alias",
            "entertainment0",
            "rows",
            1L,
            "idx",
            166L
        ),
        GroupByQueryRunnerTestHelper.createExpectedRow("2011-04-02", "alias", "health0", "rows", 1L, "idx", 113L),
        GroupByQueryRunnerTestHelper.createExpectedRow("2011-04-02", "alias", "mezzanine0", "rows", 3L, "idx", 2447L),
        GroupByQueryRunnerTestHelper.createExpectedRow("2011-04-02", "alias", "news0", "rows", 1L, "idx", 114L),
        GroupByQueryRunnerTestHelper.createExpectedRow("2011-04-02", "alias", "premium0", "rows", 3L, "idx", 2505L),
        GroupByQueryRunnerTestHelper.createExpectedRow("2011-04-02", "alias", "technology0", "rows", 1L, "idx", 97L),
        GroupByQueryRunnerTestHelper.createExpectedRow("2011-04-02", "alias", "travel0", "rows", 1L, "idx", 126L)
    );

    Iterable<Row> results = GroupByQueryRunnerTestHelper.runQuery(factory, runner, query);
    TestHelper.assertExpectedObjects(expectedResults, results, "");
  }

  @Test
  public void testGroupByWithSimpleRename()
  {
    Map<String, String> map = new HashMap<>();
    map.put("automotive", "automotive0");
    map.put("business", "business0");
    map.put("entertainment", "entertainment0");
    map.put("health", "health0");
    map.put("mezzanine", "mezzanine0");
    map.put("news", "news0");
    map.put("premium", "premium0");
    map.put("technology", "technology0");
    map.put("travel", "travel0");
    GroupByQuery query = GroupByQuery
        .builder()
        .setDataSource(QueryRunnerTestHelper.dataSource)
        .setQuerySegmentSpec(QueryRunnerTestHelper.firstToThird)
        .setDimensions(
            Lists.<DimensionSpec>newArrayList(
                new ExtractionDimensionSpec(
                    "quality",
                    "alias",
                    new LookupExtractionFn(new MapLookupExtractor(map, false), false, null, true, false)
                )
            )
        )
        .setAggregatorSpecs(
            Arrays.asList(
                QueryRunnerTestHelper.rowsCount,
                new LongSumAggregatorFactory("idx", "index")
            )
        )
        .setGranularity(QueryRunnerTestHelper.dayGran)
        .build();

    List<Row> expectedResults = Arrays.asList(
        GroupByQueryRunnerTestHelper.createExpectedRow("2011-04-01", "alias", "automotive0", "rows", 1L, "idx", 135L),
        GroupByQueryRunnerTestHelper.createExpectedRow("2011-04-01", "alias", "business0", "rows", 1L, "idx", 118L),
        GroupByQueryRunnerTestHelper.createExpectedRow(
            "2011-04-01",
            "alias",
            "entertainment0",
            "rows",
            1L,
            "idx",
            158L
        ),
        GroupByQueryRunnerTestHelper.createExpectedRow("2011-04-01", "alias", "health0", "rows", 1L, "idx", 120L),
        GroupByQueryRunnerTestHelper.createExpectedRow("2011-04-01", "alias", "mezzanine0", "rows", 3L, "idx", 2870L),
        GroupByQueryRunnerTestHelper.createExpectedRow("2011-04-01", "alias", "news0", "rows", 1L, "idx", 121L),
        GroupByQueryRunnerTestHelper.createExpectedRow("2011-04-01", "alias", "premium0", "rows", 3L, "idx", 2900L),
        GroupByQueryRunnerTestHelper.createExpectedRow("2011-04-01", "alias", "technology0", "rows", 1L, "idx", 78L),
        GroupByQueryRunnerTestHelper.createExpectedRow("2011-04-01", "alias", "travel0", "rows", 1L, "idx", 119L),

        GroupByQueryRunnerTestHelper.createExpectedRow("2011-04-02", "alias", "automotive0", "rows", 1L, "idx", 147L),
        GroupByQueryRunnerTestHelper.createExpectedRow("2011-04-02", "alias", "business0", "rows", 1L, "idx", 112L),
        GroupByQueryRunnerTestHelper.createExpectedRow(
            "2011-04-02",
            "alias",
            "entertainment0",
            "rows",
            1L,
            "idx",
            166L
        ),
        GroupByQueryRunnerTestHelper.createExpectedRow("2011-04-02", "alias", "health0", "rows", 1L, "idx", 113L),
        GroupByQueryRunnerTestHelper.createExpectedRow("2011-04-02", "alias", "mezzanine0", "rows", 3L, "idx", 2447L),
        GroupByQueryRunnerTestHelper.createExpectedRow("2011-04-02", "alias", "news0", "rows", 1L, "idx", 114L),
        GroupByQueryRunnerTestHelper.createExpectedRow("2011-04-02", "alias", "premium0", "rows", 3L, "idx", 2505L),
        GroupByQueryRunnerTestHelper.createExpectedRow("2011-04-02", "alias", "technology0", "rows", 1L, "idx", 97L),
        GroupByQueryRunnerTestHelper.createExpectedRow("2011-04-02", "alias", "travel0", "rows", 1L, "idx", 126L)
    );

    Iterable<Row> results = GroupByQueryRunnerTestHelper.runQuery(factory, runner, query);
    TestHelper.assertExpectedObjects(expectedResults, results, "");
  }

  @Test
  public void testGroupByWithUniques()
  {
    GroupByQuery query = GroupByQuery
        .builder()
        .setDataSource(QueryRunnerTestHelper.dataSource)
        .setQuerySegmentSpec(QueryRunnerTestHelper.firstToThird)
        .setAggregatorSpecs(
            Arrays.asList(
                QueryRunnerTestHelper.rowsCount,
                QueryRunnerTestHelper.qualityUniques
            )
        )
        .setGranularity(QueryRunnerTestHelper.allGran)
        .build();

    List<Row> expectedResults = Arrays.asList(
        GroupByQueryRunnerTestHelper.createExpectedRow(
            "2011-04-01",
            "rows",
            26L,
            "uniques",
            QueryRunnerTestHelper.UNIQUES_9
        )
    );

    Iterable<Row> results = GroupByQueryRunnerTestHelper.runQuery(factory, runner, query);
    TestHelper.assertExpectedObjects(expectedResults, results, "");
  }

  @Test(expected = IllegalArgumentException.class)
  public void testGroupByWithUniquesAndPostAggWithSameName()
  {
    GroupByQuery query = GroupByQuery
        .builder()
        .setDataSource(QueryRunnerTestHelper.dataSource)
        .setQuerySegmentSpec(QueryRunnerTestHelper.firstToThird)
        .setAggregatorSpecs(
            Arrays.<AggregatorFactory>asList(
                QueryRunnerTestHelper.rowsCount,
                new HyperUniquesAggregatorFactory(
                    "quality_uniques",
                    "quality_uniques"
                )
            )
        )
        .setPostAggregatorSpecs(
            Arrays.<PostAggregator>asList(
                new HyperUniqueFinalizingPostAggregator("quality_uniques", "quality_uniques")
            )
        )
        .setGranularity(QueryRunnerTestHelper.allGran)
        .build();

    List<Row> expectedResults = Arrays.asList(
        GroupByQueryRunnerTestHelper.createExpectedRow(
            "2011-04-01",
            "rows",
            26L,
            "quality_uniques",
            QueryRunnerTestHelper.UNIQUES_9
        )
    );

    Iterable<Row> results = GroupByQueryRunnerTestHelper.runQuery(factory, runner, query);
    TestHelper.assertExpectedObjects(expectedResults, results, "");
  }

  @Test
  public void testGroupByWithCardinality()
  {
    GroupByQuery query = GroupByQuery
        .builder()
        .setDataSource(QueryRunnerTestHelper.dataSource)
        .setQuerySegmentSpec(QueryRunnerTestHelper.firstToThird)
        .setAggregatorSpecs(
            Arrays.asList(
                QueryRunnerTestHelper.rowsCount,
                QueryRunnerTestHelper.qualityCardinality
            )
        )
        .setGranularity(QueryRunnerTestHelper.allGran)
        .build();

    List<Row> expectedResults = Arrays.asList(
        GroupByQueryRunnerTestHelper.createExpectedRow(
            "2011-04-01",
            "rows",
            26L,
            "cardinality",
            QueryRunnerTestHelper.UNIQUES_9
        )
    );

    Iterable<Row> results = GroupByQueryRunnerTestHelper.runQuery(factory, runner, query);
    TestHelper.assertExpectedObjects(expectedResults, results, "");
  }

  @Test
  public void testGroupByWithFirstLast()
  {
    GroupByQuery query = GroupByQuery
        .builder()
        .setDataSource(QueryRunnerTestHelper.dataSource)
        .setQuerySegmentSpec(QueryRunnerTestHelper.fullOnInterval)
        .setDimensions(Lists.<DimensionSpec>newArrayList(new DefaultDimensionSpec("market", "market")))
        .setAggregatorSpecs(
            Arrays.asList(
                new LongFirstAggregatorFactory("first", "index"),
                new LongLastAggregatorFactory("last", "index")
            )
        )
        .setGranularity(QueryRunnerTestHelper.monthGran)
        .build();

    List<Row> expectedResults = Arrays.asList(
        GroupByQueryRunnerTestHelper.createExpectedRow("2011-01-01", "market", "spot", "first", 100L, "last", 155L),
        GroupByQueryRunnerTestHelper.createExpectedRow("2011-01-01", "market", "total_market", "first", 1000L, "last", 1127L),
        GroupByQueryRunnerTestHelper.createExpectedRow("2011-01-01", "market", "upfront", "first", 800L, "last", 943L),
        GroupByQueryRunnerTestHelper.createExpectedRow("2011-02-01", "market", "spot", "first", 132L, "last", 114L),
        GroupByQueryRunnerTestHelper.createExpectedRow("2011-02-01", "market", "total_market", "first", 1203L, "last", 1292L),
        GroupByQueryRunnerTestHelper.createExpectedRow("2011-02-01", "market", "upfront", "first", 1667L, "last", 1101L),
        GroupByQueryRunnerTestHelper.createExpectedRow("2011-03-01", "market", "spot", "first", 153L, "last", 125L),
        GroupByQueryRunnerTestHelper.createExpectedRow("2011-03-01", "market", "total_market", "first", 1124L, "last", 1366L),
        GroupByQueryRunnerTestHelper.createExpectedRow("2011-03-01", "market", "upfront", "first", 1166L, "last", 1063L),
        GroupByQueryRunnerTestHelper.createExpectedRow("2011-04-01", "market", "spot", "first", 135L, "last", 120L),
        GroupByQueryRunnerTestHelper.createExpectedRow("2011-04-01", "market", "total_market", "first", 1314L, "last", 1029L),
        GroupByQueryRunnerTestHelper.createExpectedRow("2011-04-01", "market", "upfront", "first", 1447L, "last", 780L)
    );

    Iterable<Row> results = GroupByQueryRunnerTestHelper.runQuery(factory, runner, query);
    TestHelper.assertExpectedObjects(expectedResults, results, "");
  }

  @Test
  public void testGroupByWithNoResult()
  {
    GroupByQuery query = GroupByQuery
        .builder()
        .setDataSource(QueryRunnerTestHelper.dataSource)
        .setQuerySegmentSpec(QueryRunnerTestHelper.emptyInterval)
        .setDimensions(Lists.<DimensionSpec>newArrayList(new DefaultDimensionSpec("market", "market")))
        .setAggregatorSpecs(
            Arrays.asList(
                QueryRunnerTestHelper.rowsCount,
                QueryRunnerTestHelper.indexLongSum,
                QueryRunnerTestHelper.qualityCardinality,
                new LongFirstAggregatorFactory("first", "index"),
                new LongLastAggregatorFactory("last", "index")
            )
        )
        .setGranularity(QueryRunnerTestHelper.dayGran)
        .build();

    List<Row> expectedResults = ImmutableList.of();
    Iterable<Row> results = GroupByQueryRunnerTestHelper.runQuery(factory, runner, query);
    assertEquals(expectedResults, results);
  }

  @Test
  public void testGroupByWithNullProducingDimExtractionFn()
  {
    final ExtractionFn nullExtractionFn = new RegexDimExtractionFn("(\\w{1})", false, null)
    {
      @Override
      public byte[] getCacheKey()
      {
        return new byte[]{(byte) 0xFF};
      }

      @Override
      public String apply(String dimValue)
      {
        return dimValue.equals("mezzanine") ? null : super.apply(dimValue);
      }
    };
    GroupByQuery query = GroupByQuery
        .builder()
        .setDataSource(QueryRunnerTestHelper.dataSource)
        .setQuerySegmentSpec(QueryRunnerTestHelper.firstToThird)
        .setAggregatorSpecs(
            Arrays.asList(
                QueryRunnerTestHelper.rowsCount,
                new LongSumAggregatorFactory("idx", "index")
            )
        )
        .setGranularity(QueryRunnerTestHelper.dayGran)
        .setDimensions(
            Lists.<DimensionSpec>newArrayList(
                new ExtractionDimensionSpec("quality", "alias", nullExtractionFn)
            )
        )
        .build();

    List<Row> expectedResults = Arrays.asList(
        GroupByQueryRunnerTestHelper.createExpectedRow("2011-04-01", "alias", null, "rows", 3L, "idx", 2870L),
        GroupByQueryRunnerTestHelper.createExpectedRow("2011-04-01", "alias", "a", "rows", 1L, "idx", 135L),
        GroupByQueryRunnerTestHelper.createExpectedRow("2011-04-01", "alias", "b", "rows", 1L, "idx", 118L),
        GroupByQueryRunnerTestHelper.createExpectedRow("2011-04-01", "alias", "e", "rows", 1L, "idx", 158L),
        GroupByQueryRunnerTestHelper.createExpectedRow("2011-04-01", "alias", "h", "rows", 1L, "idx", 120L),
        GroupByQueryRunnerTestHelper.createExpectedRow("2011-04-01", "alias", "n", "rows", 1L, "idx", 121L),
        GroupByQueryRunnerTestHelper.createExpectedRow("2011-04-01", "alias", "p", "rows", 3L, "idx", 2900L),
        GroupByQueryRunnerTestHelper.createExpectedRow("2011-04-01", "alias", "t", "rows", 2L, "idx", 197L),

        GroupByQueryRunnerTestHelper.createExpectedRow("2011-04-02", "alias", null, "rows", 3L, "idx", 2447L),
        GroupByQueryRunnerTestHelper.createExpectedRow("2011-04-02", "alias", "a", "rows", 1L, "idx", 147L),
        GroupByQueryRunnerTestHelper.createExpectedRow("2011-04-02", "alias", "b", "rows", 1L, "idx", 112L),
        GroupByQueryRunnerTestHelper.createExpectedRow("2011-04-02", "alias", "e", "rows", 1L, "idx", 166L),
        GroupByQueryRunnerTestHelper.createExpectedRow("2011-04-02", "alias", "h", "rows", 1L, "idx", 113L),
        GroupByQueryRunnerTestHelper.createExpectedRow("2011-04-02", "alias", "n", "rows", 1L, "idx", 114L),
        GroupByQueryRunnerTestHelper.createExpectedRow("2011-04-02", "alias", "p", "rows", 3L, "idx", 2505L),
        GroupByQueryRunnerTestHelper.createExpectedRow("2011-04-02", "alias", "t", "rows", 2L, "idx", 223L)
    );

    TestHelper.assertExpectedObjects(
        expectedResults,
        GroupByQueryRunnerTestHelper.runQuery(factory, runner, query),
        ""
    );
  }

  @Test
  @Ignore
  /**
   * This test exists only to show what the current behavior is and not necessarily to define that this is
   * correct behavior.  In fact, the behavior when returning the empty string from a DimExtractionFn is, by
   * contract, undefined, so this can do anything.
   */
  public void testGroupByWithEmptyStringProducingDimExtractionFn()
  {
    final ExtractionFn emptyStringExtractionFn = new RegexDimExtractionFn("(\\w{1})", false, null)
    {
      @Override
      public byte[] getCacheKey()
      {
        return new byte[]{(byte) 0xFF};
      }

      @Override
      public String apply(String dimValue)
      {
        return dimValue.equals("mezzanine") ? "" : super.apply(dimValue);
      }
    };

    GroupByQuery query = GroupByQuery
        .builder()
        .setDataSource(QueryRunnerTestHelper.dataSource)
        .setQuerySegmentSpec(QueryRunnerTestHelper.firstToThird)
        .setAggregatorSpecs(
            Arrays.asList(
                QueryRunnerTestHelper.rowsCount,
                new LongSumAggregatorFactory("idx", "index")
            )
        )
        .setGranularity(QueryRunnerTestHelper.dayGran)
        .setDimensions(
            Lists.<DimensionSpec>newArrayList(
                new ExtractionDimensionSpec("quality", "alias", emptyStringExtractionFn)
            )
        )
        .build();

    List<Row> expectedResults = Arrays.asList(
        GroupByQueryRunnerTestHelper.createExpectedRow("2011-04-01", "alias", "", "rows", 3L, "idx", 2870L),
        GroupByQueryRunnerTestHelper.createExpectedRow("2011-04-01", "alias", "a", "rows", 1L, "idx", 135L),
        GroupByQueryRunnerTestHelper.createExpectedRow("2011-04-01", "alias", "b", "rows", 1L, "idx", 118L),
        GroupByQueryRunnerTestHelper.createExpectedRow("2011-04-01", "alias", "e", "rows", 1L, "idx", 158L),
        GroupByQueryRunnerTestHelper.createExpectedRow("2011-04-01", "alias", "h", "rows", 1L, "idx", 120L),
        GroupByQueryRunnerTestHelper.createExpectedRow("2011-04-01", "alias", "n", "rows", 1L, "idx", 121L),
        GroupByQueryRunnerTestHelper.createExpectedRow("2011-04-01", "alias", "p", "rows", 3L, "idx", 2900L),
        GroupByQueryRunnerTestHelper.createExpectedRow("2011-04-01", "alias", "t", "rows", 2L, "idx", 197L),

        GroupByQueryRunnerTestHelper.createExpectedRow("2011-04-02", "alias", "", "rows", 3L, "idx", 2447L),
        GroupByQueryRunnerTestHelper.createExpectedRow("2011-04-02", "alias", "a", "rows", 1L, "idx", 147L),
        GroupByQueryRunnerTestHelper.createExpectedRow("2011-04-02", "alias", "b", "rows", 1L, "idx", 112L),
        GroupByQueryRunnerTestHelper.createExpectedRow("2011-04-02", "alias", "e", "rows", 1L, "idx", 166L),
        GroupByQueryRunnerTestHelper.createExpectedRow("2011-04-02", "alias", "h", "rows", 1L, "idx", 113L),
        GroupByQueryRunnerTestHelper.createExpectedRow("2011-04-02", "alias", "n", "rows", 1L, "idx", 114L),
        GroupByQueryRunnerTestHelper.createExpectedRow("2011-04-02", "alias", "p", "rows", 3L, "idx", 2505L),
        GroupByQueryRunnerTestHelper.createExpectedRow("2011-04-02", "alias", "t", "rows", 2L, "idx", 223L)
    );

    TestHelper.assertExpectedObjects(
        expectedResults,
        GroupByQueryRunnerTestHelper.runQuery(factory, runner, query),
        ""
    );
  }

  @Test
  public void testGroupByWithTimeZone()
  {
    DateTimeZone tz = DateTimeZone.forID("America/Los_Angeles");

    GroupByQuery query = GroupByQuery.builder()
                                     .setDataSource(QueryRunnerTestHelper.dataSource)
                                     .setInterval("2011-03-31T00:00:00-07:00/2011-04-02T00:00:00-07:00")
                                     .setDimensions(
                                         Lists.newArrayList(
                                             (DimensionSpec) new DefaultDimensionSpec(
                                                 "quality",
                                                 "alias"
                                             )
                                         )
                                     )
                                     .setAggregatorSpecs(
                                         Arrays.asList(
                                             QueryRunnerTestHelper.rowsCount,
                                             new LongSumAggregatorFactory(
                                                 "idx",
                                                 "index"
                                             )
                                         )
                                     )
                                     .setGranularity(
                                         new PeriodGranularity(
                                             new Period("P1D"),
                                             null,
                                             tz
                                         )
                                     )
                                     .build();

    List<Row> expectedResults = Arrays.asList(
        GroupByQueryRunnerTestHelper.createExpectedRow(
            new DateTime("2011-03-31", tz),
            "alias",
            "automotive",
            "rows",
            1L,
            "idx",
            135L
        ),
        GroupByQueryRunnerTestHelper.createExpectedRow(
            new DateTime("2011-03-31", tz),
            "alias",
            "business",
            "rows",
            1L,
            "idx",
            118L
        ),
        GroupByQueryRunnerTestHelper.createExpectedRow(
            new DateTime("2011-03-31", tz),
            "alias",
            "entertainment",
            "rows",
            1L,
            "idx",
            158L
        ),
        GroupByQueryRunnerTestHelper.createExpectedRow(
            new DateTime("2011-03-31", tz),
            "alias",
            "health",
            "rows",
            1L,
            "idx",
            120L
        ),
        GroupByQueryRunnerTestHelper.createExpectedRow(
            new DateTime("2011-03-31", tz),
            "alias",
            "mezzanine",
            "rows",
            3L,
            "idx",
            2870L
        ),
        GroupByQueryRunnerTestHelper.createExpectedRow(
            new DateTime("2011-03-31", tz),
            "alias",
            "news",
            "rows",
            1L,
            "idx",
            121L
        ),
        GroupByQueryRunnerTestHelper.createExpectedRow(
            new DateTime("2011-03-31", tz),
            "alias",
            "premium",
            "rows",
            3L,
            "idx",
            2900L
        ),
        GroupByQueryRunnerTestHelper.createExpectedRow(
            new DateTime("2011-03-31", tz),
            "alias",
            "technology",
            "rows",
            1L,
            "idx",
            78L
        ),
        GroupByQueryRunnerTestHelper.createExpectedRow(
            new DateTime("2011-03-31", tz),
            "alias",
            "travel",
            "rows",
            1L,
            "idx",
            119L
        ),

        GroupByQueryRunnerTestHelper.createExpectedRow(
            new DateTime("2011-04-01", tz),
            "alias",
            "automotive",
            "rows",
            1L,
            "idx",
            147L
        ),
        GroupByQueryRunnerTestHelper.createExpectedRow(
            new DateTime("2011-04-01", tz),
            "alias",
            "business",
            "rows",
            1L,
            "idx",
            112L
        ),
        GroupByQueryRunnerTestHelper.createExpectedRow(
            new DateTime("2011-04-01", tz),
            "alias",
            "entertainment",
            "rows",
            1L,
            "idx",
            166L
        ),
        GroupByQueryRunnerTestHelper.createExpectedRow(
            new DateTime("2011-04-01", tz),
            "alias",
            "health",
            "rows",
            1L,
            "idx",
            113L
        ),
        GroupByQueryRunnerTestHelper.createExpectedRow(
            new DateTime("2011-04-01", tz),
            "alias",
            "mezzanine",
            "rows",
            3L,
            "idx",
            2447L
        ),
        GroupByQueryRunnerTestHelper.createExpectedRow(
            new DateTime("2011-04-01", tz),
            "alias",
            "news",
            "rows",
            1L,
            "idx",
            114L
        ),
        GroupByQueryRunnerTestHelper.createExpectedRow(
            new DateTime("2011-04-01", tz),
            "alias",
            "premium",
            "rows",
            3L,
            "idx",
            2505L
        ),
        GroupByQueryRunnerTestHelper.createExpectedRow(
            new DateTime("2011-04-01", tz),
            "alias",
            "technology",
            "rows",
            1L,
            "idx",
            97L
        ),
        GroupByQueryRunnerTestHelper.createExpectedRow(
            new DateTime("2011-04-01", tz),
            "alias",
            "travel",
            "rows",
            1L,
            "idx",
            126L
        )
    );

    Iterable<Row> results = GroupByQueryRunnerTestHelper.runQuery(factory, runner, query);
    TestHelper.assertExpectedObjects(expectedResults, results, "");
  }

  @Test
  public void testMergeResults()
  {
    GroupByQuery.Builder builder = GroupByQuery
        .builder()
        .setDataSource(QueryRunnerTestHelper.dataSource)
        .setInterval("2011-04-02/2011-04-04")
        .setDimensions(Lists.<DimensionSpec>newArrayList(new DefaultDimensionSpec("quality", "alias")))
        .setAggregatorSpecs(
            Arrays.asList(
                QueryRunnerTestHelper.rowsCount,
                new LongSumAggregatorFactory("idx", "index")
            )
        )
        .setGranularity(new PeriodGranularity(new Period("P1M"), null, null));

    final GroupByQuery fullQuery = builder.build();
    final GroupByQuery allGranQuery = builder.copy().setGranularity(Granularities.ALL).build();

    QueryRunner mergedRunner = factory.getToolchest().mergeResults(
        new QueryRunner<Row>()
        {
          @Override
          public Sequence<Row> run(
              QueryPlus<Row> queryPlus, Map<String, Object> responseContext
          )
          {
            // simulate two daily segments
            final QueryPlus queryPlus1 = queryPlus.withQuerySegmentSpec(
                new MultipleIntervalSegmentSpec(Lists.newArrayList(new Interval("2011-04-02/2011-04-03")))
            );
            final QueryPlus queryPlus2 = queryPlus.withQuerySegmentSpec(
                new MultipleIntervalSegmentSpec(Lists.newArrayList(new Interval("2011-04-03/2011-04-04")))
            );
            return new MergeSequence(
                queryPlus.getQuery().getResultOrdering(),
                Sequences.simple(
                    Arrays.asList(runner.run(queryPlus1, responseContext), runner.run(queryPlus2, responseContext))
                )
            );
          }
        }
    );

    List<Row> expectedResults = Arrays.asList(
        GroupByQueryRunnerTestHelper.createExpectedRow("2011-04-01", "alias", "automotive", "rows", 2L, "idx", 269L),
        GroupByQueryRunnerTestHelper.createExpectedRow("2011-04-01", "alias", "business", "rows", 2L, "idx", 217L),
        GroupByQueryRunnerTestHelper.createExpectedRow("2011-04-01", "alias", "entertainment", "rows", 2L, "idx", 319L),
        GroupByQueryRunnerTestHelper.createExpectedRow("2011-04-01", "alias", "health", "rows", 2L, "idx", 216L),
        GroupByQueryRunnerTestHelper.createExpectedRow("2011-04-01", "alias", "mezzanine", "rows", 6L, "idx", 4420L),
        GroupByQueryRunnerTestHelper.createExpectedRow("2011-04-01", "alias", "news", "rows", 2L, "idx", 221L),
        GroupByQueryRunnerTestHelper.createExpectedRow("2011-04-01", "alias", "premium", "rows", 6L, "idx", 4416L),
        GroupByQueryRunnerTestHelper.createExpectedRow("2011-04-01", "alias", "technology", "rows", 2L, "idx", 177L),
        GroupByQueryRunnerTestHelper.createExpectedRow("2011-04-01", "alias", "travel", "rows", 2L, "idx", 243L)
    );

    Map<String, Object> context = Maps.newHashMap();
    TestHelper.assertExpectedObjects(expectedResults, mergedRunner.run(QueryPlus.wrap(fullQuery), context), "merged");

    List<Row> allGranExpectedResults = Arrays.asList(
        GroupByQueryRunnerTestHelper.createExpectedRow("2011-04-02", "alias", "automotive", "rows", 2L, "idx", 269L),
        GroupByQueryRunnerTestHelper.createExpectedRow("2011-04-02", "alias", "business", "rows", 2L, "idx", 217L),
        GroupByQueryRunnerTestHelper.createExpectedRow("2011-04-02", "alias", "entertainment", "rows", 2L, "idx", 319L),
        GroupByQueryRunnerTestHelper.createExpectedRow("2011-04-02", "alias", "health", "rows", 2L, "idx", 216L),
        GroupByQueryRunnerTestHelper.createExpectedRow("2011-04-02", "alias", "mezzanine", "rows", 6L, "idx", 4420L),
        GroupByQueryRunnerTestHelper.createExpectedRow("2011-04-02", "alias", "news", "rows", 2L, "idx", 221L),
        GroupByQueryRunnerTestHelper.createExpectedRow("2011-04-02", "alias", "premium", "rows", 6L, "idx", 4416L),
        GroupByQueryRunnerTestHelper.createExpectedRow("2011-04-02", "alias", "technology", "rows", 2L, "idx", 177L),
        GroupByQueryRunnerTestHelper.createExpectedRow("2011-04-02", "alias", "travel", "rows", 2L, "idx", 243L)
    );

    TestHelper.assertExpectedObjects(
        allGranExpectedResults,
        mergedRunner.run(QueryPlus.wrap(allGranQuery), context),
        "merged"
    );
  }

  @Test
  public void testMergeResultsWithLimit()
  {
    for (int limit = 1; limit < 20; ++limit) {
      doTestMergeResultsWithValidLimit(limit);
    }
  }

  private void doTestMergeResultsWithValidLimit(final int limit)
  {
    GroupByQuery.Builder builder = GroupByQuery
        .builder()
        .setDataSource(QueryRunnerTestHelper.dataSource)
        .setInterval("2011-04-02/2011-04-04")
        .setDimensions(Lists.<DimensionSpec>newArrayList(new DefaultDimensionSpec("quality", "alias")))
        .setAggregatorSpecs(
            Arrays.asList(
                QueryRunnerTestHelper.rowsCount,
                new LongSumAggregatorFactory("idx", "index")
            )
        )
        .setGranularity(new PeriodGranularity(new Period("P1M"), null, null))
        .setLimit(limit);

    final GroupByQuery fullQuery = builder.build();

    List<Row> expectedResults = Arrays.asList(
        GroupByQueryRunnerTestHelper.createExpectedRow("2011-04-01", "alias", "automotive", "rows", 2L, "idx", 269L),
        GroupByQueryRunnerTestHelper.createExpectedRow("2011-04-01", "alias", "business", "rows", 2L, "idx", 217L),
        GroupByQueryRunnerTestHelper.createExpectedRow("2011-04-01", "alias", "entertainment", "rows", 2L, "idx", 319L),
        GroupByQueryRunnerTestHelper.createExpectedRow("2011-04-01", "alias", "health", "rows", 2L, "idx", 216L),
        GroupByQueryRunnerTestHelper.createExpectedRow("2011-04-01", "alias", "mezzanine", "rows", 6L, "idx", 4420L),
        GroupByQueryRunnerTestHelper.createExpectedRow("2011-04-01", "alias", "news", "rows", 2L, "idx", 221L),
        GroupByQueryRunnerTestHelper.createExpectedRow("2011-04-01", "alias", "premium", "rows", 6L, "idx", 4416L),
        GroupByQueryRunnerTestHelper.createExpectedRow("2011-04-01", "alias", "technology", "rows", 2L, "idx", 177L),
        GroupByQueryRunnerTestHelper.createExpectedRow("2011-04-01", "alias", "travel", "rows", 2L, "idx", 243L)
    );

    QueryRunner<Row> mergeRunner = factory.getToolchest().mergeResults(runner);

    Map<String, Object> context = Maps.newHashMap();
    TestHelper.assertExpectedObjects(
<<<<<<< HEAD
        Iterables.limit(expectedResults, limit),
        mergeRunner.run(QueryPlus.wrap(fullQuery), context), String.format("limit: %d", limit)
=======
        Iterables.limit(expectedResults, limit), mergeRunner.run(fullQuery, context), StringUtils.format("limit: %d", limit)
>>>>>>> 9ae457f7
    );
  }

  @Test
  public void testMergeResultsAcrossMultipleDaysWithLimitAndOrderBy()
  {
    final int limit = 14;
    GroupByQuery.Builder builder = GroupByQuery
        .builder()
        .setDataSource(QueryRunnerTestHelper.dataSource)
        .setInterval(QueryRunnerTestHelper.firstToThird)
        .setDimensions(Lists.<DimensionSpec>newArrayList(new DefaultDimensionSpec("quality", "alias")))
        .setAggregatorSpecs(
            Arrays.asList(
                QueryRunnerTestHelper.rowsCount,
                new LongSumAggregatorFactory("idx", "index")
            )
        )
        .setGranularity(Granularities.DAY)
        .setLimit(limit)
        .addOrderByColumn("idx", OrderByColumnSpec.Direction.DESCENDING);

    GroupByQuery fullQuery = builder.build();

    List<Row> expectedResults = Arrays.asList(
        GroupByQueryRunnerTestHelper.createExpectedRow("2011-04-01", "alias", "premium", "rows", 3L, "idx", 2900L),
        GroupByQueryRunnerTestHelper.createExpectedRow("2011-04-01", "alias", "mezzanine", "rows", 3L, "idx", 2870L),
        GroupByQueryRunnerTestHelper.createExpectedRow("2011-04-01", "alias", "entertainment", "rows", 1L, "idx", 158L),
        GroupByQueryRunnerTestHelper.createExpectedRow("2011-04-01", "alias", "automotive", "rows", 1L, "idx", 135L),
        GroupByQueryRunnerTestHelper.createExpectedRow("2011-04-01", "alias", "news", "rows", 1L, "idx", 121L),
        GroupByQueryRunnerTestHelper.createExpectedRow("2011-04-01", "alias", "health", "rows", 1L, "idx", 120L),
        GroupByQueryRunnerTestHelper.createExpectedRow("2011-04-01", "alias", "travel", "rows", 1L, "idx", 119L),
        GroupByQueryRunnerTestHelper.createExpectedRow("2011-04-01", "alias", "business", "rows", 1L, "idx", 118L),
        GroupByQueryRunnerTestHelper.createExpectedRow("2011-04-01", "alias", "technology", "rows", 1L, "idx", 78L),

        GroupByQueryRunnerTestHelper.createExpectedRow("2011-04-02", "alias", "premium", "rows", 3L, "idx", 2505L),
        GroupByQueryRunnerTestHelper.createExpectedRow("2011-04-02", "alias", "mezzanine", "rows", 3L, "idx", 2447L),
        GroupByQueryRunnerTestHelper.createExpectedRow("2011-04-02", "alias", "entertainment", "rows", 1L, "idx", 166L),
        GroupByQueryRunnerTestHelper.createExpectedRow("2011-04-02", "alias", "automotive", "rows", 1L, "idx", 147L),
        GroupByQueryRunnerTestHelper.createExpectedRow("2011-04-02", "alias", "travel", "rows", 1L, "idx", 126L)
    );

    QueryRunner<Row> mergeRunner = factory.getToolchest().mergeResults(runner);

    Map<String, Object> context = Maps.newHashMap();
    TestHelper.assertExpectedObjects(
<<<<<<< HEAD
        Iterables.limit(expectedResults, limit),
        mergeRunner.run(QueryPlus.wrap(fullQuery), context),
        String.format("limit: %d", limit)
=======
        Iterables.limit(expectedResults, limit), mergeRunner.run(fullQuery, context), StringUtils.format("limit: %d", limit)
>>>>>>> 9ae457f7
    );
  }

  @Test
  public void testMergeResultsAcrossMultipleDaysWithLimitAndOrderByUsingMathExpressions()
  {
    final int limit = 14;
    GroupByQuery.Builder builder = GroupByQuery
        .builder()
        .setDataSource(QueryRunnerTestHelper.dataSource)
        .setInterval(QueryRunnerTestHelper.firstToThird)
        .setVirtualColumns(
            new ExpressionVirtualColumn(
                "expr",
                "index * 2 + indexMin / 10",
                ValueType.FLOAT,
                TestExprMacroTable.INSTANCE
            )
        )
        .setDimensions(Lists.<DimensionSpec>newArrayList(new DefaultDimensionSpec("quality", "alias")))
        .setAggregatorSpecs(
            Arrays.asList(
                QueryRunnerTestHelper.rowsCount,
                new LongSumAggregatorFactory("idx", "expr")
            )
        )
        .setGranularity(Granularities.DAY)
        .setLimit(limit)
        .addOrderByColumn("idx", OrderByColumnSpec.Direction.DESCENDING);

    GroupByQuery fullQuery = builder.build();

    List<Row> expectedResults = Arrays.asList(
        GroupByQueryRunnerTestHelper.createExpectedRow("2011-04-01", "alias", "premium", "rows", 3L, "idx", 6090L),
        GroupByQueryRunnerTestHelper.createExpectedRow("2011-04-01", "alias", "mezzanine", "rows", 3L, "idx", 6030L),
        GroupByQueryRunnerTestHelper.createExpectedRow("2011-04-01", "alias", "entertainment", "rows", 1L, "idx", 333L),
        GroupByQueryRunnerTestHelper.createExpectedRow("2011-04-01", "alias", "automotive", "rows", 1L, "idx", 285L),
        GroupByQueryRunnerTestHelper.createExpectedRow("2011-04-01", "alias", "news", "rows", 1L, "idx", 255L),
        GroupByQueryRunnerTestHelper.createExpectedRow("2011-04-01", "alias", "health", "rows", 1L, "idx", 252L),
        GroupByQueryRunnerTestHelper.createExpectedRow("2011-04-01", "alias", "travel", "rows", 1L, "idx", 251L),
        GroupByQueryRunnerTestHelper.createExpectedRow("2011-04-01", "alias", "business", "rows", 1L, "idx", 248L),
        GroupByQueryRunnerTestHelper.createExpectedRow("2011-04-01", "alias", "technology", "rows", 1L, "idx", 165L),

        GroupByQueryRunnerTestHelper.createExpectedRow("2011-04-02", "alias", "premium", "rows", 3L, "idx", 5262L),
        GroupByQueryRunnerTestHelper.createExpectedRow("2011-04-02", "alias", "mezzanine", "rows", 3L, "idx", 5141L),
        GroupByQueryRunnerTestHelper.createExpectedRow("2011-04-02", "alias", "entertainment", "rows", 1L, "idx", 348L),
        GroupByQueryRunnerTestHelper.createExpectedRow("2011-04-02", "alias", "automotive", "rows", 1L, "idx", 309L),
        GroupByQueryRunnerTestHelper.createExpectedRow("2011-04-02", "alias", "travel", "rows", 1L, "idx", 265L)
    );

    QueryRunner<Row> mergeRunner = factory.getToolchest().mergeResults(runner);

    Map<String, Object> context = Maps.newHashMap();
    TestHelper.assertExpectedObjects(
<<<<<<< HEAD
        Iterables.limit(expectedResults, limit),
        mergeRunner.run(QueryPlus.wrap(fullQuery), context),
        String.format("limit: %d", limit)
=======
        Iterables.limit(expectedResults, limit), mergeRunner.run(fullQuery, context), StringUtils.format("limit: %d", limit)
>>>>>>> 9ae457f7
    );
  }

  @Test(expected = IllegalArgumentException.class)
  public void testMergeResultsWithNegativeLimit()
  {
    GroupByQuery.Builder builder = GroupByQuery
        .builder()
        .setDataSource(QueryRunnerTestHelper.dataSource)
        .setInterval("2011-04-02/2011-04-04")
        .setDimensions(Lists.<DimensionSpec>newArrayList(new DefaultDimensionSpec("quality", "alias")))
        .setAggregatorSpecs(
            Arrays.asList(
                QueryRunnerTestHelper.rowsCount,
                new LongSumAggregatorFactory("idx", "index")
            )
        )
        .setGranularity(new PeriodGranularity(new Period("P1M"), null, null))
        .setLimit(-1);

    builder.build();
  }

  @Test
  public void testMergeResultsWithOrderBy()
  {
    LimitSpec[] orderBySpecs = new LimitSpec[]{
        new DefaultLimitSpec(OrderByColumnSpec.ascending("idx"), null),
        new DefaultLimitSpec(OrderByColumnSpec.ascending("rows", "idx"), null),
        new DefaultLimitSpec(OrderByColumnSpec.descending("idx"), null),
        new DefaultLimitSpec(OrderByColumnSpec.descending("rows", "idx"), null),
        };

    final Comparator<Row> idxComparator =
        new Comparator<Row>()
        {
          @Override
          public int compare(Row o1, Row o2)
          {
            return Float.compare(o1.getFloatMetric("idx"), o2.getFloatMetric("idx"));
          }
        };

    Comparator<Row> rowsIdxComparator =
        new Comparator<Row>()
        {

          @Override
          public int compare(Row o1, Row o2)
          {
            int value = Float.compare(o1.getFloatMetric("rows"), o2.getFloatMetric("rows"));
            if (value != 0) {
              return value;
            }

            return idxComparator.compare(o1, o2);
          }
        };

    List<Row> allResults = Arrays.asList(
        GroupByQueryRunnerTestHelper.createExpectedRow("2011-04-01", "alias", "automotive", "rows", 2L, "idx", 269L),
        GroupByQueryRunnerTestHelper.createExpectedRow("2011-04-01", "alias", "business", "rows", 2L, "idx", 217L),
        GroupByQueryRunnerTestHelper.createExpectedRow("2011-04-01", "alias", "entertainment", "rows", 2L, "idx", 319L),
        GroupByQueryRunnerTestHelper.createExpectedRow("2011-04-01", "alias", "health", "rows", 2L, "idx", 216L),
        GroupByQueryRunnerTestHelper.createExpectedRow("2011-04-01", "alias", "mezzanine", "rows", 6L, "idx", 4420L),
        GroupByQueryRunnerTestHelper.createExpectedRow("2011-04-01", "alias", "news", "rows", 2L, "idx", 221L),
        GroupByQueryRunnerTestHelper.createExpectedRow("2011-04-01", "alias", "premium", "rows", 6L, "idx", 4416L),
        GroupByQueryRunnerTestHelper.createExpectedRow("2011-04-01", "alias", "technology", "rows", 2L, "idx", 177L),
        GroupByQueryRunnerTestHelper.createExpectedRow("2011-04-01", "alias", "travel", "rows", 2L, "idx", 243L)
    );

    List<List<Row>> expectedResults = Lists.newArrayList(
        Ordering.from(idxComparator).sortedCopy(allResults),
        Ordering.from(rowsIdxComparator).sortedCopy(allResults),
        Ordering.from(idxComparator).reverse().sortedCopy(allResults),
        Ordering.from(rowsIdxComparator).reverse().sortedCopy(allResults)
    );

    for (int i = 0; i < orderBySpecs.length; ++i) {
      doTestMergeResultsWithOrderBy(orderBySpecs[i], expectedResults.get(i));
    }
  }

  private void doTestMergeResultsWithOrderBy(LimitSpec orderBySpec, List<Row> expectedResults)
  {
    GroupByQuery.Builder builder = GroupByQuery
        .builder()
        .setDataSource(QueryRunnerTestHelper.dataSource)
        .setInterval("2011-04-02/2011-04-04")
        .setDimensions(Lists.<DimensionSpec>newArrayList(new DefaultDimensionSpec("quality", "alias")))
        .setAggregatorSpecs(
            Arrays.asList(
                QueryRunnerTestHelper.rowsCount,
                new LongSumAggregatorFactory("idx", "index")
            )
        )
        .setGranularity(new PeriodGranularity(new Period("P1M"), null, null))
        .setLimitSpec(orderBySpec);

    final GroupByQuery fullQuery = builder.build();

    QueryRunner mergedRunner = factory.getToolchest().mergeResults(
        new QueryRunner<Row>()
        {
          @Override
          public Sequence<Row> run(
              QueryPlus<Row> queryPlus, Map<String, Object> responseContext
          )
          {
            // simulate two daily segments
            final QueryPlus queryPlus1 = queryPlus.withQuerySegmentSpec(
                new MultipleIntervalSegmentSpec(Lists.newArrayList(new Interval("2011-04-02/2011-04-03")))
            );
            final QueryPlus queryPlus2 = queryPlus.withQuerySegmentSpec(
                new MultipleIntervalSegmentSpec(Lists.newArrayList(new Interval("2011-04-03/2011-04-04")))
            );
            return new MergeSequence(
                queryPlus.getQuery().getResultOrdering(),
                Sequences.simple(
                    Arrays.asList(runner.run(queryPlus1, responseContext), runner.run(queryPlus2, responseContext))
                )
            );
          }
        }
    );

    Map<String, Object> context = Maps.newHashMap();
    TestHelper.assertExpectedObjects(expectedResults, mergedRunner.run(QueryPlus.wrap(fullQuery), context), "merged");
  }

  @Test
  public void testGroupByOrderLimit() throws Exception
  {
    GroupByQuery.Builder builder = GroupByQuery
        .builder()
        .setDataSource(QueryRunnerTestHelper.dataSource)
        .setInterval("2011-04-02/2011-04-04")
        .setDimensions(Lists.<DimensionSpec>newArrayList(new DefaultDimensionSpec("quality", "alias")))
        .setAggregatorSpecs(
            Arrays.asList(
                QueryRunnerTestHelper.rowsCount,
                new LongSumAggregatorFactory("idx", "index")
            )
        )
        .addOrderByColumn("rows")
        .addOrderByColumn("alias", OrderByColumnSpec.Direction.DESCENDING)
        .setGranularity(new PeriodGranularity(new Period("P1M"), null, null));

    final GroupByQuery query = builder.build();

    List<Row> expectedResults = Arrays.asList(
        GroupByQueryRunnerTestHelper.createExpectedRow("2011-04-01", "alias", "travel", "rows", 2L, "idx", 243L),
        GroupByQueryRunnerTestHelper.createExpectedRow("2011-04-01", "alias", "technology", "rows", 2L, "idx", 177L),
        GroupByQueryRunnerTestHelper.createExpectedRow("2011-04-01", "alias", "news", "rows", 2L, "idx", 221L),
        GroupByQueryRunnerTestHelper.createExpectedRow("2011-04-01", "alias", "health", "rows", 2L, "idx", 216L),
        GroupByQueryRunnerTestHelper.createExpectedRow("2011-04-01", "alias", "entertainment", "rows", 2L, "idx", 319L),
        GroupByQueryRunnerTestHelper.createExpectedRow("2011-04-01", "alias", "business", "rows", 2L, "idx", 217L),
        GroupByQueryRunnerTestHelper.createExpectedRow("2011-04-01", "alias", "automotive", "rows", 2L, "idx", 269L),
        GroupByQueryRunnerTestHelper.createExpectedRow("2011-04-01", "alias", "premium", "rows", 6L, "idx", 4416L),
        GroupByQueryRunnerTestHelper.createExpectedRow("2011-04-01", "alias", "mezzanine", "rows", 6L, "idx", 4420L)
    );

    Map<String, Object> context = Maps.newHashMap();
    QueryRunner<Row> mergeRunner = factory.getToolchest().mergeResults(runner);
    TestHelper.assertExpectedObjects(expectedResults, mergeRunner.run(QueryPlus.wrap(query), context), "no-limit");

    TestHelper.assertExpectedObjects(
        Iterables.limit(expectedResults, 5),
        mergeRunner.run(QueryPlus.wrap(builder.setLimit(5).build()), context),
        "limited"
    );

    // Now try it with an expression based aggregator.
    builder.setLimit(Integer.MAX_VALUE)
           .setAggregatorSpecs(
               Arrays.asList(
                   QueryRunnerTestHelper.rowsCount,
                   new DoubleSumAggregatorFactory("idx", null, "index / 2 + indexMin", TestExprMacroTable.INSTANCE)
               )
           );

    expectedResults = GroupByQueryRunnerTestHelper.createExpectedRows(
        new String[]{"__time", "alias", "rows", "idx"},
        new Object[]{"2011-04-01", "travel", 2L, 365.4876403808594D},
        new Object[]{"2011-04-01", "technology", 2L, 267.3737487792969D},
        new Object[]{"2011-04-01", "news", 2L, 333.3147277832031D},
        new Object[]{"2011-04-01", "health", 2L, 325.467529296875D},
        new Object[]{"2011-04-01", "entertainment", 2L, 479.916015625D},
        new Object[]{"2011-04-01", "business", 2L, 328.083740234375D},
        new Object[]{"2011-04-01", "automotive", 2L, 405.5966796875D},
        new Object[]{"2011-04-01", "premium", 6L, 6627.927734375D},
        new Object[]{"2011-04-01", "mezzanine", 6L, 6635.47998046875D}
    );

    TestHelper.assertExpectedObjects(
        expectedResults,
        mergeRunner.run(QueryPlus.wrap(builder.build()), context),
        "no-limit");
    TestHelper.assertExpectedObjects(
        Iterables.limit(expectedResults, 5),
        mergeRunner.run(QueryPlus.wrap(builder.setLimit(5).build()), context),
        "limited"
    );

    // Now try it with an expression virtual column.
    builder.setLimit(Integer.MAX_VALUE)
           .setVirtualColumns(
               new ExpressionVirtualColumn("expr", "index / 2 + indexMin", ValueType.FLOAT, TestExprMacroTable.INSTANCE)
           )
           .setAggregatorSpecs(
               Arrays.asList(
                   QueryRunnerTestHelper.rowsCount,
                   new DoubleSumAggregatorFactory("idx", "expr")
               )
           );

    TestHelper.assertExpectedObjects(
        expectedResults,
        mergeRunner.run(QueryPlus.wrap(builder.build()), context),
        "no-limit"
    );
    TestHelper.assertExpectedObjects(
        Iterables.limit(expectedResults, 5),
        mergeRunner.run(QueryPlus.wrap(builder.setLimit(5).build()), context),
        "limited"
    );
  }

  @Test
  public void testGroupByWithOrderLimit2() throws Exception
  {
    GroupByQuery.Builder builder = GroupByQuery
        .builder()
        .setDataSource(QueryRunnerTestHelper.dataSource)
        .setInterval("2011-04-02/2011-04-04")
        .setDimensions(Lists.<DimensionSpec>newArrayList(new DefaultDimensionSpec("quality", "alias")))
        .setAggregatorSpecs(
            Arrays.asList(
                QueryRunnerTestHelper.rowsCount,
                new LongSumAggregatorFactory("idx", "index")
            )
        )
        .addOrderByColumn("rows", OrderByColumnSpec.Direction.DESCENDING)
        .addOrderByColumn("alias", OrderByColumnSpec.Direction.DESCENDING)
        .setGranularity(new PeriodGranularity(new Period("P1M"), null, null));

    final GroupByQuery query = builder.build();

    List<Row> expectedResults = Arrays.asList(
        GroupByQueryRunnerTestHelper.createExpectedRow("2011-04-01", "alias", "premium", "rows", 6L, "idx", 4416L),
        GroupByQueryRunnerTestHelper.createExpectedRow("2011-04-01", "alias", "mezzanine", "rows", 6L, "idx", 4420L),
        GroupByQueryRunnerTestHelper.createExpectedRow("2011-04-01", "alias", "travel", "rows", 2L, "idx", 243L),
        GroupByQueryRunnerTestHelper.createExpectedRow("2011-04-01", "alias", "technology", "rows", 2L, "idx", 177L),
        GroupByQueryRunnerTestHelper.createExpectedRow("2011-04-01", "alias", "news", "rows", 2L, "idx", 221L),
        GroupByQueryRunnerTestHelper.createExpectedRow("2011-04-01", "alias", "health", "rows", 2L, "idx", 216L),
        GroupByQueryRunnerTestHelper.createExpectedRow("2011-04-01", "alias", "entertainment", "rows", 2L, "idx", 319L),
        GroupByQueryRunnerTestHelper.createExpectedRow("2011-04-01", "alias", "business", "rows", 2L, "idx", 217L),
        GroupByQueryRunnerTestHelper.createExpectedRow("2011-04-01", "alias", "automotive", "rows", 2L, "idx", 269L)
    );

    Map<String, Object> context = Maps.newHashMap();
    QueryRunner<Row> mergeRunner = factory.getToolchest().mergeResults(runner);
    TestHelper.assertExpectedObjects(expectedResults, mergeRunner.run(QueryPlus.wrap(query), context), "no-limit");
    TestHelper.assertExpectedObjects(
        Iterables.limit(expectedResults, 5),
        mergeRunner.run(QueryPlus.wrap(builder.setLimit(5).build()), context),
        "limited"
    );
  }

  @Test
  public void testGroupByWithOrderLimit3() throws Exception
  {
    GroupByQuery.Builder builder = GroupByQuery
        .builder()
        .setDataSource(QueryRunnerTestHelper.dataSource)
        .setInterval("2011-04-02/2011-04-04")
        .setDimensions(Lists.<DimensionSpec>newArrayList(new DefaultDimensionSpec("quality", "alias")))
        .setAggregatorSpecs(
            Arrays.asList(
                QueryRunnerTestHelper.rowsCount,
                new DoubleSumAggregatorFactory("idx", "index")
            )
        )
        .addOrderByColumn("idx", OrderByColumnSpec.Direction.DESCENDING)
        .addOrderByColumn("alias", OrderByColumnSpec.Direction.DESCENDING)
        .setGranularity(new PeriodGranularity(new Period("P1M"), null, null));

    GroupByQuery query = builder.build();

    List<Row> expectedResults = GroupByQueryRunnerTestHelper.createExpectedRows(
        new String[]{"__time", "alias", "rows", "idx"},
        new Object[]{"2011-04-01", "mezzanine", 6L, 4423.6533203125D},
        new Object[]{"2011-04-01", "premium", 6L, 4418.61865234375D},
        new Object[]{"2011-04-01", "entertainment", 2L, 319.94403076171875D},
        new Object[]{"2011-04-01", "automotive", 2L, 270.3977966308594D},
        new Object[]{"2011-04-01", "travel", 2L, 243.65843200683594D},
        new Object[]{"2011-04-01", "news", 2L, 222.20980834960938D},
        new Object[]{"2011-04-01", "business", 2L, 218.7224884033203D},
        new Object[]{"2011-04-01", "health", 2L, 216.97836303710938D},
        new Object[]{"2011-04-01", "technology", 2L, 178.24917602539062D}
    );

    Map<String, Object> context = Maps.newHashMap();
    QueryRunner<Row> mergeRunner = factory.getToolchest().mergeResults(runner);
    TestHelper.assertExpectedObjects(expectedResults, mergeRunner.run(QueryPlus.wrap(query), context), "no-limit");
    TestHelper.assertExpectedObjects(
        Iterables.limit(expectedResults, 5),
        mergeRunner.run(QueryPlus.wrap(builder.setLimit(5).build()), context),
        "limited"
    );
  }

  @Test
  public void testGroupByOrderLimitNumeric() throws Exception
  {
    GroupByQuery.Builder builder = GroupByQuery
        .builder()
        .setDataSource(QueryRunnerTestHelper.dataSource)
        .setInterval("2011-04-02/2011-04-04")
        .setDimensions(Lists.<DimensionSpec>newArrayList(new DefaultDimensionSpec("quality", "alias")))
        .setAggregatorSpecs(
            Arrays.asList(
                QueryRunnerTestHelper.rowsCount,
                new LongSumAggregatorFactory("idx", "index")
            )
        )
        .addOrderByColumn(new OrderByColumnSpec("rows", OrderByColumnSpec.Direction.DESCENDING, StringComparators.NUMERIC))
        .addOrderByColumn(new OrderByColumnSpec("alias", OrderByColumnSpec.Direction.ASCENDING, StringComparators.NUMERIC))
        .setGranularity(new PeriodGranularity(new Period("P1M"), null, null));

    final GroupByQuery query = builder.build();

    List<Row> expectedResults = Arrays.asList(
        GroupByQueryRunnerTestHelper.createExpectedRow("2011-04-01", "alias", "mezzanine", "rows", 6L, "idx", 4420L),
        GroupByQueryRunnerTestHelper.createExpectedRow("2011-04-01", "alias", "premium", "rows", 6L, "idx", 4416L),
        GroupByQueryRunnerTestHelper.createExpectedRow("2011-04-01", "alias", "automotive", "rows", 2L, "idx", 269L),
        GroupByQueryRunnerTestHelper.createExpectedRow("2011-04-01", "alias", "business", "rows", 2L, "idx", 217L),
        GroupByQueryRunnerTestHelper.createExpectedRow("2011-04-01", "alias", "entertainment", "rows", 2L, "idx", 319L),
        GroupByQueryRunnerTestHelper.createExpectedRow("2011-04-01", "alias", "health", "rows", 2L, "idx", 216L),
        GroupByQueryRunnerTestHelper.createExpectedRow("2011-04-01", "alias", "news", "rows", 2L, "idx", 221L),
        GroupByQueryRunnerTestHelper.createExpectedRow("2011-04-01", "alias", "technology", "rows", 2L, "idx", 177L),
        GroupByQueryRunnerTestHelper.createExpectedRow("2011-04-01", "alias", "travel", "rows", 2L, "idx", 243L)
    );

    Map<String, Object> context = Maps.newHashMap();
    QueryRunner<Row> mergeRunner = factory.getToolchest().mergeResults(runner);
    TestHelper.assertExpectedObjects(expectedResults, mergeRunner.run(QueryPlus.wrap(query), context), "no-limit");
    TestHelper.assertExpectedObjects(
        Iterables.limit(expectedResults, 5),
        mergeRunner.run(QueryPlus.wrap(builder.setLimit(5).build()), context),
        "limited"
    );
  }

  @Test
  public void testGroupByWithSameCaseOrdering()
  {
    GroupByQuery query = new GroupByQuery.Builder()
        .setDataSource(QueryRunnerTestHelper.dataSource)
        .setGranularity(QueryRunnerTestHelper.allGran)
        .setDimensions(
            Arrays.<DimensionSpec>asList(
                new DefaultDimensionSpec(
                    QueryRunnerTestHelper.marketDimension,
                    "marketalias"
                )
            )
        )
        .setInterval(QueryRunnerTestHelper.fullOnInterval)
        .setLimitSpec(
            new DefaultLimitSpec(
                Lists.newArrayList(
                    new OrderByColumnSpec(
                        "marketalias",
                        OrderByColumnSpec.Direction.DESCENDING
                    )
                ), 3
            )
        )
        .setAggregatorSpecs(
            Lists.<AggregatorFactory>newArrayList(
                QueryRunnerTestHelper.rowsCount
            )
        )
        .build();

    List<Row> expectedResults = Arrays.asList(
        GroupByQueryRunnerTestHelper.createExpectedRow(
            "1970-01-01T00:00:00.000Z",
            "marketalias",
            "upfront",
            "rows",
            186L
        ),
        GroupByQueryRunnerTestHelper.createExpectedRow(
            "1970-01-01T00:00:00.000Z",
            "marketalias",
            "total_market",
            "rows",
            186L
        ),
        GroupByQueryRunnerTestHelper.createExpectedRow(
            "1970-01-01T00:00:00.000Z",
            "marketalias",
            "spot",
            "rows",
            837L
        )
    );

    Iterable<Row> results = GroupByQueryRunnerTestHelper.runQuery(factory, runner, query);
    TestHelper.assertExpectedObjects(expectedResults, results, "order-limit");
  }

  @Test
  public void testGroupByWithOrderLimit4()
  {
    GroupByQuery query = new GroupByQuery.Builder()
        .setDataSource(QueryRunnerTestHelper.dataSource)
        .setGranularity(QueryRunnerTestHelper.allGran)
        .setDimensions(
            Arrays.<DimensionSpec>asList(
                new DefaultDimensionSpec(
                    QueryRunnerTestHelper.marketDimension,
                    QueryRunnerTestHelper.marketDimension
                )
            )
        )
        .setInterval(QueryRunnerTestHelper.fullOnInterval)
        .setLimitSpec(
            new DefaultLimitSpec(
                Lists.newArrayList(
                    new OrderByColumnSpec(
                        QueryRunnerTestHelper.marketDimension,
                        OrderByColumnSpec.Direction.DESCENDING
                    )
                ), 3
            )
        )
        .setAggregatorSpecs(
            Lists.<AggregatorFactory>newArrayList(
                QueryRunnerTestHelper.rowsCount
            )
        )
        .build();

    List<Row> expectedResults = Arrays.asList(
        GroupByQueryRunnerTestHelper.createExpectedRow("1970-01-01T00:00:00.000Z", "market", "upfront", "rows", 186L),
        GroupByQueryRunnerTestHelper.createExpectedRow(
            "1970-01-01T00:00:00.000Z",
            "market",
            "total_market",
            "rows",
            186L
        ),
        GroupByQueryRunnerTestHelper.createExpectedRow("1970-01-01T00:00:00.000Z", "market", "spot", "rows", 837L)
    );

    Iterable<Row> results = GroupByQueryRunnerTestHelper.runQuery(factory, runner, query);
    TestHelper.assertExpectedObjects(expectedResults, results, "order-limit");
  }

  @Test
  public void testGroupByWithOrderOnHyperUnique()
  {
    GroupByQuery query = new GroupByQuery.Builder()
        .setDataSource(QueryRunnerTestHelper.dataSource)
        .setGranularity(QueryRunnerTestHelper.allGran)
        .setDimensions(
            Arrays.<DimensionSpec>asList(
                new DefaultDimensionSpec(
                    QueryRunnerTestHelper.marketDimension,
                    QueryRunnerTestHelper.marketDimension
                )
            )
        )
        .setInterval(QueryRunnerTestHelper.fullOnInterval)
        .setLimitSpec(
            new DefaultLimitSpec(
                Lists.newArrayList(
                    new OrderByColumnSpec(
                        QueryRunnerTestHelper.uniqueMetric,
                        OrderByColumnSpec.Direction.DESCENDING
                    )
                ), 3
            )
        )
        .setAggregatorSpecs(
            Lists.<AggregatorFactory>newArrayList(
                QueryRunnerTestHelper.qualityUniques
            )
        )
        .setPostAggregatorSpecs(
            Lists.<PostAggregator>newArrayList(
                new HyperUniqueFinalizingPostAggregator(
                    QueryRunnerTestHelper.hyperUniqueFinalizingPostAggMetric,
                    QueryRunnerTestHelper.uniqueMetric
                )
            )
        )
        .build();

    List<Row> expectedResults = Arrays.asList(
        GroupByQueryRunnerTestHelper.createExpectedRow(
            "1970-01-01T00:00:00.000Z",
            "market",
            "spot",
            QueryRunnerTestHelper.uniqueMetric,
            QueryRunnerTestHelper.UNIQUES_9,
            QueryRunnerTestHelper.hyperUniqueFinalizingPostAggMetric,
            QueryRunnerTestHelper.UNIQUES_9
        ),
        GroupByQueryRunnerTestHelper.createExpectedRow(
            "1970-01-01T00:00:00.000Z",
            "market",
            "upfront",
            QueryRunnerTestHelper.uniqueMetric,
            QueryRunnerTestHelper.UNIQUES_2,
            QueryRunnerTestHelper.hyperUniqueFinalizingPostAggMetric,
            QueryRunnerTestHelper.UNIQUES_2
        ),
        GroupByQueryRunnerTestHelper.createExpectedRow(
            "1970-01-01T00:00:00.000Z",
            "market",
            "total_market",
            QueryRunnerTestHelper.uniqueMetric,
            QueryRunnerTestHelper.UNIQUES_2,
            QueryRunnerTestHelper.hyperUniqueFinalizingPostAggMetric,
            QueryRunnerTestHelper.UNIQUES_2
        )
    );

    Iterable<Row> results = GroupByQueryRunnerTestHelper.runQuery(factory, runner, query);
    TestHelper.assertExpectedObjects(expectedResults, results, "order-limit");
  }

  @Test
  public void testGroupByWithHavingOnHyperUnique()
  {
    GroupByQuery query = new GroupByQuery.Builder()
        .setDataSource(QueryRunnerTestHelper.dataSource)
        .setGranularity(QueryRunnerTestHelper.allGran)
        .setDimensions(
            Arrays.<DimensionSpec>asList(
                new DefaultDimensionSpec(
                    QueryRunnerTestHelper.marketDimension,
                    QueryRunnerTestHelper.marketDimension
                )
            )
        )
        .setInterval(QueryRunnerTestHelper.fullOnInterval)
        .setLimitSpec(
            new DefaultLimitSpec(
                Lists.newArrayList(
                    new OrderByColumnSpec(
                        QueryRunnerTestHelper.uniqueMetric,
                        OrderByColumnSpec.Direction.DESCENDING
                    )
                ), 3
            )
        )
        .setHavingSpec(
            new GreaterThanHavingSpec(
                QueryRunnerTestHelper.uniqueMetric,
                8
            )
        )
        .setAggregatorSpecs(
            Lists.<AggregatorFactory>newArrayList(
                QueryRunnerTestHelper.qualityUniques
            )
        )
        .setPostAggregatorSpecs(
            Lists.<PostAggregator>newArrayList(
                new HyperUniqueFinalizingPostAggregator(
                    QueryRunnerTestHelper.hyperUniqueFinalizingPostAggMetric,
                    QueryRunnerTestHelper.uniqueMetric
                )
            )
        )
        .build();

    List<Row> expectedResults = Arrays.asList(
        GroupByQueryRunnerTestHelper.createExpectedRow(
            "1970-01-01T00:00:00.000Z",
            "market",
            "spot",
            QueryRunnerTestHelper.uniqueMetric,
            QueryRunnerTestHelper.UNIQUES_9,
            QueryRunnerTestHelper.hyperUniqueFinalizingPostAggMetric,
            QueryRunnerTestHelper.UNIQUES_9
        )
    );

    // havingSpec equalTo/greaterThan/lessThan do not work on complex aggregators, even if they could be finalized.
    // See also: https://github.com/druid-io/druid/issues/2507
    expectedException.expect(ParseException.class);
    expectedException.expectMessage("Unknown type[class io.druid.hll.HLLCV1]");
    Iterable<Row> results = GroupByQueryRunnerTestHelper.runQuery(factory, runner, query);
    TestHelper.assertExpectedObjects(expectedResults, results, "order-limit");
  }

  @Test
  public void testGroupByWithHavingOnFinalizedHyperUnique()
  {
    GroupByQuery query = new GroupByQuery.Builder()
        .setDataSource(QueryRunnerTestHelper.dataSource)
        .setGranularity(QueryRunnerTestHelper.allGran)
        .setDimensions(
            Arrays.<DimensionSpec>asList(
                new DefaultDimensionSpec(
                    QueryRunnerTestHelper.marketDimension,
                    QueryRunnerTestHelper.marketDimension
                )
            )
        )
        .setInterval(QueryRunnerTestHelper.fullOnInterval)
        .setLimitSpec(
            new DefaultLimitSpec(
                Lists.newArrayList(
                    new OrderByColumnSpec(
                        QueryRunnerTestHelper.hyperUniqueFinalizingPostAggMetric,
                        OrderByColumnSpec.Direction.DESCENDING
                    )
                ), 3
            )
        )
        .setHavingSpec(
            new GreaterThanHavingSpec(
                QueryRunnerTestHelper.hyperUniqueFinalizingPostAggMetric,
                8
            )
        )
        .setAggregatorSpecs(
            Lists.<AggregatorFactory>newArrayList(
                QueryRunnerTestHelper.qualityUniques
            )
        )
        .setPostAggregatorSpecs(
            Lists.<PostAggregator>newArrayList(
                new HyperUniqueFinalizingPostAggregator(
                    QueryRunnerTestHelper.hyperUniqueFinalizingPostAggMetric,
                    QueryRunnerTestHelper.uniqueMetric
                )
            )
        )
        .build();

    List<Row> expectedResults = Arrays.asList(
        GroupByQueryRunnerTestHelper.createExpectedRow(
            "1970-01-01T00:00:00.000Z",
            "market",
            "spot",
            QueryRunnerTestHelper.uniqueMetric,
            QueryRunnerTestHelper.UNIQUES_9,
            QueryRunnerTestHelper.hyperUniqueFinalizingPostAggMetric,
            QueryRunnerTestHelper.UNIQUES_9
        )
    );

    Iterable<Row> results = GroupByQueryRunnerTestHelper.runQuery(factory, runner, query);
    TestHelper.assertExpectedObjects(expectedResults, results, "order-limit");
  }

  @Test
  public void testGroupByWithLimitOnFinalizedHyperUnique()
  {
    GroupByQuery query = new GroupByQuery.Builder()
        .setDataSource(QueryRunnerTestHelper.dataSource)
        .setGranularity(QueryRunnerTestHelper.allGran)
        .setDimensions(
            Arrays.<DimensionSpec>asList(
                new DefaultDimensionSpec(
                    QueryRunnerTestHelper.marketDimension,
                    QueryRunnerTestHelper.marketDimension
                )
            )
        )
        .setInterval(QueryRunnerTestHelper.fullOnInterval)
        .setLimitSpec(
            new DefaultLimitSpec(
                Lists.newArrayList(
                    new OrderByColumnSpec(
                        QueryRunnerTestHelper.hyperUniqueFinalizingPostAggMetric,
                        OrderByColumnSpec.Direction.DESCENDING
                    )
                ), 3
            )
        )
        .setAggregatorSpecs(
            Lists.<AggregatorFactory>newArrayList(
                QueryRunnerTestHelper.qualityUniques
            )
        )
        .setPostAggregatorSpecs(
            Lists.<PostAggregator>newArrayList(
                new HyperUniqueFinalizingPostAggregator(
                    QueryRunnerTestHelper.hyperUniqueFinalizingPostAggMetric,
                    QueryRunnerTestHelper.uniqueMetric
                )
            )
        )
        .build();

    List<Row> expectedResults = Arrays.asList(
        GroupByQueryRunnerTestHelper.createExpectedRow(
            "1970-01-01T00:00:00.000Z",
            "market",
            "spot",
            QueryRunnerTestHelper.uniqueMetric,
            QueryRunnerTestHelper.UNIQUES_9,
            QueryRunnerTestHelper.hyperUniqueFinalizingPostAggMetric,
            QueryRunnerTestHelper.UNIQUES_9
        ),
        GroupByQueryRunnerTestHelper.createExpectedRow(
            "1970-01-01T00:00:00.000Z",
            "market",
            "upfront",
            QueryRunnerTestHelper.uniqueMetric,
            QueryRunnerTestHelper.UNIQUES_2,
            QueryRunnerTestHelper.hyperUniqueFinalizingPostAggMetric,
            QueryRunnerTestHelper.UNIQUES_2
        ),
        GroupByQueryRunnerTestHelper.createExpectedRow(
            "1970-01-01T00:00:00.000Z",
            "market",
            "total_market",
            QueryRunnerTestHelper.uniqueMetric,
            QueryRunnerTestHelper.UNIQUES_2,
            QueryRunnerTestHelper.hyperUniqueFinalizingPostAggMetric,
            QueryRunnerTestHelper.UNIQUES_2
        )
    );

    Iterable<Row> results = GroupByQueryRunnerTestHelper.runQuery(factory, runner, query);
    TestHelper.assertExpectedObjects(expectedResults, results, "order-limit");
  }

  @Test
  public void testGroupByWithAlphaNumericDimensionOrder()
  {
    Map<String, String> map = new HashMap<>();
    map.put("automotive", "health105");
    map.put("business", "health20");
    map.put("entertainment", "travel47");
    map.put("health", "health55");
    map.put("mezzanine", "health09");
    map.put("news", "health0000");
    map.put("premium", "health999");
    map.put("technology", "travel123");
    map.put("travel", "travel555");

    GroupByQuery query = GroupByQuery
        .builder()
        .setDataSource(QueryRunnerTestHelper.dataSource)
        .setQuerySegmentSpec(QueryRunnerTestHelper.firstToThird)
        .setDimensions(
            Lists.<DimensionSpec>newArrayList(
                new ExtractionDimensionSpec(
                    "quality",
                    "alias",
                    new LookupExtractionFn(new MapLookupExtractor(map, false), false, null, false, false)
                )
            )
        )
        .setAggregatorSpecs(
            Arrays.asList(
                QueryRunnerTestHelper.rowsCount,
                new LongSumAggregatorFactory("idx", "index")
            )
        )
        .setLimitSpec(new DefaultLimitSpec(Lists.<OrderByColumnSpec>newArrayList(
            new OrderByColumnSpec("alias", null, StringComparators.ALPHANUMERIC)), null))
        .setGranularity(QueryRunnerTestHelper.dayGran)
        .build();

    List<Row> expectedResults = Arrays.asList(
        GroupByQueryRunnerTestHelper.createExpectedRow("2011-04-01", "alias", "health0000", "rows", 1L, "idx", 121L),
        GroupByQueryRunnerTestHelper.createExpectedRow("2011-04-01", "alias", "health09", "rows", 3L, "idx", 2870L),
        GroupByQueryRunnerTestHelper.createExpectedRow("2011-04-01", "alias", "health20", "rows", 1L, "idx", 118L),
        GroupByQueryRunnerTestHelper.createExpectedRow("2011-04-01", "alias", "health55", "rows", 1L, "idx", 120L),
        GroupByQueryRunnerTestHelper.createExpectedRow("2011-04-01", "alias", "health105", "rows", 1L, "idx", 135L),
        GroupByQueryRunnerTestHelper.createExpectedRow("2011-04-01", "alias", "health999", "rows", 3L, "idx", 2900L),
        GroupByQueryRunnerTestHelper.createExpectedRow("2011-04-01", "alias", "travel47", "rows", 1L, "idx", 158L),
        GroupByQueryRunnerTestHelper.createExpectedRow("2011-04-01", "alias", "travel123", "rows", 1L, "idx", 78L),
        GroupByQueryRunnerTestHelper.createExpectedRow("2011-04-01", "alias", "travel555", "rows", 1L, "idx", 119L),
        GroupByQueryRunnerTestHelper.createExpectedRow("2011-04-02", "alias", "health0000", "rows", 1L, "idx", 114L),
        GroupByQueryRunnerTestHelper.createExpectedRow("2011-04-02", "alias", "health09", "rows", 3L, "idx", 2447L),
        GroupByQueryRunnerTestHelper.createExpectedRow("2011-04-02", "alias", "health20", "rows", 1L, "idx", 112L),
        GroupByQueryRunnerTestHelper.createExpectedRow("2011-04-02", "alias", "health55", "rows", 1L, "idx", 113L),
        GroupByQueryRunnerTestHelper.createExpectedRow("2011-04-02", "alias", "health105", "rows", 1L, "idx", 147L),
        GroupByQueryRunnerTestHelper.createExpectedRow("2011-04-02", "alias", "health999", "rows", 3L, "idx", 2505L),
        GroupByQueryRunnerTestHelper.createExpectedRow("2011-04-02", "alias", "travel47", "rows", 1L, "idx", 166L),
        GroupByQueryRunnerTestHelper.createExpectedRow("2011-04-02", "alias", "travel123", "rows", 1L, "idx", 97L),
        GroupByQueryRunnerTestHelper.createExpectedRow("2011-04-02", "alias", "travel555", "rows", 1L, "idx", 126L)
    );

    Iterable<Row> results = GroupByQueryRunnerTestHelper.runQuery(factory, runner, query);
    TestHelper.assertExpectedObjects(expectedResults, results, "");
  }

  @Ignore
  @Test
  // This is a test to verify per limit groupings, but Druid currently does not support this functionality. At a point
  // in time when Druid does support this, we can re-evaluate this test.
  public void testLimitPerGrouping()
  {
    GroupByQuery query = new GroupByQuery.Builder()
        .setDataSource(QueryRunnerTestHelper.dataSource)
        .setGranularity(QueryRunnerTestHelper.dayGran)
        .setDimensions(
            Arrays.<DimensionSpec>asList(
                new DefaultDimensionSpec(
                    QueryRunnerTestHelper.marketDimension,
                    QueryRunnerTestHelper.marketDimension
                )
            )
        )
        .setInterval(QueryRunnerTestHelper.firstToThird)
        // Using a limitSpec here to achieve a per group limit is incorrect.
        // Limit is applied on the overall results.
        .setLimitSpec(
            new DefaultLimitSpec(
                Lists.newArrayList(
                    new OrderByColumnSpec(
                        "rows",
                        OrderByColumnSpec.Direction.DESCENDING
                    )
                ), 2
            )
        )
        .setAggregatorSpecs(
            Lists.<AggregatorFactory>newArrayList(
                QueryRunnerTestHelper.rowsCount
            )
        )
        .build();

    List<Row> expectedResults = Arrays.asList(
        GroupByQueryRunnerTestHelper.createExpectedRow("2011-04-01T00:00:00.000Z", "market", "spot", "rows", 9L),
        GroupByQueryRunnerTestHelper.createExpectedRow("2011-04-02T00:00:00.000Z", "market", "spot", "rows", 9L)
    );

    Iterable<Row> results = GroupByQueryRunnerTestHelper.runQuery(factory, runner, query);
    Iterator resultsIter = results.iterator();
    Iterator expectedResultsIter = expectedResults.iterator();

    final Object next1 = resultsIter.next();
    Object expectedNext1 = expectedResultsIter.next();
    assertEquals("order-limit", expectedNext1, next1);

    final Object next2 = resultsIter.next();
    Object expectedNext2 = expectedResultsIter.next();
    Assert.assertNotEquals("order-limit", expectedNext2, next2);
  }

  @Test
  public void testPostAggMergedHavingSpec()
  {
    List<Row> expectedResults = Arrays.asList(
        GroupByQueryRunnerTestHelper.createExpectedRow(
            "2011-04-01",
            "alias",
            "mezzanine",
            "rows",
            6L,
            "index",
            4420L,
            QueryRunnerTestHelper.addRowsIndexConstantMetric,
            (double) (6L + 4420L + 1L)
        ),
        GroupByQueryRunnerTestHelper.createExpectedRow(
            "2011-04-01",
            "alias",
            "premium",
            "rows",
            6L,
            "index",
            4416L,
            QueryRunnerTestHelper.addRowsIndexConstantMetric,
            (double) (6L + 4416L + 1L)
        )
    );

    GroupByQuery.Builder builder = GroupByQuery
        .builder()
        .setDataSource(QueryRunnerTestHelper.dataSource)
        .setInterval("2011-04-02/2011-04-04")
        .setDimensions(Lists.<DimensionSpec>newArrayList(new DefaultDimensionSpec("quality", "alias")))
        .setAggregatorSpecs(
            Arrays.asList(
                QueryRunnerTestHelper.rowsCount,
                new LongSumAggregatorFactory("index", "index")
            )
        )
        .setPostAggregatorSpecs(ImmutableList.<PostAggregator>of(QueryRunnerTestHelper.addRowsIndexConstant))
        .setGranularity(new PeriodGranularity(new Period("P1M"), null, null))
        .setHavingSpec(
            new OrHavingSpec(
                ImmutableList.<HavingSpec>of(
                    new GreaterThanHavingSpec(QueryRunnerTestHelper.addRowsIndexConstantMetric, 1000L)
                )
            )
        );

    final GroupByQuery fullQuery = builder.build();

    QueryRunner mergedRunner = factory.getToolchest().mergeResults(
        new QueryRunner<Row>()
        {
          @Override
          public Sequence<Row> run(
              QueryPlus<Row> queryPlus, Map<String, Object> responseContext
          )
          {
            // simulate two daily segments
            final QueryPlus queryPlus1 = queryPlus.withQuerySegmentSpec(
                new MultipleIntervalSegmentSpec(Lists.newArrayList(new Interval("2011-04-02/2011-04-03")))
            );
            final QueryPlus queryPlus2 = queryPlus.withQuerySegmentSpec(
                new MultipleIntervalSegmentSpec(Lists.newArrayList(new Interval("2011-04-03/2011-04-04")))
            );
            return new MergeSequence(
                queryPlus.getQuery().getResultOrdering(),
                Sequences.simple(
                    Arrays.asList(runner.run(queryPlus1, responseContext), runner.run(queryPlus2, responseContext))
                )
            );
          }
        }
    );

    Map<String, Object> context = Maps.newHashMap();
    TestHelper.assertExpectedObjects(expectedResults, mergedRunner.run(QueryPlus.wrap(fullQuery), context), "merged");
  }

  @Test
  public void testGroupByWithOrderLimitHavingSpec()
  {
    GroupByQuery.Builder builder = GroupByQuery
        .builder()
        .setDataSource(QueryRunnerTestHelper.dataSource)
        .setInterval("2011-01-25/2011-01-28")
        .setDimensions(Lists.<DimensionSpec>newArrayList(new DefaultDimensionSpec("quality", "alias")))
        .setAggregatorSpecs(
            Arrays.asList(
                QueryRunnerTestHelper.rowsCount,
                new DoubleSumAggregatorFactory("index", "index")
            )
        )
        .setGranularity(Granularities.ALL)
        .setHavingSpec(new GreaterThanHavingSpec("index", 310L))
        .setLimitSpec(
            new DefaultLimitSpec(
                Lists.newArrayList(
                    new OrderByColumnSpec(
                        "index",
                        OrderByColumnSpec.Direction.ASCENDING
                    )
                ),
                5
            )
        );

    List<Row> expectedResults = Arrays.asList(
        GroupByQueryRunnerTestHelper.createExpectedRow(
            "2011-01-25",
            "alias",
            "business",
            "rows",
            3L,
            "index",
            312.38165283203125
        ),
        GroupByQueryRunnerTestHelper.createExpectedRow(
            "2011-01-25",
            "alias",
            "news",
            "rows",
            3L,
            "index",
            312.7834167480469
        ),
        GroupByQueryRunnerTestHelper.createExpectedRow(
            "2011-01-25",
            "alias",
            "technology",
            "rows",
            3L,
            "index",
            324.6412353515625
        ),
        GroupByQueryRunnerTestHelper.createExpectedRow(
            "2011-01-25",
            "alias",
            "travel",
            "rows",
            3L,
            "index",
            393.36322021484375
        ),
        GroupByQueryRunnerTestHelper.createExpectedRow(
            "2011-01-25",
            "alias",
            "health",
            "rows",
            3L,
            "index",
            511.2996826171875
        )
    );

    GroupByQuery fullQuery = builder.build();
    Iterable<Row> results = GroupByQueryRunnerTestHelper.runQuery(factory, runner, fullQuery);
    TestHelper.assertExpectedObjects(
        expectedResults,
        results,
        ""
    );
  }

  @Test
  public void testPostAggHavingSpec()
  {
    List<Row> expectedResults = Arrays.asList(
        GroupByQueryRunnerTestHelper.createExpectedRow(
            "2011-04-01",
            "alias",
            "mezzanine",
            "rows",
            6L,
            "index",
            4420L,
            QueryRunnerTestHelper.addRowsIndexConstantMetric,
            (double) (6L + 4420L + 1L)
        ),
        GroupByQueryRunnerTestHelper.createExpectedRow(
            "2011-04-01",
            "alias",
            "premium",
            "rows",
            6L,
            "index",
            4416L,
            QueryRunnerTestHelper.addRowsIndexConstantMetric,
            (double) (6L + 4416L + 1L)
        )
    );

    GroupByQuery.Builder builder = GroupByQuery
        .builder()
        .setDataSource(QueryRunnerTestHelper.dataSource)
        .setInterval("2011-04-02/2011-04-04")
        .setDimensions(Lists.<DimensionSpec>newArrayList(new DefaultDimensionSpec("quality", "alias")))
        .setAggregatorSpecs(
            Arrays.asList(
                QueryRunnerTestHelper.rowsCount,
                new LongSumAggregatorFactory("index", "index")
            )
        )
        .setPostAggregatorSpecs(ImmutableList.<PostAggregator>of(QueryRunnerTestHelper.addRowsIndexConstant))
        .setGranularity(new PeriodGranularity(new Period("P1M"), null, null))
        .setHavingSpec(
            new OrHavingSpec(
                ImmutableList.<HavingSpec>of(
                    new GreaterThanHavingSpec(QueryRunnerTestHelper.addRowsIndexConstantMetric, 1000L)
                )
            )
        );

    final GroupByQuery fullQuery = builder.build();
    TestHelper.assertExpectedObjects(
        expectedResults,
        GroupByQueryRunnerTestHelper.runQuery(factory, runner, fullQuery),
        ""
    );
  }


  @Test
  public void testHavingSpec()
  {
    List<Row> expectedResults = Arrays.asList(
        GroupByQueryRunnerTestHelper.createExpectedRow("2011-04-01", "alias", "business", "rows", 2L, "idx", 217L),
        GroupByQueryRunnerTestHelper.createExpectedRow("2011-04-01", "alias", "mezzanine", "rows", 6L, "idx", 4420L),
        GroupByQueryRunnerTestHelper.createExpectedRow("2011-04-01", "alias", "premium", "rows", 6L, "idx", 4416L)
    );

    GroupByQuery.Builder builder = GroupByQuery
        .builder()
        .setDataSource(QueryRunnerTestHelper.dataSource)
        .setInterval("2011-04-02/2011-04-04")
        .setDimensions(Lists.<DimensionSpec>newArrayList(new DefaultDimensionSpec("quality", "alias")))
        .setAggregatorSpecs(
            Arrays.asList(
                QueryRunnerTestHelper.rowsCount,
                new LongSumAggregatorFactory("idx", "index")
            )
        )
        .setGranularity(new PeriodGranularity(new Period("P1M"), null, null))
        .setHavingSpec(
            new OrHavingSpec(
                ImmutableList.<HavingSpec>of(
                    new GreaterThanHavingSpec("rows", 2L),
                    new EqualToHavingSpec("idx", 217L)
                )
            )
        );

    final GroupByQuery fullQuery = builder.build();
    TestHelper.assertExpectedObjects(
        expectedResults,
        GroupByQueryRunnerTestHelper.runQuery(factory, runner, fullQuery),
        ""
    );
  }

  @Test
  public void testDimFilterHavingSpec()
  {
    List<Row> expectedResults = Arrays.asList(
        GroupByQueryRunnerTestHelper.createExpectedRow("2011-04-01", "alias", "business", "rows", 2L, "idx", 217L),
        GroupByQueryRunnerTestHelper.createExpectedRow("2011-04-01", "alias", "mezzanine", "rows", 6L, "idx", 4420L),
        GroupByQueryRunnerTestHelper.createExpectedRow("2011-04-01", "alias", "premium", "rows", 6L, "idx", 4416L)
    );

    final DimFilterHavingSpec havingSpec = new DimFilterHavingSpec(
        new AndDimFilter(
            ImmutableList.of(
                new OrDimFilter(
                    ImmutableList.of(
                        new BoundDimFilter("rows", "2", null, true, false, null, null, StringComparators.NUMERIC),
                        new SelectorDimFilter("idx", "217", null)
                    )
                ),
                new SelectorDimFilter("__time", String.valueOf(new DateTime("2011-04-01").getMillis()), null)
            )
        )
    );

    GroupByQuery.Builder builder = GroupByQuery
        .builder()
        .setDataSource(QueryRunnerTestHelper.dataSource)
        .setInterval("2011-04-02/2011-04-04")
        .setDimensions(Lists.<DimensionSpec>newArrayList(new DefaultDimensionSpec("quality", "alias")))
        .setAggregatorSpecs(
            Arrays.asList(
                QueryRunnerTestHelper.rowsCount,
                new LongSumAggregatorFactory("idx", "index")
            )
        )
        .setGranularity(new PeriodGranularity(new Period("P1M"), null, null))
        .setHavingSpec(havingSpec);

    final GroupByQuery fullQuery = builder.build();
    TestHelper.assertExpectedObjects(
        expectedResults,
        GroupByQueryRunnerTestHelper.runQuery(factory, runner, fullQuery),
        ""
    );
  }

  @Test
  public void testDimFilterHavingSpecWithExtractionFns()
  {
    String extractionJsFn = "function(str) { return 'super-' + str; }";
    ExtractionFn extractionFn = new JavaScriptExtractionFn(extractionJsFn, false, JavaScriptConfig.getEnabledInstance());

    String extractionJsFn2 = "function(num) { return num + 10; }";
    ExtractionFn extractionFn2 = new JavaScriptExtractionFn(extractionJsFn2, false, JavaScriptConfig.getEnabledInstance());

    List<Row> expectedResults = Arrays.asList(
        GroupByQueryRunnerTestHelper.createExpectedRow("2011-04-01", "alias", "business", "rows", 2L, "idx", 217L),
        GroupByQueryRunnerTestHelper.createExpectedRow("2011-04-01", "alias", "mezzanine", "rows", 6L, "idx", 4420L),
        GroupByQueryRunnerTestHelper.createExpectedRow("2011-04-01", "alias", "premium", "rows", 6L, "idx", 4416L)
    );

    final DimFilterHavingSpec havingSpec = new DimFilterHavingSpec(
        new OrDimFilter(
            ImmutableList.of(
                new BoundDimFilter("rows", "12", null, true, false, null, extractionFn2, StringComparators.NUMERIC),
                new SelectorDimFilter("idx", "super-217", extractionFn)
            )
        )
    );

    GroupByQuery.Builder builder = GroupByQuery
        .builder()
        .setDataSource(QueryRunnerTestHelper.dataSource)
        .setInterval("2011-04-02/2011-04-04")
        .setDimensions(Lists.<DimensionSpec>newArrayList(new DefaultDimensionSpec("quality", "alias")))
        .setAggregatorSpecs(
            Arrays.asList(
                QueryRunnerTestHelper.rowsCount,
                new LongSumAggregatorFactory("idx", "index")
            )
        )
        .setGranularity(new PeriodGranularity(new Period("P1M"), null, null))
        .setHavingSpec(havingSpec);

    final GroupByQuery fullQuery = builder.build();
    TestHelper.assertExpectedObjects(
        expectedResults,
        GroupByQueryRunnerTestHelper.runQuery(factory, runner, fullQuery),
        ""
    );
  }

  @Test
  public void testMergedHavingSpec()
  {
    List<Row> expectedResults = Arrays.asList(
        GroupByQueryRunnerTestHelper.createExpectedRow("2011-04-01", "alias", "business", "rows", 2L, "idx", 217L),
        GroupByQueryRunnerTestHelper.createExpectedRow("2011-04-01", "alias", "mezzanine", "rows", 6L, "idx", 4420L),
        GroupByQueryRunnerTestHelper.createExpectedRow("2011-04-01", "alias", "premium", "rows", 6L, "idx", 4416L)
    );

    GroupByQuery.Builder builder = GroupByQuery
        .builder()
        .setDataSource(QueryRunnerTestHelper.dataSource)
        .setInterval("2011-04-02/2011-04-04")
        .setDimensions(Lists.<DimensionSpec>newArrayList(new DefaultDimensionSpec("quality", "alias")))
        .setAggregatorSpecs(
            Arrays.asList(
                QueryRunnerTestHelper.rowsCount,
                new LongSumAggregatorFactory("idx", "index")
            )
        )
        .setGranularity(new PeriodGranularity(new Period("P1M"), null, null))
        .setHavingSpec(
            new OrHavingSpec(
                ImmutableList.<HavingSpec>of(
                    new GreaterThanHavingSpec("rows", 2L),
                    new EqualToHavingSpec("idx", 217L)
                )
            )
        );

    GroupByQuery fullQuery = builder.build();

    QueryRunner mergedRunner = factory.getToolchest().mergeResults(
        new QueryRunner<Row>()
        {
          @Override
          public Sequence<Row> run(
              QueryPlus<Row> queryPlus, Map<String, Object> responseContext
          )
          {
            // simulate two daily segments
            final QueryPlus queryPlus1 = queryPlus.withQuerySegmentSpec(
                new MultipleIntervalSegmentSpec(Lists.newArrayList(new Interval("2011-04-02/2011-04-03")))
            );
            final QueryPlus queryPlus2 = queryPlus.withQuerySegmentSpec(
                new MultipleIntervalSegmentSpec(Lists.newArrayList(new Interval("2011-04-03/2011-04-04")))
            );
            return new MergeSequence(
                queryPlus.getQuery().getResultOrdering(),
                Sequences.simple(
                    Arrays.asList(runner.run(queryPlus1, responseContext), runner.run(queryPlus2, responseContext))
                )
            );
          }
        }
    );

    Map<String, Object> context = Maps.newHashMap();
    TestHelper.assertExpectedObjects(expectedResults, mergedRunner.run(QueryPlus.wrap(fullQuery), context), "merged");
  }

  @Test
  public void testMergedPostAggHavingSpec()
  {
    List<Row> expectedResults = Arrays.asList(
        GroupByQueryRunnerTestHelper.createExpectedRow(
            "2011-04-01",
            "alias",
            "business",
            "rows",
            2L,
            "idx",
            217L,
            "rows_times_10",
            20.0
        ),
        GroupByQueryRunnerTestHelper.createExpectedRow(
            "2011-04-01",
            "alias",
            "mezzanine",
            "rows",
            6L,
            "idx",
            4420L,
            "rows_times_10",
            60.0
        ),
        GroupByQueryRunnerTestHelper.createExpectedRow(
            "2011-04-01",
            "alias",
            "premium",
            "rows",
            6L,
            "idx",
            4416L,
            "rows_times_10",
            60.0
        )
    );

    GroupByQuery.Builder builder = GroupByQuery
        .builder()
        .setDataSource(QueryRunnerTestHelper.dataSource)
        .setInterval("2011-04-02/2011-04-04")
        .setDimensions(Lists.<DimensionSpec>newArrayList(new DefaultDimensionSpec("quality", "alias")))
        .setAggregatorSpecs(
            Arrays.asList(
                QueryRunnerTestHelper.rowsCount,
                new LongSumAggregatorFactory("idx", "index")
            )
        )
        .setPostAggregatorSpecs(
            Arrays.<PostAggregator>asList(
                new ArithmeticPostAggregator(
                    "rows_times_10",
                    "*",
                    Arrays.<PostAggregator>asList(
                        new FieldAccessPostAggregator(
                            "rows",
                            "rows"
                        ),
                        new ConstantPostAggregator(
                            "const",
                            10L
                        )
                    )
                )
            )
        )
        .setGranularity(new PeriodGranularity(new Period("P1M"), null, null))
        .setHavingSpec(
            new OrHavingSpec(
                ImmutableList.<HavingSpec>of(
                    new GreaterThanHavingSpec("rows_times_10", 20L),
                    new EqualToHavingSpec("idx", 217L)
                )
            )
        );

    GroupByQuery fullQuery = builder.build();

    QueryRunner mergedRunner = factory.getToolchest().mergeResults(
        new QueryRunner<Row>()
        {
          @Override
          public Sequence<Row> run(
              QueryPlus<Row> queryPlus, Map<String, Object> responseContext
          )
          {
            // simulate two daily segments
            final QueryPlus queryPlus1 = queryPlus.withQuerySegmentSpec(
                new MultipleIntervalSegmentSpec(Lists.newArrayList(new Interval("2011-04-02/2011-04-03")))
            );
            final QueryPlus queryPlus2 = queryPlus.withQuerySegmentSpec(
                new MultipleIntervalSegmentSpec(Lists.newArrayList(new Interval("2011-04-03/2011-04-04")))
            );
            return new MergeSequence(
                queryPlus.getQuery().getResultOrdering(),
                Sequences.simple(
                    Arrays.asList(runner.run(queryPlus1, responseContext), runner.run(queryPlus2, responseContext))
                )
            );
          }
        }
    );

    Map<String, Object> context = Maps.newHashMap();
    // add an extra layer of merging, simulate broker forwarding query to historical
    TestHelper.assertExpectedObjects(
        expectedResults,
        factory.getToolchest().postMergeQueryDecoration(
            factory.getToolchest().mergeResults(
                factory.getToolchest().preMergeQueryDecoration(mergedRunner)
            )
        ).run(QueryPlus.wrap(fullQuery), context),
        "merged"
    );

    fullQuery = fullQuery.withPostAggregatorSpecs(
        Arrays.<PostAggregator>asList(
            new ExpressionPostAggregator("rows_times_10", "rows * 10.0", null, TestExprMacroTable.INSTANCE)
        )
    );

    TestHelper.assertExpectedObjects(
        expectedResults,
        factory.getToolchest().postMergeQueryDecoration(
            factory.getToolchest().mergeResults(
                factory.getToolchest().preMergeQueryDecoration(mergedRunner)
            )
        ).run(QueryPlus.wrap(fullQuery), context),
        "merged"
    );
  }

  @Test
  public void testGroupByWithRegEx() throws Exception
  {
    GroupByQuery.Builder builder = GroupByQuery
        .builder()
        .setDataSource(QueryRunnerTestHelper.dataSource)
        .setInterval("2011-04-02/2011-04-04")
        .setDimFilter(new RegexDimFilter("quality", "auto.*", null))
        .setDimensions(Lists.<DimensionSpec>newArrayList(new DefaultDimensionSpec("quality", "quality")))
        .setAggregatorSpecs(
            Arrays.<AggregatorFactory>asList(
                QueryRunnerTestHelper.rowsCount
            )
        )
        .setGranularity(new PeriodGranularity(new Period("P1M"), null, null));

    final GroupByQuery query = builder.build();

    List<Row> expectedResults = Arrays.asList(
        GroupByQueryRunnerTestHelper.createExpectedRow("2011-04-01", "quality", "automotive", "rows", 2L)
    );

    QueryRunner<Row> mergeRunner = factory.getToolchest().mergeResults(runner);
    Map<String, Object> context = Maps.newHashMap();
    TestHelper.assertExpectedObjects(expectedResults, mergeRunner.run(QueryPlus.wrap(query), context), "no-limit");
  }

  @Test
  public void testGroupByWithNonexistentDimension() throws Exception
  {
    GroupByQuery.Builder builder = GroupByQuery
        .builder()
        .setDataSource(QueryRunnerTestHelper.dataSource)
        .setInterval("2011-04-02/2011-04-04")
        .addDimension("billy")
        .addDimension("quality")
        .setAggregatorSpecs(
            Arrays.<AggregatorFactory>asList(
                QueryRunnerTestHelper.rowsCount
            )
        )
        .setGranularity(new PeriodGranularity(new Period("P1M"), null, null));

    final GroupByQuery query = builder.build();

    List<Row> expectedResults = Arrays.asList(
        GroupByQueryRunnerTestHelper.createExpectedRow(
            "2011-04-01",
            "billy",
            null,
            "quality",
            "automotive",
            "rows",
            2L
        ),
        GroupByQueryRunnerTestHelper.createExpectedRow("2011-04-01", "billy", null, "quality", "business", "rows", 2L),
        GroupByQueryRunnerTestHelper.createExpectedRow(
            "2011-04-01",
            "billy",
            null,
            "quality",
            "entertainment",
            "rows",
            2L
        ),
        GroupByQueryRunnerTestHelper.createExpectedRow("2011-04-01", "billy", null, "quality", "health", "rows", 2L),
        GroupByQueryRunnerTestHelper.createExpectedRow("2011-04-01", "billy", null, "quality", "mezzanine", "rows", 6L),
        GroupByQueryRunnerTestHelper.createExpectedRow("2011-04-01", "billy", null, "quality", "news", "rows", 2L),
        GroupByQueryRunnerTestHelper.createExpectedRow("2011-04-01", "billy", null, "quality", "premium", "rows", 6L),
        GroupByQueryRunnerTestHelper.createExpectedRow(
            "2011-04-01",
            "billy",
            null,
            "quality",
            "technology",
            "rows",
            2L
        ),
        GroupByQueryRunnerTestHelper.createExpectedRow("2011-04-01", "billy", null, "quality", "travel", "rows", 2L)
    );

    Map<String, Object> context = Maps.newHashMap();
    QueryRunner<Row> mergeRunner = factory.getToolchest().mergeResults(runner);
    TestHelper.assertExpectedObjects(expectedResults, mergeRunner.run(QueryPlus.wrap(query), context), "no-limit");
  }

  // A subquery identical to the query should yield identical results
  @Test
  public void testIdenticalSubquery()
  {
    GroupByQuery subquery = GroupByQuery
        .builder()
        .setDataSource(QueryRunnerTestHelper.dataSource)
        .setQuerySegmentSpec(QueryRunnerTestHelper.firstToThird)
        .setDimensions(Lists.<DimensionSpec>newArrayList(new DefaultDimensionSpec("quality", "alias")))
        .setDimFilter(new JavaScriptDimFilter(
            "quality",
            "function(dim){ return true; }",
            null,
            JavaScriptConfig.getEnabledInstance()
        ))
        .setAggregatorSpecs(
            Arrays.asList(
                QueryRunnerTestHelper.rowsCount,
                new LongSumAggregatorFactory("idx", "index"),
                new LongSumAggregatorFactory("indexMaxPlusTen", "indexMaxPlusTen")
            )
        )
        .setGranularity(QueryRunnerTestHelper.dayGran)
        .build();

    GroupByQuery query = GroupByQuery
        .builder()
        .setDataSource(subquery)
        .setQuerySegmentSpec(QueryRunnerTestHelper.firstToThird)
        .setDimensions(Lists.<DimensionSpec>newArrayList(new DefaultDimensionSpec("alias", "alias")))
        .setAggregatorSpecs(
            Arrays.<AggregatorFactory>asList(
                new LongSumAggregatorFactory("rows", "rows"),
                new LongSumAggregatorFactory("idx", "idx")
            )
        )
        .setGranularity(QueryRunnerTestHelper.dayGran)
        .build();

    List<Row> expectedResults = Arrays.asList(
        GroupByQueryRunnerTestHelper.createExpectedRow("2011-04-01", "alias", "automotive", "rows", 1L, "idx", 135L),
        GroupByQueryRunnerTestHelper.createExpectedRow("2011-04-01", "alias", "business", "rows", 1L, "idx", 118L),
        GroupByQueryRunnerTestHelper.createExpectedRow("2011-04-01", "alias", "entertainment", "rows", 1L, "idx", 158L),
        GroupByQueryRunnerTestHelper.createExpectedRow("2011-04-01", "alias", "health", "rows", 1L, "idx", 120L),
        GroupByQueryRunnerTestHelper.createExpectedRow("2011-04-01", "alias", "mezzanine", "rows", 3L, "idx", 2870L),
        GroupByQueryRunnerTestHelper.createExpectedRow("2011-04-01", "alias", "news", "rows", 1L, "idx", 121L),
        GroupByQueryRunnerTestHelper.createExpectedRow("2011-04-01", "alias", "premium", "rows", 3L, "idx", 2900L),
        GroupByQueryRunnerTestHelper.createExpectedRow("2011-04-01", "alias", "technology", "rows", 1L, "idx", 78L),
        GroupByQueryRunnerTestHelper.createExpectedRow("2011-04-01", "alias", "travel", "rows", 1L, "idx", 119L),

        GroupByQueryRunnerTestHelper.createExpectedRow("2011-04-02", "alias", "automotive", "rows", 1L, "idx", 147L),
        GroupByQueryRunnerTestHelper.createExpectedRow("2011-04-02", "alias", "business", "rows", 1L, "idx", 112L),
        GroupByQueryRunnerTestHelper.createExpectedRow("2011-04-02", "alias", "entertainment", "rows", 1L, "idx", 166L),
        GroupByQueryRunnerTestHelper.createExpectedRow("2011-04-02", "alias", "health", "rows", 1L, "idx", 113L),
        GroupByQueryRunnerTestHelper.createExpectedRow("2011-04-02", "alias", "mezzanine", "rows", 3L, "idx", 2447L),
        GroupByQueryRunnerTestHelper.createExpectedRow("2011-04-02", "alias", "news", "rows", 1L, "idx", 114L),
        GroupByQueryRunnerTestHelper.createExpectedRow("2011-04-02", "alias", "premium", "rows", 3L, "idx", 2505L),
        GroupByQueryRunnerTestHelper.createExpectedRow("2011-04-02", "alias", "technology", "rows", 1L, "idx", 97L),
        GroupByQueryRunnerTestHelper.createExpectedRow("2011-04-02", "alias", "travel", "rows", 1L, "idx", 126L)
    );

    // Subqueries are handled by the ToolChest
    Iterable<Row> results = GroupByQueryRunnerTestHelper.runQuery(factory, runner, query);
    TestHelper.assertExpectedObjects(expectedResults, results, "");
  }

  @Test
  public void testSubqueryWithMultipleIntervalsInOuterQuery()
  {
    GroupByQuery subquery = GroupByQuery
        .builder()
        .setDataSource(QueryRunnerTestHelper.dataSource)
        .setQuerySegmentSpec(QueryRunnerTestHelper.firstToThird)
        .setDimensions(Lists.<DimensionSpec>newArrayList(new DefaultDimensionSpec("quality", "alias")))
        .setDimFilter(new JavaScriptDimFilter(
            "quality",
            "function(dim){ return true; }",
            null,
            JavaScriptConfig.getEnabledInstance()
        ))
        .setAggregatorSpecs(
            Arrays.asList(
                QueryRunnerTestHelper.rowsCount,
                new LongSumAggregatorFactory("idx", "index"),
                new LongSumAggregatorFactory("indexMaxPlusTen", "indexMaxPlusTen")
            )
        )
        .setGranularity(QueryRunnerTestHelper.dayGran)
        .build();

    GroupByQuery query = GroupByQuery
        .builder()
        .setDataSource(subquery)
        .setQuerySegmentSpec(
            new MultipleIntervalSegmentSpec(
                ImmutableList.of(
                    new Interval("2011-04-01T00:00:00.000Z/2011-04-01T23:58:00.000Z"),
                    new Interval("2011-04-02T00:00:00.000Z/2011-04-03T00:00:00.000Z")
                )
            )
        )
        .setDimensions(Lists.<DimensionSpec>newArrayList(new DefaultDimensionSpec("alias", "alias")))
        .setAggregatorSpecs(
            Arrays.<AggregatorFactory>asList(
                new LongSumAggregatorFactory("rows", "rows"),
                new LongSumAggregatorFactory("idx", "idx")
            )
        )
        .setGranularity(QueryRunnerTestHelper.dayGran)
        .build();

    List<Row> expectedResults = Arrays.asList(
        GroupByQueryRunnerTestHelper.createExpectedRow("2011-04-01", "alias", "automotive", "rows", 1L, "idx", 135L),
        GroupByQueryRunnerTestHelper.createExpectedRow("2011-04-01", "alias", "business", "rows", 1L, "idx", 118L),
        GroupByQueryRunnerTestHelper.createExpectedRow("2011-04-01", "alias", "entertainment", "rows", 1L, "idx", 158L),
        GroupByQueryRunnerTestHelper.createExpectedRow("2011-04-01", "alias", "health", "rows", 1L, "idx", 120L),
        GroupByQueryRunnerTestHelper.createExpectedRow("2011-04-01", "alias", "mezzanine", "rows", 3L, "idx", 2870L),
        GroupByQueryRunnerTestHelper.createExpectedRow("2011-04-01", "alias", "news", "rows", 1L, "idx", 121L),
        GroupByQueryRunnerTestHelper.createExpectedRow("2011-04-01", "alias", "premium", "rows", 3L, "idx", 2900L),
        GroupByQueryRunnerTestHelper.createExpectedRow("2011-04-01", "alias", "technology", "rows", 1L, "idx", 78L),
        GroupByQueryRunnerTestHelper.createExpectedRow("2011-04-01", "alias", "travel", "rows", 1L, "idx", 119L),

        GroupByQueryRunnerTestHelper.createExpectedRow("2011-04-02", "alias", "automotive", "rows", 1L, "idx", 147L),
        GroupByQueryRunnerTestHelper.createExpectedRow("2011-04-02", "alias", "business", "rows", 1L, "idx", 112L),
        GroupByQueryRunnerTestHelper.createExpectedRow("2011-04-02", "alias", "entertainment", "rows", 1L, "idx", 166L),
        GroupByQueryRunnerTestHelper.createExpectedRow("2011-04-02", "alias", "health", "rows", 1L, "idx", 113L),
        GroupByQueryRunnerTestHelper.createExpectedRow("2011-04-02", "alias", "mezzanine", "rows", 3L, "idx", 2447L),
        GroupByQueryRunnerTestHelper.createExpectedRow("2011-04-02", "alias", "news", "rows", 1L, "idx", 114L),
        GroupByQueryRunnerTestHelper.createExpectedRow("2011-04-02", "alias", "premium", "rows", 3L, "idx", 2505L),
        GroupByQueryRunnerTestHelper.createExpectedRow("2011-04-02", "alias", "technology", "rows", 1L, "idx", 97L),
        GroupByQueryRunnerTestHelper.createExpectedRow("2011-04-02", "alias", "travel", "rows", 1L, "idx", 126L)
    );

    // Subqueries are handled by the ToolChest
    Iterable<Row> results = GroupByQueryRunnerTestHelper.runQuery(factory, runner, query);
    TestHelper.assertExpectedObjects(expectedResults, results, "");
  }

  @Test
  public void testSubqueryWithMultipleIntervalsInOuterQueryAndChunkPeriod()
  {
    GroupByQuery subquery = GroupByQuery
        .builder()
        .setDataSource(QueryRunnerTestHelper.dataSource)
        .setQuerySegmentSpec(QueryRunnerTestHelper.firstToThird)
        .setDimensions(Lists.<DimensionSpec>newArrayList(new DefaultDimensionSpec("quality", "alias")))
        .setDimFilter(new JavaScriptDimFilter(
            "quality",
            "function(dim){ return true; }",
            null,
            JavaScriptConfig.getEnabledInstance()
        ))
        .setAggregatorSpecs(
            Arrays.asList(
                QueryRunnerTestHelper.rowsCount,
                new LongSumAggregatorFactory("idx", "index"),
                new LongSumAggregatorFactory("indexMaxPlusTen", "indexMaxPlusTen")
            )
        )
        .setGranularity(QueryRunnerTestHelper.dayGran)
        .setContext(ImmutableMap.<String, Object>of("chunkPeriod", "P1D"))
        .build();

    GroupByQuery query = GroupByQuery
        .builder()
        .setDataSource(subquery)
        .setQuerySegmentSpec(
            new MultipleIntervalSegmentSpec(
                ImmutableList.of(
                    new Interval("2011-04-01T00:00:00.000Z/2011-04-01T23:58:00.000Z"),
                    new Interval("2011-04-02T00:00:00.000Z/2011-04-03T00:00:00.000Z")
                )
            )
        )
        .setDimensions(Lists.<DimensionSpec>newArrayList(new DefaultDimensionSpec("alias", "alias")))
        .setAggregatorSpecs(
            Arrays.<AggregatorFactory>asList(
                new LongSumAggregatorFactory("rows", "rows"),
                new LongSumAggregatorFactory("idx", "idx")
            )
        )
        .setGranularity(QueryRunnerTestHelper.dayGran)
        .build();

    List<Row> expectedResults = Arrays.asList(
        GroupByQueryRunnerTestHelper.createExpectedRow("2011-04-01", "alias", "automotive", "rows", 1L, "idx", 135L),
        GroupByQueryRunnerTestHelper.createExpectedRow("2011-04-01", "alias", "business", "rows", 1L, "idx", 118L),
        GroupByQueryRunnerTestHelper.createExpectedRow("2011-04-01", "alias", "entertainment", "rows", 1L, "idx", 158L),
        GroupByQueryRunnerTestHelper.createExpectedRow("2011-04-01", "alias", "health", "rows", 1L, "idx", 120L),
        GroupByQueryRunnerTestHelper.createExpectedRow("2011-04-01", "alias", "mezzanine", "rows", 3L, "idx", 2870L),
        GroupByQueryRunnerTestHelper.createExpectedRow("2011-04-01", "alias", "news", "rows", 1L, "idx", 121L),
        GroupByQueryRunnerTestHelper.createExpectedRow("2011-04-01", "alias", "premium", "rows", 3L, "idx", 2900L),
        GroupByQueryRunnerTestHelper.createExpectedRow("2011-04-01", "alias", "technology", "rows", 1L, "idx", 78L),
        GroupByQueryRunnerTestHelper.createExpectedRow("2011-04-01", "alias", "travel", "rows", 1L, "idx", 119L),

        GroupByQueryRunnerTestHelper.createExpectedRow("2011-04-02", "alias", "automotive", "rows", 1L, "idx", 147L),
        GroupByQueryRunnerTestHelper.createExpectedRow("2011-04-02", "alias", "business", "rows", 1L, "idx", 112L),
        GroupByQueryRunnerTestHelper.createExpectedRow("2011-04-02", "alias", "entertainment", "rows", 1L, "idx", 166L),
        GroupByQueryRunnerTestHelper.createExpectedRow("2011-04-02", "alias", "health", "rows", 1L, "idx", 113L),
        GroupByQueryRunnerTestHelper.createExpectedRow("2011-04-02", "alias", "mezzanine", "rows", 3L, "idx", 2447L),
        GroupByQueryRunnerTestHelper.createExpectedRow("2011-04-02", "alias", "news", "rows", 1L, "idx", 114L),
        GroupByQueryRunnerTestHelper.createExpectedRow("2011-04-02", "alias", "premium", "rows", 3L, "idx", 2505L),
        GroupByQueryRunnerTestHelper.createExpectedRow("2011-04-02", "alias", "technology", "rows", 1L, "idx", 97L),
        GroupByQueryRunnerTestHelper.createExpectedRow("2011-04-02", "alias", "travel", "rows", 1L, "idx", 126L)
    );

    // Subqueries are handled by the ToolChest
    Iterable<Row> results = GroupByQueryRunnerTestHelper.runQuery(factory, runner, query);
    TestHelper.assertExpectedObjects(expectedResults, results, "");
  }

  @Test
  public void testSubqueryWithExtractionFnInOuterQuery()
  {
    //https://github.com/druid-io/druid/issues/2556

    GroupByQuery subquery = GroupByQuery
        .builder()
        .setDataSource(QueryRunnerTestHelper.dataSource)
        .setQuerySegmentSpec(QueryRunnerTestHelper.firstToThird)
        .setDimensions(Lists.<DimensionSpec>newArrayList(new DefaultDimensionSpec("quality", "alias")))
        .setDimFilter(new JavaScriptDimFilter(
            "quality",
            "function(dim){ return true; }",
            null,
            JavaScriptConfig.getEnabledInstance()
        ))
        .setAggregatorSpecs(
            Arrays.asList(
                QueryRunnerTestHelper.rowsCount,
                new LongSumAggregatorFactory("idx", "index"),
                new LongSumAggregatorFactory("indexMaxPlusTen", "indexMaxPlusTen")
            )
        )
        .setGranularity(QueryRunnerTestHelper.dayGran)
        .build();

    GroupByQuery query = GroupByQuery
        .builder()
        .setDataSource(subquery)
        .setQuerySegmentSpec(
            new MultipleIntervalSegmentSpec(
                ImmutableList.of(
                    new Interval("2011-04-01T00:00:00.000Z/2011-04-03T00:00:00.000Z")
                )
            )
        )
        .setDimensions(Lists.<DimensionSpec>newArrayList(
            new ExtractionDimensionSpec(
                "alias",
                "alias",
                new RegexDimExtractionFn("(a).*", true, "a")
            )
                       )
        )
        .setAggregatorSpecs(
            Arrays.<AggregatorFactory>asList(
                new LongSumAggregatorFactory("rows", "rows"),
                new LongSumAggregatorFactory("idx", "idx")
            )
        )
        .setGranularity(QueryRunnerTestHelper.dayGran)
        .build();

    List<Row> expectedResults = Arrays.asList(
        GroupByQueryRunnerTestHelper.createExpectedRow("2011-04-01", "alias", "a", "rows", 13L, "idx", 6619L),
        GroupByQueryRunnerTestHelper.createExpectedRow("2011-04-02", "alias", "a", "rows", 13L, "idx", 5827L)
    );

    // Subqueries are handled by the ToolChest
    Iterable<Row> results = GroupByQueryRunnerTestHelper.runQuery(factory, runner, query);
    TestHelper.assertExpectedObjects(expectedResults, results, "");
  }

  @Test
  public void testDifferentGroupingSubquery()
  {
    GroupByQuery subquery = GroupByQuery
        .builder()
        .setDataSource(QueryRunnerTestHelper.dataSource)
        .setQuerySegmentSpec(QueryRunnerTestHelper.firstToThird)
        .setDimensions(Lists.<DimensionSpec>newArrayList(new DefaultDimensionSpec("quality", "alias")))
        .setAggregatorSpecs(
            Arrays.asList(
                QueryRunnerTestHelper.rowsCount,
                new LongSumAggregatorFactory("idx", "index"),
                new LongSumAggregatorFactory("indexMaxPlusTen", "indexMaxPlusTen")
            )
        )
        .setGranularity(QueryRunnerTestHelper.dayGran)
        .build();

    GroupByQuery query = GroupByQuery
        .builder()
        .setDataSource(subquery)
        .setQuerySegmentSpec(QueryRunnerTestHelper.firstToThird)
        .setAggregatorSpecs(
            Arrays.<AggregatorFactory>asList(
                QueryRunnerTestHelper.rowsCount,
                new DoubleMaxAggregatorFactory("idx", "idx"),
                new DoubleMaxAggregatorFactory("indexMaxPlusTen", "indexMaxPlusTen")
            )
        )
        .setGranularity(QueryRunnerTestHelper.dayGran)
        .build();

    List<Row> expectedResults = GroupByQueryRunnerTestHelper.createExpectedRows(
        new String[]{"__time", "rows", "idx", "indexMaxPlusTen"},
        new Object[]{"2011-04-01", 9L, 2900.0, 2930.0},
        new Object[]{"2011-04-02", 9L, 2505.0, 2535.0}
    );

    TestHelper.assertExpectedObjects(
        expectedResults,
        GroupByQueryRunnerTestHelper.runQuery(factory, runner, query), ""
    );

    subquery = new GroupByQuery.Builder(subquery)
        .setVirtualColumns(
            new ExpressionVirtualColumn("expr", "-index + 100", ValueType.FLOAT, TestExprMacroTable.INSTANCE)
        )
        .setAggregatorSpecs(
            Arrays.asList(
                QueryRunnerTestHelper.rowsCount,
                new LongSumAggregatorFactory("idx", "expr"),
                new LongSumAggregatorFactory("indexMaxPlusTen", "indexMaxPlusTen")
            )
        ).build();
    query = (GroupByQuery) query.withDataSource(new QueryDataSource(subquery));

    expectedResults = GroupByQueryRunnerTestHelper.createExpectedRows(
        new String[]{"__time", "rows", "idx", "indexMaxPlusTen"},
        new Object[]{"2011-04-01", 9L, 21.0, 2930.0},
        new Object[]{"2011-04-02", 9L, 2.0, 2535.0}
    );

    TestHelper.assertExpectedObjects(
        expectedResults,
        GroupByQueryRunnerTestHelper.runQuery(factory, runner, query), ""
    );
  }

  @Test
  public void testDifferentGroupingSubqueryMultipleAggregatorsOnSameField()
  {
    GroupByQuery subquery = GroupByQuery
        .builder()
        .setDataSource(QueryRunnerTestHelper.dataSource)
        .setQuerySegmentSpec(QueryRunnerTestHelper.firstToThird)
        .setDimensions(Lists.<DimensionSpec>newArrayList(new DefaultDimensionSpec("quality", "alias")))
        .setAggregatorSpecs(
            Arrays.asList(
                QueryRunnerTestHelper.rowsCount,
                new LongSumAggregatorFactory("idx", "index")
            )
        )
        .setPostAggregatorSpecs(
            Lists.<PostAggregator>newArrayList(
                new ArithmeticPostAggregator(
                    "post_agg",
                    "+",
                    Lists.<PostAggregator>newArrayList(
                        new FieldAccessPostAggregator("idx", "idx"),
                        new FieldAccessPostAggregator("idx", "idx")
                    )
                )
            )
        )
        .setGranularity(QueryRunnerTestHelper.dayGran)
        .build();

    GroupByQuery query = GroupByQuery
        .builder()
        .setDataSource(subquery)
        .setQuerySegmentSpec(QueryRunnerTestHelper.firstToThird)
        .setAggregatorSpecs(
            Arrays.<AggregatorFactory>asList(
                new DoubleMaxAggregatorFactory("idx1", "idx"),
                new DoubleMaxAggregatorFactory("idx2", "idx"),
                new DoubleMaxAggregatorFactory("idx3", "post_agg"),
                new DoubleMaxAggregatorFactory("idx4", "post_agg")
            )
        )
        .setGranularity(QueryRunnerTestHelper.dayGran)
        .build();

    List<Row> expectedResults = Arrays.asList(
        GroupByQueryRunnerTestHelper.createExpectedRow("2011-04-01", "idx1", 2900.0, "idx2", 2900.0,
                                                       "idx3", 5800.0, "idx4", 5800.0
        ),
        GroupByQueryRunnerTestHelper.createExpectedRow("2011-04-02", "idx1", 2505.0, "idx2", 2505.0,
                                                       "idx3", 5010.0, "idx4", 5010.0
        )
    );

    Iterable<Row> results = GroupByQueryRunnerTestHelper.runQuery(factory, runner, query);
    TestHelper.assertExpectedObjects(expectedResults, results, "");
  }


  @Test
  public void testDifferentGroupingSubqueryWithFilter()
  {
    GroupByQuery subquery = GroupByQuery
        .builder()
        .setDataSource(QueryRunnerTestHelper.dataSource)
        .setQuerySegmentSpec(QueryRunnerTestHelper.firstToThird)
        .setDimensions(Lists.<DimensionSpec>newArrayList(new DefaultDimensionSpec("quality", "quality")))
        .setAggregatorSpecs(
            Arrays.asList(
                QueryRunnerTestHelper.rowsCount,
                new LongSumAggregatorFactory("idx", "index")
            )
        )
        .setGranularity(QueryRunnerTestHelper.dayGran)
        .build();

    GroupByQuery query = GroupByQuery
        .builder()
        .setDataSource(subquery)
        .setQuerySegmentSpec(QueryRunnerTestHelper.firstToThird)
        .setAggregatorSpecs(
            Arrays.<AggregatorFactory>asList(
                new DoubleMaxAggregatorFactory("idx", "idx")
            )
        )
        .setDimFilter(
            new OrDimFilter(
                Lists.<DimFilter>newArrayList(
                    new SelectorDimFilter("quality", "automotive", null),
                    new SelectorDimFilter("quality", "premium", null),
                    new SelectorDimFilter("quality", "mezzanine", null),
                    new SelectorDimFilter("quality", "business", null),
                    new SelectorDimFilter("quality", "entertainment", null),
                    new SelectorDimFilter("quality", "health", null),
                    new SelectorDimFilter("quality", "news", null),
                    new SelectorDimFilter("quality", "technology", null),
                    new SelectorDimFilter("quality", "travel", null)
                )
            )
        )
        .setGranularity(QueryRunnerTestHelper.dayGran)
        .build();

    List<Row> expectedResults = Arrays.asList(
        GroupByQueryRunnerTestHelper.createExpectedRow("2011-04-01", "idx", 2900.0),
        GroupByQueryRunnerTestHelper.createExpectedRow("2011-04-02", "idx", 2505.0)
    );

    Iterable<Row> results = GroupByQueryRunnerTestHelper.runQuery(factory, runner, query);
    TestHelper.assertExpectedObjects(expectedResults, results, "");
  }

  @Test
  public void testDifferentIntervalSubquery()
  {
    GroupByQuery subquery = GroupByQuery
        .builder()
        .setDataSource(QueryRunnerTestHelper.dataSource)
        .setQuerySegmentSpec(QueryRunnerTestHelper.firstToThird)
        .setDimensions(Lists.<DimensionSpec>newArrayList(new DefaultDimensionSpec("quality", "alias")))
        .setAggregatorSpecs(
            Arrays.asList(
                QueryRunnerTestHelper.rowsCount,
                new LongSumAggregatorFactory("idx", "index")
            )
        )
        .setGranularity(QueryRunnerTestHelper.dayGran)
        .build();

    GroupByQuery query = GroupByQuery
        .builder()
        .setDataSource(subquery)
        .setQuerySegmentSpec(QueryRunnerTestHelper.secondOnly)
        .setAggregatorSpecs(
            Arrays.<AggregatorFactory>asList(
                new DoubleMaxAggregatorFactory("idx", "idx")
            )
        )
        .setGranularity(QueryRunnerTestHelper.dayGran)
        .build();

    List<Row> expectedResults = Arrays.asList(
        GroupByQueryRunnerTestHelper.createExpectedRow("2011-04-02", "idx", 2505.0)
    );

    Iterable<Row> results = GroupByQueryRunnerTestHelper.runQuery(factory, runner, query);
    TestHelper.assertExpectedObjects(expectedResults, results, "");
  }

  @Test
  public void testGroupByTimeExtractionNamedUnderUnderTime()
  {
    expectedException.expect(IAE.class);
    expectedException.expectMessage(
        "'__time' cannot be used as an output name for dimensions, aggregators, or post-aggregators."
    );

    GroupByQuery query = GroupByQuery
        .builder()
        .setDataSource(QueryRunnerTestHelper.dataSource)
        .setQuerySegmentSpec(QueryRunnerTestHelper.fullOnInterval)
        .setDimensions(
            Lists.newArrayList(
                new DefaultDimensionSpec("market", "market"),
                new ExtractionDimensionSpec(
                    Column.TIME_COLUMN_NAME,
                    Column.TIME_COLUMN_NAME,
                    new TimeFormatExtractionFn("EEEE", null, null, null, false)
                )
            )
        )
        .setAggregatorSpecs(
            Arrays.asList(
                QueryRunnerTestHelper.rowsCount,
                QueryRunnerTestHelper.indexDoubleSum
            )
        )
        .setPostAggregatorSpecs(Arrays.<PostAggregator>asList(QueryRunnerTestHelper.addRowsIndexConstant))
        .setGranularity(QueryRunnerTestHelper.allGran)
        .setDimFilter(
            new OrDimFilter(
                Arrays.<DimFilter>asList(
                    new SelectorDimFilter("market", "spot", null),
                    new SelectorDimFilter("market", "upfront", null)
                )
            )
        )
        .setLimitSpec(new DefaultLimitSpec(ImmutableList.<OrderByColumnSpec>of(), 1))
        .build();
  }

  @Test
  public void testGroupByWithUnderUnderTimeAsDimensionNameWithHavingAndLimit()
  {
    expectedException.expect(IAE.class);
    expectedException.expectMessage(
        "'__time' cannot be used as an output name for dimensions, aggregators, or post-aggregators."
    );

    GroupByQuery query = GroupByQuery
        .builder()
        .setDataSource(QueryRunnerTestHelper.dataSource)
        .setQuerySegmentSpec(QueryRunnerTestHelper.firstToThird)
        .setDimensions(Lists.<DimensionSpec>newArrayList(new DefaultDimensionSpec("quality", "__time")))
        .setAggregatorSpecs(
            Arrays.asList(
                QueryRunnerTestHelper.rowsCount,
                new LongSumAggregatorFactory("idx", "index")
            )
        )
        .setGranularity(QueryRunnerTestHelper.dayGran)
        .setHavingSpec(
            new OrHavingSpec(
                ImmutableList.<HavingSpec>of(
                    new DimensionSelectorHavingSpec("__time", "automotive", null),
                    new DimensionSelectorHavingSpec("__time", "business", null)
                )
            )
        )
        .setLimitSpec(
            new DefaultLimitSpec(
                ImmutableList.of(new OrderByColumnSpec("__time", OrderByColumnSpec.Direction.DESCENDING)),
                null
            )
        )
        .build();
  }

  @Test
  public void testEmptySubquery()
  {
    GroupByQuery subquery = GroupByQuery
        .builder()
        .setDataSource(QueryRunnerTestHelper.dataSource)
        .setQuerySegmentSpec(QueryRunnerTestHelper.emptyInterval)
        .setDimensions(Lists.<DimensionSpec>newArrayList(new DefaultDimensionSpec("quality", "alias")))
        .setAggregatorSpecs(
            Arrays.asList(
                QueryRunnerTestHelper.rowsCount,
                new LongSumAggregatorFactory("idx", "index")
            )
        )
        .setGranularity(QueryRunnerTestHelper.dayGran)
        .build();

    GroupByQuery query = GroupByQuery
        .builder()
        .setDataSource(subquery)
        .setQuerySegmentSpec(QueryRunnerTestHelper.firstToThird)
        .setAggregatorSpecs(
            Arrays.<AggregatorFactory>asList(
                new DoubleMaxAggregatorFactory("idx", "idx")
            )
        )
        .setGranularity(QueryRunnerTestHelper.dayGran)
        .build();

    Iterable<Row> results = GroupByQueryRunnerTestHelper.runQuery(factory, runner, query);
    Assert.assertFalse(results.iterator().hasNext());
  }

  @Test
  public void testSubqueryWithPostAggregators()
  {
    final GroupByQuery subquery = GroupByQuery
        .builder()
        .setDataSource(QueryRunnerTestHelper.dataSource)
        .setQuerySegmentSpec(QueryRunnerTestHelper.firstToThird)
        .setDimensions(Lists.<DimensionSpec>newArrayList(new DefaultDimensionSpec("quality", "alias")))
        .setDimFilter(new JavaScriptDimFilter(
            "quality",
            "function(dim){ return true; }",
            null,
            JavaScriptConfig.getEnabledInstance()
        ))
        .setAggregatorSpecs(
            Arrays.asList(
                QueryRunnerTestHelper.rowsCount,
                new LongSumAggregatorFactory("idx_subagg", "index")
            )
        )
        .setPostAggregatorSpecs(
            Arrays.<PostAggregator>asList(
                new ArithmeticPostAggregator(
                    "idx_subpostagg", "+", Arrays.asList(
                    new FieldAccessPostAggregator("the_idx_subagg", "idx_subagg"),
                    new ConstantPostAggregator("thousand", 1000)
                )
                )

            )
        )
        .setGranularity(QueryRunnerTestHelper.dayGran)
        .build();

    final GroupByQuery query = GroupByQuery
        .builder()
        .setDataSource(subquery)
        .setQuerySegmentSpec(QueryRunnerTestHelper.firstToThird)
        .setDimensions(Lists.<DimensionSpec>newArrayList(new DefaultDimensionSpec("alias", "alias")))
        .setAggregatorSpecs(
            Arrays.<AggregatorFactory>asList(
                new LongSumAggregatorFactory("rows", "rows"),
                new LongSumAggregatorFactory("idx", "idx_subpostagg")
            )
        )
        .setPostAggregatorSpecs(
            Arrays.<PostAggregator>asList(
                new ArithmeticPostAggregator(
                    "idx_post", "+", Arrays.asList(
                    new FieldAccessPostAggregator("the_idx_agg", "idx"),
                    new ConstantPostAggregator("ten_thousand", 10000)
                )
                )

            )
        )
        .setGranularity(QueryRunnerTestHelper.dayGran)
        .build();

    List<Row> expectedResults = Arrays.asList(
        GroupByQueryRunnerTestHelper.createExpectedRow(
            "2011-04-01",
            "alias",
            "automotive",
            "rows",
            1L,
            "idx_post",
            11135.0,
            "idx",
            1135L
        ),
        GroupByQueryRunnerTestHelper.createExpectedRow(
            "2011-04-01",
            "alias",
            "business",
            "rows",
            1L,
            "idx_post",
            11118.0,
            "idx",
            1118L
        ),
        GroupByQueryRunnerTestHelper.createExpectedRow(
            "2011-04-01",
            "alias",
            "entertainment",
            "rows",
            1L,
            "idx_post",
            11158.0,
            "idx",
            1158L
        ),
        GroupByQueryRunnerTestHelper.createExpectedRow(
            "2011-04-01",
            "alias",
            "health",
            "rows",
            1L,
            "idx_post",
            11120.0,
            "idx",
            1120L
        ),
        GroupByQueryRunnerTestHelper.createExpectedRow(
            "2011-04-01",
            "alias",
            "mezzanine",
            "rows",
            3L,
            "idx_post",
            13870.0,
            "idx",
            3870L
        ),
        GroupByQueryRunnerTestHelper.createExpectedRow(
            "2011-04-01",
            "alias",
            "news",
            "rows",
            1L,
            "idx_post",
            11121.0,
            "idx",
            1121L
        ),
        GroupByQueryRunnerTestHelper.createExpectedRow(
            "2011-04-01",
            "alias",
            "premium",
            "rows",
            3L,
            "idx_post",
            13900.0,
            "idx",
            3900L
        ),
        GroupByQueryRunnerTestHelper.createExpectedRow(
            "2011-04-01",
            "alias",
            "technology",
            "rows",
            1L,
            "idx_post",
            11078.0,
            "idx",
            1078L
        ),
        GroupByQueryRunnerTestHelper.createExpectedRow(
            "2011-04-01",
            "alias",
            "travel",
            "rows",
            1L,
            "idx_post",
            11119.0,
            "idx",
            1119L
        ),

        GroupByQueryRunnerTestHelper.createExpectedRow(
            "2011-04-02",
            "alias",
            "automotive",
            "rows",
            1L,
            "idx_post",
            11147.0,
            "idx",
            1147L
        ),
        GroupByQueryRunnerTestHelper.createExpectedRow(
            "2011-04-02",
            "alias",
            "business",
            "rows",
            1L,
            "idx_post",
            11112.0,
            "idx",
            1112L
        ),
        GroupByQueryRunnerTestHelper.createExpectedRow(
            "2011-04-02",
            "alias",
            "entertainment",
            "rows",
            1L,
            "idx_post",
            11166.0,
            "idx",
            1166L
        ),
        GroupByQueryRunnerTestHelper.createExpectedRow(
            "2011-04-02",
            "alias",
            "health",
            "rows",
            1L,
            "idx_post",
            11113.0,
            "idx",
            1113L
        ),
        GroupByQueryRunnerTestHelper.createExpectedRow(
            "2011-04-02",
            "alias",
            "mezzanine",
            "rows",
            3L,
            "idx_post",
            13447.0,
            "idx",
            3447L
        ),
        GroupByQueryRunnerTestHelper.createExpectedRow(
            "2011-04-02",
            "alias",
            "news",
            "rows",
            1L,
            "idx_post",
            11114.0,
            "idx",
            1114L
        ),
        GroupByQueryRunnerTestHelper.createExpectedRow(
            "2011-04-02",
            "alias",
            "premium",
            "rows",
            3L,
            "idx_post",
            13505.0,
            "idx",
            3505L
        ),
        GroupByQueryRunnerTestHelper.createExpectedRow(
            "2011-04-02",
            "alias",
            "technology",
            "rows",
            1L,
            "idx_post",
            11097.0,
            "idx",
            1097L
        ),
        GroupByQueryRunnerTestHelper.createExpectedRow(
            "2011-04-02",
            "alias",
            "travel",
            "rows",
            1L,
            "idx_post",
            11126.0,
            "idx",
            1126L
        )
    );

    // Subqueries are handled by the ToolChest
    Iterable<Row> results = GroupByQueryRunnerTestHelper.runQuery(factory, runner, query);
    TestHelper.assertExpectedObjects(expectedResults, results, "");
  }

  @Test
  public void testSubqueryWithPostAggregatorsAndHaving()
  {
    final GroupByQuery subquery = GroupByQuery
        .builder()
        .setDataSource(QueryRunnerTestHelper.dataSource)
        .setQuerySegmentSpec(QueryRunnerTestHelper.firstToThird)
        .setDimensions(Lists.<DimensionSpec>newArrayList(new DefaultDimensionSpec("quality", "alias")))
        .setDimFilter(new JavaScriptDimFilter(
            "quality",
            "function(dim){ return true; }",
            null,
            JavaScriptConfig.getEnabledInstance()
        ))
        .setAggregatorSpecs(
            Arrays.asList(
                QueryRunnerTestHelper.rowsCount,
                new LongSumAggregatorFactory("idx_subagg", "index")
            )
        )
        .setPostAggregatorSpecs(
            Arrays.<PostAggregator>asList(
                new ArithmeticPostAggregator(
                    "idx_subpostagg",
                    "+",
                    Arrays.asList(
                        new FieldAccessPostAggregator("the_idx_subagg", "idx_subagg"),
                        new ConstantPostAggregator("thousand", 1000)
                    )
                )

            )
        )
        .setHavingSpec(
            new BaseHavingSpec()
            {
              @Override
              public boolean eval(Row row)
              {
                return (row.getFloatMetric("idx_subpostagg") < 3800);
              }
            }
        )
        .addOrderByColumn("alias")
        .setGranularity(QueryRunnerTestHelper.dayGran)
        .build();

    final GroupByQuery query = GroupByQuery
        .builder()
        .setDataSource(subquery)
        .setQuerySegmentSpec(QueryRunnerTestHelper.firstToThird)
        .setDimensions(Lists.<DimensionSpec>newArrayList(new DefaultDimensionSpec("alias", "alias")))
        .setAggregatorSpecs(
            Arrays.<AggregatorFactory>asList(
                new LongSumAggregatorFactory("rows", "rows"),
                new LongSumAggregatorFactory("idx", "idx_subpostagg")
            )
        )
        .setPostAggregatorSpecs(
            Arrays.<PostAggregator>asList(
                new ArithmeticPostAggregator(
                    "idx_post", "+", Arrays.asList(
                    new FieldAccessPostAggregator("the_idx_agg", "idx"),
                    new ConstantPostAggregator("ten_thousand", 10000)
                )
                )

            )
        )
        .setGranularity(QueryRunnerTestHelper.dayGran)
        .build();

    List<Row> expectedResults = Arrays.asList(
        GroupByQueryRunnerTestHelper.createExpectedRow(
            "2011-04-01",
            "alias",
            "automotive",
            "rows",
            1L,
            "idx_post",
            11135.0,
            "idx",
            1135L
        ),
        GroupByQueryRunnerTestHelper.createExpectedRow(
            "2011-04-01",
            "alias",
            "business",
            "rows",
            1L,
            "idx_post",
            11118.0,
            "idx",
            1118L
        ),
        GroupByQueryRunnerTestHelper.createExpectedRow(
            "2011-04-01",
            "alias",
            "entertainment",
            "rows",
            1L,
            "idx_post",
            11158.0,
            "idx",
            1158L
        ),
        GroupByQueryRunnerTestHelper.createExpectedRow(
            "2011-04-01",
            "alias",
            "health",
            "rows",
            1L,
            "idx_post",
            11120.0,
            "idx",
            1120L
        ),
        GroupByQueryRunnerTestHelper.createExpectedRow(
            "2011-04-01",
            "alias",
            "news",
            "rows",
            1L,
            "idx_post",
            11121.0,
            "idx",
            1121L
        ),
        GroupByQueryRunnerTestHelper.createExpectedRow(
            "2011-04-01",
            "alias",
            "technology",
            "rows",
            1L,
            "idx_post",
            11078.0,
            "idx",
            1078L
        ),
        GroupByQueryRunnerTestHelper.createExpectedRow(
            "2011-04-01",
            "alias",
            "travel",
            "rows",
            1L,
            "idx_post",
            11119.0,
            "idx",
            1119L
        ),

        GroupByQueryRunnerTestHelper.createExpectedRow(
            "2011-04-02",
            "alias",
            "automotive",
            "rows",
            1L,
            "idx_post",
            11147.0,
            "idx",
            1147L
        ),
        GroupByQueryRunnerTestHelper.createExpectedRow(
            "2011-04-02",
            "alias",
            "business",
            "rows",
            1L,
            "idx_post",
            11112.0,
            "idx",
            1112L
        ),
        GroupByQueryRunnerTestHelper.createExpectedRow(
            "2011-04-02",
            "alias",
            "entertainment",
            "rows",
            1L,
            "idx_post",
            11166.0,
            "idx",
            1166L
        ),
        GroupByQueryRunnerTestHelper.createExpectedRow(
            "2011-04-02",
            "alias",
            "health",
            "rows",
            1L,
            "idx_post",
            11113.0,
            "idx",
            1113L
        ),
        GroupByQueryRunnerTestHelper.createExpectedRow(
            "2011-04-02",
            "alias",
            "mezzanine",
            "rows",
            3L,
            "idx_post",
            13447.0,
            "idx",
            3447L
        ),
        GroupByQueryRunnerTestHelper.createExpectedRow(
            "2011-04-02",
            "alias",
            "news",
            "rows",
            1L,
            "idx_post",
            11114.0,
            "idx",
            1114L
        ),
        GroupByQueryRunnerTestHelper.createExpectedRow(
            "2011-04-02",
            "alias",
            "premium",
            "rows",
            3L,
            "idx_post",
            13505.0,
            "idx",
            3505L
        ),
        GroupByQueryRunnerTestHelper.createExpectedRow(
            "2011-04-02",
            "alias",
            "technology",
            "rows",
            1L,
            "idx_post",
            11097.0,
            "idx",
            1097L
        ),
        GroupByQueryRunnerTestHelper.createExpectedRow(
            "2011-04-02",
            "alias",
            "travel",
            "rows",
            1L,
            "idx_post",
            11126.0,
            "idx",
            1126L
        )
    );

    // Subqueries are handled by the ToolChest
    Iterable<Row> results = GroupByQueryRunnerTestHelper.runQuery(factory, runner, query);
    TestHelper.assertExpectedObjects(expectedResults, results, "");
  }

  @Test
  public void testSubqueryWithMultiColumnAggregators()
  {
    final GroupByQuery subquery = GroupByQuery
        .builder()
        .setDataSource(QueryRunnerTestHelper.dataSource)
        .setQuerySegmentSpec(QueryRunnerTestHelper.firstToThird)
        .setDimensions(Lists.<DimensionSpec>newArrayList(new DefaultDimensionSpec("quality", "alias")))
        .setDimFilter(new JavaScriptDimFilter(
            "market",
            "function(dim){ return true; }",
            null,
            JavaScriptConfig.getEnabledInstance()
        ))
        .setAggregatorSpecs(
            Arrays.asList(
                QueryRunnerTestHelper.rowsCount,
                new DoubleSumAggregatorFactory("idx_subagg", "index"),
                new JavaScriptAggregatorFactory(
                    "js_agg",
                    Arrays.asList("index", "market"),
                    "function(current, index, dim){return current + index + dim.length;}",
                    "function(){return 0;}",
                    "function(a,b){return a + b;}",
                    JavaScriptConfig.getEnabledInstance()
                )
            )
        )
        .setPostAggregatorSpecs(
            Arrays.<PostAggregator>asList(
                new ArithmeticPostAggregator(
                    "idx_subpostagg",
                    "+",
                    Arrays.asList(
                        new FieldAccessPostAggregator("the_idx_subagg", "idx_subagg"),
                        new ConstantPostAggregator("thousand", 1000)
                    )
                )

            )
        )
        .setHavingSpec(
            new BaseHavingSpec()
            {
              @Override
              public boolean eval(Row row)
              {
                return (row.getFloatMetric("idx_subpostagg") < 3800);
              }
            }
        )
        .addOrderByColumn("alias")
        .setGranularity(QueryRunnerTestHelper.dayGran)
        .build();

    final GroupByQuery query = GroupByQuery
        .builder()
        .setDataSource(subquery)
        .setQuerySegmentSpec(QueryRunnerTestHelper.firstToThird)
        .setDimensions(Lists.<DimensionSpec>newArrayList(new DefaultDimensionSpec("alias", "alias")))
        .setAggregatorSpecs(
            Arrays.asList(
                new LongSumAggregatorFactory("rows", "rows"),
                new LongSumAggregatorFactory("idx", "idx_subpostagg"),
                new DoubleSumAggregatorFactory("js_outer_agg", "js_agg")
            )
        )
        .setPostAggregatorSpecs(
            Arrays.<PostAggregator>asList(
                new ArithmeticPostAggregator(
                    "idx_post", "+", Arrays.asList(
                    new FieldAccessPostAggregator("the_idx_agg", "idx"),
                    new ConstantPostAggregator("ten_thousand", 10000)
                )
                )

            )
        )
        .setLimitSpec(
            new DefaultLimitSpec(
                Arrays.asList(
                    new OrderByColumnSpec(
                        "alias",
                        OrderByColumnSpec.Direction.DESCENDING
                    )
                ),
                5
            )
        )
        .setGranularity(QueryRunnerTestHelper.dayGran)
        .build();

    List<Row> expectedResults = Arrays.asList(
        GroupByQueryRunnerTestHelper.createExpectedRow(
            "2011-04-01",
            "alias",
            "travel",
            "rows",
            1L,
            "idx_post",
            11119.0,
            "idx",
            1119L,
            "js_outer_agg",
            123.92274475097656
        ),
        GroupByQueryRunnerTestHelper.createExpectedRow(
            "2011-04-01",
            "alias",
            "technology",
            "rows",
            1L,
            "idx_post",
            11078.0,
            "idx",
            1078L,
            "js_outer_agg",
            82.62254333496094
        ),
        GroupByQueryRunnerTestHelper.createExpectedRow(
            "2011-04-01",
            "alias",
            "news",
            "rows",
            1L,
            "idx_post",
            11121.0,
            "idx",
            1121L,
            "js_outer_agg",
            125.58358001708984
        ),
        GroupByQueryRunnerTestHelper.createExpectedRow(
            "2011-04-01",
            "alias",
            "health",
            "rows",
            1L,
            "idx_post",
            11120.0,
            "idx",
            1120L,
            "js_outer_agg",
            124.13470458984375
        ),
        GroupByQueryRunnerTestHelper.createExpectedRow(
            "2011-04-01",
            "alias",
            "entertainment",
            "rows",
            1L,
            "idx_post",
            11158.0,
            "idx",
            1158L,
            "js_outer_agg",
            162.74722290039062
        )
    );

    // Subqueries are handled by the ToolChest
    Iterable<Row> results = GroupByQueryRunnerTestHelper.runQuery(factory, runner, query);
    TestHelper.assertExpectedObjects(expectedResults, results, "");
  }

  @Test
  public void testSubqueryWithOuterFilterAggregator()
  {
    final GroupByQuery subquery = GroupByQuery
        .builder()
        .setDataSource(QueryRunnerTestHelper.dataSource)
        .setQuerySegmentSpec(QueryRunnerTestHelper.fullOnInterval)
        .setDimensions(Lists.<DimensionSpec>newArrayList(new DefaultDimensionSpec("market", "market"),
                                                         new DefaultDimensionSpec("quality", "quality")))
        .setAggregatorSpecs(
            Arrays.asList(
                QueryRunnerTestHelper.rowsCount,
                new LongSumAggregatorFactory("index", "index")
            )
        )
        .setGranularity(QueryRunnerTestHelper.dayGran)
        .build();

    final DimFilter filter = new SelectorDimFilter("market", "spot", null);
    final GroupByQuery query = GroupByQuery
        .builder()
        .setDataSource(subquery)
        .setQuerySegmentSpec(QueryRunnerTestHelper.fullOnInterval)
        .setDimensions(Lists.<DimensionSpec>newArrayList())
        .setAggregatorSpecs(
            ImmutableList.<AggregatorFactory>of(
                new FilteredAggregatorFactory(QueryRunnerTestHelper.rowsCount, filter)
            )
        )
        .setGranularity(QueryRunnerTestHelper.allGran)
        .build();

    List<Row> expectedResults = Arrays.asList(
        GroupByQueryRunnerTestHelper.createExpectedRow("1970-01-01", "rows", 837L)
    );
    Iterable<Row> results = GroupByQueryRunnerTestHelper.runQuery(factory, runner, query);
    TestHelper.assertExpectedObjects(expectedResults, results, "");
  }

  @Test
  public void testSubqueryWithOuterTimeFilter()
  {
    final GroupByQuery subquery = GroupByQuery
        .builder()
        .setDataSource(QueryRunnerTestHelper.dataSource)
        .setQuerySegmentSpec(QueryRunnerTestHelper.fullOnInterval)
        .setDimensions(Lists.<DimensionSpec>newArrayList(new DefaultDimensionSpec("market", "market"),
                                                         new DefaultDimensionSpec("quality", "quality")))
        .setAggregatorSpecs(
            Arrays.asList(
                QueryRunnerTestHelper.rowsCount,
                new LongSumAggregatorFactory("index", "index")
            )
        )
        .setGranularity(QueryRunnerTestHelper.dayGran)
        .build();

    final DimFilter fridayFilter = new SelectorDimFilter(Column.TIME_COLUMN_NAME, "Friday", new TimeFormatExtractionFn("EEEE", null, null, null, false));
    final DimFilter firstDaysFilter = new InDimFilter(Column.TIME_COLUMN_NAME, ImmutableList.of("1", "2", "3"),  new TimeFormatExtractionFn("d", null, null, null, false));
    final GroupByQuery query = GroupByQuery
        .builder()
        .setDataSource(subquery)
        .setQuerySegmentSpec(QueryRunnerTestHelper.fullOnInterval)
        .setDimensions(Lists.<DimensionSpec>newArrayList())
        .setDimFilter(firstDaysFilter)
        .setAggregatorSpecs(
            ImmutableList.<AggregatorFactory>of(
                new FilteredAggregatorFactory(QueryRunnerTestHelper.rowsCount, fridayFilter)
            )
        )
        .setGranularity(QueryRunnerTestHelper.dayGran)
        .build();

    List<Row> expectedResults = Arrays.asList(
        GroupByQueryRunnerTestHelper.createExpectedRow("2011-02-01", "rows", 0L),
        GroupByQueryRunnerTestHelper.createExpectedRow("2011-02-02", "rows", 0L),
        GroupByQueryRunnerTestHelper.createExpectedRow("2011-02-03", "rows", 0L),
        GroupByQueryRunnerTestHelper.createExpectedRow("2011-03-01", "rows", 0L),
        GroupByQueryRunnerTestHelper.createExpectedRow("2011-03-02", "rows", 0L),
        GroupByQueryRunnerTestHelper.createExpectedRow("2011-03-03", "rows", 0L),
        GroupByQueryRunnerTestHelper.createExpectedRow("2011-04-01", "rows", 13L),
        GroupByQueryRunnerTestHelper.createExpectedRow("2011-04-02", "rows", 0L),
        GroupByQueryRunnerTestHelper.createExpectedRow("2011-04-03", "rows", 0L)
    );
    Iterable<Row> results = GroupByQueryRunnerTestHelper.runQuery(factory, runner, query);
    TestHelper.assertExpectedObjects(expectedResults, results, "");
  }

  @Test
  public void testSubqueryWithContextTimeout()
  {
    final GroupByQuery subquery = GroupByQuery
        .builder()
        .setDataSource(QueryRunnerTestHelper.dataSource)
        .setQuerySegmentSpec(QueryRunnerTestHelper.fullOnInterval)
        .setDimensions(Lists.<DimensionSpec>newArrayList(new DefaultDimensionSpec("quality", "alias")))
        .setGranularity(QueryRunnerTestHelper.dayGran)
        .build();

    final GroupByQuery query = GroupByQuery
        .builder()
        .setDataSource(subquery)
        .setQuerySegmentSpec(QueryRunnerTestHelper.firstToThird)
        .setDimensions(Lists.<DimensionSpec>newArrayList())
        .setAggregatorSpecs(ImmutableList.<AggregatorFactory>of(new CountAggregatorFactory("count")))
        .setGranularity(QueryRunnerTestHelper.allGran)
        .setContext(ImmutableMap.<String, Object>of(QueryContexts.TIMEOUT_KEY, 10000))
        .build();

    List<Row> expectedResults = Arrays.asList(
        GroupByQueryRunnerTestHelper.createExpectedRow("2011-04-01", "count", 18L)
    );
    Iterable<Row> results = GroupByQueryRunnerTestHelper.runQuery(factory, runner, query);
    TestHelper.assertExpectedObjects(expectedResults, results, "");
  }

  @Test
  public void testSubqueryWithOuterVirtualColumns()
  {
    final GroupByQuery subquery = GroupByQuery
        .builder()
        .setDataSource(QueryRunnerTestHelper.dataSource)
        .setQuerySegmentSpec(QueryRunnerTestHelper.fullOnInterval)
        .setDimensions(Lists.<DimensionSpec>newArrayList(new DefaultDimensionSpec("quality", "alias")))
        .setGranularity(QueryRunnerTestHelper.dayGran)
        .build();

    final GroupByQuery query = GroupByQuery
        .builder()
        .setDataSource(subquery)
        .setQuerySegmentSpec(QueryRunnerTestHelper.firstToThird)
        .setVirtualColumns(new ExpressionVirtualColumn("expr", "1", ValueType.FLOAT, TestExprMacroTable.INSTANCE))
        .setDimensions(Lists.<DimensionSpec>newArrayList())
        .setAggregatorSpecs(ImmutableList.<AggregatorFactory>of(new LongSumAggregatorFactory("count", "expr")))
        .setGranularity(QueryRunnerTestHelper.allGran)
        .build();

    List<Row> expectedResults = Arrays.asList(
        GroupByQueryRunnerTestHelper.createExpectedRow("2011-04-01", "count", 18L)
    );
    Iterable<Row> results = GroupByQueryRunnerTestHelper.runQuery(factory, runner, query);
    TestHelper.assertExpectedObjects(expectedResults, results, "");
  }

  @Test
  public void testSubqueryWithOuterCardinalityAggregator()
  {
    final GroupByQuery subquery = GroupByQuery
        .builder()
        .setDataSource(QueryRunnerTestHelper.dataSource)
        .setQuerySegmentSpec(QueryRunnerTestHelper.fullOnInterval)
        .setDimensions(Lists.<DimensionSpec>newArrayList(
            new DefaultDimensionSpec("market", "market"),
            new DefaultDimensionSpec("quality", "quality")
        ))
        .setAggregatorSpecs(
            Arrays.asList(
                QueryRunnerTestHelper.rowsCount,
                new LongSumAggregatorFactory("index", "index")
            )
        )
        .setGranularity(QueryRunnerTestHelper.dayGran)
        .build();

    final GroupByQuery query = GroupByQuery
        .builder()
        .setDataSource(subquery)
        .setQuerySegmentSpec(QueryRunnerTestHelper.fullOnInterval)
        .setDimensions(Lists.<DimensionSpec>newArrayList())
        .setAggregatorSpecs(
            ImmutableList.<AggregatorFactory>of(
                new CardinalityAggregatorFactory("car",
                                                 ImmutableList.<DimensionSpec>of(new DefaultDimensionSpec(
                                                     "quality",
                                                     "quality"
                                                 )),
                                                 false
                )
            )
        )
        .setGranularity(QueryRunnerTestHelper.allGran)
        .build();

    List<Row> expectedResults = Arrays.asList(
        GroupByQueryRunnerTestHelper.createExpectedRow("1970-01-01", "car", QueryRunnerTestHelper.UNIQUES_9)
    );
    Iterable<Row> results = GroupByQueryRunnerTestHelper.runQuery(factory, runner, query);
    TestHelper.assertExpectedObjects(expectedResults, results, "");
  }

  @Test
  public void testSubqueryWithOuterCountAggregator()
  {
    final GroupByQuery subquery = GroupByQuery
        .builder()
        .setDataSource(QueryRunnerTestHelper.dataSource)
        .setQuerySegmentSpec(QueryRunnerTestHelper.fullOnInterval)
        .setDimensions(Lists.<DimensionSpec>newArrayList(new DefaultDimensionSpec("quality", "alias")))
        .setGranularity(QueryRunnerTestHelper.dayGran)
        .setLimitSpec(
            new DefaultLimitSpec(
                ImmutableList.of(new OrderByColumnSpec("alias", OrderByColumnSpec.Direction.ASCENDING)),
                null
            )
        )
        .build();

    final GroupByQuery query = GroupByQuery
        .builder()
        .setDataSource(subquery)
        .setQuerySegmentSpec(QueryRunnerTestHelper.firstToThird)
        .setDimensions(Lists.<DimensionSpec>newArrayList())
        .setAggregatorSpecs(ImmutableList.<AggregatorFactory>of(new CountAggregatorFactory("count")))
        .setGranularity(QueryRunnerTestHelper.allGran)
        .build();

    // v1 strategy throws an exception for this query because it tries to merge the noop outer
    // and default inner limit specs, then apply the resulting spec to the outer query, which
    // fails because the inner limit spec refers to columns that don't exist in the outer
    // query. I'm not sure why it does this.

    if (config.getDefaultStrategy().equals(GroupByStrategySelector.STRATEGY_V1)) {
      expectedException.expect(ISE.class);
      expectedException.expectMessage("Unknown column in order clause");
      GroupByQueryRunnerTestHelper.runQuery(factory, runner, query);
    } else {
      List<Row> expectedResults = Arrays.asList(
          GroupByQueryRunnerTestHelper.createExpectedRow("2011-04-01", "count", 18L)
      );
      Iterable<Row> results = GroupByQueryRunnerTestHelper.runQuery(factory, runner, query);
      TestHelper.assertExpectedObjects(expectedResults, results, "");
    }
  }

  @Test
  public void testSubqueryWithOuterDimJavascriptAggregators()
  {
    final GroupByQuery subquery = GroupByQuery
        .builder()
        .setDataSource(QueryRunnerTestHelper.dataSource)
        .setQuerySegmentSpec(QueryRunnerTestHelper.firstToThird)
        .setDimensions(Lists.<DimensionSpec>newArrayList(new DefaultDimensionSpec("market", "market"),
                                                         new DefaultDimensionSpec("quality", "quality")))
        .setAggregatorSpecs(
            Arrays.asList(
                QueryRunnerTestHelper.rowsCount,
                new LongSumAggregatorFactory("index", "index")
            )
        )
        .setGranularity(QueryRunnerTestHelper.dayGran)
        .build();

    final GroupByQuery query = GroupByQuery
        .builder()
        .setDataSource(subquery)
        .setQuerySegmentSpec(QueryRunnerTestHelper.firstToThird)
        .setDimensions(Lists.<DimensionSpec>newArrayList(new DefaultDimensionSpec("quality", "quality")))
        .setAggregatorSpecs(
            Arrays.<AggregatorFactory>asList(
                new JavaScriptAggregatorFactory(
                    "js_agg",
                    Arrays.asList("index", "market"),
                    "function(current, index, dim){return current + index + dim.length;}",
                    "function(){return 0;}",
                    "function(a,b){return a + b;}",
                    JavaScriptConfig.getEnabledInstance()
                )
            )
        )
        .setGranularity(QueryRunnerTestHelper.dayGran)
        .build();

    List<Row> expectedResults = Arrays.asList(
        GroupByQueryRunnerTestHelper.createExpectedRow("2011-04-01", "quality", "automotive", "js_agg", 139D),
        GroupByQueryRunnerTestHelper.createExpectedRow("2011-04-01", "quality", "business", "js_agg", 122D),
        GroupByQueryRunnerTestHelper.createExpectedRow("2011-04-01", "quality", "entertainment", "js_agg", 162D),
        GroupByQueryRunnerTestHelper.createExpectedRow("2011-04-01", "quality", "health", "js_agg", 124D),
        GroupByQueryRunnerTestHelper.createExpectedRow("2011-04-01", "quality", "mezzanine", "js_agg", 2893D),
        GroupByQueryRunnerTestHelper.createExpectedRow("2011-04-01", "quality", "news", "js_agg", 125D),
        GroupByQueryRunnerTestHelper.createExpectedRow("2011-04-01", "quality", "premium", "js_agg", 2923D),
        GroupByQueryRunnerTestHelper.createExpectedRow("2011-04-01", "quality", "technology", "js_agg", 82D),
        GroupByQueryRunnerTestHelper.createExpectedRow("2011-04-01", "quality", "travel", "js_agg", 123D),

        GroupByQueryRunnerTestHelper.createExpectedRow("2011-04-02", "quality", "automotive", "js_agg", 151D),
        GroupByQueryRunnerTestHelper.createExpectedRow("2011-04-02", "quality", "business", "js_agg", 116D),
        GroupByQueryRunnerTestHelper.createExpectedRow("2011-04-02", "quality", "entertainment", "js_agg", 170D),
        GroupByQueryRunnerTestHelper.createExpectedRow("2011-04-02", "quality", "health", "js_agg", 117D),
        GroupByQueryRunnerTestHelper.createExpectedRow("2011-04-02", "quality", "mezzanine", "js_agg", 2470D),
        GroupByQueryRunnerTestHelper.createExpectedRow("2011-04-02", "quality", "news", "js_agg", 118D),
        GroupByQueryRunnerTestHelper.createExpectedRow("2011-04-02", "quality", "premium", "js_agg", 2528D),
        GroupByQueryRunnerTestHelper.createExpectedRow("2011-04-02", "quality", "technology", "js_agg", 101D),
        GroupByQueryRunnerTestHelper.createExpectedRow("2011-04-02", "quality", "travel", "js_agg", 130D)
    );
    Iterable<Row> results = GroupByQueryRunnerTestHelper.runQuery(factory, runner, query);
    TestHelper.assertExpectedObjects(expectedResults, results, "");
  }

  @Test
  public void testSubqueryWithOuterJavascriptAggregators()
  {
    final GroupByQuery subquery = GroupByQuery
        .builder()
        .setDataSource(QueryRunnerTestHelper.dataSource)
        .setQuerySegmentSpec(QueryRunnerTestHelper.firstToThird)
        .setDimensions(Lists.<DimensionSpec>newArrayList(new DefaultDimensionSpec("market", "market"),
                                                         new DefaultDimensionSpec("quality", "quality")))
        .setAggregatorSpecs(
            Arrays.asList(
                QueryRunnerTestHelper.rowsCount,
                new LongSumAggregatorFactory("index", "index")
            )
        )
        .setGranularity(QueryRunnerTestHelper.dayGran)
        .build();

    final GroupByQuery query = GroupByQuery
        .builder()
        .setDataSource(subquery)
        .setQuerySegmentSpec(QueryRunnerTestHelper.firstToThird)
        .setDimensions(Lists.<DimensionSpec>newArrayList(new DefaultDimensionSpec("quality", "quality")))
        .setAggregatorSpecs(
            Arrays.<AggregatorFactory>asList(
                new JavaScriptAggregatorFactory(
                    "js_agg",
                    Arrays.asList("index", "rows"),
                    "function(current, index, rows){return current + index + rows;}",
                    "function(){return 0;}",
                    "function(a,b){return a + b;}",
                    JavaScriptConfig.getEnabledInstance()
                )
            )
        )
        .setGranularity(QueryRunnerTestHelper.dayGran)
        .build();

    List<Row> expectedResults = Arrays.asList(
        GroupByQueryRunnerTestHelper.createExpectedRow("2011-04-01", "quality", "automotive", "js_agg", 136D),
        GroupByQueryRunnerTestHelper.createExpectedRow("2011-04-01", "quality", "business", "js_agg", 119D),
        GroupByQueryRunnerTestHelper.createExpectedRow("2011-04-01", "quality", "entertainment", "js_agg", 159D),
        GroupByQueryRunnerTestHelper.createExpectedRow("2011-04-01", "quality", "health", "js_agg", 121D),
        GroupByQueryRunnerTestHelper.createExpectedRow("2011-04-01", "quality", "mezzanine", "js_agg", 2873D),
        GroupByQueryRunnerTestHelper.createExpectedRow("2011-04-01", "quality", "news", "js_agg", 122D),
        GroupByQueryRunnerTestHelper.createExpectedRow("2011-04-01", "quality", "premium", "js_agg", 2903D),
        GroupByQueryRunnerTestHelper.createExpectedRow("2011-04-01", "quality", "technology", "js_agg", 79D),
        GroupByQueryRunnerTestHelper.createExpectedRow("2011-04-01", "quality", "travel", "js_agg", 120D),

        GroupByQueryRunnerTestHelper.createExpectedRow("2011-04-02", "quality", "automotive", "js_agg", 148D),
        GroupByQueryRunnerTestHelper.createExpectedRow("2011-04-02", "quality", "business", "js_agg", 113D),
        GroupByQueryRunnerTestHelper.createExpectedRow("2011-04-02", "quality", "entertainment", "js_agg", 167D),
        GroupByQueryRunnerTestHelper.createExpectedRow("2011-04-02", "quality", "health", "js_agg", 114D),
        GroupByQueryRunnerTestHelper.createExpectedRow("2011-04-02", "quality", "mezzanine", "js_agg", 2450D),
        GroupByQueryRunnerTestHelper.createExpectedRow("2011-04-02", "quality", "news", "js_agg", 115D),
        GroupByQueryRunnerTestHelper.createExpectedRow("2011-04-02", "quality", "premium", "js_agg", 2508D),
        GroupByQueryRunnerTestHelper.createExpectedRow("2011-04-02", "quality", "technology", "js_agg", 98D),
        GroupByQueryRunnerTestHelper.createExpectedRow("2011-04-02", "quality", "travel", "js_agg", 127D)
    );
    Iterable<Row> results = GroupByQueryRunnerTestHelper.runQuery(factory, runner, query);
    TestHelper.assertExpectedObjects(expectedResults, results, "");
  }

  @Test
  public void testSubqueryWithHyperUniques()
  {
    GroupByQuery subquery = GroupByQuery
        .builder()
        .setDataSource(QueryRunnerTestHelper.dataSource)
        .setQuerySegmentSpec(QueryRunnerTestHelper.firstToThird)
        .setDimensions(Lists.<DimensionSpec>newArrayList(new DefaultDimensionSpec("quality", "alias")))
        .setAggregatorSpecs(
            Arrays.asList(
                QueryRunnerTestHelper.rowsCount,
                new LongSumAggregatorFactory("idx", "index"),
                new HyperUniquesAggregatorFactory("quality_uniques", "quality_uniques")
            )
        )
        .setGranularity(QueryRunnerTestHelper.dayGran)
        .build();

    GroupByQuery query = GroupByQuery
        .builder()
        .setDataSource(subquery)
        .setQuerySegmentSpec(QueryRunnerTestHelper.firstToThird)
        .setDimensions(Lists.<DimensionSpec>newArrayList(new DefaultDimensionSpec("alias", "alias")))
        .setAggregatorSpecs(
            Arrays.asList(
                new LongSumAggregatorFactory("rows", "rows"),
                new LongSumAggregatorFactory("idx", "idx"),
                new HyperUniquesAggregatorFactory("uniq", "quality_uniques")
            )
        )
        .setGranularity(QueryRunnerTestHelper.allGran)
        .build();

    List<Row> expectedResults = Arrays.asList(
        GroupByQueryRunnerTestHelper.createExpectedRow(
            "2011-04-01",
            "alias",
            "automotive",
            "rows",
            2L,
            "idx",
            282L,
            "uniq",
            1.0002442201269182
        ),
        GroupByQueryRunnerTestHelper.createExpectedRow(
            "2011-04-01",
            "alias",
            "business",
            "rows",
            2L,
            "idx",
            230L,
            "uniq",
            1.0002442201269182
        ),
        GroupByQueryRunnerTestHelper.createExpectedRow(
            "2011-04-01",
            "alias",
            "entertainment",
            "rows",
            2L,
            "idx",
            324L,
            "uniq",
            1.0002442201269182
        ),
        GroupByQueryRunnerTestHelper.createExpectedRow(
            "2011-04-01",
            "alias",
            "health",
            "rows",
            2L,
            "idx",
            233L,
            "uniq",
            1.0002442201269182
        ),
        GroupByQueryRunnerTestHelper.createExpectedRow(
            "2011-04-01",
            "alias",
            "mezzanine",
            "rows",
            6L,
            "idx",
            5317L,
            "uniq",
            1.0002442201269182
        ),
        GroupByQueryRunnerTestHelper.createExpectedRow(
            "2011-04-01",
            "alias",
            "news",
            "rows",
            2L,
            "idx",
            235L,
            "uniq",
            1.0002442201269182
        ),
        GroupByQueryRunnerTestHelper.createExpectedRow(
            "2011-04-01",
            "alias",
            "premium",
            "rows",
            6L,
            "idx",
            5405L,
            "uniq",
            1.0002442201269182
        ),
        GroupByQueryRunnerTestHelper.createExpectedRow(
            "2011-04-01",
            "alias",
            "technology",
            "rows",
            2L,
            "idx",
            175L,
            "uniq",
            1.0002442201269182
        ),
        GroupByQueryRunnerTestHelper.createExpectedRow(
            "2011-04-01",
            "alias",
            "travel",
            "rows",
            2L,
            "idx",
            245L,
            "uniq",
            1.0002442201269182
        )
    );

    // Subqueries are handled by the ToolChest
    Iterable<Row> results = GroupByQueryRunnerTestHelper.runQuery(factory, runner, query);
    TestHelper.assertExpectedObjects(expectedResults, results, "");
  }

  @Test
  public void testSubqueryWithHyperUniquesPostAggregator()
  {
    GroupByQuery subquery = GroupByQuery
        .builder()
        .setDataSource(QueryRunnerTestHelper.dataSource)
        .setQuerySegmentSpec(QueryRunnerTestHelper.firstToThird)
        .setDimensions(Lists.<DimensionSpec>newArrayList())
        .setAggregatorSpecs(
            Arrays.asList(
                QueryRunnerTestHelper.rowsCount,
                new LongSumAggregatorFactory("idx", "index"),
                new HyperUniquesAggregatorFactory("quality_uniques_inner", "quality_uniques")
            )
        )
        .setPostAggregatorSpecs(
            Arrays.<PostAggregator>asList(
                new FieldAccessPostAggregator("quality_uniques_inner_post", "quality_uniques_inner")
            )
        )
        .setGranularity(QueryRunnerTestHelper.dayGran)
        .build();

    GroupByQuery query = GroupByQuery
        .builder()
        .setDataSource(subquery)
        .setQuerySegmentSpec(QueryRunnerTestHelper.firstToThird)
        .setDimensions(Lists.<DimensionSpec>newArrayList())
        .setAggregatorSpecs(
            Arrays.asList(
                new LongSumAggregatorFactory("rows", "rows"),
                new LongSumAggregatorFactory("idx", "idx"),
                new HyperUniquesAggregatorFactory("quality_uniques_outer", "quality_uniques_inner_post")
            )
        )
        .setPostAggregatorSpecs(
            Arrays.<PostAggregator>asList(
                new HyperUniqueFinalizingPostAggregator("quality_uniques_outer_post", "quality_uniques_outer")
            )
        )
        .setGranularity(QueryRunnerTestHelper.allGran)
        .build();

    List<Row> expectedResults = Arrays.asList(
        GroupByQueryRunnerTestHelper.createExpectedRow(
            "2011-04-01",
            "rows",
            26L,
            "idx",
            12446L,
            "quality_uniques_outer",
            9.019833517963864,
            "quality_uniques_outer_post",
            9.019833517963864
        )
    );

    // Subqueries are handled by the ToolChest
    Iterable<Row> results = GroupByQueryRunnerTestHelper.runQuery(factory, runner, query);
    TestHelper.assertExpectedObjects(expectedResults, results, "");
  }

  @Test
  public void testSubqueryWithFirstLast()
  {
    GroupByQuery subquery = GroupByQuery
        .builder()
        .setDataSource(QueryRunnerTestHelper.dataSource)
        .setQuerySegmentSpec(QueryRunnerTestHelper.fullOnInterval)
        .setDimensions(ImmutableList.<DimensionSpec>of(new DefaultDimensionSpec("market", "market")))
        .setAggregatorSpecs(
            ImmutableList.<AggregatorFactory>of(
                QueryRunnerTestHelper.rowsCount,
                new LongFirstAggregatorFactory("innerfirst", "index"),
                new LongLastAggregatorFactory("innerlast", "index")
            )
        )
        .setGranularity(QueryRunnerTestHelper.dayGran)
        .setContext(ImmutableMap.<String, Object>of("finalize", true))
        .build();

    GroupByQuery query = GroupByQuery
        .builder()
        .setDataSource(subquery)
        .setQuerySegmentSpec(QueryRunnerTestHelper.fullOnInterval)
        .setDimensions(Lists.<DimensionSpec>newArrayList())
        .setAggregatorSpecs(
            ImmutableList.<AggregatorFactory>of(
                new LongFirstAggregatorFactory("first", "innerfirst"),
                new LongLastAggregatorFactory("last", "innerlast")
            )
        )
        .setGranularity(QueryRunnerTestHelper.monthGran)
        .build();

    List<Row> expectedResults = Arrays.asList(
        GroupByQueryRunnerTestHelper.createExpectedRow("2011-01-01", "first", 100L, "last", 943L),
        GroupByQueryRunnerTestHelper.createExpectedRow("2011-02-01", "first", 132L, "last", 1101L),
        GroupByQueryRunnerTestHelper.createExpectedRow("2011-03-01", "first", 153L, "last", 1063L),
        GroupByQueryRunnerTestHelper.createExpectedRow("2011-04-01", "first", 135L, "last", 780L)
    );

    Iterable<Row> results = GroupByQueryRunnerTestHelper.runQuery(factory, runner, query);
    TestHelper.assertExpectedObjects(expectedResults, results, "");
  }

  @Test
  public void testGroupByWithTimeColumn()
  {
    GroupByQuery query = GroupByQuery
        .builder()
        .setDataSource(QueryRunnerTestHelper.dataSource)
        .setQuerySegmentSpec(QueryRunnerTestHelper.firstToThird)
        .setAggregatorSpecs(
            Arrays.asList(
                QueryRunnerTestHelper.rowsCount,
                QueryRunnerTestHelper.jsCountIfTimeGreaterThan,
                QueryRunnerTestHelper.__timeLongSum
            )
        )
        .setGranularity(QueryRunnerTestHelper.allGran)
        .build();

    List<Row> expectedResults = Arrays.asList(
        GroupByQueryRunnerTestHelper.createExpectedRow(
            "2011-04-01",
            "rows",
            26L,
            "ntimestamps",
            13.0,
            "sumtime",
            33843139200000L
        )
    );

    Iterable<Row> results = GroupByQueryRunnerTestHelper.runQuery(factory, runner, query);
    TestHelper.assertExpectedObjects(expectedResults, results, "");
  }

  @Test
  public void testGroupByTimeExtraction()
  {
    GroupByQuery query = GroupByQuery
        .builder()
        .setDataSource(QueryRunnerTestHelper.dataSource)
        .setQuerySegmentSpec(QueryRunnerTestHelper.fullOnInterval)
        .setDimensions(
            Lists.newArrayList(
                new DefaultDimensionSpec("market", "market"),
                new ExtractionDimensionSpec(
                    Column.TIME_COLUMN_NAME,
                    "dayOfWeek",
                    new TimeFormatExtractionFn("EEEE", null, null, null, false)
                )
            )
        )
        .setAggregatorSpecs(
            Arrays.asList(
                QueryRunnerTestHelper.rowsCount,
                QueryRunnerTestHelper.indexDoubleSum
            )
        )
        .setPostAggregatorSpecs(Arrays.<PostAggregator>asList(QueryRunnerTestHelper.addRowsIndexConstant))
        .setGranularity(QueryRunnerTestHelper.allGran)
        .setDimFilter(
            new OrDimFilter(
                Arrays.<DimFilter>asList(
                    new SelectorDimFilter("market", "spot", null),
                    new SelectorDimFilter("market", "upfront", null)
                )
            )
        )
        .build();

    List<Row> expectedResults = Arrays.asList(
        GroupByQueryRunnerTestHelper.createExpectedRow(
            "1970-01-01",
            "dayOfWeek",
            "Friday",
            "market",
            "spot",
            "index",
            13219.574157714844,
            "rows",
            117L,
            "addRowsIndexConstant",
            13337.574157714844
        ),
        GroupByQueryRunnerTestHelper.createExpectedRow(
            "1970-01-01",
            "dayOfWeek",
            "Monday",
            "market",
            "spot",
            "index",
            13557.738830566406,
            "rows",
            117L,
            "addRowsIndexConstant",
            13675.738830566406
        ),
        GroupByQueryRunnerTestHelper.createExpectedRow(
            "1970-01-01",
            "dayOfWeek",
            "Saturday",
            "market",
            "spot",
            "index",
            13493.751281738281,
            "rows",
            117L,
            "addRowsIndexConstant",
            13611.751281738281
        ),
        GroupByQueryRunnerTestHelper.createExpectedRow(
            "1970-01-01",
            "dayOfWeek",
            "Sunday",
            "market",
            "spot",
            "index",
            13585.541015625,
            "rows",
            117L,
            "addRowsIndexConstant",
            13703.541015625
        ),
        GroupByQueryRunnerTestHelper.createExpectedRow(
            "1970-01-01",
            "dayOfWeek",
            "Thursday",
            "market",
            "spot",
            "index",
            14279.127197265625,
            "rows",
            126L,
            "addRowsIndexConstant",
            14406.127197265625
        ),
        GroupByQueryRunnerTestHelper.createExpectedRow(
            "1970-01-01",
            "dayOfWeek",
            "Tuesday",
            "market",
            "spot",
            "index",
            13199.471435546875,
            "rows",
            117L,
            "addRowsIndexConstant",
            13317.471435546875
        ),
        GroupByQueryRunnerTestHelper.createExpectedRow(
            "1970-01-01",
            "dayOfWeek",
            "Wednesday",
            "market",
            "spot",
            "index",
            14271.368591308594,
            "rows",
            126L,
            "addRowsIndexConstant",
            14398.368591308594
        ),
        GroupByQueryRunnerTestHelper.createExpectedRow(
            "1970-01-01",
            "dayOfWeek",
            "Friday",
            "market",
            "upfront",
            "index",
            27297.8623046875,
            "rows",
            26L,
            "addRowsIndexConstant",
            27324.8623046875
        ),
        GroupByQueryRunnerTestHelper.createExpectedRow(
            "1970-01-01",
            "dayOfWeek",
            "Monday",
            "market",
            "upfront",
            "index",
            27619.58447265625,
            "rows",
            26L,
            "addRowsIndexConstant",
            27646.58447265625
        ),
        GroupByQueryRunnerTestHelper.createExpectedRow(
            "1970-01-01",
            "dayOfWeek",
            "Saturday",
            "market",
            "upfront",
            "index",
            27820.83154296875,
            "rows",
            26L,
            "addRowsIndexConstant",
            27847.83154296875
        ),
        GroupByQueryRunnerTestHelper.createExpectedRow(
            "1970-01-01",
            "dayOfWeek",
            "Sunday",
            "market",
            "upfront",
            "index",
            24791.223876953125,
            "rows",
            26L,
            "addRowsIndexConstant",
            24818.223876953125
        ),
        GroupByQueryRunnerTestHelper.createExpectedRow(
            "1970-01-01",
            "dayOfWeek",
            "Thursday",
            "market",
            "upfront",
            "index",
            28562.748901367188,
            "rows",
            28L,
            "addRowsIndexConstant",
            28591.748901367188
        ),
        GroupByQueryRunnerTestHelper.createExpectedRow(
            "1970-01-01",
            "dayOfWeek",
            "Tuesday",
            "market",
            "upfront",
            "index",
            26968.280639648438,
            "rows",
            26L,
            "addRowsIndexConstant",
            26995.280639648438
        ),
        GroupByQueryRunnerTestHelper.createExpectedRow(
            "1970-01-01",
            "dayOfWeek",
            "Wednesday",
            "market",
            "upfront",
            "index",
            28985.5751953125,
            "rows",
            28L,
            "addRowsIndexConstant",
            29014.5751953125
        )
    );

    Iterable<Row> results = GroupByQueryRunnerTestHelper.runQuery(factory, runner, query);
    TestHelper.assertExpectedObjects(expectedResults, results, "");
  }


  @Test
  public void testGroupByTimeExtractionWithNulls()
  {
    final DimExtractionFn nullWednesdays = new DimExtractionFn()
    {
      @Override
      public String apply(String dimValue)
      {
        if ("Wednesday".equals(dimValue)) {
          return null;
        } else {
          return dimValue;
        }
      }

      @Override
      public byte[] getCacheKey()
      {
        throw new UnsupportedOperationException();
      }

      @Override
      public boolean preservesOrdering()
      {
        return false;
      }

      @Override
      public ExtractionType getExtractionType()
      {
        return ExtractionType.MANY_TO_ONE;
      }
    };

    GroupByQuery query = GroupByQuery
        .builder()
        .setDataSource(QueryRunnerTestHelper.dataSource)
        .setQuerySegmentSpec(QueryRunnerTestHelper.fullOnInterval)
        .setDimensions(
            Lists.newArrayList(
                new DefaultDimensionSpec("market", "market"),
                new ExtractionDimensionSpec(
                    Column.TIME_COLUMN_NAME,
                    "dayOfWeek",
                    new CascadeExtractionFn(
                        new ExtractionFn[]{
                            new TimeFormatExtractionFn("EEEE", null, null, null, false),
                            nullWednesdays,
                        }
                    )
                )
            )
        )
        .setAggregatorSpecs(
            Arrays.asList(
                QueryRunnerTestHelper.rowsCount,
                QueryRunnerTestHelper.indexDoubleSum
            )
        )
        .setPostAggregatorSpecs(Arrays.<PostAggregator>asList(QueryRunnerTestHelper.addRowsIndexConstant))
        .setGranularity(QueryRunnerTestHelper.allGran)
        .setDimFilter(
            new OrDimFilter(
                Arrays.<DimFilter>asList(
                    new SelectorDimFilter("market", "spot", null),
                    new SelectorDimFilter("market", "upfront", null)
                )
            )
        )
        .build();

    List<Row> expectedResults = Arrays.asList(
        GroupByQueryRunnerTestHelper.createExpectedRow(
            "1970-01-01",
            "dayOfWeek",
            null,
            "market",
            "spot",
            "index",
            14271.368591308594,
            "rows",
            126L,
            "addRowsIndexConstant",
            14398.368591308594
        ),
        GroupByQueryRunnerTestHelper.createExpectedRow(
            "1970-01-01",
            "dayOfWeek",
            "Friday",
            "market",
            "spot",
            "index",
            13219.574157714844,
            "rows",
            117L,
            "addRowsIndexConstant",
            13337.574157714844
        ),
        GroupByQueryRunnerTestHelper.createExpectedRow(
            "1970-01-01",
            "dayOfWeek",
            "Monday",
            "market",
            "spot",
            "index",
            13557.738830566406,
            "rows",
            117L,
            "addRowsIndexConstant",
            13675.738830566406
        ),
        GroupByQueryRunnerTestHelper.createExpectedRow(
            "1970-01-01",
            "dayOfWeek",
            "Saturday",
            "market",
            "spot",
            "index",
            13493.751281738281,
            "rows",
            117L,
            "addRowsIndexConstant",
            13611.751281738281
        ),
        GroupByQueryRunnerTestHelper.createExpectedRow(
            "1970-01-01",
            "dayOfWeek",
            "Sunday",
            "market",
            "spot",
            "index",
            13585.541015625,
            "rows",
            117L,
            "addRowsIndexConstant",
            13703.541015625
        ),
        GroupByQueryRunnerTestHelper.createExpectedRow(
            "1970-01-01",
            "dayOfWeek",
            "Thursday",
            "market",
            "spot",
            "index",
            14279.127197265625,
            "rows",
            126L,
            "addRowsIndexConstant",
            14406.127197265625
        ),
        GroupByQueryRunnerTestHelper.createExpectedRow(
            "1970-01-01",
            "dayOfWeek",
            "Tuesday",
            "market",
            "spot",
            "index",
            13199.471435546875,
            "rows",
            117L,
            "addRowsIndexConstant",
            13317.471435546875
        ),
        GroupByQueryRunnerTestHelper.createExpectedRow(
            "1970-01-01",
            "dayOfWeek",
            null,
            "market",
            "upfront",
            "index",
            28985.5751953125,
            "rows",
            28L,
            "addRowsIndexConstant",
            29014.5751953125
        ),
        GroupByQueryRunnerTestHelper.createExpectedRow(
            "1970-01-01",
            "dayOfWeek",
            "Friday",
            "market",
            "upfront",
            "index",
            27297.8623046875,
            "rows",
            26L,
            "addRowsIndexConstant",
            27324.8623046875
        ),
        GroupByQueryRunnerTestHelper.createExpectedRow(
            "1970-01-01",
            "dayOfWeek",
            "Monday",
            "market",
            "upfront",
            "index",
            27619.58447265625,
            "rows",
            26L,
            "addRowsIndexConstant",
            27646.58447265625
        ),
        GroupByQueryRunnerTestHelper.createExpectedRow(
            "1970-01-01",
            "dayOfWeek",
            "Saturday",
            "market",
            "upfront",
            "index",
            27820.83154296875,
            "rows",
            26L,
            "addRowsIndexConstant",
            27847.83154296875
        ),
        GroupByQueryRunnerTestHelper.createExpectedRow(
            "1970-01-01",
            "dayOfWeek",
            "Sunday",
            "market",
            "upfront",
            "index",
            24791.223876953125,
            "rows",
            26L,
            "addRowsIndexConstant",
            24818.223876953125
        ),
        GroupByQueryRunnerTestHelper.createExpectedRow(
            "1970-01-01",
            "dayOfWeek",
            "Thursday",
            "market",
            "upfront",
            "index",
            28562.748901367188,
            "rows",
            28L,
            "addRowsIndexConstant",
            28591.748901367188
        ),
        GroupByQueryRunnerTestHelper.createExpectedRow(
            "1970-01-01",
            "dayOfWeek",
            "Tuesday",
            "market",
            "upfront",
            "index",
            26968.280639648438,
            "rows",
            26L,
            "addRowsIndexConstant",
            26995.280639648438
        )
    );

    Iterable<Row> results = GroupByQueryRunnerTestHelper.runQuery(factory, runner, query);
    TestHelper.assertExpectedObjects(expectedResults, results, "");
  }

  @Test
  public void testBySegmentResults()
  {
    int segmentCount = 32;
    Result<BySegmentResultValue> singleSegmentResult = new Result<BySegmentResultValue>(
        new DateTime("2011-01-12T00:00:00.000Z"),
        new BySegmentResultValueClass(
            Arrays.asList(
                GroupByQueryRunnerTestHelper.createExpectedRow(
                    "2011-04-01",
                    "alias",
                    "mezzanine",
                    "rows",
                    6L,
                    "idx",
                    4420L
                )
            ), "testSegment", new Interval("2011-04-02T00:00:00.000Z/2011-04-04T00:00:00.000Z")
        )
    );
    List<Result> bySegmentResults = Lists.newArrayList();
    for (int i = 0; i < segmentCount; i++) {
      bySegmentResults.add(singleSegmentResult);
    }
    GroupByQuery.Builder builder = GroupByQuery
        .builder()
        .setDataSource(QueryRunnerTestHelper.dataSource)
        .setInterval("2011-04-02/2011-04-04")
        .setDimensions(Lists.<DimensionSpec>newArrayList(new DefaultDimensionSpec("quality", "alias")))
        .setAggregatorSpecs(
            Arrays.asList(
                QueryRunnerTestHelper.rowsCount,
                new LongSumAggregatorFactory("idx", "index")
            )
        )
        .setGranularity(new PeriodGranularity(new Period("P1M"), null, null))
        .setDimFilter(new SelectorDimFilter("quality", "mezzanine", null))
        .setContext(ImmutableMap.<String, Object>of("bySegment", true));
    final GroupByQuery fullQuery = builder.build();
    QueryToolChest toolChest = factory.getToolchest();

    List<QueryRunner<Row>> singleSegmentRunners = Lists.newArrayList();
    for (int i = 0; i < segmentCount; i++) {
      singleSegmentRunners.add(toolChest.preMergeQueryDecoration(runner));
    }
    ExecutorService exec = Executors.newCachedThreadPool();
    QueryRunner theRunner = toolChest.postMergeQueryDecoration(
        new FinalizeResultsQueryRunner<>(
            toolChest.mergeResults(factory.mergeRunners(Executors.newCachedThreadPool(), singleSegmentRunners)),
            toolChest
        )
    );

    TestHelper.assertExpectedObjects(
        bySegmentResults,
        theRunner.run(QueryPlus.wrap(fullQuery), Maps.newHashMap()),
        ""
    );
    exec.shutdownNow();
  }


  @Test
  public void testBySegmentResultsUnOptimizedDimextraction()
  {
    int segmentCount = 32;
    Result<BySegmentResultValue> singleSegmentResult = new Result<BySegmentResultValue>(
        new DateTime("2011-01-12T00:00:00.000Z"),
        new BySegmentResultValueClass(
            Arrays.asList(
                GroupByQueryRunnerTestHelper.createExpectedRow(
                    "2011-04-01",
                    "alias",
                    "mezzanine0",
                    "rows",
                    6L,
                    "idx",
                    4420L
                )
            ), "testSegment", new Interval("2011-04-02T00:00:00.000Z/2011-04-04T00:00:00.000Z")
        )
    );
    List<Result> bySegmentResults = Lists.newArrayList();
    for (int i = 0; i < segmentCount; i++) {
      bySegmentResults.add(singleSegmentResult);
    }
    GroupByQuery.Builder builder = GroupByQuery
        .builder()
        .setDataSource(QueryRunnerTestHelper.dataSource)
        .setInterval("2011-04-02/2011-04-04")
        .setDimensions(
            Lists.<DimensionSpec>newArrayList(
                new ExtractionDimensionSpec(
                    "quality",
                    "alias",
                    new LookupExtractionFn(
                        new MapLookupExtractor(
                            ImmutableMap.of(
                                "mezzanine",
                                "mezzanine0"
                            ),
                            false
                        ), false, null, false,
                        false
                    )
                )
            )
        )
        .setAggregatorSpecs(
            Arrays.asList(
                QueryRunnerTestHelper.rowsCount,
                new LongSumAggregatorFactory("idx", "index")
            )
        )
        .setGranularity(new PeriodGranularity(new Period("P1M"), null, null))
        .setDimFilter(new SelectorDimFilter("quality", "mezzanine", null))
        .setContext(ImmutableMap.<String, Object>of("bySegment", true));
    final GroupByQuery fullQuery = builder.build();
    QueryToolChest toolChest = factory.getToolchest();

    List<QueryRunner<Row>> singleSegmentRunners = Lists.newArrayList();
    for (int i = 0; i < segmentCount; i++) {
      singleSegmentRunners.add(toolChest.preMergeQueryDecoration(runner));
    }
    ExecutorService exec = Executors.newCachedThreadPool();
    QueryRunner theRunner = toolChest.postMergeQueryDecoration(
        new FinalizeResultsQueryRunner<>(
            toolChest.mergeResults(factory.mergeRunners(Executors.newCachedThreadPool(), singleSegmentRunners)),
            toolChest
        )
    );

    TestHelper.assertExpectedObjects(bySegmentResults, theRunner.run(QueryPlus.wrap(fullQuery), Maps.newHashMap()), "");
    exec.shutdownNow();
  }

  @Test
  public void testBySegmentResultsOptimizedDimextraction()
  {
    int segmentCount = 32;
    Result<BySegmentResultValue> singleSegmentResult = new Result<BySegmentResultValue>(
        new DateTime("2011-01-12T00:00:00.000Z"),
        new BySegmentResultValueClass(
            Arrays.asList(
                GroupByQueryRunnerTestHelper.createExpectedRow(
                    "2011-04-01",
                    "alias",
                    "mezzanine0",
                    "rows",
                    6L,
                    "idx",
                    4420L
                )
            ), "testSegment", new Interval("2011-04-02T00:00:00.000Z/2011-04-04T00:00:00.000Z")
        )
    );
    List<Result> bySegmentResults = Lists.newArrayList();
    for (int i = 0; i < segmentCount; i++) {
      bySegmentResults.add(singleSegmentResult);
    }
    GroupByQuery.Builder builder = GroupByQuery
        .builder()
        .setDataSource(QueryRunnerTestHelper.dataSource)
        .setInterval("2011-04-02/2011-04-04")
        .setDimensions(
            Lists.<DimensionSpec>newArrayList(
                new ExtractionDimensionSpec(
                    "quality",
                    "alias",
                    new LookupExtractionFn(
                        new MapLookupExtractor(
                            ImmutableMap.of(
                                "mezzanine",
                                "mezzanine0"
                            ),
                            false
                        ), false, null, true,
                        false
                    )
                )
            )
        )
        .setAggregatorSpecs(
            Arrays.asList(
                QueryRunnerTestHelper.rowsCount,
                new LongSumAggregatorFactory("idx", "index")
            )
        )
        .setGranularity(new PeriodGranularity(new Period("P1M"), null, null))
        .setDimFilter(new SelectorDimFilter("quality", "mezzanine", null))
        .setContext(ImmutableMap.<String, Object>of("bySegment", true));
    final GroupByQuery fullQuery = builder.build();
    QueryToolChest toolChest = factory.getToolchest();

    List<QueryRunner<Row>> singleSegmentRunners = Lists.newArrayList();
    for (int i = 0; i < segmentCount; i++) {
      singleSegmentRunners.add(toolChest.preMergeQueryDecoration(runner));
    }
    ExecutorService exec = Executors.newCachedThreadPool();
    QueryRunner theRunner = toolChest.postMergeQueryDecoration(
        new FinalizeResultsQueryRunner<>(
            toolChest.mergeResults(factory.mergeRunners(Executors.newCachedThreadPool(), singleSegmentRunners)),
            toolChest
        )
    );

    TestHelper.assertExpectedObjects(bySegmentResults, theRunner.run(QueryPlus.wrap(fullQuery), Maps.newHashMap()), "");
    exec.shutdownNow();
  }

  // Extraction Filters testing

  @Test
  public void testGroupByWithExtractionDimFilter()
  {
    Map<String, String> extractionMap = new HashMap<>();
    extractionMap.put("automotive", "automotiveAndBusinessAndNewsAndMezzanine");
    extractionMap.put("business", "automotiveAndBusinessAndNewsAndMezzanine");
    extractionMap.put("mezzanine", "automotiveAndBusinessAndNewsAndMezzanine");
    extractionMap.put("news", "automotiveAndBusinessAndNewsAndMezzanine");

    MapLookupExtractor mapLookupExtractor = new MapLookupExtractor(extractionMap, false);
    LookupExtractionFn lookupExtractionFn = new LookupExtractionFn(mapLookupExtractor, false, null, true, false);

    List<DimFilter> dimFilters = Lists.<DimFilter>newArrayList(
        new ExtractionDimFilter("quality", "automotiveAndBusinessAndNewsAndMezzanine", lookupExtractionFn, null),
        new SelectorDimFilter("quality", "entertainment", null),
        new SelectorDimFilter("quality", "health", null),
        new SelectorDimFilter("quality", "premium", null),
        new SelectorDimFilter("quality", "technology", null),
        new SelectorDimFilter("quality", "travel", null)
    );

    GroupByQuery query = GroupByQuery.builder().setDataSource(QueryRunnerTestHelper.dataSource)
                                     .setQuerySegmentSpec(QueryRunnerTestHelper.firstToThird)
                                     .setDimensions(
                                         Lists.<DimensionSpec>newArrayList(
                                             new DefaultDimensionSpec(
                                                 "quality",
                                                 "alias"
                                             )
                                         )
                                     )
                                     .setAggregatorSpecs(
                                         Arrays.asList(
                                             QueryRunnerTestHelper.rowsCount,
                                             new LongSumAggregatorFactory("idx", "index")
                                         )
                                     )
                                     .setGranularity(QueryRunnerTestHelper.dayGran)
                                     .setDimFilter(Druids.newOrDimFilterBuilder().fields(dimFilters).build())
                                     .build();
    List<Row> expectedResults = Arrays.asList(
        GroupByQueryRunnerTestHelper.createExpectedRow("2011-04-01", "alias", "automotive", "rows", 1L, "idx", 135L),
        GroupByQueryRunnerTestHelper.createExpectedRow("2011-04-01", "alias", "business", "rows", 1L, "idx", 118L),
        GroupByQueryRunnerTestHelper.createExpectedRow("2011-04-01", "alias", "entertainment", "rows", 1L, "idx", 158L),
        GroupByQueryRunnerTestHelper.createExpectedRow("2011-04-01", "alias", "health", "rows", 1L, "idx", 120L),
        GroupByQueryRunnerTestHelper.createExpectedRow("2011-04-01", "alias", "mezzanine", "rows", 3L, "idx", 2870L),
        GroupByQueryRunnerTestHelper.createExpectedRow("2011-04-01", "alias", "news", "rows", 1L, "idx", 121L),
        GroupByQueryRunnerTestHelper.createExpectedRow("2011-04-01", "alias", "premium", "rows", 3L, "idx", 2900L),
        GroupByQueryRunnerTestHelper.createExpectedRow("2011-04-01", "alias", "technology", "rows", 1L, "idx", 78L),
        GroupByQueryRunnerTestHelper.createExpectedRow("2011-04-01", "alias", "travel", "rows", 1L, "idx", 119L),

        GroupByQueryRunnerTestHelper.createExpectedRow("2011-04-02", "alias", "automotive", "rows", 1L, "idx", 147L),
        GroupByQueryRunnerTestHelper.createExpectedRow("2011-04-02", "alias", "business", "rows", 1L, "idx", 112L),
        GroupByQueryRunnerTestHelper.createExpectedRow("2011-04-02", "alias", "entertainment", "rows", 1L, "idx", 166L),
        GroupByQueryRunnerTestHelper.createExpectedRow("2011-04-02", "alias", "health", "rows", 1L, "idx", 113L),
        GroupByQueryRunnerTestHelper.createExpectedRow("2011-04-02", "alias", "mezzanine", "rows", 3L, "idx", 2447L),
        GroupByQueryRunnerTestHelper.createExpectedRow("2011-04-02", "alias", "news", "rows", 1L, "idx", 114L),
        GroupByQueryRunnerTestHelper.createExpectedRow("2011-04-02", "alias", "premium", "rows", 3L, "idx", 2505L),
        GroupByQueryRunnerTestHelper.createExpectedRow("2011-04-02", "alias", "technology", "rows", 1L, "idx", 97L),
        GroupByQueryRunnerTestHelper.createExpectedRow("2011-04-02", "alias", "travel", "rows", 1L, "idx", 126L)
    );

    Iterable<Row> results = GroupByQueryRunnerTestHelper.runQuery(factory, runner, query);
    TestHelper.assertExpectedObjects(expectedResults, results, "");

  }

  @Test
  public void testGroupByWithExtractionDimFilterCaseMappingValueIsNullOrEmpty()
  {
    Map<String, String> extractionMap = new HashMap<>();
    extractionMap.put("automotive", "automotive0");
    extractionMap.put("business", "business0");
    extractionMap.put("entertainment", "entertainment0");
    extractionMap.put("health", "health0");
    extractionMap.put("mezzanine", null);
    extractionMap.put("news", "");
    extractionMap.put("premium", "premium0");
    extractionMap.put("technology", "technology0");
    extractionMap.put("travel", "travel0");

    MapLookupExtractor mapLookupExtractor = new MapLookupExtractor(extractionMap, false);
    LookupExtractionFn lookupExtractionFn = new LookupExtractionFn(mapLookupExtractor, false, null, true, false);
    GroupByQuery query = GroupByQuery.builder().setDataSource(QueryRunnerTestHelper.dataSource)
                                     .setQuerySegmentSpec(QueryRunnerTestHelper.firstToThird)
                                     .setDimensions(
                                         Lists.<DimensionSpec>newArrayList(
                                             new DefaultDimensionSpec(
                                                 "quality",
                                                 "alias"
                                             )
                                         )
                                     )
                                     .setAggregatorSpecs(
                                         Arrays.asList(
                                             QueryRunnerTestHelper.rowsCount,
                                             new LongSumAggregatorFactory("idx", "index")
                                         )
                                     )
                                     .setGranularity(QueryRunnerTestHelper.dayGran)
                                     .setDimFilter(new ExtractionDimFilter("quality", "", lookupExtractionFn, null))
                                     .build();
    List<Row> expectedResults = Arrays.asList(
        GroupByQueryRunnerTestHelper.createExpectedRow("2011-04-01", "alias", "mezzanine", "rows", 3L, "idx", 2870L),
        GroupByQueryRunnerTestHelper.createExpectedRow("2011-04-01", "alias", "news", "rows", 1L, "idx", 121L),
        GroupByQueryRunnerTestHelper.createExpectedRow("2011-04-02", "alias", "mezzanine", "rows", 3L, "idx", 2447L),
        GroupByQueryRunnerTestHelper.createExpectedRow("2011-04-02", "alias", "news", "rows", 1L, "idx", 114L)
    );

    Iterable<Row> results = GroupByQueryRunnerTestHelper.runQuery(factory, runner, query);
    TestHelper.assertExpectedObjects(expectedResults, results, "");
  }

  @Test
  public void testGroupByWithExtractionDimFilterWhenSearchValueNotInTheMap()
  {
    Map<String, String> extractionMap = new HashMap<>();
    MapLookupExtractor mapLookupExtractor = new MapLookupExtractor(extractionMap, false);
    LookupExtractionFn lookupExtractionFn = new LookupExtractionFn(mapLookupExtractor, false, null, true, false);

    GroupByQuery query = GroupByQuery.builder().setDataSource(QueryRunnerTestHelper.dataSource)
                                     .setQuerySegmentSpec(QueryRunnerTestHelper.firstToThird)
                                     .setDimensions(
                                         Lists.<DimensionSpec>newArrayList(
                                             new DefaultDimensionSpec(
                                                 "quality",
                                                 "alias"
                                             )
                                         )
                                     )
                                     .setAggregatorSpecs(
                                         Arrays.asList(
                                             QueryRunnerTestHelper.rowsCount,
                                             new LongSumAggregatorFactory("idx", "index")
                                         )
                                     )
                                     .setGranularity(QueryRunnerTestHelper.dayGran)
                                     .setDimFilter(
                                         new ExtractionDimFilter(
                                             "quality",
                                             "NOT_THERE",
                                             lookupExtractionFn,
                                             null
                                         )
                                     ).build();
    List<Row> expectedResults = Arrays.asList();

    Iterable<Row> results = GroupByQueryRunnerTestHelper.runQuery(factory, runner, query);
    TestHelper.assertExpectedObjects(expectedResults, results, "");
  }


  @Test
  public void testGroupByWithExtractionDimFilterKeyisNull()
  {
    Map<String, String> extractionMap = new HashMap<>();
    extractionMap.put("", "NULLorEMPTY");

    MapLookupExtractor mapLookupExtractor = new MapLookupExtractor(extractionMap, false);
    LookupExtractionFn lookupExtractionFn = new LookupExtractionFn(mapLookupExtractor, false, null, true, false);

    GroupByQuery query = GroupByQuery.builder().setDataSource(QueryRunnerTestHelper.dataSource)
                                     .setQuerySegmentSpec(QueryRunnerTestHelper.firstToThird)
                                     .setDimensions(
                                         Lists.<DimensionSpec>newArrayList(
                                             new DefaultDimensionSpec(
                                                 "null_column",
                                                 "alias"
                                             )
                                         )
                                     )
                                     .setAggregatorSpecs(
                                         Arrays.asList(
                                             QueryRunnerTestHelper.rowsCount,
                                             new LongSumAggregatorFactory("idx", "index")
                                         )
                                     )
                                     .setGranularity(QueryRunnerTestHelper.dayGran)
                                     .setDimFilter(
                                         new ExtractionDimFilter(
                                             "null_column",
                                             "NULLorEMPTY",
                                             lookupExtractionFn,
                                             null
                                         )
                                     ).build();
    List<Row> expectedResults = Arrays
        .asList(
            GroupByQueryRunnerTestHelper.createExpectedRow("2011-04-01", "alias", null, "rows", 13L, "idx", 6619L),
            GroupByQueryRunnerTestHelper.createExpectedRow("2011-04-02", "alias", null, "rows", 13L, "idx", 5827L)
        );

    Iterable<Row> results = GroupByQueryRunnerTestHelper.runQuery(factory, runner, query);
    TestHelper.assertExpectedObjects(expectedResults, results, "");
  }

  @Test
  public void testGroupByWithAggregatorFilterAndExtractionFunction()
  {
    Map<String, String> extractionMap = new HashMap<>();
    extractionMap.put("automotive", "automotive0");
    extractionMap.put("business", "business0");
    extractionMap.put("entertainment", "entertainment0");
    extractionMap.put("health", "health0");
    extractionMap.put("mezzanine", "mezzanineANDnews");
    extractionMap.put("news", "mezzanineANDnews");
    extractionMap.put("premium", "premium0");
    extractionMap.put("technology", "technology0");
    extractionMap.put("travel", "travel0");

    MapLookupExtractor mapLookupExtractor = new MapLookupExtractor(extractionMap, false);
    LookupExtractionFn lookupExtractionFn = new LookupExtractionFn(mapLookupExtractor, false, "missing", true, false);
    DimFilter filter = new ExtractionDimFilter("quality", "mezzanineANDnews", lookupExtractionFn, null);
    GroupByQuery query = GroupByQuery.builder().setDataSource(QueryRunnerTestHelper.dataSource)
                                     .setQuerySegmentSpec(QueryRunnerTestHelper.firstToThird)
                                     .setDimensions(
                                         Lists.<DimensionSpec>newArrayList(
                                             new DefaultDimensionSpec(
                                                 "quality",
                                                 "alias"
                                             )
                                         )
                                     )
                                     .setAggregatorSpecs(
                                         Arrays.asList(
                                             new FilteredAggregatorFactory(QueryRunnerTestHelper.rowsCount, filter),
                                             (AggregatorFactory) new FilteredAggregatorFactory(
                                                 new LongSumAggregatorFactory(
                                                     "idx",
                                                     "index"
                                                 ), filter
                                             )
                                         )
                                     )
                                     .setGranularity(QueryRunnerTestHelper.dayGran)
                                     .build();
    List<Row> expectedResults = Arrays.asList(
        GroupByQueryRunnerTestHelper.createExpectedRow("2011-04-01", "alias", "automotive", "rows", 0L, "idx", 0L),
        GroupByQueryRunnerTestHelper.createExpectedRow("2011-04-01", "alias", "business", "rows", 0L, "idx", 0L),
        GroupByQueryRunnerTestHelper.createExpectedRow("2011-04-01", "alias", "entertainment", "rows", 0L, "idx", 0L),
        GroupByQueryRunnerTestHelper.createExpectedRow("2011-04-01", "alias", "health", "rows", 0L, "idx", 0L),
        GroupByQueryRunnerTestHelper.createExpectedRow("2011-04-01", "alias", "mezzanine", "rows", 3L, "idx", 2870L),
        GroupByQueryRunnerTestHelper.createExpectedRow("2011-04-01", "alias", "news", "rows", 1L, "idx", 121L),
        GroupByQueryRunnerTestHelper.createExpectedRow("2011-04-01", "alias", "premium", "rows", 0L, "idx", 0L),
        GroupByQueryRunnerTestHelper.createExpectedRow("2011-04-01", "alias", "technology", "rows", 0L, "idx", 0L),
        GroupByQueryRunnerTestHelper.createExpectedRow("2011-04-01", "alias", "travel", "rows", 0L, "idx", 0L),

        GroupByQueryRunnerTestHelper.createExpectedRow("2011-04-02", "alias", "automotive", "rows", 0L, "idx", 0L),
        GroupByQueryRunnerTestHelper.createExpectedRow("2011-04-02", "alias", "business", "rows", 0L, "idx", 0L),
        GroupByQueryRunnerTestHelper.createExpectedRow("2011-04-02", "alias", "entertainment", "rows", 0L, "idx", 0L),
        GroupByQueryRunnerTestHelper.createExpectedRow("2011-04-02", "alias", "health", "rows", 0L, "idx", 0L),
        GroupByQueryRunnerTestHelper.createExpectedRow("2011-04-02", "alias", "mezzanine", "rows", 3L, "idx", 2447L),
        GroupByQueryRunnerTestHelper.createExpectedRow("2011-04-02", "alias", "news", "rows", 1L, "idx", 114L),
        GroupByQueryRunnerTestHelper.createExpectedRow("2011-04-02", "alias", "premium", "rows", 0L, "idx", 0L),
        GroupByQueryRunnerTestHelper.createExpectedRow("2011-04-02", "alias", "technology", "rows", 0L, "idx", 0L),
        GroupByQueryRunnerTestHelper.createExpectedRow("2011-04-02", "alias", "travel", "rows", 0L, "idx", 0L)
    );

    Iterable<Row> results = GroupByQueryRunnerTestHelper.runQuery(factory, runner, query);
    TestHelper.assertExpectedObjects(expectedResults, results, "");

  }

  @Test
  public void testGroupByWithExtractionDimFilterOptimazitionManyToOne()
  {
    Map<String, String> extractionMap = new HashMap<>();
    extractionMap.put("mezzanine", "newsANDmezzanine");
    extractionMap.put("news", "newsANDmezzanine");

    MapLookupExtractor mapLookupExtractor = new MapLookupExtractor(extractionMap, false);
    LookupExtractionFn lookupExtractionFn = new LookupExtractionFn(mapLookupExtractor, false, null, true, true);
    GroupByQuery query = GroupByQuery.builder().setDataSource(QueryRunnerTestHelper.dataSource)
                                     .setQuerySegmentSpec(QueryRunnerTestHelper.firstToThird)
                                     .setDimensions(Lists.<DimensionSpec>newArrayList(new DefaultDimensionSpec(
                                         "quality",
                                         "alias"
                                     )))
                                     .setAggregatorSpecs(
                                         Arrays.asList(
                                             QueryRunnerTestHelper.rowsCount,
                                             new LongSumAggregatorFactory("idx", "index")
                                         ))
                                     .setGranularity(QueryRunnerTestHelper.dayGran)
                                     .setDimFilter(new ExtractionDimFilter(
                                         "quality",
                                         "newsANDmezzanine",
                                         lookupExtractionFn,
                                         null
                                     ))
                                     .build();
    List<Row> expectedResults = Arrays.asList(
        GroupByQueryRunnerTestHelper.createExpectedRow("2011-04-01", "alias", "mezzanine", "rows", 3L, "idx", 2870L),
        GroupByQueryRunnerTestHelper.createExpectedRow("2011-04-01", "alias", "news", "rows", 1L, "idx", 121L),
        GroupByQueryRunnerTestHelper.createExpectedRow("2011-04-02", "alias", "mezzanine", "rows", 3L, "idx", 2447L),
        GroupByQueryRunnerTestHelper.createExpectedRow("2011-04-02", "alias", "news", "rows", 1L, "idx", 114L)
    );

    Iterable<Row> results = GroupByQueryRunnerTestHelper.runQuery(factory, runner, query);
    TestHelper.assertExpectedObjects(expectedResults, results, "");
  }


  @Test
  public void testGroupByWithExtractionDimFilterNullDims()
  {
    Map<String, String> extractionMap = new HashMap<>();
    extractionMap.put("", "EMPTY");

    MapLookupExtractor mapLookupExtractor = new MapLookupExtractor(extractionMap, false);
    LookupExtractionFn lookupExtractionFn = new LookupExtractionFn(mapLookupExtractor, false, null, true, true);

    GroupByQuery query = GroupByQuery.builder().setDataSource(QueryRunnerTestHelper.dataSource)
                                     .setQuerySegmentSpec(QueryRunnerTestHelper.firstToThird)
                                     .setDimensions(Lists.<DimensionSpec>newArrayList(new DefaultDimensionSpec(
                                         "null_column",
                                         "alias"
                                     )))
                                     .setAggregatorSpecs(
                                         Arrays.asList(
                                             QueryRunnerTestHelper.rowsCount,
                                             new LongSumAggregatorFactory("idx", "index")
                                         ))
                                     .setGranularity(QueryRunnerTestHelper.dayGran)
                                     .setDimFilter(new ExtractionDimFilter(
                                         "null_column",
                                         "EMPTY",
                                         lookupExtractionFn,
                                         null
                                     )).build();
    List<Row> expectedResults = Arrays
        .asList(
            GroupByQueryRunnerTestHelper.createExpectedRow("2011-04-01", "alias", null, "rows", 13L, "idx", 6619L),
            GroupByQueryRunnerTestHelper.createExpectedRow("2011-04-02", "alias", null, "rows", 13L, "idx", 5827L)
        );

    Iterable<Row> results = GroupByQueryRunnerTestHelper.runQuery(factory, runner, query);
    TestHelper.assertExpectedObjects(expectedResults, results, "");
  }

  @Test
  public void testBySegmentResultsWithAllFiltersWithExtractionFns()
  {
    int segmentCount = 32;
    Result<BySegmentResultValue> singleSegmentResult = new Result<BySegmentResultValue>(
        new DateTime("2011-01-12T00:00:00.000Z"),
        new BySegmentResultValueClass(
            Arrays.asList(
                GroupByQueryRunnerTestHelper.createExpectedRow(
                    "2011-04-01",
                    "alias",
                    "mezzanine",
                    "rows",
                    6L,
                    "idx",
                    4420L
                )
            ), "testSegment", new Interval("2011-04-02T00:00:00.000Z/2011-04-04T00:00:00.000Z")
        )
    );
    List<Result> bySegmentResults = Lists.newArrayList();
    for (int i = 0; i < segmentCount; i++) {
      bySegmentResults.add(singleSegmentResult);
    }

    String extractionJsFn = "function(str) { return 'super-' + str; }";
    String jsFn = "function(x) { return(x === 'super-mezzanine') }";
    ExtractionFn extractionFn = new JavaScriptExtractionFn(extractionJsFn, false, JavaScriptConfig.getEnabledInstance());

    List<DimFilter> superFilterList = new ArrayList<>();
    superFilterList.add(new SelectorDimFilter("quality", "super-mezzanine", extractionFn));
    superFilterList.add(new InDimFilter(
        "quality",
        Arrays.asList("not-super-mezzanine", "FOOBAR", "super-mezzanine"),
        extractionFn
    ));
    superFilterList.add(new BoundDimFilter(
        "quality",
        "super-mezzanine",
        "super-mezzanine",
        false,
        false,
        true,
        extractionFn,
        StringComparators.ALPHANUMERIC
    ));
    superFilterList.add(new RegexDimFilter("quality", "super-mezzanine", extractionFn));
    superFilterList.add(new SearchQueryDimFilter(
        "quality",
        new ContainsSearchQuerySpec("super-mezzanine", true),
        extractionFn
    ));
    superFilterList.add(new JavaScriptDimFilter("quality", jsFn, extractionFn, JavaScriptConfig.getEnabledInstance()));
    DimFilter superFilter = new AndDimFilter(superFilterList);

    GroupByQuery.Builder builder = GroupByQuery
        .builder()
        .setDataSource(QueryRunnerTestHelper.dataSource)
        .setInterval("2011-04-02/2011-04-04")
        .setDimensions(Lists.<DimensionSpec>newArrayList(new DefaultDimensionSpec("quality", "alias")))
        .setAggregatorSpecs(
            Arrays.asList(
                QueryRunnerTestHelper.rowsCount,
                new LongSumAggregatorFactory("idx", "index")
            )
        )
        .setGranularity(new PeriodGranularity(new Period("P1M"), null, null))
        .setDimFilter(superFilter)
        .setContext(ImmutableMap.<String, Object>of("bySegment", true));
    final GroupByQuery fullQuery = builder.build();
    QueryToolChest toolChest = factory.getToolchest();

    List<QueryRunner<Row>> singleSegmentRunners = Lists.newArrayList();
    for (int i = 0; i < segmentCount; i++) {
      singleSegmentRunners.add(toolChest.preMergeQueryDecoration(runner));
    }
    ExecutorService exec = Executors.newCachedThreadPool();
    QueryRunner theRunner = toolChest.postMergeQueryDecoration(
        new FinalizeResultsQueryRunner<>(
            toolChest.mergeResults(factory.mergeRunners(Executors.newCachedThreadPool(), singleSegmentRunners)),
            toolChest
        )
    );

    TestHelper.assertExpectedObjects(bySegmentResults, theRunner.run(QueryPlus.wrap(fullQuery), Maps.newHashMap()), "");
    exec.shutdownNow();
  }

  @Test
  public void testGroupByWithAllFiltersOnNullDimsWithExtractionFns()
  {
    Map<String, String> extractionMap = new HashMap<>();
    extractionMap.put("", "EMPTY");
    extractionMap.put(null, "EMPTY");

    MapLookupExtractor mapLookupExtractor = new MapLookupExtractor(extractionMap, false);
    LookupExtractionFn extractionFn = new LookupExtractionFn(mapLookupExtractor, false, null, true, true);
    String jsFn = "function(x) { return(x === 'EMPTY') }";

    List<DimFilter> superFilterList = new ArrayList<>();
    superFilterList.add(new SelectorDimFilter("null_column", "EMPTY", extractionFn));
    superFilterList.add(new InDimFilter("null_column", Arrays.asList("NOT-EMPTY", "FOOBAR", "EMPTY"), extractionFn));
    superFilterList.add(new BoundDimFilter("null_column", "EMPTY", "EMPTY", false, false, true, extractionFn,
                                           StringComparators.ALPHANUMERIC
    ));
    superFilterList.add(new RegexDimFilter("null_column", "EMPTY", extractionFn));
    superFilterList.add(new SearchQueryDimFilter(
        "null_column",
        new ContainsSearchQuerySpec("EMPTY", true),
        extractionFn
    ));
    superFilterList.add(new JavaScriptDimFilter("null_column", jsFn, extractionFn, JavaScriptConfig.getEnabledInstance()));
    DimFilter superFilter = new AndDimFilter(superFilterList);

    GroupByQuery query = GroupByQuery.builder().setDataSource(QueryRunnerTestHelper.dataSource)
                                     .setQuerySegmentSpec(QueryRunnerTestHelper.firstToThird)
                                     .setDimensions(Lists.<DimensionSpec>newArrayList(new DefaultDimensionSpec(
                                         "null_column",
                                         "alias"
                                     )))
                                     .setAggregatorSpecs(
                                         Arrays.asList(
                                             QueryRunnerTestHelper.rowsCount,
                                             new LongSumAggregatorFactory("idx", "index")
                                         ))
                                     .setGranularity(QueryRunnerTestHelper.dayGran)
                                     .setDimFilter(superFilter).build();

    List<Row> expectedResults = Arrays
        .asList(
            GroupByQueryRunnerTestHelper.createExpectedRow("2011-04-01", "alias", null, "rows", 13L, "idx", 6619L),
            GroupByQueryRunnerTestHelper.createExpectedRow("2011-04-02", "alias", null, "rows", 13L, "idx", 5827L)
        );

    Iterable<Row> results = GroupByQueryRunnerTestHelper.runQuery(factory, runner, query);
    TestHelper.assertExpectedObjects(expectedResults, results, "");
  }

  @Test
  public void testGroupByCardinalityAggWithExtractionFn()
  {
    String helloJsFn = "function(str) { return 'hello' }";
    ExtractionFn helloFn = new JavaScriptExtractionFn(helloJsFn, false, JavaScriptConfig.getEnabledInstance());

    GroupByQuery query = GroupByQuery
        .builder()
        .setDataSource(QueryRunnerTestHelper.dataSource)
        .setQuerySegmentSpec(QueryRunnerTestHelper.firstToThird)
        .setDimensions(Lists.<DimensionSpec>newArrayList(new DefaultDimensionSpec("market", "alias")))
        .setAggregatorSpecs(
            Arrays.asList(
                QueryRunnerTestHelper.rowsCount,
                new CardinalityAggregatorFactory(
                    "numVals",
                    ImmutableList.<DimensionSpec>of(new ExtractionDimensionSpec(
                        QueryRunnerTestHelper.qualityDimension,
                        QueryRunnerTestHelper.qualityDimension,
                        helloFn
                    )),
                    false
                )
            )
        )
        .setGranularity(QueryRunnerTestHelper.dayGran)
        .build();

    List<Row> expectedResults = Arrays.asList(
        GroupByQueryRunnerTestHelper.createExpectedRow("2011-04-01", "alias", "spot", "rows", 9L, "numVals", 1.0002442201269182d),
        GroupByQueryRunnerTestHelper.createExpectedRow("2011-04-01", "alias", "total_market", "rows", 2L, "numVals", 1.0002442201269182d),
        GroupByQueryRunnerTestHelper.createExpectedRow("2011-04-01", "alias", "upfront", "rows", 2L, "numVals", 1.0002442201269182d),
        GroupByQueryRunnerTestHelper.createExpectedRow("2011-04-02", "alias", "spot", "rows", 9L, "numVals", 1.0002442201269182d),
        GroupByQueryRunnerTestHelper.createExpectedRow("2011-04-02", "alias", "total_market", "rows", 2L, "numVals", 1.0002442201269182d),
        GroupByQueryRunnerTestHelper.createExpectedRow("2011-04-02", "alias", "upfront", "rows", 2L, "numVals", 1.0002442201269182d)
    );

    Iterable<Row> results = GroupByQueryRunnerTestHelper.runQuery(factory, runner, query);
    TestHelper.assertExpectedObjects(expectedResults, results, "");
  }

  @Test
  public void testGroupByCardinalityAggOnFloat()
  {
    GroupByQuery query = GroupByQuery
        .builder()
        .setDataSource(QueryRunnerTestHelper.dataSource)
        .setQuerySegmentSpec(QueryRunnerTestHelper.firstToThird)
        .setDimensions(Lists.<DimensionSpec>newArrayList(new DefaultDimensionSpec("market", "alias")))
        .setAggregatorSpecs(
            Arrays.asList(
                QueryRunnerTestHelper.rowsCount,
                new CardinalityAggregatorFactory(
                    "numVals",
                    ImmutableList.<DimensionSpec>of(new DefaultDimensionSpec(
                        QueryRunnerTestHelper.indexMetric,
                        QueryRunnerTestHelper.indexMetric
                    )),
                    false
                )
            )
        )
        .setGranularity(QueryRunnerTestHelper.dayGran)
        .build();

    List<Row> expectedResults = Arrays.asList(
        GroupByQueryRunnerTestHelper.createExpectedRow("2011-04-01", "alias", "spot", "rows", 9L, "numVals", 9.019833517963864d),
        GroupByQueryRunnerTestHelper.createExpectedRow("2011-04-01", "alias", "total_market", "rows", 2L, "numVals", 2.000977198748901d),
        GroupByQueryRunnerTestHelper.createExpectedRow("2011-04-01", "alias", "upfront", "rows", 2L, "numVals", 2.000977198748901d),
        GroupByQueryRunnerTestHelper.createExpectedRow("2011-04-02", "alias", "spot", "rows", 9L, "numVals", 9.019833517963864d),
        GroupByQueryRunnerTestHelper.createExpectedRow("2011-04-02", "alias", "total_market", "rows", 2L, "numVals", 2.000977198748901d),
        GroupByQueryRunnerTestHelper.createExpectedRow("2011-04-02", "alias", "upfront", "rows", 2L, "numVals", 2.000977198748901d)
    );

    Iterable<Row> results = GroupByQueryRunnerTestHelper.runQuery(factory, runner, query);
    TestHelper.assertExpectedObjects(expectedResults, results, "");
  }

  @Test
  public void testGroupByLongColumn()
  {
    if (config.getDefaultStrategy().equals(GroupByStrategySelector.STRATEGY_V1)) {
      expectedException.expect(UnsupportedOperationException.class);
      expectedException.expectMessage("GroupBy v1 only supports dimensions with an outputType of STRING.");
    }

    GroupByQuery query = GroupByQuery
        .builder()
        .setDataSource(QueryRunnerTestHelper.dataSource)
        .setQuerySegmentSpec(QueryRunnerTestHelper.firstToThird)
        .setDimensions(Lists.<DimensionSpec>newArrayList(new DefaultDimensionSpec("qualityLong", "ql_alias", ValueType.LONG)))
        .setDimFilter(new SelectorDimFilter("quality", "entertainment", null))
        .setAggregatorSpecs(
            Arrays.asList(
                QueryRunnerTestHelper.rowsCount,
                new LongSumAggregatorFactory("idx", "index")
            )
        )
        .addOrderByColumn(new OrderByColumnSpec(
            "ql_alias",
            OrderByColumnSpec.Direction.ASCENDING,
            StringComparators.NUMERIC
        ))
        .setGranularity(QueryRunnerTestHelper.dayGran)
        .build();

    assertEquals(
        Functions.<Sequence<Row>>identity(),
        query.getLimitSpec().build(
            query.getDimensions(),
            query.getAggregatorSpecs(),
            query.getPostAggregatorSpecs()
        )
    );

    List<Row> expectedResults = Arrays.asList(
        GroupByQueryRunnerTestHelper.createExpectedRow(
            "2011-04-01",
            "ql_alias",
            1200L,
            "rows",
            1L,
            "idx",
            158L
        ),
        GroupByQueryRunnerTestHelper.createExpectedRow(
            "2011-04-02",
            "ql_alias",
            1200L,
            "rows",
            1L,
            "idx",
            166L
        )
    );
    Iterable<Row> results = GroupByQueryRunnerTestHelper.runQuery(factory, runner, query);
    TestHelper.assertExpectedObjects(expectedResults, results, "");
  }

  @Test
  public void testGroupByLongColumnDescending()
  {
    if (config.getDefaultStrategy().equals(GroupByStrategySelector.STRATEGY_V1)) {
      expectedException.expect(UnsupportedOperationException.class);
      expectedException.expectMessage("GroupBy v1 only supports dimensions with an outputType of STRING.");
    }

    GroupByQuery query = GroupByQuery
        .builder()
        .setDataSource(QueryRunnerTestHelper.dataSource)
        .setQuerySegmentSpec(QueryRunnerTestHelper.firstToThird)
        .setDimensions(Lists.<DimensionSpec>newArrayList(new DefaultDimensionSpec("qualityLong", "ql_alias", ValueType.LONG)))
        .setDimFilter(new InDimFilter("quality", Arrays.asList("entertainment", "technology"), null))
        .setAggregatorSpecs(
            Arrays.asList(
                QueryRunnerTestHelper.rowsCount,
                new LongSumAggregatorFactory("idx", "index")
            )
        )
        .addOrderByColumn(new OrderByColumnSpec(
            "ql_alias",
            OrderByColumnSpec.Direction.DESCENDING,
            StringComparators.NUMERIC
        ))
        .setGranularity(QueryRunnerTestHelper.allGran)
        .build();

    Assert.assertNotEquals(
        Functions.<Sequence<Row>>identity(),
        query.getLimitSpec().build(
            query.getDimensions(),
            query.getAggregatorSpecs(),
            query.getPostAggregatorSpecs()
        )
    );

    List<Row> expectedResults = Arrays.asList(
        GroupByQueryRunnerTestHelper.createExpectedRow(
            "2011-04-01",
            "ql_alias",
            1700L,
            "rows",
            2L,
            "idx",
            175L
        ),
        GroupByQueryRunnerTestHelper.createExpectedRow(
            "2011-04-01",
            "ql_alias",
            1200L,
            "rows",
            2L,
            "idx",
            324L
        )
    );
    Iterable<Row> results = GroupByQueryRunnerTestHelper.runQuery(factory, runner, query);
    TestHelper.assertExpectedObjects(expectedResults, results, "");
  }

  @Test
  public void testGroupByLongColumnWithExFn()
  {
    if (config.getDefaultStrategy().equals(GroupByStrategySelector.STRATEGY_V1)) {
      expectedException.expect(UnsupportedOperationException.class);
      expectedException.expectMessage("GroupBy v1 does not support dimension selectors with unknown cardinality.");
    }

    String jsFn = "function(str) { return 'super-' + str; }";
    ExtractionFn jsExtractionFn = new JavaScriptExtractionFn(jsFn, false, JavaScriptConfig.getEnabledInstance());

    GroupByQuery query = GroupByQuery
        .builder()
        .setDataSource(QueryRunnerTestHelper.dataSource)
        .setQuerySegmentSpec(QueryRunnerTestHelper.firstToThird)
        .setDimensions(Lists.<DimensionSpec>newArrayList(new ExtractionDimensionSpec("qualityLong", "ql_alias", jsExtractionFn)))
        .setDimFilter(new SelectorDimFilter("quality", "entertainment", null))
        .setAggregatorSpecs(
            Arrays.asList(
                QueryRunnerTestHelper.rowsCount,
                new LongSumAggregatorFactory("idx", "index")
            )
        )
        .setGranularity(QueryRunnerTestHelper.dayGran)
        .build();

    List<Row> expectedResults = Arrays.asList(
        GroupByQueryRunnerTestHelper.createExpectedRow(
            "2011-04-01",
            "ql_alias",
            "super-1200",
            "rows",
            1L,
            "idx",
            158L
        ),
        GroupByQueryRunnerTestHelper.createExpectedRow(
            "2011-04-02",
            "ql_alias",
            "super-1200",
            "rows",
            1L,
            "idx",
            166L
        )
    );
    Iterable<Row> results = GroupByQueryRunnerTestHelper.runQuery(factory, runner, query);
    TestHelper.assertExpectedObjects(expectedResults, results, "");
  }

  @Test
  public void testGroupByLongTimeColumn()
  {
    if (config.getDefaultStrategy().equals(GroupByStrategySelector.STRATEGY_V1)) {
      expectedException.expect(UnsupportedOperationException.class);
      expectedException.expectMessage("GroupBy v1 only supports dimensions with an outputType of STRING.");
    }

    GroupByQuery query = GroupByQuery
        .builder()
        .setDataSource(QueryRunnerTestHelper.dataSource)
        .setQuerySegmentSpec(QueryRunnerTestHelper.firstToThird)
        .setDimensions(Lists.<DimensionSpec>newArrayList(new DefaultDimensionSpec("__time", "time_alias", ValueType.LONG)))
        .setDimFilter(new SelectorDimFilter("quality", "entertainment", null))
        .setAggregatorSpecs(
            Arrays.asList(
                QueryRunnerTestHelper.rowsCount,
                new LongSumAggregatorFactory("idx", "index")
            )
        )
        .setGranularity(QueryRunnerTestHelper.dayGran)
        .build();

    List<Row> expectedResults = Arrays.asList(
        GroupByQueryRunnerTestHelper.createExpectedRow(
            "2011-04-01",
            "time_alias",
            1301616000000L,
            "rows",
            1L,
            "idx",
            158L
        ),
        GroupByQueryRunnerTestHelper.createExpectedRow(
            "2011-04-02",
            "time_alias",
            1301702400000L,
            "rows",
            1L,
            "idx",
            166L
        )
    );
    Iterable<Row> results = GroupByQueryRunnerTestHelper.runQuery(factory, runner, query);
    TestHelper.assertExpectedObjects(expectedResults, results, "");
  }

  @Test
  public void testGroupByLongTimeColumnWithExFn()
  {
    String jsFn = "function(str) { return 'super-' + str; }";
    ExtractionFn jsExtractionFn = new JavaScriptExtractionFn(jsFn, false, JavaScriptConfig.getEnabledInstance());

    GroupByQuery query = GroupByQuery
        .builder()
        .setDataSource(QueryRunnerTestHelper.dataSource)
        .setQuerySegmentSpec(QueryRunnerTestHelper.firstToThird)
        .setDimensions(Lists.<DimensionSpec>newArrayList(new ExtractionDimensionSpec("__time", "time_alias", jsExtractionFn)))
        .setDimFilter(new SelectorDimFilter("quality", "entertainment", null))
        .setAggregatorSpecs(
            Arrays.asList(
                QueryRunnerTestHelper.rowsCount,
                new LongSumAggregatorFactory("idx", "index")
            )
        )
        .setGranularity(QueryRunnerTestHelper.dayGran)
        .build();

    List<Row> expectedResults = Arrays.asList(
        GroupByQueryRunnerTestHelper.createExpectedRow(
            "2011-04-01",
            "time_alias",
            "super-1301616000000",
            "rows",
            1L,
            "idx",
            158L
        ),
        GroupByQueryRunnerTestHelper.createExpectedRow(
            "2011-04-02",
            "time_alias",
            "super-1301702400000",
            "rows",
            1L,
            "idx",
            166L
        )
    );
    Iterable<Row> results = GroupByQueryRunnerTestHelper.runQuery(factory, runner, query);
    TestHelper.assertExpectedObjects(expectedResults, results, "");
  }

  @Test
  public void testGroupByFloatColumn()
  {
    if (config.getDefaultStrategy().equals(GroupByStrategySelector.STRATEGY_V1)) {
      expectedException.expect(UnsupportedOperationException.class);
      expectedException.expectMessage("GroupBy v1 only supports dimensions with an outputType of STRING.");
    }

    GroupByQuery query = GroupByQuery
        .builder()
        .setDataSource(QueryRunnerTestHelper.dataSource)
        .setQuerySegmentSpec(QueryRunnerTestHelper.firstToThird)
        .setDimensions(Lists.<DimensionSpec>newArrayList(new DefaultDimensionSpec("index", "index_alias", ValueType.FLOAT)))
        .setDimFilter(new SelectorDimFilter("quality", "entertainment", null))
        .setAggregatorSpecs(
            Arrays.asList(
                QueryRunnerTestHelper.rowsCount,
                new LongSumAggregatorFactory("idx", "index")
            )
        )
        .addOrderByColumn(new OrderByColumnSpec(
            "index_alias",
            OrderByColumnSpec.Direction.ASCENDING,
            StringComparators.NUMERIC
        ))
        .setGranularity(QueryRunnerTestHelper.dayGran)
        .build();

    assertEquals(
        Functions.<Sequence<Row>>identity(),
        query.getLimitSpec().build(
            query.getDimensions(),
            query.getAggregatorSpecs(),
            query.getPostAggregatorSpecs()
        )
    );

    List<Row> expectedResults = Arrays.asList(
        GroupByQueryRunnerTestHelper.createExpectedRow(
            "2011-04-01",
            "index_alias",
            158.747224f,
            "rows",
            1L,
            "idx",
            158L
        ),
        GroupByQueryRunnerTestHelper.createExpectedRow(
            "2011-04-02",
            "index_alias",
            166.016049f,
            "rows",
            1L,
            "idx",
            166L
        )
    );

    Iterable<Row> results = GroupByQueryRunnerTestHelper.runQuery(factory, runner, query);
    TestHelper.assertExpectedObjects(expectedResults, results, "");
  }

  @Test
  public void testGroupByFloatColumnDescending()
  {
    if (config.getDefaultStrategy().equals(GroupByStrategySelector.STRATEGY_V1)) {
      expectedException.expect(UnsupportedOperationException.class);
      expectedException.expectMessage("GroupBy v1 only supports dimensions with an outputType of STRING.");
    }

    GroupByQuery query = GroupByQuery
        .builder()
        .setDataSource(QueryRunnerTestHelper.dataSource)
        .setQuerySegmentSpec(QueryRunnerTestHelper.firstToThird)
        .setDimensions(Lists.<DimensionSpec>newArrayList(new DefaultDimensionSpec("qualityFloat", "qf_alias", ValueType.FLOAT)))
        .setDimFilter(new InDimFilter("quality", Arrays.asList("entertainment", "technology"), null))
        .setAggregatorSpecs(
            Arrays.asList(
                QueryRunnerTestHelper.rowsCount,
                new LongSumAggregatorFactory("idx", "index")
            )
        )
        .addOrderByColumn(new OrderByColumnSpec(
            "qf_alias",
            OrderByColumnSpec.Direction.DESCENDING,
            StringComparators.NUMERIC
        ))
        .setGranularity(QueryRunnerTestHelper.allGran)
        .build();

    Assert.assertNotEquals(
        Functions.<Sequence<Row>>identity(),
        query.getLimitSpec().build(
            query.getDimensions(),
            query.getAggregatorSpecs(),
            query.getPostAggregatorSpecs()
        )
    );

    List<Row> expectedResults = Arrays.asList(
        GroupByQueryRunnerTestHelper.createExpectedRow(
            "2011-04-01",
            "qf_alias",
            17000.0f,
            "rows",
            2L,
            "idx",
            175L
        ),
        GroupByQueryRunnerTestHelper.createExpectedRow(
            "2011-04-01",
            "qf_alias",
            12000.0f,
            "rows",
            2L,
            "idx",
            324L
        )
    );
    Iterable<Row> results = GroupByQueryRunnerTestHelper.runQuery(factory, runner, query);
    TestHelper.assertExpectedObjects(expectedResults, results, "");
  }

  @Test
  public void testGroupByFloatColumnWithExFn()
  {
    if (config.getDefaultStrategy().equals(GroupByStrategySelector.STRATEGY_V1)) {
      expectedException.expect(UnsupportedOperationException.class);
      expectedException.expectMessage("GroupBy v1 does not support dimension selectors with unknown cardinality.");
    }

    String jsFn = "function(str) { return 'super-' + str; }";
    ExtractionFn jsExtractionFn = new JavaScriptExtractionFn(jsFn, false, JavaScriptConfig.getEnabledInstance());

    GroupByQuery query = GroupByQuery
        .builder()
        .setDataSource(QueryRunnerTestHelper.dataSource)
        .setQuerySegmentSpec(QueryRunnerTestHelper.firstToThird)
        .setDimensions(Lists.<DimensionSpec>newArrayList(new ExtractionDimensionSpec("index", "index_alias", jsExtractionFn)))
        .setDimFilter(new SelectorDimFilter("quality", "entertainment", null))
        .setAggregatorSpecs(
            Arrays.asList(
                QueryRunnerTestHelper.rowsCount,
                new LongSumAggregatorFactory("idx", "index")
            )
        )
        .setGranularity(QueryRunnerTestHelper.dayGran)
        .build();

    List<Row> expectedResults;

    expectedResults = Arrays.asList(
        GroupByQueryRunnerTestHelper.createExpectedRow(
            "2011-04-01",
            "index_alias",
            "super-158.74722290039062",
            "rows",
            1L,
            "idx",
            158L
        ),
        GroupByQueryRunnerTestHelper.createExpectedRow(
            "2011-04-02",
            "index_alias",
            "super-166.01605224609375",
            "rows",
            1L,
            "idx",
            166L
        )
    );

    Iterable<Row> results = GroupByQueryRunnerTestHelper.runQuery(factory, runner, query);
    TestHelper.assertExpectedObjects(expectedResults, results, "");
  }

  @Test
  public void testGroupByWithHavingSpecOnLongAndFloat()
  {
    if (config.getDefaultStrategy().equals(GroupByStrategySelector.STRATEGY_V1)) {
      expectedException.expect(UnsupportedOperationException.class);
      expectedException.expectMessage("GroupBy v1 only supports dimensions with an outputType of STRING.");
    }

    GroupByQuery query = GroupByQuery
        .builder()
        .setDataSource(QueryRunnerTestHelper.dataSource)
        .setQuerySegmentSpec(QueryRunnerTestHelper.firstToThird)
        .setDimensions(
            Lists.<DimensionSpec>newArrayList(
                new DefaultDimensionSpec("market", "alias"),
                new DefaultDimensionSpec("qualityLong", "ql_alias", ValueType.LONG),
                new DefaultDimensionSpec("__time", "time_alias", ValueType.LONG),
                new DefaultDimensionSpec("index", "index_alias", ValueType.FLOAT)
            )
        )
        .setAggregatorSpecs(
            Arrays.<AggregatorFactory>asList(
                QueryRunnerTestHelper.rowsCount
            )
        )
        .setHavingSpec(
            new DimFilterHavingSpec(
                new AndDimFilter(
                    Lists.<DimFilter>newArrayList(
                        new SelectorDimFilter("ql_alias", "1400", null),
                        new SelectorDimFilter("time_alias", "1301616000000", null),
                        new BoundDimFilter(
                            "index_alias",
                            "1310.0",
                            "1320.0",
                            true,
                            true,
                            null,
                            null,
                            StringComparators.NUMERIC
                        )
                    )
                )
            )
        )
        .setGranularity(QueryRunnerTestHelper.allGran)
        .build();

    List<Row> expectedResults = Arrays.asList(
        GroupByQueryRunnerTestHelper.createExpectedRow(
            "2011-04-01",
            "alias", "total_market",
            "time_alias", 1301616000000L,
            "index_alias", 1314.8397,
            "ql_alias", 1400L,
            "rows", 1L
        )
    );

    Iterable<Row> results = GroupByQueryRunnerTestHelper.runQuery(factory, runner, query);
    TestHelper.assertExpectedObjects(expectedResults, results, "");
  }

  @Test
  public void testGroupByLongAndFloatOutputAsString()
  {
    if (config.getDefaultStrategy().equals(GroupByStrategySelector.STRATEGY_V1)) {
      expectedException.expect(UnsupportedOperationException.class);
      expectedException.expectMessage("GroupBy v1 does not support dimension selectors with unknown cardinality.");
    }

    GroupByQuery query = GroupByQuery
        .builder()
        .setDataSource(QueryRunnerTestHelper.dataSource)
        .setQuerySegmentSpec(QueryRunnerTestHelper.firstToThird)
        .setDimensions(
            Lists.<DimensionSpec>newArrayList(
                new DefaultDimensionSpec("qualityLong", "ql_alias"),
                new DefaultDimensionSpec("qualityFloat", "qf_alias")
            )
        )
        .setDimFilter(new SelectorDimFilter("quality", "entertainment", null))
        .setAggregatorSpecs(
            Arrays.asList(
                QueryRunnerTestHelper.rowsCount,
                new LongSumAggregatorFactory("idx", "index")
            )
        )
        .setGranularity(QueryRunnerTestHelper.dayGran)
        .build();

    List<Row> expectedResults = Arrays.asList(
        GroupByQueryRunnerTestHelper.createExpectedRow(
            "2011-04-01",
            "ql_alias",
            "1200",
            "qf_alias",
            "12000.0",
            "rows",
            1L,
            "idx",
            158L
        ),
        GroupByQueryRunnerTestHelper.createExpectedRow(
            "2011-04-02",
            "ql_alias",
            "1200",
            "qf_alias",
            "12000.0",
            "rows",
            1L,
            "idx",
            166L
        )
    );
    Iterable<Row> results = GroupByQueryRunnerTestHelper.runQuery(factory, runner, query);
    TestHelper.assertExpectedObjects(expectedResults, results, "");
  }

  @Test
  public void testGroupByNumericStringsAsNumeric()
  {
    if (config.getDefaultStrategy().equals(GroupByStrategySelector.STRATEGY_V1)) {
      expectedException.expect(UnsupportedOperationException.class);
      expectedException.expectMessage("GroupBy v1 does not support dimension selectors with unknown cardinality.");
    }

    GroupByQuery subquery = GroupByQuery
        .builder()
        .setDataSource(QueryRunnerTestHelper.dataSource)
        .setQuerySegmentSpec(QueryRunnerTestHelper.firstToThird)
        .setDimensions(
            Lists.<DimensionSpec>newArrayList(
                new DefaultDimensionSpec("qualityLong", "ql_alias"),
                new DefaultDimensionSpec("qualityFloat", "qf_alias"),
                new DefaultDimensionSpec(Column.TIME_COLUMN_NAME, "time_alias")
            )
        )
        .setDimFilter(new SelectorDimFilter("quality", "entertainment", null))
        .setAggregatorSpecs(
            Arrays.asList(
                QueryRunnerTestHelper.rowsCount,
                new LongSumAggregatorFactory("idx", "index")
            )
        )
        .setGranularity(QueryRunnerTestHelper.dayGran)
        .build();

    GroupByQuery outerQuery = GroupByQuery
        .builder()
        .setDataSource(subquery)
        .setQuerySegmentSpec(QueryRunnerTestHelper.firstToThird)
        .setDimensions(
            Lists.<DimensionSpec>newArrayList(
                new DefaultDimensionSpec("time_alias", "time_alias2", ValueType.LONG),
                new DefaultDimensionSpec("ql_alias", "ql_alias_long", ValueType.LONG),
                new DefaultDimensionSpec("qf_alias", "qf_alias_float", ValueType.FLOAT),
                new DefaultDimensionSpec("ql_alias", "ql_alias_float", ValueType.FLOAT)
            )
        )
        .setAggregatorSpecs(
            Arrays.<AggregatorFactory>asList(
                new CountAggregatorFactory("count")
            )
        )
        .setGranularity(QueryRunnerTestHelper.allGran)
        .build();

    List<Row> expectedResults = Arrays.asList(
        GroupByQueryRunnerTestHelper.createExpectedRow(
            "2011-04-01",
            "time_alias2", 1301616000000L,
            "ql_alias_long", 1200L,
            "qf_alias_float", 12000.0,
            "ql_alias_float", 1200.0,
            "count", 1L
        ),
        GroupByQueryRunnerTestHelper.createExpectedRow(
            "2011-04-01",
            "time_alias2", 1301702400000L,
            "ql_alias_long", 1200L,
            "qf_alias_float", 12000.0,
            "ql_alias_float", 1200.0,
            "count", 1L
        )
    );

    Iterable<Row> results = GroupByQueryRunnerTestHelper.runQuery(factory, runner, outerQuery);
    TestHelper.assertExpectedObjects(expectedResults, results, "");
  }

  @Test
  public void testGroupByNumericStringsAsNumericWithDecoration()
  {
    if (config.getDefaultStrategy().equals(GroupByStrategySelector.STRATEGY_V1)) {
      expectedException.expect(UnsupportedOperationException.class);
      expectedException.expectMessage("GroupBy v1 only supports dimensions with an outputType of STRING.");
    }

    // rows with `technology` have `170000` in the qualityNumericString field
    RegexFilteredDimensionSpec regexSpec = new RegexFilteredDimensionSpec(
        new DefaultDimensionSpec("qualityNumericString", "ql", ValueType.LONG),
        "170000"
    );

    ListFilteredDimensionSpec listFilteredSpec = new ListFilteredDimensionSpec(
        new DefaultDimensionSpec("qualityNumericString", "qf", ValueType.FLOAT),
        Sets.newHashSet("170000"),
        true
    );

    GroupByQuery query = GroupByQuery
        .builder()
        .setDataSource(QueryRunnerTestHelper.dataSource)
        .setQuerySegmentSpec(QueryRunnerTestHelper.firstToThird)
        .setDimensions(
            Lists.<DimensionSpec>newArrayList(
                regexSpec,
                listFilteredSpec
            )
        )
        .setDimFilter(new InDimFilter("quality", Arrays.asList("entertainment", "technology"), null))
        .setAggregatorSpecs(
            Arrays.<AggregatorFactory>asList(
                new CountAggregatorFactory("count")
            )
        )
        .setGranularity(QueryRunnerTestHelper.allGran)
        .build();

    // "entertainment" rows are excluded by the decorated specs, they become empty rows
    List<Row> expectedResults = Arrays.asList(
        GroupByQueryRunnerTestHelper.createExpectedRow(
            "2011-04-01",
            "ql", 0L,
            "qf", 0.0,
            "count", 2L
        ),
        GroupByQueryRunnerTestHelper.createExpectedRow(
            "2011-04-01",
            "ql", 170000L,
            "qf", 170000.0,
            "count", 2L
        )
    );

    Iterable<Row> results = GroupByQueryRunnerTestHelper.runQuery(factory, runner, query);
    TestHelper.assertExpectedObjects(expectedResults, results, "");
  }

  @Test
  public void testGroupByDecorationOnNumerics()
  {
    if (config.getDefaultStrategy().equals(GroupByStrategySelector.STRATEGY_V1)) {
      expectedException.expect(UnsupportedOperationException.class);
      expectedException.expectMessage("GroupBy v1 only supports dimensions with an outputType of STRING.");
    }

    RegexFilteredDimensionSpec regexSpec = new RegexFilteredDimensionSpec(
        new DefaultDimensionSpec("qualityLong", "ql", ValueType.LONG),
        "1700"
    );

    ListFilteredDimensionSpec listFilteredSpec = new ListFilteredDimensionSpec(
        new DefaultDimensionSpec("qualityFloat", "qf", ValueType.FLOAT),
        Sets.newHashSet("17000.0"),
        true
    );

    GroupByQuery query = GroupByQuery
        .builder()
        .setDataSource(QueryRunnerTestHelper.dataSource)
        .setQuerySegmentSpec(QueryRunnerTestHelper.firstToThird)
        .setDimensions(
            Lists.<DimensionSpec>newArrayList(
                regexSpec,
                listFilteredSpec
            )
        )
        .setDimFilter(new InDimFilter("quality", Arrays.asList("entertainment", "technology"), null))
        .setAggregatorSpecs(
            Arrays.<AggregatorFactory>asList(
                new CountAggregatorFactory("count")
            )
        )
        .setGranularity(QueryRunnerTestHelper.allGran)
        .build();

    List<Row> expectedResults = Arrays.asList(
        GroupByQueryRunnerTestHelper.createExpectedRow(
            "2011-04-01",
            "ql", 0L,
            "qf", 0.0,
            "count", 2L
        ),
        GroupByQueryRunnerTestHelper.createExpectedRow(
            "2011-04-01",
            "ql", 1700L,
            "qf", 17000.0,
            "count", 2L
        )
    );

    Iterable<Row> results = GroupByQueryRunnerTestHelper.runQuery(factory, runner, query);
    TestHelper.assertExpectedObjects(expectedResults, results, "");
  }

  @Test
  public void testGroupByNestedWithInnerQueryNumerics()
  {
    if (config.getDefaultStrategy().equals(GroupByStrategySelector.STRATEGY_V1)) {
      expectedException.expect(UnsupportedOperationException.class);
      expectedException.expectMessage("GroupBy v1 only supports dimensions with an outputType of STRING.");
    }

    GroupByQuery subquery = GroupByQuery
        .builder()
        .setDataSource(QueryRunnerTestHelper.dataSource)
        .setQuerySegmentSpec(QueryRunnerTestHelper.firstToThird)
        .setDimensions(
            Lists.<DimensionSpec>newArrayList(
                new DefaultDimensionSpec("quality", "alias"),
                new DefaultDimensionSpec("qualityLong", "ql_alias", ValueType.LONG),
                new DefaultDimensionSpec("qualityFloat", "qf_alias", ValueType.FLOAT)
            )
        )
        .setDimFilter(
            new InDimFilter(
                "quality",
                Lists.newArrayList("entertainment"),
                null
            )
        )
        .setAggregatorSpecs(
            Arrays.asList(
                QueryRunnerTestHelper.rowsCount,
                new LongSumAggregatorFactory("idx", "index")
            )
        )
        .setGranularity(QueryRunnerTestHelper.dayGran)
        .build();

    GroupByQuery outerQuery = GroupByQuery
        .builder()
        .setDataSource(subquery)
        .setQuerySegmentSpec(QueryRunnerTestHelper.firstToThird)
        .setDimensions(
            Lists.<DimensionSpec>newArrayList(
                new DefaultDimensionSpec("ql_alias", "quallong", ValueType.LONG),
                new DefaultDimensionSpec("qf_alias", "qualfloat", ValueType.FLOAT)
            )
        )
        .setDimFilter(
            new AndDimFilter(
                Lists.<DimFilter>newArrayList(
                    new SelectorDimFilter("ql_alias", "1200", null),
                    new BoundDimFilter(
                        "qf_alias",
                        "11095.0",
                        "12005.0",
                        true,
                        true,
                        null,
                        null,
                        StringComparators.NUMERIC
                    )
                )
            )
        )
        .setAggregatorSpecs(
            Arrays.<AggregatorFactory>asList(
                new LongSumAggregatorFactory("ql_alias_sum", "ql_alias"),
                new DoubleSumAggregatorFactory("qf_alias_sum", "qf_alias")
            )
        )
        .setGranularity(QueryRunnerTestHelper.allGran)
        .build();

    List<Row> expectedResults = Arrays.asList(
        GroupByQueryRunnerTestHelper.createExpectedRow(
            "2011-04-01",
            "quallong", 1200L,
            "qualfloat", 12000.0,
            "ql_alias_sum", 2400L,
            "qf_alias_sum", 24000.0
        )
    );

    Iterable<Row> results = GroupByQueryRunnerTestHelper.runQuery(factory, runner, outerQuery);
    TestHelper.assertExpectedObjects(expectedResults, results, "");
  }

  @Test
  public void testGroupByNestedWithInnerQueryNumericsWithLongTime()
  {
    if (config.getDefaultStrategy().equals(GroupByStrategySelector.STRATEGY_V1)) {
      expectedException.expect(UnsupportedOperationException.class);
      expectedException.expectMessage("GroupBy v1 only supports dimensions with an outputType of STRING.");
    }

    GroupByQuery subQuery = GroupByQuery
        .builder()
        .setDataSource(QueryRunnerTestHelper.dataSource)
        .setQuerySegmentSpec(QueryRunnerTestHelper.firstToThird)
        .setDimensions(
            Lists.<DimensionSpec>newArrayList(
                new DefaultDimensionSpec("market", "alias"),
                new DefaultDimensionSpec("__time", "time_alias", ValueType.LONG),
                new DefaultDimensionSpec("index", "index_alias", ValueType.FLOAT)
            )
        )
        .setAggregatorSpecs(
            Arrays.<AggregatorFactory>asList(
                QueryRunnerTestHelper.rowsCount
            )
        )
        .setGranularity(QueryRunnerTestHelper.allGran)
        .build();

    GroupByQuery outerQuery = GroupByQuery
        .builder()
        .setDataSource(subQuery)
        .setQuerySegmentSpec(QueryRunnerTestHelper.firstToThird)
        .setDimensions(
            Lists.<DimensionSpec>newArrayList(
                new DefaultDimensionSpec("alias", "market"),
                new DefaultDimensionSpec("time_alias", "time_alias2", ValueType.LONG)
            )
        )
        .setAggregatorSpecs(
            Arrays.<AggregatorFactory>asList(
                new LongMaxAggregatorFactory("time_alias_max", "time_alias"),
                new DoubleMaxAggregatorFactory("index_alias_max", "index_alias")
            )
        )
        .setGranularity(QueryRunnerTestHelper.allGran)
        .build();

    List<Row> expectedResults = Arrays.asList(
        GroupByQueryRunnerTestHelper.createExpectedRow(
            "2011-04-01",
            "market", "spot",
            "time_alias2", 1301616000000L,
            "time_alias_max", 1301616000000L,
            "index_alias_max", 158.74722290039062
        ),
        GroupByQueryRunnerTestHelper.createExpectedRow(
            "2011-04-01",
            "market", "spot",
            "time_alias2", 1301702400000L,
            "time_alias_max", 1301702400000L,
            "index_alias_max", 166.01605224609375
        ),
        GroupByQueryRunnerTestHelper.createExpectedRow(
            "2011-04-01",
            "market", "total_market",
            "time_alias2", 1301616000000L,
            "time_alias_max", 1301616000000L,
            "index_alias_max", 1522.043701171875
        ),
        GroupByQueryRunnerTestHelper.createExpectedRow(
            "2011-04-01",
            "market", "total_market",
            "time_alias2", 1301702400000L,
            "time_alias_max", 1301702400000L,
            "index_alias_max", 1321.375
        ),
        GroupByQueryRunnerTestHelper.createExpectedRow(
            "2011-04-01",
            "market", "upfront",
            "time_alias2", 1301616000000L,
            "time_alias_max", 1301616000000L,
            "index_alias_max", 1447.3411865234375
        ),
        GroupByQueryRunnerTestHelper.createExpectedRow(
            "2011-04-01",
            "market", "upfront",
            "time_alias2", 1301702400000L,
            "time_alias_max", 1301702400000L,
            "index_alias_max", 1144.3424072265625
        )
    );

    Iterable<Row> results = GroupByQueryRunnerTestHelper.runQuery(factory, runner, outerQuery);
    TestHelper.assertExpectedObjects(expectedResults, results, "");
  }

  @Test
  public void testGroupByStringOutputAsLong()
  {
    if (config.getDefaultStrategy().equals(GroupByStrategySelector.STRATEGY_V1)) {
      expectedException.expect(UnsupportedOperationException.class);
      expectedException.expectMessage("GroupBy v1 only supports dimensions with an outputType of STRING.");
    }

    ExtractionFn strlenFn = StrlenExtractionFn.instance();

    GroupByQuery query = GroupByQuery
        .builder()
        .setDataSource(QueryRunnerTestHelper.dataSource)
        .setQuerySegmentSpec(QueryRunnerTestHelper.firstToThird)
        .setDimensions(Lists.<DimensionSpec>newArrayList(new ExtractionDimensionSpec(
            QueryRunnerTestHelper.qualityDimension,
            "alias",
            ValueType.LONG,
            strlenFn
        )))
        .setDimFilter(new SelectorDimFilter(QueryRunnerTestHelper.qualityDimension, "entertainment", null))
        .setAggregatorSpecs(
            Arrays.asList(
                QueryRunnerTestHelper.rowsCount,
                new LongSumAggregatorFactory("idx", "index")
            )
        )
        .setGranularity(QueryRunnerTestHelper.dayGran)
        .build();

    List<Row> expectedResults = Arrays.asList(
        GroupByQueryRunnerTestHelper.createExpectedRow(
            "2011-04-01",
            "alias",
            13L,
            "rows",
            1L,
            "idx",
            158L
        ),
        GroupByQueryRunnerTestHelper.createExpectedRow(
            "2011-04-02",
            "alias",
            13L,
            "rows",
            1L,
            "idx",
            166L
        )
    );

    Iterable<Row> results = GroupByQueryRunnerTestHelper.runQuery(factory, runner, query);
    TestHelper.assertExpectedObjects(expectedResults, results, "");
  }

  @Test
  public void testGroupByWithAggsOnNumericDimensions()
  {
    GroupByQuery query = GroupByQuery
        .builder()
        .setDataSource(QueryRunnerTestHelper.dataSource)
        .setQuerySegmentSpec(QueryRunnerTestHelper.firstToThird)
        .setDimensions(Lists.<DimensionSpec>newArrayList(new DefaultDimensionSpec("quality", "alias")))
        .setDimFilter(new SelectorDimFilter("quality", "technology", null))
        .setAggregatorSpecs(
            Arrays.asList(
                QueryRunnerTestHelper.rowsCount,
                new LongSumAggregatorFactory("qlLong", "qualityLong"),
                new DoubleSumAggregatorFactory("qlFloat", "qualityLong"),
                new JavaScriptAggregatorFactory(
                    "qlJs",
                    ImmutableList.of("qualityLong"),
                    "function(a,b) { return a + b; }",
                    "function() { return 0; }",
                    "function(a,b) { return a + b }",
                    JavaScriptConfig.getEnabledInstance()
                ),
                new DoubleSumAggregatorFactory("qfFloat", "qualityFloat"),
                new LongSumAggregatorFactory("qfLong", "qualityFloat"),
                new JavaScriptAggregatorFactory(
                    "qfJs",
                    ImmutableList.of("qualityFloat"),
                    "function(a,b) { return a + b; }",
                    "function() { return 0; }",
                    "function(a,b) { return a + b }",
                    JavaScriptConfig.getEnabledInstance()
                )
            )
        )
        .setGranularity(QueryRunnerTestHelper.dayGran)
        .build();

    List<Row> expectedResults = Arrays.asList(
        GroupByQueryRunnerTestHelper.createExpectedRow(
            "2011-04-01",
            "alias", "technology",
            "rows", 1L,
            "qlLong", 1700L,
            "qlFloat", 1700.0,
            "qlJs", 1700.0,
            "qfFloat", 17000.0,
            "qfLong", 17000L,
            "qfJs", 17000.0
        ),
        GroupByQueryRunnerTestHelper.createExpectedRow(
            "2011-04-02",
            "alias", "technology",
            "rows", 1L,
            "qlLong", 1700L,
            "qlFloat", 1700.0,
            "qlJs", 1700.0,
            "qfFloat", 17000.0,
            "qfLong", 17000L,
            "qfJs", 17000.0
        )
    );

    Iterable<Row> results = GroupByQueryRunnerTestHelper.runQuery(factory, runner, query);
    TestHelper.assertExpectedObjects(expectedResults, results, "");
  }

  @Test
  public void testGroupByNestedOuterExtractionFnOnFloatInner()
  {
    if (config.getDefaultStrategy().equals(GroupByStrategySelector.STRATEGY_V1)) {
      expectedException.expect(UnsupportedOperationException.class);
      expectedException.expectMessage("GroupBy v1 only supports dimensions with an outputType of STRING.");
    }

    String jsFn = "function(obj) { return obj; }";
    ExtractionFn jsExtractionFn = new JavaScriptExtractionFn(jsFn, false, JavaScriptConfig.getEnabledInstance());

    GroupByQuery subquery = GroupByQuery
        .builder()
        .setDataSource(QueryRunnerTestHelper.dataSource)
        .setQuerySegmentSpec(QueryRunnerTestHelper.firstToThird)
        .setDimensions(
            Lists.<DimensionSpec>newArrayList(
                new DefaultDimensionSpec("quality", "alias"),
                new ExtractionDimensionSpec(
                    "qualityFloat",
                    "qf_inner",
                    ValueType.FLOAT,
                    jsExtractionFn
                )
            )
        )
        .setDimFilter(new SelectorDimFilter("quality", "technology", null))
        .setAggregatorSpecs(
            Arrays.asList(
                QueryRunnerTestHelper.rowsCount
            )
        )
        .setGranularity(QueryRunnerTestHelper.dayGran)
        .build();

    GroupByQuery outerQuery = GroupByQuery
        .builder()
        .setDataSource(subquery)
        .setQuerySegmentSpec(QueryRunnerTestHelper.firstToThird)
        .setDimensions(
            Lists.<DimensionSpec>newArrayList(
                new DefaultDimensionSpec("alias", "alias"),
                new ExtractionDimensionSpec(
                    "qf_inner",
                    "qf_outer",
                    ValueType.FLOAT,
                    jsExtractionFn
                )
            )
        )
        .setAggregatorSpecs(
            Arrays.<AggregatorFactory>asList(
                QueryRunnerTestHelper.rowsCount
            )
        )
        .setGranularity(QueryRunnerTestHelper.allGran)
        .build();

    List<Row> expectedResults = Arrays.asList(
        GroupByQueryRunnerTestHelper.createExpectedRow(
            "2011-04-01",
            "alias", "technology",
            "qf_outer", 17000.0f,
            "rows", 2L
        )
    );

    Iterable<Row> results = GroupByQueryRunnerTestHelper.runQuery(factory, runner, outerQuery);
    TestHelper.assertExpectedObjects(expectedResults, results, "");
  }

  @Test
  public void testGroupByNestedDoubleTimeExtractionFnWithLongOutputTypes()
  {
    if (config.getDefaultStrategy().equals(GroupByStrategySelector.STRATEGY_V1)) {
      expectedException.expect(UnsupportedOperationException.class);
      expectedException.expectMessage("GroupBy v1 only supports dimensions with an outputType of STRING.");
    }

    GroupByQuery subquery = GroupByQuery
        .builder()
        .setDataSource(QueryRunnerTestHelper.dataSource)
        .setQuerySegmentSpec(QueryRunnerTestHelper.firstToThird)
        .setDimensions(
            Lists.<DimensionSpec>newArrayList(
                new DefaultDimensionSpec("quality", "alias"),
                new ExtractionDimensionSpec(
                    Column.TIME_COLUMN_NAME,
                    "time_day",
                    ValueType.LONG,
                    new TimeFormatExtractionFn(null, null, null, Granularities.DAY, true)
                )
            )
        )
        .setDimFilter(new SelectorDimFilter("quality", "technology", null))
        .setAggregatorSpecs(
            Arrays.asList(
                QueryRunnerTestHelper.rowsCount
            )
        )
        .setGranularity(QueryRunnerTestHelper.dayGran)
        .build();

    GroupByQuery outerQuery = GroupByQuery
        .builder()
        .setDataSource(subquery)
        .setQuerySegmentSpec(QueryRunnerTestHelper.firstToThird)
        .setDimensions(
            Lists.<DimensionSpec>newArrayList(
                new DefaultDimensionSpec("alias", "alias"),
                new ExtractionDimensionSpec(
                    "time_day",
                    "time_week",
                    ValueType.LONG,
                    new TimeFormatExtractionFn(null, null, null, Granularities.WEEK, true)
                )
            )
        )
        .setAggregatorSpecs(
            Arrays.<AggregatorFactory>asList(
                QueryRunnerTestHelper.rowsCount
            )
        )
        .setGranularity(QueryRunnerTestHelper.allGran)
        .build();

    List<Row> expectedResults = Arrays.asList(
        GroupByQueryRunnerTestHelper.createExpectedRow(
            "2011-04-01",
            "alias", "technology",
            "time_week", 1301270400000L,
            "rows", 2L
        )
    );

    Iterable<Row> results = GroupByQueryRunnerTestHelper.runQuery(factory, runner, outerQuery);
    TestHelper.assertExpectedObjects(expectedResults, results, "");
  }

  @Test
  public void testGroupByLimitPushDown()
  {
    if (!config.getDefaultStrategy().equals(GroupByStrategySelector.STRATEGY_V2)) {
      return;
    }
    GroupByQuery query = new GroupByQuery.Builder()
        .setDataSource(QueryRunnerTestHelper.dataSource)
        .setGranularity(QueryRunnerTestHelper.allGran)
        .setDimensions(
            Arrays.<DimensionSpec>asList(
                new DefaultDimensionSpec(
                    QueryRunnerTestHelper.marketDimension,
                    "marketalias"
                )
            )
        )
        .setInterval(QueryRunnerTestHelper.fullOnInterval)
        .setLimitSpec(
            new DefaultLimitSpec(
                Lists.newArrayList(
                    new OrderByColumnSpec(
                        "marketalias",
                        OrderByColumnSpec.Direction.DESCENDING
                    )
                ),
                2
            )
        )
        .setAggregatorSpecs(
            Lists.<AggregatorFactory>newArrayList(
                QueryRunnerTestHelper.rowsCount
            )
        )
        .setContext(
            ImmutableMap.<String, Object>of(
                GroupByQueryConfig.CTX_KEY_FORCE_LIMIT_PUSH_DOWN,
                true
            )
        )
        .build();

    List<Row> expectedResults = Arrays.asList(
        GroupByQueryRunnerTestHelper.createExpectedRow(
            "1970-01-01T00:00:00.000Z",
            "marketalias",
            "upfront",
            "rows",
            186L
        ),
        GroupByQueryRunnerTestHelper.createExpectedRow(
            "1970-01-01T00:00:00.000Z",
            "marketalias",
            "total_market",
            "rows",
            186L
        )
    );

    Iterable<Row> results = GroupByQueryRunnerTestHelper.runQuery(factory, runner, query);
    TestHelper.assertExpectedObjects(expectedResults, results, "order-limit");
  }

  @Test
  public void testMergeResultsWithLimitPushDown()
  {
    if (!config.getDefaultStrategy().equals(GroupByStrategySelector.STRATEGY_V2)) {
      return;
    }
    GroupByQuery.Builder builder = GroupByQuery
        .builder()
        .setDataSource(QueryRunnerTestHelper.dataSource)
        .setInterval("2011-04-02/2011-04-04")
        .setDimensions(Lists.<DimensionSpec>newArrayList(new DefaultDimensionSpec("quality", "alias")))
        .setAggregatorSpecs(
            Arrays.asList(
                QueryRunnerTestHelper.rowsCount,
                new LongSumAggregatorFactory("idx", "index")
            )
        )
        .setLimitSpec(
            new DefaultLimitSpec(
                Lists.newArrayList(
                    new OrderByColumnSpec(
                        "alias",
                        OrderByColumnSpec.Direction.DESCENDING
                    )
                ),
                5
            )
        )
        .setContext(
            ImmutableMap.<String, Object>of(
                GroupByQueryConfig.CTX_KEY_FORCE_LIMIT_PUSH_DOWN,
                true
            )
        )
        .setGranularity(Granularities.ALL);

    final GroupByQuery allGranQuery = builder.build();

    QueryRunner mergedRunner = factory.getToolchest().mergeResults(
        new QueryRunner<Row>()
        {
          @Override
          public Sequence<Row> run(QueryPlus<Row> queryPlus, Map<String, Object> responseContext)
          {
            // simulate two daily segments
            final QueryPlus<Row> queryPlus1 = queryPlus.withQuerySegmentSpec(
                new MultipleIntervalSegmentSpec(Lists.newArrayList(new Interval("2011-04-02/2011-04-03")))
            );
            final QueryPlus<Row> queryPlus2 = queryPlus.withQuerySegmentSpec(
                new MultipleIntervalSegmentSpec(Lists.newArrayList(new Interval("2011-04-03/2011-04-04")))
            );

            return factory.getToolchest().mergeResults(
                (queryPlus3, responseContext1) -> new MergeSequence<>(
                    queryPlus3.getQuery().getResultOrdering(),
                    Sequences.simple(
                        Arrays.asList(
                            runner.run(queryPlus1, responseContext1),
                            runner.run(queryPlus2, responseContext1)
                        )
                    )
                )
            ).run(queryPlus, responseContext);
          }
        }
    );
    Map<String, Object> context = Maps.newHashMap();
    List<Row> allGranExpectedResults = Arrays.asList(
        GroupByQueryRunnerTestHelper.createExpectedRow("2011-04-02", "alias", "travel", "rows", 2L, "idx", 243L),
        GroupByQueryRunnerTestHelper.createExpectedRow("2011-04-02", "alias", "technology", "rows", 2L, "idx", 177L),
        GroupByQueryRunnerTestHelper.createExpectedRow("2011-04-02", "alias", "premium", "rows", 6L, "idx", 4416L),
        GroupByQueryRunnerTestHelper.createExpectedRow("2011-04-02", "alias", "news", "rows", 2L, "idx", 221L),
        GroupByQueryRunnerTestHelper.createExpectedRow("2011-04-02", "alias", "mezzanine", "rows", 6L, "idx", 4420L)
    );

    TestHelper.assertExpectedObjects(
        allGranExpectedResults,
        mergedRunner.run(QueryPlus.wrap(allGranQuery), context),
        "merged"
    );
  }

  @Test
  public void testMergeResultsWithLimitPushDownSortByAgg()
  {
    if (!config.getDefaultStrategy().equals(GroupByStrategySelector.STRATEGY_V2)) {
      return;
    }
    GroupByQuery.Builder builder = GroupByQuery
        .builder()
        .setDataSource(QueryRunnerTestHelper.dataSource)
        .setInterval("2011-04-02/2011-04-04")
        .setDimensions(Lists.<DimensionSpec>newArrayList(new DefaultDimensionSpec("quality", "alias")))
        .setAggregatorSpecs(
            Arrays.asList(
                QueryRunnerTestHelper.rowsCount,
                new LongSumAggregatorFactory("idx", "index")
            )
        )
        .setLimitSpec(
            new DefaultLimitSpec(
                Lists.newArrayList(
                    new OrderByColumnSpec(
                        "idx",
                        OrderByColumnSpec.Direction.DESCENDING
                    )
                ),
                5
            )
        )
        .setContext(
            ImmutableMap.<String, Object>of(
                GroupByQueryConfig.CTX_KEY_FORCE_LIMIT_PUSH_DOWN,
                true
            )
        )
        .setGranularity(Granularities.ALL);

    final GroupByQuery allGranQuery = builder.build();

    QueryRunner mergedRunner = factory.getToolchest().mergeResults(
        new QueryRunner<Row>()
        {
          @Override
          public Sequence<Row> run(
              QueryPlus<Row> queryPlus, Map<String, Object> responseContext
          )
          {
            // simulate two daily segments
            final QueryPlus<Row> queryPlus1 = queryPlus.withQuerySegmentSpec(
                new MultipleIntervalSegmentSpec(Lists.newArrayList(new Interval("2011-04-02/2011-04-03")))
            );
            final QueryPlus<Row> queryPlus2 = queryPlus.withQuerySegmentSpec(
                new MultipleIntervalSegmentSpec(Lists.newArrayList(new Interval("2011-04-03/2011-04-04")))
            );

            return factory.getToolchest().mergeResults(
                (queryPlus3, responseContext1) -> new MergeSequence<>(
                    queryPlus3.getQuery().getResultOrdering(),
                    Sequences.simple(
                        Arrays.asList(
                            runner.run(queryPlus1, responseContext1),
                            runner.run(queryPlus2, responseContext1)
                        )
                    )
                )
            ).run(queryPlus, responseContext);
          }
        }
    );
    Map<String, Object> context = Maps.newHashMap();

    List<Row> allGranExpectedResults = Arrays.asList(
        GroupByQueryRunnerTestHelper.createExpectedRow("2011-04-02", "alias", "mezzanine", "rows", 6L, "idx", 4420L),
        GroupByQueryRunnerTestHelper.createExpectedRow("2011-04-02", "alias", "premium", "rows", 6L, "idx", 4416L),
        GroupByQueryRunnerTestHelper.createExpectedRow("2011-04-02", "alias", "entertainment", "rows", 2L, "idx", 319L),
        GroupByQueryRunnerTestHelper.createExpectedRow("2011-04-02", "alias", "automotive", "rows", 2L, "idx", 269L),
        GroupByQueryRunnerTestHelper.createExpectedRow("2011-04-02", "alias", "travel", "rows", 2L, "idx", 243L)
    );

    Iterable<Row> results = Sequences.toList(
        mergedRunner.run(QueryPlus.wrap(allGranQuery), context),
        new ArrayList<Row>()
    );
    TestHelper.assertExpectedObjects(allGranExpectedResults, results, "merged");
  }

  @Test
  public void testMergeResultsWithLimitPushDownSortByDimDim()
  {
    if (!config.getDefaultStrategy().equals(GroupByStrategySelector.STRATEGY_V2)) {
      return;
    }
    GroupByQuery.Builder builder = GroupByQuery
        .builder()
        .setDataSource(QueryRunnerTestHelper.dataSource)
        .setInterval("2011-04-02/2011-04-04")
        .setDimensions(Lists.<DimensionSpec>newArrayList(
            new DefaultDimensionSpec("quality", "alias"),
            new DefaultDimensionSpec("market", "market")
                       )
        )
        .setAggregatorSpecs(
            Arrays.asList(
                QueryRunnerTestHelper.rowsCount,
                new LongSumAggregatorFactory("idx", "index")
            )
        )
        .setLimitSpec(
            new DefaultLimitSpec(
                Lists.newArrayList(
                    new OrderByColumnSpec(
                        "alias",
                        OrderByColumnSpec.Direction.DESCENDING
                    ),
                    new OrderByColumnSpec(
                        "market",
                        OrderByColumnSpec.Direction.DESCENDING
                    )
                ),
                5
            )
        )
        .setContext(
            ImmutableMap.<String, Object>of(
                GroupByQueryConfig.CTX_KEY_FORCE_LIMIT_PUSH_DOWN,
                true
            )
        )
        .setGranularity(Granularities.ALL);

    final GroupByQuery allGranQuery = builder.build();

    QueryRunner mergedRunner = factory.getToolchest().mergeResults(
        new QueryRunner<Row>()
        {
          @Override
          public Sequence<Row> run(
              QueryPlus<Row> queryPlus, Map<String, Object> responseContext
          )
          {
            // simulate two daily segments
            final QueryPlus<Row> queryPlus1 = queryPlus.withQuerySegmentSpec(
                new MultipleIntervalSegmentSpec(Lists.newArrayList(new Interval("2011-04-02/2011-04-03")))
            );
            final QueryPlus<Row> queryPlus2 = queryPlus.withQuerySegmentSpec(
                new MultipleIntervalSegmentSpec(Lists.newArrayList(new Interval("2011-04-03/2011-04-04")))
            );

            return factory.getToolchest().mergeResults(
                (queryPlus3, responseContext1) -> new MergeSequence<>(
                    queryPlus3.getQuery().getResultOrdering(),
                    Sequences.simple(
                        Arrays.asList(
                            runner.run(queryPlus1, responseContext1),
                            runner.run(queryPlus2, responseContext1)
                        )
                    )
                )
            ).run(queryPlus, responseContext);
          }
        }
    );
    Map<String, Object> context = Maps.newHashMap();

    List<Row> allGranExpectedResults = Arrays.asList(
        GroupByQueryRunnerTestHelper.createExpectedRow("2011-04-02", "alias", "travel", "market", "spot", "rows", 2L, "idx", 243L),
        GroupByQueryRunnerTestHelper.createExpectedRow("2011-04-02", "alias", "technology", "market", "spot", "rows", 2L, "idx", 177L),
        GroupByQueryRunnerTestHelper.createExpectedRow("2011-04-02", "alias", "premium", "market", "upfront", "rows", 2L, "idx", 1817L),
        GroupByQueryRunnerTestHelper.createExpectedRow("2011-04-02", "alias", "premium", "market", "total_market", "rows", 2L, "idx", 2342L),
        GroupByQueryRunnerTestHelper.createExpectedRow("2011-04-02", "alias", "premium", "market", "spot", "rows", 2L, "idx", 257L)
    );

    Iterable<Row> results = Sequences.toList(
        mergedRunner.run(QueryPlus.wrap(allGranQuery), context),
        Lists.<Row>newArrayList()
    );
    TestHelper.assertExpectedObjects(allGranExpectedResults, results, "merged");
  }

  @Test
  public void testMergeResultsWithLimitPushDownSortByDimAggDim()
  {
    if (!config.getDefaultStrategy().equals(GroupByStrategySelector.STRATEGY_V2)) {
      return;
    }
    GroupByQuery.Builder builder = GroupByQuery
        .builder()
        .setDataSource(QueryRunnerTestHelper.dataSource)
        .setInterval("2011-04-02/2011-04-04")
        .setDimensions(Lists.<DimensionSpec>newArrayList(
            new DefaultDimensionSpec("quality", "alias"),
            new DefaultDimensionSpec("market", "market")
                       )
        )
        .setAggregatorSpecs(
            Arrays.asList(
                QueryRunnerTestHelper.rowsCount,
                new LongSumAggregatorFactory("idx", "index")
            )
        )
        .setLimitSpec(
            new DefaultLimitSpec(
                Lists.newArrayList(
                    new OrderByColumnSpec(
                        "alias",
                        OrderByColumnSpec.Direction.DESCENDING
                    ),
                    new OrderByColumnSpec(
                        "idx",
                        OrderByColumnSpec.Direction.DESCENDING
                    ),
                    new OrderByColumnSpec(
                        "market",
                        OrderByColumnSpec.Direction.DESCENDING
                    )
                ),
                5
            )
        )
        .setContext(
            ImmutableMap.<String, Object>of(
                GroupByQueryConfig.CTX_KEY_FORCE_LIMIT_PUSH_DOWN,
                true
            )
        )
        .setGranularity(Granularities.ALL);

    final GroupByQuery allGranQuery = builder.build();

    QueryRunner mergedRunner = factory.getToolchest().mergeResults(
        new QueryRunner<Row>()
        {
          @Override
          public Sequence<Row> run(
              QueryPlus<Row> queryPlus, Map<String, Object> responseContext
          )
          {
            // simulate two daily segments
            final QueryPlus<Row> queryPlus1 = queryPlus.withQuerySegmentSpec(
                new MultipleIntervalSegmentSpec(Lists.newArrayList(new Interval("2011-04-02/2011-04-03")))
            );
            final QueryPlus<Row> queryPlus2 = queryPlus.withQuerySegmentSpec(
                new MultipleIntervalSegmentSpec(Lists.newArrayList(new Interval("2011-04-03/2011-04-04")))
            );

            return factory.getToolchest().mergeResults(
                (queryPlus3, responseContext1) -> new MergeSequence<>(
                    queryPlus3.getQuery().getResultOrdering(),
                    Sequences.simple(
                        Arrays.asList(
                            runner.run(queryPlus1, responseContext1),
                            runner.run(queryPlus2, responseContext1)
                        )
                    )
                )
            ).run(queryPlus, responseContext);
          }
        }
    );
    Map<String, Object> context = Maps.newHashMap();

    List<Row> allGranExpectedResults = Arrays.asList(
        GroupByQueryRunnerTestHelper.createExpectedRow("2011-04-02", "alias", "travel", "market", "spot", "rows", 2L, "idx", 243L),
        GroupByQueryRunnerTestHelper.createExpectedRow("2011-04-02", "alias", "technology", "market", "spot", "rows", 2L, "idx", 177L),
        GroupByQueryRunnerTestHelper.createExpectedRow("2011-04-02", "alias", "premium", "market", "total_market", "rows", 2L, "idx", 2342L),
        GroupByQueryRunnerTestHelper.createExpectedRow("2011-04-02", "alias", "premium", "market", "upfront", "rows", 2L, "idx", 1817L),
        GroupByQueryRunnerTestHelper.createExpectedRow("2011-04-02", "alias", "premium", "market", "spot", "rows", 2L, "idx", 257L)
    );

    Iterable<Row> results = Sequences.toList(
        mergedRunner.run(QueryPlus.wrap(allGranQuery), context),
        Lists.<Row>newArrayList()
    );
    TestHelper.assertExpectedObjects(allGranExpectedResults, results, "merged");
  }

  @Test
  public void testGroupByLimitPushDownPostAggNotSupported()
  {
    //if (config.getDefaultStrategy().equals(GroupByStrategySelector.STRATEGY_V2)) {
    expectedException.expect(UnsupportedOperationException.class);
    expectedException.expectMessage("Limit push down when sorting by a post aggregator is not supported.");
    //}

    GroupByQuery query = new GroupByQuery.Builder()
        .setDataSource(QueryRunnerTestHelper.dataSource)
        .setGranularity(QueryRunnerTestHelper.allGran)
        .setDimensions(
            Arrays.<DimensionSpec>asList(
                new DefaultDimensionSpec(
                    QueryRunnerTestHelper.marketDimension,
                    "marketalias"
                )
            )
        )
        .setInterval(QueryRunnerTestHelper.fullOnInterval)
        .setLimitSpec(
            new DefaultLimitSpec(
                Lists.newArrayList(
                    new OrderByColumnSpec(
                        "constant",
                        OrderByColumnSpec.Direction.DESCENDING
                    )
                ),
                2
            )
        )
        .setAggregatorSpecs(
            Lists.<AggregatorFactory>newArrayList(
                QueryRunnerTestHelper.rowsCount
            )
        )
        .setPostAggregatorSpecs(
            Lists.<PostAggregator>newArrayList(
                new ConstantPostAggregator("constant", 1)
            )
        )
        .setContext(
            ImmutableMap.<String, Object>of(
                GroupByQueryConfig.CTX_KEY_FORCE_LIMIT_PUSH_DOWN,
                true
            )
        )
        .build();

    Iterable<Row> results = GroupByQueryRunnerTestHelper.runQuery(factory, runner, query);
  }

  @Test
  public void testEmptySubqueryWithLimitPushDown()
  {
    GroupByQuery subquery = GroupByQuery
        .builder()
        .setDataSource(QueryRunnerTestHelper.dataSource)
        .setQuerySegmentSpec(QueryRunnerTestHelper.emptyInterval)
        .setDimensions(Lists.<DimensionSpec>newArrayList(new DefaultDimensionSpec("quality", "alias")))
        .setAggregatorSpecs(
            Arrays.asList(
                QueryRunnerTestHelper.rowsCount,
                new LongSumAggregatorFactory("idx", "index")
            )
        )
        .setLimitSpec(
            new DefaultLimitSpec(
                Lists.newArrayList(
                    new OrderByColumnSpec(
                        "alias",
                        OrderByColumnSpec.Direction.DESCENDING
                    )
                ),
                5
            )
        )
        .setGranularity(QueryRunnerTestHelper.dayGran)
        .build();

    GroupByQuery query = GroupByQuery
        .builder()
        .setDataSource(subquery)
        .setQuerySegmentSpec(QueryRunnerTestHelper.firstToThird)
        .setAggregatorSpecs(
            Arrays.<AggregatorFactory>asList(
                new DoubleMaxAggregatorFactory("idx", "idx")
            )
        )
        .setLimitSpec(
            new DefaultLimitSpec(
                null,
                5
            )
        )
        .setGranularity(QueryRunnerTestHelper.dayGran)
        .build();

    Iterable<Row> results = GroupByQueryRunnerTestHelper.runQuery(factory, runner, query);
    Assert.assertFalse(results.iterator().hasNext());
  }


  @Test
  public void testSubqueryWithMultipleIntervalsInOuterQueryWithLimitPushDown()
  {
    GroupByQuery subquery = GroupByQuery
        .builder()
        .setDataSource(QueryRunnerTestHelper.dataSource)
        .setQuerySegmentSpec(QueryRunnerTestHelper.firstToThird)
        .setDimensions(Lists.<DimensionSpec>newArrayList(new DefaultDimensionSpec("quality", "alias")))
        .setDimFilter(new JavaScriptDimFilter(
            "quality",
            "function(dim){ return true; }",
            null,
            JavaScriptConfig.getEnabledInstance()
        ))
        .setLimitSpec(
            new DefaultLimitSpec(
                Lists.newArrayList(
                    new OrderByColumnSpec(
                        "alias",
                        OrderByColumnSpec.Direction.DESCENDING
                    )
                ),
                12
            )
        )
        .setAggregatorSpecs(
            Arrays.asList(
                QueryRunnerTestHelper.rowsCount,
                new LongSumAggregatorFactory("idx", "index"),
                new LongSumAggregatorFactory("indexMaxPlusTen", "indexMaxPlusTen")
            )
        )
        .setGranularity(QueryRunnerTestHelper.dayGran)
        .build();

    GroupByQuery query = GroupByQuery
        .builder()
        .setDataSource(subquery)
        .setQuerySegmentSpec(
            new MultipleIntervalSegmentSpec(
                ImmutableList.of(
                    new Interval("2011-04-01T00:00:00.000Z/2011-04-01T23:58:00.000Z"),
                    new Interval("2011-04-02T00:00:00.000Z/2011-04-03T00:00:00.000Z")
                )
            )
        )
        .setDimensions(Lists.<DimensionSpec>newArrayList(new DefaultDimensionSpec("alias", "alias")))
        .setLimitSpec(
            new DefaultLimitSpec(
                Lists.newArrayList(
                    new OrderByColumnSpec(
                        "alias",
                        OrderByColumnSpec.Direction.DESCENDING
                    )
                ),
                15
            )
        )
        .setAggregatorSpecs(
            Arrays.<AggregatorFactory>asList(
                new LongSumAggregatorFactory("rows", "rows"),
                new LongSumAggregatorFactory("idx", "idx")
            )
        )
        .setGranularity(QueryRunnerTestHelper.dayGran)
        .build();

    List<Row> expectedResults = Arrays.asList(
        GroupByQueryRunnerTestHelper.createExpectedRow("2011-04-01", "alias", "travel", "rows", 1L, "idx", 119L),
        GroupByQueryRunnerTestHelper.createExpectedRow("2011-04-01", "alias", "technology", "rows", 1L, "idx", 78L),
        GroupByQueryRunnerTestHelper.createExpectedRow("2011-04-01", "alias", "premium", "rows", 3L, "idx", 2900L),
        GroupByQueryRunnerTestHelper.createExpectedRow("2011-04-01", "alias", "news", "rows", 1L, "idx", 121L),
        GroupByQueryRunnerTestHelper.createExpectedRow("2011-04-01", "alias", "mezzanine", "rows", 3L, "idx", 2870L),
        GroupByQueryRunnerTestHelper.createExpectedRow("2011-04-01", "alias", "health", "rows", 1L, "idx", 120L),
        GroupByQueryRunnerTestHelper.createExpectedRow("2011-04-01", "alias", "entertainment", "rows", 1L, "idx", 158L),
        GroupByQueryRunnerTestHelper.createExpectedRow("2011-04-01", "alias", "business", "rows", 1L, "idx", 118L),
        GroupByQueryRunnerTestHelper.createExpectedRow("2011-04-01", "alias", "automotive", "rows", 1L, "idx", 135L),

        GroupByQueryRunnerTestHelper.createExpectedRow("2011-04-02", "alias", "travel", "rows", 1L, "idx", 126L),
        GroupByQueryRunnerTestHelper.createExpectedRow("2011-04-02", "alias", "technology", "rows", 1L, "idx", 97L),
        GroupByQueryRunnerTestHelper.createExpectedRow("2011-04-02", "alias", "premium", "rows", 3L, "idx", 2505L)
    );

    // Subqueries are handled by the ToolChest
    Iterable<Row> results = GroupByQueryRunnerTestHelper.runQuery(factory, runner, query);
    TestHelper.assertExpectedObjects(expectedResults, results, "");
  }
}<|MERGE_RESOLUTION|>--- conflicted
+++ resolved
@@ -2579,12 +2579,9 @@
 
     Map<String, Object> context = Maps.newHashMap();
     TestHelper.assertExpectedObjects(
-<<<<<<< HEAD
         Iterables.limit(expectedResults, limit),
-        mergeRunner.run(QueryPlus.wrap(fullQuery), context), String.format("limit: %d", limit)
-=======
-        Iterables.limit(expectedResults, limit), mergeRunner.run(fullQuery, context), StringUtils.format("limit: %d", limit)
->>>>>>> 9ae457f7
+        mergeRunner.run(QueryPlus.wrap(fullQuery), context),
+        StringUtils.format("limit: %d", limit)
     );
   }
 
@@ -2631,13 +2628,9 @@
 
     Map<String, Object> context = Maps.newHashMap();
     TestHelper.assertExpectedObjects(
-<<<<<<< HEAD
         Iterables.limit(expectedResults, limit),
         mergeRunner.run(QueryPlus.wrap(fullQuery), context),
-        String.format("limit: %d", limit)
-=======
-        Iterables.limit(expectedResults, limit), mergeRunner.run(fullQuery, context), StringUtils.format("limit: %d", limit)
->>>>>>> 9ae457f7
+        StringUtils.format("limit: %d", limit)
     );
   }
 
@@ -2692,13 +2685,9 @@
 
     Map<String, Object> context = Maps.newHashMap();
     TestHelper.assertExpectedObjects(
-<<<<<<< HEAD
         Iterables.limit(expectedResults, limit),
         mergeRunner.run(QueryPlus.wrap(fullQuery), context),
-        String.format("limit: %d", limit)
-=======
-        Iterables.limit(expectedResults, limit), mergeRunner.run(fullQuery, context), StringUtils.format("limit: %d", limit)
->>>>>>> 9ae457f7
+        StringUtils.format("limit: %d", limit)
     );
   }
 
