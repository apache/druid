/*
 * Licensed to the Apache Software Foundation (ASF) under one
 * or more contributor license agreements.  See the NOTICE file
 * distributed with this work for additional information
 * regarding copyright ownership.  The ASF licenses this file
 * to you under the Apache License, Version 2.0 (the
 * "License"); you may not use this file except in compliance
 * with the License.  You may obtain a copy of the License at
 *
 *   http://www.apache.org/licenses/LICENSE-2.0
 *
 * Unless required by applicable law or agreed to in writing,
 * software distributed under the License is distributed on an
 * "AS IS" BASIS, WITHOUT WARRANTIES OR CONDITIONS OF ANY
 * KIND, either express or implied.  See the License for the
 * specific language governing permissions and limitations
 * under the License.
 */

package io.druid.query.timeseries;

import com.google.common.collect.ImmutableList;
import com.google.common.collect.ImmutableMap;
import com.google.common.collect.Iterables;
import com.google.common.collect.Lists;
import com.google.common.collect.Maps;
import com.google.common.primitives.Doubles;
import io.druid.common.config.NullHandling;
import io.druid.java.util.common.DateTimes;
import io.druid.java.util.common.Intervals;
import io.druid.java.util.common.StringUtils;
import io.druid.java.util.common.granularity.Granularities;
import io.druid.java.util.common.granularity.Granularity;
import io.druid.java.util.common.granularity.PeriodGranularity;
import io.druid.query.Druids;
import io.druid.query.FinalizeResultsQueryRunner;
import io.druid.query.QueryPlus;
import io.druid.query.QueryRunner;
import io.druid.query.QueryRunnerTestHelper;
import io.druid.query.QueryToolChest;
import io.druid.query.Result;
import io.druid.query.aggregation.AggregatorFactory;
import io.druid.query.aggregation.CountAggregatorFactory;
import io.druid.query.aggregation.DoubleMaxAggregatorFactory;
import io.druid.query.aggregation.DoubleMinAggregatorFactory;
import io.druid.query.aggregation.FilteredAggregatorFactory;
import io.druid.query.aggregation.LongSumAggregatorFactory;
import io.druid.query.aggregation.first.DoubleFirstAggregatorFactory;
import io.druid.query.aggregation.last.DoubleLastAggregatorFactory;
import io.druid.query.expression.TestExprMacroTable;
import io.druid.query.extraction.MapLookupExtractor;
import io.druid.query.filter.AndDimFilter;
import io.druid.query.filter.BoundDimFilter;
import io.druid.query.filter.DimFilter;
import io.druid.query.filter.InDimFilter;
import io.druid.query.filter.NotDimFilter;
import io.druid.query.filter.OrDimFilter;
import io.druid.query.filter.RegexDimFilter;
import io.druid.query.filter.SelectorDimFilter;
import io.druid.query.lookup.LookupExtractionFn;
import io.druid.query.ordering.StringComparators;
import io.druid.query.spec.MultipleIntervalSegmentSpec;
import io.druid.segment.TestHelper;
import io.druid.segment.column.ValueType;
import io.druid.segment.virtual.ExpressionVirtualColumn;
import org.joda.time.DateTime;
import org.joda.time.DateTimeZone;
import org.joda.time.Interval;
import org.joda.time.Period;
import org.junit.Assert;
import org.junit.Test;
import org.junit.runner.RunWith;
import org.junit.runners.Parameterized;

import java.util.ArrayList;
import java.util.Arrays;
import java.util.Collections;
import java.util.HashMap;
import java.util.List;
import java.util.Map;

/**
 */
@RunWith(Parameterized.class)
public class TimeseriesQueryRunnerTest
{

  public static final Map<String, Object> CONTEXT = ImmutableMap.of();

  @Parameterized.Parameters(name = "{0}:descending={1}")
  public static Iterable<Object[]> constructorFeeder()
  {
    return QueryRunnerTestHelper.cartesian(
        // runners
        QueryRunnerTestHelper.makeQueryRunners(
            new TimeseriesQueryRunnerFactory(
                new TimeseriesQueryQueryToolChest(
                    QueryRunnerTestHelper.NoopIntervalChunkingQueryRunnerDecorator()
                ),
                new TimeseriesQueryEngine(),
                QueryRunnerTestHelper.NOOP_QUERYWATCHER
            )
        ),
        // descending?
        Arrays.asList(false, true),
        Arrays.asList(QueryRunnerTestHelper.commonDoubleAggregators, QueryRunnerTestHelper.commonFloatAggregators)
    );
  }

  private <T> void assertExpectedResults(Iterable<Result<T>> expectedResults, Iterable<Result<T>> results)
  {
    if (descending) {
      expectedResults = TestHelper.revert(expectedResults);
    }
    TestHelper.assertExpectedResults(expectedResults, results);
  }

  protected final QueryRunner runner;
  protected final boolean descending;
  private final List<AggregatorFactory> aggregatorFactoryList;

  public TimeseriesQueryRunnerTest(
      QueryRunner runner, boolean descending,
      List<AggregatorFactory> aggregatorFactoryList
  )
  {
    this.runner = runner;
    this.descending = descending;
    this.aggregatorFactoryList = aggregatorFactoryList;
  }

  @Test
  public void testEmptyTimeseries()
  {
    TimeseriesQuery query = Druids.newTimeseriesQueryBuilder()
                                  .dataSource(QueryRunnerTestHelper.dataSource)
                                  .granularity(QueryRunnerTestHelper.allGran)
                                  .intervals(QueryRunnerTestHelper.emptyInterval)
                                  .aggregators(
                                      Arrays.asList(
                                          QueryRunnerTestHelper.rowsCount,
                                          QueryRunnerTestHelper.indexDoubleSum,
                                          new DoubleFirstAggregatorFactory("first", "index")

                                      )
                                  )
                                  .descending(descending)
                                  .build();
    Map<String, Object> resultMap = Maps.newHashMap();
    resultMap.put("rows", 0L);
    resultMap.put("index", NullHandling.defaultDoubleValue());
    resultMap.put("first", NullHandling.defaultDoubleValue());
    List<Result<TimeseriesResultValue>> expectedResults = ImmutableList.of(
        new Result<>(
            DateTimes.of("2020-04-02"),
            new TimeseriesResultValue(
<<<<<<< HEAD
                resultMap
=======
                ImmutableMap.of(
                    "rows", 0L,
                    "index", 0D,
                    "first", 0D
                )
>>>>>>> 20ae8aa6
            )
        )
    );

    Iterable<Result<TimeseriesResultValue>> actualResults = runner.run(QueryPlus.wrap(query), CONTEXT).toList();
    TestHelper.assertExpectedResults(expectedResults, actualResults);
  }

  @Test
  public void testFullOnTimeseries()
  {
    Granularity gran = Granularities.DAY;
    TimeseriesQuery query = Druids.newTimeseriesQueryBuilder()
                                  .dataSource(QueryRunnerTestHelper.dataSource)
                                  .granularity(gran)
                                  .intervals(QueryRunnerTestHelper.fullOnInterval)
                                  .aggregators(
                                      QueryRunnerTestHelper.rowsCount,
                                      QueryRunnerTestHelper.indexDoubleSum,
                                      QueryRunnerTestHelper.qualityUniques
                                  )
                                  .postAggregators(QueryRunnerTestHelper.addRowsIndexConstant)
                                  .descending(descending)
                                  .build();

    Iterable<Result<TimeseriesResultValue>> results = runner.run(QueryPlus.wrap(query), CONTEXT).toList();

    final String[] expectedIndex = descending ?
                                   QueryRunnerTestHelper.expectedFullOnIndexValuesDesc :
                                   QueryRunnerTestHelper.expectedFullOnIndexValues;

    final DateTime expectedLast = descending ?
                                  QueryRunnerTestHelper.earliest :
                                  QueryRunnerTestHelper.last;

    int count = 0;
    Result lastResult = null;
    for (Result<TimeseriesResultValue> result : results) {
      DateTime current = result.getTimestamp();
      Assert.assertFalse(
          StringUtils.format("Timestamp[%s] > expectedLast[%s]", current, expectedLast),
          descending ? current.isBefore(expectedLast) : current.isAfter(expectedLast)
      );

      final TimeseriesResultValue value = result.getValue();

      Assert.assertEquals(
          result.toString(),
          QueryRunnerTestHelper.skippedDay.equals(current) ? 0L : 13L,
          value.getLongMetric("rows").longValue()
      );

      if (!QueryRunnerTestHelper.skippedDay.equals(current)) {
        Assert.assertEquals(
            result.toString(),
            Doubles.tryParse(expectedIndex[count]).doubleValue(),
            value.getDoubleMetric("index").doubleValue(),
            value.getDoubleMetric("index").doubleValue() * 1e-6
        );
        Assert.assertEquals(
            result.toString(),
            new Double(expectedIndex[count]) +
            13L + 1L,
            value.getDoubleMetric("addRowsIndexConstant"),
            value.getDoubleMetric("addRowsIndexConstant") * 1e-6
        );
        Assert.assertEquals(
            value.getDoubleMetric("uniques"),
            9.0d,
            0.02
        );
      } else {
        if (NullHandling.replaceWithDefault()) {
          Assert.assertEquals(
              result.toString(),
              0.0D,
              value.getDoubleMetric("index").doubleValue(),
              value.getDoubleMetric("index").doubleValue() * 1e-6
          );
          Assert.assertEquals(
              result.toString(),
              new Double(expectedIndex[count]) + 1L,
              value.getDoubleMetric("addRowsIndexConstant"),
              value.getDoubleMetric("addRowsIndexConstant") * 1e-6
          );
          Assert.assertEquals(
              0.0D,
              value.getDoubleMetric("uniques"),
              0.02
          );
        } else {
          Assert.assertNull(
              result.toString(),
              value.getDoubleMetric("index")
          );
          Assert.assertNull(
              result.toString(),
              value.getDoubleMetric("addRowsIndexConstant")
          );
          Assert.assertEquals(
              value.getDoubleMetric("uniques"),
              0.0d,
              0.02
          );
        }
      }

      lastResult = result;
      ++count;
    }

    Assert.assertEquals(lastResult.toString(), expectedLast, lastResult.getTimestamp());
  }

  @Test
  public void testTimeseriesNoAggregators()
  {
    Granularity gran = Granularities.DAY;
    TimeseriesQuery query = Druids.newTimeseriesQueryBuilder()
                                  .dataSource(QueryRunnerTestHelper.dataSource)
                                  .granularity(gran)
                                  .intervals(QueryRunnerTestHelper.fullOnInterval)
                                  .descending(descending)
                                  .build();

    Iterable<Result<TimeseriesResultValue>> results = runner.run(QueryPlus.wrap(query), CONTEXT).toList();

    final DateTime expectedLast = descending ?
                                  QueryRunnerTestHelper.earliest :
                                  QueryRunnerTestHelper.last;

    Result lastResult = null;
    for (Result<TimeseriesResultValue> result : results) {
      DateTime current = result.getTimestamp();
      Assert.assertFalse(
          StringUtils.format("Timestamp[%s] > expectedLast[%s]", current, expectedLast),
          descending ? current.isBefore(expectedLast) : current.isAfter(expectedLast)
      );
      Assert.assertEquals(ImmutableMap.of(), result.getValue().getBaseObject());
      lastResult = result;
    }

    Assert.assertEquals(lastResult.toString(), expectedLast, lastResult.getTimestamp());
  }

  @Test
  public void testFullOnTimeseriesMaxMin()
  {
    TimeseriesQuery query = Druids.newTimeseriesQueryBuilder()
                                  .dataSource(QueryRunnerTestHelper.dataSource)
                                  .granularity(Granularities.ALL)
                                  .intervals(QueryRunnerTestHelper.fullOnInterval)
                                  .aggregators(
                                      Arrays.asList(
                                          new DoubleMaxAggregatorFactory("maxIndex", "index"),
                                          new DoubleMinAggregatorFactory("minIndex", "index")
                                      )
                                  )
                                  .descending(descending)
                                  .build();

    DateTime expectedEarliest = DateTimes.of("2011-01-12");
    DateTime expectedLast = DateTimes.of("2011-04-15");

    Iterable<Result<TimeseriesResultValue>> results = runner.run(QueryPlus.wrap(query), CONTEXT).toList();
    Result<TimeseriesResultValue> result = results.iterator().next();

    Assert.assertEquals(expectedEarliest, result.getTimestamp());
    Assert.assertFalse(
        StringUtils.format("Timestamp[%s] > expectedLast[%s]", result.getTimestamp(), expectedLast),
        result.getTimestamp().isAfter(expectedLast)
    );

    final TimeseriesResultValue value = result.getValue();

    Assert.assertEquals(result.toString(), 1870.061029, value.getDoubleMetric("maxIndex"), 1870.061029 * 1e-6);
    Assert.assertEquals(result.toString(), 59.021022, value.getDoubleMetric("minIndex"), 59.021022 * 1e-6);
  }

  @Test
  public void testFullOnTimeseriesWithFilter()
  {

    TimeseriesQuery query = Druids.newTimeseriesQueryBuilder()
                                  .dataSource(QueryRunnerTestHelper.dataSource)
                                  .granularity(QueryRunnerTestHelper.dayGran)
                                  .filters(QueryRunnerTestHelper.marketDimension, "upfront")
                                  .intervals(QueryRunnerTestHelper.fullOnInterval)
                                  .aggregators(
                                      Arrays.asList(
                                          QueryRunnerTestHelper.rowsCount,
                                          QueryRunnerTestHelper.qualityUniques
                                      )
                                  )
                                  .descending(descending)
                                  .build();

    Assert.assertEquals(
        new SelectorDimFilter(QueryRunnerTestHelper.marketDimension, "upfront", null),
        query.getDimensionsFilter()
    );

    final DateTime expectedLast = descending ?
                                  QueryRunnerTestHelper.earliest :
                                  QueryRunnerTestHelper.last;

    Iterable<Result<TimeseriesResultValue>> results = runner.run(QueryPlus.wrap(query), CONTEXT).toList();

    for (Result<TimeseriesResultValue> result : results) {
      DateTime current = result.getTimestamp();
      Assert.assertFalse(
          StringUtils.format("Timestamp[%s] > expectedLast[%s]", current, expectedLast),
          descending ? current.isBefore(expectedLast) : current.isAfter(expectedLast)
      );

      final TimeseriesResultValue value = result.getValue();

      Assert.assertEquals(
          result.toString(),
          QueryRunnerTestHelper.skippedDay.equals(result.getTimestamp()) ? 0L : 2L,
          value.getLongMetric("rows").longValue()
      );
      Assert.assertEquals(
          result.toString(),
          QueryRunnerTestHelper.skippedDay.equals(result.getTimestamp()) ? 0.0d : 2.0d,
          value.getDoubleMetric(
              "uniques"
          ),
          0.01
      );
    }
  }

  @Test
  public void testTimeseries()
  {
    TimeseriesQuery query = Druids.newTimeseriesQueryBuilder()
                                  .dataSource(QueryRunnerTestHelper.dataSource)
                                  .granularity(QueryRunnerTestHelper.dayGran)
                                  .intervals(QueryRunnerTestHelper.firstToThird)
                                  .aggregators(
                                      Arrays.asList(
                                          QueryRunnerTestHelper.rowsCount,
                                          new LongSumAggregatorFactory(
                                              "idx",
                                              "index"
                                          ),
                                          QueryRunnerTestHelper.qualityUniques
                                      )
                                  )
                                  .descending(descending)
                                  .build();

    List<Result<TimeseriesResultValue>> expectedResults = Arrays.asList(
        new Result<>(
            DateTimes.of("2011-04-01"),
            new TimeseriesResultValue(
                ImmutableMap.of("rows", 13L, "idx", 6619L, "uniques", QueryRunnerTestHelper.UNIQUES_9)
            )
        ),
        new Result<>(
            DateTimes.of("2011-04-02"),
            new TimeseriesResultValue(
                ImmutableMap.of("rows", 13L, "idx", 5827L, "uniques", QueryRunnerTestHelper.UNIQUES_9)
            )
        )
    );

    Iterable<Result<TimeseriesResultValue>> results = runner.run(QueryPlus.wrap(query), CONTEXT).toList();

    assertExpectedResults(expectedResults, results);
  }

  @Test
  public void testTimeseriesGrandTotal()
  {
    TimeseriesQuery query = Druids.newTimeseriesQueryBuilder()
                                  .dataSource(QueryRunnerTestHelper.dataSource)
                                  .granularity(QueryRunnerTestHelper.dayGran)
                                  .intervals(QueryRunnerTestHelper.firstToThird)
                                  .aggregators(
                                      Arrays.asList(
                                          QueryRunnerTestHelper.rowsCount,
                                          QueryRunnerTestHelper.indexLongSum,
                                          QueryRunnerTestHelper.qualityUniques
                                      )
                                  )
                                  .postAggregators(QueryRunnerTestHelper.addRowsIndexConstant)
                                  .descending(descending)
                                  .context(ImmutableMap.of(TimeseriesQuery.CTX_GRAND_TOTAL, true))
                                  .build();

    List<Result<TimeseriesResultValue>> expectedResults = new ArrayList<>();

    expectedResults.add(
        new Result<>(
            DateTimes.of("2011-04-01"),
            new TimeseriesResultValue(
                ImmutableMap.of(
                    "rows",
                    13L,
                    "index",
                    6619L,
                    "uniques",
                    QueryRunnerTestHelper.UNIQUES_9,
                    QueryRunnerTestHelper.addRowsIndexConstantMetric,
                    6633.0
                )
            )
        )
    );

    expectedResults.add(
        new Result<>(
            DateTimes.of("2011-04-02"),
            new TimeseriesResultValue(
                ImmutableMap.of(
                    "rows",
                    13L,
                    "index",
                    5827L,
                    "uniques",
                    QueryRunnerTestHelper.UNIQUES_9,
                    QueryRunnerTestHelper.addRowsIndexConstantMetric,
                    5841.0
                )
            )
        )
    );

    if (descending) {
      Collections.reverse(expectedResults);
    }

    expectedResults.add(
        new Result<>(
            null,
            new TimeseriesResultValue(
                ImmutableMap.of(
                    "rows",
                    26L,
                    "index",
                    12446L,
                    "uniques",
                    QueryRunnerTestHelper.UNIQUES_9,
                    QueryRunnerTestHelper.addRowsIndexConstantMetric,
                    12473.0
                )
            )
        )
    );

    // Must create a toolChest so we can run mergeResults (which applies grand totals).
    QueryToolChest<Result<TimeseriesResultValue>, TimeseriesQuery> toolChest = new TimeseriesQueryQueryToolChest(
        QueryRunnerTestHelper.NoopIntervalChunkingQueryRunnerDecorator()
    );

    // Must wrapped in a results finalizer to stop the runner's builtin finalizer from being called.
    final FinalizeResultsQueryRunner finalRunner = new FinalizeResultsQueryRunner(
        toolChest.mergeResults(runner),
        toolChest
    );

    final List results = finalRunner.run(QueryPlus.wrap(query), CONTEXT).toList();

    TestHelper.assertExpectedResults(expectedResults, results);
  }

  @Test
  public void testTimeseriesIntervalOutOfRanges()
  {
    TimeseriesQuery query = Druids.newTimeseriesQueryBuilder()
                                  .dataSource(QueryRunnerTestHelper.dataSource)
                                  .granularity(QueryRunnerTestHelper.allGran)
                                  .intervals(QueryRunnerTestHelper.emptyInterval)
                                  .aggregators(
                                      Arrays.asList(
                                          QueryRunnerTestHelper.rowsCount,
                                          QueryRunnerTestHelper.indexLongSum
                                      )
                                  )
                                  .postAggregators(QueryRunnerTestHelper.addRowsIndexConstant)
                                  .descending(descending)
                                  .context(ImmutableMap.of(TimeseriesQuery.SKIP_EMPTY_BUCKETS, false))
                                  .build();
    List<Result<TimeseriesResultValue>> expectedResults = new ArrayList<>();

    expectedResults.add(
        new Result<>(
            QueryRunnerTestHelper.emptyInterval.getIntervals().get(0).getStart(),
            new TimeseriesResultValue(
                TestHelper.createExpectedMap(
                    "rows",
                    0L,
                    "index",
                    NullHandling.defaultLongValue(),
                    QueryRunnerTestHelper.addRowsIndexConstantMetric,
                    NullHandling.sqlCompatible() ? null : 1.0
                )
            )
        )
    );

    // Must create a toolChest so we can run mergeResults (which creates the zeroed-out row).
    QueryToolChest<Result<TimeseriesResultValue>, TimeseriesQuery> toolChest = new TimeseriesQueryQueryToolChest(
        QueryRunnerTestHelper.NoopIntervalChunkingQueryRunnerDecorator()
    );

    // Must wrapped in a results finalizer to stop the runner's builtin finalizer from being called.
    final FinalizeResultsQueryRunner finalRunner = new FinalizeResultsQueryRunner(
        toolChest.mergeResults(runner),
        toolChest
    );

    final List results = finalRunner.run(QueryPlus.wrap(query), CONTEXT).toList();
    TestHelper.assertExpectedResults(expectedResults, results);
  }

  @Test
  public void testTimeseriesWithVirtualColumn()
  {
    TimeseriesQuery query = Druids.newTimeseriesQueryBuilder()
                                  .dataSource(QueryRunnerTestHelper.dataSource)
                                  .granularity(QueryRunnerTestHelper.dayGran)
                                  .intervals(QueryRunnerTestHelper.firstToThird)
                                  .aggregators(
                                      Arrays.asList(
                                          QueryRunnerTestHelper.rowsCount,
                                          new LongSumAggregatorFactory("idx", "expr"),
                                          QueryRunnerTestHelper.qualityUniques
                                      )
                                  )
                                  .descending(descending)
                                  .virtualColumns(
                                      new ExpressionVirtualColumn(
                                          "expr",
                                          "index",
                                          ValueType.FLOAT,
                                          TestExprMacroTable.INSTANCE
                                      )
                                  )
                                  .build();

    List<Result<TimeseriesResultValue>> expectedResults = Arrays.asList(
        new Result<>(
            DateTimes.of("2011-04-01"),
            new TimeseriesResultValue(
                ImmutableMap.of("rows", 13L, "idx", 6619L, "uniques", QueryRunnerTestHelper.UNIQUES_9)
            )
        ),
        new Result<>(
            DateTimes.of("2011-04-02"),
            new TimeseriesResultValue(
                ImmutableMap.of("rows", 13L, "idx", 5827L, "uniques", QueryRunnerTestHelper.UNIQUES_9)
            )
        )
    );

    Iterable<Result<TimeseriesResultValue>> results = runner.run(QueryPlus.wrap(query), CONTEXT).toList();

    assertExpectedResults(expectedResults, results);
  }

  @Test
  public void testTimeseriesWithTimeZone()
  {
    TimeseriesQuery query = Druids.newTimeseriesQueryBuilder()
                                  .dataSource(QueryRunnerTestHelper.dataSource)
                                  .intervals("2011-03-31T00:00:00-07:00/2011-04-02T00:00:00-07:00")
                                  .aggregators(
                                      Arrays.asList(
                                          QueryRunnerTestHelper.rowsCount,
                                          new LongSumAggregatorFactory(
                                              "idx",
                                              "index"
                                          )
                                      )
                                  )
                                  .granularity(
                                      new PeriodGranularity(
                                          new Period("P1D"),
                                          null,
                                          DateTimes.inferTzfromString("America/Los_Angeles")
                                      )
                                  )
                                  .descending(descending)
                                  .build();

    List<Result<TimeseriesResultValue>> expectedResults = Arrays.asList(
        new Result<>(
            new DateTime("2011-03-31", DateTimes.inferTzfromString("America/Los_Angeles")),
            new TimeseriesResultValue(
                ImmutableMap.of("rows", 13L, "idx", 6619L)
            )
        ),
        new Result<>(
            new DateTime("2011-04-01T", DateTimes.inferTzfromString("America/Los_Angeles")),
            new TimeseriesResultValue(
                ImmutableMap.of("rows", 13L, "idx", 5827L)
            )
        )
    );

    Iterable<Result<TimeseriesResultValue>> results = runner.run(QueryPlus.wrap(query), CONTEXT).toList();

    assertExpectedResults(expectedResults, results);
  }

  @Test
  public void testTimeseriesWithVaryingGran()
  {
    TimeseriesQuery query1 = Druids.newTimeseriesQueryBuilder()
                                   .dataSource(QueryRunnerTestHelper.dataSource)
                                   .granularity(new PeriodGranularity(new Period("P1M"), null, null))
                                   .intervals(
                                       Collections.singletonList(
                                           Intervals.of("2011-04-02T00:00:00.000Z/2011-04-03T00:00:00.000Z")
                                       )
                                   )
                                   .aggregators(
                                       Arrays.asList(
                                           QueryRunnerTestHelper.rowsCount,
                                           new LongSumAggregatorFactory(
                                               "idx",
                                               "index"
                                           ),
                                           QueryRunnerTestHelper.qualityUniques
                                       )
                                   )
                                   .descending(descending)
                                   .build();

    List<Result<TimeseriesResultValue>> expectedResults1 = Collections.singletonList(
        new Result<>(
            DateTimes.of("2011-04-01"),
            new TimeseriesResultValue(
                ImmutableMap.of("rows", 13L, "idx", 5827L, "uniques", QueryRunnerTestHelper.UNIQUES_9)
            )
        )
    );

    Iterable<Result<TimeseriesResultValue>> results1 = runner.run(QueryPlus.wrap(query1), CONTEXT).toList();
    assertExpectedResults(expectedResults1, results1);

    TimeseriesQuery query2 = Druids.newTimeseriesQueryBuilder()
                                   .dataSource(QueryRunnerTestHelper.dataSource)
                                   .granularity("DAY")
                                   .intervals(
                                       Collections.singletonList(
                                           Intervals.of("2011-04-02T00:00:00.000Z/2011-04-03T00:00:00.000Z")
                                       )
                                   )
                                   .aggregators(
                                       Arrays.asList(
                                           QueryRunnerTestHelper.rowsCount,
                                           new LongSumAggregatorFactory(
                                               "idx",
                                               "index"
                                           ),
                                           QueryRunnerTestHelper.qualityUniques
                                       )
                                   )
                                   .build();

    List<Result<TimeseriesResultValue>> expectedResults2 = Collections.singletonList(
        new Result<>(
            DateTimes.of("2011-04-02"),
            new TimeseriesResultValue(
                ImmutableMap.of("rows", 13L, "idx", 5827L, "uniques", QueryRunnerTestHelper.UNIQUES_9)
            )
        )
    );

    Iterable<Result<TimeseriesResultValue>> results2 = runner.run(QueryPlus.wrap(query2), CONTEXT).toList();
    assertExpectedResults(expectedResults2, results2);
  }

  @Test
  public void testTimeseriesGranularityNotAlignedOnSegmentBoundariesWithFilter()
  {
    TimeseriesQuery query1 = Druids.newTimeseriesQueryBuilder()
                                   .dataSource(QueryRunnerTestHelper.dataSource)
                                   .filters(QueryRunnerTestHelper.marketDimension, "spot", "upfront", "total_market")
                                   .granularity(
                                       new PeriodGranularity(
                                           new Period("P7D"),
                                           null,
                                           DateTimes.inferTzfromString("America/Los_Angeles")
                                       )
                                   )
                                   .intervals(
                                       Collections.singletonList(
                                           Intervals.of("2011-01-12T00:00:00.000-08:00/2011-01-20T00:00:00.000-08:00")
                                       )
                                   )
                                   .aggregators(
                                       Arrays.asList(
                                           QueryRunnerTestHelper.rowsCount,
                                           new LongSumAggregatorFactory(
                                               "idx",
                                               "index"
                                           )
                                       )
                                   )
                                   .descending(descending)
                                   .build();

    List<Result<TimeseriesResultValue>> expectedResults1 = Arrays.asList(
        new Result<>(
            new DateTime("2011-01-06T00:00:00.000-08:00", DateTimes.inferTzfromString("America/Los_Angeles")),
            new TimeseriesResultValue(
                ImmutableMap.of("rows", 13L, "idx", 6071L)
            )
        ),
        new Result<>(
            new DateTime("2011-01-13T00:00:00.000-08:00", DateTimes.inferTzfromString("America/Los_Angeles")),
            new TimeseriesResultValue(
                ImmutableMap.of("rows", 91L, "idx", 33382L)
            )
        )
    );

    Iterable<Result<TimeseriesResultValue>> results1 = runner.run(QueryPlus.wrap(query1), CONTEXT).toList();
    assertExpectedResults(expectedResults1, results1);
  }

  @Test
  public void testTimeseriesQueryZeroFilling()
  {
    TimeseriesQuery query1 = Druids.newTimeseriesQueryBuilder()
                                   .dataSource(QueryRunnerTestHelper.dataSource)
                                   .filters(QueryRunnerTestHelper.marketDimension, "spot", "upfront", "total_market")
                                   .granularity(Granularities.HOUR)
                                   .intervals(
                                       Collections.singletonList(
                                           Intervals.of("2011-04-14T00:00:00.000Z/2011-05-01T00:00:00.000Z")
                                       )
                                   )
                                   .aggregators(
                                       Arrays.asList(
                                           QueryRunnerTestHelper.rowsCount,
                                           new LongSumAggregatorFactory(
                                               "idx",
                                               "index"
                                           )
                                       )
                                   )
                                   .descending(descending)
                                   .build();

    List<Result<TimeseriesResultValue>> lotsOfZeroes = Lists.newArrayList();
    final Iterable<Interval> iterable = Granularities.HOUR.getIterable(
        new Interval(DateTimes.of("2011-04-14T01"), DateTimes.of("2011-04-15"))
    );
    Map noRowsResult = Maps.newHashMap();
    noRowsResult.put("rows", 0L);
    noRowsResult.put("idx", NullHandling.defaultLongValue());
    for (Interval interval : iterable) {
      lotsOfZeroes.add(
<<<<<<< HEAD
          new Result<>(
              interval.getStart(),
              new TimeseriesResultValue(noRowsResult)
          )
=======
              new Result<>(
                      interval.getStart(),
                      new TimeseriesResultValue(
                              ImmutableMap.of("rows", 0L, "idx", 0L)
                      )
              )
>>>>>>> 20ae8aa6
      );
    }

    List<Result<TimeseriesResultValue>> expectedResults1 = Lists.newArrayList(
        Iterables.concat(
            Collections.singletonList(
                new Result<>(
                    DateTimes.of("2011-04-14T00"),
                    new TimeseriesResultValue(
                        ImmutableMap.of("rows", 13L, "idx", 4907L)
                    )
                )
            ),
            lotsOfZeroes,
            Collections.singletonList(
                new Result<>(
                    DateTimes.of("2011-04-15T00"),
                    new TimeseriesResultValue(
                        ImmutableMap.of("rows", 13L, "idx", 4717L)
                    )
                )
            )
        )
    );

    Iterable<Result<TimeseriesResultValue>> results1 = runner.run(QueryPlus.wrap(query1), CONTEXT).toList();
    assertExpectedResults(expectedResults1, results1);
  }

  @Test
  public void testTimeseriesQueryGranularityNotAlignedWithRollupGranularity()
  {
    TimeseriesQuery query1 = Druids.newTimeseriesQueryBuilder()
                                   .dataSource(QueryRunnerTestHelper.dataSource)
                                   .filters(QueryRunnerTestHelper.marketDimension, "spot", "upfront", "total_market")
                                   .granularity(
                                       new PeriodGranularity(
                                           new Period("PT1H"),
                                           DateTimes.utc(60000),
                                           DateTimeZone.UTC
                                       )
                                   )
                                   .intervals(Collections.singletonList(Intervals.of("2011-04-15T00:00:00.000Z/2012")))
                                   .aggregators(
                                       Arrays.asList(
                                           QueryRunnerTestHelper.rowsCount,
                                           new LongSumAggregatorFactory(
                                               "idx",
                                               "index"
                                           )
                                       )
                                   )
                                   .descending(descending)
                                   .build();

    List<Result<TimeseriesResultValue>> expectedResults1 = Collections.singletonList(
        new Result<>(
            DateTimes.of("2011-04-14T23:01Z"),
            new TimeseriesResultValue(
                ImmutableMap.of("rows", 13L, "idx", 4717L)
            )
        )
    );

    Iterable<Result<TimeseriesResultValue>> results1 = runner.run(QueryPlus.wrap(query1), CONTEXT).toList();
    assertExpectedResults(expectedResults1, results1);
  }

  @Test
  public void testTimeseriesWithVaryingGranWithFilter()
  {
    TimeseriesQuery query1 = Druids.newTimeseriesQueryBuilder()
                                   .dataSource(QueryRunnerTestHelper.dataSource)
                                   .filters(QueryRunnerTestHelper.marketDimension, "spot", "upfront", "total_market")
                                   .granularity(new PeriodGranularity(new Period("P1M"), null, null))
                                   .intervals(
                                       Collections.singletonList(
                                           Intervals.of("2011-04-02T00:00:00.000Z/2011-04-03T00:00:00.000Z")
                                       )
                                   )
                                   .aggregators(
                                       Arrays.asList(
                                           QueryRunnerTestHelper.rowsCount,
                                           new LongSumAggregatorFactory(
                                               "idx",
                                               "index"
                                           ),
                                           QueryRunnerTestHelper.qualityUniques
                                       )
                                   )
                                   .descending(descending)
                                   .build();

    List<Result<TimeseriesResultValue>> expectedResults1 = Collections.singletonList(
        new Result<>(
            DateTimes.of("2011-04-01"),
            new TimeseriesResultValue(
                ImmutableMap.of("rows", 13L, "idx", 5827L, "uniques", QueryRunnerTestHelper.UNIQUES_9)
            )
        )
    );
    Iterable<Result<TimeseriesResultValue>> results1 = runner.run(QueryPlus.wrap(query1), CONTEXT).toList();
    assertExpectedResults(expectedResults1, results1);

    TimeseriesQuery query2 = Druids.newTimeseriesQueryBuilder()
                                   .dataSource(QueryRunnerTestHelper.dataSource)
                                   .filters(QueryRunnerTestHelper.marketDimension, "spot", "upfront", "total_market")
                                   .granularity("DAY")
                                   .intervals(
                                       Collections.singletonList(
                                           Intervals.of("2011-04-02T00:00:00.000Z/2011-04-03T00:00:00.000Z")
                                       )
                                   )
                                   .aggregators(
                                       Arrays.asList(
                                           QueryRunnerTestHelper.rowsCount,
                                           new LongSumAggregatorFactory(
                                               "idx",
                                               "index"
                                           ),
                                           QueryRunnerTestHelper.qualityUniques
                                       )
                                   )
                                   .build();

    List<Result<TimeseriesResultValue>> expectedResults2 = Collections.singletonList(
        new Result<>(
            DateTimes.of("2011-04-02"),
            new TimeseriesResultValue(
                ImmutableMap.of("rows", 13L, "idx", 5827L, "uniques", QueryRunnerTestHelper.UNIQUES_9)
            )
        )
    );

    Iterable<Result<TimeseriesResultValue>> results2 = runner.run(QueryPlus.wrap(query2), CONTEXT).toList();
    assertExpectedResults(expectedResults2, results2);
  }

  @Test
  public void testTimeseriesQueryBeyondTimeRangeOfData()
  {
    TimeseriesQuery query = Druids.newTimeseriesQueryBuilder()
                                  .dataSource(QueryRunnerTestHelper.dataSource)
                                  .granularity(QueryRunnerTestHelper.dayGran)
                                  .intervals(
                                      new MultipleIntervalSegmentSpec(
                                          Collections.singletonList(Intervals.of("2015-01-01/2015-01-10"))
                                      )
                                  )
                                  .aggregators(
                                      Arrays.asList(
                                          QueryRunnerTestHelper.rowsCount,
                                          new LongSumAggregatorFactory(
                                              "idx",
                                              "index"
                                          )
                                      )
                                  )
                                  .descending(descending)
                                  .build();

    List<Result<TimeseriesResultValue>> expectedResults = Collections.emptyList();

    Iterable<Result<TimeseriesResultValue>> results = runner.run(QueryPlus.wrap(query), CONTEXT).toList();
    assertExpectedResults(expectedResults, results);
  }

  @Test
  public void testTimeseriesWithOrFilter()
  {
    TimeseriesQuery query = Druids.newTimeseriesQueryBuilder()
                                  .dataSource(QueryRunnerTestHelper.dataSource)
                                  .granularity(QueryRunnerTestHelper.dayGran)
                                  .filters(QueryRunnerTestHelper.marketDimension, "spot", "upfront", "total_market")
                                  .intervals(QueryRunnerTestHelper.firstToThird)
                                  .aggregators(
                                      QueryRunnerTestHelper.rowsCount,
                                      QueryRunnerTestHelper.indexLongSum,
                                      QueryRunnerTestHelper.qualityUniques
                                  )
                                  .postAggregators(QueryRunnerTestHelper.addRowsIndexConstant)
                                  .descending(descending)
                                  .build();

    List<Result<TimeseriesResultValue>> expectedResults = Arrays.asList(
        new Result<>(
            DateTimes.of("2011-04-01"),
            new TimeseriesResultValue(
                ImmutableMap.of(
                    "rows", 13L,
                    "index", 6619L,
                    "addRowsIndexConstant", 6633.0,
                    "uniques", QueryRunnerTestHelper.UNIQUES_9
                )
            )
        ),
        new Result<>(
            DateTimes.of("2011-04-02"),
            new TimeseriesResultValue(
                ImmutableMap.of(
                    "rows", 13L,
                    "index", 5827L,
                    "addRowsIndexConstant", 5841.0,
                    "uniques", QueryRunnerTestHelper.UNIQUES_9
                )
            )
        )
    );

    Iterable<Result<TimeseriesResultValue>> results = runner.run(QueryPlus.wrap(query), CONTEXT).toList();
    assertExpectedResults(expectedResults, results);
  }

  @Test
  public void testTimeseriesWithRegexFilter()
  {
    TimeseriesQuery query = Druids.newTimeseriesQueryBuilder()
                                  .dataSource(QueryRunnerTestHelper.dataSource)
                                  .granularity(QueryRunnerTestHelper.dayGran)
        .filters(new RegexDimFilter(QueryRunnerTestHelper.marketDimension, "^.p.*$", null)) // spot and upfront
        .intervals(QueryRunnerTestHelper.firstToThird)
        .aggregators(
            QueryRunnerTestHelper.rowsCount,
            QueryRunnerTestHelper.indexLongSum,
            QueryRunnerTestHelper.qualityUniques
        )
        .postAggregators(QueryRunnerTestHelper.addRowsIndexConstant)
        .descending(descending)
        .build();

    List<Result<TimeseriesResultValue>> expectedResults = Arrays.asList(
        new Result<>(
            DateTimes.of("2011-04-01"),
            new TimeseriesResultValue(
                ImmutableMap.of(
                    "rows", 11L,
                    "index", 3783L,
                    "addRowsIndexConstant", 3795.0,
                    "uniques", QueryRunnerTestHelper.UNIQUES_9
                )
            )
        ),
        new Result<>(
            DateTimes.of("2011-04-02"),
            new TimeseriesResultValue(
                ImmutableMap.of(
                    "rows", 11L,
                    "index", 3313L,
                    "addRowsIndexConstant", 3325.0,
                    "uniques", QueryRunnerTestHelper.UNIQUES_9
                )
            )
        )
    );

    Iterable<Result<TimeseriesResultValue>> results = runner.run(QueryPlus.wrap(query), CONTEXT).toList();
    assertExpectedResults(expectedResults, results);
  }

  @Test
  public void testTimeseriesWithFilter1()
  {
    TimeseriesQuery query = Druids.newTimeseriesQueryBuilder()
                                  .dataSource(QueryRunnerTestHelper.dataSource)
                                  .granularity(QueryRunnerTestHelper.dayGran)
                                  .filters(QueryRunnerTestHelper.marketDimension, "spot")
                                  .intervals(QueryRunnerTestHelper.firstToThird)
                                  .aggregators(
                                      QueryRunnerTestHelper.rowsCount,
                                      QueryRunnerTestHelper.indexLongSum,
                                      QueryRunnerTestHelper.qualityUniques
                                  )
                                  .postAggregators(QueryRunnerTestHelper.addRowsIndexConstant)
                                  .descending(descending)
                                  .build();

    List<Result<TimeseriesResultValue>> expectedResults = Arrays.asList(
        new Result<>(
            DateTimes.of("2011-04-01"),
            new TimeseriesResultValue(
                ImmutableMap.of(
                    "rows", 9L,
                    "index", 1102L,
                    "addRowsIndexConstant", 1112.0,
                    "uniques", QueryRunnerTestHelper.UNIQUES_9
                )
            )
        ),
        new Result<>(
            DateTimes.of("2011-04-02"),
            new TimeseriesResultValue(
                ImmutableMap.of(
                    "rows", 9L,
                    "index", 1120L,
                    "addRowsIndexConstant", 1130.0,
                    "uniques", QueryRunnerTestHelper.UNIQUES_9
                )
            )
        )
    );

    Iterable<Result<TimeseriesResultValue>> results = runner.run(QueryPlus.wrap(query), CONTEXT).toList();
    assertExpectedResults(expectedResults, results);
  }

  @Test
  public void testTimeseriesWithFilter2()
  {
    TimeseriesQuery query = Druids.newTimeseriesQueryBuilder()
                                  .dataSource(QueryRunnerTestHelper.dataSource)
                                  .granularity(QueryRunnerTestHelper.dayGran)
                                  .filters(QueryRunnerTestHelper.marketDimension, "upfront")
                                  .intervals(QueryRunnerTestHelper.firstToThird)
                                  .aggregators(
                                      QueryRunnerTestHelper.rowsCount,
                                      QueryRunnerTestHelper.indexLongSum,
                                      QueryRunnerTestHelper.qualityUniques
                                  )
                                  .postAggregators(QueryRunnerTestHelper.addRowsIndexConstant)
                                  .descending(descending)
                                  .build();

    List<Result<TimeseriesResultValue>> expectedResults = Arrays.asList(
        new Result<>(
            DateTimes.of("2011-04-01"),
            new TimeseriesResultValue(
                ImmutableMap.of(
                    "rows", 2L,
                    "index", 2681L,
                    "addRowsIndexConstant", 2684.0,
                    "uniques", QueryRunnerTestHelper.UNIQUES_2
                )
            )
        ),
        new Result<>(
            DateTimes.of("2011-04-02"),
            new TimeseriesResultValue(
                ImmutableMap.of(
                    "rows", 2L,
                    "index", 2193L,
                    "addRowsIndexConstant", 2196.0,
                    "uniques", QueryRunnerTestHelper.UNIQUES_2
                )
            )
        )
    );

    Iterable<Result<TimeseriesResultValue>> results = runner.run(QueryPlus.wrap(query), CONTEXT).toList();
    assertExpectedResults(expectedResults, results);
  }

  @Test
  public void testTimeseriesWithFilter3()
  {
    TimeseriesQuery query = Druids.newTimeseriesQueryBuilder()
                                  .dataSource(QueryRunnerTestHelper.dataSource)
                                  .granularity(QueryRunnerTestHelper.dayGran)
                                  .filters(QueryRunnerTestHelper.marketDimension, "total_market")
                                  .intervals(QueryRunnerTestHelper.firstToThird)
                                  .aggregators(
                                      QueryRunnerTestHelper.rowsCount,
                                      QueryRunnerTestHelper.indexLongSum,
                                      QueryRunnerTestHelper.qualityUniques
                                  )
                                  .postAggregators(QueryRunnerTestHelper.addRowsIndexConstant)
                                  .descending(descending)
                                  .build();

    List<Result<TimeseriesResultValue>> expectedResults = Arrays.asList(
        new Result<>(
            DateTimes.of("2011-04-01"),
            new TimeseriesResultValue(
                ImmutableMap.of(
                    "rows", 2L,
                    "index", 2836L,
                    "addRowsIndexConstant", 2839.0,
                    "uniques", QueryRunnerTestHelper.UNIQUES_2
                )
            )
        ),
        new Result<>(
            DateTimes.of("2011-04-02"),
            new TimeseriesResultValue(
                ImmutableMap.of(
                    "rows", 2L,
                    "index", 2514L,
                    "addRowsIndexConstant", 2517.0,
                    "uniques", QueryRunnerTestHelper.UNIQUES_2
                )
            )
        )
    );

    Iterable<Result<TimeseriesResultValue>> results = runner.run(QueryPlus.wrap(query), CONTEXT).toList();
    assertExpectedResults(expectedResults, results);
  }

  @Test
  public void testTimeseriesWithMultiDimFilterAndOr()
  {
    AndDimFilter andDimFilter = new AndDimFilter(
        new SelectorDimFilter(QueryRunnerTestHelper.marketDimension, "spot", null),
        new OrDimFilter(QueryRunnerTestHelper.qualityDimension, "automotive", "business")
    );
    TimeseriesQuery query = Druids.newTimeseriesQueryBuilder()
                                  .dataSource(QueryRunnerTestHelper.dataSource)
                                  .granularity(QueryRunnerTestHelper.dayGran)
                                  .filters(andDimFilter)
                                  .intervals(QueryRunnerTestHelper.firstToThird)
                                  .aggregators(aggregatorFactoryList)
                                  .postAggregators(QueryRunnerTestHelper.addRowsIndexConstant)
                                  .descending(descending)
                                  .build();

    List<Result<TimeseriesResultValue>> expectedResults = Arrays.asList(
        new Result<>(
            DateTimes.of("2011-04-01"),
            new TimeseriesResultValue(
                ImmutableMap.of(
                    "rows", 2L,
                    "index", 254.4554443359375D,
                    "addRowsIndexConstant", 257.4554443359375D,
                    "uniques", QueryRunnerTestHelper.UNIQUES_2
                )
            )
        ),
        new Result<>(
            DateTimes.of("2011-04-02"),
            new TimeseriesResultValue(
                ImmutableMap.of(
                    "rows", 2L,
                    "index", 260.4129638671875D,
                    "addRowsIndexConstant", 263.4129638671875D,
                    "uniques", QueryRunnerTestHelper.UNIQUES_2
                )
            )
        )
    );

    Iterable<Result<TimeseriesResultValue>> results = runner.run(QueryPlus.wrap(query), CONTEXT).toList();
    assertExpectedResults(expectedResults, results);
  }

  @Test
  public void testTimeseriesWithMultiDimFilter()
  {
    AndDimFilter andDimFilter = new AndDimFilter(
        new SelectorDimFilter(QueryRunnerTestHelper.marketDimension, "spot", null),
        new SelectorDimFilter(QueryRunnerTestHelper.qualityDimension, "automotive", null)
    );
    TimeseriesQuery query = Druids.newTimeseriesQueryBuilder()
                                  .dataSource(QueryRunnerTestHelper.dataSource)
                                  .granularity(QueryRunnerTestHelper.dayGran)
                                  .filters(andDimFilter)
                                  .intervals(QueryRunnerTestHelper.firstToThird)
                                  .aggregators(aggregatorFactoryList)
                                  .postAggregators(QueryRunnerTestHelper.addRowsIndexConstant)
                                  .descending(descending)
                                  .build();

    List<Result<TimeseriesResultValue>> expectedResults = Arrays.asList(
        new Result<>(
            DateTimes.of("2011-04-01"),
            new TimeseriesResultValue(
                ImmutableMap.of(
                    "rows", 1L,
                    "index", new Float(135.885094).doubleValue(),
                    "addRowsIndexConstant", new Float(137.885094).doubleValue(),
                    "uniques", QueryRunnerTestHelper.UNIQUES_1
                )
            )
        ),
        new Result<>(
            DateTimes.of("2011-04-02"),
            new TimeseriesResultValue(
                ImmutableMap.of(
                    "rows", 1L,
                    "index", new Float(147.425935).doubleValue(),
                    "addRowsIndexConstant", new Float(149.425935).doubleValue(),
                    "uniques", QueryRunnerTestHelper.UNIQUES_1
                )
            )
        )
    );

    Iterable<Result<TimeseriesResultValue>> results = runner.run(QueryPlus.wrap(query), CONTEXT).toList();
    assertExpectedResults(expectedResults, results);
  }

  @Test
  public void testTimeseriesWithOtherMultiDimFilter()
  {
    AndDimFilter andDimFilter = new AndDimFilter(
        new SelectorDimFilter(QueryRunnerTestHelper.marketDimension, "spot", null),
        new SelectorDimFilter(QueryRunnerTestHelper.qualityDimension, "business", null)
    );
    TimeseriesQuery query = Druids.newTimeseriesQueryBuilder()
                                  .dataSource(QueryRunnerTestHelper.dataSource)
                                  .granularity(QueryRunnerTestHelper.dayGran)
                                  .filters(andDimFilter)
                                  .intervals(QueryRunnerTestHelper.firstToThird)
                                  .aggregators(QueryRunnerTestHelper.commonDoubleAggregators)
                                  .postAggregators(QueryRunnerTestHelper.addRowsIndexConstant)
                                  .descending(descending)
                                  .build();

    List<Result<TimeseriesResultValue>> expectedResults = Arrays.asList(
        new Result<>(
            DateTimes.of("2011-04-01"),
            new TimeseriesResultValue(
                ImmutableMap.of(
                    "rows", 1L,
                    "index", new Float(118.570340).doubleValue(),
                    "addRowsIndexConstant", new Float(120.570340).doubleValue(),
                    "uniques", QueryRunnerTestHelper.UNIQUES_1
                )
            )
        ),
        new Result<>(
            DateTimes.of("2011-04-02"),
            new TimeseriesResultValue(
                ImmutableMap.of(
                    "rows", 1L,
                    "index", new Float(112.987027).doubleValue(),
                    "addRowsIndexConstant", new Float(114.987027).doubleValue(),
                    "uniques", QueryRunnerTestHelper.UNIQUES_1
                )
            )
        )
    );

    Iterable<Result<TimeseriesResultValue>> results = runner.run(QueryPlus.wrap(query), CONTEXT).toList();
    assertExpectedResults(expectedResults, results);
  }

  @Test
  public void testTimeseriesWithNonExistentFilterInOr()
  {
    TimeseriesQuery query = Druids.newTimeseriesQueryBuilder()
                                  .dataSource(QueryRunnerTestHelper.dataSource)
                                  .granularity(QueryRunnerTestHelper.dayGran)
                                  .filters(
                                      QueryRunnerTestHelper.marketDimension,
                                      "spot",
                                      "upfront",
                                      "total_market",
                                      "billyblank"
                                  )
                                  .intervals(QueryRunnerTestHelper.firstToThird)
                                  .aggregators(
                                      QueryRunnerTestHelper.rowsCount,
                                      QueryRunnerTestHelper.indexLongSum,
                                      QueryRunnerTestHelper.qualityUniques
                                  )
                                  .postAggregators(QueryRunnerTestHelper.addRowsIndexConstant)
                                  .descending(descending)
                                  .build();

    List<Result<TimeseriesResultValue>> expectedResults = Arrays.asList(
        new Result<>(
            DateTimes.of("2011-04-01"),
            new TimeseriesResultValue(
                ImmutableMap.of(
                    "rows", 13L,
                    "index", 6619L,
                    "addRowsIndexConstant", 6633.0,
                    "uniques", QueryRunnerTestHelper.UNIQUES_9
                )
            )
        ),
        new Result<>(
            DateTimes.of("2011-04-02"),
            new TimeseriesResultValue(
                ImmutableMap.of(
                    "rows", 13L,
                    "index", 5827L,
                    "addRowsIndexConstant", 5841.0,
                    "uniques", QueryRunnerTestHelper.UNIQUES_9
                )
            )
        )
    );

    Iterable<Result<TimeseriesResultValue>> results = runner.run(QueryPlus.wrap(query), CONTEXT).toList();
    assertExpectedResults(expectedResults, results);
  }


  @Test
  public void testTimeseriesWithInFilter()
  {
    TimeseriesQuery query = Druids.newTimeseriesQueryBuilder()
                                  .dataSource(QueryRunnerTestHelper.dataSource)
                                  .granularity(QueryRunnerTestHelper.dayGran)
                                  .filters(
                                      new InDimFilter(
                                          QueryRunnerTestHelper.marketDimension,
                                          Arrays.asList(
                                              "spot",
                                              "upfront",
                                              "total_market",
                                              "billyblank"
                                          ),
                                          null
                                      )
                                  )
                                  .intervals(QueryRunnerTestHelper.firstToThird)
                                  .aggregators(
                                      QueryRunnerTestHelper.rowsCount,
                                      QueryRunnerTestHelper.indexLongSum,
                                      QueryRunnerTestHelper.qualityUniques
                                  )
                                  .postAggregators(QueryRunnerTestHelper.addRowsIndexConstant)
                                  .descending(descending)
                                  .build();

    List<Result<TimeseriesResultValue>> expectedResults = Arrays.asList(
        new Result<>(
            DateTimes.of("2011-04-01"),
            new TimeseriesResultValue(
                ImmutableMap.of(
                    "rows", 13L,
                    "index", 6619L,
                    "addRowsIndexConstant", 6633.0,
                    "uniques", QueryRunnerTestHelper.UNIQUES_9
                )
            )
        ),
        new Result<>(
            DateTimes.of("2011-04-02"),
            new TimeseriesResultValue(
                ImmutableMap.of(
                    "rows", 13L,
                    "index", 5827L,
                    "addRowsIndexConstant", 5841.0,
                    "uniques", QueryRunnerTestHelper.UNIQUES_9
                )
            )
        )
    );

    Iterable<Result<TimeseriesResultValue>> results = runner.run(QueryPlus.wrap(query), CONTEXT).toList();
    assertExpectedResults(expectedResults, results);
  }

  @Test
  public void testTimeseriesWithNonExistentFilterAndMultiDimAndOr()
  {
    AndDimFilter andDimFilter = new AndDimFilter(
        new SelectorDimFilter(QueryRunnerTestHelper.marketDimension, "spot", null),
        new OrDimFilter(QueryRunnerTestHelper.qualityDimension, "automotive", "business", "billyblank")
    );
    TimeseriesQuery query = Druids.newTimeseriesQueryBuilder()
                                  .dataSource(QueryRunnerTestHelper.dataSource)
                                  .granularity(QueryRunnerTestHelper.dayGran)
                                  .filters(andDimFilter)
                                  .intervals(QueryRunnerTestHelper.firstToThird)
                                  .aggregators(aggregatorFactoryList)
                                  .postAggregators(QueryRunnerTestHelper.addRowsIndexConstant)
                                  .descending(descending)
                                  .build();

    List<Result<TimeseriesResultValue>> expectedResults = Arrays.asList(
        new Result<>(
            DateTimes.of("2011-04-01"),
            new TimeseriesResultValue(
                ImmutableMap.of(
                    "rows", 2L,
                    "index", 254.4554443359375D,
                    "addRowsIndexConstant", 257.4554443359375D,
                    "uniques", QueryRunnerTestHelper.UNIQUES_2
                )
            )
        ),
        new Result<>(
            DateTimes.of("2011-04-02"),
            new TimeseriesResultValue(
                ImmutableMap.of(
                    "rows", 2L,
                    "index", 260.4129638671875D,
                    "addRowsIndexConstant", 263.4129638671875D,
                    "uniques", QueryRunnerTestHelper.UNIQUES_2
                )
            )
        )
    );

    Iterable<Result<TimeseriesResultValue>> results = runner.run(QueryPlus.wrap(query), CONTEXT).toList();
    assertExpectedResults(expectedResults, results);
  }

  @Test
  public void testTimeseriesWithFilterOnNonExistentDimension()
  {
    TimeseriesQuery query = Druids.newTimeseriesQueryBuilder()
                                  .dataSource(QueryRunnerTestHelper.dataSource)
                                  .granularity(QueryRunnerTestHelper.dayGran)
                                  .filters("bobby", "billy")
                                  .intervals(QueryRunnerTestHelper.firstToThird)
                                  .aggregators(aggregatorFactoryList)
                                  .postAggregators(QueryRunnerTestHelper.addRowsIndexConstant)
                                  .descending(descending)
                                  .build();

    Map<String, Object> resultMap = Maps.newHashMap();
    resultMap.put("rows", 0L);
    resultMap.put("index", NullHandling.defaultDoubleValue());
    resultMap.put("addRowsIndexConstant", NullHandling.replaceWithDefault() ? 1.0 : null);
    resultMap.put("uniques", 0.0);

    List<Result<TimeseriesResultValue>> expectedResults = Arrays.asList(
        new Result<>(
            DateTimes.of("2011-04-01"),
            new TimeseriesResultValue(
<<<<<<< HEAD
                resultMap
=======
                ImmutableMap.of(
                    "rows", 0L,
                    "index", 0.0,
                    "addRowsIndexConstant", 1.0,
                    "uniques", 0.0
                )
>>>>>>> 20ae8aa6
            )
        ),
        new Result<>(
            DateTimes.of("2011-04-02"),
            new TimeseriesResultValue(
<<<<<<< HEAD
                resultMap
=======
                ImmutableMap.of(
                    "rows", 0L,
                    "index", 0.0,
                    "addRowsIndexConstant", 1.0,
                    "uniques", 0.0
                )
>>>>>>> 20ae8aa6
            )
        )
    );

    Iterable<Result<TimeseriesResultValue>> results = runner.run(QueryPlus.wrap(query), CONTEXT).toList();
    assertExpectedResults(expectedResults, results);
  }

  @Test
  public void testTimeseriesWithFilterOnNonExistentDimensionSkipBuckets()
  {
    TimeseriesQuery query = Druids.newTimeseriesQueryBuilder()
                                  .dataSource(QueryRunnerTestHelper.dataSource)
                                  .granularity(QueryRunnerTestHelper.dayGran)
                                  .filters("bobby", "billy")
                                  .intervals(QueryRunnerTestHelper.firstToThird)
                                  .aggregators(aggregatorFactoryList)
                                  .postAggregators(QueryRunnerTestHelper.addRowsIndexConstant)
                                  .context(ImmutableMap.of("skipEmptyBuckets", "true"))
                                  .descending(descending)
                                  .build();

    List<Result<TimeseriesResultValue>> expectedResults = Collections.emptyList();

    Iterable<Result<TimeseriesResultValue>> results = runner.run(QueryPlus.wrap(query), new HashMap<String, Object>()).toList();
    assertExpectedResults(expectedResults, results);
  }

  @Test
  public void testTimeseriesWithNullFilterOnNonExistentDimension()
  {
    TimeseriesQuery query = Druids.newTimeseriesQueryBuilder()
                                  .dataSource(QueryRunnerTestHelper.dataSource)
                                  .granularity(QueryRunnerTestHelper.dayGran)
                                  .filters("bobby", null)
                                  .intervals(QueryRunnerTestHelper.firstToThird)
                                  .aggregators(aggregatorFactoryList)
                                  .postAggregators(QueryRunnerTestHelper.addRowsIndexConstant)
                                  .descending(descending)
                                  .build();

    List<Result<TimeseriesResultValue>> expectedResults = Arrays.asList(
        new Result<>(
            DateTimes.of("2011-04-01"),
            new TimeseriesResultValue(
                ImmutableMap.of(
                    "rows", 13L,
                    "index", 6626.151596069336,
                    "addRowsIndexConstant", 6640.151596069336,
                    "uniques", QueryRunnerTestHelper.UNIQUES_9
                )
            )
        ),
        new Result<>(
            DateTimes.of("2011-04-02"),
            new TimeseriesResultValue(
                ImmutableMap.of(
                    "rows", 13L,
                    "index", 5833.2095947265625,
                    "addRowsIndexConstant", 5847.2095947265625,
                    "uniques", QueryRunnerTestHelper.UNIQUES_9
                )
            )
        )
    );

    Iterable<Result<TimeseriesResultValue>> results = runner.run(QueryPlus.wrap(query), new HashMap<String, Object>()).toList();
    assertExpectedResults(expectedResults, results);
  }

  @Test
  public void testTimeseriesWithInvertedFilterOnNonExistentDimension()
  {
    TimeseriesQuery query = Druids.newTimeseriesQueryBuilder()
                                  .dataSource(QueryRunnerTestHelper.dataSource)
                                  .granularity(QueryRunnerTestHelper.dayGran)
                                  .filters(new NotDimFilter(new SelectorDimFilter("bobby", "sally", null)))
                                  .intervals(QueryRunnerTestHelper.firstToThird)
                                  .aggregators(aggregatorFactoryList)
                                  .postAggregators(QueryRunnerTestHelper.addRowsIndexConstant)
                                  .descending(descending)
                                  .build();

    List<Result<TimeseriesResultValue>> expectedResults = Arrays.asList(
        new Result<>(
            DateTimes.of("2011-04-01"),
            new TimeseriesResultValue(
                ImmutableMap.of(
                    "rows", 13L,
                    "index", 6626.151596069336,
                    "addRowsIndexConstant", 6640.151596069336,
                    "uniques", QueryRunnerTestHelper.UNIQUES_9
                )
            )
        ),
        new Result<>(
            DateTimes.of("2011-04-02"),
            new TimeseriesResultValue(
                ImmutableMap.of(
                    "rows", 13L,
                    "index", 5833.2095947265625,
                    "addRowsIndexConstant", 5847.2095947265625,
                    "uniques", QueryRunnerTestHelper.UNIQUES_9
                )
            )
        )
    );

    Iterable<Result<TimeseriesResultValue>> results = runner.run(QueryPlus.wrap(query), new HashMap<String, Object>()).toList();
    assertExpectedResults(expectedResults, results);
  }

  @Test
  public void testTimeseriesWithNonExistentFilter()
  {
    TimeseriesQuery query = Druids.newTimeseriesQueryBuilder()
                                  .dataSource(QueryRunnerTestHelper.dataSource)
                                  .granularity(QueryRunnerTestHelper.dayGran)
                                  .filters(QueryRunnerTestHelper.marketDimension, "billy")
                                  .intervals(QueryRunnerTestHelper.firstToThird)
                                  .aggregators(aggregatorFactoryList)
                                  .postAggregators(QueryRunnerTestHelper.addRowsIndexConstant)
                                  .descending(descending)
                                  .build();
    Map<String, Object> resultMap = Maps.newHashMap();
    resultMap.put("rows", 0L);
    resultMap.put("index", NullHandling.defaultDoubleValue());
    resultMap.put("addRowsIndexConstant", NullHandling.replaceWithDefault() ? 1.0 : null);
    resultMap.put("uniques", 0.0);

    List<Result<TimeseriesResultValue>> expectedResults = Arrays.asList(
        new Result<>(
            DateTimes.of("2011-04-01"),
            new TimeseriesResultValue(
<<<<<<< HEAD
                resultMap
=======
                ImmutableMap.of(
                    "rows", 0L,
                    "index", 0.0,
                    "addRowsIndexConstant", 1.0,
                    "uniques", 0.0
                )
>>>>>>> 20ae8aa6
            )
        ),
        new Result<>(
            DateTimes.of("2011-04-02"),
            new TimeseriesResultValue(
<<<<<<< HEAD
                resultMap
=======
                ImmutableMap.of(
                    "rows", 0L,
                    "index", 0.0,
                    "addRowsIndexConstant", 1.0,
                    "uniques", 0.0
                )
>>>>>>> 20ae8aa6
            )
        )
    );

    Iterable<Result<TimeseriesResultValue>> results = runner.run(QueryPlus.wrap(query), CONTEXT).toList();
    assertExpectedResults(expectedResults, results);
  }

  @Test
  public void testTimeseriesWithNonExistentFilterAndMultiDim()
  {
    AndDimFilter andDimFilter = new AndDimFilter(
        new SelectorDimFilter(QueryRunnerTestHelper.marketDimension, "billy", null),
        new SelectorDimFilter(QueryRunnerTestHelper.qualityDimension, "business", null)
    );
    TimeseriesQuery query = Druids.newTimeseriesQueryBuilder()
                                  .dataSource(QueryRunnerTestHelper.dataSource)
                                  .granularity(QueryRunnerTestHelper.dayGran)
                                  .filters(andDimFilter)
                                  .intervals(QueryRunnerTestHelper.firstToThird)
                                  .aggregators(aggregatorFactoryList)
                                  .postAggregators(QueryRunnerTestHelper.addRowsIndexConstant)
                                  .descending(descending)
                                  .build();
    Map<String, Object> resultMap = Maps.newHashMap();
    resultMap.put("rows", 0L);
    resultMap.put("index", NullHandling.defaultDoubleValue());
    resultMap.put("addRowsIndexConstant", NullHandling.replaceWithDefault() ? 1.0 : null);
    resultMap.put("uniques", 0.0);

    List<Result<TimeseriesResultValue>> expectedResults = Arrays.asList(
        new Result<>(
            DateTimes.of("2011-04-01"),
            new TimeseriesResultValue(
<<<<<<< HEAD
                resultMap
=======
                ImmutableMap.of(
                    "rows", 0L,
                    "index", 0.0,
                    "addRowsIndexConstant", 1.0,
                    "uniques", 0.0
                )
>>>>>>> 20ae8aa6
            )
        ),
        new Result<>(
            DateTimes.of("2011-04-02"),
            new TimeseriesResultValue(
<<<<<<< HEAD
                resultMap
=======
                ImmutableMap.of(
                    "rows", 0L,
                    "index", 0.0,
                    "addRowsIndexConstant", 1.0,
                    "uniques", 0.0
                )
>>>>>>> 20ae8aa6
            )
        )
    );

    Iterable<Result<TimeseriesResultValue>> results = runner.run(QueryPlus.wrap(query), CONTEXT).toList();
    assertExpectedResults(expectedResults, results);
  }

  @Test
  public void testTimeseriesWithMultiValueFilteringJavascriptAggregator()
  {
    TimeseriesQuery query = Druids.newTimeseriesQueryBuilder()
                                  .dataSource(QueryRunnerTestHelper.dataSource)
                                  .granularity(QueryRunnerTestHelper.allGran)
                                  .intervals(QueryRunnerTestHelper.firstToThird)
                                  .aggregators(
                                      ImmutableList.of(
                                          QueryRunnerTestHelper.indexDoubleSum,
                                          QueryRunnerTestHelper.jsIndexSumIfPlacementishA,
                                          QueryRunnerTestHelper.jsPlacementishCount
                                      )
                                  )
                                  .descending(descending)
                                  .build();

    Iterable<Result<TimeseriesResultValue>> expectedResults = ImmutableList.of(
        new Result<>(
            QueryRunnerTestHelper.firstToThird.getIntervals().get(0).getStart(),
            new TimeseriesResultValue(
                ImmutableMap.of(
                    "index", 12459.361190795898d,
                    "nindex", 283.31103515625d,
                    "pishcount", 52d
                )
            )
        )
    );

    Iterable<Result<TimeseriesResultValue>> actualResults = runner.run(QueryPlus.wrap(query), CONTEXT).toList();
    assertExpectedResults(expectedResults, actualResults);
  }

  @Test
  public void testTimeseriesWithMultiValueFilteringJavascriptAggregatorAndAlsoRegularFilters()
  {
    TimeseriesQuery query = Druids.newTimeseriesQueryBuilder()
                                  .dataSource(QueryRunnerTestHelper.dataSource)
                                  .granularity(QueryRunnerTestHelper.allGran)
                                  .filters(QueryRunnerTestHelper.placementishDimension, "a")
                                  .intervals(QueryRunnerTestHelper.firstToThird)
                                  .aggregators(
                                      ImmutableList.of(
                                          QueryRunnerTestHelper.indexDoubleSum,
                                          QueryRunnerTestHelper.jsIndexSumIfPlacementishA,
                                          QueryRunnerTestHelper.jsPlacementishCount
                                      )
                                  )
                                  .descending(descending)
                                  .build();

    List<Result<TimeseriesResultValue>> expectedResults = ImmutableList.of(
        new Result<>(
            QueryRunnerTestHelper.firstToThird.getIntervals().get(0).getStart(),
            new TimeseriesResultValue(
                ImmutableMap.of(
                    "index", 283.31103515625d,
                    "nindex", 283.31103515625d,
                    "pishcount", 4d
                )
            )
        )
    );

    Iterable<Result<TimeseriesResultValue>> actualResults = runner.run(QueryPlus.wrap(query), CONTEXT).toList();
    assertExpectedResults(expectedResults, actualResults);
  }

  @Test
  public void testTimeseriesWithFirstLastAggregator()
  {
    TimeseriesQuery query = Druids.newTimeseriesQueryBuilder()
                                  .dataSource(QueryRunnerTestHelper.dataSource)
                                  .granularity(QueryRunnerTestHelper.monthGran)
                                  .intervals(QueryRunnerTestHelper.fullOnInterval)
                                  .aggregators(
                                      ImmutableList.of(
                                          new DoubleFirstAggregatorFactory("first", "index"),
                                          new DoubleLastAggregatorFactory("last", "index")
                                      )
                                  )
                                  .descending(descending)
                                  .build();

    // There's a difference between ascending and descending results since granularity of druid.sample.tsv is days,
    // with multiple first and last times. The traversal order difference cause the first and last aggregator
    // to select different value from the list of first and last dates
    List<Result<TimeseriesResultValue>> expectedAscendingResults = ImmutableList.of(
        new Result<>(
            DateTimes.of("2011-01-01"),
            new TimeseriesResultValue(
                ImmutableMap.of(
                    "first", new Float(100.000000).doubleValue(),
                    "last", new Float(943.497198).doubleValue()
                )
            )
        ),
        new Result<>(
            DateTimes.of("2011-02-01"),
            new TimeseriesResultValue(
                ImmutableMap.of(
                    "first", new Float(132.123776).doubleValue(),
                    "last", new Float(1101.918270).doubleValue()
                )
            )
        ),
        new Result<>(
            DateTimes.of("2011-03-01"),
            new TimeseriesResultValue(
                ImmutableMap.of(
                    "first", new Float(153.059937).doubleValue(),
                    "last", new Float(1063.201156).doubleValue()
                )
            )
        ),
        new Result<>(
            DateTimes.of("2011-04-01"),
            new TimeseriesResultValue(
                ImmutableMap.of(
                    "first", new Float(135.885094).doubleValue(),
                    "last", new Float(780.271977).doubleValue()
                )
            )
        )
    );

    List<Result<TimeseriesResultValue>> expectedDescendingResults = ImmutableList.of(
        new Result<>(
            DateTimes.of("2011-04-01"),
            new TimeseriesResultValue(
                ImmutableMap.of(
                    "first", new Float(1234.247546).doubleValue(),
                    "last", new Float(106.793700).doubleValue()
                )
            )
        ),
        new Result<>(
            DateTimes.of("2011-03-01"),
            new TimeseriesResultValue(
                ImmutableMap.of(
                    "first", new Float(1004.940887).doubleValue(),
                    "last", new Float(151.752485).doubleValue()
                )
            )
        ),
        new Result<>(
            DateTimes.of("2011-02-01"),
            new TimeseriesResultValue(
                ImmutableMap.of(
                    "first", new Float(913.561076).doubleValue(),
                    "last", new Float(122.258195).doubleValue()
                )
            )
        ),
        new Result<>(
            DateTimes.of("2011-01-01"),
            new TimeseriesResultValue(
                ImmutableMap.of(
                    "first", new Float(800.000000).doubleValue(),
                    "last", new Float(133.740047).doubleValue()
                )
            )
        )
    );

    Iterable<Result<TimeseriesResultValue>> actualResults = runner.run(QueryPlus.wrap(query), CONTEXT).toList();
    if (descending) {
      TestHelper.assertExpectedResults(expectedDescendingResults, actualResults);
    } else {
      TestHelper.assertExpectedResults(expectedAscendingResults, actualResults);
    }
  }

  @Test
  public void testTimeseriesWithMultiValueDimFilter1()
  {
    TimeseriesQuery query = Druids
        .newTimeseriesQueryBuilder()
        .dataSource(QueryRunnerTestHelper.dataSource)
        .granularity(QueryRunnerTestHelper.dayGran)
        .filters(QueryRunnerTestHelper.placementishDimension, "preferred")
        .intervals(QueryRunnerTestHelper.firstToThird)
        .aggregators(aggregatorFactoryList)
        .postAggregators(QueryRunnerTestHelper.addRowsIndexConstant)
        .descending(descending)
        .build();

    TimeseriesQuery query1 = Druids
        .newTimeseriesQueryBuilder()
        .dataSource(QueryRunnerTestHelper.dataSource)
        .granularity(QueryRunnerTestHelper.dayGran)
        .intervals(QueryRunnerTestHelper.firstToThird)
        .aggregators(aggregatorFactoryList)
        .postAggregators(QueryRunnerTestHelper.addRowsIndexConstant)
        .descending(descending)
        .build();
    Iterable<Result<TimeseriesResultValue>> expectedResults = runner.run(QueryPlus.wrap(query1), CONTEXT).toList();
    Iterable<Result<TimeseriesResultValue>> actualResults = runner.run(QueryPlus.wrap(query), CONTEXT).toList();
    TestHelper.assertExpectedResults(expectedResults, actualResults);
  }

  @Test
  public void testTimeseriesWithMultiValueDimFilter2()
  {
    TimeseriesQuery query = Druids
        .newTimeseriesQueryBuilder()
        .dataSource(QueryRunnerTestHelper.dataSource)
        .granularity(QueryRunnerTestHelper.dayGran)
        .filters(QueryRunnerTestHelper.placementishDimension, "a")
        .intervals(QueryRunnerTestHelper.firstToThird)
        .aggregators(aggregatorFactoryList)
        .postAggregators(QueryRunnerTestHelper.addRowsIndexConstant)
        .descending(descending)
        .build();

    TimeseriesQuery query1 = Druids
        .newTimeseriesQueryBuilder()
        .dataSource(QueryRunnerTestHelper.dataSource)
        .granularity(QueryRunnerTestHelper.dayGran)
        .filters(QueryRunnerTestHelper.qualityDimension, "automotive")
        .intervals(QueryRunnerTestHelper.firstToThird)
        .aggregators(aggregatorFactoryList)
        .postAggregators(QueryRunnerTestHelper.addRowsIndexConstant)
        .descending(descending)
        .build();
    Iterable<Result<TimeseriesResultValue>> expectedResults = runner.run(QueryPlus.wrap(query1), CONTEXT).toList();
    Iterable<Result<TimeseriesResultValue>> actualResults = runner.run(QueryPlus.wrap(query), CONTEXT).toList();
    TestHelper.assertExpectedResults(expectedResults, actualResults);
  }

  @Test
  public void testTimeseriesWithMultiValueDimFilterAndOr1()
  {
    AndDimFilter andDimFilter = new AndDimFilter(
        new SelectorDimFilter(QueryRunnerTestHelper.marketDimension, "spot", null),
        new SelectorDimFilter(QueryRunnerTestHelper.placementishDimension, "a", null)
    );
    TimeseriesQuery query = Druids
        .newTimeseriesQueryBuilder()
        .dataSource(QueryRunnerTestHelper.dataSource)
        .granularity(QueryRunnerTestHelper.dayGran)
        .filters(andDimFilter)
        .intervals(QueryRunnerTestHelper.firstToThird)
        .aggregators(aggregatorFactoryList)
        .postAggregators(QueryRunnerTestHelper.addRowsIndexConstant)
        .descending(descending)
        .build();

    AndDimFilter andDimFilter2 = new AndDimFilter(
        new SelectorDimFilter(QueryRunnerTestHelper.marketDimension, "spot", null),
        new SelectorDimFilter(QueryRunnerTestHelper.qualityDimension, "automotive", null)
    );

    TimeseriesQuery query2 = Druids
        .newTimeseriesQueryBuilder()
        .dataSource(QueryRunnerTestHelper.dataSource)
        .granularity(QueryRunnerTestHelper.dayGran)
        .filters(andDimFilter2)
        .intervals(QueryRunnerTestHelper.firstToThird)
        .aggregators(aggregatorFactoryList)
        .postAggregators(QueryRunnerTestHelper.addRowsIndexConstant)
        .descending(descending)
        .build();
    Iterable<Result<TimeseriesResultValue>> expectedResults = runner.run(QueryPlus.wrap(query2), CONTEXT).toList();
    Iterable<Result<TimeseriesResultValue>> actualResults = runner.run(QueryPlus.wrap(query), CONTEXT).toList();
    TestHelper.assertExpectedResults(expectedResults, actualResults);
  }

  @Test
  public void testTimeseriesWithMultiValueDimFilterAndOr2()
  {
    AndDimFilter andDimFilter = new AndDimFilter(
        new SelectorDimFilter(QueryRunnerTestHelper.marketDimension, "spot", null),
        new OrDimFilter(QueryRunnerTestHelper.placementishDimension, "a", "b")
    );
    TimeseriesQuery query = Druids
        .newTimeseriesQueryBuilder()
        .dataSource(QueryRunnerTestHelper.dataSource)
        .granularity(QueryRunnerTestHelper.dayGran)
        .filters(andDimFilter)
        .intervals(QueryRunnerTestHelper.firstToThird)
        .aggregators(aggregatorFactoryList)
        .postAggregators(QueryRunnerTestHelper.addRowsIndexConstant)
        .descending(descending)
        .build();

    AndDimFilter andDimFilter2 = new AndDimFilter(
        new SelectorDimFilter(QueryRunnerTestHelper.marketDimension, "spot", null),
        new OrDimFilter(QueryRunnerTestHelper.qualityDimension, "automotive", "business")
    );

    TimeseriesQuery query2 = Druids
        .newTimeseriesQueryBuilder()
        .dataSource(QueryRunnerTestHelper.dataSource)
        .granularity(QueryRunnerTestHelper.dayGran)
        .filters(andDimFilter2)
        .intervals(QueryRunnerTestHelper.firstToThird)
        .aggregators(aggregatorFactoryList)
        .postAggregators(QueryRunnerTestHelper.addRowsIndexConstant)
        .descending(descending)
        .build();
    Iterable<Result<TimeseriesResultValue>> expectedResults = runner.run(QueryPlus.wrap(query2), CONTEXT).toList();
    Iterable<Result<TimeseriesResultValue>> actualResults = runner.run(QueryPlus.wrap(query), CONTEXT).toList();
    TestHelper.assertExpectedResults(expectedResults, actualResults);
  }

  @Test
  public void testTimeSeriesWithFilteredAgg()
  {
    TimeseriesQuery query = Druids
        .newTimeseriesQueryBuilder()
        .dataSource(QueryRunnerTestHelper.dataSource)
        .granularity(QueryRunnerTestHelper.allGran)
        .intervals(QueryRunnerTestHelper.firstToThird)
        .aggregators(
            Lists.newArrayList(
                Iterables.concat(
                    aggregatorFactoryList,
                    Lists.newArrayList(
                        new FilteredAggregatorFactory(
                            new CountAggregatorFactory("filteredAgg"),
                            new SelectorDimFilter(QueryRunnerTestHelper.marketDimension, "spot", null)
                        )
                    )
                )
            )
        )
        .postAggregators(QueryRunnerTestHelper.addRowsIndexConstant)
        .descending(descending)
        .build();

    Iterable<Result<TimeseriesResultValue>> actualResults = runner.run(QueryPlus.wrap(query), CONTEXT).toList();
    List<Result<TimeseriesResultValue>> expectedResults = Collections.singletonList(
        new Result<>(
            DateTimes.of("2011-04-01"),
            new TimeseriesResultValue(
                ImmutableMap.of(
                    "filteredAgg", 18L,
                    "addRowsIndexConstant", 12486.361190795898d,
                    "index", 12459.361190795898d,
                    "uniques", 9.019833517963864d,
                    "rows", 26L
                )
            )
        )
    );

    assertExpectedResults(expectedResults, actualResults);
  }

  @Test
  public void testTimeSeriesWithFilteredAggDimensionNotPresentNotNullValue()
  {
    TimeseriesQuery query = Druids
        .newTimeseriesQueryBuilder()
        .dataSource(QueryRunnerTestHelper.dataSource)
        .granularity(QueryRunnerTestHelper.allGran)
        .intervals(QueryRunnerTestHelper.firstToThird)
        .aggregators(
            Lists.newArrayList(
                Iterables.concat(
                    aggregatorFactoryList,
                    Lists.newArrayList(
                        new FilteredAggregatorFactory(
                            new CountAggregatorFactory("filteredAgg"),
                            new SelectorDimFilter("abraKaDabra", "Lol", null)
                        )
                    )
                )
            )
        )
        .postAggregators(QueryRunnerTestHelper.addRowsIndexConstant)
        .descending(descending)
        .build();

    Iterable<Result<TimeseriesResultValue>> actualResults = runner.run(QueryPlus.wrap(query), CONTEXT).toList();

    List<Result<TimeseriesResultValue>> expectedResults = Collections.singletonList(
        new Result<>(
            DateTimes.of("2011-04-01"),
            new TimeseriesResultValue(
                ImmutableMap.of(
                    "filteredAgg", 0L,
                    "addRowsIndexConstant", 12486.361190795898d,
                    "index", 12459.361190795898d,
                    "uniques", 9.019833517963864d,
                    "rows", 26L
                )
            )
        )
    );

    assertExpectedResults(expectedResults, actualResults);
  }

  @Test
  public void testTimeSeriesWithFilteredAggDimensionNotPresentNullValue()
  {
    TimeseriesQuery query = Druids
        .newTimeseriesQueryBuilder()
        .dataSource(QueryRunnerTestHelper.dataSource)
        .granularity(QueryRunnerTestHelper.allGran)
        .intervals(QueryRunnerTestHelper.firstToThird)
        .aggregators(
            Lists.newArrayList(
                Iterables.concat(
                    aggregatorFactoryList,
                    Lists.newArrayList(
                        new FilteredAggregatorFactory(
                            new CountAggregatorFactory("filteredAgg"),
                            new SelectorDimFilter("abraKaDabra", null, null)
                        )
                    )
                )
            )
        )
        .postAggregators(QueryRunnerTestHelper.addRowsIndexConstant)
        .descending(descending)
        .build();

    Iterable<Result<TimeseriesResultValue>> actualResults = runner.run(QueryPlus.wrap(query), CONTEXT).toList();

    List<Result<TimeseriesResultValue>> expectedResults = Collections.singletonList(
        new Result<>(
            DateTimes.of("2011-04-01"),
            new TimeseriesResultValue(
                ImmutableMap.of(
                    "filteredAgg", 26L,
                    "addRowsIndexConstant", 12486.361190795898d,
                    "index", 12459.361190795898d,
                    "uniques", 9.019833517963864d,
                    "rows", 26L
                )
            )
        )
    );

    assertExpectedResults(expectedResults, actualResults);
  }

  @Test
  public void testTimeSeriesWithFilteredAggValueNotPresent()
  {
    TimeseriesQuery query = Druids
        .newTimeseriesQueryBuilder()
        .dataSource(QueryRunnerTestHelper.dataSource)
        .granularity(QueryRunnerTestHelper.allGran)
        .intervals(QueryRunnerTestHelper.firstToThird)
        .aggregators(
            Lists.newArrayList(
                Iterables.concat(
                    aggregatorFactoryList,
                    Lists.newArrayList(
                        new FilteredAggregatorFactory(
                            new CountAggregatorFactory("filteredAgg"),
                            new NotDimFilter(
                                new SelectorDimFilter(QueryRunnerTestHelper.marketDimension, "LolLol", null)
                            )
                        )
                    )
                )
            )
        )
        .postAggregators(QueryRunnerTestHelper.addRowsIndexConstant)
        .descending(descending)
        .build();

    Iterable<Result<TimeseriesResultValue>> actualResults = runner.run(QueryPlus.wrap(query), CONTEXT).toList();
    List<Result<TimeseriesResultValue>> expectedResults = Collections.singletonList(
        new Result<>(
            DateTimes.of("2011-04-01"),
            new TimeseriesResultValue(
                ImmutableMap.of(
                    "filteredAgg", 26L,
                    "addRowsIndexConstant", 12486.361190795898d,
                    "index", 12459.361190795898d,
                    "uniques", 9.019833517963864d,
                    "rows", 26L
                )
            )
        )
    );

    assertExpectedResults(expectedResults, actualResults);
  }

  @Test
  public void testTimeSeriesWithFilteredAggInvertedNullValue()
  {
    TimeseriesQuery query = Druids
        .newTimeseriesQueryBuilder()
        .dataSource(QueryRunnerTestHelper.dataSource)
        .granularity(QueryRunnerTestHelper.allGran)
        .intervals(QueryRunnerTestHelper.firstToThird)
        .aggregators(
            Lists.newArrayList(
                Iterables.concat(
                    aggregatorFactoryList,
                    Lists.newArrayList(
                        new FilteredAggregatorFactory(
                            new CountAggregatorFactory("filteredAgg"),
                            new NotDimFilter(new SelectorDimFilter(QueryRunnerTestHelper.marketDimension, null, null))
                        )
                    )
                )
            )
        )
        .postAggregators(QueryRunnerTestHelper.addRowsIndexConstant)
        .descending(descending)
        .build();

    Iterable<Result<TimeseriesResultValue>> actualResults = runner.run(QueryPlus.wrap(query), CONTEXT).toList();
    List<Result<TimeseriesResultValue>> expectedResults = Collections.singletonList(
        new Result<>(
            DateTimes.of("2011-04-01"),
            new TimeseriesResultValue(
                ImmutableMap.of(
                    "filteredAgg", 26L,
                    "addRowsIndexConstant", 12486.361190795898d,
                    "index", 12459.361190795898d,
                    "uniques", 9.019833517963864d,
                    "rows", 26L
                )
            )
        )
    );

    assertExpectedResults(expectedResults, actualResults);
  }

  @Test
  public void testTimeseriesWithTimeColumn()
  {
    TimeseriesQuery query = Druids.newTimeseriesQueryBuilder()
                                  .dataSource(QueryRunnerTestHelper.dataSource)
                                  .intervals(QueryRunnerTestHelper.firstToThird)
                                  .aggregators(
                                      Arrays.asList(
                                          QueryRunnerTestHelper.rowsCount,
                                          QueryRunnerTestHelper.jsCountIfTimeGreaterThan,
                                          QueryRunnerTestHelper.__timeLongSum
                                      )
                                  )
                                  .granularity(QueryRunnerTestHelper.allGran)
                                  .descending(descending)
                                  .build();

    List<Result<TimeseriesResultValue>> expectedResults = Collections.singletonList(
        new Result<>(
            DateTimes.of("2011-04-01"),
            new TimeseriesResultValue(
                ImmutableMap.of(
                    "rows",
                    26L,
                    "ntimestamps",
                    13.0,
                    "sumtime",
                    33843139200000L
                )
            )
        )
    );

    Iterable<Result<TimeseriesResultValue>> actualResults = runner.run(QueryPlus.wrap(query), CONTEXT).toList();

    assertExpectedResults(expectedResults, actualResults);
  }

  @Test
  public void testTimeseriesWithBoundFilter1()
  {
    TimeseriesQuery query = Druids.newTimeseriesQueryBuilder()
                                  .dataSource(QueryRunnerTestHelper.dataSource)
                                  .granularity(QueryRunnerTestHelper.dayGran)
                                  .filters(
                                      new AndDimFilter(
                                          Arrays.asList(
                                              new BoundDimFilter(
                                                  QueryRunnerTestHelper.marketDimension,
                                                  "spa",
                                                  "spot",
                                                  true,
                                                  null,
                                                  null,
                                                  null,
                                                  StringComparators.LEXICOGRAPHIC
                                              ),
                                              new BoundDimFilter(
                                                  QueryRunnerTestHelper.marketDimension,
                                                  "spot",
                                                  "spotify",
                                                  null,
                                                  true,
                                                  null,
                                                  null,
                                                  StringComparators.LEXICOGRAPHIC
                                              ),
                                              (DimFilter) new BoundDimFilter(
                                                  QueryRunnerTestHelper.marketDimension,
                                                  "SPOT",
                                                  "spot",
                                                  null,
                                                  null,
                                                  null,
                                                  null,
                                                  StringComparators.LEXICOGRAPHIC
                                              )
                                          )
                                      )
                                  )
                                  .intervals(QueryRunnerTestHelper.firstToThird)
                                  .aggregators(
                                      QueryRunnerTestHelper.rowsCount,
                                      QueryRunnerTestHelper.indexLongSum,
                                      QueryRunnerTestHelper.qualityUniques
                                  )
                                  .postAggregators(QueryRunnerTestHelper.addRowsIndexConstant)
                                  .build();

    List<Result<TimeseriesResultValue>> expectedResults = Arrays.asList(
        new Result<>(
            DateTimes.of("2011-04-01"),
            new TimeseriesResultValue(
                ImmutableMap.of(
                    "rows", 9L,
                    "index", 1102L,
                    "addRowsIndexConstant", 1112.0,
                    "uniques", QueryRunnerTestHelper.UNIQUES_9
                )
            )
        ),
        new Result<>(
            DateTimes.of("2011-04-02"),
            new TimeseriesResultValue(
                ImmutableMap.of(
                    "rows", 9L,
                    "index", 1120L,
                    "addRowsIndexConstant", 1130.0,
                    "uniques", QueryRunnerTestHelper.UNIQUES_9
                )
            )
        )
    );

    Iterable<Result<TimeseriesResultValue>> results = runner.run(QueryPlus.wrap(query), CONTEXT).toList();
    TestHelper.assertExpectedResults(expectedResults, results);
  }

  @Test
  public void testTimeSeriesWithSelectionFilterLookupExtractionFn()
  {
    Map<String, String> extractionMap = new HashMap<>();
    extractionMap.put("spot", "upfront");

    MapLookupExtractor mapLookupExtractor = new MapLookupExtractor(extractionMap, false);
    LookupExtractionFn lookupExtractionFn = new LookupExtractionFn(mapLookupExtractor, true, null, true, true);
    TimeseriesQuery query = Druids.newTimeseriesQueryBuilder()
                                  .dataSource(QueryRunnerTestHelper.dataSource)
                                  .granularity(QueryRunnerTestHelper.dayGran)
                                  .filters(
                                      new SelectorDimFilter(QueryRunnerTestHelper.marketDimension, "upfront", lookupExtractionFn)
                                  )
                                  .intervals(QueryRunnerTestHelper.firstToThird)
                                  .aggregators(
                                      QueryRunnerTestHelper.rowsCount,
                                      QueryRunnerTestHelper.indexLongSum,
                                      QueryRunnerTestHelper.qualityUniques
                                  )
                                  .postAggregators(QueryRunnerTestHelper.addRowsIndexConstant)
                                  .build();

    List<Result<TimeseriesResultValue>> expectedResults = Arrays.asList(
        new Result<>(
            DateTimes.of("2011-04-01"),
            new TimeseriesResultValue(
                ImmutableMap.of(
                    "rows", 11L,
                    "index", 3783L,
                    "addRowsIndexConstant", 3795.0,
                    "uniques", QueryRunnerTestHelper.UNIQUES_9
                )
            )
        ),
        new Result<>(
            DateTimes.of("2011-04-02"),
            new TimeseriesResultValue(
                ImmutableMap.of(
                    "rows", 11L,
                    "index", 3313L,
                    "addRowsIndexConstant", 3325.0,
                    "uniques", QueryRunnerTestHelper.UNIQUES_9
                )
            )
        )
    );

    Iterable<Result<TimeseriesResultValue>> results = runner.run(QueryPlus.wrap(query), CONTEXT).toList();
    TestHelper.assertExpectedResults(expectedResults, results);

    QueryToolChest<Result<TimeseriesResultValue>, TimeseriesQuery> toolChest = new TimeseriesQueryQueryToolChest(
        QueryRunnerTestHelper.NoopIntervalChunkingQueryRunnerDecorator()
    );
    QueryRunner<Result<TimeseriesResultValue>> optimizedRunner = toolChest.postMergeQueryDecoration(
        toolChest.mergeResults(toolChest.preMergeQueryDecoration(runner)));
    Iterable<Result<TimeseriesResultValue>> results2 = new FinalizeResultsQueryRunner(optimizedRunner, toolChest)
        .run(QueryPlus.wrap(query), CONTEXT)
        .toList();
    TestHelper.assertExpectedResults(expectedResults, results2);

  }

  @Test
  public void testTimeseriesWithLimit()
  {
    TimeseriesQuery query = Druids.newTimeseriesQueryBuilder()
                                  .dataSource(QueryRunnerTestHelper.dataSource)
                                  .granularity(QueryRunnerTestHelper.dayGran)
                                  .intervals(QueryRunnerTestHelper.fullOnInterval)
                                  .aggregators(
                                      Arrays.asList(
                                          QueryRunnerTestHelper.rowsCount,
                                          QueryRunnerTestHelper.qualityUniques
                                      )
                                  )
                                  .descending(descending)
                                  .limit(10)
                                  .build();

    // Must create a toolChest so we can run mergeResults.
    QueryToolChest<Result<TimeseriesResultValue>, TimeseriesQuery> toolChest = new TimeseriesQueryQueryToolChest(
        QueryRunnerTestHelper.NoopIntervalChunkingQueryRunnerDecorator()
    );

    // Must wrapped in a results finalizer to stop the runner's builtin finalizer from being called.
    final FinalizeResultsQueryRunner finalRunner = new FinalizeResultsQueryRunner(
        toolChest.mergeResults(runner),
        toolChest
    );

    final List list = finalRunner.run(QueryPlus.wrap(query), CONTEXT).toList();
    Assert.assertEquals(10, list.size());
  }
}<|MERGE_RESOLUTION|>--- conflicted
+++ resolved
@@ -154,15 +154,7 @@
         new Result<>(
             DateTimes.of("2020-04-02"),
             new TimeseriesResultValue(
-<<<<<<< HEAD
                 resultMap
-=======
-                ImmutableMap.of(
-                    "rows", 0L,
-                    "index", 0D,
-                    "first", 0D
-                )
->>>>>>> 20ae8aa6
             )
         )
     );
@@ -822,19 +814,10 @@
     noRowsResult.put("idx", NullHandling.defaultLongValue());
     for (Interval interval : iterable) {
       lotsOfZeroes.add(
-<<<<<<< HEAD
           new Result<>(
               interval.getStart(),
               new TimeseriesResultValue(noRowsResult)
           )
-=======
-              new Result<>(
-                      interval.getStart(),
-                      new TimeseriesResultValue(
-                              ImmutableMap.of("rows", 0L, "idx", 0L)
-                      )
-              )
->>>>>>> 20ae8aa6
       );
     }
 
@@ -1549,31 +1532,13 @@
         new Result<>(
             DateTimes.of("2011-04-01"),
             new TimeseriesResultValue(
-<<<<<<< HEAD
                 resultMap
-=======
-                ImmutableMap.of(
-                    "rows", 0L,
-                    "index", 0.0,
-                    "addRowsIndexConstant", 1.0,
-                    "uniques", 0.0
-                )
->>>>>>> 20ae8aa6
             )
         ),
         new Result<>(
             DateTimes.of("2011-04-02"),
             new TimeseriesResultValue(
-<<<<<<< HEAD
                 resultMap
-=======
-                ImmutableMap.of(
-                    "rows", 0L,
-                    "index", 0.0,
-                    "addRowsIndexConstant", 1.0,
-                    "uniques", 0.0
-                )
->>>>>>> 20ae8aa6
             )
         )
     );
@@ -1708,31 +1673,13 @@
         new Result<>(
             DateTimes.of("2011-04-01"),
             new TimeseriesResultValue(
-<<<<<<< HEAD
                 resultMap
-=======
-                ImmutableMap.of(
-                    "rows", 0L,
-                    "index", 0.0,
-                    "addRowsIndexConstant", 1.0,
-                    "uniques", 0.0
-                )
->>>>>>> 20ae8aa6
             )
         ),
         new Result<>(
             DateTimes.of("2011-04-02"),
             new TimeseriesResultValue(
-<<<<<<< HEAD
                 resultMap
-=======
-                ImmutableMap.of(
-                    "rows", 0L,
-                    "index", 0.0,
-                    "addRowsIndexConstant", 1.0,
-                    "uniques", 0.0
-                )
->>>>>>> 20ae8aa6
             )
         )
     );
@@ -1767,31 +1714,13 @@
         new Result<>(
             DateTimes.of("2011-04-01"),
             new TimeseriesResultValue(
-<<<<<<< HEAD
                 resultMap
-=======
-                ImmutableMap.of(
-                    "rows", 0L,
-                    "index", 0.0,
-                    "addRowsIndexConstant", 1.0,
-                    "uniques", 0.0
-                )
->>>>>>> 20ae8aa6
             )
         ),
         new Result<>(
             DateTimes.of("2011-04-02"),
             new TimeseriesResultValue(
-<<<<<<< HEAD
                 resultMap
-=======
-                ImmutableMap.of(
-                    "rows", 0L,
-                    "index", 0.0,
-                    "addRowsIndexConstant", 1.0,
-                    "uniques", 0.0
-                )
->>>>>>> 20ae8aa6
             )
         )
     );
