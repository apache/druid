/*
 * Licensed to Metamarkets Group Inc. (Metamarkets) under one
 * or more contributor license agreements. See the NOTICE file
 * distributed with this work for additional information
 * regarding copyright ownership. Metamarkets licenses this file
 * to you under the Apache License, Version 2.0 (the
 * "License"); you may not use this file except in compliance
 * with the License. You may obtain a copy of the License at
 *
 * http://www.apache.org/licenses/LICENSE-2.0
 *
 * Unless required by applicable law or agreed to in writing,
 * software distributed under the License is distributed on an
 * "AS IS" BASIS, WITHOUT WARRANTIES OR CONDITIONS OF ANY
 * KIND, either express or implied. See the License for the
 * specific language governing permissions and limitations
 * under the License.
 */

package io.druid.query.aggregation;

import com.google.common.primitives.Longs;
import io.druid.common.config.NullHandling;
import io.druid.segment.ColumnSelectorFactory;
import io.druid.segment.TestHelper;
import org.easymock.EasyMock;
import org.junit.Assert;
import org.junit.Before;
import org.junit.Test;

import java.nio.ByteBuffer;

/**
  */
public class LongMinAggregationTest
{
  private LongMinAggregatorFactory longMinAggFactory;
  private ColumnSelectorFactory colSelectorFactory;
  private TestLongColumnSelector selector;

  private long[] values = {-9223372036854775802L, -9223372036854775803L, -9223372036854775806L, -9223372036854775805L};

  public LongMinAggregationTest() throws Exception
  {
    String aggSpecJson = "{\"type\": \"longMin\", \"name\": \"billy\", \"fieldName\": \"nilly\"}";
    longMinAggFactory = TestHelper.makeJsonMapper().readValue(aggSpecJson, LongMinAggregatorFactory.class);
  }

  @Before
  public void setup()
  {
    selector = new TestLongColumnSelector(values);
    colSelectorFactory = EasyMock.createMock(ColumnSelectorFactory.class);
    EasyMock.expect(colSelectorFactory.makeColumnValueSelector("nilly")).andReturn(selector);
    EasyMock.replay(colSelectorFactory);
  }

  @Test
  public void testLongMinAggregator()
  {
    Aggregator agg = longMinAggFactory.factorize(colSelectorFactory);

    aggregate(selector, agg);
    aggregate(selector, agg);
    aggregate(selector, agg);
    aggregate(selector, agg);

    Assert.assertEquals(values[2], ((Long) agg.get()).longValue());
    Assert.assertEquals(values[2], agg.getLong());
    Assert.assertEquals((float) values[2], agg.getFloat(), 0.0001);
<<<<<<< HEAD

    agg.reset();
    if (NullHandling.useDefaultValuesForNull()) {
      Assert.assertEquals(Long.MAX_VALUE, ((Long) agg.get()).longValue());
    } else {
      Assert.assertNull(agg.get());
    }
=======
>>>>>>> 11814119
  }

  @Test
  public void testLongMinBufferAggregator()
  {
    BufferAggregator agg = longMinAggFactory.factorizeBuffered(colSelectorFactory);

    ByteBuffer buffer = ByteBuffer.wrap(new byte[Longs.BYTES + Byte.BYTES]);
    agg.init(buffer, 0);

    aggregate(selector, agg, buffer, 0);
    aggregate(selector, agg, buffer, 0);
    aggregate(selector, agg, buffer, 0);
    aggregate(selector, agg, buffer, 0);

    Assert.assertEquals(values[2], ((Long) agg.get(buffer, 0)).longValue());
    Assert.assertEquals(values[2], agg.getLong(buffer, 0));
    Assert.assertEquals((float) values[2], agg.getFloat(buffer, 0), 0.0001);
  }

  @Test
  public void testCombine()
  {
    Assert.assertEquals(-9223372036854775803L, longMinAggFactory.combine(-9223372036854775800L, -9223372036854775803L));
  }

  @Test
  public void testEqualsAndHashCode() throws Exception
  {
    LongMinAggregatorFactory one = new LongMinAggregatorFactory("name1", "fieldName1");
    LongMinAggregatorFactory oneMore = new LongMinAggregatorFactory("name1", "fieldName1");
    LongMinAggregatorFactory two = new LongMinAggregatorFactory("name2", "fieldName2");

    Assert.assertEquals(one.hashCode(), oneMore.hashCode());

    Assert.assertTrue(one.equals(oneMore));
    Assert.assertFalse(one.equals(two));
  }

  private void aggregate(TestLongColumnSelector selector, Aggregator agg)
  {
    agg.aggregate();
    selector.increment();
  }

  private void aggregate(TestLongColumnSelector selector, BufferAggregator agg, ByteBuffer buff, int position)
  {
    agg.aggregate(buff, position);
    selector.increment();
  }
}<|MERGE_RESOLUTION|>--- conflicted
+++ resolved
@@ -68,16 +68,6 @@
     Assert.assertEquals(values[2], ((Long) agg.get()).longValue());
     Assert.assertEquals(values[2], agg.getLong());
     Assert.assertEquals((float) values[2], agg.getFloat(), 0.0001);
-<<<<<<< HEAD
-
-    agg.reset();
-    if (NullHandling.useDefaultValuesForNull()) {
-      Assert.assertEquals(Long.MAX_VALUE, ((Long) agg.get()).longValue());
-    } else {
-      Assert.assertNull(agg.get());
-    }
-=======
->>>>>>> 11814119
   }
 
   @Test
