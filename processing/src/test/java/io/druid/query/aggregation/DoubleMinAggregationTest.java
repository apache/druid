--- conflicted
+++ resolved
@@ -68,16 +68,6 @@
     Assert.assertEquals(values[2], ((Double) agg.get()).doubleValue(), 0.0001);
     Assert.assertEquals((long) values[2], agg.getLong());
     Assert.assertEquals(values[2], agg.getFloat(), 0.0001);
-<<<<<<< HEAD
-
-    agg.reset();
-    if (NullHandling.useDefaultValuesForNull()) {
-      Assert.assertEquals(Double.POSITIVE_INFINITY, (Double) agg.get(), 0.0001);
-    } else {
-      Assert.assertNull(agg.get());
-    }
-=======
->>>>>>> 11814119
   }
 
   @Test
