--- conflicted
+++ resolved
@@ -182,13 +182,8 @@
                                     .dataSource(dataSource)
                                     .build();
     QueryRunner runner = TestQueryRunners.makeTimeBoundaryQueryRunner(segment);
-<<<<<<< HEAD
-    HashMap<String,Object> context = new HashMap<String, Object>();
-    TestHelper.assertExpectedResults(expectedResults, runner.run(QueryPlus.wrap(query), context));
-=======
-    HashMap<String, Object> context = new HashMap<String, Object>();
-    TestHelper.assertExpectedResults(expectedResults, runner.run(query, context));
->>>>>>> aa7e4ae5
+    HashMap<String, Object> context = new HashMap<String, Object>();
+    TestHelper.assertExpectedResults(expectedResults, runner.run(QueryPlus.wrap(query), context));
   }
 
   @Test
@@ -212,13 +207,8 @@
                                     .dataSource(dataSource)
                                     .build();
     QueryRunner runner = TestQueryRunners.makeTimeBoundaryQueryRunner(segment2);
-<<<<<<< HEAD
-    HashMap<String,Object> context = new HashMap<String, Object>();
-    TestHelper.assertExpectedResults(expectedResults, runner.run(QueryPlus.wrap(query), context));
-=======
-    HashMap<String, Object> context = new HashMap<String, Object>();
-    TestHelper.assertExpectedResults(expectedResults, runner.run(query, context));
->>>>>>> aa7e4ae5
+    HashMap<String, Object> context = new HashMap<String, Object>();
+    TestHelper.assertExpectedResults(expectedResults, runner.run(QueryPlus.wrap(query), context));
   }
 
   @Test
@@ -242,13 +232,8 @@
 
     TimeseriesQuery query = makeTimeseriesQuery();
     QueryRunner runner = TestQueryRunners.makeTimeSeriesQueryRunner(segment);
-<<<<<<< HEAD
-    HashMap<String,Object> context = new HashMap<String, Object>();
-    TestHelper.assertExpectedResults(expectedResults, runner.run(QueryPlus.wrap(query), context));
-=======
-    HashMap<String, Object> context = new HashMap<String, Object>();
-    TestHelper.assertExpectedResults(expectedResults, runner.run(query, context));
->>>>>>> aa7e4ae5
+    HashMap<String, Object> context = new HashMap<String, Object>();
+    TestHelper.assertExpectedResults(expectedResults, runner.run(QueryPlus.wrap(query), context));
   }
 
   @Test
@@ -272,13 +257,8 @@
 
     TimeseriesQuery query = makeTimeseriesQuery();
     QueryRunner runner = TestQueryRunners.makeTimeSeriesQueryRunner(segment2);
-<<<<<<< HEAD
-    HashMap<String,Object> context = new HashMap<String, Object>();
-    TestHelper.assertExpectedResults(expectedResults, runner.run(QueryPlus.wrap(query), context));
-=======
-    HashMap<String, Object> context = new HashMap<String, Object>();
-    TestHelper.assertExpectedResults(expectedResults, runner.run(query, context));
->>>>>>> aa7e4ae5
+    HashMap<String, Object> context = new HashMap<String, Object>();
+    TestHelper.assertExpectedResults(expectedResults, runner.run(QueryPlus.wrap(query), context));
   }
 
   @Test
@@ -302,13 +282,8 @@
 
     TimeseriesQuery query = makeFilteredTimeseriesQuery();
     QueryRunner runner = TestQueryRunners.makeTimeSeriesQueryRunner(segment);
-<<<<<<< HEAD
-    HashMap<String,Object> context = new HashMap<String, Object>();
-    TestHelper.assertExpectedResults(expectedResults, runner.run(QueryPlus.wrap(query), context));
-=======
-    HashMap<String, Object> context = new HashMap<String, Object>();
-    TestHelper.assertExpectedResults(expectedResults, runner.run(query, context));
->>>>>>> aa7e4ae5
+    HashMap<String, Object> context = new HashMap<String, Object>();
+    TestHelper.assertExpectedResults(expectedResults, runner.run(QueryPlus.wrap(query), context));
   }
 
   @Test
@@ -332,13 +307,8 @@
 
     TimeseriesQuery query = makeFilteredTimeseriesQuery();
     QueryRunner runner = TestQueryRunners.makeTimeSeriesQueryRunner(segment2);
-<<<<<<< HEAD
-    HashMap<String,Object> context = new HashMap<String, Object>();
-    TestHelper.assertExpectedResults(expectedResults, runner.run(QueryPlus.wrap(query), context));
-=======
-    HashMap<String, Object> context = new HashMap<String, Object>();
-    TestHelper.assertExpectedResults(expectedResults, runner.run(query, context));
->>>>>>> aa7e4ae5
+    HashMap<String, Object> context = new HashMap<String, Object>();
+    TestHelper.assertExpectedResults(expectedResults, runner.run(QueryPlus.wrap(query), context));
   }
 
   @Test
@@ -383,13 +353,8 @@
 
     TopNQuery query = makeTopNQuery();
     QueryRunner runner = TestQueryRunners.makeTopNQueryRunner(segment);
-<<<<<<< HEAD
-    HashMap<String,Object> context = new HashMap<String, Object>();
-    TestHelper.assertExpectedResults(expectedResults, runner.run(QueryPlus.wrap(query), context));
-=======
-    HashMap<String, Object> context = new HashMap<String, Object>();
-    TestHelper.assertExpectedResults(expectedResults, runner.run(query, context));
->>>>>>> aa7e4ae5
+    HashMap<String, Object> context = new HashMap<String, Object>();
+    TestHelper.assertExpectedResults(expectedResults, runner.run(QueryPlus.wrap(query), context));
   }
 
   @Test
@@ -434,13 +399,8 @@
 
     TopNQuery query = makeTopNQuery();
     QueryRunner runner = TestQueryRunners.makeTopNQueryRunner(segment2);
-<<<<<<< HEAD
-    HashMap<String,Object> context = new HashMap<String, Object>();
-    TestHelper.assertExpectedResults(expectedResults, runner.run(QueryPlus.wrap(query), context));
-=======
-    HashMap<String, Object> context = new HashMap<String, Object>();
-    TestHelper.assertExpectedResults(expectedResults, runner.run(query, context));
->>>>>>> aa7e4ae5
+    HashMap<String, Object> context = new HashMap<String, Object>();
+    TestHelper.assertExpectedResults(expectedResults, runner.run(QueryPlus.wrap(query), context));
   }
 
   @Test
@@ -467,13 +427,8 @@
 
     TopNQuery query = makeFilteredTopNQuery();
     QueryRunner runner = TestQueryRunners.makeTopNQueryRunner(segment);
-<<<<<<< HEAD
-    HashMap<String,Object> context = new HashMap<String, Object>();
-    TestHelper.assertExpectedResults(expectedResults, runner.run(QueryPlus.wrap(query), context));
-=======
-    HashMap<String, Object> context = new HashMap<String, Object>();
-    TestHelper.assertExpectedResults(expectedResults, runner.run(query, context));
->>>>>>> aa7e4ae5
+    HashMap<String, Object> context = new HashMap<String, Object>();
+    TestHelper.assertExpectedResults(expectedResults, runner.run(QueryPlus.wrap(query), context));
   }
 
   @Test
@@ -490,13 +445,8 @@
 
     TopNQuery query = makeFilteredTopNQuery();
     QueryRunner runner = TestQueryRunners.makeTopNQueryRunner(segment2);
-<<<<<<< HEAD
-    HashMap<String,Object> context = new HashMap<String, Object>();
-    TestHelper.assertExpectedResults(expectedResults, runner.run(QueryPlus.wrap(query), context));
-=======
-    HashMap<String, Object> context = new HashMap<String, Object>();
-    TestHelper.assertExpectedResults(expectedResults, runner.run(query, context));
->>>>>>> aa7e4ae5
+    HashMap<String, Object> context = new HashMap<String, Object>();
+    TestHelper.assertExpectedResults(expectedResults, runner.run(QueryPlus.wrap(query), context));
   }
 
   @Test
@@ -518,13 +468,8 @@
 
     SearchQuery query = makeSearchQuery();
     QueryRunner runner = TestQueryRunners.makeSearchQueryRunner(segment);
-<<<<<<< HEAD
-    HashMap<String,Object> context = new HashMap<String, Object>();
-    TestHelper.assertExpectedResults(expectedResults, runner.run(QueryPlus.wrap(query), context));
-=======
-    HashMap<String, Object> context = new HashMap<String, Object>();
-    TestHelper.assertExpectedResults(expectedResults, runner.run(query, context));
->>>>>>> aa7e4ae5
+    HashMap<String, Object> context = new HashMap<String, Object>();
+    TestHelper.assertExpectedResults(expectedResults, runner.run(QueryPlus.wrap(query), context));
   }
 
   @Test
@@ -545,13 +490,8 @@
 
     SearchQuery query = makeSearchQuery();
     QueryRunner runner = TestQueryRunners.makeSearchQueryRunner(segment2);
-<<<<<<< HEAD
-    HashMap<String,Object> context = new HashMap<String, Object>();
-    TestHelper.assertExpectedResults(expectedResults, runner.run(QueryPlus.wrap(query), context));
-=======
-    HashMap<String, Object> context = new HashMap<String, Object>();
-    TestHelper.assertExpectedResults(expectedResults, runner.run(query, context));
->>>>>>> aa7e4ae5
+    HashMap<String, Object> context = new HashMap<String, Object>();
+    TestHelper.assertExpectedResults(expectedResults, runner.run(QueryPlus.wrap(query), context));
   }
 
   @Test
@@ -571,13 +511,8 @@
 
     SearchQuery query = makeFilteredSearchQuery();
     QueryRunner runner = TestQueryRunners.makeSearchQueryRunner(segment);
-<<<<<<< HEAD
-    HashMap<String,Object> context = new HashMap<String, Object>();
-    TestHelper.assertExpectedResults(expectedResults, runner.run(QueryPlus.wrap(query), context));
-=======
-    HashMap<String, Object> context = new HashMap<String, Object>();
-    TestHelper.assertExpectedResults(expectedResults, runner.run(query, context));
->>>>>>> aa7e4ae5
+    HashMap<String, Object> context = new HashMap<String, Object>();
+    TestHelper.assertExpectedResults(expectedResults, runner.run(QueryPlus.wrap(query), context));
   }
 
   @Test
@@ -598,13 +533,8 @@
 
     SearchQuery query = makeFilteredSearchQuery();
     QueryRunner runner = TestQueryRunners.makeSearchQueryRunner(segment2);
-<<<<<<< HEAD
-    HashMap<String,Object> context = new HashMap<String, Object>();
-    TestHelper.assertExpectedResults(expectedResults, runner.run(QueryPlus.wrap(query), context));
-=======
-    HashMap<String, Object> context = new HashMap<String, Object>();
-    TestHelper.assertExpectedResults(expectedResults, runner.run(query, context));
->>>>>>> aa7e4ae5
+    HashMap<String, Object> context = new HashMap<String, Object>();
+    TestHelper.assertExpectedResults(expectedResults, runner.run(QueryPlus.wrap(query), context));
   }
 
   @Test
@@ -645,13 +575,8 @@
                                   .postAggregators(Arrays.<PostAggregator>asList(addRowsIndexConstant))
                                   .build();
     QueryRunner runner = TestQueryRunners.makeTimeSeriesQueryRunner(segment3);
-<<<<<<< HEAD
-    HashMap<String,Object> context = new HashMap<String, Object>();
-    TestHelper.assertExpectedResults(expectedResults, runner.run(QueryPlus.wrap(query), context));
-=======
-    HashMap<String, Object> context = new HashMap<String, Object>();
-    TestHelper.assertExpectedResults(expectedResults, runner.run(query, context));
->>>>>>> aa7e4ae5
+    HashMap<String, Object> context = new HashMap<String, Object>();
+    TestHelper.assertExpectedResults(expectedResults, runner.run(QueryPlus.wrap(query), context));
   }
 
   private TimeseriesQuery makeTimeseriesQuery()
