--- conflicted
+++ resolved
@@ -109,49 +109,26 @@
   public void testTimeFilterAsLong()
   {
     assertFilterMatches(
-<<<<<<< HEAD
         new SelectorDimFilter(ColumnHolder.TIME_COLUMN_NAME, "0", null),
-        ImmutableList.<String>of("0")
+        ImmutableList.of("0")
     );
     assertFilterMatches(
         new SelectorDimFilter(ColumnHolder.TIME_COLUMN_NAME, "9000", null),
-        ImmutableList.<String>of()
+        ImmutableList.of()
     );
 
     assertFilterMatches(
         new BoundDimFilter(ColumnHolder.TIME_COLUMN_NAME, "0", "4", false, false, null, null, StringComparators.NUMERIC),
-        ImmutableList.<String>of("0", "1", "2", "3", "4")
+        ImmutableList.of("0", "1", "2", "3", "4")
     );
     assertFilterMatches(
         new BoundDimFilter(ColumnHolder.TIME_COLUMN_NAME, "0", "4", true, true, null, null, StringComparators.NUMERIC),
-        ImmutableList.<String>of("1", "2", "3")
+        ImmutableList.of("1", "2", "3")
     );
 
     assertFilterMatches(
         new InDimFilter(ColumnHolder.TIME_COLUMN_NAME, Arrays.asList("2", "4", "8"), null),
-        ImmutableList.<String>of("2", "4")
-=======
-        new SelectorDimFilter(Column.TIME_COLUMN_NAME, "0", null),
-        ImmutableList.of("0")
-    );
-    assertFilterMatches(
-        new SelectorDimFilter(Column.TIME_COLUMN_NAME, "9000", null),
-        ImmutableList.of()
-    );
-
-    assertFilterMatches(
-        new BoundDimFilter(Column.TIME_COLUMN_NAME, "0", "4", false, false, null, null, StringComparators.NUMERIC),
-        ImmutableList.of("0", "1", "2", "3", "4")
-    );
-    assertFilterMatches(
-        new BoundDimFilter(Column.TIME_COLUMN_NAME, "0", "4", true, true, null, null, StringComparators.NUMERIC),
-        ImmutableList.of("1", "2", "3")
-    );
-
-    assertFilterMatches(
-        new InDimFilter(Column.TIME_COLUMN_NAME, Arrays.asList("2", "4", "8"), null),
         ImmutableList.of("2", "4")
->>>>>>> 331a0afb
     );
 
     // cross the hashing threshold to test hashset implementation, filter on even values
@@ -160,44 +137,24 @@
       infilterValues.add(String.valueOf(i * 2));
     }
     assertFilterMatches(
-<<<<<<< HEAD
         new InDimFilter(ColumnHolder.TIME_COLUMN_NAME, infilterValues, null),
-        ImmutableList.<String>of("0", "2", "4")
-=======
-        new InDimFilter(Column.TIME_COLUMN_NAME, infilterValues, null),
         ImmutableList.of("0", "2", "4")
->>>>>>> 331a0afb
     );
 
     String jsFn = "function(x) { return(x === 3 || x === 5) }";
     assertFilterMatches(
-<<<<<<< HEAD
         new JavaScriptDimFilter(ColumnHolder.TIME_COLUMN_NAME, jsFn, null, JavaScriptConfig.getEnabledInstance()),
-        ImmutableList.<String>of("3", "5")
+        ImmutableList.of("3", "5")
     );
 
     assertFilterMatches(
         new RegexDimFilter(ColumnHolder.TIME_COLUMN_NAME, "4", null),
-        ImmutableList.<String>of("4")
+        ImmutableList.of("4")
     );
 
     assertFilterMatches(
         new SearchQueryDimFilter(ColumnHolder.TIME_COLUMN_NAME, new ContainsSearchQuerySpec("2", true), null),
-        ImmutableList.<String>of("2")
-=======
-        new JavaScriptDimFilter(Column.TIME_COLUMN_NAME, jsFn, null, JavaScriptConfig.getEnabledInstance()),
-        ImmutableList.of("3", "5")
-    );
-
-    assertFilterMatches(
-        new RegexDimFilter(Column.TIME_COLUMN_NAME, "4", null),
-        ImmutableList.of("4")
-    );
-
-    assertFilterMatches(
-        new SearchQueryDimFilter(Column.TIME_COLUMN_NAME, new ContainsSearchQuerySpec("2", true), null),
         ImmutableList.of("2")
->>>>>>> 331a0afb
     );
   }
 
@@ -215,49 +172,26 @@
     LookupExtractionFn exfn = new LookupExtractionFn(mapExtractor, false, "UNKNOWN", false, true);
 
     assertFilterMatches(
-<<<<<<< HEAD
         new SelectorDimFilter(ColumnHolder.TIME_COLUMN_NAME, "Monday", exfn),
-        ImmutableList.<String>of("0")
+        ImmutableList.of("0")
     );
     assertFilterMatches(
         new SelectorDimFilter(ColumnHolder.TIME_COLUMN_NAME, "Notaday", exfn),
-        ImmutableList.<String>of()
+        ImmutableList.of()
     );
 
     assertFilterMatches(
         new BoundDimFilter(ColumnHolder.TIME_COLUMN_NAME, "Fridax", "Fridaz", false, false, null, exfn, StringComparators.ALPHANUMERIC),
-        ImmutableList.<String>of("4")
+        ImmutableList.of("4")
     );
     assertFilterMatches(
         new BoundDimFilter(ColumnHolder.TIME_COLUMN_NAME, "Friday", "Friday", true, true, null, exfn, StringComparators.ALPHANUMERIC),
-        ImmutableList.<String>of()
+        ImmutableList.of()
     );
 
     assertFilterMatches(
         new InDimFilter(ColumnHolder.TIME_COLUMN_NAME, Arrays.asList("Caturday", "Saturday", "Tuesday"), exfn),
-        ImmutableList.<String>of("1", "5")
-=======
-        new SelectorDimFilter(Column.TIME_COLUMN_NAME, "Monday", exfn),
-        ImmutableList.of("0")
-    );
-    assertFilterMatches(
-        new SelectorDimFilter(Column.TIME_COLUMN_NAME, "Notaday", exfn),
-        ImmutableList.of()
-    );
-
-    assertFilterMatches(
-        new BoundDimFilter(Column.TIME_COLUMN_NAME, "Fridax", "Fridaz", false, false, null, exfn, StringComparators.ALPHANUMERIC),
-        ImmutableList.of("4")
-    );
-    assertFilterMatches(
-        new BoundDimFilter(Column.TIME_COLUMN_NAME, "Friday", "Friday", true, true, null, exfn, StringComparators.ALPHANUMERIC),
-        ImmutableList.of()
-    );
-
-    assertFilterMatches(
-        new InDimFilter(Column.TIME_COLUMN_NAME, Arrays.asList("Caturday", "Saturday", "Tuesday"), exfn),
         ImmutableList.of("1", "5")
->>>>>>> 331a0afb
     );
 
     // test InFilter HashSet implementation
@@ -267,44 +201,24 @@
         "Hello", "World", "1", "2", "3", "4", "5", "6", "7"
     );
     assertFilterMatches(
-<<<<<<< HEAD
         new InDimFilter(ColumnHolder.TIME_COLUMN_NAME, bigList, exfn),
-        ImmutableList.<String>of("1", "5")
-=======
-        new InDimFilter(Column.TIME_COLUMN_NAME, bigList, exfn),
         ImmutableList.of("1", "5")
->>>>>>> 331a0afb
     );
 
     String jsFn = "function(x) { return(x === 'Wednesday' || x === 'Thursday') }";
     assertFilterMatches(
-<<<<<<< HEAD
         new JavaScriptDimFilter(ColumnHolder.TIME_COLUMN_NAME, jsFn, exfn, JavaScriptConfig.getEnabledInstance()),
-        ImmutableList.<String>of("2", "3")
+        ImmutableList.of("2", "3")
     );
 
     assertFilterMatches(
         new RegexDimFilter(ColumnHolder.TIME_COLUMN_NAME, ".*day", exfn),
-        ImmutableList.<String>of("0", "1", "2", "3", "4", "5")
+        ImmutableList.of("0", "1", "2", "3", "4", "5")
     );
 
     assertFilterMatches(
         new SearchQueryDimFilter(ColumnHolder.TIME_COLUMN_NAME, new ContainsSearchQuerySpec("s", true), exfn),
-        ImmutableList.<String>of("1", "2", "3")
-=======
-        new JavaScriptDimFilter(Column.TIME_COLUMN_NAME, jsFn, exfn, JavaScriptConfig.getEnabledInstance()),
-        ImmutableList.of("2", "3")
-    );
-
-    assertFilterMatches(
-        new RegexDimFilter(Column.TIME_COLUMN_NAME, ".*day", exfn),
-        ImmutableList.of("0", "1", "2", "3", "4", "5")
-    );
-
-    assertFilterMatches(
-        new SearchQueryDimFilter(Column.TIME_COLUMN_NAME, new ContainsSearchQuerySpec("s", true), exfn),
         ImmutableList.of("1", "2", "3")
->>>>>>> 331a0afb
     );
   }
 
@@ -319,13 +233,8 @@
         false
     );
     assertFilterMatches(
-<<<<<<< HEAD
         new SelectorDimFilter(ColumnHolder.TIME_COLUMN_NAME, "Wednesday", exfn),
-        ImmutableList.<String>of("0", "1", "2", "3", "4", "5")
-=======
-        new SelectorDimFilter(Column.TIME_COLUMN_NAME, "Wednesday", exfn),
         ImmutableList.of("0", "1", "2", "3", "4", "5")
->>>>>>> 331a0afb
     );
   }
 
@@ -334,13 +243,8 @@
   {
     assertFilterMatches(
         new IntervalDimFilter(
-<<<<<<< HEAD
             ColumnHolder.TIME_COLUMN_NAME,
-            Arrays.asList(Intervals.of("1970-01-01T00:00:00.001Z/1970-01-01T00:00:00.005Z")),
-=======
-            Column.TIME_COLUMN_NAME,
             Collections.singletonList(Intervals.of("1970-01-01T00:00:00.001Z/1970-01-01T00:00:00.005Z")),
->>>>>>> 331a0afb
             null
         ),
         ImmutableList.of("1", "2", "3", "4")
@@ -376,13 +280,8 @@
     ExtractionFn exFn = new JavaScriptExtractionFn(timeBoosterJsFn, true, JavaScriptConfig.getEnabledInstance());
     assertFilterMatches(
         new IntervalDimFilter(
-<<<<<<< HEAD
             ColumnHolder.TIME_COLUMN_NAME,
-            Arrays.asList(Intervals.of("1970-01-01T02:00:00.001Z/1970-01-01T02:00:00.005Z")),
-=======
-            Column.TIME_COLUMN_NAME,
             Collections.singletonList(Intervals.of("1970-01-01T02:00:00.001Z/1970-01-01T02:00:00.005Z")),
->>>>>>> 331a0afb
             exFn
         ),
         ImmutableList.of("1", "2", "3", "4")
