/*
 * Licensed to the Apache Software Foundation (ASF) under one
 * or more contributor license agreements.  See the NOTICE file
 * distributed with this work for additional information
 * regarding copyright ownership.  The ASF licenses this file
 * to you under the Apache License, Version 2.0 (the
 * "License"); you may not use this file except in compliance
 * with the License.  You may obtain a copy of the License at
 *
 *   http://www.apache.org/licenses/LICENSE-2.0
 *
 * Unless required by applicable law or agreed to in writing,
 * software distributed under the License is distributed on an
 * "AS IS" BASIS, WITHOUT WARRANTIES OR CONDITIONS OF ANY
 * KIND, either express or implied.  See the License for the
 * specific language governing permissions and limitations
 * under the License.
 */

package io.druid.segment.filter;

import com.google.common.base.Function;
import com.google.common.collect.ImmutableList;
import com.google.common.collect.ImmutableMap;
import io.druid.common.config.NullHandling;
import io.druid.data.input.InputRow;
import io.druid.data.input.impl.DimensionsSpec;
import io.druid.data.input.impl.InputRowParser;
import io.druid.data.input.impl.MapInputRowParser;
import io.druid.data.input.impl.TimeAndDimsParseSpec;
import io.druid.data.input.impl.TimestampSpec;
import io.druid.java.util.common.DateTimes;
import io.druid.java.util.common.Pair;
import io.druid.js.JavaScriptConfig;
import io.druid.query.extraction.ExtractionFn;
import io.druid.query.extraction.JavaScriptExtractionFn;
import io.druid.query.filter.BoundDimFilter;
import io.druid.query.ordering.StringComparators;
import io.druid.segment.IndexBuilder;
import io.druid.segment.StorageAdapter;
import org.junit.AfterClass;
import org.junit.Test;
import org.junit.runner.RunWith;
import org.junit.runners.Parameterized;

import java.io.Closeable;
import java.util.List;
import java.util.Map;

@RunWith(Parameterized.class)
public class BoundFilterTest extends BaseFilterTest
{
  private static final String TIMESTAMP_COLUMN = "timestamp";

  private static final InputRowParser<Map<String, Object>> PARSER = new MapInputRowParser(
      new TimeAndDimsParseSpec(
          new TimestampSpec(TIMESTAMP_COLUMN, "iso", DateTimes.of("2000")),
          new DimensionsSpec(null, null, null)
      )
  );

  private static final List<InputRow> ROWS = ImmutableList.of(
      PARSER.parseBatch(ImmutableMap.of("dim0", "0", "dim1", "", "dim2", ImmutableList.of("a", "b"))).get(0),
      PARSER.parseBatch(ImmutableMap.of("dim0", "1", "dim1", "10", "dim2", ImmutableList.<String>of())).get(0),
      PARSER.parseBatch(ImmutableMap.of("dim0", "2", "dim1", "2", "dim2", ImmutableList.of(""))).get(0),
      PARSER.parseBatch(ImmutableMap.of("dim0", "3", "dim1", "1", "dim2", ImmutableList.of("a"))).get(0),
      PARSER.parseBatch(ImmutableMap.of("dim0", "4", "dim1", "def", "dim2", ImmutableList.of("c"))).get(0),
      PARSER.parseBatch(ImmutableMap.of("dim0", "5", "dim1", "abc")).get(0),
      PARSER.parseBatch(ImmutableMap.of("dim0", "6", "dim1", "-1000", "dim2", ImmutableList.of("a"))).get(0),
      PARSER.parseBatch(ImmutableMap.of("dim0", "7", "dim1", "-10.012", "dim2", ImmutableList.of("d"))).get(0)
  );

  public BoundFilterTest(
      String testName,
      IndexBuilder indexBuilder,
      Function<IndexBuilder, Pair<StorageAdapter, Closeable>> finisher,
      boolean cnf,
      boolean optimize
  )
  {
    super(testName, ROWS, indexBuilder, finisher, cnf, optimize);
  }

  @AfterClass
  public static void tearDown() throws Exception
  {
    BaseFilterTest.tearDown(BoundFilterTest.class.getName());
  }

  @Test
  public void testLexicographicMatchEverything()
  {
    final List<BoundDimFilter> filters = ImmutableList.of(
        new BoundDimFilter("dim0", null, "z", false, false, false, null, StringComparators.LEXICOGRAPHIC),
        new BoundDimFilter("dim1", null, "z", false, false, false, null, StringComparators.LEXICOGRAPHIC),
        new BoundDimFilter("dim2", null, "z", false, false, false, null, StringComparators.LEXICOGRAPHIC),
        new BoundDimFilter("dim3", null, "z", false, false, false, null, StringComparators.LEXICOGRAPHIC)
    );

    for (BoundDimFilter filter : filters) {
      assertFilterMatches(filter, ImmutableList.of("0", "1", "2", "3", "4", "5", "6", "7"));
    }
  }

  @Test
  public void testLexicographicMatchWithEmptyString()
  {
    final List<BoundDimFilter> filters = ImmutableList.of(
        new BoundDimFilter("dim0", "", "z", false, false, false, null, StringComparators.LEXICOGRAPHIC),
        new BoundDimFilter("dim1", "", "z", false, false, false, null, StringComparators.LEXICOGRAPHIC),
        new BoundDimFilter("dim2", "", "z", false, false, false, null, StringComparators.LEXICOGRAPHIC),
        new BoundDimFilter("dim3", "", "z", false, false, false, null, StringComparators.LEXICOGRAPHIC)
    );
    if (NullHandling.replaceWithDefault()) {
      for (BoundDimFilter filter : filters) {
        assertFilterMatches(filter, ImmutableList.of("0", "1", "2", "3", "4", "5", "6", "7"));
      }
    } else {
      assertFilterMatches(filters.get(0), ImmutableList.of("0", "1", "2", "3", "4", "5", "6", "7"));
      assertFilterMatches(filters.get(1), ImmutableList.of("0", "1", "2", "3", "4", "5", "6", "7"));
      assertFilterMatches(filters.get(2), ImmutableList.of("0", "2", "3", "4", "6", "7"));
      assertFilterMatches(filters.get(3), ImmutableList.of());
    }
  }

  @Test
  public void testLexicographicMatchNull()
  {
    assertFilterMatches(
        new BoundDimFilter("dim0", "", "", false, false, false, null, StringComparators.LEXICOGRAPHIC),
        ImmutableList.of()
    );
    assertFilterMatches(
        new BoundDimFilter("dim1", "", "", false, false, false, null, StringComparators.LEXICOGRAPHIC),
        ImmutableList.of("0")
    );
    if (NullHandling.replaceWithDefault()) {
      assertFilterMatches(
          new BoundDimFilter("dim2", "", "", false, false, false, null, StringComparators.LEXICOGRAPHIC),
          ImmutableList.of("1", "2", "5")
      );
    } else {
      assertFilterMatches(
          new BoundDimFilter("dim2", "", "", false, false, false, null, StringComparators.LEXICOGRAPHIC),
          ImmutableList.of("2")
      );
    }
  }

  @Test
  public void testLexicographicMatchMissingColumn()
  {
    if (NullHandling.replaceWithDefault()) {
      assertFilterMatches(
          new BoundDimFilter("dim3", "", "", false, false, false, null, StringComparators.LEXICOGRAPHIC),
          ImmutableList.of("0", "1", "2", "3", "4", "5", "6", "7")
      );
      assertFilterMatches(
          new BoundDimFilter("dim3", "", null, false, true, false, null, StringComparators.LEXICOGRAPHIC),
          ImmutableList.of("0", "1", "2", "3", "4", "5", "6", "7")
      );
      assertFilterMatches(
          new BoundDimFilter("dim3", null, "", false, true, false, null, StringComparators.LEXICOGRAPHIC),
          ImmutableList.<String>of()
      );
    } else {
      assertFilterMatches(
          new BoundDimFilter("dim3", "", "", false, false, false, null, StringComparators.LEXICOGRAPHIC),
          ImmutableList.of()
      );
      assertFilterMatches(
          new BoundDimFilter("dim3", "", null, false, true, false, null, StringComparators.LEXICOGRAPHIC),
          ImmutableList.of()
      );
      assertFilterMatches(
          new BoundDimFilter("dim3", null, "", false, true, false, null, StringComparators.LEXICOGRAPHIC),
          ImmutableList.<String>of("0", "1", "2", "3", "4", "5", "6", "7")
      );
    }
    assertFilterMatches(
        new BoundDimFilter("dim3", "", "", true, false, false, null, StringComparators.LEXICOGRAPHIC),
        ImmutableList.of()
    );
    assertFilterMatches(
        new BoundDimFilter("dim3", "", "", false, true, false, null, StringComparators.LEXICOGRAPHIC),
        ImmutableList.of()
    );

    assertFilterMatches(
        new BoundDimFilter("dim3", null, "", false, false, false, null, StringComparators.LEXICOGRAPHIC),
        ImmutableList.of("0", "1", "2", "3", "4", "5", "6", "7")
    );
<<<<<<< HEAD
=======
    assertFilterMatches(
        new BoundDimFilter("dim3", null, "", false, true, false, null, StringComparators.LEXICOGRAPHIC),
        ImmutableList.of()
    );
>>>>>>> 20ae8aa6
  }


  @Test
  public void testLexicographicMatchTooStrict()
  {
    assertFilterMatches(
        new BoundDimFilter("dim1", "abc", "abc", true, false, false, null, StringComparators.LEXICOGRAPHIC),
        ImmutableList.of()
    );
    assertFilterMatches(
        new BoundDimFilter("dim1", "abc", "abc", true, true, false, null, StringComparators.LEXICOGRAPHIC),
        ImmutableList.of()
    );
    assertFilterMatches(
        new BoundDimFilter("dim1", "abc", "abc", false, true, false, null, StringComparators.LEXICOGRAPHIC),
        ImmutableList.of()
    );
  }

  @Test
  public void testLexicographicMatchExactlySingleValue()
  {
    assertFilterMatches(
        new BoundDimFilter("dim1", "abc", "abc", false, false, false, null, StringComparators.LEXICOGRAPHIC),
        ImmutableList.of("5")
    );
  }

  @Test
  public void testLexicographicMatchSurroundingSingleValue()
  {
    assertFilterMatches(
        new BoundDimFilter("dim1", "ab", "abd", true, true, false, null, StringComparators.LEXICOGRAPHIC),
        ImmutableList.of("5")
    );
  }

  @Test
  public void testLexicographicMatchNoUpperLimit()
  {
    assertFilterMatches(
        new BoundDimFilter("dim1", "ab", null, true, true, false, null, StringComparators.LEXICOGRAPHIC),
        ImmutableList.of("4", "5")
    );
  }

  @Test
  public void testLexicographicMatchNoLowerLimit()
  {
    assertFilterMatches(
        new BoundDimFilter("dim1", null, "abd", true, true, false, null, StringComparators.LEXICOGRAPHIC),
        ImmutableList.of("0", "1", "2", "3", "5", "6", "7")
    );
  }

  @Test
  public void testLexicographicMatchNumbers()
  {
    assertFilterMatches(
        new BoundDimFilter("dim1", "1", "3", false, false, false, null, StringComparators.LEXICOGRAPHIC),
        ImmutableList.of("1", "2", "3")
    );
    assertFilterMatches(
        new BoundDimFilter("dim1", "1", "3", true, true, false, null, StringComparators.LEXICOGRAPHIC),
        ImmutableList.of("1", "2")
    );
    assertFilterMatches(
        new BoundDimFilter("dim1", "-1", "3", true, true, false, null, StringComparators.LEXICOGRAPHIC),
        ImmutableList.of("1", "2", "3", "6", "7")
    );
  }

  @Test
  public void testAlphaNumericMatchNull()
  {
    assertFilterMatches(
        new BoundDimFilter("dim0", "", "", false, false, true, null, StringComparators.ALPHANUMERIC),
        ImmutableList.of()
    );
    assertFilterMatches(
        new BoundDimFilter("dim1", "", "", false, false, true, null, StringComparators.ALPHANUMERIC),
        ImmutableList.of("0")
    );
    if (NullHandling.replaceWithDefault()) {
      assertFilterMatches(
          new BoundDimFilter("dim2", "", "", false, false, true, null, StringComparators.ALPHANUMERIC),
          ImmutableList.of("1", "2", "5")
      );
      assertFilterMatches(
          new BoundDimFilter("dim3", "", "", false, false, true, null, StringComparators.ALPHANUMERIC),
          ImmutableList.of("0", "1", "2", "3", "4", "5", "6", "7")
      );
    } else {
      assertFilterMatches(
          new BoundDimFilter("dim2", "", "", false, false, true, null, StringComparators.ALPHANUMERIC),
          ImmutableList.of("2")
      );
      assertFilterMatches(
          new BoundDimFilter("dim3", "", "", false, false, true, null, StringComparators.ALPHANUMERIC),
          ImmutableList.of()
      );
    }
  }

  @Test
  public void testAlphaNumericMatchTooStrict()
  {
    assertFilterMatches(
        new BoundDimFilter("dim1", "2", "2", true, false, true, null, StringComparators.ALPHANUMERIC),
        ImmutableList.of()
    );
    assertFilterMatches(
        new BoundDimFilter("dim1", "2", "2", true, true, true, null, StringComparators.ALPHANUMERIC),
        ImmutableList.of()
    );
    assertFilterMatches(
        new BoundDimFilter("dim1", "2", "2", false, true, true, null, StringComparators.ALPHANUMERIC),
        ImmutableList.of()
    );
  }

  @Test
  public void testAlphaNumericMatchExactlySingleValue()
  {
    assertFilterMatches(
        new BoundDimFilter("dim1", "2", "2", false, false, true, null, StringComparators.ALPHANUMERIC),
        ImmutableList.of("2")
    );
  }

  @Test
  public void testAlphaNumericMatchSurroundingSingleValue()
  {
    assertFilterMatches(
        new BoundDimFilter("dim1", "1", "3", true, true, true, null, StringComparators.ALPHANUMERIC),
        ImmutableList.of("2")
    );
  }

  @Test
  public void testAlphaNumericMatchNoUpperLimit()
  {
    assertFilterMatches(
        new BoundDimFilter("dim1", "1", null, true, true, true, null, StringComparators.ALPHANUMERIC),
        ImmutableList.of("1", "2", "4", "5", "6", "7")
    );

    assertFilterMatches(
        new BoundDimFilter("dim1", "-1", null, true, true, true, null, StringComparators.ALPHANUMERIC),
        ImmutableList.of("4", "5", "6", "7")
    );
  }

  @Test
  public void testAlphaNumericMatchNoLowerLimit()
  {
    assertFilterMatches(
        new BoundDimFilter("dim1", null, "2", true, true, true, null, StringComparators.ALPHANUMERIC),
        ImmutableList.of("0", "3")
    );

    assertFilterMatches(
        new BoundDimFilter("dim1", null, "ZZZZZ", true, true, true, null, StringComparators.ALPHANUMERIC),
        ImmutableList.of("0", "1", "2", "3", "4", "5", "6", "7")
    );
  }

  @Test
  public void testAlphaNumericMatchWithNegatives()
  {
    assertFilterMatches(
        new BoundDimFilter("dim1", "-2000", "3", true, true, true, null, StringComparators.ALPHANUMERIC),
        ImmutableList.of()
    );

    assertFilterMatches(
        new BoundDimFilter("dim1", "3", "-2000", true, true, true, null, StringComparators.ALPHANUMERIC),
        ImmutableList.of("1", "6", "7")
    );
  }

  @Test
  public void testNumericMatchNull()
  {
    assertFilterMatches(
        new BoundDimFilter("dim0", "", "", false, false, false, null, StringComparators.NUMERIC),
        ImmutableList.of()
    );
    assertFilterMatches(
        new BoundDimFilter("dim1", "", "", false, false, false, null, StringComparators.NUMERIC),
        ImmutableList.of("0")
    );
    if (NullHandling.replaceWithDefault()) {
      assertFilterMatches(
          new BoundDimFilter("dim2", "", "", false, false, false, null, StringComparators.NUMERIC),
          ImmutableList.of("1", "2", "5")
      );
      assertFilterMatches(
          new BoundDimFilter("dim3", "", "", false, false, false, null, StringComparators.NUMERIC),
          ImmutableList.of("0", "1", "2", "3", "4", "5", "6", "7")
      );
    } else {
      assertFilterMatches(
          new BoundDimFilter("dim2", "", "", false, false, false, null, StringComparators.NUMERIC),
          ImmutableList.of("2")
      );
      assertFilterMatches(
          new BoundDimFilter("dim3", "", "", false, false, false, null, StringComparators.NUMERIC),
          ImmutableList.of()
      );
    }

  }

  @Test
  public void testNumericMatchTooStrict()
  {
    assertFilterMatches(
        new BoundDimFilter("dim1", "2", "2", true, false, false, null, StringComparators.NUMERIC),
        ImmutableList.of()
    );
    assertFilterMatches(
        new BoundDimFilter("dim1", "2", "2", true, true, false, null, StringComparators.NUMERIC),
        ImmutableList.of()
    );
    assertFilterMatches(
        new BoundDimFilter("dim1", "2", "2", false, true, false, null, StringComparators.NUMERIC),
        ImmutableList.of()
    );
  }

  @Test
  public void testNumericMatchVirtualColumn()
  {
    assertFilterMatches(
        new BoundDimFilter("expr", "1", "2", false, false, false, null, StringComparators.NUMERIC),
        ImmutableList.of("0", "1", "2", "3", "4", "5", "6", "7")
    );

    assertFilterMatches(
        new BoundDimFilter("expr", "2", "3", false, false, false, null, StringComparators.NUMERIC),
        ImmutableList.of()
    );
  }

  @Test
  public void testNumericMatchExactlySingleValue()
  {
    assertFilterMatches(
        new BoundDimFilter("dim1", "2", "2", false, false, false, null, StringComparators.NUMERIC),
        ImmutableList.of("2")
    );

    assertFilterMatches(
        new BoundDimFilter("dim1", "-10.012", "-10.012", false, false, false, null, StringComparators.NUMERIC),
        ImmutableList.of("7")
    );
  }

  @Test
  public void testNumericMatchSurroundingSingleValue()
  {
    assertFilterMatches(
        new BoundDimFilter("dim1", "1", "3", true, true, false, null, StringComparators.NUMERIC),
        ImmutableList.of("2")
    );

    assertFilterMatches(
        new BoundDimFilter("dim1", "-11", "-10", false, false, false, null, StringComparators.NUMERIC),
        ImmutableList.of("7")
    );
  }

  @Test
  public void testNumericMatchNoUpperLimit()
  {
    assertFilterMatches(
        new BoundDimFilter("dim1", "1", null, true, true, false, null, StringComparators.NUMERIC),
        ImmutableList.of("1", "2")
    );
  }

  @Test
  public void testNumericMatchNoLowerLimit()
  {
    assertFilterMatches(
        new BoundDimFilter("dim1", null, "2", true, true, false, null, StringComparators.NUMERIC),
        ImmutableList.of("0", "3", "4", "5", "6", "7")
    );
  }

  @Test
  public void testNumericMatchWithNegatives()
  {
    assertFilterMatches(
        new BoundDimFilter("dim1", "-2000", "3", true, true, false, null, StringComparators.NUMERIC),
        ImmutableList.of("2", "3", "6", "7")
    );
  }

  @Test
  public void testMatchWithExtractionFn()
  {
    String extractionJsFn = "function(str) { return 'super-' + str; }";
    ExtractionFn superFn = new JavaScriptExtractionFn(extractionJsFn, false, JavaScriptConfig.getEnabledInstance());

    String nullJsFn = "function(str) { return null; }";
    ExtractionFn makeNullFn = new JavaScriptExtractionFn(nullJsFn, false, JavaScriptConfig.getEnabledInstance());

    if (NullHandling.replaceWithDefault()) {
      assertFilterMatches(
          new BoundDimFilter("dim0", "", "", false, false, false, makeNullFn, StringComparators.LEXICOGRAPHIC),
          ImmutableList.of("0", "1", "2", "3", "4", "5", "6", "7")
      );
    } else {
      assertFilterMatches(
          new BoundDimFilter("dim0", "", "", false, false, false, makeNullFn, StringComparators.LEXICOGRAPHIC),
          ImmutableList.of()
      );
    }

    assertFilterMatches(
        new BoundDimFilter("dim1", "super-ab", "super-abd", true, true, false, superFn, StringComparators.LEXICOGRAPHIC),
        ImmutableList.of("5")
    );

    assertFilterMatches(
        new BoundDimFilter("dim1", "super-0", "super-10", false, false, true, superFn, StringComparators.ALPHANUMERIC),
        ImmutableList.of("1", "2", "3")
    );

    assertFilterMatches(
        new BoundDimFilter("dim2", "super-", "super-zzzzzz", false, false, false, superFn, StringComparators.LEXICOGRAPHIC),
        ImmutableList.of("0", "1", "2", "3", "4", "5", "6", "7")
    );

    if (NullHandling.replaceWithDefault()) {
      assertFilterMatches(
          new BoundDimFilter(
              "dim2",
              "super-null",
              "super-null",
              false,
              false,
              false,
              superFn,
              StringComparators.LEXICOGRAPHIC
          ),
          ImmutableList.of("1", "2", "5")
      );
      assertFilterMatches(
          new BoundDimFilter(
              "dim2",
              "super-null",
              "super-null",
              false,
              false,
              false,
              superFn,
              StringComparators.NUMERIC
          ),
          ImmutableList.of("1", "2", "5")
      );
    } else {
      assertFilterMatches(
          new BoundDimFilter(
              "dim2",
              "super-null",
              "super-null",
              false,
              false,
              false,
              superFn,
              StringComparators.LEXICOGRAPHIC
          ),
          ImmutableList.of("1", "5")
      );
      assertFilterMatches(
          new BoundDimFilter("dim2", "super-", "super-", false, false, false, superFn, StringComparators.NUMERIC),
          ImmutableList.of("2")
      );
      assertFilterMatches(
          new BoundDimFilter(
              "dim2",
              "super-null",
              "super-null",
              false,
              false,
              false,
              superFn,
              StringComparators.LEXICOGRAPHIC
          ),
          ImmutableList.of("1", "5")
      );
      assertFilterMatches(
          new BoundDimFilter("dim2", "super-", "super-", false, false, false, superFn, StringComparators.NUMERIC),
          ImmutableList.of("2")
      );
    }

    assertFilterMatches(
        new BoundDimFilter("dim3", "super-null", "super-null", false, false, false, superFn, StringComparators.LEXICOGRAPHIC),
        ImmutableList.of("0", "1", "2", "3", "4", "5", "6", "7")
    );

    assertFilterMatches(
        new BoundDimFilter("dim4", "super-null", "super-null", false, false, false, superFn, StringComparators.LEXICOGRAPHIC),
        ImmutableList.of("0", "1", "2", "3", "4", "5", "6", "7")
    );

    assertFilterMatches(
        new BoundDimFilter("dim4", "super-null", "super-null", false, false, false, superFn, StringComparators.NUMERIC),
        ImmutableList.of("0", "1", "2", "3", "4", "5", "6", "7")
    );
  }
}<|MERGE_RESOLUTION|>--- conflicted
+++ resolved
@@ -190,13 +190,10 @@
         new BoundDimFilter("dim3", null, "", false, false, false, null, StringComparators.LEXICOGRAPHIC),
         ImmutableList.of("0", "1", "2", "3", "4", "5", "6", "7")
     );
-<<<<<<< HEAD
-=======
     assertFilterMatches(
         new BoundDimFilter("dim3", null, "", false, true, false, null, StringComparators.LEXICOGRAPHIC),
         ImmutableList.of()
     );
->>>>>>> 20ae8aa6
   }
 
 
