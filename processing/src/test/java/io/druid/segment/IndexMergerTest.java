/*
 * Licensed to Metamarkets Group Inc. (Metamarkets) under one
 * or more contributor license agreements. See the NOTICE file
 * distributed with this work for additional information
 * regarding copyright ownership. Metamarkets licenses this file
 * to you under the Apache License, Version 2.0 (the
 * "License"); you may not use this file except in compliance
 * with the License. You may obtain a copy of the License at
 *
 * http://www.apache.org/licenses/LICENSE-2.0
 *
 * Unless required by applicable law or agreed to in writing,
 * software distributed under the License is distributed on an
 * "AS IS" BASIS, WITHOUT WARRANTIES OR CONDITIONS OF ANY
 * KIND, either express or implied. See the License for the
 * specific language governing permissions and limitations
 * under the License.
 */

package io.druid.segment;

import com.google.common.base.Function;
import com.google.common.collect.Collections2;
import com.google.common.collect.ImmutableList;
import com.google.common.collect.ImmutableMap;
import com.google.common.collect.ImmutableSet;
import com.google.common.collect.Lists;
import com.google.common.collect.Sets;
import com.google.common.primitives.Ints;
import io.druid.collections.bitmap.RoaringBitmapFactory;
import io.druid.data.input.InputRow;
import io.druid.data.input.MapBasedInputRow;
import io.druid.data.input.impl.DimensionSchema;
import io.druid.data.input.impl.DimensionSchema.MultiValueHandling;
import io.druid.data.input.impl.DimensionsSpec;
<<<<<<< HEAD
import io.druid.data.input.impl.FloatDimensionSchema;
import io.druid.data.input.impl.LongDimensionSchema;
import io.druid.data.input.impl.StringDimensionSchema;
import io.druid.java.util.common.granularity.Granularity;
=======
>>>>>>> 5ccfdcc4
import io.druid.java.util.common.IAE;
import io.druid.java.util.common.ISE;
import io.druid.java.util.common.granularity.Granularities;
import io.druid.java.util.common.io.smoosh.SmooshedFileMapper;
import io.druid.query.aggregation.AggregatorFactory;
import io.druid.query.aggregation.CountAggregatorFactory;
import io.druid.query.aggregation.LongSumAggregatorFactory;
import io.druid.segment.column.Column;
import io.druid.segment.column.ColumnCapabilitiesImpl;
import io.druid.segment.column.DictionaryEncodedColumn;
import io.druid.segment.column.SimpleDictionaryEncodedColumn;
import io.druid.segment.data.BitmapSerdeFactory;
import io.druid.segment.data.CompressedObjectStrategy;
import io.druid.segment.data.CompressionFactory;
import io.druid.segment.data.ConciseBitmapSerdeFactory;
import io.druid.segment.data.IncrementalIndexTest;
import io.druid.segment.data.IndexedInts;
import io.druid.segment.data.RoaringBitmapSerdeFactory;
import io.druid.segment.incremental.IncrementalIndex;
import io.druid.segment.incremental.IncrementalIndexAdapter;
import io.druid.segment.incremental.IncrementalIndexSchema;
import io.druid.segment.incremental.IndexSizeExceededException;
import io.druid.segment.incremental.OnheapIncrementalIndex;
import org.joda.time.DateTime;
import org.joda.time.Interval;
import org.junit.Assert;
import org.junit.Rule;
import org.junit.Test;
import org.junit.rules.TemporaryFolder;
import org.junit.runner.RunWith;
import org.junit.runners.Parameterized;

import javax.annotation.Nullable;
import java.io.File;
import java.io.IOException;
import java.lang.reflect.Field;
import java.nio.ByteBuffer;
import java.nio.IntBuffer;
import java.util.ArrayList;
import java.util.Arrays;
import java.util.Collection;
import java.util.Collections;
import java.util.EnumSet;
import java.util.List;
import java.util.Map;

@RunWith(Parameterized.class)
public class IndexMergerTest
{
  @Rule
  public final TemporaryFolder temporaryFolder = new TemporaryFolder();

  protected IndexMerger INDEX_MERGER;
  private final static IndexIO INDEX_IO = TestHelper.getTestIndexIO();

  @Parameterized.Parameters(name = "{index}: useV9={0}, bitmap={1}, metric compression={2}, dimension compression={3}, long encoding={4}")
  public static Collection<Object[]> data()
  {
    return Collections2.transform(
        Sets.cartesianProduct(
            ImmutableList.of(
                ImmutableSet.of(
                    true,
                    false
                ),
                ImmutableSet.of(
                    new RoaringBitmapSerdeFactory(null),
                    new ConciseBitmapSerdeFactory()
                ),
                EnumSet.allOf(CompressedObjectStrategy.CompressionStrategy.class),
                ImmutableSet.copyOf(CompressedObjectStrategy.CompressionStrategy.noNoneValues()),
                EnumSet.allOf(CompressionFactory.LongEncodingStrategy.class)
            )
        ), new Function<List<?>, Object[]>()
        {
          @Nullable
          @Override
          public Object[] apply(List<?> input)
          {
            return input.toArray();
          }
        }
    );
  }

  static IndexSpec makeIndexSpec(
      BitmapSerdeFactory bitmapSerdeFactory,
      CompressedObjectStrategy.CompressionStrategy compressionStrategy,
      CompressedObjectStrategy.CompressionStrategy dimCompressionStrategy,
      CompressionFactory.LongEncodingStrategy longEncodingStrategy
  )
  {
    if (bitmapSerdeFactory != null || compressionStrategy != null) {
      return new IndexSpec(
          bitmapSerdeFactory,
          dimCompressionStrategy,
          compressionStrategy,
          longEncodingStrategy
      );
    } else {
      return new IndexSpec();
    }
  }

  private final IndexSpec indexSpec;
  @Rule
  public final CloserRule closer = new CloserRule(false);

  public IndexMergerTest(
      boolean useV9,
      BitmapSerdeFactory bitmapSerdeFactory,
      CompressedObjectStrategy.CompressionStrategy compressionStrategy,
      CompressedObjectStrategy.CompressionStrategy dimCompressionStrategy,
      CompressionFactory.LongEncodingStrategy longEncodingStrategy
  )
  {
    this.indexSpec = makeIndexSpec(bitmapSerdeFactory, compressionStrategy, dimCompressionStrategy, longEncodingStrategy);
    if (useV9) {
      INDEX_MERGER = TestHelper.getTestIndexMergerV9();
    } else {
      INDEX_MERGER = TestHelper.getTestIndexMerger();
    }
  }

  @Test
  public void testPersist() throws Exception
  {
    final long timestamp = System.currentTimeMillis();

    IncrementalIndex toPersist = IncrementalIndexTest.createIndex(null);
    IncrementalIndexTest.populateIndex(timestamp, toPersist);

    final File tempDir = temporaryFolder.newFolder();
    QueryableIndex index = closer.closeLater(
        INDEX_IO.loadIndex(
            INDEX_MERGER.persist(
                toPersist,
                tempDir,
                indexSpec
            )
        )
    );

    Assert.assertEquals(2, index.getColumn(Column.TIME_COLUMN_NAME).getLength());
    Assert.assertEquals(Arrays.asList("dim1", "dim2"), Lists.newArrayList(index.getAvailableDimensions()));
    Assert.assertEquals(3, index.getColumnNames().size());

    assertDimCompression(index, indexSpec.getDimensionCompression());

    Assert.assertArrayEquals(
        IncrementalIndexTest.getDefaultCombiningAggregatorFactories(),
        index.getMetadata().getAggregators()
    );

    Assert.assertEquals(
        Granularities.NONE,
        index.getMetadata().getQueryGranularity()
    );
  }

  @Test
  public void testPersistWithDifferentDims() throws Exception
  {
    IncrementalIndex toPersist = IncrementalIndexTest.createIndex(null);
    toPersist.add(
        new MapBasedInputRow(
            1,
            Arrays.asList("dim1", "dim2"),
            ImmutableMap.<String, Object>of("dim1", "1", "dim2", "2")
        )
    );
    toPersist.add(
        new MapBasedInputRow(
            1,
            Arrays.asList("dim1"),
            ImmutableMap.<String, Object>of("dim1", "3")
        )
    );

    final File tempDir = temporaryFolder.newFolder();
    QueryableIndex index = closer.closeLater(
        INDEX_IO.loadIndex(
            INDEX_MERGER.persist(
                toPersist,
                tempDir,
                indexSpec
            )
        )
    );

    Assert.assertEquals(2, index.getColumn(Column.TIME_COLUMN_NAME).getLength());
    Assert.assertEquals(Arrays.asList("dim1", "dim2"), Lists.newArrayList(index.getAvailableDimensions()));
    Assert.assertEquals(3, index.getColumnNames().size());
    assertDimCompression(index, indexSpec.getDimensionCompression());

    final QueryableIndexIndexableAdapter adapter = new QueryableIndexIndexableAdapter(index);
    final List<Rowboat> boatList = ImmutableList.copyOf(adapter.getRows());

    Assert.assertEquals(2, boatList.size());
    Assert.assertArrayEquals(new int[][]{{0}, {1}}, boatList.get(0).getDims());
    Assert.assertArrayEquals(new int[][]{{1}, {0}}, boatList.get(1).getDims());

    checkBitmapIndex(new ArrayList<Integer>(), adapter.getBitmapIndex("dim1", ""));
    checkBitmapIndex(Lists.newArrayList(0), adapter.getBitmapIndex("dim1", "1"));
    checkBitmapIndex(Lists.newArrayList(1), adapter.getBitmapIndex("dim1", "3"));

    checkBitmapIndex(Lists.newArrayList(1), adapter.getBitmapIndex("dim2", ""));
    checkBitmapIndex(Lists.newArrayList(0), adapter.getBitmapIndex("dim2", "2"));
  }

  @Test
  public void testPersistWithSegmentMetadata() throws Exception
  {
    final long timestamp = System.currentTimeMillis();

    IncrementalIndex toPersist = IncrementalIndexTest.createIndex(null);
    IncrementalIndexTest.populateIndex(timestamp, toPersist);

    Map<String, Object> metadataElems = ImmutableMap.<String, Object>of("key", "value");
    toPersist.getMetadata().putAll(metadataElems);

    final File tempDir = temporaryFolder.newFolder();
    QueryableIndex index = closer.closeLater(
        INDEX_IO.loadIndex(
            INDEX_MERGER.persist(
                toPersist,
                tempDir,
                indexSpec
            )
        )
    );

    Assert.assertEquals(2, index.getColumn(Column.TIME_COLUMN_NAME).getLength());
    Assert.assertEquals(Arrays.asList("dim1", "dim2"), Lists.newArrayList(index.getAvailableDimensions()));
    Assert.assertEquals(3, index.getColumnNames().size());

    assertDimCompression(index, indexSpec.getDimensionCompression());

    Assert.assertEquals(
        new Metadata()
            .setAggregators(
                IncrementalIndexTest.getDefaultCombiningAggregatorFactories()
            )
            .setQueryGranularity(Granularities.NONE)
            .setRollup(Boolean.TRUE)
            .putAll(metadataElems),
        index.getMetadata()
    );
  }

  @Test
  public void testPersistMerge() throws Exception
  {
    final long timestamp = System.currentTimeMillis();
    IncrementalIndex toPersist1 = IncrementalIndexTest.createIndex(null);
    IncrementalIndexTest.populateIndex(timestamp, toPersist1);

    IncrementalIndex toPersist2 = new OnheapIncrementalIndex(
        0L,
        Granularities.NONE,
        new AggregatorFactory[]{new CountAggregatorFactory("count")},
        1000
    );

    toPersist2.add(
        new MapBasedInputRow(
            timestamp,
            Arrays.asList("dim1", "dim2"),
            ImmutableMap.<String, Object>of("dim1", "1", "dim2", "2")
        )
    );

    toPersist2.add(
        new MapBasedInputRow(
            timestamp,
            Arrays.asList("dim1", "dim2"),
            ImmutableMap.<String, Object>of("dim1", "5", "dim2", "6")
        )
    );

    final File tempDir1 = temporaryFolder.newFolder();
    final File tempDir2 = temporaryFolder.newFolder();
    final File mergedDir = temporaryFolder.newFolder();

    QueryableIndex index1 = closer.closeLater(
        INDEX_IO.loadIndex(
            INDEX_MERGER.persist(
                toPersist1,
                tempDir1,
                indexSpec
            )
        )
    );

    Assert.assertEquals(2, index1.getColumn(Column.TIME_COLUMN_NAME).getLength());
    Assert.assertEquals(Arrays.asList("dim1", "dim2"), Lists.newArrayList(index1.getAvailableDimensions()));
    Assert.assertEquals(3, index1.getColumnNames().size());

    QueryableIndex index2 = closer.closeLater(
        INDEX_IO.loadIndex(
            INDEX_MERGER.persist(
                toPersist2,
                tempDir2,
                indexSpec
            )
        )
    );

    Assert.assertEquals(2, index2.getColumn(Column.TIME_COLUMN_NAME).getLength());
    Assert.assertEquals(Arrays.asList("dim1", "dim2"), Lists.newArrayList(index2.getAvailableDimensions()));
    Assert.assertEquals(3, index2.getColumnNames().size());

    AggregatorFactory[] mergedAggregators = new AggregatorFactory[]{
        new CountAggregatorFactory("count")
    };
    QueryableIndex merged = closer.closeLater(
        INDEX_IO.loadIndex(
            INDEX_MERGER.mergeQueryableIndex(
                Arrays.asList(index1, index2),
                true,
                mergedAggregators,
                mergedDir,
                indexSpec
            )
        )
    );

    Assert.assertEquals(3, merged.getColumn(Column.TIME_COLUMN_NAME).getLength());
    Assert.assertEquals(Arrays.asList("dim1", "dim2"), Lists.newArrayList(merged.getAvailableDimensions()));
    Assert.assertEquals(3, merged.getColumnNames().size());
    assertDimCompression(index2, indexSpec.getDimensionCompression());
    assertDimCompression(index1, indexSpec.getDimensionCompression());
    assertDimCompression(merged, indexSpec.getDimensionCompression());

    Assert.assertArrayEquals(
        getCombiningAggregators(mergedAggregators),
        merged.getMetadata().getAggregators()
    );
  }

  @Test
  public void testPersistEmptyColumn() throws Exception
  {
    final IncrementalIndex toPersist1 = new OnheapIncrementalIndex(
        0L,
        Granularities.NONE,
        new AggregatorFactory[]{},
        10
    );
    final IncrementalIndex toPersist2 = new OnheapIncrementalIndex(
        0L,
        Granularities.NONE,
        new AggregatorFactory[]{},
        10
    );
    final File tmpDir1 = temporaryFolder.newFolder();
    final File tmpDir2 = temporaryFolder.newFolder();
    final File tmpDir3 = temporaryFolder.newFolder();

    toPersist1.add(
        new MapBasedInputRow(
            1L,
            ImmutableList.of("dim1", "dim2"),
            ImmutableMap.<String, Object>of("dim1", ImmutableList.of(), "dim2", "foo")
        )
    );

    toPersist2.add(
        new MapBasedInputRow(
            1L,
            ImmutableList.of("dim1", "dim2"),
            ImmutableMap.<String, Object>of("dim1", ImmutableList.of(), "dim2", "bar")
        )
    );

    final QueryableIndex index1 = closer.closeLater(
        INDEX_IO.loadIndex(
            INDEX_MERGER.persist(
                toPersist1,
                tmpDir1,
                indexSpec
            )
        )
    );
    final QueryableIndex index2 = closer.closeLater(
        INDEX_IO.loadIndex(
            INDEX_MERGER.persist(
                toPersist2,
                tmpDir2,
                indexSpec
            )
        )
    );
    final QueryableIndex merged = closer.closeLater(
        INDEX_IO.loadIndex(
            INDEX_MERGER.mergeQueryableIndex(
                Arrays.asList(index1, index2),
                true,
                new AggregatorFactory[]{},
                tmpDir3,
                indexSpec
            )
        )
    );

    Assert.assertEquals(1, index1.getColumn(Column.TIME_COLUMN_NAME).getLength());
    Assert.assertEquals(ImmutableList.of("dim2"), ImmutableList.copyOf(index1.getAvailableDimensions()));

    Assert.assertEquals(1, index2.getColumn(Column.TIME_COLUMN_NAME).getLength());
    Assert.assertEquals(ImmutableList.of("dim2"), ImmutableList.copyOf(index2.getAvailableDimensions()));

    Assert.assertEquals(2, merged.getColumn(Column.TIME_COLUMN_NAME).getLength());
    Assert.assertEquals(ImmutableList.of("dim2"), ImmutableList.copyOf(merged.getAvailableDimensions()));

    assertDimCompression(index1, indexSpec.getDimensionCompression());
    assertDimCompression(index2, indexSpec.getDimensionCompression());
    assertDimCompression(merged, indexSpec.getDimensionCompression());
  }

  @Test
  public void testMergeRetainsValues() throws Exception
  {
    final long timestamp = System.currentTimeMillis();
    IncrementalIndex toPersist1 = IncrementalIndexTest.createIndex(null);
    IncrementalIndexTest.populateIndex(timestamp, toPersist1);

    final File tempDir1 = temporaryFolder.newFolder();
    final File mergedDir = temporaryFolder.newFolder();
    final IndexableAdapter incrementalAdapter = new IncrementalIndexAdapter(
        toPersist1.getInterval(),
        toPersist1,
        indexSpec.getBitmapSerdeFactory()
                 .getBitmapFactory()
    );

    QueryableIndex index1 = closer.closeLater(
        INDEX_IO.loadIndex(
            INDEX_MERGER.persist(
                toPersist1,
                tempDir1,
                indexSpec
            )
        )
    );


    final IndexableAdapter queryableAdapter = new QueryableIndexIndexableAdapter(index1);

    INDEX_IO.validateTwoSegments(incrementalAdapter, queryableAdapter);

    Assert.assertEquals(2, index1.getColumn(Column.TIME_COLUMN_NAME).getLength());
    Assert.assertEquals(Arrays.asList("dim1", "dim2"), Lists.newArrayList(index1.getAvailableDimensions()));
    Assert.assertEquals(3, index1.getColumnNames().size());


    QueryableIndex merged = closer.closeLater(
        INDEX_IO.loadIndex(
            INDEX_MERGER.mergeQueryableIndex(
                ImmutableList.of(index1),
                true,
                new AggregatorFactory[]{new CountAggregatorFactory("count")},
                mergedDir,
                indexSpec
            )
        )
    );

    Assert.assertEquals(2, merged.getColumn(Column.TIME_COLUMN_NAME).getLength());
    Assert.assertEquals(Arrays.asList("dim1", "dim2"), Lists.newArrayList(merged.getAvailableDimensions()));
    Assert.assertEquals(3, merged.getColumnNames().size());

    INDEX_IO.validateTwoSegments(tempDir1, mergedDir);

    assertDimCompression(index1, indexSpec.getDimensionCompression());
    assertDimCompression(merged, indexSpec.getDimensionCompression());
  }

  @Test
  public void testAppendRetainsValues() throws Exception
  {
    final long timestamp = System.currentTimeMillis();
    IncrementalIndex toPersist1 = IncrementalIndexTest.createIndex(null);
    IncrementalIndexTest.populateIndex(timestamp, toPersist1);

    final File tempDir1 = temporaryFolder.newFolder();
    final File mergedDir = temporaryFolder.newFolder();
    final IndexableAdapter incrementalAdapter = new IncrementalIndexAdapter(
        toPersist1.getInterval(),
        toPersist1,
        indexSpec.getBitmapSerdeFactory()
                 .getBitmapFactory()
    );

    QueryableIndex index1 = closer.closeLater(
        INDEX_IO.loadIndex(
            INDEX_MERGER.append(
                ImmutableList.<IndexableAdapter>of(incrementalAdapter), null, tempDir1, indexSpec
            )
        )
    );
    final IndexableAdapter queryableAdapter = new QueryableIndexIndexableAdapter(index1);

    INDEX_IO.validateTwoSegments(incrementalAdapter, queryableAdapter);

    Assert.assertEquals(2, index1.getColumn(Column.TIME_COLUMN_NAME).getLength());
    Assert.assertEquals(Arrays.asList("dim1", "dim2"), Lists.newArrayList(index1.getAvailableDimensions()));
    Assert.assertEquals(3, index1.getColumnNames().size());

    Assert.assertArrayEquals(
        IncrementalIndexTest.getDefaultCombiningAggregatorFactories(),
        index1.getMetadata().getAggregators()
    );

    AggregatorFactory[] mergedAggregators = new AggregatorFactory[]{new CountAggregatorFactory("count")};
    QueryableIndex merged = closer.closeLater(
        INDEX_IO.loadIndex(
            INDEX_MERGER.mergeQueryableIndex(
                ImmutableList.of(index1),
                true,
                mergedAggregators,
                mergedDir,
                indexSpec
            )
        )
    );

    Assert.assertEquals(2, merged.getColumn(Column.TIME_COLUMN_NAME).getLength());
    Assert.assertEquals(Arrays.asList("dim1", "dim2"), Lists.newArrayList(merged.getAvailableDimensions()));
    Assert.assertEquals(3, merged.getColumnNames().size());

    INDEX_IO.validateTwoSegments(tempDir1, mergedDir);

    assertDimCompression(index1, indexSpec.getDimensionCompression());
    assertDimCompression(merged, indexSpec.getDimensionCompression());

    Assert.assertArrayEquals(
        getCombiningAggregators(mergedAggregators),
        merged.getMetadata().getAggregators()
    );
  }

  @Test
  public void testMergeSpecChange() throws Exception
  {
    final long timestamp = System.currentTimeMillis();
    IncrementalIndex toPersist1 = IncrementalIndexTest.createIndex(null);
    IncrementalIndexTest.populateIndex(timestamp, toPersist1);

    final File tempDir1 = temporaryFolder.newFolder();
    final File mergedDir = temporaryFolder.newFolder();
    final IndexableAdapter incrementalAdapter = new IncrementalIndexAdapter(
        toPersist1.getInterval(),
        toPersist1,
        indexSpec.getBitmapSerdeFactory()
                 .getBitmapFactory()
    );

    QueryableIndex index1 = closer.closeLater(
        INDEX_IO.loadIndex(
            INDEX_MERGER.persist(
                toPersist1,
                tempDir1,
                indexSpec
            )
        )
    );


    final IndexableAdapter queryableAdapter = new QueryableIndexIndexableAdapter(index1);

    INDEX_IO.validateTwoSegments(incrementalAdapter, queryableAdapter);

    Assert.assertEquals(2, index1.getColumn(Column.TIME_COLUMN_NAME).getLength());
    Assert.assertEquals(Arrays.asList("dim1", "dim2"), Lists.newArrayList(index1.getAvailableDimensions()));
    Assert.assertEquals(3, index1.getColumnNames().size());

    IndexSpec newSpec = new IndexSpec(
        indexSpec.getBitmapSerdeFactory(),
        CompressedObjectStrategy.CompressionStrategy.LZ4.equals(indexSpec.getDimensionCompression()) ?
        CompressedObjectStrategy.CompressionStrategy.LZF :
        CompressedObjectStrategy.CompressionStrategy.LZ4,
        CompressedObjectStrategy.CompressionStrategy.LZ4.equals(indexSpec.getDimensionCompression()) ?
        CompressedObjectStrategy.CompressionStrategy.LZF :
        CompressedObjectStrategy.CompressionStrategy.LZ4,
        CompressionFactory.LongEncodingStrategy.LONGS.equals(indexSpec.getLongEncoding()) ?
        CompressionFactory.LongEncodingStrategy.AUTO :
        CompressionFactory.LongEncodingStrategy.LONGS
    );

    AggregatorFactory[] mergedAggregators = new AggregatorFactory[]{new CountAggregatorFactory("count")};
    QueryableIndex merged = closer.closeLater(
        INDEX_IO.loadIndex(
            INDEX_MERGER.mergeQueryableIndex(
                ImmutableList.of(index1),
                true,
                mergedAggregators,
                mergedDir,
                newSpec
            )
        )
    );

    Assert.assertEquals(2, merged.getColumn(Column.TIME_COLUMN_NAME).getLength());
    Assert.assertEquals(Arrays.asList("dim1", "dim2"), Lists.newArrayList(merged.getAvailableDimensions()));
    Assert.assertEquals(3, merged.getColumnNames().size());

    INDEX_IO.validateTwoSegments(tempDir1, mergedDir);

    assertDimCompression(index1, indexSpec.getDimensionCompression());
    assertDimCompression(merged, newSpec.getDimensionCompression());
  }


  @Test
  public void testConvertSame() throws Exception
  {
    final long timestamp = System.currentTimeMillis();
    final AggregatorFactory[] aggregators = new AggregatorFactory[]{
        new LongSumAggregatorFactory(
            "longSum1",
            "dim1"
        ),
        new LongSumAggregatorFactory("longSum2", "dim2")
    };

    IncrementalIndex toPersist1 = IncrementalIndexTest.createIndex(aggregators);
    IncrementalIndexTest.populateIndex(timestamp, toPersist1);

    final File tempDir1 = temporaryFolder.newFolder();
    final File convertDir = temporaryFolder.newFolder();
    final IndexableAdapter incrementalAdapter = new IncrementalIndexAdapter(
        toPersist1.getInterval(),
        toPersist1,
        indexSpec.getBitmapSerdeFactory()
                 .getBitmapFactory()
    );

    QueryableIndex index1 = closer.closeLater(
        INDEX_IO.loadIndex(INDEX_MERGER.persist(toPersist1, tempDir1, indexSpec))
    );

    final IndexableAdapter queryableAdapter = new QueryableIndexIndexableAdapter(index1);

    INDEX_IO.validateTwoSegments(incrementalAdapter, queryableAdapter);

    Assert.assertEquals(2, index1.getColumn(Column.TIME_COLUMN_NAME).getLength());
    Assert.assertEquals(Arrays.asList("dim1", "dim2"), Lists.newArrayList(index1.getAvailableDimensions()));
    Assert.assertEquals(4, index1.getColumnNames().size());


    QueryableIndex converted = closer.closeLater(
        INDEX_IO.loadIndex(
            INDEX_MERGER.convert(
                tempDir1,
                convertDir,
                indexSpec
            )
        )
    );

    Assert.assertEquals(2, converted.getColumn(Column.TIME_COLUMN_NAME).getLength());
    Assert.assertEquals(Arrays.asList("dim1", "dim2"), Lists.newArrayList(converted.getAvailableDimensions()));
    Assert.assertEquals(4, converted.getColumnNames().size());

    INDEX_IO.validateTwoSegments(tempDir1, convertDir);

    assertDimCompression(index1, indexSpec.getDimensionCompression());
    assertDimCompression(converted, indexSpec.getDimensionCompression());

    Assert.assertArrayEquals(
        getCombiningAggregators(aggregators),
        converted.getMetadata().getAggregators()
    );
  }


  @Test
  public void testConvertDifferent() throws Exception
  {
    final long timestamp = System.currentTimeMillis();
    final AggregatorFactory[] aggregators = new AggregatorFactory[]{
        new LongSumAggregatorFactory(
            "longSum1",
            "dim1"
        ),
        new LongSumAggregatorFactory("longSum2", "dim2")
    };

    IncrementalIndex toPersist1 = IncrementalIndexTest.createIndex(aggregators);
    IncrementalIndexTest.populateIndex(timestamp, toPersist1);

    final File tempDir1 = temporaryFolder.newFolder();
    final File convertDir = temporaryFolder.newFolder();
    final IndexableAdapter incrementalAdapter = new IncrementalIndexAdapter(
        toPersist1.getInterval(),
        toPersist1,
        indexSpec.getBitmapSerdeFactory()
                 .getBitmapFactory()
    );

    QueryableIndex index1 = closer.closeLater(
        INDEX_IO.loadIndex(
            INDEX_MERGER.persist(
                toPersist1,
                tempDir1,
                indexSpec
            )
        )
    );


    final IndexableAdapter queryableAdapter = new QueryableIndexIndexableAdapter(index1);

    INDEX_IO.validateTwoSegments(incrementalAdapter, queryableAdapter);

    Assert.assertEquals(2, index1.getColumn(Column.TIME_COLUMN_NAME).getLength());
    Assert.assertEquals(Arrays.asList("dim1", "dim2"), Lists.newArrayList(index1.getAvailableDimensions()));
    Assert.assertEquals(4, index1.getColumnNames().size());


    IndexSpec newSpec = new IndexSpec(
        indexSpec.getBitmapSerdeFactory(),
        CompressedObjectStrategy.CompressionStrategy.LZ4.equals(indexSpec.getDimensionCompression()) ?
        CompressedObjectStrategy.CompressionStrategy.LZF :
        CompressedObjectStrategy.CompressionStrategy.LZ4,
        CompressedObjectStrategy.CompressionStrategy.LZ4.equals(indexSpec.getDimensionCompression()) ?
        CompressedObjectStrategy.CompressionStrategy.LZF :
        CompressedObjectStrategy.CompressionStrategy.LZ4,
        CompressionFactory.LongEncodingStrategy.LONGS.equals(indexSpec.getLongEncoding()) ?
        CompressionFactory.LongEncodingStrategy.AUTO :
        CompressionFactory.LongEncodingStrategy.LONGS
    );

    QueryableIndex converted = closer.closeLater(
        INDEX_IO.loadIndex(
            INDEX_MERGER.convert(
                tempDir1,
                convertDir,
                newSpec
            )
        )
    );

    Assert.assertEquals(2, converted.getColumn(Column.TIME_COLUMN_NAME).getLength());
    Assert.assertEquals(Arrays.asList("dim1", "dim2"), Lists.newArrayList(converted.getAvailableDimensions()));
    Assert.assertEquals(4, converted.getColumnNames().size());

    INDEX_IO.validateTwoSegments(tempDir1, convertDir);

    assertDimCompression(index1, indexSpec.getDimensionCompression());
    assertDimCompression(converted, newSpec.getDimensionCompression());

    Assert.assertArrayEquals(
        getCombiningAggregators(aggregators),
        converted.getMetadata().getAggregators()
    );
  }

  private void assertDimCompression(QueryableIndex index, CompressedObjectStrategy.CompressionStrategy expectedStrategy)
      throws Exception
  {
    // Java voodoo
    if (expectedStrategy == null || expectedStrategy == CompressedObjectStrategy.CompressionStrategy.UNCOMPRESSED) {
      return;
    }

    DictionaryEncodedColumn encodedColumn = index.getColumn("dim2").getDictionaryEncoding();
    Object obj;
    if (encodedColumn.hasMultipleValues()) {
      Field field = SimpleDictionaryEncodedColumn.class.getDeclaredField("multiValueColumn");
      field.setAccessible(true);

      obj = field.get(encodedColumn);
    } else {
      Field field = SimpleDictionaryEncodedColumn.class.getDeclaredField("column");
      field.setAccessible(true);

      obj = field.get(encodedColumn);
    }
    // CompressedVSizeIntsIndexedSupplier$CompressedByteSizeIndexedInts
    // CompressedVSizeIndexedSupplier$CompressedVSizeIndexed
    Field compressedSupplierField = obj.getClass().getDeclaredField("this$0");
    compressedSupplierField.setAccessible(true);

    Object supplier = compressedSupplierField.get(obj);

    Field compressionField = supplier.getClass().getDeclaredField("compression");
    compressionField.setAccessible(true);

    Object strategy = compressionField.get(supplier);

    Assert.assertEquals(expectedStrategy, strategy);
  }


  @Test
  public void testNonLexicographicDimOrderMerge() throws Exception
  {
    IncrementalIndex toPersist1 = getIndexD3();
    IncrementalIndex toPersist2 = getIndexD3();
    IncrementalIndex toPersist3 = getIndexD3();

    final File tmpDir = temporaryFolder.newFolder();
    final File tmpDir2 = temporaryFolder.newFolder();
    final File tmpDir3 = temporaryFolder.newFolder();
    final File tmpDirMerged = temporaryFolder.newFolder();

    QueryableIndex index1 = closer.closeLater(
        INDEX_IO.loadIndex(
            INDEX_MERGER.persist(
                toPersist1,
                tmpDir,
                indexSpec
            )
        )
    );

    QueryableIndex index2 = closer.closeLater(
        INDEX_IO.loadIndex(
            INDEX_MERGER.persist(
                toPersist2,
                tmpDir2,
                indexSpec
            )
        )
    );

    QueryableIndex index3 = closer.closeLater(
        INDEX_IO.loadIndex(
            INDEX_MERGER.persist(
                toPersist3,
                tmpDir3,
                indexSpec
            )
        )
    );


    final QueryableIndex merged = closer.closeLater(
        INDEX_IO.loadIndex(
            INDEX_MERGER.mergeQueryableIndex(
                Arrays.asList(index1, index2, index3),
                true,
                new AggregatorFactory[]{new CountAggregatorFactory("count")},
                tmpDirMerged,
                indexSpec
            )
        )
    );

    final QueryableIndexIndexableAdapter adapter = new QueryableIndexIndexableAdapter(merged);
    final List<Rowboat> boatList = ImmutableList.copyOf(adapter.getRows());

    Assert.assertEquals(ImmutableList.of("d3", "d1", "d2"), ImmutableList.copyOf(adapter.getDimensionNames()));
    Assert.assertEquals(3, boatList.size());
    Assert.assertArrayEquals(new int[][]{{0}, {0}, {2}}, boatList.get(0).getDims());
    Assert.assertArrayEquals(new Object[]{3L}, boatList.get(0).getMetrics());
    Assert.assertArrayEquals(new int[][]{{1}, {2}, {0}}, boatList.get(1).getDims());
    Assert.assertArrayEquals(new Object[]{3L}, boatList.get(1).getMetrics());
    Assert.assertArrayEquals(new int[][]{{2}, {1}, {1}}, boatList.get(2).getDims());
    Assert.assertArrayEquals(new Object[]{3L}, boatList.get(2).getMetrics());

    checkBitmapIndex(new ArrayList<Integer>(), adapter.getBitmapIndex("d3", ""));
    checkBitmapIndex(Lists.newArrayList(0), adapter.getBitmapIndex("d3", "30000"));
    checkBitmapIndex(Lists.newArrayList(1), adapter.getBitmapIndex("d3", "40000"));
    checkBitmapIndex(Lists.newArrayList(2), adapter.getBitmapIndex("d3", "50000"));

    checkBitmapIndex(new ArrayList<Integer>(), adapter.getBitmapIndex("d1", ""));
    checkBitmapIndex(Lists.newArrayList(0), adapter.getBitmapIndex("d1", "100"));
    checkBitmapIndex(Lists.newArrayList(2), adapter.getBitmapIndex("d1", "200"));
    checkBitmapIndex(Lists.newArrayList(1), adapter.getBitmapIndex("d1", "300"));

    checkBitmapIndex(new ArrayList<Integer>(), adapter.getBitmapIndex("d2", ""));
    checkBitmapIndex(Lists.newArrayList(1), adapter.getBitmapIndex("d2", "2000"));
    checkBitmapIndex(Lists.newArrayList(2), adapter.getBitmapIndex("d2", "3000"));
    checkBitmapIndex(Lists.newArrayList(0), adapter.getBitmapIndex("d2", "4000"));

  }

  @Test
  public void testMergeWithDimensionsList() throws Exception
  {
    IncrementalIndexSchema schema = new IncrementalIndexSchema.Builder()
        .withDimensionsSpec(new DimensionsSpec(
            DimensionsSpec.getDefaultSchemas(Arrays.asList("dimA", "dimB", "dimC")),
            null,
            null
        ))
        .withMinTimestamp(0L)
        .withQueryGranularity(Granularities.NONE)
        .withMetrics(new AggregatorFactory[]{new CountAggregatorFactory("count")})
        .build();


    IncrementalIndex toPersist1 = new OnheapIncrementalIndex(schema, true, 1000);
    IncrementalIndex toPersist2 = new OnheapIncrementalIndex(schema, true, 1000);
    IncrementalIndex toPersist3 = new OnheapIncrementalIndex(schema, true, 1000);

    addDimValuesToIndex(toPersist1, "dimA", Arrays.asList("1", "2"));
    addDimValuesToIndex(toPersist2, "dimA", Arrays.asList("1", "2"));
    addDimValuesToIndex(toPersist3, "dimC", Arrays.asList("1", "2"));


    final File tmpDir = temporaryFolder.newFolder();
    final File tmpDir2 = temporaryFolder.newFolder();
    final File tmpDir3 = temporaryFolder.newFolder();
    final File tmpDirMerged = temporaryFolder.newFolder();

    QueryableIndex index1 = closer.closeLater(
        INDEX_IO.loadIndex(
            INDEX_MERGER.persist(
                toPersist1,
                tmpDir,
                indexSpec
            )
        )
    );

    QueryableIndex index2 = closer.closeLater(
        INDEX_IO.loadIndex(
            INDEX_MERGER.persist(
                toPersist2,
                tmpDir2,
                indexSpec
            )
        )
    );

    QueryableIndex index3 = closer.closeLater(
        INDEX_IO.loadIndex(
            INDEX_MERGER.persist(
                toPersist3,
                tmpDir3,
                indexSpec
            )
        )
    );

    final QueryableIndex merged = closer.closeLater(
        INDEX_IO.loadIndex(
            INDEX_MERGER.mergeQueryableIndex(
                Arrays.asList(index1, index2, index3),
                true,
                new AggregatorFactory[]{new CountAggregatorFactory("count")},
                tmpDirMerged,
                indexSpec
            )
        )
    );

    final QueryableIndexIndexableAdapter adapter = new QueryableIndexIndexableAdapter(merged);
    final List<Rowboat> boatList = ImmutableList.copyOf(adapter.getRows());

    Assert.assertEquals(ImmutableList.of("dimA", "dimC"), ImmutableList.copyOf(adapter.getDimensionNames()));
    Assert.assertEquals(4, boatList.size());
    Assert.assertArrayEquals(new int[][]{{0}, {1}}, boatList.get(0).getDims());
    Assert.assertArrayEquals(new Object[]{1L}, boatList.get(0).getMetrics());
    Assert.assertArrayEquals(new int[][]{{0}, {2}}, boatList.get(1).getDims());
    Assert.assertArrayEquals(new Object[]{1L}, boatList.get(1).getMetrics());
    Assert.assertArrayEquals(new int[][]{{1}, {0}}, boatList.get(2).getDims());
    Assert.assertArrayEquals(new Object[]{2L}, boatList.get(2).getMetrics());
    Assert.assertArrayEquals(new int[][]{{2}, {0}}, boatList.get(3).getDims());
    Assert.assertArrayEquals(new Object[]{2L}, boatList.get(3).getMetrics());

    checkBitmapIndex(Lists.newArrayList(0, 1), adapter.getBitmapIndex("dimA", ""));
    checkBitmapIndex(Lists.newArrayList(2), adapter.getBitmapIndex("dimA", "1"));
    checkBitmapIndex(Lists.newArrayList(3), adapter.getBitmapIndex("dimA", "2"));

    checkBitmapIndex(new ArrayList<Integer>(), adapter.getBitmapIndex("dimB", ""));

    checkBitmapIndex(Lists.newArrayList(2, 3), adapter.getBitmapIndex("dimC", ""));
    checkBitmapIndex(Lists.newArrayList(0), adapter.getBitmapIndex("dimC", "1"));
    checkBitmapIndex(Lists.newArrayList(1), adapter.getBitmapIndex("dimC", "2"));
  }


  @Test
  public void testDisjointDimMerge() throws Exception
  {
    IncrementalIndex toPersistA = getSingleDimIndex("dimA", Arrays.asList("1", "2"));
    IncrementalIndex toPersistB = getSingleDimIndex("dimB", Arrays.asList("1", "2", "3"));
    IncrementalIndex toPersistB2 = getIndexWithDims(Arrays.asList("dimA", "dimB"));
    addDimValuesToIndex(toPersistB2, "dimB", Arrays.asList("1", "2", "3"));

    final File tmpDirA = temporaryFolder.newFolder();
    final File tmpDirB = temporaryFolder.newFolder();
    final File tmpDirB2 = temporaryFolder.newFolder();
    final File tmpDirMerged = temporaryFolder.newFolder();

    QueryableIndex indexA = closer.closeLater(
        INDEX_IO.loadIndex(
            INDEX_MERGER.persist(
                toPersistA,
                tmpDirA,
                indexSpec
            )
        )
    );

    QueryableIndex indexB = closer.closeLater(
        INDEX_IO.loadIndex(
            INDEX_MERGER.persist(
                toPersistB,
                tmpDirB,
                indexSpec
            )
        )
    );

    QueryableIndex indexB2 = closer.closeLater(
        INDEX_IO.loadIndex(
            INDEX_MERGER.persist(
                toPersistB2,
                tmpDirB2,
                indexSpec
            )
        )
    );

    final QueryableIndex merged = closer.closeLater(
        INDEX_IO.loadIndex(
            INDEX_MERGER.mergeQueryableIndex(
                Arrays.asList(indexA, indexB),
                true,
                new AggregatorFactory[]{new CountAggregatorFactory("count")},
                tmpDirMerged,
                indexSpec
            )
        )
    );

    final QueryableIndex merged2 = closer.closeLater(
        INDEX_IO.loadIndex(
            INDEX_MERGER.mergeQueryableIndex(
                Arrays.asList(indexA, indexB2),
                true,
                new AggregatorFactory[]{new CountAggregatorFactory("count")},
                tmpDirMerged,
                indexSpec
            )
        )
    );

    final QueryableIndexIndexableAdapter adapter = new QueryableIndexIndexableAdapter(merged);
    final List<Rowboat> boatList = ImmutableList.copyOf(adapter.getRows());

    final QueryableIndexIndexableAdapter adapter2 = new QueryableIndexIndexableAdapter(merged2);
    final List<Rowboat> boatList2 = ImmutableList.copyOf(adapter2.getRows());

    Assert.assertEquals(ImmutableList.of("dimA", "dimB"), ImmutableList.copyOf(adapter.getDimensionNames()));
    Assert.assertEquals(5, boatList.size());
    Assert.assertArrayEquals(new int[][]{{0}, {1}}, boatList.get(0).getDims());
    Assert.assertArrayEquals(new Object[]{1L}, boatList.get(0).getMetrics());
    Assert.assertArrayEquals(new int[][]{{0}, {2}}, boatList.get(1).getDims());
    Assert.assertArrayEquals(new Object[]{1L}, boatList.get(1).getMetrics());
    Assert.assertArrayEquals(new int[][]{{0}, {3}}, boatList.get(2).getDims());
    Assert.assertArrayEquals(new Object[]{1L}, boatList.get(2).getMetrics());
    Assert.assertArrayEquals(new int[][]{{1}, {0}}, boatList.get(3).getDims());
    Assert.assertArrayEquals(new Object[]{1L}, boatList.get(3).getMetrics());
    Assert.assertArrayEquals(new int[][]{{2}, {0}}, boatList.get(4).getDims());
    Assert.assertArrayEquals(new Object[]{1L}, boatList.get(4).getMetrics());

    checkBitmapIndex(Lists.newArrayList(0, 1, 2), adapter.getBitmapIndex("dimA", ""));
    checkBitmapIndex(Lists.newArrayList(3), adapter.getBitmapIndex("dimA", "1"));
    checkBitmapIndex(Lists.newArrayList(4), adapter.getBitmapIndex("dimA", "2"));

    checkBitmapIndex(Lists.newArrayList(3, 4), adapter.getBitmapIndex("dimB", ""));
    checkBitmapIndex(Lists.newArrayList(0), adapter.getBitmapIndex("dimB", "1"));
    checkBitmapIndex(Lists.newArrayList(1), adapter.getBitmapIndex("dimB", "2"));
    checkBitmapIndex(Lists.newArrayList(2), adapter.getBitmapIndex("dimB", "3"));

    Assert.assertEquals(ImmutableList.of("dimA", "dimB"), ImmutableList.copyOf(adapter2.getDimensionNames()));
    Assert.assertEquals(5, boatList2.size());
    Assert.assertArrayEquals(new int[][]{{0}, {1}}, boatList2.get(0).getDims());
    Assert.assertArrayEquals(new Object[]{1L}, boatList2.get(0).getMetrics());
    Assert.assertArrayEquals(new int[][]{{0}, {2}}, boatList2.get(1).getDims());
    Assert.assertArrayEquals(new Object[]{1L}, boatList2.get(1).getMetrics());
    Assert.assertArrayEquals(new int[][]{{0}, {3}}, boatList2.get(2).getDims());
    Assert.assertArrayEquals(new Object[]{1L}, boatList2.get(2).getMetrics());
    Assert.assertArrayEquals(new int[][]{{1}, {0}}, boatList2.get(3).getDims());
    Assert.assertArrayEquals(new Object[]{1L}, boatList2.get(3).getMetrics());
    Assert.assertArrayEquals(new int[][]{{2}, {0}}, boatList2.get(4).getDims());
    Assert.assertArrayEquals(new Object[]{1L}, boatList2.get(4).getMetrics());

    checkBitmapIndex(Lists.newArrayList(0, 1, 2), adapter2.getBitmapIndex("dimA", ""));
    checkBitmapIndex(Lists.newArrayList(3), adapter2.getBitmapIndex("dimA", "1"));
    checkBitmapIndex(Lists.newArrayList(4), adapter2.getBitmapIndex("dimA", "2"));

    checkBitmapIndex(Lists.newArrayList(3, 4), adapter2.getBitmapIndex("dimB", ""));
    checkBitmapIndex(Lists.newArrayList(0), adapter2.getBitmapIndex("dimB", "1"));
    checkBitmapIndex(Lists.newArrayList(1), adapter2.getBitmapIndex("dimB", "2"));
    checkBitmapIndex(Lists.newArrayList(2), adapter2.getBitmapIndex("dimB", "3"));
  }

  @Test
  public void testJointDimMerge() throws Exception
  {
    // (d1, d2, d3) from only one index, and their dim values are ('empty', 'has null', 'no null')
    // (d4, d5, d6, d7, d8, d9) are from both indexes
    // d4: 'empty' join 'empty'
    // d5: 'empty' join 'has null'
    // d6: 'empty' join 'no null'
    // d7: 'has null' join 'has null'
    // d8: 'has null' join 'no null'
    // d9: 'no null' join 'no null'

    IncrementalIndex toPersistA = new OnheapIncrementalIndex(
        0L,
        Granularities.NONE,
        new AggregatorFactory[]{new CountAggregatorFactory("count")},
        1000
    );
    toPersistA.add(
        new MapBasedInputRow(
            1,
            Arrays.asList("d1", "d2", "d3", "d4", "d5", "d6", "d7", "d8", "d9"),
            ImmutableMap.<String, Object>of(
                "d1", "", "d2", "", "d3", "310", "d7", "", "d9", "910"
            )
        )
    );
    toPersistA.add(
        new MapBasedInputRow(
            2,
            Arrays.asList("d1", "d2", "d3", "d4", "d5", "d6", "d7", "d8", "d9"),
            ImmutableMap.<String, Object>of(
                "d2", "210", "d3", "311", "d7", "710", "d8", "810", "d9", "911"
            )
        )
    );

    IncrementalIndex toPersistB = new OnheapIncrementalIndex(
        0L,
        Granularities.NONE,
        new AggregatorFactory[]{new CountAggregatorFactory("count")},
        1000
    );
    toPersistB.add(
        new MapBasedInputRow(
            3,
            Arrays.asList("d4", "d5", "d6", "d7", "d8", "d9"),
            ImmutableMap.<String, Object>of(
                "d5", "520", "d6", "620", "d7", "720", "d8", "820", "d9", "920"
            )
        )
    );
    toPersistB.add(
        new MapBasedInputRow(
            4,
            Arrays.asList("d4", "d5", "d6", "d7", "d8", "d9"),
            ImmutableMap.<String, Object>of(
                "d5", "", "d6", "621", "d7", "", "d8", "821", "d9", "921"
            )
        )
    );
    final File tmpDirA = temporaryFolder.newFolder();
    final File tmpDirB = temporaryFolder.newFolder();
    final File tmpDirMerged = temporaryFolder.newFolder();

    QueryableIndex indexA = closer.closeLater(
        INDEX_IO.loadIndex(
            INDEX_MERGER.persist(
                toPersistA,
                tmpDirA,
                indexSpec
            )
        )
    );

    QueryableIndex indexB = closer.closeLater(
        INDEX_IO.loadIndex(
            INDEX_MERGER.persist(
                toPersistB,
                tmpDirB,
                indexSpec
            )
        )
    );

    final QueryableIndex merged = closer.closeLater(
        INDEX_IO.loadIndex(
            INDEX_MERGER.mergeQueryableIndex(
                Arrays.asList(indexA, indexB),
                true,
                new AggregatorFactory[]{new CountAggregatorFactory("count")},
                tmpDirMerged,
                indexSpec
            )
        )
    );

    final QueryableIndexIndexableAdapter adapter = new QueryableIndexIndexableAdapter(merged);
    final List<Rowboat> boatList = ImmutableList.copyOf(adapter.getRows());

    Assert.assertEquals(
        ImmutableList.of("d2", "d3", "d5", "d6", "d7", "d8", "d9"),
        ImmutableList.copyOf(adapter.getDimensionNames())
    );
    Assert.assertEquals(4, boatList.size());
    Assert.assertArrayEquals(new int[][]{{0}, {1}, {0}, {0}, {0}, {0}, {0}}, boatList.get(0).getDims());
    Assert.assertArrayEquals(new int[][]{{1}, {2}, {0}, {0}, {1}, {1}, {1}}, boatList.get(1).getDims());
    Assert.assertArrayEquals(new int[][]{{0}, {0}, {1}, {1}, {2}, {2}, {2}}, boatList.get(2).getDims());
    Assert.assertArrayEquals(new int[][]{{0}, {0}, {0}, {2}, {0}, {3}, {3}}, boatList.get(3).getDims());

    checkBitmapIndex(Lists.newArrayList(0, 2, 3), adapter.getBitmapIndex("d2", ""));
    checkBitmapIndex(Lists.newArrayList(1), adapter.getBitmapIndex("d2", "210"));

    checkBitmapIndex(Lists.newArrayList(2, 3), adapter.getBitmapIndex("d3", ""));
    checkBitmapIndex(Lists.newArrayList(0), adapter.getBitmapIndex("d3", "310"));
    checkBitmapIndex(Lists.newArrayList(1), adapter.getBitmapIndex("d3", "311"));

    checkBitmapIndex(Lists.newArrayList(0, 1, 3), adapter.getBitmapIndex("d5", ""));
    checkBitmapIndex(Lists.newArrayList(2), adapter.getBitmapIndex("d5", "520"));

    checkBitmapIndex(Lists.newArrayList(0, 1), adapter.getBitmapIndex("d6", ""));
    checkBitmapIndex(Lists.newArrayList(2), adapter.getBitmapIndex("d6", "620"));
    checkBitmapIndex(Lists.newArrayList(3), adapter.getBitmapIndex("d6", "621"));

    checkBitmapIndex(Lists.newArrayList(0, 3), adapter.getBitmapIndex("d7", ""));
    checkBitmapIndex(Lists.newArrayList(1), adapter.getBitmapIndex("d7", "710"));
    checkBitmapIndex(Lists.newArrayList(2), adapter.getBitmapIndex("d7", "720"));

    checkBitmapIndex(Lists.newArrayList(0), adapter.getBitmapIndex("d8", ""));
    checkBitmapIndex(Lists.newArrayList(1), adapter.getBitmapIndex("d8", "810"));
    checkBitmapIndex(Lists.newArrayList(2), adapter.getBitmapIndex("d8", "820"));
    checkBitmapIndex(Lists.newArrayList(3), adapter.getBitmapIndex("d8", "821"));

    checkBitmapIndex(new ArrayList<Integer>(), adapter.getBitmapIndex("d9", ""));
    checkBitmapIndex(Lists.newArrayList(0), adapter.getBitmapIndex("d9", "910"));
    checkBitmapIndex(Lists.newArrayList(1), adapter.getBitmapIndex("d9", "911"));
    checkBitmapIndex(Lists.newArrayList(2), adapter.getBitmapIndex("d9", "920"));
    checkBitmapIndex(Lists.newArrayList(3), adapter.getBitmapIndex("d9", "921"));
  }

  @Test
  public void testNoRollupMergeWithoutDuplicateRow() throws Exception
  {
    // (d1, d2, d3) from only one index, and their dim values are ('empty', 'has null', 'no null')
    // (d4, d5, d6, d7, d8, d9) are from both indexes
    // d4: 'empty' join 'empty'
    // d5: 'empty' join 'has null'
    // d6: 'empty' join 'no null'
    // d7: 'has null' join 'has null'
    // d8: 'has null' join 'no null'
    // d9: 'no null' join 'no null'

    IncrementalIndexSchema indexSchema = new IncrementalIndexSchema.Builder()
        .withMinTimestamp(0L)
        .withQueryGranularity(Granularities.NONE)
        .withMetrics(new AggregatorFactory[]{new CountAggregatorFactory("count")})
        .withRollup(false)
        .build();
    IncrementalIndex toPersistA = new OnheapIncrementalIndex(indexSchema, true, 1000);
    toPersistA.add(
        new MapBasedInputRow(
            1,
            Arrays.asList("d1", "d2", "d3", "d4", "d5", "d6", "d7", "d8", "d9"),
            ImmutableMap.<String, Object>of(
                "d1", "", "d2", "", "d3", "310", "d7", "", "d9", "910"
            )
        )
    );
    toPersistA.add(
        new MapBasedInputRow(
            2,
            Arrays.asList("d1", "d2", "d3", "d4", "d5", "d6", "d7", "d8", "d9"),
            ImmutableMap.<String, Object>of(
                "d2", "210", "d3", "311", "d7", "710", "d8", "810", "d9", "911"
            )
        )
    );

    IncrementalIndex toPersistB = new OnheapIncrementalIndex(indexSchema, true, 1000);
    toPersistB.add(
        new MapBasedInputRow(
            3,
            Arrays.asList("d4", "d5", "d6", "d7", "d8", "d9"),
            ImmutableMap.<String, Object>of(
                "d5", "520", "d6", "620", "d7", "720", "d8", "820", "d9", "920"
            )
        )
    );
    toPersistB.add(
        new MapBasedInputRow(
            4,
            Arrays.asList("d4", "d5", "d6", "d7", "d8", "d9"),
            ImmutableMap.<String, Object>of(
                "d5", "", "d6", "621", "d7", "", "d8", "821", "d9", "921"
            )
        )
    );
    final File tmpDirA = temporaryFolder.newFolder();
    final File tmpDirB = temporaryFolder.newFolder();
    final File tmpDirMerged = temporaryFolder.newFolder();

    QueryableIndex indexA = closer.closeLater(
        INDEX_IO.loadIndex(
            INDEX_MERGER.persist(
                toPersistA,
                tmpDirA,
                indexSpec
            )
        )
    );

    QueryableIndex indexB = closer.closeLater(
        INDEX_IO.loadIndex(
            INDEX_MERGER.persist(
                toPersistB,
                tmpDirB,
                indexSpec
            )
        )
    );

    final QueryableIndex merged = closer.closeLater(
        INDEX_IO.loadIndex(
            INDEX_MERGER.mergeQueryableIndex(
                Arrays.asList(indexA, indexB),
                true,
                new AggregatorFactory[]{new CountAggregatorFactory("count")},
                tmpDirMerged,
                indexSpec
            )
        )
    );

    final QueryableIndexIndexableAdapter adapter = new QueryableIndexIndexableAdapter(merged);
    final List<Rowboat> boatList = ImmutableList.copyOf(adapter.getRows());

    Assert.assertEquals(
        ImmutableList.of("d2", "d3", "d5", "d6", "d7", "d8", "d9"),
        ImmutableList.copyOf(adapter.getDimensionNames())
    );
    Assert.assertEquals(4, boatList.size());
    Assert.assertArrayEquals(new int[][]{{0}, {1}, {0}, {0}, {0}, {0}, {0}}, boatList.get(0).getDims());
    Assert.assertArrayEquals(new int[][]{{1}, {2}, {0}, {0}, {1}, {1}, {1}}, boatList.get(1).getDims());
    Assert.assertArrayEquals(new int[][]{{0}, {0}, {1}, {1}, {2}, {2}, {2}}, boatList.get(2).getDims());
    Assert.assertArrayEquals(new int[][]{{0}, {0}, {0}, {2}, {0}, {3}, {3}}, boatList.get(3).getDims());

    checkBitmapIndex(Lists.newArrayList(0, 2, 3), adapter.getBitmapIndex("d2", ""));
    checkBitmapIndex(Lists.newArrayList(1), adapter.getBitmapIndex("d2", "210"));

    checkBitmapIndex(Lists.newArrayList(2, 3), adapter.getBitmapIndex("d3", ""));
    checkBitmapIndex(Lists.newArrayList(0), adapter.getBitmapIndex("d3", "310"));
    checkBitmapIndex(Lists.newArrayList(1), adapter.getBitmapIndex("d3", "311"));

    checkBitmapIndex(Lists.newArrayList(0, 1, 3), adapter.getBitmapIndex("d5", ""));
    checkBitmapIndex(Lists.newArrayList(2), adapter.getBitmapIndex("d5", "520"));

    checkBitmapIndex(Lists.newArrayList(0, 1), adapter.getBitmapIndex("d6", ""));
    checkBitmapIndex(Lists.newArrayList(2), adapter.getBitmapIndex("d6", "620"));
    checkBitmapIndex(Lists.newArrayList(3), adapter.getBitmapIndex("d6", "621"));

    checkBitmapIndex(Lists.newArrayList(0, 3), adapter.getBitmapIndex("d7", ""));
    checkBitmapIndex(Lists.newArrayList(1), adapter.getBitmapIndex("d7", "710"));
    checkBitmapIndex(Lists.newArrayList(2), adapter.getBitmapIndex("d7", "720"));

    checkBitmapIndex(Lists.newArrayList(0), adapter.getBitmapIndex("d8", ""));
    checkBitmapIndex(Lists.newArrayList(1), adapter.getBitmapIndex("d8", "810"));
    checkBitmapIndex(Lists.newArrayList(2), adapter.getBitmapIndex("d8", "820"));
    checkBitmapIndex(Lists.newArrayList(3), adapter.getBitmapIndex("d8", "821"));

    checkBitmapIndex(new ArrayList<Integer>(), adapter.getBitmapIndex("d9", ""));
    checkBitmapIndex(Lists.newArrayList(0), adapter.getBitmapIndex("d9", "910"));
    checkBitmapIndex(Lists.newArrayList(1), adapter.getBitmapIndex("d9", "911"));
    checkBitmapIndex(Lists.newArrayList(2), adapter.getBitmapIndex("d9", "920"));
    checkBitmapIndex(Lists.newArrayList(3), adapter.getBitmapIndex("d9", "921"));
  }

  @Test
  public void testNoRollupMergeWithDuplicateRow() throws Exception
  {
    // (d3, d6, d8, d9) as actually data from index1 and index2
    // index1 has two duplicate rows
    // index2 has 1 row which is same as index1 row and another different row
    // then we can test
    // 1. incrementalIndex with duplicate rows
    // 2. incrementalIndex without duplicate rows
    // 3. merge 2 indexes with duplicate rows

    IncrementalIndexSchema indexSchema = new IncrementalIndexSchema.Builder()
        .withMinTimestamp(0L)
        .withQueryGranularity(Granularities.NONE)
        .withMetrics(new AggregatorFactory[]{new CountAggregatorFactory("count")})
        .withRollup(false)
        .build();
    IncrementalIndex toPersistA = new OnheapIncrementalIndex(indexSchema, true, 1000);
    toPersistA.add(
        new MapBasedInputRow(
            1,
            Arrays.asList("d1", "d2", "d3", "d4", "d5", "d6", "d7", "d8", "d9"),
            ImmutableMap.<String, Object>of(
                "d1", "", "d2", "", "d3", "310", "d7", "", "d9", "910"
            )
        )
    );
    toPersistA.add(
        new MapBasedInputRow(
            1,
            Arrays.asList("d1", "d2", "d3", "d4", "d5", "d6", "d7", "d8", "d9"),
            ImmutableMap.<String, Object>of(
                "d1", "", "d2", "", "d3", "310", "d7", "", "d9", "910"
            )
        )
    );

    IncrementalIndex toPersistB = new OnheapIncrementalIndex(indexSchema, true, 1000);
    toPersistB.add(
        new MapBasedInputRow(
            1,
            Arrays.asList("d1", "d2", "d3", "d4", "d5", "d6", "d7", "d8", "d9"),
            ImmutableMap.<String, Object>of(
                "d1", "", "d2", "", "d3", "310", "d7", "", "d9", "910"
            )
        )
    );
    toPersistB.add(
        new MapBasedInputRow(
            4,
            Arrays.asList("d4", "d5", "d6", "d7", "d8", "d9"),
            ImmutableMap.<String, Object>of(
                "d5", "", "d6", "621", "d7", "", "d8", "821", "d9", "921"
            )
        )
    );
    final File tmpDirA = temporaryFolder.newFolder();
    final File tmpDirB = temporaryFolder.newFolder();
    final File tmpDirMerged = temporaryFolder.newFolder();

    QueryableIndex indexA = closer.closeLater(
        INDEX_IO.loadIndex(
            INDEX_MERGER.persist(
                toPersistA,
                tmpDirA,
                indexSpec
            )
        )
    );

    QueryableIndex indexB = closer.closeLater(
        INDEX_IO.loadIndex(
            INDEX_MERGER.persist(
                toPersistB,
                tmpDirB,
                indexSpec
            )
        )
    );

    final QueryableIndex merged = closer.closeLater(
        INDEX_IO.loadIndex(
            INDEX_MERGER.mergeQueryableIndex(
                Arrays.asList(indexA, indexB),
                false,
                new AggregatorFactory[]{new CountAggregatorFactory("count")},
                tmpDirMerged,
                indexSpec
            )
        )
    );

    final QueryableIndexIndexableAdapter adapter = new QueryableIndexIndexableAdapter(merged);
    final List<Rowboat> boatList = ImmutableList.copyOf(adapter.getRows());

    Assert.assertEquals(
        ImmutableList.of("d3", "d6", "d8", "d9"),
        ImmutableList.copyOf(adapter.getDimensionNames())
    );
    Assert.assertEquals(4, boatList.size());
    Assert.assertArrayEquals(new int[][]{{1}, {0}, {0}, {0}}, boatList.get(0).getDims());
    Assert.assertArrayEquals(new int[][]{{1}, {0}, {0}, {0}}, boatList.get(1).getDims());
    Assert.assertArrayEquals(new int[][]{{1}, {0}, {0}, {0}}, boatList.get(2).getDims());
    Assert.assertArrayEquals(new int[][]{{0}, {1}, {1}, {1}}, boatList.get(3).getDims());

    checkBitmapIndex(Lists.newArrayList(3), adapter.getBitmapIndex("d3", ""));
    checkBitmapIndex(Lists.newArrayList(0, 1, 2), adapter.getBitmapIndex("d3", "310"));

    checkBitmapIndex(Lists.newArrayList(0, 1, 2), adapter.getBitmapIndex("d6", ""));
    checkBitmapIndex(Lists.newArrayList(3), adapter.getBitmapIndex("d6", "621"));

    checkBitmapIndex(Lists.newArrayList(0, 1, 2), adapter.getBitmapIndex("d8", ""));
    checkBitmapIndex(Lists.newArrayList(3), adapter.getBitmapIndex("d8", "821"));

    checkBitmapIndex(new ArrayList<Integer>(), adapter.getBitmapIndex("d9", ""));
    checkBitmapIndex(Lists.newArrayList(0, 1, 2), adapter.getBitmapIndex("d9", "910"));
    checkBitmapIndex(Lists.newArrayList(3), adapter.getBitmapIndex("d9", "921"));
  }

  private void checkBitmapIndex(ArrayList<Integer> expected, IndexedInts real)
  {
    Assert.assertEquals(expected.size(), real.size());
    int i = 0;
    for (Object index : real) {
      Assert.assertEquals(expected.get(i++), index);
    }
  }

  @Test
  public void testMergeWithSupersetOrdering() throws Exception
  {
    IncrementalIndex toPersistA = getSingleDimIndex("dimA", Arrays.asList("1", "2"));
    IncrementalIndex toPersistB = getSingleDimIndex("dimB", Arrays.asList("1", "2", "3"));

    IncrementalIndex toPersistBA = getSingleDimIndex("dimB", Arrays.asList("1", "2", "3"));
    addDimValuesToIndex(toPersistBA, "dimA", Arrays.asList("1", "2"));

    IncrementalIndex toPersistBA2 = new OnheapIncrementalIndex(
        0L,
        Granularities.NONE,
        new AggregatorFactory[]{new CountAggregatorFactory("count")},
        1000
    );

    toPersistBA2.add(
        new MapBasedInputRow(
            1,
            Arrays.asList("dimB", "dimA"),
            ImmutableMap.<String, Object>of("dimB", "1", "dimA", "")
        )
    );

    toPersistBA2.add(
        new MapBasedInputRow(
            1,
            Arrays.asList("dimB", "dimA"),
            ImmutableMap.<String, Object>of("dimB", "", "dimA", "1")
        )
    );


    IncrementalIndex toPersistC = getSingleDimIndex("dimA", Arrays.asList("1", "2"));
    addDimValuesToIndex(toPersistC, "dimC", Arrays.asList("1", "2", "3"));

    final File tmpDirA = temporaryFolder.newFolder();
    final File tmpDirB = temporaryFolder.newFolder();
    final File tmpDirBA = temporaryFolder.newFolder();
    final File tmpDirBA2 = temporaryFolder.newFolder();
    final File tmpDirC = temporaryFolder.newFolder();
    final File tmpDirMerged = temporaryFolder.newFolder();
    final File tmpDirMerged2 = temporaryFolder.newFolder();

    QueryableIndex indexA = closer.closeLater(
        INDEX_IO.loadIndex(
            INDEX_MERGER.persist(
                toPersistA,
                tmpDirA,
                indexSpec
            )
        )
    );

    QueryableIndex indexB = closer.closeLater(
        INDEX_IO.loadIndex(
            INDEX_MERGER.persist(
                toPersistB,
                tmpDirB,
                indexSpec
            )
        )
    );

    QueryableIndex indexBA = closer.closeLater(
        INDEX_IO.loadIndex(
            INDEX_MERGER.persist(
                toPersistBA,
                tmpDirBA,
                indexSpec
            )
        )
    );

    QueryableIndex indexBA2 = closer.closeLater(
        INDEX_IO.loadIndex(
            INDEX_MERGER.persist(
                toPersistBA2,
                tmpDirBA2,
                indexSpec
            )
        )
    );

    QueryableIndex indexC = closer.closeLater(
        INDEX_IO.loadIndex(
            INDEX_MERGER.persist(
                toPersistC,
                tmpDirC,
                indexSpec
            )
        )
    );

    final QueryableIndex merged = closer.closeLater(
        INDEX_IO.loadIndex(
            INDEX_MERGER.mergeQueryableIndex(
                Arrays.asList(indexA, indexB, indexBA, indexBA2),
                true,
                new AggregatorFactory[]{new CountAggregatorFactory("count")},
                tmpDirMerged,
                indexSpec
            )
        )
    );

    final QueryableIndex merged2 = closer.closeLater(
        INDEX_IO.loadIndex(
            INDEX_MERGER.mergeQueryableIndex(
                Arrays.asList(indexA, indexB, indexBA, indexC),
                true,
                new AggregatorFactory[]{new CountAggregatorFactory("count")},
                tmpDirMerged2,
                indexSpec
            )
        )
    );

    final QueryableIndexIndexableAdapter adapter = new QueryableIndexIndexableAdapter(merged);
    final List<Rowboat> boatList = ImmutableList.copyOf(adapter.getRows());

    final QueryableIndexIndexableAdapter adapter2 = new QueryableIndexIndexableAdapter(merged2);
    final List<Rowboat> boatList2 = ImmutableList.copyOf(adapter2.getRows());

    Assert.assertEquals(ImmutableList.of("dimB", "dimA"), ImmutableList.copyOf(adapter.getDimensionNames()));
    Assert.assertEquals(5, boatList.size());
    Assert.assertArrayEquals(new int[][]{{0}, {1}}, boatList.get(0).getDims());
    Assert.assertArrayEquals(new Object[]{3L}, boatList.get(0).getMetrics());
    Assert.assertArrayEquals(new int[][]{{0}, {2}}, boatList.get(1).getDims());
    Assert.assertArrayEquals(new Object[]{2L}, boatList.get(1).getMetrics());
    Assert.assertArrayEquals(new int[][]{{1}, {0}}, boatList.get(2).getDims());
    Assert.assertArrayEquals(new Object[]{3L}, boatList.get(2).getMetrics());
    Assert.assertArrayEquals(new int[][]{{2}, {0}}, boatList.get(3).getDims());
    Assert.assertArrayEquals(new Object[]{2L}, boatList.get(3).getMetrics());
    Assert.assertArrayEquals(new int[][]{{3}, {0}}, boatList.get(4).getDims());
    Assert.assertArrayEquals(new Object[]{2L}, boatList.get(4).getMetrics());

    checkBitmapIndex(Lists.newArrayList(2, 3, 4), adapter.getBitmapIndex("dimA", ""));
    checkBitmapIndex(Lists.newArrayList(0), adapter.getBitmapIndex("dimA", "1"));
    checkBitmapIndex(Lists.newArrayList(1), adapter.getBitmapIndex("dimA", "2"));

    checkBitmapIndex(Lists.newArrayList(0, 1), adapter.getBitmapIndex("dimB", ""));
    checkBitmapIndex(Lists.newArrayList(2), adapter.getBitmapIndex("dimB", "1"));
    checkBitmapIndex(Lists.newArrayList(3), adapter.getBitmapIndex("dimB", "2"));
    checkBitmapIndex(Lists.newArrayList(4), adapter.getBitmapIndex("dimB", "3"));


    Assert.assertEquals(ImmutableList.of("dimA", "dimB", "dimC"), ImmutableList.copyOf(adapter2.getDimensionNames()));
    Assert.assertEquals(12, boatList2.size());
    Assert.assertArrayEquals(new int[][]{{0}, {0}, {1}}, boatList2.get(0).getDims());
    Assert.assertArrayEquals(new Object[]{1L}, boatList2.get(0).getMetrics());
    Assert.assertArrayEquals(new int[][]{{0}, {0}, {2}}, boatList2.get(1).getDims());
    Assert.assertArrayEquals(new Object[]{1L}, boatList2.get(1).getMetrics());
    Assert.assertArrayEquals(new int[][]{{0}, {0}, {3}}, boatList2.get(2).getDims());
    Assert.assertArrayEquals(new Object[]{1L}, boatList2.get(2).getMetrics());

    Assert.assertArrayEquals(new int[][]{{0}, {1}, {0}}, boatList2.get(3).getDims());
    Assert.assertArrayEquals(new Object[]{1L}, boatList2.get(3).getMetrics());
    Assert.assertArrayEquals(new int[][]{{0}, {2}, {0}}, boatList2.get(4).getDims());
    Assert.assertArrayEquals(new Object[]{1L}, boatList2.get(4).getMetrics());
    Assert.assertArrayEquals(new int[][]{{0}, {3}, {0}}, boatList2.get(5).getDims());
    Assert.assertArrayEquals(new Object[]{1L}, boatList2.get(5).getMetrics());

    Assert.assertArrayEquals(new int[][]{{1}, {0}, {0}}, boatList2.get(6).getDims());
    Assert.assertArrayEquals(new Object[]{3L}, boatList2.get(6).getMetrics());
    Assert.assertArrayEquals(new int[][]{{2}, {0}, {0}}, boatList2.get(7).getDims());
    Assert.assertArrayEquals(new Object[]{1L}, boatList2.get(7).getMetrics());
    Assert.assertArrayEquals(new int[][]{{0}, {1}, {0}}, boatList2.get(8).getDims());
    Assert.assertArrayEquals(new Object[]{1L}, boatList2.get(8).getMetrics());

    Assert.assertArrayEquals(new int[][]{{0}, {2}, {0}}, boatList2.get(9).getDims());
    Assert.assertArrayEquals(new Object[]{1L}, boatList2.get(9).getMetrics());
    Assert.assertArrayEquals(new int[][]{{0}, {3}, {0}}, boatList2.get(10).getDims());
    Assert.assertArrayEquals(new Object[]{1L}, boatList2.get(10).getMetrics());
    Assert.assertArrayEquals(new int[][]{{2}, {0}, {0}}, boatList2.get(11).getDims());
    Assert.assertArrayEquals(new Object[]{2L}, boatList2.get(11).getMetrics());

    checkBitmapIndex(Lists.newArrayList(0, 1, 2, 3, 4, 5, 8, 9, 10), adapter2.getBitmapIndex("dimA", ""));
    checkBitmapIndex(Lists.newArrayList(6), adapter2.getBitmapIndex("dimA", "1"));
    checkBitmapIndex(Lists.newArrayList(7, 11), adapter2.getBitmapIndex("dimA", "2"));

    checkBitmapIndex(Lists.newArrayList(0, 1, 2, 6, 7, 11), adapter2.getBitmapIndex("dimB", ""));
    checkBitmapIndex(Lists.newArrayList(3, 8), adapter2.getBitmapIndex("dimB", "1"));
    checkBitmapIndex(Lists.newArrayList(4, 9), adapter2.getBitmapIndex("dimB", "2"));
    checkBitmapIndex(Lists.newArrayList(5, 10), adapter2.getBitmapIndex("dimB", "3"));

    checkBitmapIndex(Lists.newArrayList(3, 4, 5, 6, 7, 8, 9, 10, 11), adapter2.getBitmapIndex("dimC", ""));
    checkBitmapIndex(Lists.newArrayList(0), adapter2.getBitmapIndex("dimC", "1"));
    checkBitmapIndex(Lists.newArrayList(1), adapter2.getBitmapIndex("dimC", "2"));
    checkBitmapIndex(Lists.newArrayList(2), adapter2.getBitmapIndex("dimC", "3"));

  }

  @Test
  public void testMismatchedDimensions() throws IOException, IndexSizeExceededException
  {
    IncrementalIndex index1 = IncrementalIndexTest.createIndex(new AggregatorFactory[]{
        new LongSumAggregatorFactory("A", "A")
    });
    index1.add(
        new MapBasedInputRow(
            1L,
            Lists.newArrayList("d1", "d2"),
            ImmutableMap.<String, Object>of("d1", "a", "d2", "z", "A", 1)
        )
    );
    closer.closeLater(index1);

    IncrementalIndex index2 = IncrementalIndexTest.createIndex(new AggregatorFactory[]{
        new LongSumAggregatorFactory("A", "A"),
        new LongSumAggregatorFactory("C", "C")
    });
    index2.add(new MapBasedInputRow(
        1L,
        Lists.newArrayList("d1", "d2"),
        ImmutableMap.<String, Object>of("d1", "a", "d2", "z", "A", 2, "C", 100)
    ));
    closer.closeLater(index2);

    Interval interval = new Interval(0, new DateTime().getMillis());
    RoaringBitmapFactory factory = new RoaringBitmapFactory();
    ArrayList<IndexableAdapter> toMerge = Lists.<IndexableAdapter>newArrayList(
        new IncrementalIndexAdapter(interval, index1, factory),
        new IncrementalIndexAdapter(interval, index2, factory)
    );

    final File tmpDirMerged = temporaryFolder.newFolder();

    INDEX_MERGER.merge(
        toMerge,
        true,
        new AggregatorFactory[]{
            new LongSumAggregatorFactory("A", "A"),
            new LongSumAggregatorFactory("C", "C"),
            },
        tmpDirMerged,
        indexSpec
    );
  }

  @Test
  public void testAddMetrics() throws IOException
  {
    IncrementalIndex index1 = IncrementalIndexTest.createIndex(new AggregatorFactory[]{
        new LongSumAggregatorFactory("A", "A")
    });
    closer.closeLater(index1);
    long timestamp = System.currentTimeMillis();
    index1.add(
        new MapBasedInputRow(
            timestamp,
            Arrays.asList("dim1", "dim2"),
            ImmutableMap.<String, Object>of("dim1", "1", "dim2", "2", "A", 5)
        )
    );

    IncrementalIndex index2 = IncrementalIndexTest.createIndex(new AggregatorFactory[]{
        new LongSumAggregatorFactory("A", "A"),
        new LongSumAggregatorFactory("C", "C")
    });

    index2.add(
        new MapBasedInputRow(
            timestamp,
            Arrays.asList("dim1", "dim2"),
            ImmutableMap.<String, Object>of("dim1", "1", "dim2", "2", "A", 5, "C", 6)
        )
    );
    closer.closeLater(index2);

    Interval interval = new Interval(0, new DateTime().getMillis());
    RoaringBitmapFactory factory = new RoaringBitmapFactory();
    ArrayList<IndexableAdapter> toMerge = Lists.<IndexableAdapter>newArrayList(
        new IncrementalIndexAdapter(interval, index1, factory),
        new IncrementalIndexAdapter(interval, index2, factory)

    );

    final File tmpDirMerged = temporaryFolder.newFolder();

    File merged = INDEX_MERGER.merge(
        toMerge,
        true,
        new AggregatorFactory[]{
            new LongSumAggregatorFactory("A", "A"),
            new LongSumAggregatorFactory("C", "C")
        },
        tmpDirMerged,
        indexSpec
    );
    final QueryableIndexStorageAdapter adapter = new QueryableIndexStorageAdapter(closer.closeLater(INDEX_IO.loadIndex(
        merged)));
    Assert.assertEquals(ImmutableSet.of("A", "C"), ImmutableSet.copyOf(adapter.getAvailableMetrics()));

  }

  @Test
  public void testAddMetricsBothSidesNull() throws IOException
  {
    IncrementalIndex index1 = IncrementalIndexTest.createIndex(new AggregatorFactory[]{
        new LongSumAggregatorFactory("A", "A")
    });
    closer.closeLater(index1);
    long timestamp = System.currentTimeMillis();
    index1.add(
        new MapBasedInputRow(
            timestamp,
            Arrays.asList("dim1", "dim2"),
            ImmutableMap.<String, Object>of("dim1", "1", "dim2", "2", "A", 5)
        )
    );

    IncrementalIndex index2 = IncrementalIndexTest.createIndex(new AggregatorFactory[]{
        new LongSumAggregatorFactory("A", "A"),
        new LongSumAggregatorFactory("C", "C")
    });

    index2.add(
        new MapBasedInputRow(
            timestamp,
            Arrays.asList("dim1", "dim2"),
            ImmutableMap.<String, Object>of("dim1", "1", "dim2", "2", "A", 5, "C", 6)
        )
    );
    closer.closeLater(index2);


    IncrementalIndex index3 = IncrementalIndexTest.createIndex(new AggregatorFactory[]{
        new LongSumAggregatorFactory("A", "A")
    });

    index3.add(
        new MapBasedInputRow(
            timestamp,
            Arrays.asList("dim1", "dim2"),
            ImmutableMap.<String, Object>of("dim1", "1", "dim2", "2", "A", 5)
        )
    );


    Interval interval = new Interval(0, new DateTime().getMillis());
    RoaringBitmapFactory factory = new RoaringBitmapFactory();
    ArrayList<IndexableAdapter> toMerge = Lists.<IndexableAdapter>newArrayList(
        new IncrementalIndexAdapter(interval, index1, factory),
        new IncrementalIndexAdapter(interval, index2, factory),
        new IncrementalIndexAdapter(interval, index3, factory)

    );

    final File tmpDirMerged = temporaryFolder.newFolder();

    File merged = INDEX_MERGER.merge(
        toMerge,
        true,
        new AggregatorFactory[]{
            new LongSumAggregatorFactory("A", "A"),
            new LongSumAggregatorFactory("C", "C")
        },
        tmpDirMerged,
        indexSpec
    );
    final QueryableIndexStorageAdapter adapter = new QueryableIndexStorageAdapter(closer.closeLater(INDEX_IO.loadIndex(
        merged)));
    Assert.assertEquals(ImmutableSet.of("A", "C"), ImmutableSet.copyOf(adapter.getAvailableMetrics()));

  }

  @Test
  public void testMismatchedMetrics() throws IOException
  {
    IncrementalIndex index1 = IncrementalIndexTest.createIndex(new AggregatorFactory[]{
        new LongSumAggregatorFactory("A", "A")
    });
    closer.closeLater(index1);

    IncrementalIndex index2 = IncrementalIndexTest.createIndex(new AggregatorFactory[]{
        new LongSumAggregatorFactory("A", "A"),
        new LongSumAggregatorFactory("C", "C")
    });
    closer.closeLater(index2);

    IncrementalIndex index3 = IncrementalIndexTest.createIndex(new AggregatorFactory[]{
        new LongSumAggregatorFactory("B", "B")
    });
    closer.closeLater(index3);

    IncrementalIndex index4 = IncrementalIndexTest.createIndex(new AggregatorFactory[]{
        new LongSumAggregatorFactory("C", "C"),
        new LongSumAggregatorFactory("A", "A"),
        new LongSumAggregatorFactory("B", "B")
    });
    closer.closeLater(index4);

    IncrementalIndex index5 = IncrementalIndexTest.createIndex(new AggregatorFactory[]{
        new LongSumAggregatorFactory("C", "C"),
        new LongSumAggregatorFactory("B", "B")
    });
    closer.closeLater(index5);


    Interval interval = new Interval(0, new DateTime().getMillis());
    RoaringBitmapFactory factory = new RoaringBitmapFactory();
    ArrayList<IndexableAdapter> toMerge = Lists.<IndexableAdapter>newArrayList(
        new IncrementalIndexAdapter(interval, index1, factory),
        new IncrementalIndexAdapter(interval, index2, factory),
        new IncrementalIndexAdapter(interval, index3, factory),
        new IncrementalIndexAdapter(interval, index4, factory),
        new IncrementalIndexAdapter(interval, index5, factory)
    );

    final File tmpDirMerged = temporaryFolder.newFolder();

    File merged = INDEX_MERGER.merge(
        toMerge,
        true,
        new AggregatorFactory[]{
            new LongSumAggregatorFactory("A", "A"),
            new LongSumAggregatorFactory("B", "B"),
            new LongSumAggregatorFactory("C", "C"),
            new LongSumAggregatorFactory("D", "D")
        },
        tmpDirMerged,
        indexSpec
    );

    // Since D was not present in any of the indices, it is not present in the output
    final QueryableIndexStorageAdapter adapter = new QueryableIndexStorageAdapter(closer.closeLater(INDEX_IO.loadIndex(
        merged)));
    Assert.assertEquals(ImmutableSet.of("A", "B", "C"), ImmutableSet.copyOf(adapter.getAvailableMetrics()));

  }

  @Test(expected = IAE.class)
  public void testMismatchedMetricsVarying() throws IOException
  {

    IncrementalIndex index2 = IncrementalIndexTest.createIndex(new AggregatorFactory[]{
        new LongSumAggregatorFactory("A", "A"),
        new LongSumAggregatorFactory("C", "C")
    });
    closer.closeLater(index2);

    IncrementalIndex index5 = IncrementalIndexTest.createIndex(new AggregatorFactory[]{
        new LongSumAggregatorFactory("C", "C"),
        new LongSumAggregatorFactory("B", "B")
    });
    closer.closeLater(index5);


    Interval interval = new Interval(0, new DateTime().getMillis());
    RoaringBitmapFactory factory = new RoaringBitmapFactory();
    ArrayList<IndexableAdapter> toMerge = Lists.<IndexableAdapter>newArrayList(
        new IncrementalIndexAdapter(interval, index2, factory)
    );

    final File tmpDirMerged = temporaryFolder.newFolder();

    final File merged = INDEX_MERGER.merge(
        toMerge,
        true,
        new AggregatorFactory[]{
            new LongSumAggregatorFactory("B", "B"),
            new LongSumAggregatorFactory("A", "A"),
            new LongSumAggregatorFactory("D", "D")
        },
        tmpDirMerged,
        indexSpec
    );
    final QueryableIndexStorageAdapter adapter = new QueryableIndexStorageAdapter(closer.closeLater(INDEX_IO.loadIndex(
        merged)));
    Assert.assertEquals(ImmutableSet.of("A", "B", "C"), ImmutableSet.copyOf(adapter.getAvailableMetrics()));
  }

  @Test
  public void testMergeNumericDims() throws Exception
  {
    IncrementalIndex toPersist1 = getIndexWithNumericDims();
    IncrementalIndex toPersist2 = getIndexWithNumericDims();

    final File tmpDir = temporaryFolder.newFolder();
    final File tmpDir2 = temporaryFolder.newFolder();
    final File tmpDirMerged = temporaryFolder.newFolder();

    QueryableIndex index1 = closer.closeLater(
        INDEX_IO.loadIndex(
            INDEX_MERGER.persist(
                toPersist1,
                tmpDir,
                indexSpec
            )
        )
    );

    QueryableIndex index2 = closer.closeLater(
        INDEX_IO.loadIndex(
            INDEX_MERGER.persist(
                toPersist2,
                tmpDir2,
                indexSpec
            )
        )
    );

    final QueryableIndex merged = closer.closeLater(
        INDEX_IO.loadIndex(
            INDEX_MERGER.mergeQueryableIndex(
                Arrays.asList(index1, index2),
                true,
                new AggregatorFactory[]{new CountAggregatorFactory("count")},
                tmpDirMerged,
                indexSpec
            )
        )
    );

    final IndexableAdapter adapter = new QueryableIndexIndexableAdapter(merged);
    Iterable<Rowboat> boats = adapter.getRows();
    List<Rowboat> boatList = Lists.newArrayList(boats);

    Assert.assertEquals(ImmutableList.of("dimA", "dimB", "dimC"), ImmutableList.copyOf(adapter.getDimensionNames()));
    Assert.assertEquals(4, boatList.size());

    Assert.assertArrayEquals(new Object[]{0L, 0.0f, new int[]{2}}, boatList.get(0).getDims());
    Assert.assertArrayEquals(new Object[]{2L}, boatList.get(0).getMetrics());

    Assert.assertArrayEquals(new Object[]{72L, 60000.789f, new int[]{3}}, boatList.get(1).getDims());
    Assert.assertArrayEquals(new Object[]{2L}, boatList.get(0).getMetrics());

    Assert.assertArrayEquals(new Object[]{100L, 4000.567f, new int[]{1}}, boatList.get(2).getDims());
    Assert.assertArrayEquals(new Object[]{2L}, boatList.get(1).getMetrics());

    Assert.assertArrayEquals(new Object[]{3001L, 1.2345f, new int[]{0}}, boatList.get(3).getDims());
    Assert.assertArrayEquals(new Object[]{2L}, boatList.get(2).getMetrics());
  }

  private IncrementalIndex getIndexWithNumericDims() throws Exception
  {
    IncrementalIndex index = getIndexWithDimsFromSchemata(
        Arrays.asList(
            new LongDimensionSchema("dimA"),
            new FloatDimensionSchema("dimB"),
            new StringDimensionSchema("dimC")
        )
    );

    index.add(
        new MapBasedInputRow(
            1,
            Arrays.asList("dimA", "dimB", "dimC"),
            ImmutableMap.<String, Object>of("dimA", 100L, "dimB", 4000.567, "dimC", "Hello")
        )
    );

    index.add(
        new MapBasedInputRow(
            1,
            Arrays.asList("dimA", "dimB", "dimC"),
            ImmutableMap.<String, Object>of("dimA", 72L, "dimB", 60000.789, "dimC", "World")
        )
    );

    index.add(
        new MapBasedInputRow(
            1,
            Arrays.asList("dimA", "dimB", "dimC"),
            ImmutableMap.<String, Object>of("dimA", 3001L, "dimB", 1.2345, "dimC", "Foobar")
        )
    );

    index.add(
        new MapBasedInputRow(
            1,
            Arrays.asList("dimA", "dimB", "dimC"),
            ImmutableMap.<String, Object>of("dimC", "Nully Row")
        )
    );

    return index;
  }

  private IncrementalIndex getIndexWithDimsFromSchemata(List<DimensionSchema> dims)
  {
    IncrementalIndexSchema schema = new IncrementalIndexSchema.Builder()
        .withMinTimestamp(0L)
        .withQueryGranularity(Granularity.NONE)
        .withDimensionsSpec(new DimensionsSpec(dims, null, null))
        .withMetrics(new AggregatorFactory[]{new CountAggregatorFactory("count")})
        .withRollup(true)
        .build();

    return new OnheapIncrementalIndex(schema, true, 1000);
  }


  @Test
  public void testPersistNullColumnSkipping() throws Exception
  {
    //check that column d2 is skipped because it only has null values
    IncrementalIndex index1 = IncrementalIndexTest.createIndex(new AggregatorFactory[]{
        new LongSumAggregatorFactory("A", "A")
    });
    index1.add(new MapBasedInputRow(
        1L,
        Lists.newArrayList("d1", "d2"),
        ImmutableMap.<String, Object>of("d1", "a", "d2", "", "A", 1)
    ));

    index1.add(new MapBasedInputRow(
        1L,
        Lists.newArrayList("d1", "d2"),
        ImmutableMap.<String, Object>of("d1", "b", "d2", "", "A", 1)
    ));

    final File tempDir = temporaryFolder.newFolder();
    QueryableIndex index = closer.closeLater(
        INDEX_IO.loadIndex(
            INDEX_MERGER.persist(
                index1,
                tempDir,
                indexSpec
            )
        )
    );
    List<String> expectedColumnNames = Arrays.asList("A", "d1");
    List<String> actualColumnNames = Lists.newArrayList(index.getColumnNames());
    Collections.sort(expectedColumnNames);
    Collections.sort(actualColumnNames);
    Assert.assertEquals(expectedColumnNames, actualColumnNames);

    SmooshedFileMapper sfm = closer.closeLater(SmooshedFileMapper.load(tempDir));
    List<String> expectedFilenames = Arrays.asList("A", "__time", "d1", "index.drd", "metadata.drd");
    List<String> actualFilenames =  new ArrayList<>(sfm.getInternalFilenames());
    Collections.sort(expectedFilenames);
    Collections.sort(actualFilenames);
    Assert.assertEquals(expectedFilenames, actualFilenames);
  }


  private IncrementalIndex getIndexD3() throws Exception
  {
    IncrementalIndex toPersist1 = new OnheapIncrementalIndex(
        0L,
        Granularities.NONE,
        new AggregatorFactory[]{new CountAggregatorFactory("count")},
        1000
    );

    toPersist1.add(
        new MapBasedInputRow(
            1,
            Arrays.asList("d3", "d1", "d2"),
            ImmutableMap.<String, Object>of("d1", "100", "d2", "4000", "d3", "30000")
        )
    );

    toPersist1.add(
        new MapBasedInputRow(
            1,
            Arrays.asList("d3", "d1", "d2"),
            ImmutableMap.<String, Object>of("d1", "300", "d2", "2000", "d3", "40000")
        )
    );

    toPersist1.add(
        new MapBasedInputRow(
            1,
            Arrays.asList("d3", "d1", "d2"),
            ImmutableMap.<String, Object>of("d1", "200", "d2", "3000", "d3", "50000")
        )
    );

    return toPersist1;
  }

  private IncrementalIndex getSingleDimIndex(String dimName, List<String> values) throws Exception
  {
    IncrementalIndex toPersist1 = new OnheapIncrementalIndex(
        0L,
        Granularities.NONE,
        new AggregatorFactory[]{new CountAggregatorFactory("count")},
        1000
    );

    addDimValuesToIndex(toPersist1, dimName, values);
    return toPersist1;
  }

  private void addDimValuesToIndex(IncrementalIndex index, String dimName, List<String> values) throws Exception
  {
    for (String val : values) {
      index.add(
          new MapBasedInputRow(
              1,
              Arrays.asList(dimName),
              ImmutableMap.<String, Object>of(dimName, val)
          )
      );
    }
  }

  private IncrementalIndex getIndexWithDims(List<String> dims)
  {
    IncrementalIndexSchema schema = new IncrementalIndexSchema.Builder()
        .withMinTimestamp(0L)
        .withQueryGranularity(Granularities.NONE)
        .withDimensionsSpec(new DimensionsSpec(DimensionsSpec.getDefaultSchemas(dims), null, null))
        .withMetrics(new AggregatorFactory[]{new CountAggregatorFactory("count")})
        .withRollup(true)
        .build();

    return new OnheapIncrementalIndex(schema, true, 1000);
  }

  private AggregatorFactory[] getCombiningAggregators(AggregatorFactory[] aggregators)
  {
    AggregatorFactory[] combiningAggregators = new AggregatorFactory[aggregators.length];
    for (int i = 0; i < aggregators.length; i++) {
      combiningAggregators[i] = aggregators[i].getCombiningFactory();
    }
    return combiningAggregators;
  }

  @Test
  public void testDictIdSeeker() throws Exception
  {
    IntBuffer dimConversions = ByteBuffer.allocateDirect(3 * Ints.BYTES).asIntBuffer();
    dimConversions.put(0);
    dimConversions.put(2);
    dimConversions.put(4);
    IndexMerger.IndexSeeker dictIdSeeker = new IndexMerger.IndexSeekerWithConversion(
        (IntBuffer) dimConversions.asReadOnlyBuffer().rewind()
    );
    Assert.assertEquals(0, dictIdSeeker.seek(0));
    Assert.assertEquals(-1, dictIdSeeker.seek(1));
    Assert.assertEquals(1, dictIdSeeker.seek(2));
    try {
      dictIdSeeker.seek(5);
      Assert.fail("Only support access in order");
    }
    catch (ISE ise) {
      Assert.assertTrue("Only support access in order", true);
    }
    Assert.assertEquals(-1, dictIdSeeker.seek(3));
    Assert.assertEquals(2, dictIdSeeker.seek(4));
    Assert.assertEquals(-1, dictIdSeeker.seek(5));
  }

  @Test(expected = IllegalArgumentException.class)
  public void testCloser() throws Exception
  {
    final long timestamp = System.currentTimeMillis();
    IncrementalIndex toPersist = IncrementalIndexTest.createIndex(null);
    IncrementalIndexTest.populateIndex(timestamp, toPersist);
    ColumnCapabilitiesImpl capabilities = (ColumnCapabilitiesImpl) toPersist.getCapabilities("dim1");
    capabilities.setHasSpatialIndexes(true);

    final File tempDir = temporaryFolder.newFolder();
    final File v8TmpDir = new File(tempDir, "v8-tmp");
    final File v9TmpDir = new File(tempDir, "v9-tmp");

    try {
      INDEX_MERGER.persist(
          toPersist,
          tempDir,
          indexSpec
      );
    }
    finally {
      if (v8TmpDir.exists()) {
        Assert.fail("v8-tmp dir not clean.");
      }
      if (v9TmpDir.exists()) {
        Assert.fail("v9-tmp dir not clean.");
      }
    }
  }

  @Test
  public void testMultiValueHandling() throws Exception
  {
    InputRow[] rows = new InputRow[]{
        new MapBasedInputRow(
            1,
            Arrays.asList("dim1", "dim2"),
            ImmutableMap.<String, Object>of(
                "dim1", Arrays.asList("x", "a", "a", "b"),
                "dim2", Arrays.asList("a", "x", "b", "x")
            )
        ),
        new MapBasedInputRow(
            1,
            Arrays.asList("dim1", "dim2"),
            ImmutableMap.<String, Object>of(
                "dim1", Arrays.asList("a", "b", "x"),
                "dim2", Arrays.asList("x", "a", "b")
            )
        )
    };

    List<DimensionSchema> schema;
    QueryableIndex index;
    QueryableIndexIndexableAdapter adapter;
    List<Rowboat> boatList;

    // xaab-axbx + abx-xab --> aabx-abxx + abx-abx --> abx-abx + aabx-abxx
    schema = DimensionsSpec.getDefaultSchemas(Arrays.asList("dim1", "dim2"), MultiValueHandling.SORTED_ARRAY);
    index = persistAndLoad(schema, rows);
    adapter = new QueryableIndexIndexableAdapter(index);
    boatList = ImmutableList.copyOf(adapter.getRows());

    Assert.assertEquals(2, index.getColumn(Column.TIME_COLUMN_NAME).getLength());
    Assert.assertEquals(Arrays.asList("dim1", "dim2"), Lists.newArrayList(index.getAvailableDimensions()));
    Assert.assertEquals(3, index.getColumnNames().size());

    Assert.assertEquals(2, boatList.size());
    Assert.assertArrayEquals(new int[][]{{0, 1, 2}, {0, 1, 2}}, boatList.get(0).getDims());
    Assert.assertArrayEquals(new int[][]{{0, 0, 1, 2}, {0, 1, 2, 2}}, boatList.get(1).getDims());

    checkBitmapIndex(new ArrayList<Integer>(), adapter.getBitmapIndex("dim1", ""));
    checkBitmapIndex(Lists.newArrayList(0, 1), adapter.getBitmapIndex("dim1", "a"));
    checkBitmapIndex(Lists.newArrayList(0, 1), adapter.getBitmapIndex("dim1", "b"));
    checkBitmapIndex(Lists.newArrayList(0, 1), adapter.getBitmapIndex("dim1", "x"));

    checkBitmapIndex(Lists.newArrayList(0, 1), adapter.getBitmapIndex("dim2", "a"));
    checkBitmapIndex(Lists.newArrayList(0, 1), adapter.getBitmapIndex("dim2", "b"));
    checkBitmapIndex(Lists.newArrayList(0, 1), adapter.getBitmapIndex("dim2", "x"));

    // xaab-axbx + abx-xab --> abx-abx + abx-abx --> abx-abx
    schema = DimensionsSpec.getDefaultSchemas(Arrays.asList("dim1", "dim2"), MultiValueHandling.SORTED_SET);
    index = persistAndLoad(schema, rows);

    Assert.assertEquals(1, index.getColumn(Column.TIME_COLUMN_NAME).getLength());
    Assert.assertEquals(Arrays.asList("dim1", "dim2"), Lists.newArrayList(index.getAvailableDimensions()));
    Assert.assertEquals(3, index.getColumnNames().size());

    adapter = new QueryableIndexIndexableAdapter(index);
    boatList = ImmutableList.copyOf(adapter.getRows());

    Assert.assertEquals(1, boatList.size());
    Assert.assertArrayEquals(new int[][]{{0, 1, 2}, {0, 1, 2}}, boatList.get(0).getDims());

    checkBitmapIndex(new ArrayList<Integer>(), adapter.getBitmapIndex("dim1", ""));
    checkBitmapIndex(Lists.newArrayList(0), adapter.getBitmapIndex("dim1", "a"));
    checkBitmapIndex(Lists.newArrayList(0), adapter.getBitmapIndex("dim1", "b"));
    checkBitmapIndex(Lists.newArrayList(0), adapter.getBitmapIndex("dim1", "x"));

    checkBitmapIndex(Lists.newArrayList(0), adapter.getBitmapIndex("dim2", "a"));
    checkBitmapIndex(Lists.newArrayList(0), adapter.getBitmapIndex("dim2", "b"));
    checkBitmapIndex(Lists.newArrayList(0), adapter.getBitmapIndex("dim2", "x"));

    // xaab-axbx + abx-xab --> abx-xab + xaab-axbx
    schema = DimensionsSpec.getDefaultSchemas(Arrays.asList("dim1", "dim2"), MultiValueHandling.ARRAY);
    index = persistAndLoad(schema, rows);

    Assert.assertEquals(2, index.getColumn(Column.TIME_COLUMN_NAME).getLength());
    Assert.assertEquals(Arrays.asList("dim1", "dim2"), Lists.newArrayList(index.getAvailableDimensions()));
    Assert.assertEquals(3, index.getColumnNames().size());

    adapter = new QueryableIndexIndexableAdapter(index);
    boatList = ImmutableList.copyOf(adapter.getRows());

    Assert.assertEquals(2, boatList.size());
    Assert.assertArrayEquals(new int[][]{{0, 1, 2}, {2, 0, 1}}, boatList.get(0).getDims());
    Assert.assertArrayEquals(new int[][]{{2, 0, 0, 1}, {0, 2, 1, 2}}, boatList.get(1).getDims());

    checkBitmapIndex(new ArrayList<Integer>(), adapter.getBitmapIndex("dim1", ""));
    checkBitmapIndex(Lists.newArrayList(0, 1), adapter.getBitmapIndex("dim1", "a"));
    checkBitmapIndex(Lists.newArrayList(0, 1), adapter.getBitmapIndex("dim1", "b"));
    checkBitmapIndex(Lists.newArrayList(0, 1), adapter.getBitmapIndex("dim1", "x"));

    checkBitmapIndex(Lists.newArrayList(0, 1), adapter.getBitmapIndex("dim2", "a"));
    checkBitmapIndex(Lists.newArrayList(0, 1), adapter.getBitmapIndex("dim2", "b"));
    checkBitmapIndex(Lists.newArrayList(0, 1), adapter.getBitmapIndex("dim2", "x"));
  }

  private QueryableIndex persistAndLoad(List<DimensionSchema> schema, InputRow... rows) throws IOException
  {
    IncrementalIndex toPersist = IncrementalIndexTest.createIndex(null, new DimensionsSpec(schema, null, null));
    for (InputRow row : rows) {
      toPersist.add(row);
    }

    final File tempDir = temporaryFolder.newFolder();
    return closer.closeLater(INDEX_IO.loadIndex(INDEX_MERGER.persist(toPersist, tempDir, indexSpec)));
  }
}<|MERGE_RESOLUTION|>--- conflicted
+++ resolved
@@ -33,13 +33,9 @@
 import io.druid.data.input.impl.DimensionSchema;
 import io.druid.data.input.impl.DimensionSchema.MultiValueHandling;
 import io.druid.data.input.impl.DimensionsSpec;
-<<<<<<< HEAD
 import io.druid.data.input.impl.FloatDimensionSchema;
 import io.druid.data.input.impl.LongDimensionSchema;
 import io.druid.data.input.impl.StringDimensionSchema;
-import io.druid.java.util.common.granularity.Granularity;
-=======
->>>>>>> 5ccfdcc4
 import io.druid.java.util.common.IAE;
 import io.druid.java.util.common.ISE;
 import io.druid.java.util.common.granularity.Granularities;
@@ -2122,7 +2118,7 @@
   {
     IncrementalIndexSchema schema = new IncrementalIndexSchema.Builder()
         .withMinTimestamp(0L)
-        .withQueryGranularity(Granularity.NONE)
+        .withQueryGranularity(Granularities.NONE)
         .withDimensionsSpec(new DimensionsSpec(dims, null, null))
         .withMetrics(new AggregatorFactory[]{new CountAggregatorFactory("count")})
         .withRollup(true)
