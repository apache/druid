/*
 * Licensed to Metamarkets Group Inc. (Metamarkets) under one
 * or more contributor license agreements. See the NOTICE file
 * distributed with this work for additional information
 * regarding copyright ownership. Metamarkets licenses this file
 * to you under the Apache License, Version 2.0 (the
 * "License"); you may not use this file except in compliance
 * with the License. You may obtain a copy of the License at
 *
 * http://www.apache.org/licenses/LICENSE-2.0
 *
 * Unless required by applicable law or agreed to in writing,
 * software distributed under the License is distributed on an
 * "AS IS" BASIS, WITHOUT WARRANTIES OR CONDITIONS OF ANY
 * KIND, either express or implied. See the License for the
 * specific language governing permissions and limitations
 * under the License.
 */

package io.druid.segment.incremental;

import com.google.common.collect.ImmutableMap;
import com.google.common.collect.Lists;
import io.druid.data.input.MapBasedInputRow;
<<<<<<< HEAD
import io.druid.java.util.common.granularity.Granularity;
=======
import io.druid.granularity.QueryGranularities;
import io.druid.query.aggregation.Aggregator;
>>>>>>> a459db68
import io.druid.query.aggregation.AggregatorFactory;
import io.druid.query.aggregation.LongMaxAggregator;
import io.druid.query.aggregation.LongMaxAggregatorFactory;
import org.easymock.EasyMock;
import org.junit.Assert;
import org.junit.Test;

import java.util.Map;
import java.util.Random;
import java.util.concurrent.atomic.AtomicInteger;

public class OnheapIncrementalIndexTest
{

  private static final int MAX_ROWS = 100000;

  @Test
  public void testMultithreadAddFacts() throws Exception
  {
    final OnheapIncrementalIndex index = new OnheapIncrementalIndex(
        0,
        Granularity.MINUTE,
        new AggregatorFactory[]{new LongMaxAggregatorFactory("max", "max")},
        MAX_ROWS
    );

    final Random random = new Random();
    final int addThreadCount = 2;
    Thread[] addThreads = new Thread[addThreadCount];
    for (int i = 0; i < addThreadCount; ++i) {
      addThreads[i] = new Thread(new Runnable()
      {
        @Override
        public void run()
        {
          try {
            for (int j = 0; j < MAX_ROWS / addThreadCount; ++j) {
              index.add(new MapBasedInputRow(
                  0,
                  Lists.newArrayList("billy"),
                  ImmutableMap.<String, Object>of("billy", random.nextLong(), "max", 1)
              ));
            }
          }
          catch (Exception e) {
            throw new RuntimeException(e);
          }
        }
      });
      addThreads[i].start();
    }

    final AtomicInteger checkFailedCount = new AtomicInteger(0);
    Thread checkThread = new Thread(new Runnable()
    {
      @Override
      public void run()
      {
        while (!Thread.interrupted()) {
          for (Map.Entry<IncrementalIndex.TimeAndDims, Integer> row : index.getFacts().entrySet()) {
            if (index.getMetricLongValue(row.getValue(), 0) != 1) {
              checkFailedCount.addAndGet(1);
            }
          }
        }
      }
    });
    checkThread.start();

    for (int i = 0; i < addThreadCount; ++i) {
      addThreads[i].join();
    }
    checkThread.interrupt();

    Assert.assertEquals(0, checkFailedCount.get());
  }

  @Test
  public void testOnHeapIncrementalIndexClose() throws Exception
  {
    // Prepare the mocks & set close() call count expectation to 1
    Aggregator mockedAggregator = EasyMock.createMock(LongMaxAggregator.class);
    mockedAggregator.close();
    EasyMock.expectLastCall().times(1);

    final OnheapIncrementalIndex index = new OnheapIncrementalIndex(
            0,
            QueryGranularities.MINUTE,
            new AggregatorFactory[]{new LongMaxAggregatorFactory("max", "max")},
            MAX_ROWS
    );

    index.add(new MapBasedInputRow(
            0,
            Lists.newArrayList("billy"),
            ImmutableMap.<String, Object>of("billy", 1, "max", 1)
    ));

    // override the aggregators with the mocks
    index.concurrentGet(0)[0] = mockedAggregator;

    // close the indexer and validate the expectations
    EasyMock.replay(mockedAggregator);
    index.close();
    EasyMock.verify(mockedAggregator);
  }
}<|MERGE_RESOLUTION|>--- conflicted
+++ resolved
@@ -22,12 +22,8 @@
 import com.google.common.collect.ImmutableMap;
 import com.google.common.collect.Lists;
 import io.druid.data.input.MapBasedInputRow;
-<<<<<<< HEAD
 import io.druid.java.util.common.granularity.Granularity;
-=======
-import io.druid.granularity.QueryGranularities;
 import io.druid.query.aggregation.Aggregator;
->>>>>>> a459db68
 import io.druid.query.aggregation.AggregatorFactory;
 import io.druid.query.aggregation.LongMaxAggregator;
 import io.druid.query.aggregation.LongMaxAggregatorFactory;
@@ -115,7 +111,7 @@
 
     final OnheapIncrementalIndex index = new OnheapIncrementalIndex(
             0,
-            QueryGranularities.MINUTE,
+            Granularity.MINUTE,
             new AggregatorFactory[]{new LongMaxAggregatorFactory("max", "max")},
             MAX_ROWS
     );
