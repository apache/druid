/*
 * Licensed to Metamarkets Group Inc. (Metamarkets) under one
 * or more contributor license agreements. See the NOTICE file
 * distributed with this work for additional information
 * regarding copyright ownership. Metamarkets licenses this file
 * to you under the Apache License, Version 2.0 (the
 * "License"); you may not use this file except in compliance
 * with the License. You may obtain a copy of the License at
 *
 * http://www.apache.org/licenses/LICENSE-2.0
 *
 * Unless required by applicable law or agreed to in writing,
 * software distributed under the License is distributed on an
 * "AS IS" BASIS, WITHOUT WARRANTIES OR CONDITIONS OF ANY
 * KIND, either express or implied. See the License for the
 * specific language governing permissions and limitations
 * under the License.
 */

package io.druid.segment;

import com.google.common.base.Function;
import com.google.common.base.Preconditions;
import com.google.common.base.Throwables;
import com.google.common.collect.Iterables;
import com.google.common.collect.Lists;
import io.druid.data.input.InputRow;
import io.druid.query.aggregation.AggregatorFactory;
import io.druid.query.aggregation.CountAggregatorFactory;
import io.druid.segment.incremental.IncrementalIndex;
import io.druid.segment.incremental.IncrementalIndexSchema;
import io.druid.segment.incremental.IndexSizeExceededException;

import java.io.File;
import java.io.IOException;
import java.util.Arrays;
import java.util.List;
import java.util.Random;
import java.util.UUID;

/**
 * Helps tests make segments.
 */
public class IndexBuilder
{
  private static final int ROWS_PER_INDEX_FOR_MERGING = 1;
  private static final int DEFAULT_MAX_ROWS = Integer.MAX_VALUE;

<<<<<<< HEAD
  private IncrementalIndexSchema schema = new IncrementalIndexSchema.Builder().withMetrics(new AggregatorFactory[]{
      new CountAggregatorFactory("count")
  }).build();
  private IndexMerger indexMerger = TestHelper.getTestIndexMergerV9();
=======
  private IncrementalIndexSchema schema = new IncrementalIndexSchema.Builder()
      .withMetrics(new CountAggregatorFactory("count"))
      .build();
  private IndexMerger indexMerger = TestHelper.getTestIndexMerger();
>>>>>>> f68a0693
  private File tmpDir;
  private IndexSpec indexSpec = new IndexSpec();
  private int maxRows = DEFAULT_MAX_ROWS;

  private final List<InputRow> rows = Lists.newArrayList();

  private IndexBuilder()
  {

  }

  public static IndexBuilder create()
  {
    return new IndexBuilder();
  }

  public IndexBuilder schema(IncrementalIndexSchema schema)
  {
    this.schema = schema;
    return this;
  }

  public IndexBuilder indexMerger(IndexMerger indexMerger)
  {
    this.indexMerger = indexMerger;
    return this;
  }

  public IndexBuilder indexSpec(IndexSpec indexSpec)
  {
    this.indexSpec = indexSpec;
    return this;
  }

  public IndexBuilder tmpDir(File tmpDir)
  {
    this.tmpDir = tmpDir;
    return this;
  }

  public IndexBuilder add(InputRow... rows)
  {
    return add(Arrays.asList(rows));
  }

  public IndexBuilder add(Iterable<InputRow> rows)
  {
    Iterables.addAll(this.rows, rows);
    return this;
  }

  public IndexBuilder rows(Iterable<InputRow> rows)
  {
    this.rows.clear();
    Iterables.addAll(this.rows, rows);
    return this;
  }

  public IncrementalIndex buildIncrementalIndex()
  {
    return buildIncrementalIndexWithRows(schema, maxRows, rows);
  }

  public QueryableIndex buildMMappedIndex()
  {
    Preconditions.checkNotNull(indexMerger, "indexMerger");
    Preconditions.checkNotNull(tmpDir, "tmpDir");
    try (final IncrementalIndex incrementalIndex = buildIncrementalIndex()) {
      return TestHelper.getTestIndexIO().loadIndex(
          indexMerger.persist(
              incrementalIndex,
              new File(tmpDir, String.format("testIndex-%s", new Random().nextInt(Integer.MAX_VALUE))),
              indexSpec
          )
      );
    }
    catch (IOException e) {
      throw Throwables.propagate(e);
    }
  }

  public QueryableIndex buildMMappedMergedIndex()
  {
    Preconditions.checkNotNull(indexMerger, "indexMerger");
    Preconditions.checkNotNull(tmpDir, "tmpDir");

    final List<QueryableIndex> persisted = Lists.newArrayList();
    try {
      for (int i = 0; i < rows.size(); i += ROWS_PER_INDEX_FOR_MERGING) {
        persisted.add(
            TestHelper.getTestIndexIO().loadIndex(
                indexMerger.persist(
                    buildIncrementalIndexWithRows(
                        schema,
                        maxRows,
                        rows.subList(i, Math.min(rows.size(), i + ROWS_PER_INDEX_FOR_MERGING))
                    ),
                    new File(tmpDir, String.format("testIndex-%s", UUID.randomUUID().toString())),
                    indexSpec
                )
            )
        );
      }
      final QueryableIndex merged = TestHelper.getTestIndexIO().loadIndex(
          indexMerger.merge(
              Lists.transform(
                  persisted,
                  new Function<QueryableIndex, IndexableAdapter>()
                  {
                    @Override
                    public IndexableAdapter apply(QueryableIndex input)
                    {
                      return new QueryableIndexIndexableAdapter(input);
                    }
                  }
              ),
              true,
              Iterables.toArray(
                  Iterables.transform(
                      Arrays.asList(schema.getMetrics()),
                      new Function<AggregatorFactory, AggregatorFactory>()
                      {
                        @Override
                        public AggregatorFactory apply(AggregatorFactory input)
                        {
                          return input.getCombiningFactory();
                        }
                      }
                  ),
                  AggregatorFactory.class
              ),
              new File(tmpDir, String.format("testIndex-%s", UUID.randomUUID())),
              indexSpec
          )
      );
      for (QueryableIndex index : persisted) {
        index.close();
      }
      return merged;
    }
    catch (IOException e) {
      throw Throwables.propagate(e);
    }
  }

  private static IncrementalIndex buildIncrementalIndexWithRows(
      IncrementalIndexSchema schema,
      int maxRows,
      Iterable<InputRow> rows
  )
  {
    Preconditions.checkNotNull(schema, "schema");
    final IncrementalIndex incrementalIndex = new IncrementalIndex.Builder()
        .setIndexSchema(schema)
        .setMaxRowCount(maxRows)
        .buildOnheap();

    for (InputRow row : rows) {
      try {
        incrementalIndex.add(row);
      }
      catch (IndexSizeExceededException e) {
        throw Throwables.propagate(e);
      }
    }
    return incrementalIndex;
  }
}<|MERGE_RESOLUTION|>--- conflicted
+++ resolved
@@ -46,17 +46,10 @@
   private static final int ROWS_PER_INDEX_FOR_MERGING = 1;
   private static final int DEFAULT_MAX_ROWS = Integer.MAX_VALUE;
 
-<<<<<<< HEAD
-  private IncrementalIndexSchema schema = new IncrementalIndexSchema.Builder().withMetrics(new AggregatorFactory[]{
-      new CountAggregatorFactory("count")
-  }).build();
-  private IndexMerger indexMerger = TestHelper.getTestIndexMergerV9();
-=======
   private IncrementalIndexSchema schema = new IncrementalIndexSchema.Builder()
       .withMetrics(new CountAggregatorFactory("count"))
       .build();
-  private IndexMerger indexMerger = TestHelper.getTestIndexMerger();
->>>>>>> f68a0693
+  private IndexMerger indexMerger = TestHelper.getTestIndexMergerV9();
   private File tmpDir;
   private IndexSpec indexSpec = new IndexSpec();
   private int maxRows = DEFAULT_MAX_ROWS;
