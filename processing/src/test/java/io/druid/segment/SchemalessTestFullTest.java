--- conflicted
+++ resolved
@@ -402,11 +402,7 @@
                     .put("addRowsIndexConstant", 103.0D)
                     .put("uniques", UNIQUES_1)
                     .put("maxIndex", 100.0D)
-<<<<<<< HEAD
                     .put("minIndex", NullHandling.replaceWithDefault() ? 0.0D : 100.0D)
-=======
-                    .put("minIndex", 0.0D)
->>>>>>> 20ae8aa6
                     .build()
             )
         )
@@ -753,11 +749,7 @@
                     .put("addRowsIndexConstant", 103.0D)
                     .put("uniques", UNIQUES_1)
                     .put("maxIndex", 100.0D)
-<<<<<<< HEAD
                     .put("minIndex", NullHandling.replaceWithDefault() ? 0.0D : 100.0D)
-=======
-                    .put("minIndex", 0.0D)
->>>>>>> 20ae8aa6
                     .build()
             )
         )
@@ -874,7 +866,6 @@
         new Result<>(
             DateTimes.of("2011-01-12T00:00:00.000Z"),
             new TimeseriesResultValue(
-<<<<<<< HEAD
                 TestHelper.createExpectedMap(
                     "rows", 1L,
                     "index", NullHandling.replaceWithDefault() ? 0.0D : null,
@@ -883,17 +874,6 @@
                     "maxIndex", NullHandling.replaceWithDefault() ? 0.0D : null,
                     "minIndex", NullHandling.replaceWithDefault() ? 0.0D : null
                 ))
-=======
-                ImmutableMap.<String, Object>builder()
-                    .put("rows", 1L)
-                    .put("index", 0.0D)
-                    .put("addRowsIndexConstant", 2.0D)
-                    .put("uniques", 0.0D)
-                    .put("maxIndex", 0.0D)
-                    .put("minIndex", 0.0D)
-                    .build()
-            )
->>>>>>> 20ae8aa6
         )
     );
 
@@ -901,7 +881,6 @@
         new Result<>(
             DateTimes.of("2011-01-12T00:00:00.000Z"),
             new TimeseriesResultValue(
-<<<<<<< HEAD
                 TestHelper.createExpectedMap(
                     "rows", 0L,
                     "index", NullHandling.replaceWithDefault() ? 0.0D : null,
@@ -910,16 +889,6 @@
                     "maxIndex", NullHandling.replaceWithDefault() ? Double.NEGATIVE_INFINITY : null,
                     "minIndex", NullHandling.replaceWithDefault() ? Double.POSITIVE_INFINITY : null
                 )
-=======
-                ImmutableMap.<String, Object>builder()
-                    .put("rows", 0L)
-                    .put("index", 0.0D)
-                    .put("addRowsIndexConstant", 1.0D)
-                    .put("uniques", 0.0D)
-                    .put("maxIndex", Double.NEGATIVE_INFINITY)
-                    .put("minIndex", Double.POSITIVE_INFINITY)
-                    .build()
->>>>>>> 20ae8aa6
             )
         )
     );
@@ -1213,21 +1182,12 @@
             DateTimes.of("2011-01-12T00:00:00.000Z"),
             new TimeseriesResultValue(
                 ImmutableMap.<String, Object>builder()
-<<<<<<< HEAD
                     .put("rows", NullHandling.sqlCompatible() ? 11L : 10L)
                     .put("index", 900.0D)
                     .put("addRowsIndexConstant", NullHandling.sqlCompatible() ? 912.0D : 911.0D)
                     .put("uniques", UNIQUES_1)
                     .put("maxIndex", 100.0D)
                     .put("minIndex", NullHandling.replaceWithDefault() ? 0.0D : 100.0D)
-=======
-                    .put("rows", 10L)
-                    .put("index", 900.0D)
-                    .put("addRowsIndexConstant", 911.0D)
-                    .put("uniques", UNIQUES_1)
-                    .put("maxIndex", 100.0D)
-                    .put("minIndex", 0.0D)
->>>>>>> 20ae8aa6
                     .build()
             )
         )
