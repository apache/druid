/*
 * Licensed to Metamarkets Group Inc. (Metamarkets) under one
 * or more contributor license agreements. See the NOTICE file
 * distributed with this work for additional information
 * regarding copyright ownership. Metamarkets licenses this file
 * to you under the Apache License, Version 2.0 (the
 * "License"); you may not use this file except in compliance
 * with the License. You may obtain a copy of the License at
 *
 * http://www.apache.org/licenses/LICENSE-2.0
 *
 * Unless required by applicable law or agreed to in writing,
 * software distributed under the License is distributed on an
 * "AS IS" BASIS, WITHOUT WARRANTIES OR CONDITIONS OF ANY
 * KIND, either express or implied. See the License for the
 * specific language governing permissions and limitations
 * under the License.
 */

package io.druid.segment.virtual;

import com.google.common.base.Predicates;
import com.google.common.collect.ImmutableList;
import com.google.common.collect.ImmutableMap;
import io.druid.data.input.InputRow;
import io.druid.data.input.MapBasedInputRow;
import io.druid.data.input.Row;
import io.druid.java.util.common.DateTimes;
import io.druid.query.dimension.DefaultDimensionSpec;
import io.druid.query.dimension.ExtractionDimensionSpec;
import io.druid.query.expression.TestExprMacroTable;
import io.druid.query.extraction.BucketExtractionFn;
import io.druid.query.filter.ValueMatcher;
import io.druid.query.groupby.RowBasedColumnSelectorFactory;
import io.druid.segment.BaseFloatColumnValueSelector;
import io.druid.segment.BaseLongColumnValueSelector;
import io.druid.segment.BaseObjectColumnValueSelector;
import io.druid.segment.ColumnSelectorFactory;
import io.druid.segment.ColumnValueSelector;
import io.druid.segment.DimensionSelector;
import io.druid.segment.NullHandlingHelper;
import io.druid.segment.column.ValueType;
import org.junit.Assert;
import org.junit.Test;

public class ExpressionVirtualColumnTest
{
  private static final InputRow ROW0 = new MapBasedInputRow(
      DateTimes.of("2000-01-01T00:00:00").getMillis(),
      ImmutableList.of(),
      ImmutableMap.of()
  );

  private static final InputRow ROW1 = new MapBasedInputRow(
      DateTimes.of("2000-01-01T00:00:00").getMillis(),
      ImmutableList.of(),
      ImmutableMap.of("x", 4)
  );

  private static final InputRow ROW2 = new MapBasedInputRow(
      DateTimes.of("2000-01-01T02:00:00").getMillis(),
      ImmutableList.of(),
      ImmutableMap.of("x", 2.1, "y", 3L, "z", "foobar")
  );
  private static final InputRow ROW3 = new MapBasedInputRow(
      DateTimes.of("2000-01-02T01:00:00").getMillis(),
      ImmutableList.of(),
      ImmutableMap.of("x", 2L, "y", 3L, "z", "foobar")
  );

  private static final ExpressionVirtualColumn XPLUSY = new ExpressionVirtualColumn(
      "expr",
      "x + y",
      ValueType.FLOAT,
      TestExprMacroTable.INSTANCE
  );
  private static final ExpressionVirtualColumn CONSTANT_LIKE = new ExpressionVirtualColumn(
      "expr",
      "like('foo', 'f%')",
      ValueType.FLOAT,
      TestExprMacroTable.INSTANCE
  );
  private static final ExpressionVirtualColumn ZLIKE = new ExpressionVirtualColumn(
      "expr",
      "like(z, 'f%')",
      ValueType.FLOAT,
      TestExprMacroTable.INSTANCE
  );
  private static final ExpressionVirtualColumn ZCONCATX = new ExpressionVirtualColumn(
      "expr",
      "z + cast(x, 'string')",
      ValueType.STRING,
      TestExprMacroTable.INSTANCE
  );
  private static final ExpressionVirtualColumn TIMEFLOOR = new ExpressionVirtualColumn(
      "expr",
      "timestamp_floor(__time, 'P1D')",
      ValueType.LONG,
      TestExprMacroTable.INSTANCE
  );

  private static final ThreadLocal<Row> CURRENT_ROW = new ThreadLocal<>();
  private static final ColumnSelectorFactory COLUMN_SELECTOR_FACTORY = RowBasedColumnSelectorFactory.create(
      CURRENT_ROW,
      null
  );

  @Test
  public void testObjectSelector()
  {
    final BaseObjectColumnValueSelector selector = XPLUSY.makeColumnValueSelector("expr", COLUMN_SELECTOR_FACTORY);

    CURRENT_ROW.set(ROW0);
    Assert.assertEquals(null, selector.getObject());

<<<<<<< HEAD
    COLUMN_SELECTOR_FACTORY.setRow(ROW1);
    if (NullHandlingHelper.useDefaultValuesForNull()) {
      Assert.assertEquals(4.0d, selector.getObject());
    } else {
      // y is null for row1
      Assert.assertEquals(null, selector.getObject());
    }
=======
    CURRENT_ROW.set(ROW1);
    Assert.assertEquals(4.0d, selector.getObject());
>>>>>>> 22c49b0d

    CURRENT_ROW.set(ROW2);
    Assert.assertEquals(5.1d, selector.getObject());

    CURRENT_ROW.set(ROW3);
    Assert.assertEquals(5L, selector.getObject());
  }

  @Test
  public void testLongSelector()
  {
    final BaseLongColumnValueSelector selector = XPLUSY.makeColumnValueSelector("expr", COLUMN_SELECTOR_FACTORY);

    CURRENT_ROW.set(ROW0);
    Assert.assertEquals(0L, selector.getLong());

<<<<<<< HEAD
    COLUMN_SELECTOR_FACTORY.setRow(ROW1);
    if (NullHandlingHelper.useDefaultValuesForNull()) {
      Assert.assertEquals(4.0d, selector.getLong());
    } else {
      // y is null for row1
      Assert.assertTrue(selector.isNull());
    }
=======
    CURRENT_ROW.set(ROW1);
    Assert.assertEquals(4L, selector.getLong());
>>>>>>> 22c49b0d

    CURRENT_ROW.set(ROW2);
    Assert.assertEquals(5L, selector.getLong());

    CURRENT_ROW.set(ROW3);
    Assert.assertEquals(5L, selector.getLong());
  }

  @Test
  public void testLongSelectorUsingStringFunction()
  {
    final BaseLongColumnValueSelector selector = ZCONCATX.makeColumnValueSelector("expr", COLUMN_SELECTOR_FACTORY);

    CURRENT_ROW.set(ROW0);
    Assert.assertEquals(0L, selector.getLong());

<<<<<<< HEAD
    COLUMN_SELECTOR_FACTORY.setRow(ROW1);
    if (NullHandlingHelper.useDefaultValuesForNull()) {
      Assert.assertEquals(4L, selector.getLong());
    } else {
      // y is null for row1
      Assert.assertTrue(selector.isNull());
    }
=======
    CURRENT_ROW.set(ROW1);
    Assert.assertEquals(4L, selector.getLong());
>>>>>>> 22c49b0d

    CURRENT_ROW.set(ROW2);
    Assert.assertEquals(0L, selector.getLong());

    CURRENT_ROW.set(ROW3);
    Assert.assertEquals(0L, selector.getLong());
  }

  @Test
  public void testFloatSelector()
  {
    final BaseFloatColumnValueSelector selector = XPLUSY.makeColumnValueSelector("expr", COLUMN_SELECTOR_FACTORY);

    CURRENT_ROW.set(ROW0);
    Assert.assertEquals(0.0f, selector.getFloat(), 0.0f);

<<<<<<< HEAD
    COLUMN_SELECTOR_FACTORY.setRow(ROW1);
    if (NullHandlingHelper.useDefaultValuesForNull()) {
      Assert.assertEquals(4.0f, selector.getFloat(), 0.0f);
    } else {
      // y is null for row1
      Assert.assertTrue(selector.isNull());
    }
    COLUMN_SELECTOR_FACTORY.setRow(ROW2);
=======
    CURRENT_ROW.set(ROW1);
    Assert.assertEquals(4.0f, selector.getFloat(), 0.0f);

    CURRENT_ROW.set(ROW2);
>>>>>>> 22c49b0d
    Assert.assertEquals(5.1f, selector.getFloat(), 0.0f);

    CURRENT_ROW.set(ROW3);
    Assert.assertEquals(5.0f, selector.getFloat(), 0.0f);
  }

  @Test
  public void testDimensionSelector()
  {
    final DimensionSelector selector = XPLUSY.makeDimensionSelector(
        new DefaultDimensionSpec("expr", "expr"),
        COLUMN_SELECTOR_FACTORY
    );

    final ValueMatcher nullMatcher = selector.makeValueMatcher((String) null);
    final ValueMatcher fiveMatcher = selector.makeValueMatcher("5");
    final ValueMatcher nonNullMatcher = selector.makeValueMatcher(Predicates.<String>notNull());

    CURRENT_ROW.set(ROW0);
    Assert.assertEquals(true, nullMatcher.matches());
    Assert.assertEquals(false, fiveMatcher.matches());
    Assert.assertEquals(false, nonNullMatcher.matches());
    Assert.assertEquals(null, selector.lookupName(selector.getRow().get(0)));

<<<<<<< HEAD
    COLUMN_SELECTOR_FACTORY.setRow(ROW1);
    if (NullHandlingHelper.useDefaultValuesForNull()) {
      Assert.assertEquals(false, nullMatcher.matches());
      Assert.assertEquals(false, fiveMatcher.matches());
      Assert.assertEquals(true, nonNullMatcher.matches());
      Assert.assertEquals("4.0", selector.lookupName(selector.getRow().get(0)));
    } else {
      // y is null in row1
      Assert.assertEquals(true, nullMatcher.matches());
      Assert.assertEquals(false, fiveMatcher.matches());
      Assert.assertEquals(false, nonNullMatcher.matches());
      Assert.assertEquals(null, selector.lookupName(selector.getRow().get(0)));
    }
=======
    CURRENT_ROW.set(ROW1);
    Assert.assertEquals(false, nullMatcher.matches());
    Assert.assertEquals(false, fiveMatcher.matches());
    Assert.assertEquals(true, nonNullMatcher.matches());
    Assert.assertEquals("4.0", selector.lookupName(selector.getRow().get(0)));
>>>>>>> 22c49b0d

    CURRENT_ROW.set(ROW2);
    Assert.assertEquals(false, nullMatcher.matches());
    Assert.assertEquals(false, fiveMatcher.matches());
    Assert.assertEquals(true, nonNullMatcher.matches());
    Assert.assertEquals("5.1", selector.lookupName(selector.getRow().get(0)));

    CURRENT_ROW.set(ROW3);
    Assert.assertEquals(false, nullMatcher.matches());
    Assert.assertEquals(true, fiveMatcher.matches());
    Assert.assertEquals(true, nonNullMatcher.matches());
    Assert.assertEquals("5", selector.lookupName(selector.getRow().get(0)));
  }

  @Test
  public void testDimensionSelectorUsingStringFunction()
  {
    final DimensionSelector selector = ZCONCATX.makeDimensionSelector(
        new DefaultDimensionSpec("expr", "expr"),
        COLUMN_SELECTOR_FACTORY
    );

    Assert.assertNotNull(selector);

    CURRENT_ROW.set(ROW0);
    Assert.assertEquals(1, selector.getRow().size());
    Assert.assertEquals(null, selector.lookupName(selector.getRow().get(0)));

    CURRENT_ROW.set(ROW1);
    Assert.assertEquals(1, selector.getRow().size());
    Assert.assertEquals(
        NullHandlingHelper.useDefaultValuesForNull() ? "4" : null,
        selector.lookupName(selector.getRow().get(0))
    );

    CURRENT_ROW.set(ROW2);
    Assert.assertEquals(1, selector.getRow().size());
    Assert.assertEquals("foobar2.1", selector.lookupName(selector.getRow().get(0)));

    CURRENT_ROW.set(ROW3);
    Assert.assertEquals(1, selector.getRow().size());
    Assert.assertEquals("foobar2", selector.lookupName(selector.getRow().get(0)));
  }

  @Test
  public void testDimensionSelectorWithExtraction()
  {
    final DimensionSelector selector = XPLUSY.makeDimensionSelector(
        new ExtractionDimensionSpec("expr", "x", new BucketExtractionFn(1.0, 0.0)),
        COLUMN_SELECTOR_FACTORY
    );

    final ValueMatcher nullMatcher = selector.makeValueMatcher((String) null);
    final ValueMatcher fiveMatcher = selector.makeValueMatcher("5");
    final ValueMatcher nonNullMatcher = selector.makeValueMatcher(Predicates.<String>notNull());

    CURRENT_ROW.set(ROW0);
    Assert.assertEquals(true, nullMatcher.matches());
    Assert.assertEquals(false, fiveMatcher.matches());
    Assert.assertEquals(false, nonNullMatcher.matches());
    Assert.assertEquals(null, selector.lookupName(selector.getRow().get(0)));

<<<<<<< HEAD
    COLUMN_SELECTOR_FACTORY.setRow(ROW1);
    if (NullHandlingHelper.useDefaultValuesForNull()) {
      Assert.assertEquals(false, nullMatcher.matches());
      Assert.assertEquals(false, fiveMatcher.matches());
      Assert.assertEquals(true, nonNullMatcher.matches());
      Assert.assertEquals("4.0", selector.lookupName(selector.getRow().get(0)));
    } else {
      // y is null in row1
      Assert.assertEquals(true, nullMatcher.matches());
      Assert.assertEquals(false, fiveMatcher.matches());
      Assert.assertEquals(false, nonNullMatcher.matches());
      Assert.assertEquals(null, selector.lookupName(selector.getRow().get(0)));
    }
=======
    CURRENT_ROW.set(ROW1);
    Assert.assertEquals(false, nullMatcher.matches());
    Assert.assertEquals(false, fiveMatcher.matches());
    Assert.assertEquals(true, nonNullMatcher.matches());
    Assert.assertEquals("4", selector.lookupName(selector.getRow().get(0)));
>>>>>>> 22c49b0d

    CURRENT_ROW.set(ROW2);
    Assert.assertEquals(false, nullMatcher.matches());
    Assert.assertEquals(true, fiveMatcher.matches());
    Assert.assertEquals(true, nonNullMatcher.matches());
    Assert.assertEquals("5", selector.lookupName(selector.getRow().get(0)));

    CURRENT_ROW.set(ROW3);
    Assert.assertEquals(false, nullMatcher.matches());
    Assert.assertEquals(true, fiveMatcher.matches());
    Assert.assertEquals(true, nonNullMatcher.matches());
    Assert.assertEquals("5", selector.lookupName(selector.getRow().get(0)));
  }

  @Test
  public void testLongSelectorWithConstantLikeExprMacro()
  {
    final BaseLongColumnValueSelector selector =
        CONSTANT_LIKE.makeColumnValueSelector("expr", COLUMN_SELECTOR_FACTORY);

    CURRENT_ROW.set(ROW0);
    Assert.assertEquals(1L, selector.getLong());
  }

  @Test
  public void testLongSelectorWithZLikeExprMacro()
  {
    final ColumnValueSelector selector = ZLIKE.makeColumnValueSelector("expr", COLUMN_SELECTOR_FACTORY);

    CURRENT_ROW.set(ROW0);
    Assert.assertEquals(0L, selector.getLong());

    CURRENT_ROW.set(ROW1);
    Assert.assertEquals(0L, selector.getLong());

    CURRENT_ROW.set(ROW2);
    Assert.assertEquals(1L, selector.getLong());

    CURRENT_ROW.set(ROW3);
    Assert.assertEquals(1L, selector.getLong());
  }

  @Test
  public void testLongSelectorOfTimeColumn()
  {
    final ColumnValueSelector selector = TIMEFLOOR.makeColumnValueSelector("expr", COLUMN_SELECTOR_FACTORY);

    CURRENT_ROW.set(ROW0);
    Assert.assertEquals(DateTimes.of("2000-01-01").getMillis(), selector.getLong());
    Assert.assertEquals((float) DateTimes.of("2000-01-01").getMillis(), selector.getFloat(), 0.0f);
    Assert.assertEquals((double) DateTimes.of("2000-01-01").getMillis(), selector.getDouble(), 0.0d);
    Assert.assertEquals(DateTimes.of("2000-01-01").getMillis(), selector.getObject());

    CURRENT_ROW.set(ROW1);
    Assert.assertEquals(DateTimes.of("2000-01-01").getMillis(), selector.getLong());

    CURRENT_ROW.set(ROW2);
    Assert.assertEquals(DateTimes.of("2000-01-01").getMillis(), selector.getLong());

    CURRENT_ROW.set(ROW3);
    Assert.assertEquals(DateTimes.of("2000-01-02").getMillis(), selector.getLong());
    Assert.assertEquals(DateTimes.of("2000-01-02").getMillis(), selector.getDouble(), 0.0);
  }

  @Test
  public void testRequiredColumns()
  {
    Assert.assertEquals(ImmutableList.of("x", "y"), XPLUSY.requiredColumns());
    Assert.assertEquals(ImmutableList.of(), CONSTANT_LIKE.requiredColumns());
    Assert.assertEquals(ImmutableList.of("z"), ZLIKE.requiredColumns());
    Assert.assertEquals(ImmutableList.of("z", "x"), ZCONCATX.requiredColumns());
  }
}<|MERGE_RESOLUTION|>--- conflicted
+++ resolved
@@ -113,18 +113,13 @@
     CURRENT_ROW.set(ROW0);
     Assert.assertEquals(null, selector.getObject());
 
-<<<<<<< HEAD
-    COLUMN_SELECTOR_FACTORY.setRow(ROW1);
+    CURRENT_ROW.set(ROW1);
     if (NullHandlingHelper.useDefaultValuesForNull()) {
       Assert.assertEquals(4.0d, selector.getObject());
     } else {
       // y is null for row1
       Assert.assertEquals(null, selector.getObject());
     }
-=======
-    CURRENT_ROW.set(ROW1);
-    Assert.assertEquals(4.0d, selector.getObject());
->>>>>>> 22c49b0d
 
     CURRENT_ROW.set(ROW2);
     Assert.assertEquals(5.1d, selector.getObject());
@@ -141,18 +136,13 @@
     CURRENT_ROW.set(ROW0);
     Assert.assertEquals(0L, selector.getLong());
 
-<<<<<<< HEAD
-    COLUMN_SELECTOR_FACTORY.setRow(ROW1);
-    if (NullHandlingHelper.useDefaultValuesForNull()) {
-      Assert.assertEquals(4.0d, selector.getLong());
+    CURRENT_ROW.set(ROW1);
+    if (NullHandlingHelper.useDefaultValuesForNull()) {
+      Assert.assertEquals(4L, selector.getLong());
     } else {
       // y is null for row1
       Assert.assertTrue(selector.isNull());
     }
-=======
-    CURRENT_ROW.set(ROW1);
-    Assert.assertEquals(4L, selector.getLong());
->>>>>>> 22c49b0d
 
     CURRENT_ROW.set(ROW2);
     Assert.assertEquals(5L, selector.getLong());
@@ -169,18 +159,13 @@
     CURRENT_ROW.set(ROW0);
     Assert.assertEquals(0L, selector.getLong());
 
-<<<<<<< HEAD
-    COLUMN_SELECTOR_FACTORY.setRow(ROW1);
+    CURRENT_ROW.set(ROW1);
     if (NullHandlingHelper.useDefaultValuesForNull()) {
       Assert.assertEquals(4L, selector.getLong());
     } else {
       // y is null for row1
       Assert.assertTrue(selector.isNull());
     }
-=======
-    CURRENT_ROW.set(ROW1);
-    Assert.assertEquals(4L, selector.getLong());
->>>>>>> 22c49b0d
 
     CURRENT_ROW.set(ROW2);
     Assert.assertEquals(0L, selector.getLong());
@@ -197,21 +182,15 @@
     CURRENT_ROW.set(ROW0);
     Assert.assertEquals(0.0f, selector.getFloat(), 0.0f);
 
-<<<<<<< HEAD
-    COLUMN_SELECTOR_FACTORY.setRow(ROW1);
+    CURRENT_ROW.set(ROW1);
     if (NullHandlingHelper.useDefaultValuesForNull()) {
       Assert.assertEquals(4.0f, selector.getFloat(), 0.0f);
     } else {
       // y is null for row1
       Assert.assertTrue(selector.isNull());
     }
-    COLUMN_SELECTOR_FACTORY.setRow(ROW2);
-=======
-    CURRENT_ROW.set(ROW1);
-    Assert.assertEquals(4.0f, selector.getFloat(), 0.0f);
-
-    CURRENT_ROW.set(ROW2);
->>>>>>> 22c49b0d
+
+    CURRENT_ROW.set(ROW2);
     Assert.assertEquals(5.1f, selector.getFloat(), 0.0f);
 
     CURRENT_ROW.set(ROW3);
@@ -236,8 +215,7 @@
     Assert.assertEquals(false, nonNullMatcher.matches());
     Assert.assertEquals(null, selector.lookupName(selector.getRow().get(0)));
 
-<<<<<<< HEAD
-    COLUMN_SELECTOR_FACTORY.setRow(ROW1);
+    CURRENT_ROW.set(ROW1);
     if (NullHandlingHelper.useDefaultValuesForNull()) {
       Assert.assertEquals(false, nullMatcher.matches());
       Assert.assertEquals(false, fiveMatcher.matches());
@@ -250,13 +228,6 @@
       Assert.assertEquals(false, nonNullMatcher.matches());
       Assert.assertEquals(null, selector.lookupName(selector.getRow().get(0)));
     }
-=======
-    CURRENT_ROW.set(ROW1);
-    Assert.assertEquals(false, nullMatcher.matches());
-    Assert.assertEquals(false, fiveMatcher.matches());
-    Assert.assertEquals(true, nonNullMatcher.matches());
-    Assert.assertEquals("4.0", selector.lookupName(selector.getRow().get(0)));
->>>>>>> 22c49b0d
 
     CURRENT_ROW.set(ROW2);
     Assert.assertEquals(false, nullMatcher.matches());
@@ -319,13 +290,12 @@
     Assert.assertEquals(false, nonNullMatcher.matches());
     Assert.assertEquals(null, selector.lookupName(selector.getRow().get(0)));
 
-<<<<<<< HEAD
-    COLUMN_SELECTOR_FACTORY.setRow(ROW1);
+    CURRENT_ROW.set(ROW1);
     if (NullHandlingHelper.useDefaultValuesForNull()) {
       Assert.assertEquals(false, nullMatcher.matches());
       Assert.assertEquals(false, fiveMatcher.matches());
       Assert.assertEquals(true, nonNullMatcher.matches());
-      Assert.assertEquals("4.0", selector.lookupName(selector.getRow().get(0)));
+      Assert.assertEquals("4", selector.lookupName(selector.getRow().get(0)));
     } else {
       // y is null in row1
       Assert.assertEquals(true, nullMatcher.matches());
@@ -333,13 +303,6 @@
       Assert.assertEquals(false, nonNullMatcher.matches());
       Assert.assertEquals(null, selector.lookupName(selector.getRow().get(0)));
     }
-=======
-    CURRENT_ROW.set(ROW1);
-    Assert.assertEquals(false, nullMatcher.matches());
-    Assert.assertEquals(false, fiveMatcher.matches());
-    Assert.assertEquals(true, nonNullMatcher.matches());
-    Assert.assertEquals("4", selector.lookupName(selector.getRow().get(0)));
->>>>>>> 22c49b0d
 
     CURRENT_ROW.set(ROW2);
     Assert.assertEquals(false, nullMatcher.matches());
