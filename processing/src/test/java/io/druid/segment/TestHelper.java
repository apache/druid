--- conflicted
+++ resolved
@@ -48,14 +48,8 @@
  */
 public class TestHelper
 {
-  private static final ObjectMapper JSON_MAPPER = getJsonMapper();
-
-<<<<<<< HEAD
-  static {
-    final ObjectMapper jsonMapper = makeJsonMapper();
-    INDEX_IO = new IndexIO(
-        jsonMapper,
-=======
+  private static final ObjectMapper JSON_MAPPER = makeJsonMapper();
+
   public static IndexMergerV9 getTestIndexMergerV9(SegmentWriteOutMediumFactory segmentWriteOutMediumFactory)
   {
     return new IndexMergerV9(JSON_MAPPER, getTestIndexIO(segmentWriteOutMediumFactory), segmentWriteOutMediumFactory);
@@ -66,7 +60,6 @@
     return new IndexIO(
         JSON_MAPPER,
         segmentWriteOutMediumFactory,
->>>>>>> a7a6a048
         new ColumnConfig()
         {
           @Override
