/*
 * Licensed to Metamarkets Group Inc. (Metamarkets) under one
 * or more contributor license agreements. See the NOTICE file
 * distributed with this work for additional information
 * regarding copyright ownership. Metamarkets licenses this file
 * to you under the Apache License, Version 2.0 (the
 * "License"); you may not use this file except in compliance
 * with the License. You may obtain a copy of the License at
 *
 * http://www.apache.org/licenses/LICENSE-2.0
 *
 * Unless required by applicable law or agreed to in writing,
 * software distributed under the License is distributed on an
 * "AS IS" BASIS, WITHOUT WARRANTIES OR CONDITIONS OF ANY
 * KIND, either express or implied. See the License for the
 * specific language governing permissions and limitations
 * under the License.
 */

package io.druid.segment;

import com.google.common.base.Charsets;
import com.google.common.base.Throwables;
import com.google.common.io.CharSource;
import com.google.common.io.LineProcessor;
import com.google.common.io.Resources;
import io.druid.data.input.impl.DelimitedParseSpec;
import io.druid.data.input.impl.DimensionsSpec;
import io.druid.data.input.impl.StringInputRowParser;
import io.druid.data.input.impl.TimestampSpec;
<<<<<<< HEAD
import io.druid.java.util.common.granularity.Granularity;
=======
import io.druid.granularity.QueryGranularities;
import io.druid.hll.HyperLogLogHash;
>>>>>>> a459db68
import io.druid.java.util.common.logger.Logger;
import io.druid.query.aggregation.AggregatorFactory;
import io.druid.query.aggregation.DoubleMaxAggregatorFactory;
import io.druid.query.aggregation.DoubleMinAggregatorFactory;
import io.druid.query.aggregation.DoubleSumAggregatorFactory;
import io.druid.query.aggregation.LongSumAggregatorFactory;
import io.druid.query.aggregation.hyperloglog.HyperUniquesAggregatorFactory;
import io.druid.query.aggregation.hyperloglog.HyperUniquesSerde;
import io.druid.segment.incremental.IncrementalIndex;
import io.druid.segment.incremental.IncrementalIndexSchema;
import io.druid.segment.incremental.OnheapIncrementalIndex;
import io.druid.segment.serde.ComplexMetrics;
import io.druid.segment.virtual.ExpressionVirtualColumn;
import org.joda.time.DateTime;
import org.joda.time.Interval;

import java.io.File;
import java.io.IOException;
import java.net.URL;
import java.util.Arrays;
import java.util.concurrent.atomic.AtomicLong;

/**
 */
public class TestIndex
{
  public static final String[] COLUMNS = new String[]{
      "ts",
      "market",
      "quality",
      "qualityLong",
      "qualityFloat",
      "qualityNumericString",
      "placement",
      "placementish",
      "index",
      "partial_null_column",
      "null_column",
      "quality_uniques",
      "indexMin",
      "indexMaxPlusTen"
  };
  public static final String[] DIMENSIONS = new String[]{
      "market",
      "quality",
      "qualityNumericString",
      "placement",
      "placementish",
      "partial_null_column",
      "null_column",
      };
  public static final String[] METRICS = new String[]{"index", "indexMin", "indexMaxPlusTen"};
  private static final Logger log = new Logger(TestIndex.class);
  private static final Interval DATA_INTERVAL = new Interval("2011-01-12T00:00:00.000Z/2011-05-01T00:00:00.000Z");
  private static final VirtualColumns VIRTUAL_COLUMNS = VirtualColumns.create(
      Arrays.<VirtualColumn>asList(
          new ExpressionVirtualColumn("expr", "index + 10")
      )
  );
  public static final AggregatorFactory[] METRIC_AGGS = new AggregatorFactory[]{
      new DoubleSumAggregatorFactory(METRICS[0], METRICS[0]),
      new DoubleMinAggregatorFactory(METRICS[1], METRICS[0]),
      new DoubleMaxAggregatorFactory(METRICS[2], VIRTUAL_COLUMNS.getVirtualColumns()[0].getOutputName()),
      new HyperUniquesAggregatorFactory("quality_uniques", "quality"),
      new LongSumAggregatorFactory("qualityLong", "qualityLong"),
      new DoubleSumAggregatorFactory("qualityFloat", "qualityFloat")
  };
  private static final IndexSpec indexSpec = new IndexSpec();

  private static final IndexMerger INDEX_MERGER = TestHelper.getTestIndexMerger();
  private static final IndexIO INDEX_IO = TestHelper.getTestIndexIO();

  static {
    if (ComplexMetrics.getSerdeForType("hyperUnique") == null) {
      ComplexMetrics.registerSerde("hyperUnique", new HyperUniquesSerde(HyperLogLogHash.getDefault()));
    }
  }

  private static IncrementalIndex realtimeIndex = null;
  private static IncrementalIndex noRollupRealtimeIndex = null;
  private static QueryableIndex mmappedIndex = null;
  private static QueryableIndex noRollupMmappedIndex = null;
  private static QueryableIndex mergedRealtime = null;

  public static IncrementalIndex getIncrementalTestIndex()
  {
    synchronized (log) {
      if (realtimeIndex != null) {
        return realtimeIndex;
      }
    }

    return realtimeIndex = makeRealtimeIndex("druid.sample.numeric.tsv");
  }

  public static IncrementalIndex getNoRollupIncrementalTestIndex()
  {
    synchronized (log) {
      if (noRollupRealtimeIndex != null) {
        return noRollupRealtimeIndex;
      }
    }

    return noRollupRealtimeIndex = makeRealtimeIndex("druid.sample.numeric.tsv", false);
  }

  public static QueryableIndex getMMappedTestIndex()
  {
    synchronized (log) {
      if (mmappedIndex != null) {
        return mmappedIndex;
      }
    }

    IncrementalIndex incrementalIndex = getIncrementalTestIndex();
    mmappedIndex = persistRealtimeAndLoadMMapped(incrementalIndex);

    return mmappedIndex;
  }

  public static QueryableIndex getNoRollupMMappedTestIndex()
  {
    synchronized (log) {
      if (noRollupMmappedIndex != null) {
        return noRollupMmappedIndex;
      }
    }

    IncrementalIndex incrementalIndex = getNoRollupIncrementalTestIndex();
    noRollupMmappedIndex = persistRealtimeAndLoadMMapped(incrementalIndex);

    return noRollupMmappedIndex;
  }

  public static QueryableIndex mergedRealtimeIndex()
  {
    synchronized (log) {
      if (mergedRealtime != null) {
        return mergedRealtime;
      }

      try {
        IncrementalIndex top = makeRealtimeIndex("druid.sample.numeric.tsv.top");
        IncrementalIndex bottom = makeRealtimeIndex("druid.sample.numeric.tsv.bottom");

        File tmpFile = File.createTempFile("yay", "who");
        tmpFile.delete();

        File topFile = new File(tmpFile, "top");
        File bottomFile = new File(tmpFile, "bottom");
        File mergedFile = new File(tmpFile, "merged");

        topFile.mkdirs();
        topFile.deleteOnExit();
        bottomFile.mkdirs();
        bottomFile.deleteOnExit();
        mergedFile.mkdirs();
        mergedFile.deleteOnExit();

        INDEX_MERGER.persist(top, DATA_INTERVAL, topFile, indexSpec);
        INDEX_MERGER.persist(bottom, DATA_INTERVAL, bottomFile, indexSpec);

        mergedRealtime = INDEX_IO.loadIndex(
            INDEX_MERGER.mergeQueryableIndex(
                Arrays.asList(INDEX_IO.loadIndex(topFile), INDEX_IO.loadIndex(bottomFile)),
                true,
                METRIC_AGGS,
                mergedFile,
                indexSpec
            )
        );

        return mergedRealtime;
      }
      catch (IOException e) {
        throw Throwables.propagate(e);
      }
    }
  }

  public static IncrementalIndex makeRealtimeIndex(final String resourceFilename)
  {
    return makeRealtimeIndex(resourceFilename, true);
  }

  public static IncrementalIndex makeRealtimeIndex(final String resourceFilename, boolean rollup)
  {
    final URL resource = TestIndex.class.getClassLoader().getResource(resourceFilename);
    if (resource == null) {
      throw new IllegalArgumentException("cannot find resource " + resourceFilename);
    }
    log.info("Realtime loading index file[%s]", resource);
    CharSource stream = Resources.asByteSource(resource).asCharSource(Charsets.UTF_8);
    return makeRealtimeIndex(stream, rollup);
  }

  public static IncrementalIndex makeRealtimeIndex(final CharSource source)
  {
    return makeRealtimeIndex(source, true);
  }

  public static IncrementalIndex makeRealtimeIndex(final CharSource source, boolean rollup)
  {
    final IncrementalIndexSchema schema = new IncrementalIndexSchema.Builder()
        .withMinTimestamp(new DateTime("2011-01-12T00:00:00.000Z").getMillis())
        .withTimestampSpec(new TimestampSpec("ds", "auto", null))
<<<<<<< HEAD
        .withQueryGranularity(Granularity.NONE)
=======
        .withQueryGranularity(QueryGranularities.NONE)
        .withVirtualColumns(VIRTUAL_COLUMNS)
>>>>>>> a459db68
        .withMetrics(METRIC_AGGS)
        .withRollup(rollup)
        .build();
    final IncrementalIndex retVal = new OnheapIncrementalIndex(schema, true, 10000);

    try {
      return loadIncrementalIndex(retVal, source);
    }
    catch (Exception e) {
      if (rollup) {
        realtimeIndex = null;
      } else {
        noRollupRealtimeIndex = null;
      }
      throw Throwables.propagate(e);
    }
  }

  public static IncrementalIndex loadIncrementalIndex(
      final IncrementalIndex retVal,
      final CharSource source
  ) throws IOException
  {
    final StringInputRowParser parser = new StringInputRowParser(
        new DelimitedParseSpec(
            new TimestampSpec("ts", "iso", null),
            new DimensionsSpec(DimensionsSpec.getDefaultSchemas(Arrays.asList(DIMENSIONS)), null, null),
            "\t",
            "\u0001",
            Arrays.asList(COLUMNS)
        )
        , "utf8"
    );
    return loadIncrementalIndex(retVal, source, parser);
  }

  public static IncrementalIndex loadIncrementalIndex(
      final IncrementalIndex retVal,
      final CharSource source,
      final StringInputRowParser parser
  ) throws IOException
  {
    final AtomicLong startTime = new AtomicLong();
    int lineCount = source.readLines(
        new LineProcessor<Integer>()
        {
          boolean runOnce = false;
          int lineCount = 0;

          @Override
          public boolean processLine(String line) throws IOException
          {
            if (!runOnce) {
              startTime.set(System.currentTimeMillis());
              runOnce = true;
            }
            retVal.add(parser.parse(line));

            ++lineCount;
            return true;
          }

          @Override
          public Integer getResult()
          {
            return lineCount;
          }
        }
    );

    log.info("Loaded %,d lines in %,d millis.", lineCount, System.currentTimeMillis() - startTime.get());

    return retVal;
  }

  public static QueryableIndex persistRealtimeAndLoadMMapped(IncrementalIndex index)
  {
    try {
      File someTmpFile = File.createTempFile("billy", "yay");
      someTmpFile.delete();
      someTmpFile.mkdirs();
      someTmpFile.deleteOnExit();

      INDEX_MERGER.persist(index, someTmpFile, indexSpec);
      return INDEX_IO.loadIndex(someTmpFile);
    }
    catch (IOException e) {
      throw Throwables.propagate(e);
    }
  }
}<|MERGE_RESOLUTION|>--- conflicted
+++ resolved
@@ -28,12 +28,8 @@
 import io.druid.data.input.impl.DimensionsSpec;
 import io.druid.data.input.impl.StringInputRowParser;
 import io.druid.data.input.impl.TimestampSpec;
-<<<<<<< HEAD
 import io.druid.java.util.common.granularity.Granularity;
-=======
-import io.druid.granularity.QueryGranularities;
 import io.druid.hll.HyperLogLogHash;
->>>>>>> a459db68
 import io.druid.java.util.common.logger.Logger;
 import io.druid.query.aggregation.AggregatorFactory;
 import io.druid.query.aggregation.DoubleMaxAggregatorFactory;
@@ -240,12 +236,8 @@
     final IncrementalIndexSchema schema = new IncrementalIndexSchema.Builder()
         .withMinTimestamp(new DateTime("2011-01-12T00:00:00.000Z").getMillis())
         .withTimestampSpec(new TimestampSpec("ds", "auto", null))
-<<<<<<< HEAD
         .withQueryGranularity(Granularity.NONE)
-=======
-        .withQueryGranularity(QueryGranularities.NONE)
         .withVirtualColumns(VIRTUAL_COLUMNS)
->>>>>>> a459db68
         .withMetrics(METRIC_AGGS)
         .withRollup(rollup)
         .build();
