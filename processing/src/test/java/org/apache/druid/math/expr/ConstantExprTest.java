/*
 * Licensed to the Apache Software Foundation (ASF) under one
 * or more contributor license agreements.  See the NOTICE file
 * distributed with this work for additional information
 * regarding copyright ownership.  The ASF licenses this file
 * to you under the Apache License, Version 2.0 (the
 * "License"); you may not use this file except in compliance
 * with the License.  You may obtain a copy of the License at
 *
 *   http://www.apache.org/licenses/LICENSE-2.0
 *
 * Unless required by applicable law or agreed to in writing,
 * software distributed under the License is distributed on an
 * "AS IS" BASIS, WITHOUT WARRANTIES OR CONDITIONS OF ANY
 * KIND, either express or implied.  See the License for the
 * specific language governing permissions and limitations
 * under the License.
 */

package org.apache.druid.math.expr;

import org.apache.druid.math.expr.Expr.ObjectBinding;
import org.apache.druid.segment.column.TypeStrategies;
import org.apache.druid.segment.column.TypeStrategiesTest.NullableLongPair;
import org.apache.druid.segment.column.TypeStrategiesTest.NullableLongPairTypeStrategy;
import org.apache.druid.testing.InitializedNullHandlingTest;
import org.junit.Test;

import java.math.BigInteger;

import static org.junit.Assert.assertEquals;
import static org.junit.Assert.assertNotSame;
import static org.junit.Assert.assertSame;

public class ConstantExprTest extends InitializedNullHandlingTest
{
  @Test
  public void testLongArrayExpr()
  {
    ArrayExpr arrayExpr = new ArrayExpr(ExpressionType.LONG_ARRAY, new Long[] {1L, 3L});
    checkExpr(
        arrayExpr,
        true,
        "[1, 3]",
        "ARRAY<LONG>[1, 3]",
        arrayExpr
    );
  }

  @Test
  public void testStringArrayExpr()
  {
    ArrayExpr arrayExpr = new ArrayExpr(ExpressionType.STRING_ARRAY, new String[] {"foo", "bar"});
    checkExpr(
        arrayExpr,
        true,
        "[foo, bar]",
        "ARRAY<STRING>['foo', 'bar']",
        arrayExpr
    );
  }

  @Test
  public void testBigIntegerExpr()
  {
    checkExpr(
        new BigIntegerExpr(BigInteger.valueOf(37L)),
        true,
        "37",
        "37",
        // after reparsing it will become a LongExpr
        new LongExpr(37L)
    );
  }

  @Test
  public void testComplexExpr()
  {
    TypeStrategies.registerComplex("nullablePair", new NullableLongPairTypeStrategy());
    ComplexExpr complexExpr = new ComplexExpr(
        ExpressionTypeFactory.getInstance().ofComplex("nullablePair"),
        new NullableLongPair(21L, 37L)
    );
    checkExpr(
        complexExpr,
        true,
        "Pair{lhs=21, rhs=37}",
        "complex_decode_base64('nullablePair', 'AAAAAAAAAAAVAAAAAAAAAAAl')",
        complexExpr
    );
  }

  @Test
  public void testDoubleExpr()
  {
    checkExpr(
        new DoubleExpr(11.73D),
        true,
        "11.73",
        "11.73",
        new DoubleExpr(11.73D)
    );
  }

  @Test
  public void testNullDoubleExpr()
  {
    TypeStrategies.registerComplex("nullablePair", new NullableLongPairTypeStrategy());
    checkExpr(
        new NullDoubleExpr(),
        true,
        "null",
        "null",
        // the expressions 'null' is always parsed as a StringExpr(null)
        new StringExpr(null)
    );
  }

  @Test
  public void testNullLongExpr()
  {
    checkExpr(
        new NullLongExpr(),
        true,
        "null",
        "null",
        // the expressions 'null' is always parsed as a StringExpr(null)
        new StringExpr(null)
    );
  }

  @Test
  public void testLong()
  {
    checkExpr(
        new LongExpr(11L),
        true,
        "11",
        "11",
        new LongExpr(11L)
    );
  }

  @Test
  public void testString()
  {
    checkExpr(
        new StringExpr("some"),
        true,
        "some",
        "'some'",
        new StringExpr("some")
    );
  }

  @Test
  public void testStringNull()
  {
    checkExpr(
        new StringExpr(null),
        true,
        null,
        "null",
        new StringExpr(null)
    );
  }

  private void checkExpr(
      Expr expr,
      boolean supportsSingleThreaded,
      String expectedToString,
      String expectedStringify,
      Expr expectedReparsedExpr)
  {
<<<<<<< HEAD
    LongExpr expr = new LongExpr(11L);
    assertNotSame(expr.eval(null), expr.eval(null));
    Expr singleExpr = Expr.singleThreaded(expr, InputBindings.nilBindings());
    assertSame(singleExpr.eval(null), singleExpr.eval(null));
=======
    ObjectBinding bindings = InputBindings.nilBindings();
    if (expr.getLiteralValue() != null) {
      assertNotSame(expr.eval(bindings), expr.eval(bindings));
    }
    Expr singleExpr = Expr.singleThreaded(expr);
    if (supportsSingleThreaded) {
      assertSame(singleExpr.eval(bindings), singleExpr.eval(bindings));
    } else {
      assertNotSame(singleExpr.eval(bindings), singleExpr.eval(bindings));
    }
    assertEquals(expectedToString, expr.toString());
    assertEquals(expectedStringify, expr.stringify());
    assertEquals(expectedToString, singleExpr.toString());
    String stringify = singleExpr.stringify();
    Expr reParsedExpr = Parser.parse(stringify, ExprMacroTable.nil());
    assertEquals(expectedReparsedExpr, reParsedExpr);
>>>>>>> 818cc9ee
  }
}<|MERGE_RESOLUTION|>--- conflicted
+++ resolved
@@ -40,7 +40,6 @@
     ArrayExpr arrayExpr = new ArrayExpr(ExpressionType.LONG_ARRAY, new Long[] {1L, 3L});
     checkExpr(
         arrayExpr,
-        true,
         "[1, 3]",
         "ARRAY<LONG>[1, 3]",
         arrayExpr
@@ -53,7 +52,6 @@
     ArrayExpr arrayExpr = new ArrayExpr(ExpressionType.STRING_ARRAY, new String[] {"foo", "bar"});
     checkExpr(
         arrayExpr,
-        true,
         "[foo, bar]",
         "ARRAY<STRING>['foo', 'bar']",
         arrayExpr
@@ -65,7 +63,6 @@
   {
     checkExpr(
         new BigIntegerExpr(BigInteger.valueOf(37L)),
-        true,
         "37",
         "37",
         // after reparsing it will become a LongExpr
@@ -83,7 +80,6 @@
     );
     checkExpr(
         complexExpr,
-        true,
         "Pair{lhs=21, rhs=37}",
         "complex_decode_base64('nullablePair', 'AAAAAAAAAAAVAAAAAAAAAAAl')",
         complexExpr
@@ -95,7 +91,6 @@
   {
     checkExpr(
         new DoubleExpr(11.73D),
-        true,
         "11.73",
         "11.73",
         new DoubleExpr(11.73D)
@@ -108,7 +103,6 @@
     TypeStrategies.registerComplex("nullablePair", new NullableLongPairTypeStrategy());
     checkExpr(
         new NullDoubleExpr(),
-        true,
         "null",
         "null",
         // the expressions 'null' is always parsed as a StringExpr(null)
@@ -121,7 +115,6 @@
   {
     checkExpr(
         new NullLongExpr(),
-        true,
         "null",
         "null",
         // the expressions 'null' is always parsed as a StringExpr(null)
@@ -134,7 +127,6 @@
   {
     checkExpr(
         new LongExpr(11L),
-        true,
         "11",
         "11",
         new LongExpr(11L)
@@ -146,7 +138,6 @@
   {
     checkExpr(
         new StringExpr("some"),
-        true,
         "some",
         "'some'",
         new StringExpr("some")
@@ -158,7 +149,6 @@
   {
     checkExpr(
         new StringExpr(null),
-        true,
         null,
         "null",
         new StringExpr(null)
@@ -167,33 +157,21 @@
 
   private void checkExpr(
       Expr expr,
-      boolean supportsSingleThreaded,
       String expectedToString,
       String expectedStringify,
       Expr expectedReparsedExpr)
   {
-<<<<<<< HEAD
-    LongExpr expr = new LongExpr(11L);
-    assertNotSame(expr.eval(null), expr.eval(null));
-    Expr singleExpr = Expr.singleThreaded(expr, InputBindings.nilBindings());
-    assertSame(singleExpr.eval(null), singleExpr.eval(null));
-=======
-    ObjectBinding bindings = InputBindings.nilBindings();
+    final ObjectBinding bindings = InputBindings.nilBindings();
     if (expr.getLiteralValue() != null) {
       assertNotSame(expr.eval(bindings), expr.eval(bindings));
     }
-    Expr singleExpr = Expr.singleThreaded(expr);
-    if (supportsSingleThreaded) {
-      assertSame(singleExpr.eval(bindings), singleExpr.eval(bindings));
-    } else {
-      assertNotSame(singleExpr.eval(bindings), singleExpr.eval(bindings));
-    }
+    final Expr singleExpr = Expr.singleThreaded(expr, bindings);
+    assertSame(singleExpr.eval(bindings), singleExpr.eval(bindings));
     assertEquals(expectedToString, expr.toString());
     assertEquals(expectedStringify, expr.stringify());
     assertEquals(expectedToString, singleExpr.toString());
-    String stringify = singleExpr.stringify();
-    Expr reParsedExpr = Parser.parse(stringify, ExprMacroTable.nil());
+    final String stringify = singleExpr.stringify();
+    final Expr reParsedExpr = Parser.parse(stringify, ExprMacroTable.nil());
     assertEquals(expectedReparsedExpr, reParsedExpr);
->>>>>>> 818cc9ee
   }
 }