--- conflicted
+++ resolved
@@ -99,12 +99,11 @@
       Assert.assertTrue(evalDouble("2.0 == 2.0", bindings) > 0.0);
       Assert.assertTrue(evalDouble("2.0 != 1.0", bindings) > 0.0);
 
-<<<<<<< HEAD
       Assert.assertEquals(1L, evalLong("notdistinctfrom(2.0, 2.0)", bindings));
       Assert.assertEquals(1L, evalLong("isdistinctfrom(2.0, 1.0)", bindings));
       Assert.assertEquals(0L, evalLong("notdistinctfrom(2.0, 1.0)", bindings));
       Assert.assertEquals(0L, evalLong("isdistinctfrom(2.0, 2.0)", bindings));
-=======
+
       Assert.assertEquals(0L, evalLong("istrue(0.0)", bindings));
       Assert.assertEquals(1L, evalLong("isfalse(0.0)", bindings));
       Assert.assertEquals(1L, evalLong("nottrue(0.0)", bindings));
@@ -114,7 +113,6 @@
       Assert.assertEquals(0L, evalLong("isfalse(1.0)", bindings));
       Assert.assertEquals(0L, evalLong("nottrue(1.0)", bindings));
       Assert.assertEquals(1L, evalLong("notfalse(1.0)", bindings));
->>>>>>> 3ae5e978
 
       Assert.assertTrue(evalDouble("!-1.0", bindings) > 0.0);
       Assert.assertTrue(evalDouble("!0.0", bindings) > 0.0);
@@ -138,12 +136,11 @@
       Assert.assertEquals(1L, evalLong("2.0 == 2.0", bindings));
       Assert.assertEquals(1L, evalLong("2.0 != 1.0", bindings));
 
-<<<<<<< HEAD
       Assert.assertEquals(1L, evalLong("notdistinctfrom(2.0, 2.0)", bindings));
       Assert.assertEquals(1L, evalLong("isdistinctfrom(2.0, 1.0)", bindings));
       Assert.assertEquals(0L, evalLong("notdistinctfrom(2.0, 1.0)", bindings));
       Assert.assertEquals(0L, evalLong("isdistinctfrom(2.0, 2.0)", bindings));
-=======
+
       Assert.assertEquals(0L, evalLong("istrue(0.0)", bindings));
       Assert.assertEquals(1L, evalLong("isfalse(0.0)", bindings));
       Assert.assertEquals(1L, evalLong("nottrue(0.0)", bindings));
@@ -153,7 +150,6 @@
       Assert.assertEquals(0L, evalLong("isfalse(1.0)", bindings));
       Assert.assertEquals(0L, evalLong("nottrue(1.0)", bindings));
       Assert.assertEquals(1L, evalLong("notfalse(1.0)", bindings));
->>>>>>> 3ae5e978
 
       Assert.assertEquals(1L, evalLong("!-1.0", bindings));
       Assert.assertEquals(1L, evalLong("!0.0", bindings));
@@ -238,7 +234,6 @@
   }
 
   @Test
-<<<<<<< HEAD
   public void testIsNotDistinctFrom()
   {
     assertEquals(
@@ -251,45 +246,11 @@
                 ),
                 InputBindings.nilBindings()
             )
-=======
-  public void testIsFalse()
-  {
+            .value()
+    );
+
     assertEquals(
         0L,
-        new Function.IsFalseFunc()
-            .apply(ImmutableList.of(new NullLongExpr()), InputBindings.nilBindings())
-            .value()
-    );
-
-    assertEquals(
-        1L,
-        new Function.IsFalseFunc()
-            .apply(ImmutableList.of(new LongExpr(0L)), InputBindings.nilBindings())
-            .value()
-    );
-
-    assertEquals(
-        0L,
-        new Function.IsFalseFunc()
-            .apply(ImmutableList.of(new LongExpr(1L)), InputBindings.nilBindings())
-            .value()
-    );
-  }
-
-  @Test
-  public void testIsTrue()
-  {
-    assertEquals(
-        0L,
-        new Function.IsTrueFunc()
-            .apply(ImmutableList.of(new NullLongExpr()), InputBindings.nilBindings())
->>>>>>> 3ae5e978
-            .value()
-    );
-
-    assertEquals(
-        0L,
-<<<<<<< HEAD
         new Function.IsNotDistinctFromFunc()
             .apply(
                 ImmutableList.of(
@@ -298,16 +259,11 @@
                 ),
                 InputBindings.nilBindings()
             )
-=======
-        new Function.IsTrueFunc()
-            .apply(ImmutableList.of(new LongExpr(0L)), InputBindings.nilBindings())
->>>>>>> 3ae5e978
             .value()
     );
 
     assertEquals(
         1L,
-<<<<<<< HEAD
         new Function.IsNotDistinctFromFunc()
             .apply(
                 ImmutableList.of(
@@ -316,16 +272,11 @@
                 ),
                 InputBindings.nilBindings()
             )
-=======
-        new Function.IsTrueFunc()
-            .apply(ImmutableList.of(new LongExpr(1L)), InputBindings.nilBindings())
->>>>>>> 3ae5e978
             .value()
     );
   }
 
   @Test
-<<<<<<< HEAD
   public void testIsDistinctFrom()
   {
     assertEquals(
@@ -338,45 +289,11 @@
                 ),
                 InputBindings.nilBindings()
             )
-=======
-  public void testIsNotFalse()
-  {
+            .value()
+    );
+
     assertEquals(
         1L,
-        new Function.IsNotFalseFunc()
-            .apply(ImmutableList.of(new NullLongExpr()), InputBindings.nilBindings())
-            .value()
-    );
-
-    assertEquals(
-        0L,
-        new Function.IsNotFalseFunc()
-            .apply(ImmutableList.of(new LongExpr(0L)), InputBindings.nilBindings())
-            .value()
-    );
-
-    assertEquals(
-        1L,
-        new Function.IsNotFalseFunc()
-            .apply(ImmutableList.of(new LongExpr(1L)), InputBindings.nilBindings())
-            .value()
-    );
-  }
-
-  @Test
-  public void testIsNotTrue()
-  {
-    assertEquals(
-        1L,
-        new Function.IsNotTrueFunc()
-            .apply(ImmutableList.of(new NullLongExpr()), InputBindings.nilBindings())
->>>>>>> 3ae5e978
-            .value()
-    );
-
-    assertEquals(
-        1L,
-<<<<<<< HEAD
         new Function.IsDistinctFromFunc()
             .apply(
                 ImmutableList.of(
@@ -385,16 +302,11 @@
                 ),
                 InputBindings.nilBindings()
             )
-=======
-        new Function.IsNotTrueFunc()
-            .apply(ImmutableList.of(new LongExpr(0L)), InputBindings.nilBindings())
->>>>>>> 3ae5e978
             .value()
     );
 
     assertEquals(
         0L,
-<<<<<<< HEAD
         new Function.IsDistinctFromFunc()
             .apply(
                 ImmutableList.of(
@@ -403,10 +315,106 @@
                 ),
                 InputBindings.nilBindings()
             )
-=======
+            .value()
+    );
+  }
+
+  @Test
+  public void testIsFalse()
+  {
+    assertEquals(
+        0L,
+        new Function.IsFalseFunc()
+            .apply(ImmutableList.of(new NullLongExpr()), InputBindings.nilBindings())
+            .value()
+    );
+
+    assertEquals(
+        1L,
+        new Function.IsFalseFunc()
+            .apply(ImmutableList.of(new LongExpr(0L)), InputBindings.nilBindings())
+            .value()
+    );
+
+    assertEquals(
+        0L,
+        new Function.IsFalseFunc()
+            .apply(ImmutableList.of(new LongExpr(1L)), InputBindings.nilBindings())
+            .value()
+    );
+  }
+
+  @Test
+  public void testIsTrue()
+  {
+    assertEquals(
+        0L,
+        new Function.IsTrueFunc()
+            .apply(ImmutableList.of(new NullLongExpr()), InputBindings.nilBindings())
+            .value()
+    );
+
+    assertEquals(
+        0L,
+        new Function.IsTrueFunc()
+            .apply(ImmutableList.of(new LongExpr(0L)), InputBindings.nilBindings())
+            .value()
+    );
+
+    assertEquals(
+        1L,
+        new Function.IsTrueFunc()
+            .apply(ImmutableList.of(new LongExpr(1L)), InputBindings.nilBindings())
+            .value()
+    );
+  }
+
+  @Test
+  public void testIsNotFalse()
+  {
+    assertEquals(
+        1L,
+        new Function.IsNotFalseFunc()
+            .apply(ImmutableList.of(new NullLongExpr()), InputBindings.nilBindings())
+            .value()
+    );
+
+    assertEquals(
+        0L,
+        new Function.IsNotFalseFunc()
+            .apply(ImmutableList.of(new LongExpr(0L)), InputBindings.nilBindings())
+            .value()
+    );
+
+    assertEquals(
+        1L,
+        new Function.IsNotFalseFunc()
+            .apply(ImmutableList.of(new LongExpr(1L)), InputBindings.nilBindings())
+            .value()
+    );
+  }
+
+  @Test
+  public void testIsNotTrue()
+  {
+    assertEquals(
+        1L,
+        new Function.IsNotTrueFunc()
+            .apply(ImmutableList.of(new NullLongExpr()), InputBindings.nilBindings())
+            .value()
+    );
+
+    assertEquals(
+        1L,
+        new Function.IsNotTrueFunc()
+            .apply(ImmutableList.of(new LongExpr(0L)), InputBindings.nilBindings())
+            .value()
+    );
+
+    assertEquals(
+        0L,
         new Function.IsNotTrueFunc()
             .apply(ImmutableList.of(new LongExpr(1L)), InputBindings.nilBindings())
->>>>>>> 3ae5e978
             .value()
     );
   }
