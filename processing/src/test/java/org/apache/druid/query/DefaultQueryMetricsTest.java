/*
 * Licensed to the Apache Software Foundation (ASF) under one
 * or more contributor license agreements.  See the NOTICE file
 * distributed with this work for additional information
 * regarding copyright ownership.  The ASF licenses this file
 * to you under the Apache License, Version 2.0 (the
 * "License"); you may not use this file except in compliance
 * with the License.  You may obtain a copy of the License at
 *
 *   http://www.apache.org/licenses/LICENSE-2.0
 *
 * Unless required by applicable law or agreed to in writing,
 * software distributed under the License is distributed on an
 * "AS IS" BASIS, WITHOUT WARRANTIES OR CONDITIONS OF ANY
 * KIND, either express or implied.  See the License for the
 * specific language governing permissions and limitations
 * under the License.
 */

package org.apache.druid.query;

import com.google.common.collect.ImmutableSet;
import org.apache.druid.java.util.common.granularity.Granularities;
import org.apache.druid.java.util.emitter.service.ServiceEmitter;
import org.apache.druid.query.aggregation.CountAggregatorFactory;
import org.apache.druid.query.dimension.DefaultDimensionSpec;
import org.apache.druid.query.dimension.ListFilteredDimensionSpec;
import org.apache.druid.query.filter.SelectorDimFilter;
import org.apache.druid.query.topn.TopNQuery;
import org.apache.druid.query.topn.TopNQueryBuilder;
import org.apache.druid.segment.TestHelper;
import org.joda.time.Interval;
import org.junit.Assert;
import org.junit.Test;

import java.util.List;
import java.util.Map;
import java.util.stream.Collectors;

public class DefaultQueryMetricsTest
{

  /**
   * Tests that passed a query {@link DefaultQueryMetrics} produces events with a certain set of dimensions, no more,
   * no less.
   */
  @Test
  public void testDefaultQueryMetricsQuery()
  {
    CachingEmitter cachingEmitter = new CachingEmitter();
    ServiceEmitter serviceEmitter = new ServiceEmitter("", "", cachingEmitter);
    DefaultQueryMetrics<Query<?>> queryMetrics = new DefaultQueryMetrics<>(TestHelper.makeJsonMapper());
    TopNQuery query = new TopNQueryBuilder()
        .dataSource("xx")
        .granularity(Granularities.ALL)
        .dimension(new ListFilteredDimensionSpec(
            new DefaultDimensionSpec("tags", "tags"),
            ImmutableSet.of("t3"),
            null
        ))
        .metric("count")
<<<<<<< HEAD
        .intervals(QueryRunnerTestHelper.FULL_ON_INTERVAL_SPEC)
        .aggregators(Collections.singletonList(new CountAggregatorFactory("count")))
=======
        .intervals(QueryRunnerTestHelper.fullOnIntervalSpec)
        .aggregators(new CountAggregatorFactory("count"))
>>>>>>> b2867c9d
        .threshold(5)
        .filters(new SelectorDimFilter("tags", "t3", null))
        .build();
    queryMetrics.query(query);
    queryMetrics.reportQueryTime(0).emit(serviceEmitter);
    Map<String, Object> actualEvent = cachingEmitter.getLastEmittedEvent().toMap();
    Assert.assertEquals(12, actualEvent.size());
    Assert.assertTrue(actualEvent.containsKey("feed"));
    Assert.assertTrue(actualEvent.containsKey("timestamp"));
    Assert.assertEquals("", actualEvent.get("host"));
    Assert.assertEquals("", actualEvent.get("service"));
    Assert.assertEquals("xx", actualEvent.get(DruidMetrics.DATASOURCE));
    Assert.assertEquals(query.getType(), actualEvent.get(DruidMetrics.TYPE));
    List<Interval> expectedIntervals = QueryRunnerTestHelper.FULL_ON_INTERVAL_SPEC.getIntervals();
    List<String> expectedStringIntervals =
        expectedIntervals.stream().map(Interval::toString).collect(Collectors.toList());
    Assert.assertEquals(expectedStringIntervals, actualEvent.get(DruidMetrics.INTERVAL));
    Assert.assertEquals("true", actualEvent.get("hasFilters"));
    Assert.assertEquals(expectedIntervals.get(0).toDuration().toString(), actualEvent.get("duration"));
    Assert.assertEquals("", actualEvent.get(DruidMetrics.ID));
    Assert.assertEquals("query/time", actualEvent.get("metric"));
    Assert.assertEquals(0L, actualEvent.get("value"));
  }

  @Test
  public void testDefaultQueryMetricsMetricNamesAndUnits()
  {
    CachingEmitter cachingEmitter = new CachingEmitter();
    ServiceEmitter serviceEmitter = new ServiceEmitter("", "", cachingEmitter);
    DefaultQueryMetrics<Query<?>> queryMetrics = new DefaultQueryMetrics<>(TestHelper.makeJsonMapper());
    testQueryMetricsDefaultMetricNamesAndUnits(cachingEmitter, serviceEmitter, queryMetrics);
  }

  public static void testQueryMetricsDefaultMetricNamesAndUnits(
      CachingEmitter cachingEmitter,
      ServiceEmitter serviceEmitter,
      QueryMetrics<? extends Query<?>> queryMetrics
  )
  {
    queryMetrics.reportQueryTime(1000001).emit(serviceEmitter);
    Map<String, Object> actualEvent = cachingEmitter.getLastEmittedEvent().toMap();
    Assert.assertEquals("query/time", actualEvent.get("metric"));
    // query/time and most metrics below are measured in milliseconds by default
    Assert.assertEquals(1L, actualEvent.get("value"));

    queryMetrics.reportWaitTime(2000001).emit(serviceEmitter);
    actualEvent = cachingEmitter.getLastEmittedEvent().toMap();
    Assert.assertEquals("query/wait/time", actualEvent.get("metric"));
    Assert.assertEquals(2L, actualEvent.get("value"));

    queryMetrics.reportSegmentTime(3000001).emit(serviceEmitter);
    actualEvent = cachingEmitter.getLastEmittedEvent().toMap();
    Assert.assertEquals("query/segment/time", actualEvent.get("metric"));
    Assert.assertEquals(3L, actualEvent.get("value"));

    queryMetrics.reportSegmentAndCacheTime(4000001).emit(serviceEmitter);
    actualEvent = cachingEmitter.getLastEmittedEvent().toMap();
    Assert.assertEquals("query/segmentAndCache/time", actualEvent.get("metric"));
    Assert.assertEquals(4L, actualEvent.get("value"));

    queryMetrics.reportIntervalChunkTime(5000001).emit(serviceEmitter);
    actualEvent = cachingEmitter.getLastEmittedEvent().toMap();
    Assert.assertEquals("query/intervalChunk/time", actualEvent.get("metric"));
    Assert.assertEquals(5L, actualEvent.get("value"));

    queryMetrics.reportCpuTime(6000001).emit(serviceEmitter);
    actualEvent = cachingEmitter.getLastEmittedEvent().toMap();
    Assert.assertEquals("query/cpu/time", actualEvent.get("metric"));
    // CPU time is measured in microseconds by default
    Assert.assertEquals(6000L, actualEvent.get("value"));

    queryMetrics.reportNodeTimeToFirstByte(7000001).emit(serviceEmitter);
    actualEvent = cachingEmitter.getLastEmittedEvent().toMap();
    Assert.assertEquals("query/node/ttfb", actualEvent.get("metric"));
    Assert.assertEquals(7L, actualEvent.get("value"));

    queryMetrics.reportNodeTime(8000001).emit(serviceEmitter);
    actualEvent = cachingEmitter.getLastEmittedEvent().toMap();
    Assert.assertEquals("query/node/time", actualEvent.get("metric"));
    Assert.assertEquals(8L, actualEvent.get("value"));

    queryMetrics.reportQueryBytes(9).emit(serviceEmitter);
    actualEvent = cachingEmitter.getLastEmittedEvent().toMap();
    Assert.assertEquals("query/bytes", actualEvent.get("metric"));
    Assert.assertEquals(9L, actualEvent.get("value"));

    queryMetrics.reportNodeBytes(10).emit(serviceEmitter);
    actualEvent = cachingEmitter.getLastEmittedEvent().toMap();
    Assert.assertEquals("query/node/bytes", actualEvent.get("metric"));
    Assert.assertEquals(10L, actualEvent.get("value"));
  }
}<|MERGE_RESOLUTION|>--- conflicted
+++ resolved
@@ -59,13 +59,8 @@
             null
         ))
         .metric("count")
-<<<<<<< HEAD
         .intervals(QueryRunnerTestHelper.FULL_ON_INTERVAL_SPEC)
-        .aggregators(Collections.singletonList(new CountAggregatorFactory("count")))
-=======
-        .intervals(QueryRunnerTestHelper.fullOnIntervalSpec)
         .aggregators(new CountAggregatorFactory("count"))
->>>>>>> b2867c9d
         .threshold(5)
         .filters(new SelectorDimFilter("tags", "t3", null))
         .build();
