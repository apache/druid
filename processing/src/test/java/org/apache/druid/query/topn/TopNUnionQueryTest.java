/*
 * Licensed to the Apache Software Foundation (ASF) under one
 * or more contributor license agreements.  See the NOTICE file
 * distributed with this work for additional information
 * regarding copyright ownership.  The ASF licenses this file
 * to you under the Apache License, Version 2.0 (the
 * "License"); you may not use this file except in compliance
 * with the License.  You may obtain a copy of the License at
 *
 *   http://www.apache.org/licenses/LICENSE-2.0
 *
 * Unless required by applicable law or agreed to in writing,
 * software distributed under the License is distributed on an
 * "AS IS" BASIS, WITHOUT WARRANTIES OR CONDITIONS OF ANY
 * KIND, either express or implied.  See the License for the
 * specific language governing permissions and limitations
 * under the License.
 */

package org.apache.druid.query.topn;

import com.google.common.collect.ImmutableMap;
import com.google.common.collect.Iterables;
import com.google.common.collect.Lists;
import org.apache.druid.collections.CloseableStupidPool;
import org.apache.druid.java.util.common.DateTimes;
import org.apache.druid.java.util.common.io.Closer;
import org.apache.druid.query.QueryPlus;
import org.apache.druid.query.QueryRunner;
import org.apache.druid.query.QueryRunnerTestHelper;
import org.apache.druid.query.Result;
import org.apache.druid.query.TestQueryRunners;
import org.apache.druid.query.aggregation.DoubleMaxAggregatorFactory;
import org.apache.druid.query.aggregation.DoubleMinAggregatorFactory;
import org.apache.druid.segment.TestHelper;
import org.junit.AfterClass;
import org.junit.Test;
import org.junit.runner.RunWith;
import org.junit.runners.Parameterized;

import java.io.IOException;
import java.nio.ByteBuffer;
import java.util.Arrays;
import java.util.Collections;
import java.util.HashMap;
import java.util.List;
import java.util.Map;

@RunWith(Parameterized.class)
public class TopNUnionQueryTest
{
  private static final Closer RESOURCE_CLOSER = Closer.create();

  @AfterClass
  public static void teardown() throws IOException
  {
    RESOURCE_CLOSER.close();
  }

  @Parameterized.Parameters(name = "{0}")
  public static Iterable<Object[]> constructorFeeder()
  {
    final CloseableStupidPool<ByteBuffer> defaultPool = TestQueryRunners.createDefaultNonBlockingPool();
    final CloseableStupidPool<ByteBuffer> customPool = new CloseableStupidPool<>(
        "TopNQueryRunnerFactory-bufferPool",
        () -> ByteBuffer.allocate(2000)
    );

    return QueryRunnerTestHelper.cartesian(
        Iterables.concat(
            QueryRunnerTestHelper.makeUnionQueryRunners(
                new TopNQueryRunnerFactory(
                    defaultPool,
                    new TopNQueryQueryToolChest(
                        new TopNQueryConfig(),
                        QueryRunnerTestHelper.noopIntervalChunkingQueryRunnerDecorator()
                    ),
                    QueryRunnerTestHelper.NOOP_QUERYWATCHER
                )
            ),
            QueryRunnerTestHelper.makeUnionQueryRunners(
                new TopNQueryRunnerFactory(
                    customPool,
                    new TopNQueryQueryToolChest(
                        new TopNQueryConfig(),
                        QueryRunnerTestHelper.noopIntervalChunkingQueryRunnerDecorator()
                    ),
                    QueryRunnerTestHelper.NOOP_QUERYWATCHER
                )
            )
        )
    );
  }

  private final QueryRunner runner;

  public TopNUnionQueryTest(
      QueryRunner runner
  )
  {
    this.runner = runner;
  }

  @Test
  public void testTopNUnionQuery()
  {
    TopNQuery query = new TopNQueryBuilder()
        .dataSource(QueryRunnerTestHelper.UNION_DATA_SOURCE)
        .granularity(QueryRunnerTestHelper.ALL_GRAN)
        .dimension(QueryRunnerTestHelper.MARKET_DIMENSION)
        .metric(QueryRunnerTestHelper.dependentPostAggMetric)
        .threshold(4)
        .intervals(QueryRunnerTestHelper.FULL_ON_INTERVAL_SPEC)
        .aggregators(
            Lists.newArrayList(
                Iterables.concat(
                    QueryRunnerTestHelper.COMMON_DOUBLE_AGGREGATORS,
                    Lists.newArrayList(
                        new DoubleMaxAggregatorFactory("maxIndex", "index"),
                        new DoubleMinAggregatorFactory("minIndex", "index")
                    )
                )
            )
        )
        .postAggregators(
<<<<<<< HEAD
            Arrays.asList(
                QueryRunnerTestHelper.ADD_ROWS_INDEX_CONSTANT,
                QueryRunnerTestHelper.DEPENDENT_POST_AGG,
                QueryRunnerTestHelper.hyperUniqueFinalizingPostAgg
            )
=======
            QueryRunnerTestHelper.addRowsIndexConstant,
            QueryRunnerTestHelper.dependentPostAgg,
            QueryRunnerTestHelper.hyperUniqueFinalizingPostAgg
>>>>>>> b2867c9d
        )
        .build();

    List<Result<TopNResultValue>> expectedResults = Collections.singletonList(
        new Result<>(
            DateTimes.of("2011-01-12T00:00:00.000Z"),
            new TopNResultValue(
                Arrays.<Map<String, Object>>asList(
                    ImmutableMap.<String, Object>builder()
                        .put(QueryRunnerTestHelper.MARKET_DIMENSION, "total_market")
                        .put("rows", 744L)
                        .put("index", 862719.3151855469D)
                        .put("addRowsIndexConstant", 863464.3151855469D)
                        .put(QueryRunnerTestHelper.dependentPostAggMetric, 864209.3151855469D)
                        .put("uniques", QueryRunnerTestHelper.UNIQUES_2)
                        .put("maxIndex", 1743.9217529296875D)
                        .put("minIndex", 792.3260498046875D)
                        .put(
                            QueryRunnerTestHelper.HYPER_UNIQUE_FINALIZING_POST_AGG_METRIC,
                            QueryRunnerTestHelper.UNIQUES_2 + 1.0
                        )
                        .build(),
                    ImmutableMap.<String, Object>builder()
                        .put(QueryRunnerTestHelper.MARKET_DIMENSION, "upfront")
                        .put("rows", 744L)
                        .put("index", 768184.4240722656D)
                        .put("addRowsIndexConstant", 768929.4240722656D)
                        .put(QueryRunnerTestHelper.dependentPostAggMetric, 769674.4240722656D)
                        .put("uniques", QueryRunnerTestHelper.UNIQUES_2)
                        .put("maxIndex", 1870.06103515625D)
                        .put("minIndex", 545.9906005859375D)
                        .put(
                            QueryRunnerTestHelper.HYPER_UNIQUE_FINALIZING_POST_AGG_METRIC,
                            QueryRunnerTestHelper.UNIQUES_2 + 1.0
                        )
                        .build(),
                    ImmutableMap.<String, Object>builder()
                        .put(QueryRunnerTestHelper.MARKET_DIMENSION, "spot")
                        .put("rows", 3348L)
                        .put("index", 382426.28929138184D)
                        .put("addRowsIndexConstant", 385775.28929138184D)
                        .put(QueryRunnerTestHelper.dependentPostAggMetric, 389124.28929138184D)
                        .put("uniques", QueryRunnerTestHelper.UNIQUES_9)
                        .put(
                            QueryRunnerTestHelper.HYPER_UNIQUE_FINALIZING_POST_AGG_METRIC,
                            QueryRunnerTestHelper.UNIQUES_9 + 1.0
                        )
                        .put("maxIndex", 277.2735290527344D)
                        .put("minIndex", 59.02102279663086D)
                        .build()
                )
            )
        )
    );
    HashMap<String, Object> context = new HashMap<String, Object>();
    TestHelper.assertExpectedResults(expectedResults, runner.run(QueryPlus.wrap(query), context));
  }


}<|MERGE_RESOLUTION|>--- conflicted
+++ resolved
@@ -123,17 +123,9 @@
             )
         )
         .postAggregators(
-<<<<<<< HEAD
-            Arrays.asList(
-                QueryRunnerTestHelper.ADD_ROWS_INDEX_CONSTANT,
-                QueryRunnerTestHelper.DEPENDENT_POST_AGG,
-                QueryRunnerTestHelper.hyperUniqueFinalizingPostAgg
-            )
-=======
-            QueryRunnerTestHelper.addRowsIndexConstant,
-            QueryRunnerTestHelper.dependentPostAgg,
+            QueryRunnerTestHelper.ADD_ROWS_INDEX_CONSTANT,
+            QueryRunnerTestHelper.DEPENDENT_POST_AGG,
             QueryRunnerTestHelper.hyperUniqueFinalizingPostAgg
->>>>>>> b2867c9d
         )
         .build();
 
