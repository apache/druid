--- conflicted
+++ resolved
@@ -6388,13 +6388,8 @@
     }
 
     GroupByQuery query = makeQueryBuilder()
-<<<<<<< HEAD
         .setDataSource(QueryRunnerTestHelper.DATA_SOURCE)
         .setQuerySegmentSpec(QueryRunnerTestHelper.FIRST_TO_THIRD)
-=======
-        .setDataSource(QueryRunnerTestHelper.dataSource)
-        .setQuerySegmentSpec(QueryRunnerTestHelper.firstToThird)
->>>>>>> 5e574922
         .setVirtualColumns(new ExpressionVirtualColumn("alias", "quality", ValueType.STRING, TestExprMacroTable.INSTANCE))
         .setDimensions(Lists.newArrayList(
             new DefaultDimensionSpec("market", "market2"),
@@ -6402,19 +6397,11 @@
         ))
         .setAggregatorSpecs(
             Arrays.asList(
-<<<<<<< HEAD
                 QueryRunnerTestHelper.ROWS_COUNT,
                 new LongSumAggregatorFactory("idx", "index")
             )
         )
         .setGranularity(QueryRunnerTestHelper.DAY_GRAN)
-=======
-                QueryRunnerTestHelper.rowsCount,
-                new LongSumAggregatorFactory("idx", "index")
-            )
-        )
-        .setGranularity(QueryRunnerTestHelper.dayGran)
->>>>>>> 5e574922
         .setSubtotalsSpec(ImmutableList.of(
             ImmutableList.of("market2"),
             ImmutableList.of()
@@ -6517,13 +6504,8 @@
     }
 
     GroupByQuery query = makeQueryBuilder()
-<<<<<<< HEAD
         .setDataSource(QueryRunnerTestHelper.DATA_SOURCE)
         .setQuerySegmentSpec(QueryRunnerTestHelper.FIRST_TO_THIRD)
-=======
-        .setDataSource(QueryRunnerTestHelper.dataSource)
-        .setQuerySegmentSpec(QueryRunnerTestHelper.firstToThird)
->>>>>>> 5e574922
         .setVirtualColumns(new ExpressionVirtualColumn("alias", "quality", ValueType.STRING, TestExprMacroTable.INSTANCE))
         .setDimensions(Lists.newArrayList(
             new DefaultDimensionSpec("quality", "quality2"),
@@ -6532,18 +6514,8 @@
         ))
         .setAggregatorSpecs(
             Arrays.asList(
-<<<<<<< HEAD
                 QueryRunnerTestHelper.ROWS_COUNT,
                 new LongSumAggregatorFactory("idx", "index")
-=======
-                QueryRunnerTestHelper.rowsCount,
-                new LongSumAggregatorFactory("idx", "index")
-            )
-        )
-        .setPostAggregatorSpecs(
-            Collections.singletonList(
-                new FieldAccessPostAggregator("idxPostAgg", "idx")
->>>>>>> 5e574922
             )
         )
         .setPostAggregatorSpecs(
@@ -6752,12 +6724,11 @@
             2505L,
             "idxPostAgg",
             2505L
-<<<<<<< HEAD
         ),
         makeRow(
             query,
             "2011-04-02",
-            "alias",
+            "alias2",
             "technology",
             "rows",
             1L,
@@ -6808,53 +6779,22 @@
             "2011-04-01T00:00:00.000Z",
             "market2",
             "upfront",
-=======
-        ),
-        makeRow(
-            query,
-            "2011-04-02",
-            "alias2",
-            "technology",
-            "rows",
-            1L,
-            "idx",
-            97L,
-            "idxPostAgg",
-            97L
-        ),
-        makeRow(
-            query,
-            "2011-04-02",
-            "alias2",
-            "travel",
->>>>>>> 5e574922
-            "rows",
-            1L,
-            "idx",
-<<<<<<< HEAD
+            "rows",
+            2L,
+            "idx",
             2681L,
             "idxPostAgg",
             2681L
-=======
-            126L,
-            "idxPostAgg",
-            126L
->>>>>>> 5e574922
-        ),
-
-        makeRow(
-            query,
-<<<<<<< HEAD
+        ),
+
+        makeRow(
+            query,
             "2011-04-02T00:00:00.000Z",
-=======
-            "2011-04-01T00:00:00.000Z",
->>>>>>> 5e574922
             "market2",
             "spot",
             "rows",
             9L,
             "idx",
-<<<<<<< HEAD
             1120L,
             "idxPostAgg",
             1120L
@@ -6864,60 +6804,9 @@
             "2011-04-02T00:00:00.000Z",
             "market2",
             "total_market",
-=======
-            1102L,
-            "idxPostAgg",
-            1102L
-        ),
-        makeRow(
-            query,
-            "2011-04-01T00:00:00.000Z",
-            "market2",
-            "total_market",
             "rows",
             2L,
             "idx",
-            2836L,
-            "idxPostAgg",
-            2836L
-        ),
-        makeRow(
-            query,
-            "2011-04-01T00:00:00.000Z",
-            "market2",
-            "upfront",
-            "rows",
-            2L,
-            "idx",
-            2681L,
-            "idxPostAgg",
-            2681L
-        ),
-
-        makeRow(
-            query,
-            "2011-04-02T00:00:00.000Z",
-            "market2",
-            "spot",
->>>>>>> 5e574922
-            "rows",
-            9L,
-            "idx",
-<<<<<<< HEAD
-=======
-            1120L,
-            "idxPostAgg",
-            1120L
-        ),
-        makeRow(
-            query,
-            "2011-04-02T00:00:00.000Z",
-            "market2",
-            "total_market",
-            "rows",
-            2L,
-            "idx",
->>>>>>> 5e574922
             2514L,
             "idxPostAgg",
             2514L
@@ -6971,13 +6860,8 @@
 
     GroupByQuery query = GroupByQuery
         .builder()
-<<<<<<< HEAD
         .setDataSource(QueryRunnerTestHelper.DATA_SOURCE)
         .setQuerySegmentSpec(QueryRunnerTestHelper.FIRST_TO_THIRD)
-=======
-        .setDataSource(QueryRunnerTestHelper.dataSource)
-        .setQuerySegmentSpec(QueryRunnerTestHelper.firstToThird)
->>>>>>> 5e574922
         .setVirtualColumns(new ExpressionVirtualColumn("alias", "quality", ValueType.STRING, TestExprMacroTable.INSTANCE))
         .setDimensions(Lists.newArrayList(
             new DefaultDimensionSpec("quality", "quality"),
@@ -7076,11 +6960,7 @@
         ))
         .setAggregatorSpecs(
             Arrays.asList(
-<<<<<<< HEAD
                 QueryRunnerTestHelper.ROWS_COUNT,
-=======
-                QueryRunnerTestHelper.rowsCount,
->>>>>>> 5e574922
                 new LongSumAggregatorFactory("idx", "index")
             )
         )
@@ -7300,15 +7180,9 @@
             "market2",
             "upfront",
             "rows",
-<<<<<<< HEAD
-            1L,
-            "idx",
-            1144L
-=======
             2L,
             "idx",
             2681L
->>>>>>> 5e574922
         ),
 
         makeRow(
@@ -7316,8 +7190,6 @@
             "2011-04-02T00:00:00.000Z",
             "market2",
             "spot",
-<<<<<<< HEAD
-=======
             "rows",
             9L,
             "idx",
@@ -7328,23 +7200,9 @@
             "2011-04-02T00:00:00.000Z",
             "market2",
             "total_market",
->>>>>>> 5e574922
-            "rows",
-            9L,
-            "idx",
-<<<<<<< HEAD
-            1120L
-        ),
-        makeRow(
-            query,
-            "2011-04-02T00:00:00.000Z",
-            "market2",
-            "total_market",
             "rows",
             2L,
             "idx",
-=======
->>>>>>> 5e574922
             2514L
         ),
         makeRow(
@@ -7397,11 +7255,7 @@
         ))
         .setAggregatorSpecs(
             Arrays.asList(
-<<<<<<< HEAD
                 QueryRunnerTestHelper.ROWS_COUNT,
-=======
-                QueryRunnerTestHelper.rowsCount,
->>>>>>> 5e574922
                 new LongSumAggregatorFactory("idx", "index")
             )
         )
