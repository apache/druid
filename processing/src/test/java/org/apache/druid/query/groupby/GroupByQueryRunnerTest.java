/*
 * Licensed to the Apache Software Foundation (ASF) under one
 * or more contributor license agreements.  See the NOTICE file
 * distributed with this work for additional information
 * regarding copyright ownership.  The ASF licenses this file
 * to you under the Apache License, Version 2.0 (the
 * "License"); you may not use this file except in compliance
 * with the License.  You may obtain a copy of the License at
 *
 *   http://www.apache.org/licenses/LICENSE-2.0
 *
 * Unless required by applicable law or agreed to in writing,
 * software distributed under the License is distributed on an
 * "AS IS" BASIS, WITHOUT WARRANTIES OR CONDITIONS OF ANY
 * KIND, either express or implied.  See the License for the
 * specific language governing permissions and limitations
 * under the License.
 */

package org.apache.druid.query.groupby;

import com.fasterxml.jackson.databind.ObjectMapper;
import com.google.common.base.Functions;
import com.google.common.base.Supplier;
import com.google.common.base.Suppliers;
import com.google.common.collect.ImmutableList;
import com.google.common.collect.ImmutableMap;
import com.google.common.collect.Iterables;
import com.google.common.collect.Lists;
import com.google.common.collect.Ordering;
import com.google.common.collect.Sets;
import com.google.common.util.concurrent.MoreExecutors;
import org.apache.druid.collections.CloseableDefaultBlockingPool;
import org.apache.druid.collections.CloseableStupidPool;
import org.apache.druid.common.config.NullHandling;
import org.apache.druid.data.input.Row;
import org.apache.druid.java.util.common.DateTimes;
import org.apache.druid.java.util.common.IAE;
import org.apache.druid.java.util.common.ISE;
import org.apache.druid.java.util.common.Intervals;
import org.apache.druid.java.util.common.Pair;
import org.apache.druid.java.util.common.StringUtils;
import org.apache.druid.java.util.common.granularity.DurationGranularity;
import org.apache.druid.java.util.common.granularity.Granularities;
import org.apache.druid.java.util.common.granularity.PeriodGranularity;
import org.apache.druid.java.util.common.guava.MergeSequence;
import org.apache.druid.java.util.common.guava.Sequence;
import org.apache.druid.java.util.common.guava.Sequences;
import org.apache.druid.java.util.common.io.Closer;
import org.apache.druid.js.JavaScriptConfig;
import org.apache.druid.query.BySegmentResultValue;
import org.apache.druid.query.BySegmentResultValueClass;
import org.apache.druid.query.ChainedExecutionQueryRunner;
import org.apache.druid.query.DruidProcessingConfig;
import org.apache.druid.query.FinalizeResultsQueryRunner;
import org.apache.druid.query.QueryContexts;
import org.apache.druid.query.QueryDataSource;
import org.apache.druid.query.QueryPlus;
import org.apache.druid.query.QueryRunner;
import org.apache.druid.query.QueryRunnerTestHelper;
import org.apache.druid.query.QueryToolChest;
import org.apache.druid.query.ResourceLimitExceededException;
import org.apache.druid.query.Result;
import org.apache.druid.query.aggregation.AggregatorFactory;
import org.apache.druid.query.aggregation.CountAggregatorFactory;
import org.apache.druid.query.aggregation.DoubleMaxAggregatorFactory;
import org.apache.druid.query.aggregation.DoubleSumAggregatorFactory;
import org.apache.druid.query.aggregation.FilteredAggregatorFactory;
import org.apache.druid.query.aggregation.FloatSumAggregatorFactory;
import org.apache.druid.query.aggregation.JavaScriptAggregatorFactory;
import org.apache.druid.query.aggregation.LongMaxAggregatorFactory;
import org.apache.druid.query.aggregation.LongSumAggregatorFactory;
import org.apache.druid.query.aggregation.cardinality.CardinalityAggregatorFactory;
import org.apache.druid.query.aggregation.first.LongFirstAggregatorFactory;
import org.apache.druid.query.aggregation.hyperloglog.HyperUniqueFinalizingPostAggregator;
import org.apache.druid.query.aggregation.hyperloglog.HyperUniquesAggregatorFactory;
import org.apache.druid.query.aggregation.last.LongLastAggregatorFactory;
import org.apache.druid.query.aggregation.post.ArithmeticPostAggregator;
import org.apache.druid.query.aggregation.post.ConstantPostAggregator;
import org.apache.druid.query.aggregation.post.ExpressionPostAggregator;
import org.apache.druid.query.aggregation.post.FieldAccessPostAggregator;
import org.apache.druid.query.dimension.DefaultDimensionSpec;
import org.apache.druid.query.dimension.ExtractionDimensionSpec;
import org.apache.druid.query.dimension.ListFilteredDimensionSpec;
import org.apache.druid.query.dimension.RegexFilteredDimensionSpec;
import org.apache.druid.query.expression.TestExprMacroTable;
import org.apache.druid.query.extraction.CascadeExtractionFn;
import org.apache.druid.query.extraction.DimExtractionFn;
import org.apache.druid.query.extraction.ExtractionFn;
import org.apache.druid.query.extraction.JavaScriptExtractionFn;
import org.apache.druid.query.extraction.MapLookupExtractor;
import org.apache.druid.query.extraction.RegexDimExtractionFn;
import org.apache.druid.query.extraction.StringFormatExtractionFn;
import org.apache.druid.query.extraction.StrlenExtractionFn;
import org.apache.druid.query.extraction.TimeFormatExtractionFn;
import org.apache.druid.query.filter.AndDimFilter;
import org.apache.druid.query.filter.BoundDimFilter;
import org.apache.druid.query.filter.DimFilter;
import org.apache.druid.query.filter.ExtractionDimFilter;
import org.apache.druid.query.filter.InDimFilter;
import org.apache.druid.query.filter.JavaScriptDimFilter;
import org.apache.druid.query.filter.OrDimFilter;
import org.apache.druid.query.filter.RegexDimFilter;
import org.apache.druid.query.filter.SearchQueryDimFilter;
import org.apache.druid.query.filter.SelectorDimFilter;
import org.apache.druid.query.groupby.having.BaseHavingSpec;
import org.apache.druid.query.groupby.having.DimFilterHavingSpec;
import org.apache.druid.query.groupby.having.DimensionSelectorHavingSpec;
import org.apache.druid.query.groupby.having.EqualToHavingSpec;
import org.apache.druid.query.groupby.having.GreaterThanHavingSpec;
import org.apache.druid.query.groupby.having.OrHavingSpec;
import org.apache.druid.query.groupby.orderby.DefaultLimitSpec;
import org.apache.druid.query.groupby.orderby.LimitSpec;
import org.apache.druid.query.groupby.orderby.OrderByColumnSpec;
import org.apache.druid.query.groupby.strategy.GroupByStrategySelector;
import org.apache.druid.query.groupby.strategy.GroupByStrategyV1;
import org.apache.druid.query.groupby.strategy.GroupByStrategyV2;
import org.apache.druid.query.lookup.LookupExtractionFn;
import org.apache.druid.query.ordering.StringComparators;
import org.apache.druid.query.search.ContainsSearchQuerySpec;
import org.apache.druid.query.spec.MultipleIntervalSegmentSpec;
import org.apache.druid.segment.TestHelper;
import org.apache.druid.segment.column.ColumnHolder;
import org.apache.druid.segment.column.ValueType;
import org.apache.druid.segment.virtual.ExpressionVirtualColumn;
import org.joda.time.DateTime;
import org.joda.time.DateTimeZone;
import org.joda.time.Period;
import org.junit.AfterClass;
import org.junit.Assert;
import org.junit.Ignore;
import org.junit.Rule;
import org.junit.Test;
import org.junit.rules.ExpectedException;
import org.junit.runner.RunWith;
import org.junit.runners.Parameterized;

import java.io.IOException;
import java.nio.ByteBuffer;
import java.util.ArrayList;
import java.util.Arrays;
import java.util.Collection;
import java.util.Collections;
import java.util.Comparator;
import java.util.HashMap;
import java.util.Iterator;
import java.util.List;
import java.util.Map;
import java.util.concurrent.ExecutorService;
import java.util.concurrent.Executors;

@RunWith(Parameterized.class)
public class GroupByQueryRunnerTest
{
  public static final ObjectMapper DEFAULT_MAPPER = TestHelper.makeSmileMapper();
  private static final DruidProcessingConfig DEFAULT_PROCESSING_CONFIG = new DruidProcessingConfig()
  {
    @Override
    public String getFormatString()
    {
      return null;
    }

    @Override
    public int intermediateComputeSizeBytes()
    {
      return 10 * 1024 * 1024;
    }

    @Override
    public int getNumMergeBuffers()
    {
      // Some tests need two buffers for testing nested groupBy (simulating two levels of merging).
      // Some tests need more buffers for parallel combine (testMergedPostAggHavingSpec).
      return 4;
    }

    @Override
    public int getNumThreads()
    {
      return 2;
    }
  };

  private static final Closer resourceCloser = Closer.create();

  private final QueryRunner<Row> runner;
  private final GroupByQueryRunnerFactory factory;
  private final GroupByQueryConfig config;

  @Rule
  public ExpectedException expectedException = ExpectedException.none();

  public static List<GroupByQueryConfig> testConfigs()
  {
    final GroupByQueryConfig v1Config = new GroupByQueryConfig()
    {
      @Override
      public String toString()
      {
        return "v1";
      }

      @Override
      public String getDefaultStrategy()
      {
        return GroupByStrategySelector.STRATEGY_V1;
      }
    };
    final GroupByQueryConfig v1SingleThreadedConfig = new GroupByQueryConfig()
    {
      @Override
      public boolean isSingleThreaded()
      {
        return true;
      }

      @Override
      public String getDefaultStrategy()
      {
        return GroupByStrategySelector.STRATEGY_V1;
      }

      @Override
      public String toString()
      {
        return "v1SingleThreaded";
      }
    };
    final GroupByQueryConfig v2Config = new GroupByQueryConfig()
    {
      @Override
      public String getDefaultStrategy()
      {
        return GroupByStrategySelector.STRATEGY_V2;
      }

      @Override
      public String toString()
      {
        return "v2";
      }
    };
    final GroupByQueryConfig v2SmallBufferConfig = new GroupByQueryConfig()
    {
      @Override
      public String getDefaultStrategy()
      {
        return GroupByStrategySelector.STRATEGY_V2;
      }

      @Override
      public int getBufferGrouperMaxSize()
      {
        return 2;
      }

      @Override
      public long getMaxOnDiskStorage()
      {
        return 10L * 1024 * 1024;
      }

      @Override
      public String toString()
      {
        return "v2SmallBuffer";
      }
    };
    final GroupByQueryConfig v2SmallDictionaryConfig = new GroupByQueryConfig()
    {
      @Override
      public String getDefaultStrategy()
      {
        return GroupByStrategySelector.STRATEGY_V2;
      }

      @Override
      public long getMaxMergingDictionarySize()
      {
        return 400;
      }

      @Override
      public long getMaxOnDiskStorage()
      {
        return 10L * 1024 * 1024;
      }

      @Override
      public String toString()
      {
        return "v2SmallDictionary";
      }
    };
    final GroupByQueryConfig v2ParallelCombineConfig = new GroupByQueryConfig()
    {
      @Override
      public String getDefaultStrategy()
      {
        return GroupByStrategySelector.STRATEGY_V2;
      }

      @Override
      public int getNumParallelCombineThreads()
      {
        return DEFAULT_PROCESSING_CONFIG.getNumThreads();
      }

      @Override
      public String toString()
      {
        return "v2ParallelCombine";
      }
    };

    v1Config.setMaxIntermediateRows(10000);
    v1SingleThreadedConfig.setMaxIntermediateRows(10000);

    return ImmutableList.of(
        v1Config,
        v1SingleThreadedConfig,
        v2Config,
        v2SmallBufferConfig,
        v2SmallDictionaryConfig,
        v2ParallelCombineConfig
    );
  }

  public static Pair<GroupByQueryRunnerFactory, Closer> makeQueryRunnerFactory(
      final GroupByQueryConfig config
  )
  {
    return makeQueryRunnerFactory(DEFAULT_MAPPER, config, DEFAULT_PROCESSING_CONFIG);
  }

  public static Pair<GroupByQueryRunnerFactory, Closer> makeQueryRunnerFactory(
      final ObjectMapper mapper,
      final GroupByQueryConfig config
  )
  {
    return makeQueryRunnerFactory(mapper, config, DEFAULT_PROCESSING_CONFIG);
  }

  public static Pair<GroupByQueryRunnerFactory, Closer> makeQueryRunnerFactory(
      final ObjectMapper mapper,
      final GroupByQueryConfig config,
      final DruidProcessingConfig processingConfig
  )
  {
    final Supplier<GroupByQueryConfig> configSupplier = Suppliers.ofInstance(config);
    final CloseableStupidPool<ByteBuffer> bufferPool = new CloseableStupidPool<>(
        "GroupByQueryEngine-bufferPool",
        new Supplier<ByteBuffer>()
        {
          @Override
          public ByteBuffer get()
          {
            return ByteBuffer.allocateDirect(processingConfig.intermediateComputeSizeBytes());
          }
        }
    );
    final CloseableDefaultBlockingPool<ByteBuffer> mergeBufferPool = new CloseableDefaultBlockingPool<>(
        new Supplier<ByteBuffer>()
        {
          @Override
          public ByteBuffer get()
          {
            return ByteBuffer.allocateDirect(processingConfig.intermediateComputeSizeBytes());
          }
        },
        processingConfig.getNumMergeBuffers()
    );
    final GroupByStrategySelector strategySelector = new GroupByStrategySelector(
        configSupplier,
        new GroupByStrategyV1(
            configSupplier,
            new GroupByQueryEngine(configSupplier, bufferPool),
            QueryRunnerTestHelper.NOOP_QUERYWATCHER,
            bufferPool
        ),
        new GroupByStrategyV2(
            processingConfig,
            configSupplier,
            bufferPool,
            mergeBufferPool,
            mapper,
            QueryRunnerTestHelper.NOOP_QUERYWATCHER
        )
    );
    final GroupByQueryQueryToolChest toolChest = new GroupByQueryQueryToolChest(
        strategySelector,
        QueryRunnerTestHelper.sameThreadIntervalChunkingQueryRunnerDecorator()
    );
    final Closer closer = Closer.create();
    closer.register(bufferPool);
    closer.register(mergeBufferPool);
    return Pair.of(
        new GroupByQueryRunnerFactory(
            strategySelector,
            toolChest
        ),
        closer
    );
  }

  @Parameterized.Parameters(name = "{0}")
  public static Collection<?> constructorFeeder()
  {
    final List<Object[]> constructors = new ArrayList<>();
    for (GroupByQueryConfig config : testConfigs()) {
      final Pair<GroupByQueryRunnerFactory, Closer> factoryAndCloser = makeQueryRunnerFactory(config);
      final GroupByQueryRunnerFactory factory = factoryAndCloser.lhs;
      resourceCloser.register(factoryAndCloser.rhs);
      for (QueryRunner<Row> runner : QueryRunnerTestHelper.makeQueryRunners(factory)) {
        final String testName = StringUtils.format(
            "config=%s, runner=%s",
            config.toString(),
            runner.toString()
        );
        constructors.add(new Object[]{testName, config, factory, runner});
      }
    }

    return constructors;
  }

  @AfterClass
  public static void teardown() throws IOException
  {
    resourceCloser.close();
  }

  public GroupByQueryRunnerTest(
      String testName,
      GroupByQueryConfig config,
      GroupByQueryRunnerFactory factory,
      QueryRunner runner
  )
  {
    this.config = config;
    this.factory = factory;
    this.runner = factory.mergeRunners(MoreExecutors.sameThreadExecutor(), ImmutableList.of(runner));
  }

  @Test
  public void testGroupBy()
  {
    GroupByQuery query = GroupByQuery
        .builder()
        .setDataSource(QueryRunnerTestHelper.dataSource)
        .setQuerySegmentSpec(QueryRunnerTestHelper.firstToThird)
        .setDimensions(new DefaultDimensionSpec("quality", "alias"))
        .setAggregatorSpecs(QueryRunnerTestHelper.rowsCount,
                            new LongSumAggregatorFactory("idx", "index"),
                            new FloatSumAggregatorFactory("idxFloat", "indexFloat"),
                            new DoubleSumAggregatorFactory("idxDouble", "index"))
        .setGranularity(QueryRunnerTestHelper.dayGran)
        .build();

    List<Row> expectedResults = Arrays.asList(
        GroupByQueryRunnerTestHelper.createExpectedRow("2011-04-01", "alias", "automotive", "rows", 1L, "idx", 135L, "idxFloat", 135.88510131835938f, "idxDouble", 135.88510131835938d),
        GroupByQueryRunnerTestHelper.createExpectedRow("2011-04-01", "alias", "business", "rows", 1L, "idx", 118L, "idxFloat", 118.57034, "idxDouble", 118.57034),
        GroupByQueryRunnerTestHelper.createExpectedRow("2011-04-01", "alias", "entertainment", "rows", 1L, "idx", 158L, "idxFloat", 158.747224, "idxDouble", 158.747224),
        GroupByQueryRunnerTestHelper.createExpectedRow("2011-04-01", "alias", "health", "rows", 1L, "idx", 120L, "idxFloat", 120.134704, "idxDouble", 120.134704),
        GroupByQueryRunnerTestHelper.createExpectedRow("2011-04-01", "alias", "mezzanine", "rows", 3L, "idx", 2870L, "idxFloat", 2871.8866900000003f, "idxDouble", 2871.8866900000003d),
        GroupByQueryRunnerTestHelper.createExpectedRow("2011-04-01", "alias", "news", "rows", 1L, "idx", 121L, "idxFloat", 121.58358f, "idxDouble", 121.58358d),
        GroupByQueryRunnerTestHelper.createExpectedRow("2011-04-01", "alias", "premium", "rows", 3L, "idx", 2900L, "idxFloat", 2900.798647f, "idxDouble", 2900.798647d),
        GroupByQueryRunnerTestHelper.createExpectedRow("2011-04-01", "alias", "technology", "rows", 1L, "idx", 78L, "idxFloat", 78.622547f, "idxDouble", 78.622547d),
        GroupByQueryRunnerTestHelper.createExpectedRow("2011-04-01", "alias", "travel", "rows", 1L, "idx", 119L, "idxFloat", 119.922742f, "idxDouble", 119.922742d),

        GroupByQueryRunnerTestHelper.createExpectedRow("2011-04-02", "alias", "automotive", "rows", 1L, "idx", 147L, "idxFloat", 147.42593f, "idxDouble", 147.42593d),
        GroupByQueryRunnerTestHelper.createExpectedRow("2011-04-02", "alias", "business", "rows", 1L, "idx", 112L, "idxFloat", 112.987027f, "idxDouble", 112.987027d),
        GroupByQueryRunnerTestHelper.createExpectedRow("2011-04-02", "alias", "entertainment", "rows", 1L, "idx", 166L, "idxFloat", 166.016049f, "idxDouble", 166.016049d),
        GroupByQueryRunnerTestHelper.createExpectedRow("2011-04-02", "alias", "health", "rows", 1L, "idx", 113L, "idxFloat", 113.446008f, "idxDouble", 113.446008d),
        GroupByQueryRunnerTestHelper.createExpectedRow("2011-04-02", "alias", "mezzanine", "rows", 3L, "idx", 2447L, "idxFloat", 2448.830613f, "idxDouble", 2448.830613d),
        GroupByQueryRunnerTestHelper.createExpectedRow("2011-04-02", "alias", "news", "rows", 1L, "idx", 114L, "idxFloat", 114.290141f, "idxDouble", 114.290141d),
        GroupByQueryRunnerTestHelper.createExpectedRow("2011-04-02", "alias", "premium", "rows", 3L, "idx", 2505L, "idxFloat", 2506.415148f, "idxDouble", 2506.415148d),
        GroupByQueryRunnerTestHelper.createExpectedRow("2011-04-02", "alias", "technology", "rows", 1L, "idx", 97L, "idxFloat", 97.387433f, "idxDouble", 97.387433d),
        GroupByQueryRunnerTestHelper.createExpectedRow("2011-04-02", "alias", "travel", "rows", 1L, "idx", 126L, "idxFloat", 126.411364f, "idxDouble", 126.411364d)
    );

    Iterable<Row> results = GroupByQueryRunnerTestHelper.runQuery(factory, runner, query);
    TestHelper.assertExpectedObjects(expectedResults, results, "");
  }

  @Test
  public void testGroupByOnMissingColumn()
  {
    GroupByQuery query = GroupByQuery
        .builder()
        .setDataSource(QueryRunnerTestHelper.dataSource)
        .setQuerySegmentSpec(QueryRunnerTestHelper.firstToThird)
        .setDimensions(
            new DefaultDimensionSpec("nonexistent0", "alias0"),
            new ExtractionDimensionSpec("nonexistent1", "alias1", new StringFormatExtractionFn("foo"))
        ).setAggregatorSpecs(QueryRunnerTestHelper.rowsCount)
        .setGranularity(QueryRunnerTestHelper.allGran)
        .build();

    List<Row> expectedResults = Collections.singletonList(
        GroupByQueryRunnerTestHelper.createExpectedRow(
            "2011-04-01",
            "alias0", null,
            "alias1", "foo",
            "rows", 26L
        )
    );

    Iterable<Row> results = GroupByQueryRunnerTestHelper.runQuery(factory, runner, query);
    TestHelper.assertExpectedObjects(expectedResults, results, "");
  }

  @Test
  public void testGroupByWithStringPostAggregator()
  {
    GroupByQuery query = GroupByQuery
        .builder()
        .setDataSource(QueryRunnerTestHelper.dataSource)
        .setQuerySegmentSpec(QueryRunnerTestHelper.firstToThird)
        .setDimensions(new DefaultDimensionSpec("quality", "alias"))
        .setAggregatorSpecs(QueryRunnerTestHelper.rowsCount, new LongSumAggregatorFactory("idx", "index"))
        .setPostAggregatorSpecs(
            ImmutableList.of(
                new ExpressionPostAggregator("post", "alias + 'x'", null, TestExprMacroTable.INSTANCE)
            )
        )
        .setGranularity(QueryRunnerTestHelper.dayGran)
        .setLimitSpec(
            new DefaultLimitSpec(
                ImmutableList.of(
                    new OrderByColumnSpec("post", OrderByColumnSpec.Direction.DESCENDING)
                ),
                Integer.MAX_VALUE
            )
        )
        .build();

    List<Row> expectedResults = Arrays.asList(
        GroupByQueryRunnerTestHelper.createExpectedRow("2011-04-01", "alias", "travel", "post", "travelx", "rows", 1L, "idx", 119L),
        GroupByQueryRunnerTestHelper.createExpectedRow("2011-04-01", "alias", "technology", "post", "technologyx", "rows", 1L, "idx", 78L),
        GroupByQueryRunnerTestHelper.createExpectedRow("2011-04-01", "alias", "premium", "post", "premiumx", "rows", 3L, "idx", 2900L),
        GroupByQueryRunnerTestHelper.createExpectedRow("2011-04-01", "alias", "news", "post", "newsx", "rows", 1L, "idx", 121L),
        GroupByQueryRunnerTestHelper.createExpectedRow("2011-04-01", "alias", "mezzanine", "post", "mezzaninex", "rows", 3L, "idx", 2870L),
        GroupByQueryRunnerTestHelper.createExpectedRow("2011-04-01", "alias", "health", "post", "healthx", "rows", 1L, "idx", 120L),
        GroupByQueryRunnerTestHelper.createExpectedRow("2011-04-01", "alias", "entertainment", "post", "entertainmentx", "rows", 1L, "idx", 158L),
        GroupByQueryRunnerTestHelper.createExpectedRow("2011-04-01", "alias", "business", "post", "businessx", "rows", 1L, "idx", 118L),
        GroupByQueryRunnerTestHelper.createExpectedRow("2011-04-01", "alias", "automotive", "post", "automotivex", "rows", 1L, "idx", 135L),

        GroupByQueryRunnerTestHelper.createExpectedRow("2011-04-02", "alias", "travel", "post", "travelx", "rows", 1L, "idx", 126L),
        GroupByQueryRunnerTestHelper.createExpectedRow("2011-04-02", "alias", "technology", "post", "technologyx", "rows", 1L, "idx", 97L),
        GroupByQueryRunnerTestHelper.createExpectedRow("2011-04-02", "alias", "premium", "post", "premiumx", "rows", 3L, "idx", 2505L),
        GroupByQueryRunnerTestHelper.createExpectedRow("2011-04-02", "alias", "news", "post", "newsx", "rows", 1L, "idx", 114L),
        GroupByQueryRunnerTestHelper.createExpectedRow("2011-04-02", "alias", "mezzanine", "post", "mezzaninex", "rows", 3L, "idx", 2447L),
        GroupByQueryRunnerTestHelper.createExpectedRow("2011-04-02", "alias", "health", "post", "healthx", "rows", 1L, "idx", 113L),
        GroupByQueryRunnerTestHelper.createExpectedRow("2011-04-02", "alias", "entertainment", "post", "entertainmentx", "rows", 1L, "idx", 166L),
        GroupByQueryRunnerTestHelper.createExpectedRow("2011-04-02", "alias", "business", "post", "businessx", "rows", 1L, "idx", 112L),
        GroupByQueryRunnerTestHelper.createExpectedRow("2011-04-02", "alias", "automotive", "post", "automotivex", "rows", 1L, "idx", 147L)
    );

    Iterable<Row> results = GroupByQueryRunnerTestHelper.runQuery(factory, runner, query);
    TestHelper.assertExpectedObjects(expectedResults, results, "");
  }

  @Test
  public void testGroupByWithStringVirtualColumn()
  {
    GroupByQuery query = GroupByQuery
        .builder()
        .setDataSource(QueryRunnerTestHelper.dataSource)
        .setQuerySegmentSpec(QueryRunnerTestHelper.firstToThird)
        .setVirtualColumns(
            new ExpressionVirtualColumn(
                "vc",
                "quality + 'x'",
                ValueType.STRING,
                TestExprMacroTable.INSTANCE
            )
        )
        .setDimensions(new DefaultDimensionSpec("vc", "alias"))
        .setAggregatorSpecs(QueryRunnerTestHelper.rowsCount, new LongSumAggregatorFactory("idx", "index"))
        .setGranularity(QueryRunnerTestHelper.dayGran)
        .build();

    List<Row> expectedResults = Arrays.asList(
        GroupByQueryRunnerTestHelper.createExpectedRow("2011-04-01", "alias", "automotivex", "rows", 1L, "idx", 135L),
        GroupByQueryRunnerTestHelper.createExpectedRow("2011-04-01", "alias", "businessx", "rows", 1L, "idx", 118L),
        GroupByQueryRunnerTestHelper.createExpectedRow(
            "2011-04-01",
            "alias",
            "entertainmentx",
            "rows",
            1L,
            "idx",
            158L
        ),
        GroupByQueryRunnerTestHelper.createExpectedRow("2011-04-01", "alias", "healthx", "rows", 1L, "idx", 120L),
        GroupByQueryRunnerTestHelper.createExpectedRow("2011-04-01", "alias", "mezzaninex", "rows", 3L, "idx", 2870L),
        GroupByQueryRunnerTestHelper.createExpectedRow("2011-04-01", "alias", "newsx", "rows", 1L, "idx", 121L),
        GroupByQueryRunnerTestHelper.createExpectedRow("2011-04-01", "alias", "premiumx", "rows", 3L, "idx", 2900L),
        GroupByQueryRunnerTestHelper.createExpectedRow("2011-04-01", "alias", "technologyx", "rows", 1L, "idx", 78L),
        GroupByQueryRunnerTestHelper.createExpectedRow("2011-04-01", "alias", "travelx", "rows", 1L, "idx", 119L),

        GroupByQueryRunnerTestHelper.createExpectedRow("2011-04-02", "alias", "automotivex", "rows", 1L, "idx", 147L),
        GroupByQueryRunnerTestHelper.createExpectedRow("2011-04-02", "alias", "businessx", "rows", 1L, "idx", 112L),
        GroupByQueryRunnerTestHelper.createExpectedRow(
            "2011-04-02",
            "alias",
            "entertainmentx",
            "rows",
            1L,
            "idx",
            166L
        ),
        GroupByQueryRunnerTestHelper.createExpectedRow("2011-04-02", "alias", "healthx", "rows", 1L, "idx", 113L),
        GroupByQueryRunnerTestHelper.createExpectedRow("2011-04-02", "alias", "mezzaninex", "rows", 3L, "idx", 2447L),
        GroupByQueryRunnerTestHelper.createExpectedRow("2011-04-02", "alias", "newsx", "rows", 1L, "idx", 114L),
        GroupByQueryRunnerTestHelper.createExpectedRow("2011-04-02", "alias", "premiumx", "rows", 3L, "idx", 2505L),
        GroupByQueryRunnerTestHelper.createExpectedRow("2011-04-02", "alias", "technologyx", "rows", 1L, "idx", 97L),
        GroupByQueryRunnerTestHelper.createExpectedRow("2011-04-02", "alias", "travelx", "rows", 1L, "idx", 126L)
    );

    Iterable<Row> results = GroupByQueryRunnerTestHelper.runQuery(factory, runner, query);
    TestHelper.assertExpectedObjects(expectedResults, results, "");
  }

  @Test
  public void testGroupByWithDurationGranularity()
  {
    GroupByQuery query = GroupByQuery
        .builder()
        .setDataSource(QueryRunnerTestHelper.dataSource)
        .setQuerySegmentSpec(QueryRunnerTestHelper.firstToThird)
        .setDimensions(new DefaultDimensionSpec("quality", "alias"))
        .setAggregatorSpecs(QueryRunnerTestHelper.rowsCount, new LongSumAggregatorFactory("idx", "index"))
        .setGranularity(new DurationGranularity(86400L, 0L))
        .build();

    List<Row> expectedResults = Arrays.asList(
        GroupByQueryRunnerTestHelper.createExpectedRow("2011-04-01", "alias", "automotive", "rows", 1L, "idx", 135L),
        GroupByQueryRunnerTestHelper.createExpectedRow("2011-04-01", "alias", "business", "rows", 1L, "idx", 118L),
        GroupByQueryRunnerTestHelper.createExpectedRow("2011-04-01", "alias", "entertainment", "rows", 1L, "idx", 158L),
        GroupByQueryRunnerTestHelper.createExpectedRow("2011-04-01", "alias", "health", "rows", 1L, "idx", 120L),
        GroupByQueryRunnerTestHelper.createExpectedRow("2011-04-01", "alias", "mezzanine", "rows", 3L, "idx", 2870L),
        GroupByQueryRunnerTestHelper.createExpectedRow("2011-04-01", "alias", "news", "rows", 1L, "idx", 121L),
        GroupByQueryRunnerTestHelper.createExpectedRow("2011-04-01", "alias", "premium", "rows", 3L, "idx", 2900L),
        GroupByQueryRunnerTestHelper.createExpectedRow("2011-04-01", "alias", "technology", "rows", 1L, "idx", 78L),
        GroupByQueryRunnerTestHelper.createExpectedRow("2011-04-01", "alias", "travel", "rows", 1L, "idx", 119L),

        GroupByQueryRunnerTestHelper.createExpectedRow("2011-04-02", "alias", "automotive", "rows", 1L, "idx", 147L),
        GroupByQueryRunnerTestHelper.createExpectedRow("2011-04-02", "alias", "business", "rows", 1L, "idx", 112L),
        GroupByQueryRunnerTestHelper.createExpectedRow("2011-04-02", "alias", "entertainment", "rows", 1L, "idx", 166L),
        GroupByQueryRunnerTestHelper.createExpectedRow("2011-04-02", "alias", "health", "rows", 1L, "idx", 113L),
        GroupByQueryRunnerTestHelper.createExpectedRow("2011-04-02", "alias", "mezzanine", "rows", 3L, "idx", 2447L),
        GroupByQueryRunnerTestHelper.createExpectedRow("2011-04-02", "alias", "news", "rows", 1L, "idx", 114L),
        GroupByQueryRunnerTestHelper.createExpectedRow("2011-04-02", "alias", "premium", "rows", 3L, "idx", 2505L),
        GroupByQueryRunnerTestHelper.createExpectedRow("2011-04-02", "alias", "technology", "rows", 1L, "idx", 97L),
        GroupByQueryRunnerTestHelper.createExpectedRow("2011-04-02", "alias", "travel", "rows", 1L, "idx", 126L)
    );

    Iterable<Row> results = GroupByQueryRunnerTestHelper.runQuery(factory, runner, query);
    TestHelper.assertExpectedObjects(expectedResults, results, "");
  }

  @Test
  public void testGroupByWithOutputNameCollisions()
  {
    expectedException.expect(IllegalArgumentException.class);
    expectedException.expectMessage("[alias] already defined");

    GroupByQuery
        .builder()
        .setDataSource(QueryRunnerTestHelper.dataSource)
        .setQuerySegmentSpec(QueryRunnerTestHelper.firstToThird)
        .setDimensions(new DefaultDimensionSpec("quality", "alias"))
        .setAggregatorSpecs(QueryRunnerTestHelper.rowsCount, new LongSumAggregatorFactory("alias", "index"))
        .setGranularity(QueryRunnerTestHelper.dayGran)
        .build();
  }

  @Test
  public void testGroupByWithSortDimsFirst()
  {
    if (config.getDefaultStrategy().equals(GroupByStrategySelector.STRATEGY_V1)) {
      return;
    }
    GroupByQuery query = GroupByQuery
        .builder()
        .setDataSource(QueryRunnerTestHelper.dataSource)
        .setQuerySegmentSpec(QueryRunnerTestHelper.firstToThird)
        .setDimensions(new DefaultDimensionSpec("quality", "alias"))
        .setAggregatorSpecs(QueryRunnerTestHelper.rowsCount, new LongSumAggregatorFactory("idx", "index"))
        .setGranularity(QueryRunnerTestHelper.dayGran)
        .setContext(ImmutableMap.of("sortByDimsFirst", true))
        .build();

    List<Row> expectedResults = Arrays.asList(
        GroupByQueryRunnerTestHelper.createExpectedRow("2011-04-01", "alias", "automotive", "rows", 1L, "idx", 135L),
        GroupByQueryRunnerTestHelper.createExpectedRow("2011-04-02", "alias", "automotive", "rows", 1L, "idx", 147L),

        GroupByQueryRunnerTestHelper.createExpectedRow("2011-04-01", "alias", "business", "rows", 1L, "idx", 118L),
        GroupByQueryRunnerTestHelper.createExpectedRow("2011-04-02", "alias", "business", "rows", 1L, "idx", 112L),

        GroupByQueryRunnerTestHelper.createExpectedRow("2011-04-01", "alias", "entertainment", "rows", 1L, "idx", 158L),
        GroupByQueryRunnerTestHelper.createExpectedRow("2011-04-02", "alias", "entertainment", "rows", 1L, "idx", 166L),

        GroupByQueryRunnerTestHelper.createExpectedRow("2011-04-01", "alias", "health", "rows", 1L, "idx", 120L),
        GroupByQueryRunnerTestHelper.createExpectedRow("2011-04-02", "alias", "health", "rows", 1L, "idx", 113L),

        GroupByQueryRunnerTestHelper.createExpectedRow("2011-04-01", "alias", "mezzanine", "rows", 3L, "idx", 2870L),
        GroupByQueryRunnerTestHelper.createExpectedRow("2011-04-02", "alias", "mezzanine", "rows", 3L, "idx", 2447L),

        GroupByQueryRunnerTestHelper.createExpectedRow("2011-04-01", "alias", "news", "rows", 1L, "idx", 121L),
        GroupByQueryRunnerTestHelper.createExpectedRow("2011-04-02", "alias", "news", "rows", 1L, "idx", 114L),

        GroupByQueryRunnerTestHelper.createExpectedRow("2011-04-01", "alias", "premium", "rows", 3L, "idx", 2900L),
        GroupByQueryRunnerTestHelper.createExpectedRow("2011-04-02", "alias", "premium", "rows", 3L, "idx", 2505L),

        GroupByQueryRunnerTestHelper.createExpectedRow("2011-04-01", "alias", "technology", "rows", 1L, "idx", 78L),
        GroupByQueryRunnerTestHelper.createExpectedRow("2011-04-02", "alias", "technology", "rows", 1L, "idx", 97L),

        GroupByQueryRunnerTestHelper.createExpectedRow("2011-04-01", "alias", "travel", "rows", 1L, "idx", 119L),
        GroupByQueryRunnerTestHelper.createExpectedRow("2011-04-02", "alias", "travel", "rows", 1L, "idx", 126L)
    );

    Iterable<Row> results = GroupByQueryRunnerTestHelper.runQuery(factory, runner, query);
    TestHelper.assertExpectedObjects(expectedResults, results, "");
  }

  @Test
  public void testGroupByWithChunkPeriod()
  {
    GroupByQuery query = GroupByQuery
        .builder()
        .setDataSource(QueryRunnerTestHelper.dataSource)
        .setQuerySegmentSpec(QueryRunnerTestHelper.firstToThird)
        .setDimensions(new DefaultDimensionSpec("quality", "alias"))
        .setAggregatorSpecs(QueryRunnerTestHelper.rowsCount, new LongSumAggregatorFactory("idx", "index"))
        .setGranularity(QueryRunnerTestHelper.allGran)
        .setContext(ImmutableMap.of("chunkPeriod", "P1D"))
        .build();

    List<Row> expectedResults = Arrays.asList(
        GroupByQueryRunnerTestHelper.createExpectedRow("2011-04-01", "alias", "automotive", "rows", 2L, "idx", 282L),
        GroupByQueryRunnerTestHelper.createExpectedRow("2011-04-01", "alias", "business", "rows", 2L, "idx", 230L),
        GroupByQueryRunnerTestHelper.createExpectedRow("2011-04-01", "alias", "entertainment", "rows", 2L, "idx", 324L),
        GroupByQueryRunnerTestHelper.createExpectedRow("2011-04-01", "alias", "health", "rows", 2L, "idx", 233L),
        GroupByQueryRunnerTestHelper.createExpectedRow("2011-04-01", "alias", "mezzanine", "rows", 6L, "idx", 5317L),
        GroupByQueryRunnerTestHelper.createExpectedRow("2011-04-01", "alias", "news", "rows", 2L, "idx", 235L),
        GroupByQueryRunnerTestHelper.createExpectedRow("2011-04-01", "alias", "premium", "rows", 6L, "idx", 5405L),
        GroupByQueryRunnerTestHelper.createExpectedRow("2011-04-01", "alias", "technology", "rows", 2L, "idx", 175L),
        GroupByQueryRunnerTestHelper.createExpectedRow("2011-04-01", "alias", "travel", "rows", 2L, "idx", 245L)
    );

    Iterable<Row> results = GroupByQueryRunnerTestHelper.runQuery(factory, runner, query);
    TestHelper.assertExpectedObjects(expectedResults, results, "");
  }

  @Test
  public void testGroupByNoAggregators()
  {
    GroupByQuery query = GroupByQuery
        .builder()
        .setDataSource(QueryRunnerTestHelper.dataSource)
        .setQuerySegmentSpec(QueryRunnerTestHelper.firstToThird)
        .setDimensions(new DefaultDimensionSpec("quality", "alias"))
        .setGranularity(QueryRunnerTestHelper.dayGran)
        .build();

    List<Row> expectedResults = Arrays.asList(
        GroupByQueryRunnerTestHelper.createExpectedRow("2011-04-01", "alias", "automotive"),
        GroupByQueryRunnerTestHelper.createExpectedRow("2011-04-01", "alias", "business"),
        GroupByQueryRunnerTestHelper.createExpectedRow("2011-04-01", "alias", "entertainment"),
        GroupByQueryRunnerTestHelper.createExpectedRow("2011-04-01", "alias", "health"),
        GroupByQueryRunnerTestHelper.createExpectedRow("2011-04-01", "alias", "mezzanine"),
        GroupByQueryRunnerTestHelper.createExpectedRow("2011-04-01", "alias", "news"),
        GroupByQueryRunnerTestHelper.createExpectedRow("2011-04-01", "alias", "premium"),
        GroupByQueryRunnerTestHelper.createExpectedRow("2011-04-01", "alias", "technology"),
        GroupByQueryRunnerTestHelper.createExpectedRow("2011-04-01", "alias", "travel"),

        GroupByQueryRunnerTestHelper.createExpectedRow("2011-04-02", "alias", "automotive"),
        GroupByQueryRunnerTestHelper.createExpectedRow("2011-04-02", "alias", "business"),
        GroupByQueryRunnerTestHelper.createExpectedRow("2011-04-02", "alias", "entertainment"),
        GroupByQueryRunnerTestHelper.createExpectedRow("2011-04-02", "alias", "health"),
        GroupByQueryRunnerTestHelper.createExpectedRow("2011-04-02", "alias", "mezzanine"),
        GroupByQueryRunnerTestHelper.createExpectedRow("2011-04-02", "alias", "news"),
        GroupByQueryRunnerTestHelper.createExpectedRow("2011-04-02", "alias", "premium"),
        GroupByQueryRunnerTestHelper.createExpectedRow("2011-04-02", "alias", "technology"),
        GroupByQueryRunnerTestHelper.createExpectedRow("2011-04-02", "alias", "travel")
    );

    Iterable<Row> results = GroupByQueryRunnerTestHelper.runQuery(factory, runner, query);
    TestHelper.assertExpectedObjects(expectedResults, results, "");
  }

  @Test
  public void testMultiValueDimension()
  {
    GroupByQuery query = GroupByQuery
        .builder()
        .setDataSource(QueryRunnerTestHelper.dataSource)
        .setQuerySegmentSpec(QueryRunnerTestHelper.firstToThird)
        .setDimensions(new DefaultDimensionSpec("placementish", "alias"))
        .setAggregatorSpecs(QueryRunnerTestHelper.rowsCount, new LongSumAggregatorFactory("idx", "index"))
        .setGranularity(QueryRunnerTestHelper.allGran)
        .build();

    List<Row> expectedResults = Arrays.asList(
        GroupByQueryRunnerTestHelper.createExpectedRow("2011-04-01", "alias", "a", "rows", 2L, "idx", 282L),
        GroupByQueryRunnerTestHelper.createExpectedRow("2011-04-01", "alias", "b", "rows", 2L, "idx", 230L),
        GroupByQueryRunnerTestHelper.createExpectedRow("2011-04-01", "alias", "e", "rows", 2L, "idx", 324L),
        GroupByQueryRunnerTestHelper.createExpectedRow("2011-04-01", "alias", "h", "rows", 2L, "idx", 233L),
        GroupByQueryRunnerTestHelper.createExpectedRow("2011-04-01", "alias", "m", "rows", 6L, "idx", 5317L),
        GroupByQueryRunnerTestHelper.createExpectedRow("2011-04-01", "alias", "n", "rows", 2L, "idx", 235L),
        GroupByQueryRunnerTestHelper.createExpectedRow("2011-04-01", "alias", "p", "rows", 6L, "idx", 5405L),
        GroupByQueryRunnerTestHelper.createExpectedRow("2011-04-01", "alias", "preferred", "rows", 26L, "idx", 12446L),
        GroupByQueryRunnerTestHelper.createExpectedRow("2011-04-01", "alias", "t", "rows", 4L, "idx", 420L)
    );

    Iterable<Row> results = GroupByQueryRunnerTestHelper.runQuery(factory, runner, query);
    TestHelper.assertExpectedObjects(expectedResults, results, "");
  }

  @Test
  public void testTwoMultiValueDimensions()
  {
    GroupByQuery query = GroupByQuery
        .builder()
        .setDataSource(QueryRunnerTestHelper.dataSource)
        .setQuerySegmentSpec(QueryRunnerTestHelper.firstToThird)
        .setDimFilter(new SelectorDimFilter("placementish", "a", null))
        .setDimensions(
            new DefaultDimensionSpec("placementish", "alias"),
            new DefaultDimensionSpec("placementish", "alias2")
        ).setAggregatorSpecs(QueryRunnerTestHelper.rowsCount, new LongSumAggregatorFactory("idx", "index"))
        .setGranularity(QueryRunnerTestHelper.allGran)
        .build();

    List<Row> expectedResults = Arrays.asList(
        GroupByQueryRunnerTestHelper.createExpectedRow("2011-04-01", "alias", "a", "alias2", "a", "rows", 2L, "idx", 282L),
        GroupByQueryRunnerTestHelper.createExpectedRow("2011-04-01", "alias", "a", "alias2", "preferred", "rows", 2L, "idx", 282L),
        GroupByQueryRunnerTestHelper.createExpectedRow("2011-04-01", "alias", "preferred", "alias2", "a", "rows", 2L, "idx", 282L),
        GroupByQueryRunnerTestHelper.createExpectedRow("2011-04-01", "alias", "preferred", "alias2", "preferred", "rows", 2L, "idx", 282L)
    );

    Iterable<Row> results = GroupByQueryRunnerTestHelper.runQuery(factory, runner, query);
    TestHelper.assertExpectedObjects(expectedResults, results, "");
  }

  @Test
  public void testMultipleDimensionsOneOfWhichIsMultiValue1()
  {
    GroupByQuery query = GroupByQuery
        .builder()
        .setDataSource(QueryRunnerTestHelper.dataSource)
        .setQuerySegmentSpec(QueryRunnerTestHelper.firstToThird)
        .setDimensions(
            new DefaultDimensionSpec("placementish", "alias"),
            new DefaultDimensionSpec("quality", "quality")
        ).setAggregatorSpecs(QueryRunnerTestHelper.rowsCount, new LongSumAggregatorFactory("idx", "index"))
        .setGranularity(QueryRunnerTestHelper.allGran)
        .build();

    List<Row> expectedResults = Arrays.asList(
        GroupByQueryRunnerTestHelper.createExpectedRow(
            "2011-04-01",
            "quality",
            "automotive",
            "alias",
            "a",
            "rows",
            2L,
            "idx",
            282L
        ),
        GroupByQueryRunnerTestHelper.createExpectedRow(
            "2011-04-01",
            "quality",
            "business",
            "alias",
            "b",
            "rows",
            2L,
            "idx",
            230L
        ),
        GroupByQueryRunnerTestHelper.createExpectedRow(
            "2011-04-01",
            "quality",
            "entertainment",
            "alias",
            "e",
            "rows",
            2L,
            "idx",
            324L
        ),
        GroupByQueryRunnerTestHelper.createExpectedRow(
            "2011-04-01",
            "quality",
            "health",
            "alias",
            "h",
            "rows",
            2L,
            "idx",
            233L
        ),
        GroupByQueryRunnerTestHelper.createExpectedRow(
            "2011-04-01",
            "quality",
            "mezzanine",
            "alias",
            "m",
            "rows",
            6L,
            "idx",
            5317L
        ),
        GroupByQueryRunnerTestHelper.createExpectedRow(
            "2011-04-01",
            "quality",
            "news",
            "alias",
            "n",
            "rows",
            2L,
            "idx",
            235L
        ),
        GroupByQueryRunnerTestHelper.createExpectedRow(
            "2011-04-01",
            "quality",
            "premium",
            "alias",
            "p",
            "rows",
            6L,
            "idx",
            5405L
        ),
        GroupByQueryRunnerTestHelper.createExpectedRow(
            "2011-04-01",
            "quality",
            "automotive",
            "alias",
            "preferred",
            "rows",
            2L,
            "idx",
            282L
        ),
        GroupByQueryRunnerTestHelper.createExpectedRow(
            "2011-04-01",
            "quality",
            "business",
            "alias",
            "preferred",
            "rows",
            2L,
            "idx",
            230L
        ),
        GroupByQueryRunnerTestHelper.createExpectedRow(
            "2011-04-01",
            "quality",
            "entertainment",
            "alias",
            "preferred",
            "rows",
            2L,
            "idx",
            324L
        ),
        GroupByQueryRunnerTestHelper.createExpectedRow(
            "2011-04-01",
            "quality",
            "health",
            "alias",
            "preferred",
            "rows",
            2L,
            "idx",
            233L
        ),
        GroupByQueryRunnerTestHelper.createExpectedRow(
            "2011-04-01",
            "quality",
            "mezzanine",
            "alias",
            "preferred",
            "rows",
            6L,
            "idx",
            5317L
        ),
        GroupByQueryRunnerTestHelper.createExpectedRow(
            "2011-04-01",
            "quality",
            "news",
            "alias",
            "preferred",
            "rows",
            2L,
            "idx",
            235L
        ),
        GroupByQueryRunnerTestHelper.createExpectedRow(
            "2011-04-01",
            "quality",
            "premium",
            "alias",
            "preferred",
            "rows",
            6L,
            "idx",
            5405L
        ),
        GroupByQueryRunnerTestHelper.createExpectedRow(
            "2011-04-01",
            "quality",
            "technology",
            "alias",
            "preferred",
            "rows",
            2L,
            "idx",
            175L
        ),
        GroupByQueryRunnerTestHelper.createExpectedRow(
            "2011-04-01",
            "quality",
            "travel",
            "alias",
            "preferred",
            "rows",
            2L,
            "idx",
            245L
        ),
        GroupByQueryRunnerTestHelper.createExpectedRow(
            "2011-04-01",
            "quality",
            "technology",
            "alias",
            "t",
            "rows",
            2L,
            "idx",
            175L
        ),
        GroupByQueryRunnerTestHelper.createExpectedRow(
            "2011-04-01",
            "quality",
            "travel",
            "alias",
            "t",
            "rows",
            2L,
            "idx",
            245L
        )
    );

    Iterable<Row> results = GroupByQueryRunnerTestHelper.runQuery(factory, runner, query);
    TestHelper.assertExpectedObjects(expectedResults, results, "");
  }

  @Test
  public void testMultipleDimensionsOneOfWhichIsMultiValueDifferentOrder()
  {
    GroupByQuery query = GroupByQuery
        .builder()
        .setDataSource(QueryRunnerTestHelper.dataSource)
        .setQuerySegmentSpec(QueryRunnerTestHelper.firstToThird)
        .setDimensions(
            new DefaultDimensionSpec("quality", "quality"),
            new DefaultDimensionSpec("placementish", "alias")
        ).setAggregatorSpecs(QueryRunnerTestHelper.rowsCount, new LongSumAggregatorFactory("idx", "index"))
        .setGranularity(QueryRunnerTestHelper.allGran)
        .build();

    List<Row> expectedResults = Arrays.asList(
        GroupByQueryRunnerTestHelper.createExpectedRow(
            "2011-04-01",
            "quality",
            "automotive",
            "alias",
            "a",
            "rows",
            2L,
            "idx",
            282L
        ),
        GroupByQueryRunnerTestHelper.createExpectedRow(
            "2011-04-01",
            "quality",
            "automotive",
            "alias",
            "preferred",
            "rows",
            2L,
            "idx",
            282L
        ),
        GroupByQueryRunnerTestHelper.createExpectedRow(
            "2011-04-01",
            "quality",
            "business",
            "alias",
            "b",
            "rows",
            2L,
            "idx",
            230L
        ),
        GroupByQueryRunnerTestHelper.createExpectedRow(
            "2011-04-01",
            "quality",
            "business",
            "alias",
            "preferred",
            "rows",
            2L,
            "idx",
            230L
        ),
        GroupByQueryRunnerTestHelper.createExpectedRow(
            "2011-04-01",
            "quality",
            "entertainment",
            "alias",
            "e",
            "rows",
            2L,
            "idx",
            324L
        ),
        GroupByQueryRunnerTestHelper.createExpectedRow(
            "2011-04-01",
            "quality",
            "entertainment",
            "alias",
            "preferred",
            "rows",
            2L,
            "idx",
            324L
        ),
        GroupByQueryRunnerTestHelper.createExpectedRow(
            "2011-04-01",
            "quality",
            "health",
            "alias",
            "h",
            "rows",
            2L,
            "idx",
            233L
        ),
        GroupByQueryRunnerTestHelper.createExpectedRow(
            "2011-04-01",
            "quality",
            "health",
            "alias",
            "preferred",
            "rows",
            2L,
            "idx",
            233L
        ),
        GroupByQueryRunnerTestHelper.createExpectedRow(
            "2011-04-01",
            "quality",
            "mezzanine",
            "alias",
            "m",
            "rows",
            6L,
            "idx",
            5317L
        ),
        GroupByQueryRunnerTestHelper.createExpectedRow(
            "2011-04-01",
            "quality",
            "mezzanine",
            "alias",
            "preferred",
            "rows",
            6L,
            "idx",
            5317L
        ),
        GroupByQueryRunnerTestHelper.createExpectedRow(
            "2011-04-01",
            "quality",
            "news",
            "alias",
            "n",
            "rows",
            2L,
            "idx",
            235L
        ),
        GroupByQueryRunnerTestHelper.createExpectedRow(
            "2011-04-01",
            "quality",
            "news",
            "alias",
            "preferred",
            "rows",
            2L,
            "idx",
            235L
        ),
        GroupByQueryRunnerTestHelper.createExpectedRow(
            "2011-04-01",
            "quality",
            "premium",
            "alias",
            "p",
            "rows",
            6L,
            "idx",
            5405L
        ),
        GroupByQueryRunnerTestHelper.createExpectedRow(
            "2011-04-01",
            "quality",
            "premium",
            "alias",
            "preferred",
            "rows",
            6L,
            "idx",
            5405L
        ),
        GroupByQueryRunnerTestHelper.createExpectedRow(
            "2011-04-01",
            "quality",
            "technology",
            "alias",
            "preferred",
            "rows",
            2L,
            "idx",
            175L
        ),
        GroupByQueryRunnerTestHelper.createExpectedRow(
            "2011-04-01",
            "quality",
            "technology",
            "alias",
            "t",
            "rows",
            2L,
            "idx",
            175L
        ),
        GroupByQueryRunnerTestHelper.createExpectedRow(
            "2011-04-01",
            "quality",
            "travel",
            "alias",
            "preferred",
            "rows",
            2L,
            "idx",
            245L
        ),
        GroupByQueryRunnerTestHelper.createExpectedRow(
            "2011-04-01",
            "quality",
            "travel",
            "alias",
            "t",
            "rows",
            2L,
            "idx",
            245L
        )
    );

    Iterable<Row> results = GroupByQueryRunnerTestHelper.runQuery(factory, runner, query);
    TestHelper.assertExpectedObjects(expectedResults, results, "");
  }

  @Test
  public void testGroupByMaxRowsLimitContextOverride()
  {
    GroupByQuery query = GroupByQuery
        .builder()
        .setDataSource(QueryRunnerTestHelper.dataSource)
        .setQuerySegmentSpec(QueryRunnerTestHelper.firstToThird)
        .setDimensions(new DefaultDimensionSpec("quality", "alias"))
        .setAggregatorSpecs(QueryRunnerTestHelper.rowsCount, new LongSumAggregatorFactory("idx", "index"))
        .setGranularity(QueryRunnerTestHelper.dayGran)
        .setContext(ImmutableMap.of("maxResults", 1))
        .build();

    List<Row> expectedResults = null;
    if (config.getDefaultStrategy().equals(GroupByStrategySelector.STRATEGY_V1)) {
      expectedException.expect(ResourceLimitExceededException.class);
    } else {
      expectedResults = Arrays.asList(
        GroupByQueryRunnerTestHelper.createExpectedRow("2011-04-01", "alias", "automotive", "rows", 1L, "idx", 135L),
        GroupByQueryRunnerTestHelper.createExpectedRow("2011-04-01", "alias", "business", "rows", 1L, "idx", 118L),
        GroupByQueryRunnerTestHelper.createExpectedRow("2011-04-01", "alias", "entertainment", "rows", 1L, "idx", 158L),
        GroupByQueryRunnerTestHelper.createExpectedRow("2011-04-01", "alias", "health", "rows", 1L, "idx", 120L),
        GroupByQueryRunnerTestHelper.createExpectedRow("2011-04-01", "alias", "mezzanine", "rows", 3L, "idx", 2870L),
        GroupByQueryRunnerTestHelper.createExpectedRow("2011-04-01", "alias", "news", "rows", 1L, "idx", 121L),
        GroupByQueryRunnerTestHelper.createExpectedRow("2011-04-01", "alias", "premium", "rows", 3L, "idx", 2900L),
        GroupByQueryRunnerTestHelper.createExpectedRow("2011-04-01", "alias", "technology", "rows", 1L, "idx", 78L),
        GroupByQueryRunnerTestHelper.createExpectedRow("2011-04-01", "alias", "travel", "rows", 1L, "idx", 119L),

        GroupByQueryRunnerTestHelper.createExpectedRow("2011-04-02", "alias", "automotive", "rows", 1L, "idx", 147L),
        GroupByQueryRunnerTestHelper.createExpectedRow("2011-04-02", "alias", "business", "rows", 1L, "idx", 112L),
        GroupByQueryRunnerTestHelper.createExpectedRow("2011-04-02", "alias", "entertainment", "rows", 1L, "idx", 166L),
        GroupByQueryRunnerTestHelper.createExpectedRow("2011-04-02", "alias", "health", "rows", 1L, "idx", 113L),
        GroupByQueryRunnerTestHelper.createExpectedRow("2011-04-02", "alias", "mezzanine", "rows", 3L, "idx", 2447L),
        GroupByQueryRunnerTestHelper.createExpectedRow("2011-04-02", "alias", "news", "rows", 1L, "idx", 114L),
        GroupByQueryRunnerTestHelper.createExpectedRow("2011-04-02", "alias", "premium", "rows", 3L, "idx", 2505L),
        GroupByQueryRunnerTestHelper.createExpectedRow("2011-04-02", "alias", "technology", "rows", 1L, "idx", 97L),
        GroupByQueryRunnerTestHelper.createExpectedRow("2011-04-02", "alias", "travel", "rows", 1L, "idx", 126L)
      );
    }

    Iterable<Row> results = GroupByQueryRunnerTestHelper.runQuery(factory, runner, query);
    TestHelper.assertExpectedObjects(expectedResults, results, "");
  }

  @Test
  public void testGroupByTimeoutContextOverride()
  {
    GroupByQuery query = GroupByQuery
        .builder()
        .setDataSource(QueryRunnerTestHelper.dataSource)
        .setQuerySegmentSpec(QueryRunnerTestHelper.firstToThird)
        .setDimensions(new DefaultDimensionSpec("quality", "alias"))
        .setAggregatorSpecs(QueryRunnerTestHelper.rowsCount, new LongSumAggregatorFactory("idx", "index"))
        .setGranularity(QueryRunnerTestHelper.dayGran)
        .setContext(ImmutableMap.of(QueryContexts.TIMEOUT_KEY, 60000))
        .build();

    List<Row> expectedResults = Arrays.asList(
        GroupByQueryRunnerTestHelper.createExpectedRow("2011-04-01", "alias", "automotive", "rows", 1L, "idx", 135L),
        GroupByQueryRunnerTestHelper.createExpectedRow("2011-04-01", "alias", "business", "rows", 1L, "idx", 118L),
        GroupByQueryRunnerTestHelper.createExpectedRow("2011-04-01", "alias", "entertainment", "rows", 1L, "idx", 158L),
        GroupByQueryRunnerTestHelper.createExpectedRow("2011-04-01", "alias", "health", "rows", 1L, "idx", 120L),
        GroupByQueryRunnerTestHelper.createExpectedRow("2011-04-01", "alias", "mezzanine", "rows", 3L, "idx", 2870L),
        GroupByQueryRunnerTestHelper.createExpectedRow("2011-04-01", "alias", "news", "rows", 1L, "idx", 121L),
        GroupByQueryRunnerTestHelper.createExpectedRow("2011-04-01", "alias", "premium", "rows", 3L, "idx", 2900L),
        GroupByQueryRunnerTestHelper.createExpectedRow("2011-04-01", "alias", "technology", "rows", 1L, "idx", 78L),
        GroupByQueryRunnerTestHelper.createExpectedRow("2011-04-01", "alias", "travel", "rows", 1L, "idx", 119L),

        GroupByQueryRunnerTestHelper.createExpectedRow("2011-04-02", "alias", "automotive", "rows", 1L, "idx", 147L),
        GroupByQueryRunnerTestHelper.createExpectedRow("2011-04-02", "alias", "business", "rows", 1L, "idx", 112L),
        GroupByQueryRunnerTestHelper.createExpectedRow("2011-04-02", "alias", "entertainment", "rows", 1L, "idx", 166L),
        GroupByQueryRunnerTestHelper.createExpectedRow("2011-04-02", "alias", "health", "rows", 1L, "idx", 113L),
        GroupByQueryRunnerTestHelper.createExpectedRow("2011-04-02", "alias", "mezzanine", "rows", 3L, "idx", 2447L),
        GroupByQueryRunnerTestHelper.createExpectedRow("2011-04-02", "alias", "news", "rows", 1L, "idx", 114L),
        GroupByQueryRunnerTestHelper.createExpectedRow("2011-04-02", "alias", "premium", "rows", 3L, "idx", 2505L),
        GroupByQueryRunnerTestHelper.createExpectedRow("2011-04-02", "alias", "technology", "rows", 1L, "idx", 97L),
        GroupByQueryRunnerTestHelper.createExpectedRow("2011-04-02", "alias", "travel", "rows", 1L, "idx", 126L)
    );

    Iterable<Row> results = GroupByQueryRunnerTestHelper.runQuery(factory, runner, query);
    TestHelper.assertExpectedObjects(expectedResults, results, "");
  }

  @Test
  public void testGroupByMaxOnDiskStorageContextOverride()
  {
    GroupByQuery query = GroupByQuery
        .builder()
        .setDataSource(QueryRunnerTestHelper.dataSource)
        .setQuerySegmentSpec(QueryRunnerTestHelper.firstToThird)
        .setDimensions(new DefaultDimensionSpec("quality", "alias"))
        .setAggregatorSpecs(QueryRunnerTestHelper.rowsCount, new LongSumAggregatorFactory("idx", "index"))
        .setGranularity(QueryRunnerTestHelper.dayGran)
        .setContext(ImmutableMap.of("maxOnDiskStorage", 0, "bufferGrouperMaxSize", 1))
        .build();

    List<Row> expectedResults = null;
    if (config.getDefaultStrategy().equals(GroupByStrategySelector.STRATEGY_V2)) {
      expectedException.expect(ResourceLimitExceededException.class);
      expectedException.expectMessage("Not enough aggregation buffer space to execute this query");
    } else {
      expectedResults = Arrays.asList(
          GroupByQueryRunnerTestHelper.createExpectedRow("2011-04-01", "alias", "automotive", "rows", 1L, "idx", 135L),
          GroupByQueryRunnerTestHelper.createExpectedRow("2011-04-01", "alias", "business", "rows", 1L, "idx", 118L),
          GroupByQueryRunnerTestHelper.createExpectedRow("2011-04-01", "alias", "entertainment", "rows", 1L, "idx", 158L),
          GroupByQueryRunnerTestHelper.createExpectedRow("2011-04-01", "alias", "health", "rows", 1L, "idx", 120L),
          GroupByQueryRunnerTestHelper.createExpectedRow("2011-04-01", "alias", "mezzanine", "rows", 3L, "idx", 2870L),
          GroupByQueryRunnerTestHelper.createExpectedRow("2011-04-01", "alias", "news", "rows", 1L, "idx", 121L),
          GroupByQueryRunnerTestHelper.createExpectedRow("2011-04-01", "alias", "premium", "rows", 3L, "idx", 2900L),
          GroupByQueryRunnerTestHelper.createExpectedRow("2011-04-01", "alias", "technology", "rows", 1L, "idx", 78L),
          GroupByQueryRunnerTestHelper.createExpectedRow("2011-04-01", "alias", "travel", "rows", 1L, "idx", 119L),

          GroupByQueryRunnerTestHelper.createExpectedRow("2011-04-02", "alias", "automotive", "rows", 1L, "idx", 147L),
          GroupByQueryRunnerTestHelper.createExpectedRow("2011-04-02", "alias", "business", "rows", 1L, "idx", 112L),
          GroupByQueryRunnerTestHelper.createExpectedRow("2011-04-02", "alias", "entertainment", "rows", 1L, "idx", 166L),
          GroupByQueryRunnerTestHelper.createExpectedRow("2011-04-02", "alias", "health", "rows", 1L, "idx", 113L),
          GroupByQueryRunnerTestHelper.createExpectedRow("2011-04-02", "alias", "mezzanine", "rows", 3L, "idx", 2447L),
          GroupByQueryRunnerTestHelper.createExpectedRow("2011-04-02", "alias", "news", "rows", 1L, "idx", 114L),
          GroupByQueryRunnerTestHelper.createExpectedRow("2011-04-02", "alias", "premium", "rows", 3L, "idx", 2505L),
          GroupByQueryRunnerTestHelper.createExpectedRow("2011-04-02", "alias", "technology", "rows", 1L, "idx", 97L),
          GroupByQueryRunnerTestHelper.createExpectedRow("2011-04-02", "alias", "travel", "rows", 1L, "idx", 126L)
      );
    }

    Iterable<Row> results = GroupByQueryRunnerTestHelper.runQuery(factory, runner, query);
    TestHelper.assertExpectedObjects(expectedResults, results, "");
  }

  @Test
  public void testNotEnoughDictionarySpaceThroughContextOverride()
  {
    GroupByQuery query = GroupByQuery
        .builder()
        .setDataSource(QueryRunnerTestHelper.dataSource)
        .setQuerySegmentSpec(QueryRunnerTestHelper.firstToThird)
        .setDimensions(new DefaultDimensionSpec("quality", "alias"))
        .setAggregatorSpecs(QueryRunnerTestHelper.rowsCount, new LongSumAggregatorFactory("idx", "index"))
        .setGranularity(QueryRunnerTestHelper.dayGran)
        .setContext(ImmutableMap.of("maxOnDiskStorage", 0, "maxMergingDictionarySize", 1))
        .build();

    List<Row> expectedResults = null;
    if (config.getDefaultStrategy().equals(GroupByStrategySelector.STRATEGY_V2)) {
      expectedException.expect(ResourceLimitExceededException.class);
      expectedException.expectMessage("Not enough dictionary space to execute this query");
    } else {
      expectedResults = Arrays.asList(
          GroupByQueryRunnerTestHelper.createExpectedRow("2011-04-01", "alias", "automotive", "rows", 1L, "idx", 135L),
          GroupByQueryRunnerTestHelper.createExpectedRow("2011-04-01", "alias", "business", "rows", 1L, "idx", 118L),
          GroupByQueryRunnerTestHelper.createExpectedRow("2011-04-01", "alias", "entertainment", "rows", 1L, "idx", 158L),
          GroupByQueryRunnerTestHelper.createExpectedRow("2011-04-01", "alias", "health", "rows", 1L, "idx", 120L),
          GroupByQueryRunnerTestHelper.createExpectedRow("2011-04-01", "alias", "mezzanine", "rows", 3L, "idx", 2870L),
          GroupByQueryRunnerTestHelper.createExpectedRow("2011-04-01", "alias", "news", "rows", 1L, "idx", 121L),
          GroupByQueryRunnerTestHelper.createExpectedRow("2011-04-01", "alias", "premium", "rows", 3L, "idx", 2900L),
          GroupByQueryRunnerTestHelper.createExpectedRow("2011-04-01", "alias", "technology", "rows", 1L, "idx", 78L),
          GroupByQueryRunnerTestHelper.createExpectedRow("2011-04-01", "alias", "travel", "rows", 1L, "idx", 119L),

          GroupByQueryRunnerTestHelper.createExpectedRow("2011-04-02", "alias", "automotive", "rows", 1L, "idx", 147L),
          GroupByQueryRunnerTestHelper.createExpectedRow("2011-04-02", "alias", "business", "rows", 1L, "idx", 112L),
          GroupByQueryRunnerTestHelper.createExpectedRow("2011-04-02", "alias", "entertainment", "rows", 1L, "idx", 166L),
          GroupByQueryRunnerTestHelper.createExpectedRow("2011-04-02", "alias", "health", "rows", 1L, "idx", 113L),
          GroupByQueryRunnerTestHelper.createExpectedRow("2011-04-02", "alias", "mezzanine", "rows", 3L, "idx", 2447L),
          GroupByQueryRunnerTestHelper.createExpectedRow("2011-04-02", "alias", "news", "rows", 1L, "idx", 114L),
          GroupByQueryRunnerTestHelper.createExpectedRow("2011-04-02", "alias", "premium", "rows", 3L, "idx", 2505L),
          GroupByQueryRunnerTestHelper.createExpectedRow("2011-04-02", "alias", "technology", "rows", 1L, "idx", 97L),
          GroupByQueryRunnerTestHelper.createExpectedRow("2011-04-02", "alias", "travel", "rows", 1L, "idx", 126L)
      );
    }

    Iterable<Row> results = GroupByQueryRunnerTestHelper.runQuery(factory, runner, query);
    TestHelper.assertExpectedObjects(expectedResults, results, "");
  }

  @Test
  public void testNotEnoughDiskSpaceThroughContextOverride()
  {
    GroupByQuery query = GroupByQuery
        .builder()
        .setDataSource(QueryRunnerTestHelper.dataSource)
        .setQuerySegmentSpec(QueryRunnerTestHelper.firstToThird)
        .setDimensions(new DefaultDimensionSpec("quality", "alias"))
        .setAggregatorSpecs(QueryRunnerTestHelper.rowsCount, new LongSumAggregatorFactory("idx", "index"))
        .setGranularity(QueryRunnerTestHelper.dayGran)
        .setContext(ImmutableMap.of("maxOnDiskStorage", 1, "maxMergingDictionarySize", 1))
        .build();

    List<Row> expectedResults = null;
    if (config.getDefaultStrategy().equals(GroupByStrategySelector.STRATEGY_V2)) {
      expectedException.expect(ResourceLimitExceededException.class);
      if (config.getMaxOnDiskStorage() > 0) {
        // The error message always mentions disk if you have spilling enabled (maxOnDiskStorage > 0)
        expectedException.expectMessage("Not enough disk space to execute this query");
      } else {
        expectedException.expectMessage("Not enough dictionary space to execute this query");
      }
    } else {
      expectedResults = Arrays.asList(
          GroupByQueryRunnerTestHelper.createExpectedRow("2011-04-01", "alias", "automotive", "rows", 1L, "idx", 135L),
          GroupByQueryRunnerTestHelper.createExpectedRow("2011-04-01", "alias", "business", "rows", 1L, "idx", 118L),
          GroupByQueryRunnerTestHelper.createExpectedRow("2011-04-01", "alias", "entertainment", "rows", 1L, "idx", 158L),
          GroupByQueryRunnerTestHelper.createExpectedRow("2011-04-01", "alias", "health", "rows", 1L, "idx", 120L),
          GroupByQueryRunnerTestHelper.createExpectedRow("2011-04-01", "alias", "mezzanine", "rows", 3L, "idx", 2870L),
          GroupByQueryRunnerTestHelper.createExpectedRow("2011-04-01", "alias", "news", "rows", 1L, "idx", 121L),
          GroupByQueryRunnerTestHelper.createExpectedRow("2011-04-01", "alias", "premium", "rows", 3L, "idx", 2900L),
          GroupByQueryRunnerTestHelper.createExpectedRow("2011-04-01", "alias", "technology", "rows", 1L, "idx", 78L),
          GroupByQueryRunnerTestHelper.createExpectedRow("2011-04-01", "alias", "travel", "rows", 1L, "idx", 119L),

          GroupByQueryRunnerTestHelper.createExpectedRow("2011-04-02", "alias", "automotive", "rows", 1L, "idx", 147L),
          GroupByQueryRunnerTestHelper.createExpectedRow("2011-04-02", "alias", "business", "rows", 1L, "idx", 112L),
          GroupByQueryRunnerTestHelper.createExpectedRow("2011-04-02", "alias", "entertainment", "rows", 1L, "idx", 166L),
          GroupByQueryRunnerTestHelper.createExpectedRow("2011-04-02", "alias", "health", "rows", 1L, "idx", 113L),
          GroupByQueryRunnerTestHelper.createExpectedRow("2011-04-02", "alias", "mezzanine", "rows", 3L, "idx", 2447L),
          GroupByQueryRunnerTestHelper.createExpectedRow("2011-04-02", "alias", "news", "rows", 1L, "idx", 114L),
          GroupByQueryRunnerTestHelper.createExpectedRow("2011-04-02", "alias", "premium", "rows", 3L, "idx", 2505L),
          GroupByQueryRunnerTestHelper.createExpectedRow("2011-04-02", "alias", "technology", "rows", 1L, "idx", 97L),
          GroupByQueryRunnerTestHelper.createExpectedRow("2011-04-02", "alias", "travel", "rows", 1L, "idx", 126L)
      );
    }

    Iterable<Row> results = GroupByQueryRunnerTestHelper.runQuery(factory, runner, query);
    TestHelper.assertExpectedObjects(expectedResults, results, "");
  }

  @Test
  public void testSubqueryWithOuterMaxOnDiskStorageContextOverride()
  {
    final GroupByQuery subquery = GroupByQuery
        .builder()
        .setDataSource(QueryRunnerTestHelper.dataSource)
        .setQuerySegmentSpec(QueryRunnerTestHelper.fullOnIntervalSpec)
        .setDimensions(new DefaultDimensionSpec("quality", "alias"))
        .setGranularity(QueryRunnerTestHelper.dayGran)
        .setLimitSpec(
            new DefaultLimitSpec(
                ImmutableList.of(new OrderByColumnSpec("alias", OrderByColumnSpec.Direction.ASCENDING)),
                null
            )
        )
        .setContext(
            ImmutableMap.of(
                "maxOnDiskStorage", Integer.MAX_VALUE,
                "bufferGrouperMaxSize", Integer.MAX_VALUE
            )
        )
        .build();

    final GroupByQuery query = GroupByQuery
        .builder()
        .setDataSource(subquery)
        .setQuerySegmentSpec(QueryRunnerTestHelper.firstToThird)
        .setDimensions(new ArrayList<>()).setAggregatorSpecs(new CountAggregatorFactory("count"))
        .setGranularity(QueryRunnerTestHelper.allGran)
        .setContext(ImmutableMap.of("maxOnDiskStorage", 0, "bufferGrouperMaxSize", 0))
        .build();

    // v1 strategy throws an exception for this query because it tries to merge the noop outer
    // and default inner limit specs, then apply the resulting spec to the outer query, which
    // fails because the inner limit spec refers to columns that don't exist in the outer
    // query. I'm not sure why it does this.

    if (config.getDefaultStrategy().equals(GroupByStrategySelector.STRATEGY_V1)) {
      expectedException.expect(ISE.class);
      expectedException.expectMessage("Unknown column in order clause");
      GroupByQueryRunnerTestHelper.runQuery(factory, runner, query);
    } else {
      expectedException.expect(ResourceLimitExceededException.class);
      expectedException.expectMessage("Not enough aggregation buffer space to execute this query");
      GroupByQueryRunnerTestHelper.runQuery(factory, runner, query);
    }
  }

  @Test
  public void testGroupByWithRebucketRename()
  {
    Map<String, String> map = new HashMap<>();
    map.put("automotive", "automotive0");
    map.put("business", "business0");
    map.put("entertainment", "entertainment0");
    map.put("health", "health0");
    map.put("mezzanine", "mezzanine0");
    map.put("news", "news0");
    map.put("premium", "premium0");
    map.put("technology", "technology0");
    map.put("travel", "travel0");
    GroupByQuery query = GroupByQuery
        .builder()
        .setDataSource(QueryRunnerTestHelper.dataSource)
        .setQuerySegmentSpec(QueryRunnerTestHelper.firstToThird).setDimensions(new ExtractionDimensionSpec(
            "quality",
            "alias",
            new LookupExtractionFn(new MapLookupExtractor(map, false), false, null, false, false)
        )).setAggregatorSpecs(QueryRunnerTestHelper.rowsCount, new LongSumAggregatorFactory("idx", "index"))
        .setGranularity(QueryRunnerTestHelper.dayGran)
        .build();

    List<Row> expectedResults = Arrays.asList(
        GroupByQueryRunnerTestHelper.createExpectedRow("2011-04-01", "alias", "automotive0", "rows", 1L, "idx", 135L),
        GroupByQueryRunnerTestHelper.createExpectedRow("2011-04-01", "alias", "business0", "rows", 1L, "idx", 118L),
        GroupByQueryRunnerTestHelper.createExpectedRow(
            "2011-04-01",
            "alias",
            "entertainment0",
            "rows",
            1L,
            "idx",
            158L
        ),
        GroupByQueryRunnerTestHelper.createExpectedRow("2011-04-01", "alias", "health0", "rows", 1L, "idx", 120L),
        GroupByQueryRunnerTestHelper.createExpectedRow("2011-04-01", "alias", "mezzanine0", "rows", 3L, "idx", 2870L),
        GroupByQueryRunnerTestHelper.createExpectedRow("2011-04-01", "alias", "news0", "rows", 1L, "idx", 121L),
        GroupByQueryRunnerTestHelper.createExpectedRow("2011-04-01", "alias", "premium0", "rows", 3L, "idx", 2900L),
        GroupByQueryRunnerTestHelper.createExpectedRow("2011-04-01", "alias", "technology0", "rows", 1L, "idx", 78L),
        GroupByQueryRunnerTestHelper.createExpectedRow("2011-04-01", "alias", "travel0", "rows", 1L, "idx", 119L),

        GroupByQueryRunnerTestHelper.createExpectedRow("2011-04-02", "alias", "automotive0", "rows", 1L, "idx", 147L),
        GroupByQueryRunnerTestHelper.createExpectedRow("2011-04-02", "alias", "business0", "rows", 1L, "idx", 112L),
        GroupByQueryRunnerTestHelper.createExpectedRow(
            "2011-04-02",
            "alias",
            "entertainment0",
            "rows",
            1L,
            "idx",
            166L
        ),
        GroupByQueryRunnerTestHelper.createExpectedRow("2011-04-02", "alias", "health0", "rows", 1L, "idx", 113L),
        GroupByQueryRunnerTestHelper.createExpectedRow("2011-04-02", "alias", "mezzanine0", "rows", 3L, "idx", 2447L),
        GroupByQueryRunnerTestHelper.createExpectedRow("2011-04-02", "alias", "news0", "rows", 1L, "idx", 114L),
        GroupByQueryRunnerTestHelper.createExpectedRow("2011-04-02", "alias", "premium0", "rows", 3L, "idx", 2505L),
        GroupByQueryRunnerTestHelper.createExpectedRow("2011-04-02", "alias", "technology0", "rows", 1L, "idx", 97L),
        GroupByQueryRunnerTestHelper.createExpectedRow("2011-04-02", "alias", "travel0", "rows", 1L, "idx", 126L)
    );

    Iterable<Row> results = GroupByQueryRunnerTestHelper.runQuery(factory, runner, query);
    TestHelper.assertExpectedObjects(expectedResults, results, "");
  }


  @Test
  public void testGroupByWithSimpleRenameRetainMissingNonInjective()
  {
    Map<String, String> map = new HashMap<>();
    map.put("automotive", "automotive0");
    map.put("business", "business0");
    map.put("entertainment", "entertainment0");
    map.put("health", "health0");
    map.put("mezzanine", "mezzanine0");
    map.put("news", "news0");
    map.put("premium", "premium0");
    map.put("technology", "technology0");
    map.put("travel", "travel0");
    GroupByQuery query = GroupByQuery
        .builder()
        .setDataSource(QueryRunnerTestHelper.dataSource)
        .setQuerySegmentSpec(QueryRunnerTestHelper.firstToThird).setDimensions(new ExtractionDimensionSpec(
            "quality",
            "alias",
            new LookupExtractionFn(new MapLookupExtractor(map, false), true, null, false, false)
        )).setAggregatorSpecs(QueryRunnerTestHelper.rowsCount, new LongSumAggregatorFactory("idx", "index"))
        .setGranularity(QueryRunnerTestHelper.dayGran)
        .build();

    List<Row> expectedResults = Arrays.asList(
        GroupByQueryRunnerTestHelper.createExpectedRow("2011-04-01", "alias", "automotive0", "rows", 1L, "idx", 135L),
        GroupByQueryRunnerTestHelper.createExpectedRow("2011-04-01", "alias", "business0", "rows", 1L, "idx", 118L),
        GroupByQueryRunnerTestHelper.createExpectedRow(
            "2011-04-01",
            "alias",
            "entertainment0",
            "rows",
            1L,
            "idx",
            158L
        ),
        GroupByQueryRunnerTestHelper.createExpectedRow("2011-04-01", "alias", "health0", "rows", 1L, "idx", 120L),
        GroupByQueryRunnerTestHelper.createExpectedRow("2011-04-01", "alias", "mezzanine0", "rows", 3L, "idx", 2870L),
        GroupByQueryRunnerTestHelper.createExpectedRow("2011-04-01", "alias", "news0", "rows", 1L, "idx", 121L),
        GroupByQueryRunnerTestHelper.createExpectedRow("2011-04-01", "alias", "premium0", "rows", 3L, "idx", 2900L),
        GroupByQueryRunnerTestHelper.createExpectedRow("2011-04-01", "alias", "technology0", "rows", 1L, "idx", 78L),
        GroupByQueryRunnerTestHelper.createExpectedRow("2011-04-01", "alias", "travel0", "rows", 1L, "idx", 119L),

        GroupByQueryRunnerTestHelper.createExpectedRow("2011-04-02", "alias", "automotive0", "rows", 1L, "idx", 147L),
        GroupByQueryRunnerTestHelper.createExpectedRow("2011-04-02", "alias", "business0", "rows", 1L, "idx", 112L),
        GroupByQueryRunnerTestHelper.createExpectedRow(
            "2011-04-02",
            "alias",
            "entertainment0",
            "rows",
            1L,
            "idx",
            166L
        ),
        GroupByQueryRunnerTestHelper.createExpectedRow("2011-04-02", "alias", "health0", "rows", 1L, "idx", 113L),
        GroupByQueryRunnerTestHelper.createExpectedRow("2011-04-02", "alias", "mezzanine0", "rows", 3L, "idx", 2447L),
        GroupByQueryRunnerTestHelper.createExpectedRow("2011-04-02", "alias", "news0", "rows", 1L, "idx", 114L),
        GroupByQueryRunnerTestHelper.createExpectedRow("2011-04-02", "alias", "premium0", "rows", 3L, "idx", 2505L),
        GroupByQueryRunnerTestHelper.createExpectedRow("2011-04-02", "alias", "technology0", "rows", 1L, "idx", 97L),
        GroupByQueryRunnerTestHelper.createExpectedRow("2011-04-02", "alias", "travel0", "rows", 1L, "idx", 126L)
    );

    Iterable<Row> results = GroupByQueryRunnerTestHelper.runQuery(factory, runner, query);
    TestHelper.assertExpectedObjects(expectedResults, results, "");
  }


  @Test
  public void testGroupByWithSimpleRenameRetainMissing()
  {
    Map<String, String> map = new HashMap<>();
    map.put("automotive", "automotive0");
    map.put("business", "business0");
    map.put("entertainment", "entertainment0");
    map.put("health", "health0");
    map.put("mezzanine", "mezzanine0");
    map.put("news", "news0");
    map.put("premium", "premium0");
    map.put("technology", "technology0");
    map.put("travel", "travel0");
    GroupByQuery query = GroupByQuery
        .builder()
        .setDataSource(QueryRunnerTestHelper.dataSource)
        .setQuerySegmentSpec(QueryRunnerTestHelper.firstToThird).setDimensions(new ExtractionDimensionSpec(
            "quality",
            "alias",
            new LookupExtractionFn(new MapLookupExtractor(map, false), true, null, true, false)
        )).setAggregatorSpecs(QueryRunnerTestHelper.rowsCount, new LongSumAggregatorFactory("idx", "index"))
        .setGranularity(QueryRunnerTestHelper.dayGran)
        .build();

    List<Row> expectedResults = Arrays.asList(
        GroupByQueryRunnerTestHelper.createExpectedRow("2011-04-01", "alias", "automotive0", "rows", 1L, "idx", 135L),
        GroupByQueryRunnerTestHelper.createExpectedRow("2011-04-01", "alias", "business0", "rows", 1L, "idx", 118L),
        GroupByQueryRunnerTestHelper.createExpectedRow(
            "2011-04-01",
            "alias",
            "entertainment0",
            "rows",
            1L,
            "idx",
            158L
        ),
        GroupByQueryRunnerTestHelper.createExpectedRow("2011-04-01", "alias", "health0", "rows", 1L, "idx", 120L),
        GroupByQueryRunnerTestHelper.createExpectedRow("2011-04-01", "alias", "mezzanine0", "rows", 3L, "idx", 2870L),
        GroupByQueryRunnerTestHelper.createExpectedRow("2011-04-01", "alias", "news0", "rows", 1L, "idx", 121L),
        GroupByQueryRunnerTestHelper.createExpectedRow("2011-04-01", "alias", "premium0", "rows", 3L, "idx", 2900L),
        GroupByQueryRunnerTestHelper.createExpectedRow("2011-04-01", "alias", "technology0", "rows", 1L, "idx", 78L),
        GroupByQueryRunnerTestHelper.createExpectedRow("2011-04-01", "alias", "travel0", "rows", 1L, "idx", 119L),

        GroupByQueryRunnerTestHelper.createExpectedRow("2011-04-02", "alias", "automotive0", "rows", 1L, "idx", 147L),
        GroupByQueryRunnerTestHelper.createExpectedRow("2011-04-02", "alias", "business0", "rows", 1L, "idx", 112L),
        GroupByQueryRunnerTestHelper.createExpectedRow(
            "2011-04-02",
            "alias",
            "entertainment0",
            "rows",
            1L,
            "idx",
            166L
        ),
        GroupByQueryRunnerTestHelper.createExpectedRow("2011-04-02", "alias", "health0", "rows", 1L, "idx", 113L),
        GroupByQueryRunnerTestHelper.createExpectedRow("2011-04-02", "alias", "mezzanine0", "rows", 3L, "idx", 2447L),
        GroupByQueryRunnerTestHelper.createExpectedRow("2011-04-02", "alias", "news0", "rows", 1L, "idx", 114L),
        GroupByQueryRunnerTestHelper.createExpectedRow("2011-04-02", "alias", "premium0", "rows", 3L, "idx", 2505L),
        GroupByQueryRunnerTestHelper.createExpectedRow("2011-04-02", "alias", "technology0", "rows", 1L, "idx", 97L),
        GroupByQueryRunnerTestHelper.createExpectedRow("2011-04-02", "alias", "travel0", "rows", 1L, "idx", 126L)
    );

    Iterable<Row> results = GroupByQueryRunnerTestHelper.runQuery(factory, runner, query);
    TestHelper.assertExpectedObjects(expectedResults, results, "");
  }


  @Test
  public void testGroupByWithSimpleRenameAndMissingString()
  {
    Map<String, String> map = new HashMap<>();
    map.put("automotive", "automotive0");
    map.put("business", "business0");
    map.put("entertainment", "entertainment0");
    map.put("health", "health0");
    map.put("mezzanine", "mezzanine0");
    map.put("news", "news0");
    map.put("premium", "premium0");
    map.put("technology", "technology0");
    map.put("travel", "travel0");
    GroupByQuery query = GroupByQuery
        .builder()
        .setDataSource(QueryRunnerTestHelper.dataSource)
        .setQuerySegmentSpec(QueryRunnerTestHelper.firstToThird).setDimensions(new ExtractionDimensionSpec(
            "quality",
            "alias",
            new LookupExtractionFn(new MapLookupExtractor(map, false), false, "MISSING", true, false)
        )).setAggregatorSpecs(QueryRunnerTestHelper.rowsCount, new LongSumAggregatorFactory("idx", "index"))
        .setGranularity(QueryRunnerTestHelper.dayGran)
        .build();

    List<Row> expectedResults = Arrays.asList(
        GroupByQueryRunnerTestHelper.createExpectedRow("2011-04-01", "alias", "automotive0", "rows", 1L, "idx", 135L),
        GroupByQueryRunnerTestHelper.createExpectedRow("2011-04-01", "alias", "business0", "rows", 1L, "idx", 118L),
        GroupByQueryRunnerTestHelper.createExpectedRow(
            "2011-04-01",
            "alias",
            "entertainment0",
            "rows",
            1L,
            "idx",
            158L
        ),
        GroupByQueryRunnerTestHelper.createExpectedRow("2011-04-01", "alias", "health0", "rows", 1L, "idx", 120L),
        GroupByQueryRunnerTestHelper.createExpectedRow("2011-04-01", "alias", "mezzanine0", "rows", 3L, "idx", 2870L),
        GroupByQueryRunnerTestHelper.createExpectedRow("2011-04-01", "alias", "news0", "rows", 1L, "idx", 121L),
        GroupByQueryRunnerTestHelper.createExpectedRow("2011-04-01", "alias", "premium0", "rows", 3L, "idx", 2900L),
        GroupByQueryRunnerTestHelper.createExpectedRow("2011-04-01", "alias", "technology0", "rows", 1L, "idx", 78L),
        GroupByQueryRunnerTestHelper.createExpectedRow("2011-04-01", "alias", "travel0", "rows", 1L, "idx", 119L),

        GroupByQueryRunnerTestHelper.createExpectedRow("2011-04-02", "alias", "automotive0", "rows", 1L, "idx", 147L),
        GroupByQueryRunnerTestHelper.createExpectedRow("2011-04-02", "alias", "business0", "rows", 1L, "idx", 112L),
        GroupByQueryRunnerTestHelper.createExpectedRow(
            "2011-04-02",
            "alias",
            "entertainment0",
            "rows",
            1L,
            "idx",
            166L
        ),
        GroupByQueryRunnerTestHelper.createExpectedRow("2011-04-02", "alias", "health0", "rows", 1L, "idx", 113L),
        GroupByQueryRunnerTestHelper.createExpectedRow("2011-04-02", "alias", "mezzanine0", "rows", 3L, "idx", 2447L),
        GroupByQueryRunnerTestHelper.createExpectedRow("2011-04-02", "alias", "news0", "rows", 1L, "idx", 114L),
        GroupByQueryRunnerTestHelper.createExpectedRow("2011-04-02", "alias", "premium0", "rows", 3L, "idx", 2505L),
        GroupByQueryRunnerTestHelper.createExpectedRow("2011-04-02", "alias", "technology0", "rows", 1L, "idx", 97L),
        GroupByQueryRunnerTestHelper.createExpectedRow("2011-04-02", "alias", "travel0", "rows", 1L, "idx", 126L)
    );

    Iterable<Row> results = GroupByQueryRunnerTestHelper.runQuery(factory, runner, query);
    TestHelper.assertExpectedObjects(expectedResults, results, "");
  }

  @Test
  public void testGroupByWithSimpleRename()
  {
    Map<String, String> map = new HashMap<>();
    map.put("automotive", "automotive0");
    map.put("business", "business0");
    map.put("entertainment", "entertainment0");
    map.put("health", "health0");
    map.put("mezzanine", "mezzanine0");
    map.put("news", "news0");
    map.put("premium", "premium0");
    map.put("technology", "technology0");
    map.put("travel", "travel0");
    GroupByQuery query = GroupByQuery
        .builder()
        .setDataSource(QueryRunnerTestHelper.dataSource)
        .setQuerySegmentSpec(QueryRunnerTestHelper.firstToThird).setDimensions(new ExtractionDimensionSpec(
            "quality",
            "alias",
            new LookupExtractionFn(new MapLookupExtractor(map, false), false, null, true, false)
        )).setAggregatorSpecs(QueryRunnerTestHelper.rowsCount, new LongSumAggregatorFactory("idx", "index"))
        .setGranularity(QueryRunnerTestHelper.dayGran)
        .build();

    List<Row> expectedResults = Arrays.asList(
        GroupByQueryRunnerTestHelper.createExpectedRow("2011-04-01", "alias", "automotive0", "rows", 1L, "idx", 135L),
        GroupByQueryRunnerTestHelper.createExpectedRow("2011-04-01", "alias", "business0", "rows", 1L, "idx", 118L),
        GroupByQueryRunnerTestHelper.createExpectedRow(
            "2011-04-01",
            "alias",
            "entertainment0",
            "rows",
            1L,
            "idx",
            158L
        ),
        GroupByQueryRunnerTestHelper.createExpectedRow("2011-04-01", "alias", "health0", "rows", 1L, "idx", 120L),
        GroupByQueryRunnerTestHelper.createExpectedRow("2011-04-01", "alias", "mezzanine0", "rows", 3L, "idx", 2870L),
        GroupByQueryRunnerTestHelper.createExpectedRow("2011-04-01", "alias", "news0", "rows", 1L, "idx", 121L),
        GroupByQueryRunnerTestHelper.createExpectedRow("2011-04-01", "alias", "premium0", "rows", 3L, "idx", 2900L),
        GroupByQueryRunnerTestHelper.createExpectedRow("2011-04-01", "alias", "technology0", "rows", 1L, "idx", 78L),
        GroupByQueryRunnerTestHelper.createExpectedRow("2011-04-01", "alias", "travel0", "rows", 1L, "idx", 119L),

        GroupByQueryRunnerTestHelper.createExpectedRow("2011-04-02", "alias", "automotive0", "rows", 1L, "idx", 147L),
        GroupByQueryRunnerTestHelper.createExpectedRow("2011-04-02", "alias", "business0", "rows", 1L, "idx", 112L),
        GroupByQueryRunnerTestHelper.createExpectedRow(
            "2011-04-02",
            "alias",
            "entertainment0",
            "rows",
            1L,
            "idx",
            166L
        ),
        GroupByQueryRunnerTestHelper.createExpectedRow("2011-04-02", "alias", "health0", "rows", 1L, "idx", 113L),
        GroupByQueryRunnerTestHelper.createExpectedRow("2011-04-02", "alias", "mezzanine0", "rows", 3L, "idx", 2447L),
        GroupByQueryRunnerTestHelper.createExpectedRow("2011-04-02", "alias", "news0", "rows", 1L, "idx", 114L),
        GroupByQueryRunnerTestHelper.createExpectedRow("2011-04-02", "alias", "premium0", "rows", 3L, "idx", 2505L),
        GroupByQueryRunnerTestHelper.createExpectedRow("2011-04-02", "alias", "technology0", "rows", 1L, "idx", 97L),
        GroupByQueryRunnerTestHelper.createExpectedRow("2011-04-02", "alias", "travel0", "rows", 1L, "idx", 126L)
    );

    Iterable<Row> results = GroupByQueryRunnerTestHelper.runQuery(factory, runner, query);
    TestHelper.assertExpectedObjects(expectedResults, results, "");
  }

  @Test
  public void testGroupByWithUniques()
  {
    GroupByQuery query = GroupByQuery
        .builder()
        .setDataSource(QueryRunnerTestHelper.dataSource)
        .setQuerySegmentSpec(QueryRunnerTestHelper.firstToThird)
        .setAggregatorSpecs(QueryRunnerTestHelper.rowsCount, QueryRunnerTestHelper.qualityUniques)
        .setGranularity(QueryRunnerTestHelper.allGran)
        .build();

    List<Row> expectedResults = Collections.singletonList(
        GroupByQueryRunnerTestHelper.createExpectedRow(
            "2011-04-01",
            "rows",
            26L,
            "uniques",
            QueryRunnerTestHelper.UNIQUES_9
        )
    );

    Iterable<Row> results = GroupByQueryRunnerTestHelper.runQuery(factory, runner, query);
    TestHelper.assertExpectedObjects(expectedResults, results, "");
  }

  @Test(expected = IllegalArgumentException.class)
  public void testGroupByWithUniquesAndPostAggWithSameName()
  {
    GroupByQuery query = GroupByQuery
        .builder()
        .setDataSource(QueryRunnerTestHelper.dataSource)
        .setQuerySegmentSpec(QueryRunnerTestHelper.firstToThird)
        .setAggregatorSpecs(QueryRunnerTestHelper.rowsCount, new HyperUniquesAggregatorFactory(
            "quality_uniques",
            "quality_uniques"
        ))
        .setPostAggregatorSpecs(
            Collections.singletonList(
                new HyperUniqueFinalizingPostAggregator("quality_uniques", "quality_uniques")
            )
        )
        .setGranularity(QueryRunnerTestHelper.allGran)
        .build();

    List<Row> expectedResults = Collections.singletonList(
        GroupByQueryRunnerTestHelper.createExpectedRow(
            "2011-04-01",
            "rows",
            26L,
            "quality_uniques",
            QueryRunnerTestHelper.UNIQUES_9
        )
    );

    Iterable<Row> results = GroupByQueryRunnerTestHelper.runQuery(factory, runner, query);
    TestHelper.assertExpectedObjects(expectedResults, results, "");
  }

  @Test
  public void testGroupByWithCardinality()
  {
    GroupByQuery query = GroupByQuery
        .builder()
        .setDataSource(QueryRunnerTestHelper.dataSource)
        .setQuerySegmentSpec(QueryRunnerTestHelper.firstToThird)
        .setAggregatorSpecs(QueryRunnerTestHelper.rowsCount, QueryRunnerTestHelper.qualityCardinality)
        .setGranularity(QueryRunnerTestHelper.allGran)
        .build();

    List<Row> expectedResults = Collections.singletonList(
        GroupByQueryRunnerTestHelper.createExpectedRow(
            "2011-04-01",
            "rows",
            26L,
            "cardinality",
            QueryRunnerTestHelper.UNIQUES_9
        )
    );

    Iterable<Row> results = GroupByQueryRunnerTestHelper.runQuery(factory, runner, query);
    TestHelper.assertExpectedObjects(expectedResults, results, "");
  }

  @Test
  public void testGroupByWithFirstLast()
  {
    GroupByQuery query = GroupByQuery
        .builder()
        .setDataSource(QueryRunnerTestHelper.dataSource)
        .setQuerySegmentSpec(QueryRunnerTestHelper.fullOnIntervalSpec)
        .setDimensions(new DefaultDimensionSpec("market", "market"))
        .setAggregatorSpecs(new LongFirstAggregatorFactory("first", "index"),
                            new LongLastAggregatorFactory("last", "index"))
        .setGranularity(QueryRunnerTestHelper.monthGran)
        .build();

    List<Row> expectedResults = Arrays.asList(
        GroupByQueryRunnerTestHelper.createExpectedRow("2011-01-01", "market", "spot", "first", 100L, "last", 155L),
        GroupByQueryRunnerTestHelper.createExpectedRow("2011-01-01", "market", "total_market", "first", 1000L, "last", 1127L),
        GroupByQueryRunnerTestHelper.createExpectedRow("2011-01-01", "market", "upfront", "first", 800L, "last", 943L),
        GroupByQueryRunnerTestHelper.createExpectedRow("2011-02-01", "market", "spot", "first", 132L, "last", 114L),
        GroupByQueryRunnerTestHelper.createExpectedRow("2011-02-01", "market", "total_market", "first", 1203L, "last", 1292L),
        GroupByQueryRunnerTestHelper.createExpectedRow("2011-02-01", "market", "upfront", "first", 1667L, "last", 1101L),
        GroupByQueryRunnerTestHelper.createExpectedRow("2011-03-01", "market", "spot", "first", 153L, "last", 125L),
        GroupByQueryRunnerTestHelper.createExpectedRow("2011-03-01", "market", "total_market", "first", 1124L, "last", 1366L),
        GroupByQueryRunnerTestHelper.createExpectedRow("2011-03-01", "market", "upfront", "first", 1166L, "last", 1063L),
        GroupByQueryRunnerTestHelper.createExpectedRow("2011-04-01", "market", "spot", "first", 135L, "last", 120L),
        GroupByQueryRunnerTestHelper.createExpectedRow("2011-04-01", "market", "total_market", "first", 1314L, "last", 1029L),
        GroupByQueryRunnerTestHelper.createExpectedRow("2011-04-01", "market", "upfront", "first", 1447L, "last", 780L)
    );

    Iterable<Row> results = GroupByQueryRunnerTestHelper.runQuery(factory, runner, query);
    TestHelper.assertExpectedObjects(expectedResults, results, "");
  }

  @Test
  public void testGroupByWithNoResult()
  {
    GroupByQuery query = GroupByQuery
        .builder()
        .setDataSource(QueryRunnerTestHelper.dataSource)
        .setQuerySegmentSpec(QueryRunnerTestHelper.emptyInterval)
        .setDimensions(new DefaultDimensionSpec("market", "market"))
        .setAggregatorSpecs(QueryRunnerTestHelper.rowsCount,
                            QueryRunnerTestHelper.indexLongSum,
                            QueryRunnerTestHelper.qualityCardinality,
                            new LongFirstAggregatorFactory("first", "index"),
                            new LongLastAggregatorFactory("last", "index"))
        .setGranularity(QueryRunnerTestHelper.dayGran)
        .build();

    List<Row> expectedResults = ImmutableList.of();
    Iterable<Row> results = GroupByQueryRunnerTestHelper.runQuery(factory, runner, query);
    Assert.assertEquals(expectedResults, results);
  }

  @Test
  public void testGroupByWithNullProducingDimExtractionFn()
  {
    final ExtractionFn nullExtractionFn = new RegexDimExtractionFn("(\\w{1})", false, null)
    {
      @Override
      public byte[] getCacheKey()
      {
        return new byte[]{(byte) 0xFF};
      }

      @Override
      public String apply(String dimValue)
      {
        return "mezzanine".equals(dimValue) ? null : super.apply(dimValue);
      }
    };
    GroupByQuery query = GroupByQuery
        .builder()
        .setDataSource(QueryRunnerTestHelper.dataSource)
        .setQuerySegmentSpec(QueryRunnerTestHelper.firstToThird)
        .setAggregatorSpecs(QueryRunnerTestHelper.rowsCount, new LongSumAggregatorFactory("idx", "index"))
        .setGranularity(QueryRunnerTestHelper.dayGran)
        .setDimensions(new ExtractionDimensionSpec("quality", "alias", nullExtractionFn))
        .build();

    List<Row> expectedResults = Arrays.asList(
        GroupByQueryRunnerTestHelper.createExpectedRow("2011-04-01", "alias", null, "rows", 3L, "idx", 2870L),
        GroupByQueryRunnerTestHelper.createExpectedRow("2011-04-01", "alias", "a", "rows", 1L, "idx", 135L),
        GroupByQueryRunnerTestHelper.createExpectedRow("2011-04-01", "alias", "b", "rows", 1L, "idx", 118L),
        GroupByQueryRunnerTestHelper.createExpectedRow("2011-04-01", "alias", "e", "rows", 1L, "idx", 158L),
        GroupByQueryRunnerTestHelper.createExpectedRow("2011-04-01", "alias", "h", "rows", 1L, "idx", 120L),
        GroupByQueryRunnerTestHelper.createExpectedRow("2011-04-01", "alias", "n", "rows", 1L, "idx", 121L),
        GroupByQueryRunnerTestHelper.createExpectedRow("2011-04-01", "alias", "p", "rows", 3L, "idx", 2900L),
        GroupByQueryRunnerTestHelper.createExpectedRow("2011-04-01", "alias", "t", "rows", 2L, "idx", 197L),

        GroupByQueryRunnerTestHelper.createExpectedRow("2011-04-02", "alias", null, "rows", 3L, "idx", 2447L),
        GroupByQueryRunnerTestHelper.createExpectedRow("2011-04-02", "alias", "a", "rows", 1L, "idx", 147L),
        GroupByQueryRunnerTestHelper.createExpectedRow("2011-04-02", "alias", "b", "rows", 1L, "idx", 112L),
        GroupByQueryRunnerTestHelper.createExpectedRow("2011-04-02", "alias", "e", "rows", 1L, "idx", 166L),
        GroupByQueryRunnerTestHelper.createExpectedRow("2011-04-02", "alias", "h", "rows", 1L, "idx", 113L),
        GroupByQueryRunnerTestHelper.createExpectedRow("2011-04-02", "alias", "n", "rows", 1L, "idx", 114L),
        GroupByQueryRunnerTestHelper.createExpectedRow("2011-04-02", "alias", "p", "rows", 3L, "idx", 2505L),
        GroupByQueryRunnerTestHelper.createExpectedRow("2011-04-02", "alias", "t", "rows", 2L, "idx", 223L)
    );

    TestHelper.assertExpectedObjects(
        expectedResults,
        GroupByQueryRunnerTestHelper.runQuery(factory, runner, query),
        ""
    );
  }

  @Test
  @Ignore
  /**
   * This test exists only to show what the current behavior is and not necessarily to define that this is
   * correct behavior.  In fact, the behavior when returning the empty string from a DimExtractionFn is, by
   * contract, undefined, so this can do anything.
   */
  public void testGroupByWithEmptyStringProducingDimExtractionFn()
  {
    final ExtractionFn emptyStringExtractionFn = new RegexDimExtractionFn("(\\w{1})", false, null)
    {
      @Override
      public byte[] getCacheKey()
      {
        return new byte[]{(byte) 0xFF};
      }

      @Override
      public String apply(String dimValue)
      {
        return "mezzanine".equals(dimValue) ? "" : super.apply(dimValue);
      }
    };

    GroupByQuery query = GroupByQuery
        .builder()
        .setDataSource(QueryRunnerTestHelper.dataSource)
        .setQuerySegmentSpec(QueryRunnerTestHelper.firstToThird)
        .setAggregatorSpecs(QueryRunnerTestHelper.rowsCount, new LongSumAggregatorFactory("idx", "index"))
        .setGranularity(QueryRunnerTestHelper.dayGran)
        .setDimensions(new ExtractionDimensionSpec("quality", "alias", emptyStringExtractionFn))
        .build();

    List<Row> expectedResults = Arrays.asList(
        GroupByQueryRunnerTestHelper.createExpectedRow("2011-04-01", "alias", "", "rows", 3L, "idx", 2870L),
        GroupByQueryRunnerTestHelper.createExpectedRow("2011-04-01", "alias", "a", "rows", 1L, "idx", 135L),
        GroupByQueryRunnerTestHelper.createExpectedRow("2011-04-01", "alias", "b", "rows", 1L, "idx", 118L),
        GroupByQueryRunnerTestHelper.createExpectedRow("2011-04-01", "alias", "e", "rows", 1L, "idx", 158L),
        GroupByQueryRunnerTestHelper.createExpectedRow("2011-04-01", "alias", "h", "rows", 1L, "idx", 120L),
        GroupByQueryRunnerTestHelper.createExpectedRow("2011-04-01", "alias", "n", "rows", 1L, "idx", 121L),
        GroupByQueryRunnerTestHelper.createExpectedRow("2011-04-01", "alias", "p", "rows", 3L, "idx", 2900L),
        GroupByQueryRunnerTestHelper.createExpectedRow("2011-04-01", "alias", "t", "rows", 2L, "idx", 197L),

        GroupByQueryRunnerTestHelper.createExpectedRow("2011-04-02", "alias", "", "rows", 3L, "idx", 2447L),
        GroupByQueryRunnerTestHelper.createExpectedRow("2011-04-02", "alias", "a", "rows", 1L, "idx", 147L),
        GroupByQueryRunnerTestHelper.createExpectedRow("2011-04-02", "alias", "b", "rows", 1L, "idx", 112L),
        GroupByQueryRunnerTestHelper.createExpectedRow("2011-04-02", "alias", "e", "rows", 1L, "idx", 166L),
        GroupByQueryRunnerTestHelper.createExpectedRow("2011-04-02", "alias", "h", "rows", 1L, "idx", 113L),
        GroupByQueryRunnerTestHelper.createExpectedRow("2011-04-02", "alias", "n", "rows", 1L, "idx", 114L),
        GroupByQueryRunnerTestHelper.createExpectedRow("2011-04-02", "alias", "p", "rows", 3L, "idx", 2505L),
        GroupByQueryRunnerTestHelper.createExpectedRow("2011-04-02", "alias", "t", "rows", 2L, "idx", 223L)
    );

    TestHelper.assertExpectedObjects(
        expectedResults,
        GroupByQueryRunnerTestHelper.runQuery(factory, runner, query),
        ""
    );
  }

  @Test
  public void testGroupByWithTimeZone()
  {
    DateTimeZone tz = DateTimes.inferTzFromString("America/Los_Angeles");

    GroupByQuery query = GroupByQuery.builder()
                                     .setDataSource(QueryRunnerTestHelper.dataSource)
                                     .setInterval("2011-03-31T00:00:00-07:00/2011-04-02T00:00:00-07:00")
                                     .setDimensions(new DefaultDimensionSpec("quality", "alias"))
                                     .setAggregatorSpecs(QueryRunnerTestHelper.rowsCount, new LongSumAggregatorFactory(
                                         "idx",
                                         "index"
                                     ))
                                     .setGranularity(
                                         new PeriodGranularity(
                                             new Period("P1D"),
                                             null,
                                             tz
                                         )
                                     )
                                     .build();

    List<Row> expectedResults = Arrays.asList(
        GroupByQueryRunnerTestHelper.createExpectedRow(
            new DateTime("2011-03-31", tz),
            "alias",
            "automotive",
            "rows",
            1L,
            "idx",
            135L
        ),
        GroupByQueryRunnerTestHelper.createExpectedRow(
            new DateTime("2011-03-31", tz),
            "alias",
            "business",
            "rows",
            1L,
            "idx",
            118L
        ),
        GroupByQueryRunnerTestHelper.createExpectedRow(
            new DateTime("2011-03-31", tz),
            "alias",
            "entertainment",
            "rows",
            1L,
            "idx",
            158L
        ),
        GroupByQueryRunnerTestHelper.createExpectedRow(
            new DateTime("2011-03-31", tz),
            "alias",
            "health",
            "rows",
            1L,
            "idx",
            120L
        ),
        GroupByQueryRunnerTestHelper.createExpectedRow(
            new DateTime("2011-03-31", tz),
            "alias",
            "mezzanine",
            "rows",
            3L,
            "idx",
            2870L
        ),
        GroupByQueryRunnerTestHelper.createExpectedRow(
            new DateTime("2011-03-31", tz),
            "alias",
            "news",
            "rows",
            1L,
            "idx",
            121L
        ),
        GroupByQueryRunnerTestHelper.createExpectedRow(
            new DateTime("2011-03-31", tz),
            "alias",
            "premium",
            "rows",
            3L,
            "idx",
            2900L
        ),
        GroupByQueryRunnerTestHelper.createExpectedRow(
            new DateTime("2011-03-31", tz),
            "alias",
            "technology",
            "rows",
            1L,
            "idx",
            78L
        ),
        GroupByQueryRunnerTestHelper.createExpectedRow(
            new DateTime("2011-03-31", tz),
            "alias",
            "travel",
            "rows",
            1L,
            "idx",
            119L
        ),

        GroupByQueryRunnerTestHelper.createExpectedRow(
            new DateTime("2011-04-01", tz),
            "alias",
            "automotive",
            "rows",
            1L,
            "idx",
            147L
        ),
        GroupByQueryRunnerTestHelper.createExpectedRow(
            new DateTime("2011-04-01", tz),
            "alias",
            "business",
            "rows",
            1L,
            "idx",
            112L
        ),
        GroupByQueryRunnerTestHelper.createExpectedRow(
            new DateTime("2011-04-01", tz),
            "alias",
            "entertainment",
            "rows",
            1L,
            "idx",
            166L
        ),
        GroupByQueryRunnerTestHelper.createExpectedRow(
            new DateTime("2011-04-01", tz),
            "alias",
            "health",
            "rows",
            1L,
            "idx",
            113L
        ),
        GroupByQueryRunnerTestHelper.createExpectedRow(
            new DateTime("2011-04-01", tz),
            "alias",
            "mezzanine",
            "rows",
            3L,
            "idx",
            2447L
        ),
        GroupByQueryRunnerTestHelper.createExpectedRow(
            new DateTime("2011-04-01", tz),
            "alias",
            "news",
            "rows",
            1L,
            "idx",
            114L
        ),
        GroupByQueryRunnerTestHelper.createExpectedRow(
            new DateTime("2011-04-01", tz),
            "alias",
            "premium",
            "rows",
            3L,
            "idx",
            2505L
        ),
        GroupByQueryRunnerTestHelper.createExpectedRow(
            new DateTime("2011-04-01", tz),
            "alias",
            "technology",
            "rows",
            1L,
            "idx",
            97L
        ),
        GroupByQueryRunnerTestHelper.createExpectedRow(
            new DateTime("2011-04-01", tz),
            "alias",
            "travel",
            "rows",
            1L,
            "idx",
            126L
        )
    );

    Iterable<Row> results = GroupByQueryRunnerTestHelper.runQuery(factory, runner, query);
    TestHelper.assertExpectedObjects(expectedResults, results, "");
  }

  @Test
  public void testMergeResults()
  {
    GroupByQuery.Builder builder = GroupByQuery
        .builder()
        .setDataSource(QueryRunnerTestHelper.dataSource)
        .setInterval("2011-04-02/2011-04-04")
        .setDimensions(new DefaultDimensionSpec("quality", "alias"))
        .setAggregatorSpecs(QueryRunnerTestHelper.rowsCount, new LongSumAggregatorFactory("idx", "index"))
        .setGranularity(new PeriodGranularity(new Period("P1M"), null, null));

    final GroupByQuery fullQuery = builder.build();
    final GroupByQuery allGranQuery = builder.copy().setGranularity(Granularities.ALL).build();

    QueryRunner mergedRunner = factory.getToolchest().mergeResults(
        new QueryRunner<Row>()
        {
          @Override
          public Sequence<Row> run(QueryPlus<Row> queryPlus, Map<String, Object> responseContext)
          {
            // simulate two daily segments
            final QueryPlus queryPlus1 = queryPlus.withQuerySegmentSpec(
                new MultipleIntervalSegmentSpec(Collections.singletonList(Intervals.of("2011-04-02/2011-04-03")))
            );
            final QueryPlus queryPlus2 = queryPlus.withQuerySegmentSpec(
                new MultipleIntervalSegmentSpec(Collections.singletonList(Intervals.of("2011-04-03/2011-04-04")))
            );
            return new MergeSequence(
                queryPlus.getQuery().getResultOrdering(),
                Sequences.simple(
                    Arrays.asList(runner.run(queryPlus1, responseContext), runner.run(queryPlus2, responseContext))
                )
            );
          }
        }
    );

    List<Row> expectedResults = Arrays.asList(
        GroupByQueryRunnerTestHelper.createExpectedRow("2011-04-01", "alias", "automotive", "rows", 2L, "idx", 269L),
        GroupByQueryRunnerTestHelper.createExpectedRow("2011-04-01", "alias", "business", "rows", 2L, "idx", 217L),
        GroupByQueryRunnerTestHelper.createExpectedRow("2011-04-01", "alias", "entertainment", "rows", 2L, "idx", 319L),
        GroupByQueryRunnerTestHelper.createExpectedRow("2011-04-01", "alias", "health", "rows", 2L, "idx", 216L),
        GroupByQueryRunnerTestHelper.createExpectedRow("2011-04-01", "alias", "mezzanine", "rows", 6L, "idx", 4420L),
        GroupByQueryRunnerTestHelper.createExpectedRow("2011-04-01", "alias", "news", "rows", 2L, "idx", 221L),
        GroupByQueryRunnerTestHelper.createExpectedRow("2011-04-01", "alias", "premium", "rows", 6L, "idx", 4416L),
        GroupByQueryRunnerTestHelper.createExpectedRow("2011-04-01", "alias", "technology", "rows", 2L, "idx", 177L),
        GroupByQueryRunnerTestHelper.createExpectedRow("2011-04-01", "alias", "travel", "rows", 2L, "idx", 243L)
    );

    Map<String, Object> context = new HashMap<>();
    TestHelper.assertExpectedObjects(expectedResults, mergedRunner.run(QueryPlus.wrap(fullQuery), context), "merged");

    List<Row> allGranExpectedResults = Arrays.asList(
        GroupByQueryRunnerTestHelper.createExpectedRow("2011-04-02", "alias", "automotive", "rows", 2L, "idx", 269L),
        GroupByQueryRunnerTestHelper.createExpectedRow("2011-04-02", "alias", "business", "rows", 2L, "idx", 217L),
        GroupByQueryRunnerTestHelper.createExpectedRow("2011-04-02", "alias", "entertainment", "rows", 2L, "idx", 319L),
        GroupByQueryRunnerTestHelper.createExpectedRow("2011-04-02", "alias", "health", "rows", 2L, "idx", 216L),
        GroupByQueryRunnerTestHelper.createExpectedRow("2011-04-02", "alias", "mezzanine", "rows", 6L, "idx", 4420L),
        GroupByQueryRunnerTestHelper.createExpectedRow("2011-04-02", "alias", "news", "rows", 2L, "idx", 221L),
        GroupByQueryRunnerTestHelper.createExpectedRow("2011-04-02", "alias", "premium", "rows", 6L, "idx", 4416L),
        GroupByQueryRunnerTestHelper.createExpectedRow("2011-04-02", "alias", "technology", "rows", 2L, "idx", 177L),
        GroupByQueryRunnerTestHelper.createExpectedRow("2011-04-02", "alias", "travel", "rows", 2L, "idx", 243L)
    );

    TestHelper.assertExpectedObjects(
        allGranExpectedResults,
        mergedRunner.run(QueryPlus.wrap(allGranQuery), context),
        "merged"
    );
  }

  @Test
  public void testMergeResultsWithLimit()
  {
    for (int limit = 1; limit < 20; ++limit) {
      doTestMergeResultsWithValidLimit(limit);
    }
  }

  private void doTestMergeResultsWithValidLimit(final int limit)
  {
    GroupByQuery.Builder builder = GroupByQuery
        .builder()
        .setDataSource(QueryRunnerTestHelper.dataSource)
        .setInterval("2011-04-02/2011-04-04")
        .setDimensions(new DefaultDimensionSpec("quality", "alias"))
        .setAggregatorSpecs(QueryRunnerTestHelper.rowsCount, new LongSumAggregatorFactory("idx", "index"))
        .setGranularity(new PeriodGranularity(new Period("P1M"), null, null))
        .setLimit(limit);

    final GroupByQuery fullQuery = builder.build();

    List<Row> expectedResults = Arrays.asList(
        GroupByQueryRunnerTestHelper.createExpectedRow("2011-04-01", "alias", "automotive", "rows", 2L, "idx", 269L),
        GroupByQueryRunnerTestHelper.createExpectedRow("2011-04-01", "alias", "business", "rows", 2L, "idx", 217L),
        GroupByQueryRunnerTestHelper.createExpectedRow("2011-04-01", "alias", "entertainment", "rows", 2L, "idx", 319L),
        GroupByQueryRunnerTestHelper.createExpectedRow("2011-04-01", "alias", "health", "rows", 2L, "idx", 216L),
        GroupByQueryRunnerTestHelper.createExpectedRow("2011-04-01", "alias", "mezzanine", "rows", 6L, "idx", 4420L),
        GroupByQueryRunnerTestHelper.createExpectedRow("2011-04-01", "alias", "news", "rows", 2L, "idx", 221L),
        GroupByQueryRunnerTestHelper.createExpectedRow("2011-04-01", "alias", "premium", "rows", 6L, "idx", 4416L),
        GroupByQueryRunnerTestHelper.createExpectedRow("2011-04-01", "alias", "technology", "rows", 2L, "idx", 177L),
        GroupByQueryRunnerTestHelper.createExpectedRow("2011-04-01", "alias", "travel", "rows", 2L, "idx", 243L)
    );

    QueryRunner<Row> mergeRunner = factory.getToolchest().mergeResults(runner);

    Map<String, Object> context = new HashMap<>();
    TestHelper.assertExpectedObjects(
        Iterables.limit(expectedResults, limit),
        mergeRunner.run(QueryPlus.wrap(fullQuery), context),
        StringUtils.format("limit: %d", limit)
    );
  }

  @Test
  public void testMergeResultsAcrossMultipleDaysWithLimitAndOrderBy()
  {
    final int limit = 14;
    GroupByQuery.Builder builder = GroupByQuery
        .builder()
        .setDataSource(QueryRunnerTestHelper.dataSource)
        .setInterval(QueryRunnerTestHelper.firstToThird)
        .setDimensions(new DefaultDimensionSpec("quality", "alias"))
        .setAggregatorSpecs(QueryRunnerTestHelper.rowsCount, new LongSumAggregatorFactory("idx", "index"))
        .setGranularity(Granularities.DAY)
        .setLimit(limit)
        .addOrderByColumn("idx", OrderByColumnSpec.Direction.DESCENDING);

    GroupByQuery fullQuery = builder.build();

    List<Row> expectedResults = Arrays.asList(
        GroupByQueryRunnerTestHelper.createExpectedRow("2011-04-01", "alias", "premium", "rows", 3L, "idx", 2900L),
        GroupByQueryRunnerTestHelper.createExpectedRow("2011-04-01", "alias", "mezzanine", "rows", 3L, "idx", 2870L),
        GroupByQueryRunnerTestHelper.createExpectedRow("2011-04-01", "alias", "entertainment", "rows", 1L, "idx", 158L),
        GroupByQueryRunnerTestHelper.createExpectedRow("2011-04-01", "alias", "automotive", "rows", 1L, "idx", 135L),
        GroupByQueryRunnerTestHelper.createExpectedRow("2011-04-01", "alias", "news", "rows", 1L, "idx", 121L),
        GroupByQueryRunnerTestHelper.createExpectedRow("2011-04-01", "alias", "health", "rows", 1L, "idx", 120L),
        GroupByQueryRunnerTestHelper.createExpectedRow("2011-04-01", "alias", "travel", "rows", 1L, "idx", 119L),
        GroupByQueryRunnerTestHelper.createExpectedRow("2011-04-01", "alias", "business", "rows", 1L, "idx", 118L),
        GroupByQueryRunnerTestHelper.createExpectedRow("2011-04-01", "alias", "technology", "rows", 1L, "idx", 78L),

        GroupByQueryRunnerTestHelper.createExpectedRow("2011-04-02", "alias", "premium", "rows", 3L, "idx", 2505L),
        GroupByQueryRunnerTestHelper.createExpectedRow("2011-04-02", "alias", "mezzanine", "rows", 3L, "idx", 2447L),
        GroupByQueryRunnerTestHelper.createExpectedRow("2011-04-02", "alias", "entertainment", "rows", 1L, "idx", 166L),
        GroupByQueryRunnerTestHelper.createExpectedRow("2011-04-02", "alias", "automotive", "rows", 1L, "idx", 147L),
        GroupByQueryRunnerTestHelper.createExpectedRow("2011-04-02", "alias", "travel", "rows", 1L, "idx", 126L)
    );

    QueryRunner<Row> mergeRunner = factory.getToolchest().mergeResults(runner);

    Map<String, Object> context = new HashMap<>();
    TestHelper.assertExpectedObjects(
        Iterables.limit(expectedResults, limit),
        mergeRunner.run(QueryPlus.wrap(fullQuery), context),
        StringUtils.format("limit: %d", limit)
    );
  }

  @Test
  public void testMergeResultsAcrossMultipleDaysWithLimitAndOrderByUsingMathExpressions()
  {
    final int limit = 14;
    GroupByQuery.Builder builder = GroupByQuery
        .builder()
        .setDataSource(QueryRunnerTestHelper.dataSource)
        .setInterval(QueryRunnerTestHelper.firstToThird)
        .setVirtualColumns(
            new ExpressionVirtualColumn(
                "expr",
                "index * 2 + indexMin / 10",
                ValueType.FLOAT,
                TestExprMacroTable.INSTANCE
            )
        )
        .setDimensions(new DefaultDimensionSpec("quality", "alias"))
        .setAggregatorSpecs(QueryRunnerTestHelper.rowsCount, new LongSumAggregatorFactory("idx", "expr"))
        .setGranularity(Granularities.DAY)
        .setLimit(limit)
        .addOrderByColumn("idx", OrderByColumnSpec.Direction.DESCENDING);

    GroupByQuery fullQuery = builder.build();

    List<Row> expectedResults = Arrays.asList(
        GroupByQueryRunnerTestHelper.createExpectedRow("2011-04-01", "alias", "premium", "rows", 3L, "idx", 6090L),
        GroupByQueryRunnerTestHelper.createExpectedRow("2011-04-01", "alias", "mezzanine", "rows", 3L, "idx", 6030L),
        GroupByQueryRunnerTestHelper.createExpectedRow("2011-04-01", "alias", "entertainment", "rows", 1L, "idx", 333L),
        GroupByQueryRunnerTestHelper.createExpectedRow("2011-04-01", "alias", "automotive", "rows", 1L, "idx", 285L),
        GroupByQueryRunnerTestHelper.createExpectedRow("2011-04-01", "alias", "news", "rows", 1L, "idx", 255L),
        GroupByQueryRunnerTestHelper.createExpectedRow("2011-04-01", "alias", "health", "rows", 1L, "idx", 252L),
        GroupByQueryRunnerTestHelper.createExpectedRow("2011-04-01", "alias", "travel", "rows", 1L, "idx", 251L),
        GroupByQueryRunnerTestHelper.createExpectedRow("2011-04-01", "alias", "business", "rows", 1L, "idx", 248L),
        GroupByQueryRunnerTestHelper.createExpectedRow("2011-04-01", "alias", "technology", "rows", 1L, "idx", 165L),

        GroupByQueryRunnerTestHelper.createExpectedRow("2011-04-02", "alias", "premium", "rows", 3L, "idx", 5262L),
        GroupByQueryRunnerTestHelper.createExpectedRow("2011-04-02", "alias", "mezzanine", "rows", 3L, "idx", 5141L),
        GroupByQueryRunnerTestHelper.createExpectedRow("2011-04-02", "alias", "entertainment", "rows", 1L, "idx", 348L),
        GroupByQueryRunnerTestHelper.createExpectedRow("2011-04-02", "alias", "automotive", "rows", 1L, "idx", 309L),
        GroupByQueryRunnerTestHelper.createExpectedRow("2011-04-02", "alias", "travel", "rows", 1L, "idx", 265L)
    );

    QueryRunner<Row> mergeRunner = factory.getToolchest().mergeResults(runner);

    Map<String, Object> context = new HashMap<>();
    TestHelper.assertExpectedObjects(
        Iterables.limit(expectedResults, limit),
        mergeRunner.run(QueryPlus.wrap(fullQuery), context),
        StringUtils.format("limit: %d", limit)
    );
  }

  @Test(expected = IllegalArgumentException.class)
  public void testMergeResultsWithNegativeLimit()
  {
    GroupByQuery.Builder builder = GroupByQuery
        .builder()
        .setDataSource(QueryRunnerTestHelper.dataSource)
        .setInterval("2011-04-02/2011-04-04")
        .setDimensions(new DefaultDimensionSpec("quality", "alias"))
        .setAggregatorSpecs(QueryRunnerTestHelper.rowsCount, new LongSumAggregatorFactory("idx", "index"))
        .setGranularity(new PeriodGranularity(new Period("P1M"), null, null))
        .setLimit(-1);

    builder.build();
  }

  @Test
  public void testMergeResultsWithOrderBy()
  {
    LimitSpec[] orderBySpecs = new LimitSpec[]{
        new DefaultLimitSpec(OrderByColumnSpec.ascending("idx"), null),
        new DefaultLimitSpec(OrderByColumnSpec.ascending("rows", "idx"), null),
        new DefaultLimitSpec(OrderByColumnSpec.descending("idx"), null),
        new DefaultLimitSpec(OrderByColumnSpec.descending("rows", "idx"), null),
        };

    final Comparator<Row> idxComparator =
        new Comparator<Row>()
        {
          @Override
          public int compare(Row o1, Row o2)
          {
            return Float.compare(o1.getMetric("idx").floatValue(), o2.getMetric("idx").floatValue());
          }
        };

    Comparator<Row> rowsIdxComparator =
        new Comparator<Row>()
        {

          @Override
          public int compare(Row o1, Row o2)
          {
            int value = Float.compare(o1.getMetric("rows").floatValue(), o2.getMetric("rows").floatValue());
            if (value != 0) {
              return value;
            }

            return idxComparator.compare(o1, o2);
          }
        };

    List<Row> allResults = Arrays.asList(
        GroupByQueryRunnerTestHelper.createExpectedRow("2011-04-01", "alias", "automotive", "rows", 2L, "idx", 269L),
        GroupByQueryRunnerTestHelper.createExpectedRow("2011-04-01", "alias", "business", "rows", 2L, "idx", 217L),
        GroupByQueryRunnerTestHelper.createExpectedRow("2011-04-01", "alias", "entertainment", "rows", 2L, "idx", 319L),
        GroupByQueryRunnerTestHelper.createExpectedRow("2011-04-01", "alias", "health", "rows", 2L, "idx", 216L),
        GroupByQueryRunnerTestHelper.createExpectedRow("2011-04-01", "alias", "mezzanine", "rows", 6L, "idx", 4420L),
        GroupByQueryRunnerTestHelper.createExpectedRow("2011-04-01", "alias", "news", "rows", 2L, "idx", 221L),
        GroupByQueryRunnerTestHelper.createExpectedRow("2011-04-01", "alias", "premium", "rows", 6L, "idx", 4416L),
        GroupByQueryRunnerTestHelper.createExpectedRow("2011-04-01", "alias", "technology", "rows", 2L, "idx", 177L),
        GroupByQueryRunnerTestHelper.createExpectedRow("2011-04-01", "alias", "travel", "rows", 2L, "idx", 243L)
    );

    List<List<Row>> expectedResults = Lists.newArrayList(
        Ordering.from(idxComparator).sortedCopy(allResults),
        Ordering.from(rowsIdxComparator).sortedCopy(allResults),
        Ordering.from(idxComparator).reverse().sortedCopy(allResults),
        Ordering.from(rowsIdxComparator).reverse().sortedCopy(allResults)
    );

    for (int i = 0; i < orderBySpecs.length; ++i) {
      doTestMergeResultsWithOrderBy(orderBySpecs[i], expectedResults.get(i));
    }
  }

  private void doTestMergeResultsWithOrderBy(LimitSpec orderBySpec, List<Row> expectedResults)
  {
    GroupByQuery.Builder builder = GroupByQuery
        .builder()
        .setDataSource(QueryRunnerTestHelper.dataSource)
        .setInterval("2011-04-02/2011-04-04")
        .setDimensions(new DefaultDimensionSpec("quality", "alias"))
        .setAggregatorSpecs(QueryRunnerTestHelper.rowsCount, new LongSumAggregatorFactory("idx", "index"))
        .setGranularity(new PeriodGranularity(new Period("P1M"), null, null))
        .setLimitSpec(orderBySpec);

    final GroupByQuery fullQuery = builder.build();

    QueryRunner mergedRunner = factory.getToolchest().mergeResults(
        new QueryRunner<Row>()
        {
          @Override
          public Sequence<Row> run(QueryPlus<Row> queryPlus, Map<String, Object> responseContext)
          {
            // simulate two daily segments
            final QueryPlus queryPlus1 = queryPlus.withQuerySegmentSpec(
                new MultipleIntervalSegmentSpec(Collections.singletonList(Intervals.of("2011-04-02/2011-04-03")))
            );
            final QueryPlus queryPlus2 = queryPlus.withQuerySegmentSpec(
                new MultipleIntervalSegmentSpec(Collections.singletonList(Intervals.of("2011-04-03/2011-04-04")))
            );
            return new MergeSequence(
                queryPlus.getQuery().getResultOrdering(),
                Sequences.simple(
                    Arrays.asList(runner.run(queryPlus1, responseContext), runner.run(queryPlus2, responseContext))
                )
            );
          }
        }
    );

    Map<String, Object> context = new HashMap<>();
    TestHelper.assertExpectedObjects(expectedResults, mergedRunner.run(QueryPlus.wrap(fullQuery), context), "merged");
  }

  @Test
  public void testGroupByOrderLimit()
  {
    GroupByQuery.Builder builder = GroupByQuery
        .builder()
        .setDataSource(QueryRunnerTestHelper.dataSource)
        .setInterval("2011-04-02/2011-04-04")
        .setDimensions(new DefaultDimensionSpec("quality", "alias"))
        .setAggregatorSpecs(QueryRunnerTestHelper.rowsCount, new LongSumAggregatorFactory("idx", "index"))
        .addOrderByColumn("rows")
        .addOrderByColumn("alias", OrderByColumnSpec.Direction.DESCENDING)
        .setGranularity(new PeriodGranularity(new Period("P1M"), null, null));

    final GroupByQuery query = builder.build();

    List<Row> expectedResults = Arrays.asList(
        GroupByQueryRunnerTestHelper.createExpectedRow("2011-04-01", "alias", "travel", "rows", 2L, "idx", 243L),
        GroupByQueryRunnerTestHelper.createExpectedRow("2011-04-01", "alias", "technology", "rows", 2L, "idx", 177L),
        GroupByQueryRunnerTestHelper.createExpectedRow("2011-04-01", "alias", "news", "rows", 2L, "idx", 221L),
        GroupByQueryRunnerTestHelper.createExpectedRow("2011-04-01", "alias", "health", "rows", 2L, "idx", 216L),
        GroupByQueryRunnerTestHelper.createExpectedRow("2011-04-01", "alias", "entertainment", "rows", 2L, "idx", 319L),
        GroupByQueryRunnerTestHelper.createExpectedRow("2011-04-01", "alias", "business", "rows", 2L, "idx", 217L),
        GroupByQueryRunnerTestHelper.createExpectedRow("2011-04-01", "alias", "automotive", "rows", 2L, "idx", 269L),
        GroupByQueryRunnerTestHelper.createExpectedRow("2011-04-01", "alias", "premium", "rows", 6L, "idx", 4416L),
        GroupByQueryRunnerTestHelper.createExpectedRow("2011-04-01", "alias", "mezzanine", "rows", 6L, "idx", 4420L)
    );

    Map<String, Object> context = new HashMap<>();
    QueryRunner<Row> mergeRunner = factory.getToolchest().mergeResults(runner);
    TestHelper.assertExpectedObjects(expectedResults, mergeRunner.run(QueryPlus.wrap(query), context), "no-limit");

    TestHelper.assertExpectedObjects(
        Iterables.limit(expectedResults, 5),
        mergeRunner.run(QueryPlus.wrap(builder.setLimit(5).build()), context),
        "limited"
    );

    // Now try it with an expression based aggregator.
    List<AggregatorFactory> aggregatorSpecs = Arrays.asList(
        QueryRunnerTestHelper.rowsCount,
        new DoubleSumAggregatorFactory("idx", null, "index / 2 + indexMin", TestExprMacroTable.INSTANCE)
    );
    builder.setLimit(Integer.MAX_VALUE).setAggregatorSpecs(aggregatorSpecs);

    expectedResults = GroupByQueryRunnerTestHelper.createExpectedRows(
        new String[]{"__time", "alias", "rows", "idx"},
        new Object[]{"2011-04-01", "travel", 2L, 365.4876403808594D},
        new Object[]{"2011-04-01", "technology", 2L, 267.3737487792969D},
        new Object[]{"2011-04-01", "news", 2L, 333.3147277832031D},
        new Object[]{"2011-04-01", "health", 2L, 325.467529296875D},
        new Object[]{"2011-04-01", "entertainment", 2L, 479.916015625D},
        new Object[]{"2011-04-01", "business", 2L, 328.083740234375D},
        new Object[]{"2011-04-01", "automotive", 2L, 405.5966796875D},
        new Object[]{"2011-04-01", "premium", 6L, 6627.927734375D},
        new Object[]{"2011-04-01", "mezzanine", 6L, 6635.47998046875D}
    );

    TestHelper.assertExpectedObjects(
        expectedResults,
        mergeRunner.run(QueryPlus.wrap(builder.build()), context),
        "no-limit");
    TestHelper.assertExpectedObjects(
        Iterables.limit(expectedResults, 5),
        mergeRunner.run(QueryPlus.wrap(builder.setLimit(5).build()), context),
        "limited"
    );

    // Now try it with an expression virtual column.
    ExpressionVirtualColumn expressionVirtualColumn = new ExpressionVirtualColumn(
        "expr",
        "index / 2 + indexMin",
        ValueType.FLOAT,
        TestExprMacroTable.INSTANCE
    );
    List<AggregatorFactory> aggregatorSpecs2 = Arrays.asList(
        QueryRunnerTestHelper.rowsCount,
        new DoubleSumAggregatorFactory("idx", "expr")
    );
    builder.setLimit(Integer.MAX_VALUE).setVirtualColumns(expressionVirtualColumn).setAggregatorSpecs(aggregatorSpecs2);

    TestHelper.assertExpectedObjects(
        expectedResults,
        mergeRunner.run(QueryPlus.wrap(builder.build()), context),
        "no-limit"
    );
    TestHelper.assertExpectedObjects(
        Iterables.limit(expectedResults, 5),
        mergeRunner.run(QueryPlus.wrap(builder.setLimit(5).build()), context),
        "limited"
    );
  }

  @Test
  public void testGroupByWithOrderLimit2()
  {
    GroupByQuery.Builder builder = GroupByQuery
        .builder()
        .setDataSource(QueryRunnerTestHelper.dataSource)
        .setInterval("2011-04-02/2011-04-04")
        .setDimensions(new DefaultDimensionSpec("quality", "alias"))
        .setAggregatorSpecs(QueryRunnerTestHelper.rowsCount, new LongSumAggregatorFactory("idx", "index"))
        .addOrderByColumn("rows", OrderByColumnSpec.Direction.DESCENDING)
        .addOrderByColumn("alias", OrderByColumnSpec.Direction.DESCENDING)
        .setGranularity(new PeriodGranularity(new Period("P1M"), null, null));

    final GroupByQuery query = builder.build();

    List<Row> expectedResults = Arrays.asList(
        GroupByQueryRunnerTestHelper.createExpectedRow("2011-04-01", "alias", "premium", "rows", 6L, "idx", 4416L),
        GroupByQueryRunnerTestHelper.createExpectedRow("2011-04-01", "alias", "mezzanine", "rows", 6L, "idx", 4420L),
        GroupByQueryRunnerTestHelper.createExpectedRow("2011-04-01", "alias", "travel", "rows", 2L, "idx", 243L),
        GroupByQueryRunnerTestHelper.createExpectedRow("2011-04-01", "alias", "technology", "rows", 2L, "idx", 177L),
        GroupByQueryRunnerTestHelper.createExpectedRow("2011-04-01", "alias", "news", "rows", 2L, "idx", 221L),
        GroupByQueryRunnerTestHelper.createExpectedRow("2011-04-01", "alias", "health", "rows", 2L, "idx", 216L),
        GroupByQueryRunnerTestHelper.createExpectedRow("2011-04-01", "alias", "entertainment", "rows", 2L, "idx", 319L),
        GroupByQueryRunnerTestHelper.createExpectedRow("2011-04-01", "alias", "business", "rows", 2L, "idx", 217L),
        GroupByQueryRunnerTestHelper.createExpectedRow("2011-04-01", "alias", "automotive", "rows", 2L, "idx", 269L)
    );

    Map<String, Object> context = new HashMap<>();
    QueryRunner<Row> mergeRunner = factory.getToolchest().mergeResults(runner);
    TestHelper.assertExpectedObjects(expectedResults, mergeRunner.run(QueryPlus.wrap(query), context), "no-limit");
    TestHelper.assertExpectedObjects(
        Iterables.limit(expectedResults, 5),
        mergeRunner.run(QueryPlus.wrap(builder.setLimit(5).build()), context),
        "limited"
    );
  }

  @Test
  public void testGroupByWithOrderLimit3()
  {
    GroupByQuery.Builder builder = GroupByQuery
        .builder()
        .setDataSource(QueryRunnerTestHelper.dataSource)
        .setInterval("2011-04-02/2011-04-04")
        .setDimensions(new DefaultDimensionSpec("quality", "alias"))
        .setAggregatorSpecs(QueryRunnerTestHelper.rowsCount, new DoubleSumAggregatorFactory("idx", "index"))
        .addOrderByColumn("idx", OrderByColumnSpec.Direction.DESCENDING)
        .addOrderByColumn("alias", OrderByColumnSpec.Direction.DESCENDING)
        .setGranularity(new PeriodGranularity(new Period("P1M"), null, null));

    GroupByQuery query = builder.build();

    List<Row> expectedResults = GroupByQueryRunnerTestHelper.createExpectedRows(
        new String[]{"__time", "alias", "rows", "idx"},
        new Object[]{"2011-04-01", "mezzanine", 6L, 4423.6533203125D},
        new Object[]{"2011-04-01", "premium", 6L, 4418.61865234375D},
        new Object[]{"2011-04-01", "entertainment", 2L, 319.94403076171875D},
        new Object[]{"2011-04-01", "automotive", 2L, 270.3977966308594D},
        new Object[]{"2011-04-01", "travel", 2L, 243.65843200683594D},
        new Object[]{"2011-04-01", "news", 2L, 222.20980834960938D},
        new Object[]{"2011-04-01", "business", 2L, 218.7224884033203D},
        new Object[]{"2011-04-01", "health", 2L, 216.97836303710938D},
        new Object[]{"2011-04-01", "technology", 2L, 178.24917602539062D}
    );

    Map<String, Object> context = new HashMap<>();
    QueryRunner<Row> mergeRunner = factory.getToolchest().mergeResults(runner);
    TestHelper.assertExpectedObjects(expectedResults, mergeRunner.run(QueryPlus.wrap(query), context), "no-limit");
    TestHelper.assertExpectedObjects(
        Iterables.limit(expectedResults, 5),
        mergeRunner.run(QueryPlus.wrap(builder.setLimit(5).build()), context),
        "limited"
    );
  }

  @Test
  public void testGroupByOrderLimitNumeric()
  {
    GroupByQuery.Builder builder = GroupByQuery
        .builder()
        .setDataSource(QueryRunnerTestHelper.dataSource)
        .setInterval("2011-04-02/2011-04-04")
        .setDimensions(new DefaultDimensionSpec("quality", "alias"))
        .setAggregatorSpecs(QueryRunnerTestHelper.rowsCount, new LongSumAggregatorFactory("idx", "index"))
        .addOrderByColumn(new OrderByColumnSpec("rows", OrderByColumnSpec.Direction.DESCENDING, StringComparators.NUMERIC))
        .addOrderByColumn(new OrderByColumnSpec("alias", OrderByColumnSpec.Direction.ASCENDING, StringComparators.NUMERIC))
        .setGranularity(new PeriodGranularity(new Period("P1M"), null, null));

    final GroupByQuery query = builder.build();

    List<Row> expectedResults = Arrays.asList(
        GroupByQueryRunnerTestHelper.createExpectedRow("2011-04-01", "alias", "mezzanine", "rows", 6L, "idx", 4420L),
        GroupByQueryRunnerTestHelper.createExpectedRow("2011-04-01", "alias", "premium", "rows", 6L, "idx", 4416L),
        GroupByQueryRunnerTestHelper.createExpectedRow("2011-04-01", "alias", "automotive", "rows", 2L, "idx", 269L),
        GroupByQueryRunnerTestHelper.createExpectedRow("2011-04-01", "alias", "business", "rows", 2L, "idx", 217L),
        GroupByQueryRunnerTestHelper.createExpectedRow("2011-04-01", "alias", "entertainment", "rows", 2L, "idx", 319L),
        GroupByQueryRunnerTestHelper.createExpectedRow("2011-04-01", "alias", "health", "rows", 2L, "idx", 216L),
        GroupByQueryRunnerTestHelper.createExpectedRow("2011-04-01", "alias", "news", "rows", 2L, "idx", 221L),
        GroupByQueryRunnerTestHelper.createExpectedRow("2011-04-01", "alias", "technology", "rows", 2L, "idx", 177L),
        GroupByQueryRunnerTestHelper.createExpectedRow("2011-04-01", "alias", "travel", "rows", 2L, "idx", 243L)
    );

    Map<String, Object> context = new HashMap<>();
    QueryRunner<Row> mergeRunner = factory.getToolchest().mergeResults(runner);
    TestHelper.assertExpectedObjects(expectedResults, mergeRunner.run(QueryPlus.wrap(query), context), "no-limit");
    TestHelper.assertExpectedObjects(
        Iterables.limit(expectedResults, 5),
        mergeRunner.run(QueryPlus.wrap(builder.setLimit(5).build()), context),
        "limited"
    );
  }

  @Test
  public void testGroupByWithSameCaseOrdering()
  {
    GroupByQuery query = new GroupByQuery.Builder()
        .setDataSource(QueryRunnerTestHelper.dataSource)
        .setGranularity(QueryRunnerTestHelper.allGran).setDimensions(new DefaultDimensionSpec(
            QueryRunnerTestHelper.marketDimension,
            "marketalias"
        ))
        .setInterval(QueryRunnerTestHelper.fullOnIntervalSpec)
        .setLimitSpec(
            new DefaultLimitSpec(
                Collections.singletonList(new OrderByColumnSpec("marketalias", OrderByColumnSpec.Direction.DESCENDING)),
                3
            )
        ).setAggregatorSpecs(QueryRunnerTestHelper.rowsCount)
        .build();

    List<Row> expectedResults = Arrays.asList(
        GroupByQueryRunnerTestHelper.createExpectedRow(
            "1970-01-01T00:00:00.000Z",
            "marketalias",
            "upfront",
            "rows",
            186L
        ),
        GroupByQueryRunnerTestHelper.createExpectedRow(
            "1970-01-01T00:00:00.000Z",
            "marketalias",
            "total_market",
            "rows",
            186L
        ),
        GroupByQueryRunnerTestHelper.createExpectedRow(
            "1970-01-01T00:00:00.000Z",
            "marketalias",
            "spot",
            "rows",
            837L
        )
    );

    Iterable<Row> results = GroupByQueryRunnerTestHelper.runQuery(factory, runner, query);
    TestHelper.assertExpectedObjects(expectedResults, results, "order-limit");
  }

  @Test
  public void testGroupByWithOrderLimit4()
  {
    GroupByQuery query = new GroupByQuery.Builder()
        .setDataSource(QueryRunnerTestHelper.dataSource)
        .setGranularity(QueryRunnerTestHelper.allGran)
        .setDimensions(new DefaultDimensionSpec(
            QueryRunnerTestHelper.marketDimension,
            QueryRunnerTestHelper.marketDimension
        ))
        .setInterval(QueryRunnerTestHelper.fullOnIntervalSpec)
        .setLimitSpec(
            new DefaultLimitSpec(
                Collections.singletonList(
                    new OrderByColumnSpec(QueryRunnerTestHelper.marketDimension, OrderByColumnSpec.Direction.DESCENDING)
                ),
                3
            )
        ).setAggregatorSpecs(QueryRunnerTestHelper.rowsCount)
        .build();

    List<Row> expectedResults = Arrays.asList(
        GroupByQueryRunnerTestHelper.createExpectedRow("1970-01-01T00:00:00.000Z", "market", "upfront", "rows", 186L),
        GroupByQueryRunnerTestHelper.createExpectedRow(
            "1970-01-01T00:00:00.000Z",
            "market",
            "total_market",
            "rows",
            186L
        ),
        GroupByQueryRunnerTestHelper.createExpectedRow("1970-01-01T00:00:00.000Z", "market", "spot", "rows", 837L)
    );

    Iterable<Row> results = GroupByQueryRunnerTestHelper.runQuery(factory, runner, query);
    TestHelper.assertExpectedObjects(expectedResults, results, "order-limit");
  }

  @Test
  public void testGroupByWithOrderOnHyperUnique()
  {
    GroupByQuery query = new GroupByQuery.Builder()
        .setDataSource(QueryRunnerTestHelper.dataSource)
        .setGranularity(QueryRunnerTestHelper.allGran)
        .setDimensions(new DefaultDimensionSpec(
            QueryRunnerTestHelper.marketDimension,
            QueryRunnerTestHelper.marketDimension
        ))
        .setInterval(QueryRunnerTestHelper.fullOnIntervalSpec)
        .setLimitSpec(
            new DefaultLimitSpec(
                Collections.singletonList(
                    new OrderByColumnSpec(QueryRunnerTestHelper.uniqueMetric, OrderByColumnSpec.Direction.DESCENDING)
                ),
                3
            )
        ).setAggregatorSpecs(QueryRunnerTestHelper.qualityUniques)
        .setPostAggregatorSpecs(
            Collections.singletonList(
                new HyperUniqueFinalizingPostAggregator(
                    QueryRunnerTestHelper.hyperUniqueFinalizingPostAggMetric,
                    QueryRunnerTestHelper.uniqueMetric
                )
            )
        )
        .build();

    List<Row> expectedResults = Arrays.asList(
        GroupByQueryRunnerTestHelper.createExpectedRow(
            "1970-01-01T00:00:00.000Z",
            "market",
            "spot",
            QueryRunnerTestHelper.uniqueMetric,
            QueryRunnerTestHelper.UNIQUES_9,
            QueryRunnerTestHelper.hyperUniqueFinalizingPostAggMetric,
            QueryRunnerTestHelper.UNIQUES_9
        ),
        GroupByQueryRunnerTestHelper.createExpectedRow(
            "1970-01-01T00:00:00.000Z",
            "market",
            "upfront",
            QueryRunnerTestHelper.uniqueMetric,
            QueryRunnerTestHelper.UNIQUES_2,
            QueryRunnerTestHelper.hyperUniqueFinalizingPostAggMetric,
            QueryRunnerTestHelper.UNIQUES_2
        ),
        GroupByQueryRunnerTestHelper.createExpectedRow(
            "1970-01-01T00:00:00.000Z",
            "market",
            "total_market",
            QueryRunnerTestHelper.uniqueMetric,
            QueryRunnerTestHelper.UNIQUES_2,
            QueryRunnerTestHelper.hyperUniqueFinalizingPostAggMetric,
            QueryRunnerTestHelper.UNIQUES_2
        )
    );

    Iterable<Row> results = GroupByQueryRunnerTestHelper.runQuery(factory, runner, query);
    TestHelper.assertExpectedObjects(expectedResults, results, "order-limit");
  }

  @Test
  public void testGroupByWithHavingOnHyperUnique()
  {
    GroupByQuery query = new GroupByQuery.Builder()
        .setDataSource(QueryRunnerTestHelper.dataSource)
        .setGranularity(QueryRunnerTestHelper.allGran)
        .setDimensions(new DefaultDimensionSpec(
            QueryRunnerTestHelper.marketDimension,
            QueryRunnerTestHelper.marketDimension
        ))
        .setInterval(QueryRunnerTestHelper.fullOnIntervalSpec)
        .setLimitSpec(
            new DefaultLimitSpec(
                Collections.singletonList(
                    new OrderByColumnSpec(QueryRunnerTestHelper.uniqueMetric, OrderByColumnSpec.Direction.DESCENDING)
                ),
                3
            )
        )
        .setHavingSpec(new GreaterThanHavingSpec(QueryRunnerTestHelper.uniqueMetric, 8))
        .setAggregatorSpecs(QueryRunnerTestHelper.qualityUniques)
        .setPostAggregatorSpecs(
            Collections.singletonList(
                new HyperUniqueFinalizingPostAggregator(
                    QueryRunnerTestHelper.hyperUniqueFinalizingPostAggMetric,
                    QueryRunnerTestHelper.uniqueMetric
                )
            )
        )
        .build();

    List<Row> expectedResults = Collections.singletonList(
        GroupByQueryRunnerTestHelper.createExpectedRow(
            "1970-01-01T00:00:00.000Z",
            "market",
            "spot",
            QueryRunnerTestHelper.uniqueMetric,
            QueryRunnerTestHelper.UNIQUES_9,
            QueryRunnerTestHelper.hyperUniqueFinalizingPostAggMetric,
            QueryRunnerTestHelper.UNIQUES_9
        )
    );

    Iterable<Row> results = GroupByQueryRunnerTestHelper.runQuery(factory, runner, query);
    TestHelper.assertExpectedObjects(expectedResults, results, "order-limit");
  }

  @Test
  public void testGroupByWithHavingOnFinalizedHyperUnique()
  {
    GroupByQuery query = new GroupByQuery.Builder()
        .setDataSource(QueryRunnerTestHelper.dataSource)
        .setGranularity(QueryRunnerTestHelper.allGran)
        .setDimensions(new DefaultDimensionSpec(
            QueryRunnerTestHelper.marketDimension,
            QueryRunnerTestHelper.marketDimension
        ))
        .setInterval(QueryRunnerTestHelper.fullOnIntervalSpec)
        .setLimitSpec(
            new DefaultLimitSpec(
                Collections.singletonList(
                    new OrderByColumnSpec(
                        QueryRunnerTestHelper.hyperUniqueFinalizingPostAggMetric,
                        OrderByColumnSpec.Direction.DESCENDING
                    )
                ),
                3
            )
        )
        .setHavingSpec(new GreaterThanHavingSpec(QueryRunnerTestHelper.hyperUniqueFinalizingPostAggMetric, 8))
        .setAggregatorSpecs(QueryRunnerTestHelper.qualityUniques)
        .setPostAggregatorSpecs(
            Collections.singletonList(
                new HyperUniqueFinalizingPostAggregator(
                    QueryRunnerTestHelper.hyperUniqueFinalizingPostAggMetric,
                    QueryRunnerTestHelper.uniqueMetric
                )
            )
        )
        .build();

    List<Row> expectedResults = Collections.singletonList(
        GroupByQueryRunnerTestHelper.createExpectedRow(
            "1970-01-01T00:00:00.000Z",
            "market",
            "spot",
            QueryRunnerTestHelper.uniqueMetric,
            QueryRunnerTestHelper.UNIQUES_9,
            QueryRunnerTestHelper.hyperUniqueFinalizingPostAggMetric,
            QueryRunnerTestHelper.UNIQUES_9
        )
    );

    Iterable<Row> results = GroupByQueryRunnerTestHelper.runQuery(factory, runner, query);
    TestHelper.assertExpectedObjects(expectedResults, results, "order-limit");
  }

  @Test
  public void testGroupByWithLimitOnFinalizedHyperUnique()
  {
    GroupByQuery query = new GroupByQuery.Builder()
        .setDataSource(QueryRunnerTestHelper.dataSource)
        .setGranularity(QueryRunnerTestHelper.allGran).setDimensions(new DefaultDimensionSpec(
            QueryRunnerTestHelper.marketDimension,
            QueryRunnerTestHelper.marketDimension
        ))
        .setInterval(QueryRunnerTestHelper.fullOnIntervalSpec)
        .setLimitSpec(
            new DefaultLimitSpec(
                Collections.singletonList(
                    new OrderByColumnSpec(
                        QueryRunnerTestHelper.hyperUniqueFinalizingPostAggMetric,
                        OrderByColumnSpec.Direction.DESCENDING
                    )
                ),
                3
            )
        ).setAggregatorSpecs(QueryRunnerTestHelper.qualityUniques)
        .setPostAggregatorSpecs(
            Collections.singletonList(
                new HyperUniqueFinalizingPostAggregator(
                    QueryRunnerTestHelper.hyperUniqueFinalizingPostAggMetric,
                    QueryRunnerTestHelper.uniqueMetric
                )
            )
        )
        .build();

    List<Row> expectedResults = Arrays.asList(
        GroupByQueryRunnerTestHelper.createExpectedRow(
            "1970-01-01T00:00:00.000Z",
            "market",
            "spot",
            QueryRunnerTestHelper.uniqueMetric,
            QueryRunnerTestHelper.UNIQUES_9,
            QueryRunnerTestHelper.hyperUniqueFinalizingPostAggMetric,
            QueryRunnerTestHelper.UNIQUES_9
        ),
        GroupByQueryRunnerTestHelper.createExpectedRow(
            "1970-01-01T00:00:00.000Z",
            "market",
            "upfront",
            QueryRunnerTestHelper.uniqueMetric,
            QueryRunnerTestHelper.UNIQUES_2,
            QueryRunnerTestHelper.hyperUniqueFinalizingPostAggMetric,
            QueryRunnerTestHelper.UNIQUES_2
        ),
        GroupByQueryRunnerTestHelper.createExpectedRow(
            "1970-01-01T00:00:00.000Z",
            "market",
            "total_market",
            QueryRunnerTestHelper.uniqueMetric,
            QueryRunnerTestHelper.UNIQUES_2,
            QueryRunnerTestHelper.hyperUniqueFinalizingPostAggMetric,
            QueryRunnerTestHelper.UNIQUES_2
        )
    );

    Iterable<Row> results = GroupByQueryRunnerTestHelper.runQuery(factory, runner, query);
    TestHelper.assertExpectedObjects(expectedResults, results, "order-limit");
  }

  @Test
  public void testGroupByWithAlphaNumericDimensionOrder()
  {
    Map<String, String> map = new HashMap<>();
    map.put("automotive", "health105");
    map.put("business", "health20");
    map.put("entertainment", "travel47");
    map.put("health", "health55");
    map.put("mezzanine", "health09");
    map.put("news", "health0000");
    map.put("premium", "health999");
    map.put("technology", "travel123");
    map.put("travel", "travel555");

    GroupByQuery query = GroupByQuery
        .builder()
        .setDataSource(QueryRunnerTestHelper.dataSource)
        .setQuerySegmentSpec(QueryRunnerTestHelper.firstToThird).setDimensions(new ExtractionDimensionSpec(
            "quality",
            "alias",
            new LookupExtractionFn(new MapLookupExtractor(map, false), false, null, false, false)
        )).setAggregatorSpecs(QueryRunnerTestHelper.rowsCount, new LongSumAggregatorFactory("idx", "index"))
        .setLimitSpec(
            new DefaultLimitSpec(
                Collections.singletonList(new OrderByColumnSpec("alias", null, StringComparators.ALPHANUMERIC)),
                null
            )
        )
        .setGranularity(QueryRunnerTestHelper.dayGran)
        .build();

    List<Row> expectedResults = Arrays.asList(
        GroupByQueryRunnerTestHelper.createExpectedRow("2011-04-01", "alias", "health0000", "rows", 1L, "idx", 121L),
        GroupByQueryRunnerTestHelper.createExpectedRow("2011-04-01", "alias", "health09", "rows", 3L, "idx", 2870L),
        GroupByQueryRunnerTestHelper.createExpectedRow("2011-04-01", "alias", "health20", "rows", 1L, "idx", 118L),
        GroupByQueryRunnerTestHelper.createExpectedRow("2011-04-01", "alias", "health55", "rows", 1L, "idx", 120L),
        GroupByQueryRunnerTestHelper.createExpectedRow("2011-04-01", "alias", "health105", "rows", 1L, "idx", 135L),
        GroupByQueryRunnerTestHelper.createExpectedRow("2011-04-01", "alias", "health999", "rows", 3L, "idx", 2900L),
        GroupByQueryRunnerTestHelper.createExpectedRow("2011-04-01", "alias", "travel47", "rows", 1L, "idx", 158L),
        GroupByQueryRunnerTestHelper.createExpectedRow("2011-04-01", "alias", "travel123", "rows", 1L, "idx", 78L),
        GroupByQueryRunnerTestHelper.createExpectedRow("2011-04-01", "alias", "travel555", "rows", 1L, "idx", 119L),
        GroupByQueryRunnerTestHelper.createExpectedRow("2011-04-02", "alias", "health0000", "rows", 1L, "idx", 114L),
        GroupByQueryRunnerTestHelper.createExpectedRow("2011-04-02", "alias", "health09", "rows", 3L, "idx", 2447L),
        GroupByQueryRunnerTestHelper.createExpectedRow("2011-04-02", "alias", "health20", "rows", 1L, "idx", 112L),
        GroupByQueryRunnerTestHelper.createExpectedRow("2011-04-02", "alias", "health55", "rows", 1L, "idx", 113L),
        GroupByQueryRunnerTestHelper.createExpectedRow("2011-04-02", "alias", "health105", "rows", 1L, "idx", 147L),
        GroupByQueryRunnerTestHelper.createExpectedRow("2011-04-02", "alias", "health999", "rows", 3L, "idx", 2505L),
        GroupByQueryRunnerTestHelper.createExpectedRow("2011-04-02", "alias", "travel47", "rows", 1L, "idx", 166L),
        GroupByQueryRunnerTestHelper.createExpectedRow("2011-04-02", "alias", "travel123", "rows", 1L, "idx", 97L),
        GroupByQueryRunnerTestHelper.createExpectedRow("2011-04-02", "alias", "travel555", "rows", 1L, "idx", 126L)
    );

    Iterable<Row> results = GroupByQueryRunnerTestHelper.runQuery(factory, runner, query);
    TestHelper.assertExpectedObjects(expectedResults, results, "");
  }

  @Test
  public void testGroupByWithLookupAndLimitAndSortByDimsFirst()
  {
    Map<String, String> map = new HashMap<>();
    map.put("automotive", "9");
    map.put("business", "8");
    map.put("entertainment", "7");
    map.put("health", "6");
    map.put("mezzanine", "5");
    map.put("news", "4");
    map.put("premium", "3");
    map.put("technology", "2");
    map.put("travel", "1");

    GroupByQuery query = GroupByQuery
        .builder()
        .setDataSource(QueryRunnerTestHelper.dataSource)
        .setQuerySegmentSpec(QueryRunnerTestHelper.firstToThird).setDimensions(new ExtractionDimensionSpec(
            "quality",
            "alias",
            new LookupExtractionFn(new MapLookupExtractor(map, false), false, null, false, false)
        )).setAggregatorSpecs(QueryRunnerTestHelper.rowsCount, new LongSumAggregatorFactory("idx", "index"))
        .setLimitSpec(
            new DefaultLimitSpec(
                Collections.singletonList(new OrderByColumnSpec("alias", null, StringComparators.ALPHANUMERIC)),
                11
            )
        )
        .setGranularity(QueryRunnerTestHelper.dayGran)
        .setContext(ImmutableMap.of("sortByDimsFirst", true))
        .build();

    List<Row> expectedResults = Arrays.asList(
        GroupByQueryRunnerTestHelper.createExpectedRow("2011-04-01", "alias", "1", "rows", 1L, "idx", 119L),
        GroupByQueryRunnerTestHelper.createExpectedRow("2011-04-02", "alias", "1", "rows", 1L, "idx", 126L),

        GroupByQueryRunnerTestHelper.createExpectedRow("2011-04-01", "alias", "2", "rows", 1L, "idx", 78L),
        GroupByQueryRunnerTestHelper.createExpectedRow("2011-04-02", "alias", "2", "rows", 1L, "idx", 97L),

        GroupByQueryRunnerTestHelper.createExpectedRow("2011-04-01", "alias", "3", "rows", 3L, "idx", 2900L),
        GroupByQueryRunnerTestHelper.createExpectedRow("2011-04-02", "alias", "3", "rows", 3L, "idx", 2505L),

        GroupByQueryRunnerTestHelper.createExpectedRow("2011-04-01", "alias", "4", "rows", 1L, "idx", 121L),
        GroupByQueryRunnerTestHelper.createExpectedRow("2011-04-02", "alias", "4", "rows", 1L, "idx", 114L),

        GroupByQueryRunnerTestHelper.createExpectedRow("2011-04-01", "alias", "5", "rows", 3L, "idx", 2870L),
        GroupByQueryRunnerTestHelper.createExpectedRow("2011-04-02", "alias", "5", "rows", 3L, "idx", 2447L),

        GroupByQueryRunnerTestHelper.createExpectedRow("2011-04-01", "alias", "6", "rows", 1L, "idx", 120L)
    );

    Iterable<Row> results = GroupByQueryRunnerTestHelper.runQuery(factory, runner, query);
    TestHelper.assertExpectedObjects(expectedResults, results, "");
  }

  @Ignore
  @Test
  // This is a test to verify per limit groupings, but Druid currently does not support this functionality. At a point
  // in time when Druid does support this, we can re-evaluate this test.
  public void testLimitPerGrouping()
  {
    GroupByQuery query = new GroupByQuery.Builder()
        .setDataSource(QueryRunnerTestHelper.dataSource)
        .setGranularity(QueryRunnerTestHelper.dayGran).setDimensions(new DefaultDimensionSpec(
            QueryRunnerTestHelper.marketDimension,
            QueryRunnerTestHelper.marketDimension
        ))
        .setInterval(QueryRunnerTestHelper.firstToThird)
        // Using a limitSpec here to achieve a per group limit is incorrect.
        // Limit is applied on the overall results.
        .setLimitSpec(
            new DefaultLimitSpec(
                Collections.singletonList(new OrderByColumnSpec("rows", OrderByColumnSpec.Direction.DESCENDING)),
                2
            )
        ).setAggregatorSpecs(QueryRunnerTestHelper.rowsCount)
        .build();

    List<Row> expectedResults = Arrays.asList(
        GroupByQueryRunnerTestHelper.createExpectedRow("2011-04-01T00:00:00.000Z", "market", "spot", "rows", 9L),
        GroupByQueryRunnerTestHelper.createExpectedRow("2011-04-02T00:00:00.000Z", "market", "spot", "rows", 9L)
    );

    Iterable<Row> results = GroupByQueryRunnerTestHelper.runQuery(factory, runner, query);
    Iterator resultsIter = results.iterator();
    Iterator expectedResultsIter = expectedResults.iterator();

    final Object next1 = resultsIter.next();
    Object expectedNext1 = expectedResultsIter.next();
    Assert.assertEquals("order-limit", expectedNext1, next1);

    final Object next2 = resultsIter.next();
    Object expectedNext2 = expectedResultsIter.next();
    Assert.assertNotEquals("order-limit", expectedNext2, next2);
  }

  @Test
  public void testPostAggMergedHavingSpec()
  {
    List<Row> expectedResults = Arrays.asList(
        GroupByQueryRunnerTestHelper.createExpectedRow(
            "2011-04-01",
            "alias",
            "mezzanine",
            "rows",
            6L,
            "index",
            4420L,
            QueryRunnerTestHelper.addRowsIndexConstantMetric,
            (double) (6L + 4420L + 1L)
        ),
        GroupByQueryRunnerTestHelper.createExpectedRow(
            "2011-04-01",
            "alias",
            "premium",
            "rows",
            6L,
            "index",
            4416L,
            QueryRunnerTestHelper.addRowsIndexConstantMetric,
            (double) (6L + 4416L + 1L)
        )
    );

    GroupByQuery.Builder builder = GroupByQuery
        .builder()
        .setDataSource(QueryRunnerTestHelper.dataSource)
        .setInterval("2011-04-02/2011-04-04")
        .setDimensions(new DefaultDimensionSpec("quality", "alias"))
        .setAggregatorSpecs(QueryRunnerTestHelper.rowsCount, new LongSumAggregatorFactory("index", "index"))
        .setPostAggregatorSpecs(ImmutableList.of(QueryRunnerTestHelper.addRowsIndexConstant))
        .setGranularity(new PeriodGranularity(new Period("P1M"), null, null))
        .setHavingSpec(
            new OrHavingSpec(
                ImmutableList.of(new GreaterThanHavingSpec(QueryRunnerTestHelper.addRowsIndexConstantMetric, 1000L))
            )
        );

    final GroupByQuery fullQuery = builder.build();

    QueryRunner mergedRunner = factory.getToolchest().mergeResults(
        new QueryRunner<Row>()
        {
          @Override
          public Sequence<Row> run(QueryPlus<Row> queryPlus, Map<String, Object> responseContext)
          {
            // simulate two daily segments
            final QueryPlus queryPlus1 = queryPlus.withQuerySegmentSpec(
                new MultipleIntervalSegmentSpec(Collections.singletonList(Intervals.of("2011-04-02/2011-04-03")))
            );
            final QueryPlus queryPlus2 = queryPlus.withQuerySegmentSpec(
                new MultipleIntervalSegmentSpec(Collections.singletonList(Intervals.of("2011-04-03/2011-04-04")))
            );
            return new MergeSequence(
                queryPlus.getQuery().getResultOrdering(),
                Sequences.simple(
                    Arrays.asList(runner.run(queryPlus1, responseContext), runner.run(queryPlus2, responseContext))
                )
            );
          }
        }
    );

    Map<String, Object> context = new HashMap<>();
    TestHelper.assertExpectedObjects(expectedResults, mergedRunner.run(QueryPlus.wrap(fullQuery), context), "merged");
  }

  @Test
  public void testGroupByWithOrderLimitHavingSpec()
  {
    GroupByQuery.Builder builder = GroupByQuery
        .builder()
        .setDataSource(QueryRunnerTestHelper.dataSource)
        .setInterval("2011-01-25/2011-01-28")
        .setDimensions(new DefaultDimensionSpec("quality", "alias"))
        .setAggregatorSpecs(QueryRunnerTestHelper.rowsCount, new DoubleSumAggregatorFactory("index", "index"))
        .setGranularity(Granularities.ALL)
        .setHavingSpec(new GreaterThanHavingSpec("index", 310L))
        .setLimitSpec(
            new DefaultLimitSpec(
                Collections.singletonList(new OrderByColumnSpec("index", OrderByColumnSpec.Direction.ASCENDING)),
                5
            )
        );

    List<Row> expectedResults = Arrays.asList(
        GroupByQueryRunnerTestHelper.createExpectedRow(
            "2011-01-25",
            "alias",
            "business",
            "rows",
            3L,
            "index",
            312.38165283203125
        ),
        GroupByQueryRunnerTestHelper.createExpectedRow(
            "2011-01-25",
            "alias",
            "news",
            "rows",
            3L,
            "index",
            312.7834167480469
        ),
        GroupByQueryRunnerTestHelper.createExpectedRow(
            "2011-01-25",
            "alias",
            "technology",
            "rows",
            3L,
            "index",
            324.6412353515625
        ),
        GroupByQueryRunnerTestHelper.createExpectedRow(
            "2011-01-25",
            "alias",
            "travel",
            "rows",
            3L,
            "index",
            393.36322021484375
        ),
        GroupByQueryRunnerTestHelper.createExpectedRow(
            "2011-01-25",
            "alias",
            "health",
            "rows",
            3L,
            "index",
            511.2996826171875
        )
    );

    GroupByQuery fullQuery = builder.build();
    Iterable<Row> results = GroupByQueryRunnerTestHelper.runQuery(factory, runner, fullQuery);
    TestHelper.assertExpectedObjects(
        expectedResults,
        results,
        ""
    );
  }

  @Test
  public void testPostAggHavingSpec()
  {
    List<Row> expectedResults = Arrays.asList(
        GroupByQueryRunnerTestHelper.createExpectedRow(
            "2011-04-01",
            "alias",
            "mezzanine",
            "rows",
            6L,
            "index",
            4420L,
            QueryRunnerTestHelper.addRowsIndexConstantMetric,
            (double) (6L + 4420L + 1L)
        ),
        GroupByQueryRunnerTestHelper.createExpectedRow(
            "2011-04-01",
            "alias",
            "premium",
            "rows",
            6L,
            "index",
            4416L,
            QueryRunnerTestHelper.addRowsIndexConstantMetric,
            (double) (6L + 4416L + 1L)
        )
    );

    GroupByQuery.Builder builder = GroupByQuery
        .builder()
        .setDataSource(QueryRunnerTestHelper.dataSource)
        .setInterval("2011-04-02/2011-04-04")
        .setDimensions(new DefaultDimensionSpec("quality", "alias"))
        .setAggregatorSpecs(QueryRunnerTestHelper.rowsCount, new LongSumAggregatorFactory("index", "index"))
        .setPostAggregatorSpecs(ImmutableList.of(QueryRunnerTestHelper.addRowsIndexConstant))
        .setGranularity(new PeriodGranularity(new Period("P1M"), null, null))
        .setHavingSpec(
            new OrHavingSpec(
                ImmutableList.of(
                    new GreaterThanHavingSpec(QueryRunnerTestHelper.addRowsIndexConstantMetric, 1000L)
                )
            )
        );

    final GroupByQuery fullQuery = builder.build();
    TestHelper.assertExpectedObjects(
        expectedResults,
        GroupByQueryRunnerTestHelper.runQuery(factory, runner, fullQuery),
        ""
    );
  }


  @Test
  public void testHavingSpec()
  {
    List<Row> expectedResults = Arrays.asList(
        GroupByQueryRunnerTestHelper.createExpectedRow("2011-04-01", "alias", "business", "rows", 2L, "idx", 217L),
        GroupByQueryRunnerTestHelper.createExpectedRow("2011-04-01", "alias", "mezzanine", "rows", 6L, "idx", 4420L),
        GroupByQueryRunnerTestHelper.createExpectedRow("2011-04-01", "alias", "premium", "rows", 6L, "idx", 4416L)
    );

    GroupByQuery.Builder builder = GroupByQuery
        .builder()
        .setDataSource(QueryRunnerTestHelper.dataSource)
        .setInterval("2011-04-02/2011-04-04")
        .setDimensions(new DefaultDimensionSpec("quality", "alias"))
        .setAggregatorSpecs(QueryRunnerTestHelper.rowsCount, new LongSumAggregatorFactory("idx", "index"))
        .setGranularity(new PeriodGranularity(new Period("P1M"), null, null))
        .setHavingSpec(
            new OrHavingSpec(
                ImmutableList.of(
                    new GreaterThanHavingSpec("rows", 2L),
                    new EqualToHavingSpec("idx", 217L)
                )
            )
        );

    final GroupByQuery fullQuery = builder.build();
    TestHelper.assertExpectedObjects(
        expectedResults,
        GroupByQueryRunnerTestHelper.runQuery(factory, runner, fullQuery),
        ""
    );
  }

  @Test
  public void testDimFilterHavingSpec()
  {
    List<Row> expectedResults = Arrays.asList(
        GroupByQueryRunnerTestHelper.createExpectedRow("2011-04-01", "alias", "business", "rows", 2L, "idx", 217L),
        GroupByQueryRunnerTestHelper.createExpectedRow("2011-04-01", "alias", "mezzanine", "rows", 6L, "idx", 4420L),
        GroupByQueryRunnerTestHelper.createExpectedRow("2011-04-01", "alias", "premium", "rows", 6L, "idx", 4416L)
    );

    final DimFilterHavingSpec havingSpec = new DimFilterHavingSpec(
        new AndDimFilter(
            ImmutableList.of(
                new OrDimFilter(
                    ImmutableList.of(
                        new BoundDimFilter("rows", "2", null, true, false, null, null, StringComparators.NUMERIC),
                        new SelectorDimFilter("idx", "217", null)
                    )
                ),
                new SelectorDimFilter("__time", String.valueOf(DateTimes.of("2011-04-01").getMillis()), null)
            )
        ),
        null
    );

    GroupByQuery.Builder builder = GroupByQuery
        .builder()
        .setDataSource(QueryRunnerTestHelper.dataSource)
        .setInterval("2011-04-02/2011-04-04")
        .setDimensions(new DefaultDimensionSpec("quality", "alias"))
        .setAggregatorSpecs(QueryRunnerTestHelper.rowsCount, new LongSumAggregatorFactory("idx", "index"))
        .setGranularity(new PeriodGranularity(new Period("P1M"), null, null))
        .setHavingSpec(havingSpec);

    final GroupByQuery fullQuery = builder.build();
    TestHelper.assertExpectedObjects(
        expectedResults,
        GroupByQueryRunnerTestHelper.runQuery(factory, runner, fullQuery),
        ""
    );
  }

  @Test
  public void testDimFilterHavingSpecWithExtractionFns()
  {
    String extractionJsFn = "function(str) { return 'super-' + str; }";
    ExtractionFn extractionFn = new JavaScriptExtractionFn(extractionJsFn, false, JavaScriptConfig.getEnabledInstance());

    String extractionJsFn2 = "function(num) { return num + 10; }";
    ExtractionFn extractionFn2 = new JavaScriptExtractionFn(extractionJsFn2, false, JavaScriptConfig.getEnabledInstance());

    List<Row> expectedResults = Arrays.asList(
        GroupByQueryRunnerTestHelper.createExpectedRow("2011-04-01", "alias", "business", "rows", 2L, "idx", 217L),
        GroupByQueryRunnerTestHelper.createExpectedRow("2011-04-01", "alias", "mezzanine", "rows", 6L, "idx", 4420L),
        GroupByQueryRunnerTestHelper.createExpectedRow("2011-04-01", "alias", "premium", "rows", 6L, "idx", 4416L)
    );

    final DimFilterHavingSpec havingSpec = new DimFilterHavingSpec(
        new OrDimFilter(
            ImmutableList.of(
                new BoundDimFilter("rows", "12", null, true, false, null, extractionFn2, StringComparators.NUMERIC),
                new SelectorDimFilter("idx", "super-217", extractionFn)
            )
        ),
        null
    );

    GroupByQuery.Builder builder = GroupByQuery
        .builder()
        .setDataSource(QueryRunnerTestHelper.dataSource)
        .setInterval("2011-04-02/2011-04-04")
        .setDimensions(new DefaultDimensionSpec("quality", "alias"))
        .setAggregatorSpecs(QueryRunnerTestHelper.rowsCount, new LongSumAggregatorFactory("idx", "index"))
        .setGranularity(new PeriodGranularity(new Period("P1M"), null, null))
        .setHavingSpec(havingSpec);

    final GroupByQuery fullQuery = builder.build();
    TestHelper.assertExpectedObjects(
        expectedResults,
        GroupByQueryRunnerTestHelper.runQuery(factory, runner, fullQuery),
        ""
    );
  }

  @Test
  public void testMergedHavingSpec()
  {
    List<Row> expectedResults = Arrays.asList(
        GroupByQueryRunnerTestHelper.createExpectedRow("2011-04-01", "alias", "business", "rows", 2L, "idx", 217L),
        GroupByQueryRunnerTestHelper.createExpectedRow("2011-04-01", "alias", "mezzanine", "rows", 6L, "idx", 4420L),
        GroupByQueryRunnerTestHelper.createExpectedRow("2011-04-01", "alias", "premium", "rows", 6L, "idx", 4416L)
    );

    GroupByQuery.Builder builder = GroupByQuery
        .builder()
        .setDataSource(QueryRunnerTestHelper.dataSource)
        .setInterval("2011-04-02/2011-04-04")
        .setDimensions(new DefaultDimensionSpec("quality", "alias"))
        .setAggregatorSpecs(QueryRunnerTestHelper.rowsCount, new LongSumAggregatorFactory("idx", "index"))
        .setGranularity(new PeriodGranularity(new Period("P1M"), null, null))
        .setHavingSpec(
            new OrHavingSpec(
                ImmutableList.of(
                    new GreaterThanHavingSpec("rows", 2L),
                    new EqualToHavingSpec("idx", 217L)
                )
            )
        );

    GroupByQuery fullQuery = builder.build();

    QueryRunner mergedRunner = factory.getToolchest().mergeResults(
        new QueryRunner<Row>()
        {
          @Override
          public Sequence<Row> run(QueryPlus<Row> queryPlus, Map<String, Object> responseContext)
          {
            // simulate two daily segments
            final QueryPlus queryPlus1 = queryPlus.withQuerySegmentSpec(
                new MultipleIntervalSegmentSpec(Collections.singletonList(Intervals.of("2011-04-02/2011-04-03")))
            );
            final QueryPlus queryPlus2 = queryPlus.withQuerySegmentSpec(
                new MultipleIntervalSegmentSpec(Collections.singletonList(Intervals.of("2011-04-03/2011-04-04")))
            );
            return new MergeSequence(
                queryPlus.getQuery().getResultOrdering(),
                Sequences.simple(
                    Arrays.asList(runner.run(queryPlus1, responseContext), runner.run(queryPlus2, responseContext))
                )
            );
          }
        }
    );

    Map<String, Object> context = new HashMap<>();
    TestHelper.assertExpectedObjects(expectedResults, mergedRunner.run(QueryPlus.wrap(fullQuery), context), "merged");
  }

  @Test
  public void testMergedPostAggHavingSpec()
  {
    List<Row> expectedResults = Arrays.asList(
        GroupByQueryRunnerTestHelper.createExpectedRow(
            "2011-04-01",
            "alias",
            "business",
            "rows",
            2L,
            "idx",
            217L,
            "rows_times_10",
            20.0
        ),
        GroupByQueryRunnerTestHelper.createExpectedRow(
            "2011-04-01",
            "alias",
            "mezzanine",
            "rows",
            6L,
            "idx",
            4420L,
            "rows_times_10",
            60.0
        ),
        GroupByQueryRunnerTestHelper.createExpectedRow(
            "2011-04-01",
            "alias",
            "premium",
            "rows",
            6L,
            "idx",
            4416L,
            "rows_times_10",
            60.0
        )
    );

    GroupByQuery.Builder builder = GroupByQuery
        .builder()
        .setDataSource(QueryRunnerTestHelper.dataSource)
        .setInterval("2011-04-02/2011-04-04")
        .setDimensions(new DefaultDimensionSpec("quality", "alias"))
        .setAggregatorSpecs(QueryRunnerTestHelper.rowsCount, new LongSumAggregatorFactory("idx", "index"))
        .setPostAggregatorSpecs(
            Collections.singletonList(
                new ArithmeticPostAggregator(
                    "rows_times_10",
                    "*",
                    Arrays.asList(
                        new FieldAccessPostAggregator(
                            "rows",
                            "rows"
                        ),
                        new ConstantPostAggregator(
                            "const",
                            10L
                        )
                    )
                )
            )
        )
        .setGranularity(new PeriodGranularity(new Period("P1M"), null, null))
        .setHavingSpec(
            new OrHavingSpec(
                ImmutableList.of(
                    new GreaterThanHavingSpec("rows_times_10", 20L),
                    new EqualToHavingSpec("idx", 217L)
                )
            )
        );

    GroupByQuery fullQuery = builder.build();

    QueryRunner mergedRunner = factory.getToolchest().mergeResults(
        new QueryRunner<Row>()
        {
          @Override
          public Sequence<Row> run(QueryPlus<Row> queryPlus, Map<String, Object> responseContext)
          {
            // simulate two daily segments
            final QueryPlus queryPlus1 = queryPlus.withQuerySegmentSpec(
                new MultipleIntervalSegmentSpec(Collections.singletonList(Intervals.of("2011-04-02/2011-04-03")))
            );
            final QueryPlus queryPlus2 = queryPlus.withQuerySegmentSpec(
                new MultipleIntervalSegmentSpec(Collections.singletonList(Intervals.of("2011-04-03/2011-04-04")))
            );
            return new MergeSequence(
                queryPlus.getQuery().getResultOrdering(),
                Sequences.simple(
                    Arrays.asList(runner.run(queryPlus1, responseContext), runner.run(queryPlus2, responseContext))
                )
            );
          }
        }
    );

    Map<String, Object> context = new HashMap<>();
    // add an extra layer of merging, simulate broker forwarding query to historical
    TestHelper.assertExpectedObjects(
        expectedResults,
        factory.getToolchest().postMergeQueryDecoration(
            factory.getToolchest().mergeResults(
                factory.getToolchest().preMergeQueryDecoration(mergedRunner)
            )
        ).run(QueryPlus.wrap(fullQuery), context),
        "merged"
    );

    fullQuery = fullQuery.withPostAggregatorSpecs(
        Collections.singletonList(
            new ExpressionPostAggregator("rows_times_10", "rows * 10.0", null, TestExprMacroTable.INSTANCE)
        )
    );

    TestHelper.assertExpectedObjects(
        expectedResults,
        factory.getToolchest().postMergeQueryDecoration(
            factory.getToolchest().mergeResults(
                factory.getToolchest().preMergeQueryDecoration(mergedRunner)
            )
        ).run(QueryPlus.wrap(fullQuery), context),
        "merged"
    );
  }

  @Test
  public void testGroupByWithRegEx()
  {
    GroupByQuery.Builder builder = GroupByQuery
        .builder()
        .setDataSource(QueryRunnerTestHelper.dataSource)
        .setInterval("2011-04-02/2011-04-04")
        .setDimFilter(new RegexDimFilter("quality", "auto.*", null))
        .setDimensions(new DefaultDimensionSpec("quality", "quality"))
        .setAggregatorSpecs(QueryRunnerTestHelper.rowsCount)
        .setGranularity(new PeriodGranularity(new Period("P1M"), null, null));

    final GroupByQuery query = builder.build();

    List<Row> expectedResults = Collections.singletonList(
        GroupByQueryRunnerTestHelper.createExpectedRow("2011-04-01", "quality", "automotive", "rows", 2L)
    );

    QueryRunner<Row> mergeRunner = factory.getToolchest().mergeResults(runner);
    Map<String, Object> context = new HashMap<>();
    TestHelper.assertExpectedObjects(expectedResults, mergeRunner.run(QueryPlus.wrap(query), context), "no-limit");
  }

  @Test
  public void testGroupByWithNonexistentDimension()
  {
    GroupByQuery.Builder builder = GroupByQuery
        .builder()
        .setDataSource(QueryRunnerTestHelper.dataSource)
        .setInterval("2011-04-02/2011-04-04")
        .addDimension("billy")
        .addDimension("quality").setAggregatorSpecs(QueryRunnerTestHelper.rowsCount)
        .setGranularity(new PeriodGranularity(new Period("P1M"), null, null));

    final GroupByQuery query = builder.build();

    List<Row> expectedResults = Arrays.asList(
        GroupByQueryRunnerTestHelper.createExpectedRow(
            "2011-04-01",
            "billy",
            null,
            "quality",
            "automotive",
            "rows",
            2L
        ),
        GroupByQueryRunnerTestHelper.createExpectedRow("2011-04-01", "billy", null, "quality", "business", "rows", 2L),
        GroupByQueryRunnerTestHelper.createExpectedRow(
            "2011-04-01",
            "billy",
            null,
            "quality",
            "entertainment",
            "rows",
            2L
        ),
        GroupByQueryRunnerTestHelper.createExpectedRow("2011-04-01", "billy", null, "quality", "health", "rows", 2L),
        GroupByQueryRunnerTestHelper.createExpectedRow("2011-04-01", "billy", null, "quality", "mezzanine", "rows", 6L),
        GroupByQueryRunnerTestHelper.createExpectedRow("2011-04-01", "billy", null, "quality", "news", "rows", 2L),
        GroupByQueryRunnerTestHelper.createExpectedRow("2011-04-01", "billy", null, "quality", "premium", "rows", 6L),
        GroupByQueryRunnerTestHelper.createExpectedRow(
            "2011-04-01",
            "billy",
            null,
            "quality",
            "technology",
            "rows",
            2L
        ),
        GroupByQueryRunnerTestHelper.createExpectedRow("2011-04-01", "billy", null, "quality", "travel", "rows", 2L)
    );

    Map<String, Object> context = new HashMap<>();
    QueryRunner<Row> mergeRunner = factory.getToolchest().mergeResults(runner);
    TestHelper.assertExpectedObjects(expectedResults, mergeRunner.run(QueryPlus.wrap(query), context), "no-limit");
  }

  // A subquery identical to the query should yield identical results
  @Test
  public void testIdenticalSubquery()
  {
    GroupByQuery subquery = GroupByQuery
        .builder()
        .setDataSource(QueryRunnerTestHelper.dataSource)
        .setQuerySegmentSpec(QueryRunnerTestHelper.firstToThird)
        .setDimensions(new DefaultDimensionSpec("quality", "alias"))
        .setDimFilter(new JavaScriptDimFilter(
            "quality",
            "function(dim){ return true; }",
            null,
            JavaScriptConfig.getEnabledInstance()
        ))
        .setAggregatorSpecs(QueryRunnerTestHelper.rowsCount,
                            new LongSumAggregatorFactory("idx", "index"),
                            new LongSumAggregatorFactory("indexMaxPlusTen", "indexMaxPlusTen"))
        .setGranularity(QueryRunnerTestHelper.dayGran)
        .build();

    GroupByQuery query = GroupByQuery
        .builder()
        .setDataSource(subquery)
        .setQuerySegmentSpec(QueryRunnerTestHelper.firstToThird)
        .setDimensions(new DefaultDimensionSpec("alias", "alias"))
        .setAggregatorSpecs(new LongSumAggregatorFactory("rows", "rows"), new LongSumAggregatorFactory("idx", "idx"))
        .setGranularity(QueryRunnerTestHelper.dayGran)
        .build();

    List<Row> expectedResults = Arrays.asList(
        GroupByQueryRunnerTestHelper.createExpectedRow("2011-04-01", "alias", "automotive", "rows", 1L, "idx", 135L),
        GroupByQueryRunnerTestHelper.createExpectedRow("2011-04-01", "alias", "business", "rows", 1L, "idx", 118L),
        GroupByQueryRunnerTestHelper.createExpectedRow("2011-04-01", "alias", "entertainment", "rows", 1L, "idx", 158L),
        GroupByQueryRunnerTestHelper.createExpectedRow("2011-04-01", "alias", "health", "rows", 1L, "idx", 120L),
        GroupByQueryRunnerTestHelper.createExpectedRow("2011-04-01", "alias", "mezzanine", "rows", 3L, "idx", 2870L),
        GroupByQueryRunnerTestHelper.createExpectedRow("2011-04-01", "alias", "news", "rows", 1L, "idx", 121L),
        GroupByQueryRunnerTestHelper.createExpectedRow("2011-04-01", "alias", "premium", "rows", 3L, "idx", 2900L),
        GroupByQueryRunnerTestHelper.createExpectedRow("2011-04-01", "alias", "technology", "rows", 1L, "idx", 78L),
        GroupByQueryRunnerTestHelper.createExpectedRow("2011-04-01", "alias", "travel", "rows", 1L, "idx", 119L),

        GroupByQueryRunnerTestHelper.createExpectedRow("2011-04-02", "alias", "automotive", "rows", 1L, "idx", 147L),
        GroupByQueryRunnerTestHelper.createExpectedRow("2011-04-02", "alias", "business", "rows", 1L, "idx", 112L),
        GroupByQueryRunnerTestHelper.createExpectedRow("2011-04-02", "alias", "entertainment", "rows", 1L, "idx", 166L),
        GroupByQueryRunnerTestHelper.createExpectedRow("2011-04-02", "alias", "health", "rows", 1L, "idx", 113L),
        GroupByQueryRunnerTestHelper.createExpectedRow("2011-04-02", "alias", "mezzanine", "rows", 3L, "idx", 2447L),
        GroupByQueryRunnerTestHelper.createExpectedRow("2011-04-02", "alias", "news", "rows", 1L, "idx", 114L),
        GroupByQueryRunnerTestHelper.createExpectedRow("2011-04-02", "alias", "premium", "rows", 3L, "idx", 2505L),
        GroupByQueryRunnerTestHelper.createExpectedRow("2011-04-02", "alias", "technology", "rows", 1L, "idx", 97L),
        GroupByQueryRunnerTestHelper.createExpectedRow("2011-04-02", "alias", "travel", "rows", 1L, "idx", 126L)
    );

    // Subqueries are handled by the ToolChest
    Iterable<Row> results = GroupByQueryRunnerTestHelper.runQuery(factory, runner, query);
    TestHelper.assertExpectedObjects(expectedResults, results, "");
  }

  @Test
  public void testSubqueryWithMultipleIntervalsInOuterQuery()
  {
    GroupByQuery subquery = GroupByQuery
        .builder()
        .setDataSource(QueryRunnerTestHelper.dataSource)
        .setQuerySegmentSpec(QueryRunnerTestHelper.firstToThird)
        .setDimensions(new DefaultDimensionSpec("quality", "alias"))
        .setDimFilter(new JavaScriptDimFilter(
            "quality",
            "function(dim){ return true; }",
            null,
            JavaScriptConfig.getEnabledInstance()
        ))
        .setAggregatorSpecs(QueryRunnerTestHelper.rowsCount,
                            new LongSumAggregatorFactory("idx", "index"),
                            new LongSumAggregatorFactory("indexMaxPlusTen", "indexMaxPlusTen"))
        .setGranularity(QueryRunnerTestHelper.dayGran)
        .build();

    GroupByQuery query = GroupByQuery
        .builder()
        .setDataSource(subquery)
        .setQuerySegmentSpec(
            new MultipleIntervalSegmentSpec(
                ImmutableList.of(
                    Intervals.of("2011-04-01T00:00:00.000Z/2011-04-01T23:58:00.000Z"),
                    Intervals.of("2011-04-02T00:00:00.000Z/2011-04-03T00:00:00.000Z")
                )
            )
        )
        .setDimensions(new DefaultDimensionSpec("alias", "alias"))
        .setAggregatorSpecs(new LongSumAggregatorFactory("rows", "rows"), new LongSumAggregatorFactory("idx", "idx"))
        .setGranularity(QueryRunnerTestHelper.dayGran)
        .build();

    List<Row> expectedResults = Arrays.asList(
        GroupByQueryRunnerTestHelper.createExpectedRow("2011-04-01", "alias", "automotive", "rows", 1L, "idx", 135L),
        GroupByQueryRunnerTestHelper.createExpectedRow("2011-04-01", "alias", "business", "rows", 1L, "idx", 118L),
        GroupByQueryRunnerTestHelper.createExpectedRow("2011-04-01", "alias", "entertainment", "rows", 1L, "idx", 158L),
        GroupByQueryRunnerTestHelper.createExpectedRow("2011-04-01", "alias", "health", "rows", 1L, "idx", 120L),
        GroupByQueryRunnerTestHelper.createExpectedRow("2011-04-01", "alias", "mezzanine", "rows", 3L, "idx", 2870L),
        GroupByQueryRunnerTestHelper.createExpectedRow("2011-04-01", "alias", "news", "rows", 1L, "idx", 121L),
        GroupByQueryRunnerTestHelper.createExpectedRow("2011-04-01", "alias", "premium", "rows", 3L, "idx", 2900L),
        GroupByQueryRunnerTestHelper.createExpectedRow("2011-04-01", "alias", "technology", "rows", 1L, "idx", 78L),
        GroupByQueryRunnerTestHelper.createExpectedRow("2011-04-01", "alias", "travel", "rows", 1L, "idx", 119L),

        GroupByQueryRunnerTestHelper.createExpectedRow("2011-04-02", "alias", "automotive", "rows", 1L, "idx", 147L),
        GroupByQueryRunnerTestHelper.createExpectedRow("2011-04-02", "alias", "business", "rows", 1L, "idx", 112L),
        GroupByQueryRunnerTestHelper.createExpectedRow("2011-04-02", "alias", "entertainment", "rows", 1L, "idx", 166L),
        GroupByQueryRunnerTestHelper.createExpectedRow("2011-04-02", "alias", "health", "rows", 1L, "idx", 113L),
        GroupByQueryRunnerTestHelper.createExpectedRow("2011-04-02", "alias", "mezzanine", "rows", 3L, "idx", 2447L),
        GroupByQueryRunnerTestHelper.createExpectedRow("2011-04-02", "alias", "news", "rows", 1L, "idx", 114L),
        GroupByQueryRunnerTestHelper.createExpectedRow("2011-04-02", "alias", "premium", "rows", 3L, "idx", 2505L),
        GroupByQueryRunnerTestHelper.createExpectedRow("2011-04-02", "alias", "technology", "rows", 1L, "idx", 97L),
        GroupByQueryRunnerTestHelper.createExpectedRow("2011-04-02", "alias", "travel", "rows", 1L, "idx", 126L)
    );

    // Subqueries are handled by the ToolChest
    Iterable<Row> results = GroupByQueryRunnerTestHelper.runQuery(factory, runner, query);
    TestHelper.assertExpectedObjects(expectedResults, results, "");
  }

  @Test
  public void testSubqueryWithMultipleIntervalsInOuterQueryAndChunkPeriod()
  {
    GroupByQuery subquery = GroupByQuery
        .builder()
        .setDataSource(QueryRunnerTestHelper.dataSource)
        .setQuerySegmentSpec(QueryRunnerTestHelper.firstToThird)
        .setDimensions(new DefaultDimensionSpec("quality", "alias"))
        .setDimFilter(new JavaScriptDimFilter(
            "quality",
            "function(dim){ return true; }",
            null,
            JavaScriptConfig.getEnabledInstance()
        ))
        .setAggregatorSpecs(QueryRunnerTestHelper.rowsCount,
                            new LongSumAggregatorFactory("idx", "index"),
                            new LongSumAggregatorFactory("indexMaxPlusTen", "indexMaxPlusTen"))
        .setGranularity(QueryRunnerTestHelper.dayGran)
        .setContext(ImmutableMap.of("chunkPeriod", "P1D"))
        .build();

    GroupByQuery query = GroupByQuery
        .builder()
        .setDataSource(subquery)
        .setQuerySegmentSpec(
            new MultipleIntervalSegmentSpec(
                ImmutableList.of(
                    Intervals.of("2011-04-01T00:00:00.000Z/2011-04-01T23:58:00.000Z"),
                    Intervals.of("2011-04-02T00:00:00.000Z/2011-04-03T00:00:00.000Z")
                )
            )
        )
        .setDimensions(new DefaultDimensionSpec("alias", "alias"))
        .setAggregatorSpecs(new LongSumAggregatorFactory("rows", "rows"), new LongSumAggregatorFactory("idx", "idx"))
        .setGranularity(QueryRunnerTestHelper.dayGran)
        .build();

    List<Row> expectedResults = Arrays.asList(
        GroupByQueryRunnerTestHelper.createExpectedRow("2011-04-01", "alias", "automotive", "rows", 1L, "idx", 135L),
        GroupByQueryRunnerTestHelper.createExpectedRow("2011-04-01", "alias", "business", "rows", 1L, "idx", 118L),
        GroupByQueryRunnerTestHelper.createExpectedRow("2011-04-01", "alias", "entertainment", "rows", 1L, "idx", 158L),
        GroupByQueryRunnerTestHelper.createExpectedRow("2011-04-01", "alias", "health", "rows", 1L, "idx", 120L),
        GroupByQueryRunnerTestHelper.createExpectedRow("2011-04-01", "alias", "mezzanine", "rows", 3L, "idx", 2870L),
        GroupByQueryRunnerTestHelper.createExpectedRow("2011-04-01", "alias", "news", "rows", 1L, "idx", 121L),
        GroupByQueryRunnerTestHelper.createExpectedRow("2011-04-01", "alias", "premium", "rows", 3L, "idx", 2900L),
        GroupByQueryRunnerTestHelper.createExpectedRow("2011-04-01", "alias", "technology", "rows", 1L, "idx", 78L),
        GroupByQueryRunnerTestHelper.createExpectedRow("2011-04-01", "alias", "travel", "rows", 1L, "idx", 119L),

        GroupByQueryRunnerTestHelper.createExpectedRow("2011-04-02", "alias", "automotive", "rows", 1L, "idx", 147L),
        GroupByQueryRunnerTestHelper.createExpectedRow("2011-04-02", "alias", "business", "rows", 1L, "idx", 112L),
        GroupByQueryRunnerTestHelper.createExpectedRow("2011-04-02", "alias", "entertainment", "rows", 1L, "idx", 166L),
        GroupByQueryRunnerTestHelper.createExpectedRow("2011-04-02", "alias", "health", "rows", 1L, "idx", 113L),
        GroupByQueryRunnerTestHelper.createExpectedRow("2011-04-02", "alias", "mezzanine", "rows", 3L, "idx", 2447L),
        GroupByQueryRunnerTestHelper.createExpectedRow("2011-04-02", "alias", "news", "rows", 1L, "idx", 114L),
        GroupByQueryRunnerTestHelper.createExpectedRow("2011-04-02", "alias", "premium", "rows", 3L, "idx", 2505L),
        GroupByQueryRunnerTestHelper.createExpectedRow("2011-04-02", "alias", "technology", "rows", 1L, "idx", 97L),
        GroupByQueryRunnerTestHelper.createExpectedRow("2011-04-02", "alias", "travel", "rows", 1L, "idx", 126L)
    );

    // Subqueries are handled by the ToolChest
    Iterable<Row> results = GroupByQueryRunnerTestHelper.runQuery(factory, runner, query);
    TestHelper.assertExpectedObjects(expectedResults, results, "");
  }

  @Test
  public void testSubqueryWithExtractionFnInOuterQuery()
  {
    //https://github.com/apache/incubator-druid/issues/2556

    GroupByQuery subquery = GroupByQuery
        .builder()
        .setDataSource(QueryRunnerTestHelper.dataSource)
        .setQuerySegmentSpec(QueryRunnerTestHelper.firstToThird)
        .setDimensions(new DefaultDimensionSpec("quality", "alias"))
        .setDimFilter(new JavaScriptDimFilter(
            "quality",
            "function(dim){ return true; }",
            null,
            JavaScriptConfig.getEnabledInstance()
        ))
        .setAggregatorSpecs(QueryRunnerTestHelper.rowsCount,
                            new LongSumAggregatorFactory("idx", "index"),
                            new LongSumAggregatorFactory("indexMaxPlusTen", "indexMaxPlusTen"))
        .setGranularity(QueryRunnerTestHelper.dayGran)
        .build();

    GroupByQuery query = GroupByQuery
        .builder()
        .setDataSource(subquery)
        .setQuerySegmentSpec(
            new MultipleIntervalSegmentSpec(
                ImmutableList.of(
                    Intervals.of("2011-04-01T00:00:00.000Z/2011-04-03T00:00:00.000Z")
                )
            )
        )
        .setDimensions(new ExtractionDimensionSpec("alias", "alias", new RegexDimExtractionFn("(a).*", true, "a")))
        .setAggregatorSpecs(new LongSumAggregatorFactory("rows", "rows"), new LongSumAggregatorFactory("idx", "idx"))
        .setGranularity(QueryRunnerTestHelper.dayGran)
        .build();

    List<Row> expectedResults = Arrays.asList(
        GroupByQueryRunnerTestHelper.createExpectedRow("2011-04-01", "alias", "a", "rows", 13L, "idx", 6619L),
        GroupByQueryRunnerTestHelper.createExpectedRow("2011-04-02", "alias", "a", "rows", 13L, "idx", 5827L)
    );

    // Subqueries are handled by the ToolChest
    Iterable<Row> results = GroupByQueryRunnerTestHelper.runQuery(factory, runner, query);
    TestHelper.assertExpectedObjects(expectedResults, results, "");
  }

  @Test
  public void testDifferentGroupingSubquery()
  {
    GroupByQuery subquery = GroupByQuery
        .builder()
        .setDataSource(QueryRunnerTestHelper.dataSource)
        .setQuerySegmentSpec(QueryRunnerTestHelper.firstToThird)
        .setDimensions(new DefaultDimensionSpec("quality", "alias"))
        .setAggregatorSpecs(QueryRunnerTestHelper.rowsCount,
                            new LongSumAggregatorFactory("idx", "index"),
                            new LongSumAggregatorFactory("indexMaxPlusTen", "indexMaxPlusTen"))
        .setGranularity(QueryRunnerTestHelper.dayGran)
        .build();

    GroupByQuery query = GroupByQuery
        .builder()
        .setDataSource(subquery)
        .setQuerySegmentSpec(QueryRunnerTestHelper.firstToThird)
        .setAggregatorSpecs(QueryRunnerTestHelper.rowsCount,
                            new DoubleMaxAggregatorFactory("idx", "idx"),
                            new DoubleMaxAggregatorFactory("indexMaxPlusTen", "indexMaxPlusTen"))
        .setGranularity(QueryRunnerTestHelper.dayGran)
        .build();

    List<Row> expectedResults = GroupByQueryRunnerTestHelper.createExpectedRows(
        new String[]{"__time", "rows", "idx", "indexMaxPlusTen"},
        new Object[]{"2011-04-01", 9L, 2900.0, 2930.0},
        new Object[]{"2011-04-02", 9L, 2505.0, 2535.0}
    );

    TestHelper.assertExpectedObjects(
        expectedResults,
        GroupByQueryRunnerTestHelper.runQuery(factory, runner, query), ""
    );

    subquery = new GroupByQuery.Builder(subquery)
        .setVirtualColumns(
            new ExpressionVirtualColumn("expr", "-index + 100", ValueType.FLOAT, TestExprMacroTable.INSTANCE)
        )
        .setAggregatorSpecs(QueryRunnerTestHelper.rowsCount,
                            new LongSumAggregatorFactory("idx", "expr"),
                            new LongSumAggregatorFactory("indexMaxPlusTen", "indexMaxPlusTen"))
        .build();
    query = (GroupByQuery) query.withDataSource(new QueryDataSource(subquery));

    expectedResults = GroupByQueryRunnerTestHelper.createExpectedRows(
        new String[]{"__time", "rows", "idx", "indexMaxPlusTen"},
        new Object[]{"2011-04-01", 9L, 21.0, 2930.0},
        new Object[]{"2011-04-02", 9L, 2.0, 2535.0}
    );

    TestHelper.assertExpectedObjects(
        expectedResults,
        GroupByQueryRunnerTestHelper.runQuery(factory, runner, query), ""
    );
  }

  @Test
  public void testDifferentGroupingSubqueryMultipleAggregatorsOnSameField()
  {
    GroupByQuery subquery = GroupByQuery
        .builder()
        .setDataSource(QueryRunnerTestHelper.dataSource)
        .setQuerySegmentSpec(QueryRunnerTestHelper.firstToThird)
        .setDimensions(new DefaultDimensionSpec("quality", "alias"))
        .setAggregatorSpecs(QueryRunnerTestHelper.rowsCount, new LongSumAggregatorFactory("idx", "index"))
        .setPostAggregatorSpecs(
            Collections.singletonList(
                new ArithmeticPostAggregator(
                    "post_agg",
                    "+",
                    Lists.newArrayList(
                        new FieldAccessPostAggregator("idx", "idx"),
                        new FieldAccessPostAggregator("idx", "idx")
                    )
                )
            )
        )
        .setGranularity(QueryRunnerTestHelper.dayGran)
        .build();

    GroupByQuery query = GroupByQuery
        .builder()
        .setDataSource(subquery)
        .setQuerySegmentSpec(QueryRunnerTestHelper.firstToThird)
        .setAggregatorSpecs(new DoubleMaxAggregatorFactory("idx1", "idx"),
                            new DoubleMaxAggregatorFactory("idx2", "idx"),
                            new DoubleMaxAggregatorFactory("idx3", "post_agg"),
                            new DoubleMaxAggregatorFactory("idx4", "post_agg"))
        .setGranularity(QueryRunnerTestHelper.dayGran)
        .build();

    List<Row> expectedResults = Arrays.asList(
        GroupByQueryRunnerTestHelper.createExpectedRow("2011-04-01", "idx1", 2900.0, "idx2", 2900.0,
                                                       "idx3", 5800.0, "idx4", 5800.0
        ),
        GroupByQueryRunnerTestHelper.createExpectedRow("2011-04-02", "idx1", 2505.0, "idx2", 2505.0,
                                                       "idx3", 5010.0, "idx4", 5010.0
        )
    );

    Iterable<Row> results = GroupByQueryRunnerTestHelper.runQuery(factory, runner, query);
    TestHelper.assertExpectedObjects(expectedResults, results, "");
  }


  @Test
  public void testDifferentGroupingSubqueryWithFilter()
  {
    GroupByQuery subquery = GroupByQuery
        .builder()
        .setDataSource(QueryRunnerTestHelper.dataSource)
        .setQuerySegmentSpec(QueryRunnerTestHelper.firstToThird)
        .setDimensions(new DefaultDimensionSpec("quality", "quality"))
        .setAggregatorSpecs(QueryRunnerTestHelper.rowsCount, new LongSumAggregatorFactory("idx", "index"))
        .setGranularity(QueryRunnerTestHelper.dayGran)
        .build();

    GroupByQuery query = GroupByQuery
        .builder()
        .setDataSource(subquery)
        .setQuerySegmentSpec(QueryRunnerTestHelper.firstToThird)
        .setAggregatorSpecs(new DoubleMaxAggregatorFactory("idx", "idx"))
        .setDimFilter(
            new OrDimFilter(
                Lists.newArrayList(
                    new SelectorDimFilter("quality", "automotive", null),
                    new SelectorDimFilter("quality", "premium", null),
                    new SelectorDimFilter("quality", "mezzanine", null),
                    new SelectorDimFilter("quality", "business", null),
                    new SelectorDimFilter("quality", "entertainment", null),
                    new SelectorDimFilter("quality", "health", null),
                    new SelectorDimFilter("quality", "news", null),
                    new SelectorDimFilter("quality", "technology", null),
                    new SelectorDimFilter("quality", "travel", null)
                )
            )
        )
        .setGranularity(QueryRunnerTestHelper.dayGran)
        .build();

    List<Row> expectedResults = Arrays.asList(
        GroupByQueryRunnerTestHelper.createExpectedRow("2011-04-01", "idx", 2900.0),
        GroupByQueryRunnerTestHelper.createExpectedRow("2011-04-02", "idx", 2505.0)
    );

    Iterable<Row> results = GroupByQueryRunnerTestHelper.runQuery(factory, runner, query);
    TestHelper.assertExpectedObjects(expectedResults, results, "");
  }

  @Test
  public void testDifferentIntervalSubquery()
  {
    GroupByQuery subquery = GroupByQuery
        .builder()
        .setDataSource(QueryRunnerTestHelper.dataSource)
        .setQuerySegmentSpec(QueryRunnerTestHelper.firstToThird)
        .setDimensions(new DefaultDimensionSpec("quality", "alias"))
        .setAggregatorSpecs(QueryRunnerTestHelper.rowsCount, new LongSumAggregatorFactory("idx", "index"))
        .setGranularity(QueryRunnerTestHelper.dayGran)
        .build();

    GroupByQuery query = GroupByQuery
        .builder()
        .setDataSource(subquery)
        .setQuerySegmentSpec(QueryRunnerTestHelper.secondOnly)
        .setAggregatorSpecs(new DoubleMaxAggregatorFactory("idx", "idx"))
        .setGranularity(QueryRunnerTestHelper.dayGran)
        .build();

    List<Row> expectedResults = Collections.singletonList(
        GroupByQueryRunnerTestHelper.createExpectedRow("2011-04-02", "idx", 2505.0)
    );

    Iterable<Row> results = GroupByQueryRunnerTestHelper.runQuery(factory, runner, query);
    TestHelper.assertExpectedObjects(expectedResults, results, "");
  }

  @Test
  public void testGroupByTimeExtractionNamedUnderUnderTime()
  {
    expectedException.expect(IAE.class);
    expectedException.expectMessage(
        "'__time' cannot be used as an output name for dimensions, aggregators, or post-aggregators."
    );

    GroupByQuery
        .builder()
        .setDataSource(QueryRunnerTestHelper.dataSource)
        .setQuerySegmentSpec(QueryRunnerTestHelper.fullOnIntervalSpec)
        .setDimensions(
            new DefaultDimensionSpec("market", "market"),
            new ExtractionDimensionSpec(
                ColumnHolder.TIME_COLUMN_NAME,
                ColumnHolder.TIME_COLUMN_NAME,
                new TimeFormatExtractionFn("EEEE", null, null, null, false)
            )
        )
        .setAggregatorSpecs(QueryRunnerTestHelper.rowsCount, QueryRunnerTestHelper.indexDoubleSum)
        .setPostAggregatorSpecs(Collections.singletonList(QueryRunnerTestHelper.addRowsIndexConstant))
        .setGranularity(QueryRunnerTestHelper.allGran)
        .setDimFilter(
            new OrDimFilter(
                Arrays.asList(
                    new SelectorDimFilter("market", "spot", null),
                    new SelectorDimFilter("market", "upfront", null)
                )
            )
        )
        .setLimitSpec(new DefaultLimitSpec(ImmutableList.of(), 1))
        .build();
  }

  @Test
  public void testGroupByWithUnderUnderTimeAsDimensionNameWithHavingAndLimit()
  {
    expectedException.expect(IAE.class);
    expectedException.expectMessage(
        "'__time' cannot be used as an output name for dimensions, aggregators, or post-aggregators."
    );

    GroupByQuery
        .builder()
        .setDataSource(QueryRunnerTestHelper.dataSource)
        .setQuerySegmentSpec(QueryRunnerTestHelper.firstToThird)
        .setDimensions(new DefaultDimensionSpec("quality", "__time"))
        .setAggregatorSpecs(QueryRunnerTestHelper.rowsCount, new LongSumAggregatorFactory("idx", "index"))
        .setGranularity(QueryRunnerTestHelper.dayGran)
        .setHavingSpec(
            new OrHavingSpec(
                ImmutableList.of(
                    new DimensionSelectorHavingSpec("__time", "automotive", null),
                    new DimensionSelectorHavingSpec("__time", "business", null)
                )
            )
        )
        .setLimitSpec(
            new DefaultLimitSpec(
                ImmutableList.of(new OrderByColumnSpec("__time", OrderByColumnSpec.Direction.DESCENDING)),
                null
            )
        )
        .build();
  }

  @Test
  public void testEmptySubquery()
  {
    GroupByQuery subquery = GroupByQuery
        .builder()
        .setDataSource(QueryRunnerTestHelper.dataSource)
        .setQuerySegmentSpec(QueryRunnerTestHelper.emptyInterval)
        .setDimensions(new DefaultDimensionSpec("quality", "alias"))
        .setAggregatorSpecs(QueryRunnerTestHelper.rowsCount, new LongSumAggregatorFactory("idx", "index"))
        .setGranularity(QueryRunnerTestHelper.dayGran)
        .build();

    GroupByQuery query = GroupByQuery
        .builder()
        .setDataSource(subquery)
        .setQuerySegmentSpec(QueryRunnerTestHelper.firstToThird)
        .setAggregatorSpecs(new DoubleMaxAggregatorFactory("idx", "idx"))
        .setGranularity(QueryRunnerTestHelper.dayGran)
        .build();

    Iterable<Row> results = GroupByQueryRunnerTestHelper.runQuery(factory, runner, query);
    Assert.assertFalse(results.iterator().hasNext());
  }

  @Test
  public void testSubqueryWithPostAggregators()
  {
    final GroupByQuery subquery = GroupByQuery
        .builder()
        .setDataSource(QueryRunnerTestHelper.dataSource)
        .setQuerySegmentSpec(QueryRunnerTestHelper.firstToThird)
        .setDimensions(new DefaultDimensionSpec("quality", "alias"))
        .setDimFilter(new JavaScriptDimFilter(
            "quality",
            "function(dim){ return true; }",
            null,
            JavaScriptConfig.getEnabledInstance()
        )).setAggregatorSpecs(QueryRunnerTestHelper.rowsCount, new LongSumAggregatorFactory("idx_subagg", "index"))
        .setPostAggregatorSpecs(
            Collections.singletonList(
                new ArithmeticPostAggregator(
                    "idx_subpostagg", "+", Arrays.asList(
                    new FieldAccessPostAggregator("the_idx_subagg", "idx_subagg"),
                    new ConstantPostAggregator("thousand", 1000)
                )
                )

            )
        )
        .setGranularity(QueryRunnerTestHelper.dayGran)
        .build();

    final GroupByQuery query = GroupByQuery
        .builder()
        .setDataSource(subquery)
        .setQuerySegmentSpec(QueryRunnerTestHelper.firstToThird)
        .setDimensions(new DefaultDimensionSpec("alias", "alias"))
        .setAggregatorSpecs(new LongSumAggregatorFactory("rows", "rows"),
                            new LongSumAggregatorFactory("idx", "idx_subpostagg"))
        .setPostAggregatorSpecs(
            Collections.singletonList(
                new ArithmeticPostAggregator(
                    "idx_post", "+", Arrays.asList(
                    new FieldAccessPostAggregator("the_idx_agg", "idx"),
                    new ConstantPostAggregator("ten_thousand", 10000)
                )
                )

            )
        )
        .setGranularity(QueryRunnerTestHelper.dayGran)
        .build();

    List<Row> expectedResults = Arrays.asList(
        GroupByQueryRunnerTestHelper.createExpectedRow(
            "2011-04-01",
            "alias",
            "automotive",
            "rows",
            1L,
            "idx_post",
            11135.0,
            "idx",
            1135L
        ),
        GroupByQueryRunnerTestHelper.createExpectedRow(
            "2011-04-01",
            "alias",
            "business",
            "rows",
            1L,
            "idx_post",
            11118.0,
            "idx",
            1118L
        ),
        GroupByQueryRunnerTestHelper.createExpectedRow(
            "2011-04-01",
            "alias",
            "entertainment",
            "rows",
            1L,
            "idx_post",
            11158.0,
            "idx",
            1158L
        ),
        GroupByQueryRunnerTestHelper.createExpectedRow(
            "2011-04-01",
            "alias",
            "health",
            "rows",
            1L,
            "idx_post",
            11120.0,
            "idx",
            1120L
        ),
        GroupByQueryRunnerTestHelper.createExpectedRow(
            "2011-04-01",
            "alias",
            "mezzanine",
            "rows",
            3L,
            "idx_post",
            13870.0,
            "idx",
            3870L
        ),
        GroupByQueryRunnerTestHelper.createExpectedRow(
            "2011-04-01",
            "alias",
            "news",
            "rows",
            1L,
            "idx_post",
            11121.0,
            "idx",
            1121L
        ),
        GroupByQueryRunnerTestHelper.createExpectedRow(
            "2011-04-01",
            "alias",
            "premium",
            "rows",
            3L,
            "idx_post",
            13900.0,
            "idx",
            3900L
        ),
        GroupByQueryRunnerTestHelper.createExpectedRow(
            "2011-04-01",
            "alias",
            "technology",
            "rows",
            1L,
            "idx_post",
            11078.0,
            "idx",
            1078L
        ),
        GroupByQueryRunnerTestHelper.createExpectedRow(
            "2011-04-01",
            "alias",
            "travel",
            "rows",
            1L,
            "idx_post",
            11119.0,
            "idx",
            1119L
        ),

        GroupByQueryRunnerTestHelper.createExpectedRow(
            "2011-04-02",
            "alias",
            "automotive",
            "rows",
            1L,
            "idx_post",
            11147.0,
            "idx",
            1147L
        ),
        GroupByQueryRunnerTestHelper.createExpectedRow(
            "2011-04-02",
            "alias",
            "business",
            "rows",
            1L,
            "idx_post",
            11112.0,
            "idx",
            1112L
        ),
        GroupByQueryRunnerTestHelper.createExpectedRow(
            "2011-04-02",
            "alias",
            "entertainment",
            "rows",
            1L,
            "idx_post",
            11166.0,
            "idx",
            1166L
        ),
        GroupByQueryRunnerTestHelper.createExpectedRow(
            "2011-04-02",
            "alias",
            "health",
            "rows",
            1L,
            "idx_post",
            11113.0,
            "idx",
            1113L
        ),
        GroupByQueryRunnerTestHelper.createExpectedRow(
            "2011-04-02",
            "alias",
            "mezzanine",
            "rows",
            3L,
            "idx_post",
            13447.0,
            "idx",
            3447L
        ),
        GroupByQueryRunnerTestHelper.createExpectedRow(
            "2011-04-02",
            "alias",
            "news",
            "rows",
            1L,
            "idx_post",
            11114.0,
            "idx",
            1114L
        ),
        GroupByQueryRunnerTestHelper.createExpectedRow(
            "2011-04-02",
            "alias",
            "premium",
            "rows",
            3L,
            "idx_post",
            13505.0,
            "idx",
            3505L
        ),
        GroupByQueryRunnerTestHelper.createExpectedRow(
            "2011-04-02",
            "alias",
            "technology",
            "rows",
            1L,
            "idx_post",
            11097.0,
            "idx",
            1097L
        ),
        GroupByQueryRunnerTestHelper.createExpectedRow(
            "2011-04-02",
            "alias",
            "travel",
            "rows",
            1L,
            "idx_post",
            11126.0,
            "idx",
            1126L
        )
    );

    // Subqueries are handled by the ToolChest
    Iterable<Row> results = GroupByQueryRunnerTestHelper.runQuery(factory, runner, query);
    TestHelper.assertExpectedObjects(expectedResults, results, "");
  }

  @Test
  public void testSubqueryWithPostAggregatorsAndHaving()
  {
    final GroupByQuery subquery = GroupByQuery
        .builder()
        .setDataSource(QueryRunnerTestHelper.dataSource)
        .setQuerySegmentSpec(QueryRunnerTestHelper.firstToThird)
        .setDimensions(new DefaultDimensionSpec("quality", "alias"))
        .setDimFilter(new JavaScriptDimFilter(
            "quality",
            "function(dim){ return true; }",
            null,
            JavaScriptConfig.getEnabledInstance()
        )).setAggregatorSpecs(QueryRunnerTestHelper.rowsCount, new LongSumAggregatorFactory("idx_subagg", "index"))
        .setPostAggregatorSpecs(
            Collections.singletonList(
                new ArithmeticPostAggregator(
                    "idx_subpostagg",
                    "+",
                    Arrays.asList(
                        new FieldAccessPostAggregator("the_idx_subagg", "idx_subagg"),
                        new ConstantPostAggregator("thousand", 1000)
                    )
                )

            )
        )
        .setHavingSpec(
            new BaseHavingSpec()
            {
              @Override
              public boolean eval(Row row)
              {
                return (row.getMetric("idx_subpostagg").floatValue() < 3800);
              }
            }
        )
        .addOrderByColumn("alias")
        .setGranularity(QueryRunnerTestHelper.dayGran)
        .build();

    final GroupByQuery query = GroupByQuery
        .builder()
        .setDataSource(subquery)
        .setQuerySegmentSpec(QueryRunnerTestHelper.firstToThird)
        .setDimensions(new DefaultDimensionSpec("alias", "alias"))
        .setAggregatorSpecs(new LongSumAggregatorFactory("rows", "rows"),
                            new LongSumAggregatorFactory("idx", "idx_subpostagg"))
        .setPostAggregatorSpecs(
            Collections.singletonList(
                new ArithmeticPostAggregator(
                    "idx_post", "+", Arrays.asList(
                    new FieldAccessPostAggregator("the_idx_agg", "idx"),
                    new ConstantPostAggregator("ten_thousand", 10000)
                )
                )

            )
        )
        .setGranularity(QueryRunnerTestHelper.dayGran)
        .build();

    List<Row> expectedResults = Arrays.asList(
        GroupByQueryRunnerTestHelper.createExpectedRow(
            "2011-04-01",
            "alias",
            "automotive",
            "rows",
            1L,
            "idx_post",
            11135.0,
            "idx",
            1135L
        ),
        GroupByQueryRunnerTestHelper.createExpectedRow(
            "2011-04-01",
            "alias",
            "business",
            "rows",
            1L,
            "idx_post",
            11118.0,
            "idx",
            1118L
        ),
        GroupByQueryRunnerTestHelper.createExpectedRow(
            "2011-04-01",
            "alias",
            "entertainment",
            "rows",
            1L,
            "idx_post",
            11158.0,
            "idx",
            1158L
        ),
        GroupByQueryRunnerTestHelper.createExpectedRow(
            "2011-04-01",
            "alias",
            "health",
            "rows",
            1L,
            "idx_post",
            11120.0,
            "idx",
            1120L
        ),
        GroupByQueryRunnerTestHelper.createExpectedRow(
            "2011-04-01",
            "alias",
            "news",
            "rows",
            1L,
            "idx_post",
            11121.0,
            "idx",
            1121L
        ),
        GroupByQueryRunnerTestHelper.createExpectedRow(
            "2011-04-01",
            "alias",
            "technology",
            "rows",
            1L,
            "idx_post",
            11078.0,
            "idx",
            1078L
        ),
        GroupByQueryRunnerTestHelper.createExpectedRow(
            "2011-04-01",
            "alias",
            "travel",
            "rows",
            1L,
            "idx_post",
            11119.0,
            "idx",
            1119L
        ),

        GroupByQueryRunnerTestHelper.createExpectedRow(
            "2011-04-02",
            "alias",
            "automotive",
            "rows",
            1L,
            "idx_post",
            11147.0,
            "idx",
            1147L
        ),
        GroupByQueryRunnerTestHelper.createExpectedRow(
            "2011-04-02",
            "alias",
            "business",
            "rows",
            1L,
            "idx_post",
            11112.0,
            "idx",
            1112L
        ),
        GroupByQueryRunnerTestHelper.createExpectedRow(
            "2011-04-02",
            "alias",
            "entertainment",
            "rows",
            1L,
            "idx_post",
            11166.0,
            "idx",
            1166L
        ),
        GroupByQueryRunnerTestHelper.createExpectedRow(
            "2011-04-02",
            "alias",
            "health",
            "rows",
            1L,
            "idx_post",
            11113.0,
            "idx",
            1113L
        ),
        GroupByQueryRunnerTestHelper.createExpectedRow(
            "2011-04-02",
            "alias",
            "mezzanine",
            "rows",
            3L,
            "idx_post",
            13447.0,
            "idx",
            3447L
        ),
        GroupByQueryRunnerTestHelper.createExpectedRow(
            "2011-04-02",
            "alias",
            "news",
            "rows",
            1L,
            "idx_post",
            11114.0,
            "idx",
            1114L
        ),
        GroupByQueryRunnerTestHelper.createExpectedRow(
            "2011-04-02",
            "alias",
            "premium",
            "rows",
            3L,
            "idx_post",
            13505.0,
            "idx",
            3505L
        ),
        GroupByQueryRunnerTestHelper.createExpectedRow(
            "2011-04-02",
            "alias",
            "technology",
            "rows",
            1L,
            "idx_post",
            11097.0,
            "idx",
            1097L
        ),
        GroupByQueryRunnerTestHelper.createExpectedRow(
            "2011-04-02",
            "alias",
            "travel",
            "rows",
            1L,
            "idx_post",
            11126.0,
            "idx",
            1126L
        )
    );

    // Subqueries are handled by the ToolChest
    Iterable<Row> results = GroupByQueryRunnerTestHelper.runQuery(factory, runner, query);
    TestHelper.assertExpectedObjects(expectedResults, results, "");
  }

  @Test
  public void testSubqueryWithMultiColumnAggregators()
  {
    final GroupByQuery subquery = GroupByQuery
        .builder()
        .setDataSource(QueryRunnerTestHelper.dataSource)
        .setQuerySegmentSpec(QueryRunnerTestHelper.firstToThird)
        .setDimensions(new DefaultDimensionSpec("quality", "alias"))
        .setDimFilter(new JavaScriptDimFilter(
            "market",
            "function(dim){ return true; }",
            null,
            JavaScriptConfig.getEnabledInstance()
        ))
        .setAggregatorSpecs(QueryRunnerTestHelper.rowsCount,
                            new DoubleSumAggregatorFactory("idx_subagg", "index"),
                            new JavaScriptAggregatorFactory(
                                "js_agg",
                                Arrays.asList("index", "market"),
                                "function(current, index, dim){return current + index + dim.length;}",
                                "function(){return 0;}",
                                "function(a,b){return a + b;}",
                                JavaScriptConfig.getEnabledInstance()
                            ))
        .setPostAggregatorSpecs(
            Collections.singletonList(
                new ArithmeticPostAggregator(
                    "idx_subpostagg",
                    "+",
                    Arrays.asList(
                        new FieldAccessPostAggregator("the_idx_subagg", "idx_subagg"),
                        new ConstantPostAggregator("thousand", 1000)
                    )
                )

            )
        )
        .setHavingSpec(
            new BaseHavingSpec()
            {
              @Override
              public boolean eval(Row row)
              {
                return (row.getMetric("idx_subpostagg").floatValue() < 3800);
              }
            }
        )
        .addOrderByColumn("alias")
        .setGranularity(QueryRunnerTestHelper.dayGran)
        .build();

    final GroupByQuery query = GroupByQuery
        .builder()
        .setDataSource(subquery)
        .setQuerySegmentSpec(QueryRunnerTestHelper.firstToThird)
        .setDimensions(new DefaultDimensionSpec("alias", "alias"))
        .setAggregatorSpecs(new LongSumAggregatorFactory("rows", "rows"),
                            new LongSumAggregatorFactory("idx", "idx_subpostagg"),
                            new DoubleSumAggregatorFactory("js_outer_agg", "js_agg"))
        .setPostAggregatorSpecs(
            Collections.singletonList(
                new ArithmeticPostAggregator(
                    "idx_post", "+", Arrays.asList(
                    new FieldAccessPostAggregator("the_idx_agg", "idx"),
                    new ConstantPostAggregator("ten_thousand", 10000)
                )
                )

            )
        )
        .setLimitSpec(
            new DefaultLimitSpec(
                Collections.singletonList(
                    new OrderByColumnSpec(
                        "alias",
                        OrderByColumnSpec.Direction.DESCENDING
                    )
                ),
                5
            )
        )
        .setGranularity(QueryRunnerTestHelper.dayGran)
        .build();

    List<Row> expectedResults = Arrays.asList(
        GroupByQueryRunnerTestHelper.createExpectedRow(
            "2011-04-01",
            "alias",
            "travel",
            "rows",
            1L,
            "idx_post",
            11119.0,
            "idx",
            1119L,
            "js_outer_agg",
            123.92274475097656
        ),
        GroupByQueryRunnerTestHelper.createExpectedRow(
            "2011-04-01",
            "alias",
            "technology",
            "rows",
            1L,
            "idx_post",
            11078.0,
            "idx",
            1078L,
            "js_outer_agg",
            82.62254333496094
        ),
        GroupByQueryRunnerTestHelper.createExpectedRow(
            "2011-04-01",
            "alias",
            "news",
            "rows",
            1L,
            "idx_post",
            11121.0,
            "idx",
            1121L,
            "js_outer_agg",
            125.58358001708984
        ),
        GroupByQueryRunnerTestHelper.createExpectedRow(
            "2011-04-01",
            "alias",
            "health",
            "rows",
            1L,
            "idx_post",
            11120.0,
            "idx",
            1120L,
            "js_outer_agg",
            124.13470458984375
        ),
        GroupByQueryRunnerTestHelper.createExpectedRow(
            "2011-04-01",
            "alias",
            "entertainment",
            "rows",
            1L,
            "idx_post",
            11158.0,
            "idx",
            1158L,
            "js_outer_agg",
            162.74722290039062
        )
    );

    // Subqueries are handled by the ToolChest
    Iterable<Row> results = GroupByQueryRunnerTestHelper.runQuery(factory, runner, query);
    TestHelper.assertExpectedObjects(expectedResults, results, "");
  }

  @Test
  public void testSubqueryWithOuterFilterAggregator()
  {
    final GroupByQuery subquery = GroupByQuery
        .builder()
        .setDataSource(QueryRunnerTestHelper.dataSource)
        .setQuerySegmentSpec(QueryRunnerTestHelper.fullOnIntervalSpec)
        .setDimensions(new DefaultDimensionSpec("market", "market"), new DefaultDimensionSpec("quality", "quality"))
        .setAggregatorSpecs(QueryRunnerTestHelper.rowsCount, new LongSumAggregatorFactory("index", "index"))
        .setGranularity(QueryRunnerTestHelper.dayGran)
        .build();

    final DimFilter filter = new SelectorDimFilter("market", "spot", null);
    final GroupByQuery query = GroupByQuery
        .builder()
        .setDataSource(subquery)
<<<<<<< HEAD
        .setQuerySegmentSpec(QueryRunnerTestHelper.fullOnIntervalSpec)
        .setDimensions(Lists.newArrayList())
=======
        .setQuerySegmentSpec(QueryRunnerTestHelper.fullOnInterval)
        .setDimensions(new ArrayList<>())
>>>>>>> 676f5e6d
        .setAggregatorSpecs(new FilteredAggregatorFactory(QueryRunnerTestHelper.rowsCount, filter))
        .setGranularity(QueryRunnerTestHelper.allGran)
        .build();

    List<Row> expectedResults = Collections.singletonList(
        GroupByQueryRunnerTestHelper.createExpectedRow("1970-01-01", "rows", 837L)
    );
    Iterable<Row> results = GroupByQueryRunnerTestHelper.runQuery(factory, runner, query);
    TestHelper.assertExpectedObjects(expectedResults, results, "");
  }

  @Test
  public void testSubqueryWithOuterTimeFilter()
  {
    final GroupByQuery subquery = GroupByQuery
        .builder()
        .setDataSource(QueryRunnerTestHelper.dataSource)
        .setQuerySegmentSpec(QueryRunnerTestHelper.fullOnIntervalSpec)
        .setDimensions(new DefaultDimensionSpec("market", "market"), new DefaultDimensionSpec("quality", "quality"))
        .setAggregatorSpecs(QueryRunnerTestHelper.rowsCount, new LongSumAggregatorFactory("index", "index"))
        .setGranularity(QueryRunnerTestHelper.dayGran)
        .build();

    final DimFilter fridayFilter = new SelectorDimFilter(ColumnHolder.TIME_COLUMN_NAME, "Friday", new TimeFormatExtractionFn("EEEE", null, null, null, false));
    final DimFilter firstDaysFilter = new InDimFilter(ColumnHolder.TIME_COLUMN_NAME, ImmutableList.of("1", "2", "3"), new TimeFormatExtractionFn("d", null, null, null, false));
    final GroupByQuery query = GroupByQuery
        .builder()
        .setDataSource(subquery)
<<<<<<< HEAD
        .setQuerySegmentSpec(QueryRunnerTestHelper.fullOnIntervalSpec)
        .setDimensions(Lists.newArrayList())
=======
        .setQuerySegmentSpec(QueryRunnerTestHelper.fullOnInterval)
        .setDimensions(new ArrayList<>())
>>>>>>> 676f5e6d
        .setDimFilter(firstDaysFilter)
        .setAggregatorSpecs(new FilteredAggregatorFactory(QueryRunnerTestHelper.rowsCount, fridayFilter))
        .setGranularity(QueryRunnerTestHelper.dayGran)
        .build();

    List<Row> expectedResults = Arrays.asList(
        GroupByQueryRunnerTestHelper.createExpectedRow("2011-02-01", "rows", 0L),
        GroupByQueryRunnerTestHelper.createExpectedRow("2011-02-02", "rows", 0L),
        GroupByQueryRunnerTestHelper.createExpectedRow("2011-02-03", "rows", 0L),
        GroupByQueryRunnerTestHelper.createExpectedRow("2011-03-01", "rows", 0L),
        GroupByQueryRunnerTestHelper.createExpectedRow("2011-03-02", "rows", 0L),
        GroupByQueryRunnerTestHelper.createExpectedRow("2011-03-03", "rows", 0L),
        GroupByQueryRunnerTestHelper.createExpectedRow("2011-04-01", "rows", 13L),
        GroupByQueryRunnerTestHelper.createExpectedRow("2011-04-02", "rows", 0L),
        GroupByQueryRunnerTestHelper.createExpectedRow("2011-04-03", "rows", 0L)
    );
    Iterable<Row> results = GroupByQueryRunnerTestHelper.runQuery(factory, runner, query);
    TestHelper.assertExpectedObjects(expectedResults, results, "");
  }

  @Test
  public void testSubqueryWithContextTimeout()
  {
    final GroupByQuery subquery = GroupByQuery
        .builder()
        .setDataSource(QueryRunnerTestHelper.dataSource)
        .setQuerySegmentSpec(QueryRunnerTestHelper.fullOnIntervalSpec)
        .setDimensions(new DefaultDimensionSpec("quality", "alias"))
        .setGranularity(QueryRunnerTestHelper.dayGran)
        .build();

    final GroupByQuery query = GroupByQuery
        .builder()
        .setDataSource(subquery)
        .setQuerySegmentSpec(QueryRunnerTestHelper.firstToThird)
        .setDimensions(new ArrayList<>()).setAggregatorSpecs(new CountAggregatorFactory("count"))
        .setGranularity(QueryRunnerTestHelper.allGran)
        .setContext(ImmutableMap.of(QueryContexts.TIMEOUT_KEY, 10000))
        .build();

    List<Row> expectedResults = Collections.singletonList(
        GroupByQueryRunnerTestHelper.createExpectedRow("2011-04-01", "count", 18L)
    );
    Iterable<Row> results = GroupByQueryRunnerTestHelper.runQuery(factory, runner, query);
    TestHelper.assertExpectedObjects(expectedResults, results, "");
  }

  @Test
  public void testSubqueryWithOuterVirtualColumns()
  {
    final GroupByQuery subquery = GroupByQuery
        .builder()
        .setDataSource(QueryRunnerTestHelper.dataSource)
        .setQuerySegmentSpec(QueryRunnerTestHelper.fullOnIntervalSpec)
        .setDimensions(new DefaultDimensionSpec("quality", "alias"))
        .setGranularity(QueryRunnerTestHelper.dayGran)
        .build();

    final GroupByQuery query = GroupByQuery
        .builder()
        .setDataSource(subquery)
        .setQuerySegmentSpec(QueryRunnerTestHelper.firstToThird)
        .setVirtualColumns(new ExpressionVirtualColumn("expr", "1", ValueType.FLOAT, TestExprMacroTable.INSTANCE))
        .setDimensions(new ArrayList<>()).setAggregatorSpecs(new LongSumAggregatorFactory("count", "expr"))
        .setGranularity(QueryRunnerTestHelper.allGran)
        .build();

    List<Row> expectedResults = Collections.singletonList(
        GroupByQueryRunnerTestHelper.createExpectedRow("2011-04-01", "count", 18L)
    );
    Iterable<Row> results = GroupByQueryRunnerTestHelper.runQuery(factory, runner, query);
    TestHelper.assertExpectedObjects(expectedResults, results, "");
  }

  @Test
  public void testSubqueryWithOuterCardinalityAggregator()
  {
    final GroupByQuery subquery = GroupByQuery
        .builder()
        .setDataSource(QueryRunnerTestHelper.dataSource)
        .setQuerySegmentSpec(QueryRunnerTestHelper.fullOnIntervalSpec)
        .setDimensions(new DefaultDimensionSpec("market", "market"), new DefaultDimensionSpec("quality", "quality"))
        .setAggregatorSpecs(QueryRunnerTestHelper.rowsCount, new LongSumAggregatorFactory("index", "index"))
        .setGranularity(QueryRunnerTestHelper.dayGran)
        .build();

    final GroupByQuery query = GroupByQuery
        .builder()
        .setDataSource(subquery)
<<<<<<< HEAD
        .setQuerySegmentSpec(QueryRunnerTestHelper.fullOnIntervalSpec)
        .setDimensions(Lists.newArrayList()).setAggregatorSpecs(new CardinalityAggregatorFactory(
=======
        .setQuerySegmentSpec(QueryRunnerTestHelper.fullOnInterval)
        .setDimensions(new ArrayList<>()).setAggregatorSpecs(new CardinalityAggregatorFactory(
>>>>>>> 676f5e6d
            "car",
            ImmutableList.of(new DefaultDimensionSpec(
                "quality",
                "quality"
            )),
            false
        ))
        .setGranularity(QueryRunnerTestHelper.allGran)
        .build();

    List<Row> expectedResults = Collections.singletonList(
        GroupByQueryRunnerTestHelper.createExpectedRow("1970-01-01", "car", QueryRunnerTestHelper.UNIQUES_9)
    );
    Iterable<Row> results = GroupByQueryRunnerTestHelper.runQuery(factory, runner, query);
    TestHelper.assertExpectedObjects(expectedResults, results, "");
  }

  @Test
  public void testSubqueryWithOuterCountAggregator()
  {
    final GroupByQuery subquery = GroupByQuery
        .builder()
        .setDataSource(QueryRunnerTestHelper.dataSource)
        .setQuerySegmentSpec(QueryRunnerTestHelper.fullOnIntervalSpec)
        .setDimensions(new DefaultDimensionSpec("quality", "alias"))
        .setGranularity(QueryRunnerTestHelper.dayGran)
        .setLimitSpec(
            new DefaultLimitSpec(
                ImmutableList.of(new OrderByColumnSpec("alias", OrderByColumnSpec.Direction.ASCENDING)),
                null
            )
        )
        .build();

    final GroupByQuery query = GroupByQuery
        .builder()
        .setDataSource(subquery)
        .setQuerySegmentSpec(QueryRunnerTestHelper.firstToThird)
        .setDimensions(new ArrayList<>()).setAggregatorSpecs(new CountAggregatorFactory("count"))
        .setGranularity(QueryRunnerTestHelper.allGran)
        .build();

    // v1 strategy throws an exception for this query because it tries to merge the noop outer
    // and default inner limit specs, then apply the resulting spec to the outer query, which
    // fails because the inner limit spec refers to columns that don't exist in the outer
    // query. I'm not sure why it does this.

    if (config.getDefaultStrategy().equals(GroupByStrategySelector.STRATEGY_V1)) {
      expectedException.expect(ISE.class);
      expectedException.expectMessage("Unknown column in order clause");
      GroupByQueryRunnerTestHelper.runQuery(factory, runner, query);
    } else {
      List<Row> expectedResults = Collections.singletonList(
          GroupByQueryRunnerTestHelper.createExpectedRow("2011-04-01", "count", 18L)
      );
      Iterable<Row> results = GroupByQueryRunnerTestHelper.runQuery(factory, runner, query);
      TestHelper.assertExpectedObjects(expectedResults, results, "");
    }
  }

  @Test
  public void testSubqueryWithOuterDimJavascriptAggregators()
  {
    final GroupByQuery subquery = GroupByQuery
        .builder()
        .setDataSource(QueryRunnerTestHelper.dataSource)
        .setQuerySegmentSpec(QueryRunnerTestHelper.firstToThird)
        .setDimensions(new DefaultDimensionSpec("market", "market"), new DefaultDimensionSpec("quality", "quality"))
        .setAggregatorSpecs(QueryRunnerTestHelper.rowsCount, new LongSumAggregatorFactory("index", "index"))
        .setGranularity(QueryRunnerTestHelper.dayGran)
        .build();

    final GroupByQuery query = GroupByQuery
        .builder()
        .setDataSource(subquery)
        .setQuerySegmentSpec(QueryRunnerTestHelper.firstToThird)
        .setDimensions(new DefaultDimensionSpec("quality", "quality"))
        .setAggregatorSpecs(new JavaScriptAggregatorFactory(
            "js_agg",
            Arrays.asList("index", "market"),
            "function(current, index, dim){return current + index + dim.length;}",
            "function(){return 0;}",
            "function(a,b){return a + b;}",
            JavaScriptConfig.getEnabledInstance()
        ))
        .setGranularity(QueryRunnerTestHelper.dayGran)
        .build();

    List<Row> expectedResults = Arrays.asList(
        GroupByQueryRunnerTestHelper.createExpectedRow("2011-04-01", "quality", "automotive", "js_agg", 139D),
        GroupByQueryRunnerTestHelper.createExpectedRow("2011-04-01", "quality", "business", "js_agg", 122D),
        GroupByQueryRunnerTestHelper.createExpectedRow("2011-04-01", "quality", "entertainment", "js_agg", 162D),
        GroupByQueryRunnerTestHelper.createExpectedRow("2011-04-01", "quality", "health", "js_agg", 124D),
        GroupByQueryRunnerTestHelper.createExpectedRow("2011-04-01", "quality", "mezzanine", "js_agg", 2893D),
        GroupByQueryRunnerTestHelper.createExpectedRow("2011-04-01", "quality", "news", "js_agg", 125D),
        GroupByQueryRunnerTestHelper.createExpectedRow("2011-04-01", "quality", "premium", "js_agg", 2923D),
        GroupByQueryRunnerTestHelper.createExpectedRow("2011-04-01", "quality", "technology", "js_agg", 82D),
        GroupByQueryRunnerTestHelper.createExpectedRow("2011-04-01", "quality", "travel", "js_agg", 123D),

        GroupByQueryRunnerTestHelper.createExpectedRow("2011-04-02", "quality", "automotive", "js_agg", 151D),
        GroupByQueryRunnerTestHelper.createExpectedRow("2011-04-02", "quality", "business", "js_agg", 116D),
        GroupByQueryRunnerTestHelper.createExpectedRow("2011-04-02", "quality", "entertainment", "js_agg", 170D),
        GroupByQueryRunnerTestHelper.createExpectedRow("2011-04-02", "quality", "health", "js_agg", 117D),
        GroupByQueryRunnerTestHelper.createExpectedRow("2011-04-02", "quality", "mezzanine", "js_agg", 2470D),
        GroupByQueryRunnerTestHelper.createExpectedRow("2011-04-02", "quality", "news", "js_agg", 118D),
        GroupByQueryRunnerTestHelper.createExpectedRow("2011-04-02", "quality", "premium", "js_agg", 2528D),
        GroupByQueryRunnerTestHelper.createExpectedRow("2011-04-02", "quality", "technology", "js_agg", 101D),
        GroupByQueryRunnerTestHelper.createExpectedRow("2011-04-02", "quality", "travel", "js_agg", 130D)
    );
    Iterable<Row> results = GroupByQueryRunnerTestHelper.runQuery(factory, runner, query);
    TestHelper.assertExpectedObjects(expectedResults, results, "");
  }

  @Test
  public void testSubqueryWithOuterJavascriptAggregators()
  {
    final GroupByQuery subquery = GroupByQuery
        .builder()
        .setDataSource(QueryRunnerTestHelper.dataSource)
        .setQuerySegmentSpec(QueryRunnerTestHelper.firstToThird)
        .setDimensions(new DefaultDimensionSpec("market", "market"), new DefaultDimensionSpec("quality", "quality"))
        .setAggregatorSpecs(QueryRunnerTestHelper.rowsCount, new LongSumAggregatorFactory("index", "index"))
        .setGranularity(QueryRunnerTestHelper.dayGran)
        .build();

    final GroupByQuery query = GroupByQuery
        .builder()
        .setDataSource(subquery)
        .setQuerySegmentSpec(QueryRunnerTestHelper.firstToThird)
        .setDimensions(new DefaultDimensionSpec("quality", "quality"))
        .setAggregatorSpecs(new JavaScriptAggregatorFactory(
            "js_agg",
            Arrays.asList("index", "rows"),
            "function(current, index, rows){return current + index + rows;}",
            "function(){return 0;}",
            "function(a,b){return a + b;}",
            JavaScriptConfig.getEnabledInstance()
        ))
        .setGranularity(QueryRunnerTestHelper.dayGran)
        .build();

    List<Row> expectedResults = Arrays.asList(
        GroupByQueryRunnerTestHelper.createExpectedRow("2011-04-01", "quality", "automotive", "js_agg", 136D),
        GroupByQueryRunnerTestHelper.createExpectedRow("2011-04-01", "quality", "business", "js_agg", 119D),
        GroupByQueryRunnerTestHelper.createExpectedRow("2011-04-01", "quality", "entertainment", "js_agg", 159D),
        GroupByQueryRunnerTestHelper.createExpectedRow("2011-04-01", "quality", "health", "js_agg", 121D),
        GroupByQueryRunnerTestHelper.createExpectedRow("2011-04-01", "quality", "mezzanine", "js_agg", 2873D),
        GroupByQueryRunnerTestHelper.createExpectedRow("2011-04-01", "quality", "news", "js_agg", 122D),
        GroupByQueryRunnerTestHelper.createExpectedRow("2011-04-01", "quality", "premium", "js_agg", 2903D),
        GroupByQueryRunnerTestHelper.createExpectedRow("2011-04-01", "quality", "technology", "js_agg", 79D),
        GroupByQueryRunnerTestHelper.createExpectedRow("2011-04-01", "quality", "travel", "js_agg", 120D),

        GroupByQueryRunnerTestHelper.createExpectedRow("2011-04-02", "quality", "automotive", "js_agg", 148D),
        GroupByQueryRunnerTestHelper.createExpectedRow("2011-04-02", "quality", "business", "js_agg", 113D),
        GroupByQueryRunnerTestHelper.createExpectedRow("2011-04-02", "quality", "entertainment", "js_agg", 167D),
        GroupByQueryRunnerTestHelper.createExpectedRow("2011-04-02", "quality", "health", "js_agg", 114D),
        GroupByQueryRunnerTestHelper.createExpectedRow("2011-04-02", "quality", "mezzanine", "js_agg", 2450D),
        GroupByQueryRunnerTestHelper.createExpectedRow("2011-04-02", "quality", "news", "js_agg", 115D),
        GroupByQueryRunnerTestHelper.createExpectedRow("2011-04-02", "quality", "premium", "js_agg", 2508D),
        GroupByQueryRunnerTestHelper.createExpectedRow("2011-04-02", "quality", "technology", "js_agg", 98D),
        GroupByQueryRunnerTestHelper.createExpectedRow("2011-04-02", "quality", "travel", "js_agg", 127D)
    );
    Iterable<Row> results = GroupByQueryRunnerTestHelper.runQuery(factory, runner, query);
    TestHelper.assertExpectedObjects(expectedResults, results, "");
  }

  @Test
  public void testSubqueryWithHyperUniques()
  {
    GroupByQuery subquery = GroupByQuery
        .builder()
        .setDataSource(QueryRunnerTestHelper.dataSource)
        .setQuerySegmentSpec(QueryRunnerTestHelper.firstToThird)
        .setDimensions(new DefaultDimensionSpec("quality", "alias"))
        .setAggregatorSpecs(QueryRunnerTestHelper.rowsCount,
                            new LongSumAggregatorFactory("idx", "index"),
                            new HyperUniquesAggregatorFactory("quality_uniques", "quality_uniques"))
        .setGranularity(QueryRunnerTestHelper.dayGran)
        .build();

    GroupByQuery query = GroupByQuery
        .builder()
        .setDataSource(subquery)
        .setQuerySegmentSpec(QueryRunnerTestHelper.firstToThird)
        .setDimensions(new DefaultDimensionSpec("alias", "alias"))
        .setAggregatorSpecs(new LongSumAggregatorFactory("rows", "rows"),
                            new LongSumAggregatorFactory("idx", "idx"),
                            new HyperUniquesAggregatorFactory("uniq", "quality_uniques"))
        .setGranularity(QueryRunnerTestHelper.allGran)
        .build();

    List<Row> expectedResults = Arrays.asList(
        GroupByQueryRunnerTestHelper.createExpectedRow(
            "2011-04-01",
            "alias",
            "automotive",
            "rows",
            2L,
            "idx",
            282L,
            "uniq",
            1.0002442201269182
        ),
        GroupByQueryRunnerTestHelper.createExpectedRow(
            "2011-04-01",
            "alias",
            "business",
            "rows",
            2L,
            "idx",
            230L,
            "uniq",
            1.0002442201269182
        ),
        GroupByQueryRunnerTestHelper.createExpectedRow(
            "2011-04-01",
            "alias",
            "entertainment",
            "rows",
            2L,
            "idx",
            324L,
            "uniq",
            1.0002442201269182
        ),
        GroupByQueryRunnerTestHelper.createExpectedRow(
            "2011-04-01",
            "alias",
            "health",
            "rows",
            2L,
            "idx",
            233L,
            "uniq",
            1.0002442201269182
        ),
        GroupByQueryRunnerTestHelper.createExpectedRow(
            "2011-04-01",
            "alias",
            "mezzanine",
            "rows",
            6L,
            "idx",
            5317L,
            "uniq",
            1.0002442201269182
        ),
        GroupByQueryRunnerTestHelper.createExpectedRow(
            "2011-04-01",
            "alias",
            "news",
            "rows",
            2L,
            "idx",
            235L,
            "uniq",
            1.0002442201269182
        ),
        GroupByQueryRunnerTestHelper.createExpectedRow(
            "2011-04-01",
            "alias",
            "premium",
            "rows",
            6L,
            "idx",
            5405L,
            "uniq",
            1.0002442201269182
        ),
        GroupByQueryRunnerTestHelper.createExpectedRow(
            "2011-04-01",
            "alias",
            "technology",
            "rows",
            2L,
            "idx",
            175L,
            "uniq",
            1.0002442201269182
        ),
        GroupByQueryRunnerTestHelper.createExpectedRow(
            "2011-04-01",
            "alias",
            "travel",
            "rows",
            2L,
            "idx",
            245L,
            "uniq",
            1.0002442201269182
        )
    );

    // Subqueries are handled by the ToolChest
    Iterable<Row> results = GroupByQueryRunnerTestHelper.runQuery(factory, runner, query);
    TestHelper.assertExpectedObjects(expectedResults, results, "");
  }

  @Test
  public void testSubqueryWithHyperUniquesPostAggregator()
  {
    GroupByQuery subquery = GroupByQuery
        .builder()
        .setDataSource(QueryRunnerTestHelper.dataSource)
        .setQuerySegmentSpec(QueryRunnerTestHelper.firstToThird)
        .setDimensions(new ArrayList<>())
        .setAggregatorSpecs(QueryRunnerTestHelper.rowsCount,
                            new LongSumAggregatorFactory("idx", "index"),
                            new HyperUniquesAggregatorFactory("quality_uniques_inner", "quality_uniques"))
        .setPostAggregatorSpecs(
            Collections.singletonList(
                new FieldAccessPostAggregator("quality_uniques_inner_post", "quality_uniques_inner")
            )
        )
        .setGranularity(QueryRunnerTestHelper.dayGran)
        .build();

    GroupByQuery query = GroupByQuery
        .builder()
        .setDataSource(subquery)
        .setQuerySegmentSpec(QueryRunnerTestHelper.firstToThird)
        .setDimensions(new ArrayList<>())
        .setAggregatorSpecs(new LongSumAggregatorFactory("rows", "rows"),
                            new LongSumAggregatorFactory("idx", "idx"),
                            new HyperUniquesAggregatorFactory("quality_uniques_outer", "quality_uniques_inner_post"))
        .setPostAggregatorSpecs(
            Collections.singletonList(
                new HyperUniqueFinalizingPostAggregator("quality_uniques_outer_post", "quality_uniques_outer")
            )
        )
        .setGranularity(QueryRunnerTestHelper.allGran)
        .build();

    List<Row> expectedResults = Collections.singletonList(
        GroupByQueryRunnerTestHelper.createExpectedRow(
            "2011-04-01",
            "rows",
            26L,
            "idx",
            12446L,
            "quality_uniques_outer",
            9.019833517963864,
            "quality_uniques_outer_post",
            9.019833517963864
        )
    );

    // Subqueries are handled by the ToolChest
    Iterable<Row> results = GroupByQueryRunnerTestHelper.runQuery(factory, runner, query);
    TestHelper.assertExpectedObjects(expectedResults, results, "");
  }

  @Test
  public void testSubqueryWithFirstLast()
  {
    GroupByQuery subquery = GroupByQuery
        .builder()
        .setDataSource(QueryRunnerTestHelper.dataSource)
        .setQuerySegmentSpec(QueryRunnerTestHelper.fullOnIntervalSpec)
        .setDimensions(new DefaultDimensionSpec("market", "market"))
        .setAggregatorSpecs(QueryRunnerTestHelper.rowsCount,
                            new LongFirstAggregatorFactory("innerfirst", "index"),
                            new LongLastAggregatorFactory("innerlast", "index"))
        .setGranularity(QueryRunnerTestHelper.dayGran)
        .setContext(ImmutableMap.of("finalize", true))
        .build();

    GroupByQuery query = GroupByQuery
        .builder()
        .setDataSource(subquery)
<<<<<<< HEAD
        .setQuerySegmentSpec(QueryRunnerTestHelper.fullOnIntervalSpec)
        .setDimensions(Lists.newArrayList())
=======
        .setQuerySegmentSpec(QueryRunnerTestHelper.fullOnInterval)
        .setDimensions(new ArrayList<>())
>>>>>>> 676f5e6d
        .setAggregatorSpecs(new LongFirstAggregatorFactory("first", "innerfirst"),
                            new LongLastAggregatorFactory("last", "innerlast"))
        .setGranularity(QueryRunnerTestHelper.monthGran)
        .build();

    List<Row> expectedResults = Arrays.asList(
        GroupByQueryRunnerTestHelper.createExpectedRow("2011-01-01", "first", 100L, "last", 943L),
        GroupByQueryRunnerTestHelper.createExpectedRow("2011-02-01", "first", 132L, "last", 1101L),
        GroupByQueryRunnerTestHelper.createExpectedRow("2011-03-01", "first", 153L, "last", 1063L),
        GroupByQueryRunnerTestHelper.createExpectedRow("2011-04-01", "first", 135L, "last", 780L)
    );

    Iterable<Row> results = GroupByQueryRunnerTestHelper.runQuery(factory, runner, query);
    TestHelper.assertExpectedObjects(expectedResults, results, "");
  }

  @Test
  public void testGroupByWithSubtotalsSpec()
  {
    if (!config.getDefaultStrategy().equals(GroupByStrategySelector.STRATEGY_V2)) {
      return;
    }

    GroupByQuery query = GroupByQuery
        .builder()
        .setDataSource(QueryRunnerTestHelper.dataSource)
        .setQuerySegmentSpec(QueryRunnerTestHelper.firstToThird)
        .setDimensions(Lists.newArrayList(new DefaultDimensionSpec("quality", "alias"), new DefaultDimensionSpec("market", "market")))
        .setAggregatorSpecs(
            Arrays.asList(
                QueryRunnerTestHelper.rowsCount,
                new LongSumAggregatorFactory("idx", "index"),
                new FloatSumAggregatorFactory("idxFloat", "indexFloat"),
                new DoubleSumAggregatorFactory("idxDouble", "index")
            )
        )
        .setGranularity(QueryRunnerTestHelper.dayGran)
        .setSubtotalsSpec(ImmutableList.of(
            ImmutableList.of("alias"),
            ImmutableList.of("market"),
            ImmutableList.of()
        ))
        .build();

    List<Row> expectedResults = Arrays.asList(
        GroupByQueryRunnerTestHelper.createExpectedRow("2011-04-01", "alias", "automotive", "rows", 1L, "idx", 135L, "idxFloat", 135.88510131835938f, "idxDouble", 135.88510131835938d),
        GroupByQueryRunnerTestHelper.createExpectedRow("2011-04-01", "alias", "business", "rows", 1L, "idx", 118L, "idxFloat", 118.57034, "idxDouble", 118.57034),
        GroupByQueryRunnerTestHelper.createExpectedRow("2011-04-01", "alias", "entertainment", "rows", 1L, "idx", 158L, "idxFloat", 158.747224, "idxDouble", 158.747224),
        GroupByQueryRunnerTestHelper.createExpectedRow("2011-04-01", "alias", "health", "rows", 1L, "idx", 120L, "idxFloat", 120.134704, "idxDouble", 120.134704),
        GroupByQueryRunnerTestHelper.createExpectedRow("2011-04-01", "alias", "mezzanine", "rows", 3L, "idx", 2870L, "idxFloat", 2871.8866900000003f, "idxDouble", 2871.8866900000003d),
        GroupByQueryRunnerTestHelper.createExpectedRow("2011-04-01", "alias", "news", "rows", 1L, "idx", 121L, "idxFloat", 121.58358f, "idxDouble", 121.58358d),
        GroupByQueryRunnerTestHelper.createExpectedRow("2011-04-01", "alias", "premium", "rows", 3L, "idx", 2900L, "idxFloat", 2900.798647f, "idxDouble", 2900.798647d),
        GroupByQueryRunnerTestHelper.createExpectedRow("2011-04-01", "alias", "technology", "rows", 1L, "idx", 78L, "idxFloat", 78.622547f, "idxDouble", 78.622547d),
        GroupByQueryRunnerTestHelper.createExpectedRow("2011-04-01", "alias", "travel", "rows", 1L, "idx", 119L, "idxFloat", 119.922742f, "idxDouble", 119.922742d),

        GroupByQueryRunnerTestHelper.createExpectedRow("2011-04-02", "alias", "automotive", "rows", 1L, "idx", 147L, "idxFloat", 147.42593f, "idxDouble", 147.42593d),
        GroupByQueryRunnerTestHelper.createExpectedRow("2011-04-02", "alias", "business", "rows", 1L, "idx", 112L, "idxFloat", 112.987027f, "idxDouble", 112.987027d),
        GroupByQueryRunnerTestHelper.createExpectedRow("2011-04-02", "alias", "entertainment", "rows", 1L, "idx", 166L, "idxFloat", 166.016049f, "idxDouble", 166.016049d),
        GroupByQueryRunnerTestHelper.createExpectedRow("2011-04-02", "alias", "health", "rows", 1L, "idx", 113L, "idxFloat", 113.446008f, "idxDouble", 113.446008d),
        GroupByQueryRunnerTestHelper.createExpectedRow("2011-04-02", "alias", "mezzanine", "rows", 3L, "idx", 2447L, "idxFloat", 2448.830613f, "idxDouble", 2448.830613d),
        GroupByQueryRunnerTestHelper.createExpectedRow("2011-04-02", "alias", "news", "rows", 1L, "idx", 114L, "idxFloat", 114.290141f, "idxDouble", 114.290141d),
        GroupByQueryRunnerTestHelper.createExpectedRow("2011-04-02", "alias", "premium", "rows", 3L, "idx", 2505L, "idxFloat", 2506.415148f, "idxDouble", 2506.415148d),
        GroupByQueryRunnerTestHelper.createExpectedRow("2011-04-02", "alias", "technology", "rows", 1L, "idx", 97L, "idxFloat", 97.387433f, "idxDouble", 97.387433d),
        GroupByQueryRunnerTestHelper.createExpectedRow("2011-04-02", "alias", "travel", "rows", 1L, "idx", 126L, "idxFloat", 126.411364f, "idxDouble", 126.411364d),

        GroupByQueryRunnerTestHelper.createExpectedRow("2011-04-01T00:00:00.000Z", "market", "spot", "idxDouble", 643.043177, "idxFloat", 643.043212890625, "rows", 5L, "idx", 640L),
        GroupByQueryRunnerTestHelper.createExpectedRow("2011-04-01T00:00:00.000Z", "market", "total_market", "idxDouble", 1314.839715, "idxFloat", 1314.8397, "rows", 1L, "idx", 1314L),
        GroupByQueryRunnerTestHelper.createExpectedRow("2011-04-01T00:00:00.000Z", "market", "upfront", "idxDouble", 1447.34116, "idxFloat", 1447.3412, "rows", 1L, "idx", 1447L),
        GroupByQueryRunnerTestHelper.createExpectedRow("2011-04-01T00:00:00.000Z", "market", "spot", "idxDouble", 266.090949, "idxFloat", 266.0909423828125, "rows", 2L, "idx", 265L),
        GroupByQueryRunnerTestHelper.createExpectedRow("2011-04-01T00:00:00.000Z", "market", "total_market", "idxDouble", 1522.043733, "idxFloat", 1522.0437, "rows", 1L, "idx", 1522L),
        GroupByQueryRunnerTestHelper.createExpectedRow("2011-04-01T00:00:00.000Z", "market", "upfront", "idxDouble", 1234.247546, "idxFloat", 1234.2476, "rows", 1L, "idx", 1234L),
        GroupByQueryRunnerTestHelper.createExpectedRow("2011-04-01T00:00:00.000Z", "market", "spot", "idxDouble", 198.545289, "idxFloat", 198.5452880859375, "rows", 2L, "idx", 197L),

        GroupByQueryRunnerTestHelper.createExpectedRow("2011-04-02T00:00:00.000Z", "market", "spot", "idxDouble", 650.806953, "idxFloat", 650.8069458007812, "rows", 5L, "idx", 648L),
        GroupByQueryRunnerTestHelper.createExpectedRow("2011-04-02T00:00:00.000Z", "market", "total_market", "idxDouble", 1193.556278, "idxFloat", 1193.5563, "rows", 1L, "idx", 1193L),
        GroupByQueryRunnerTestHelper.createExpectedRow("2011-04-02T00:00:00.000Z", "market", "upfront", "idxDouble", 1144.342401, "idxFloat", 1144.3424, "rows", 1L, "idx", 1144L),
        GroupByQueryRunnerTestHelper.createExpectedRow("2011-04-02T00:00:00.000Z", "market", "spot", "idxDouble", 249.591647, "idxFloat", 249.59164428710938, "rows", 2L, "idx", 249L),
        GroupByQueryRunnerTestHelper.createExpectedRow("2011-04-02T00:00:00.000Z", "market", "total_market", "idxDouble", 1321.375057, "idxFloat", 1321.375, "rows", 1L, "idx", 1321L),
        GroupByQueryRunnerTestHelper.createExpectedRow("2011-04-02T00:00:00.000Z", "market", "upfront", "idxDouble", 1049.738585, "idxFloat", 1049.7385, "rows", 1L, "idx", 1049L),
        GroupByQueryRunnerTestHelper.createExpectedRow("2011-04-02T00:00:00.000Z", "market", "spot", "idxDouble", 223.798797, "idxFloat", 223.79879760742188, "rows", 2L, "idx", 223L),

        GroupByQueryRunnerTestHelper.createExpectedRow("2011-04-01T00:00:00.000Z", "idxDouble", 6626.151575318359, "idxFloat", 6626.152f, "rows", 13L, "idx", 6619L),
        GroupByQueryRunnerTestHelper.createExpectedRow("2011-04-02T00:00:00.000Z", "idxDouble", 5833.209713, "idxFloat", 5833.209f, "rows", 13L, "idx", 5827L)
    );

    Iterable<Row> results = GroupByQueryRunnerTestHelper.runQuery(factory, runner, query);
    TestHelper.assertExpectedObjects(expectedResults, results, "");
  }

  @Test
  public void testGroupByWithSubtotalsSpecWithLongDimensionColumn()
  {
    if (!config.getDefaultStrategy().equals(GroupByStrategySelector.STRATEGY_V2)) {
      return;
    }

    GroupByQuery query = GroupByQuery
        .builder()
        .setDataSource(QueryRunnerTestHelper.dataSource)
        .setQuerySegmentSpec(QueryRunnerTestHelper.firstToThird)
        .setDimensions(Lists.newArrayList(new DefaultDimensionSpec("qualityLong", "ql", ValueType.LONG), new DefaultDimensionSpec("market", "market")))
        .setAggregatorSpecs(
            Arrays.asList(
                QueryRunnerTestHelper.rowsCount,
                new LongSumAggregatorFactory("idx", "index"),
                new FloatSumAggregatorFactory("idxFloat", "indexFloat"),
                new DoubleSumAggregatorFactory("idxDouble", "index")
            )
        )
        .setGranularity(QueryRunnerTestHelper.dayGran)
        .setSubtotalsSpec(ImmutableList.of(
            ImmutableList.of("ql"),
            ImmutableList.of("market"),
            ImmutableList.of()
        ))
        .build();

    List<Row> expectedResults = Arrays.asList(
        GroupByQueryRunnerTestHelper.createExpectedRow("2011-04-01T00:00:00.000Z", "idxDouble", 135.885094, "idxFloat", 135.8851, "ql", 1000L, "rows", 1L, "idx", 135L),
        GroupByQueryRunnerTestHelper.createExpectedRow("2011-04-01T00:00:00.000Z", "idxDouble", 118.57034, "idxFloat", 118.57034, "ql", 1100L, "rows", 1L, "idx", 118L),
        GroupByQueryRunnerTestHelper.createExpectedRow("2011-04-01T00:00:00.000Z", "idxDouble", 158.747224, "idxFloat", 158.74722, "ql", 1200L, "rows", 1L, "idx", 158L),
        GroupByQueryRunnerTestHelper.createExpectedRow("2011-04-01T00:00:00.000Z", "idxDouble", 120.134704, "idxFloat", 120.134705, "ql", 1300L, "rows", 1L, "idx", 120L),
        GroupByQueryRunnerTestHelper.createExpectedRow("2011-04-01T00:00:00.000Z", "idxDouble", 2871.8866900000003, "idxFloat", 2871.88671875, "ql", 1400L, "rows", 3L, "idx", 2870L),
        GroupByQueryRunnerTestHelper.createExpectedRow("2011-04-01T00:00:00.000Z", "idxDouble", 121.583581, "idxFloat", 121.58358, "ql", 1500L, "rows", 1L, "idx", 121L),
        GroupByQueryRunnerTestHelper.createExpectedRow("2011-04-01T00:00:00.000Z", "idxDouble", 2900.798647, "idxFloat", 2900.798583984375, "ql", 1600L, "rows", 3L, "idx", 2900L),
        GroupByQueryRunnerTestHelper.createExpectedRow("2011-04-01T00:00:00.000Z", "idxDouble", 78.622547, "idxFloat", 78.62254, "ql", 1700L, "rows", 1L, "idx", 78L),
        GroupByQueryRunnerTestHelper.createExpectedRow("2011-04-01T00:00:00.000Z", "idxDouble", 119.922742, "idxFloat", 119.922745, "ql", 1800L, "rows", 1L, "idx", 119L),
        GroupByQueryRunnerTestHelper.createExpectedRow("2011-04-02T00:00:00.000Z", "idxDouble", 147.425935, "idxFloat", 147.42593, "ql", 1000L, "rows", 1L, "idx", 147L),
        GroupByQueryRunnerTestHelper.createExpectedRow("2011-04-02T00:00:00.000Z", "idxDouble", 112.987027, "idxFloat", 112.98703, "ql", 1100L, "rows", 1L, "idx", 112L),
        GroupByQueryRunnerTestHelper.createExpectedRow("2011-04-02T00:00:00.000Z", "idxDouble", 166.016049, "idxFloat", 166.01605, "ql", 1200L, "rows", 1L, "idx", 166L),
        GroupByQueryRunnerTestHelper.createExpectedRow("2011-04-02T00:00:00.000Z", "idxDouble", 113.446008, "idxFloat", 113.44601, "ql", 1300L, "rows", 1L, "idx", 113L),
        GroupByQueryRunnerTestHelper.createExpectedRow("2011-04-02T00:00:00.000Z", "idxDouble", 2448.830613, "idxFloat", 2448.83056640625, "ql", 1400L, "rows", 3L, "idx", 2447L),
        GroupByQueryRunnerTestHelper.createExpectedRow("2011-04-02T00:00:00.000Z", "idxDouble", 114.290141, "idxFloat", 114.29014, "ql", 1500L, "rows", 1L, "idx", 114L),
        GroupByQueryRunnerTestHelper.createExpectedRow("2011-04-02T00:00:00.000Z", "idxDouble", 2506.415148, "idxFloat", 2506.4150390625, "ql", 1600L, "rows", 3L, "idx", 2505L),
        GroupByQueryRunnerTestHelper.createExpectedRow("2011-04-02T00:00:00.000Z", "idxDouble", 97.387433, "idxFloat", 97.387436, "ql", 1700L, "rows", 1L, "idx", 97L),
        GroupByQueryRunnerTestHelper.createExpectedRow("2011-04-02T00:00:00.000Z", "idxDouble", 126.411364, "idxFloat", 126.41136, "ql", 1800L, "rows", 1L, "idx", 126L),

        GroupByQueryRunnerTestHelper.createExpectedRow("2011-04-01T00:00:00.000Z", "market", "spot", "idxDouble", 643.043177, "idxFloat", 643.043212890625, "rows", 5L, "idx", 640L),
        GroupByQueryRunnerTestHelper.createExpectedRow("2011-04-01T00:00:00.000Z", "market", "total_market", "idxDouble", 1314.839715, "idxFloat", 1314.8397, "rows", 1L, "idx", 1314L),
        GroupByQueryRunnerTestHelper.createExpectedRow("2011-04-01T00:00:00.000Z", "market", "upfront", "idxDouble", 1447.34116, "idxFloat", 1447.3412, "rows", 1L, "idx", 1447L),
        GroupByQueryRunnerTestHelper.createExpectedRow("2011-04-01T00:00:00.000Z", "market", "spot", "idxDouble", 266.090949, "idxFloat", 266.0909423828125, "rows", 2L, "idx", 265L),
        GroupByQueryRunnerTestHelper.createExpectedRow("2011-04-01T00:00:00.000Z", "market", "total_market", "idxDouble", 1522.043733, "idxFloat", 1522.0437, "rows", 1L, "idx", 1522L),
        GroupByQueryRunnerTestHelper.createExpectedRow("2011-04-01T00:00:00.000Z", "market", "upfront", "idxDouble", 1234.247546, "idxFloat", 1234.2476, "rows", 1L, "idx", 1234L),
        GroupByQueryRunnerTestHelper.createExpectedRow("2011-04-01T00:00:00.000Z", "market", "spot", "idxDouble", 198.545289, "idxFloat", 198.5452880859375, "rows", 2L, "idx", 197L),
        GroupByQueryRunnerTestHelper.createExpectedRow("2011-04-02T00:00:00.000Z", "market", "spot", "idxDouble", 650.806953, "idxFloat", 650.8069458007812, "rows", 5L, "idx", 648L),
        GroupByQueryRunnerTestHelper.createExpectedRow("2011-04-02T00:00:00.000Z", "market", "total_market", "idxDouble", 1193.556278, "idxFloat", 1193.5563, "rows", 1L, "idx", 1193L),
        GroupByQueryRunnerTestHelper.createExpectedRow("2011-04-02T00:00:00.000Z", "market", "upfront", "idxDouble", 1144.342401, "idxFloat", 1144.3424, "rows", 1L, "idx", 1144L),
        GroupByQueryRunnerTestHelper.createExpectedRow("2011-04-02T00:00:00.000Z", "market", "spot", "idxDouble", 249.591647, "idxFloat", 249.59164428710938, "rows", 2L, "idx", 249L),
        GroupByQueryRunnerTestHelper.createExpectedRow("2011-04-02T00:00:00.000Z", "market", "total_market", "idxDouble", 1321.375057, "idxFloat", 1321.375, "rows", 1L, "idx", 1321L),
        GroupByQueryRunnerTestHelper.createExpectedRow("2011-04-02T00:00:00.000Z", "market", "upfront", "idxDouble", 1049.738585, "idxFloat", 1049.7385, "rows", 1L, "idx", 1049L),
        GroupByQueryRunnerTestHelper.createExpectedRow("2011-04-02T00:00:00.000Z", "market", "spot", "idxDouble", 223.798797, "idxFloat", 223.79879760742188, "rows", 2L, "idx", 223L),

        GroupByQueryRunnerTestHelper.createExpectedRow("2011-04-01T00:00:00.000Z", "idxDouble", 6626.151569, "idxFloat", 6626.1513671875, "rows", 13L, "idx", 6619L),
        GroupByQueryRunnerTestHelper.createExpectedRow("2011-04-02T00:00:00.000Z", "idxDouble", 5833.209717999999, "idxFloat", 5833.20849609375, "rows", 13L, "idx", 5827L)
    );

    Iterable<Row> results = GroupByQueryRunnerTestHelper.runQuery(factory, runner, query);

    for (Row row : results) {
      System.out.println(row);
    }
    TestHelper.assertExpectedObjects(expectedResults, results, "");
  }

  @Test
  public void testGroupByWithSubtotalsSpecWithOrderLimit()
  {
    if (!config.getDefaultStrategy().equals(GroupByStrategySelector.STRATEGY_V2)) {
      return;
    }

    GroupByQuery query = GroupByQuery
        .builder()
        .setDataSource(QueryRunnerTestHelper.dataSource)
        .setQuerySegmentSpec(QueryRunnerTestHelper.firstToThird)
        .setDimensions(Lists.newArrayList(new DefaultDimensionSpec("quality", "alias"), new DefaultDimensionSpec("market", "market")))
        .setAggregatorSpecs(
            Arrays.asList(
                QueryRunnerTestHelper.rowsCount,
                new LongSumAggregatorFactory("idx", "index"),
                new FloatSumAggregatorFactory("idxFloat", "indexFloat"),
                new DoubleSumAggregatorFactory("idxDouble", "index")
            )
        )
        .setGranularity(QueryRunnerTestHelper.dayGran)
        .setSubtotalsSpec(ImmutableList.of(
            ImmutableList.of("alias"),
            ImmutableList.of("market"),
            ImmutableList.of()
        ))
        .addOrderByColumn("idxDouble")
        .setLimit(1)
        .build();

    List<Row> expectedResults = Arrays.asList(
        GroupByQueryRunnerTestHelper.createExpectedRow("2011-04-01", "alias", "technology", "rows", 1L, "idx", 78L, "idxFloat", 78.622547f, "idxDouble", 78.622547d),
        GroupByQueryRunnerTestHelper.createExpectedRow("2011-04-01T00:00:00.000Z", "market", "spot", "idxDouble", 198.545289, "idxFloat", 198.5452880859375, "rows", 2L, "idx", 197L),
        GroupByQueryRunnerTestHelper.createExpectedRow("2011-04-01T00:00:00.000Z", "idxDouble", 6626.151575318359, "idxFloat", 6626.152f, "rows", 13L, "idx", 6619L)
    );

    Iterable<Row> results = GroupByQueryRunnerTestHelper.runQuery(factory, runner, query);
    TestHelper.assertExpectedObjects(expectedResults, results, "");
  }

  @Test
  public void testGroupByWithTimeColumn()
  {
    GroupByQuery query = GroupByQuery
        .builder()
        .setDataSource(QueryRunnerTestHelper.dataSource)
        .setQuerySegmentSpec(QueryRunnerTestHelper.firstToThird)
        .setAggregatorSpecs(QueryRunnerTestHelper.rowsCount,
                            QueryRunnerTestHelper.jsCountIfTimeGreaterThan,
                            QueryRunnerTestHelper.__timeLongSum)
        .setGranularity(QueryRunnerTestHelper.allGran)
        .build();

    List<Row> expectedResults = Collections.singletonList(
        GroupByQueryRunnerTestHelper.createExpectedRow(
            "2011-04-01",
            "rows",
            26L,
            "ntimestamps",
            13.0,
            "sumtime",
            33843139200000L
        )
    );

    Iterable<Row> results = GroupByQueryRunnerTestHelper.runQuery(factory, runner, query);
    TestHelper.assertExpectedObjects(expectedResults, results, "");
  }

  @Test
  public void testGroupByTimeExtraction()
  {
    GroupByQuery query = GroupByQuery
        .builder()
        .setDataSource(QueryRunnerTestHelper.dataSource)
        .setQuerySegmentSpec(QueryRunnerTestHelper.fullOnIntervalSpec)
        .setDimensions(
            new DefaultDimensionSpec("market", "market"),
            new ExtractionDimensionSpec(
                ColumnHolder.TIME_COLUMN_NAME,
                "dayOfWeek",
                new TimeFormatExtractionFn("EEEE", null, null, null, false)
            )
        )
        .setAggregatorSpecs(QueryRunnerTestHelper.rowsCount, QueryRunnerTestHelper.indexDoubleSum)
        .setPostAggregatorSpecs(Collections.singletonList(QueryRunnerTestHelper.addRowsIndexConstant))
        .setGranularity(QueryRunnerTestHelper.allGran)
        .setDimFilter(
            new OrDimFilter(
                Arrays.asList(
                    new SelectorDimFilter("market", "spot", null),
                    new SelectorDimFilter("market", "upfront", null)
                )
            )
        )
        .build();

    List<Row> expectedResults = Arrays.asList(
        GroupByQueryRunnerTestHelper.createExpectedRow(
            "1970-01-01",
            "dayOfWeek",
            "Friday",
            "market",
            "spot",
            "index",
            13219.574157714844,
            "rows",
            117L,
            "addRowsIndexConstant",
            13337.574157714844
        ),
        GroupByQueryRunnerTestHelper.createExpectedRow(
            "1970-01-01",
            "dayOfWeek",
            "Monday",
            "market",
            "spot",
            "index",
            13557.738830566406,
            "rows",
            117L,
            "addRowsIndexConstant",
            13675.738830566406
        ),
        GroupByQueryRunnerTestHelper.createExpectedRow(
            "1970-01-01",
            "dayOfWeek",
            "Saturday",
            "market",
            "spot",
            "index",
            13493.751281738281,
            "rows",
            117L,
            "addRowsIndexConstant",
            13611.751281738281
        ),
        GroupByQueryRunnerTestHelper.createExpectedRow(
            "1970-01-01",
            "dayOfWeek",
            "Sunday",
            "market",
            "spot",
            "index",
            13585.541015625,
            "rows",
            117L,
            "addRowsIndexConstant",
            13703.541015625
        ),
        GroupByQueryRunnerTestHelper.createExpectedRow(
            "1970-01-01",
            "dayOfWeek",
            "Thursday",
            "market",
            "spot",
            "index",
            14279.127197265625,
            "rows",
            126L,
            "addRowsIndexConstant",
            14406.127197265625
        ),
        GroupByQueryRunnerTestHelper.createExpectedRow(
            "1970-01-01",
            "dayOfWeek",
            "Tuesday",
            "market",
            "spot",
            "index",
            13199.471435546875,
            "rows",
            117L,
            "addRowsIndexConstant",
            13317.471435546875
        ),
        GroupByQueryRunnerTestHelper.createExpectedRow(
            "1970-01-01",
            "dayOfWeek",
            "Wednesday",
            "market",
            "spot",
            "index",
            14271.368591308594,
            "rows",
            126L,
            "addRowsIndexConstant",
            14398.368591308594
        ),
        GroupByQueryRunnerTestHelper.createExpectedRow(
            "1970-01-01",
            "dayOfWeek",
            "Friday",
            "market",
            "upfront",
            "index",
            27297.8623046875,
            "rows",
            26L,
            "addRowsIndexConstant",
            27324.8623046875
        ),
        GroupByQueryRunnerTestHelper.createExpectedRow(
            "1970-01-01",
            "dayOfWeek",
            "Monday",
            "market",
            "upfront",
            "index",
            27619.58447265625,
            "rows",
            26L,
            "addRowsIndexConstant",
            27646.58447265625
        ),
        GroupByQueryRunnerTestHelper.createExpectedRow(
            "1970-01-01",
            "dayOfWeek",
            "Saturday",
            "market",
            "upfront",
            "index",
            27820.83154296875,
            "rows",
            26L,
            "addRowsIndexConstant",
            27847.83154296875
        ),
        GroupByQueryRunnerTestHelper.createExpectedRow(
            "1970-01-01",
            "dayOfWeek",
            "Sunday",
            "market",
            "upfront",
            "index",
            24791.223876953125,
            "rows",
            26L,
            "addRowsIndexConstant",
            24818.223876953125
        ),
        GroupByQueryRunnerTestHelper.createExpectedRow(
            "1970-01-01",
            "dayOfWeek",
            "Thursday",
            "market",
            "upfront",
            "index",
            28562.748901367188,
            "rows",
            28L,
            "addRowsIndexConstant",
            28591.748901367188
        ),
        GroupByQueryRunnerTestHelper.createExpectedRow(
            "1970-01-01",
            "dayOfWeek",
            "Tuesday",
            "market",
            "upfront",
            "index",
            26968.280639648438,
            "rows",
            26L,
            "addRowsIndexConstant",
            26995.280639648438
        ),
        GroupByQueryRunnerTestHelper.createExpectedRow(
            "1970-01-01",
            "dayOfWeek",
            "Wednesday",
            "market",
            "upfront",
            "index",
            28985.5751953125,
            "rows",
            28L,
            "addRowsIndexConstant",
            29014.5751953125
        )
    );

    Iterable<Row> results = GroupByQueryRunnerTestHelper.runQuery(factory, runner, query);
    TestHelper.assertExpectedObjects(expectedResults, results, "");
  }


  @Test
  public void testGroupByTimeExtractionWithNulls()
  {
    final DimExtractionFn nullWednesdays = new DimExtractionFn()
    {
      @Override
      public String apply(String dimValue)
      {
        if ("Wednesday".equals(dimValue)) {
          return null;
        } else {
          return dimValue;
        }
      }

      @Override
      public byte[] getCacheKey()
      {
        throw new UnsupportedOperationException();
      }

      @Override
      public boolean preservesOrdering()
      {
        return false;
      }

      @Override
      public ExtractionType getExtractionType()
      {
        return ExtractionType.MANY_TO_ONE;
      }
    };

    GroupByQuery query = GroupByQuery
        .builder()
        .setDataSource(QueryRunnerTestHelper.dataSource)
        .setQuerySegmentSpec(QueryRunnerTestHelper.fullOnIntervalSpec)
        .setDimensions(
            new DefaultDimensionSpec("market", "market"),
            new ExtractionDimensionSpec(
                ColumnHolder.TIME_COLUMN_NAME,
                "dayOfWeek",
                new CascadeExtractionFn(
                    new ExtractionFn[]{new TimeFormatExtractionFn("EEEE", null, null, null, false), nullWednesdays}
                )
            )
        )
        .setAggregatorSpecs(QueryRunnerTestHelper.rowsCount, QueryRunnerTestHelper.indexDoubleSum)
        .setPostAggregatorSpecs(Collections.singletonList(QueryRunnerTestHelper.addRowsIndexConstant))
        .setGranularity(QueryRunnerTestHelper.allGran)
        .setDimFilter(
            new OrDimFilter(
                Arrays.asList(
                    new SelectorDimFilter("market", "spot", null),
                    new SelectorDimFilter("market", "upfront", null)
                )
            )
        )
        .build();

    List<Row> expectedResults = Arrays.asList(
        GroupByQueryRunnerTestHelper.createExpectedRow(
            "1970-01-01",
            "dayOfWeek",
            null,
            "market",
            "spot",
            "index",
            14271.368591308594,
            "rows",
            126L,
            "addRowsIndexConstant",
            14398.368591308594
        ),
        GroupByQueryRunnerTestHelper.createExpectedRow(
            "1970-01-01",
            "dayOfWeek",
            "Friday",
            "market",
            "spot",
            "index",
            13219.574157714844,
            "rows",
            117L,
            "addRowsIndexConstant",
            13337.574157714844
        ),
        GroupByQueryRunnerTestHelper.createExpectedRow(
            "1970-01-01",
            "dayOfWeek",
            "Monday",
            "market",
            "spot",
            "index",
            13557.738830566406,
            "rows",
            117L,
            "addRowsIndexConstant",
            13675.738830566406
        ),
        GroupByQueryRunnerTestHelper.createExpectedRow(
            "1970-01-01",
            "dayOfWeek",
            "Saturday",
            "market",
            "spot",
            "index",
            13493.751281738281,
            "rows",
            117L,
            "addRowsIndexConstant",
            13611.751281738281
        ),
        GroupByQueryRunnerTestHelper.createExpectedRow(
            "1970-01-01",
            "dayOfWeek",
            "Sunday",
            "market",
            "spot",
            "index",
            13585.541015625,
            "rows",
            117L,
            "addRowsIndexConstant",
            13703.541015625
        ),
        GroupByQueryRunnerTestHelper.createExpectedRow(
            "1970-01-01",
            "dayOfWeek",
            "Thursday",
            "market",
            "spot",
            "index",
            14279.127197265625,
            "rows",
            126L,
            "addRowsIndexConstant",
            14406.127197265625
        ),
        GroupByQueryRunnerTestHelper.createExpectedRow(
            "1970-01-01",
            "dayOfWeek",
            "Tuesday",
            "market",
            "spot",
            "index",
            13199.471435546875,
            "rows",
            117L,
            "addRowsIndexConstant",
            13317.471435546875
        ),
        GroupByQueryRunnerTestHelper.createExpectedRow(
            "1970-01-01",
            "dayOfWeek",
            null,
            "market",
            "upfront",
            "index",
            28985.5751953125,
            "rows",
            28L,
            "addRowsIndexConstant",
            29014.5751953125
        ),
        GroupByQueryRunnerTestHelper.createExpectedRow(
            "1970-01-01",
            "dayOfWeek",
            "Friday",
            "market",
            "upfront",
            "index",
            27297.8623046875,
            "rows",
            26L,
            "addRowsIndexConstant",
            27324.8623046875
        ),
        GroupByQueryRunnerTestHelper.createExpectedRow(
            "1970-01-01",
            "dayOfWeek",
            "Monday",
            "market",
            "upfront",
            "index",
            27619.58447265625,
            "rows",
            26L,
            "addRowsIndexConstant",
            27646.58447265625
        ),
        GroupByQueryRunnerTestHelper.createExpectedRow(
            "1970-01-01",
            "dayOfWeek",
            "Saturday",
            "market",
            "upfront",
            "index",
            27820.83154296875,
            "rows",
            26L,
            "addRowsIndexConstant",
            27847.83154296875
        ),
        GroupByQueryRunnerTestHelper.createExpectedRow(
            "1970-01-01",
            "dayOfWeek",
            "Sunday",
            "market",
            "upfront",
            "index",
            24791.223876953125,
            "rows",
            26L,
            "addRowsIndexConstant",
            24818.223876953125
        ),
        GroupByQueryRunnerTestHelper.createExpectedRow(
            "1970-01-01",
            "dayOfWeek",
            "Thursday",
            "market",
            "upfront",
            "index",
            28562.748901367188,
            "rows",
            28L,
            "addRowsIndexConstant",
            28591.748901367188
        ),
        GroupByQueryRunnerTestHelper.createExpectedRow(
            "1970-01-01",
            "dayOfWeek",
            "Tuesday",
            "market",
            "upfront",
            "index",
            26968.280639648438,
            "rows",
            26L,
            "addRowsIndexConstant",
            26995.280639648438
        )
    );

    Iterable<Row> results = GroupByQueryRunnerTestHelper.runQuery(factory, runner, query);
    TestHelper.assertExpectedObjects(expectedResults, results, "");
  }

  @Test
  public void testBySegmentResults()
  {
    int segmentCount = 32;
    Result<BySegmentResultValue> singleSegmentResult = new Result<>(
        DateTimes.of("2011-01-12T00:00:00.000Z"),
        new BySegmentResultValueClass<>(
            Collections.singletonList(
                GroupByQueryRunnerTestHelper.createExpectedRow(
                    "2011-04-01",
                    "alias",
                    "mezzanine",
                    "rows",
                    6L,
                    "idx",
                    4420L
                )
            ),
            QueryRunnerTestHelper.segmentId.toString(),
            Intervals.of("2011-04-02T00:00:00.000Z/2011-04-04T00:00:00.000Z")
        )
    );
    List<Result> bySegmentResults = new ArrayList<>();
    for (int i = 0; i < segmentCount; i++) {
      bySegmentResults.add(singleSegmentResult);
    }
    GroupByQuery.Builder builder = GroupByQuery
        .builder()
        .setDataSource(QueryRunnerTestHelper.dataSource)
        .setInterval("2011-04-02/2011-04-04")
        .setDimensions(new DefaultDimensionSpec("quality", "alias"))
        .setAggregatorSpecs(QueryRunnerTestHelper.rowsCount, new LongSumAggregatorFactory("idx", "index"))
        .setGranularity(new PeriodGranularity(new Period("P1M"), null, null))
        .setDimFilter(new SelectorDimFilter("quality", "mezzanine", null))
        .setContext(ImmutableMap.of("bySegment", true));
    final GroupByQuery fullQuery = builder.build();
    QueryToolChest toolChest = factory.getToolchest();

    List<QueryRunner<Row>> singleSegmentRunners = new ArrayList<>();
    for (int i = 0; i < segmentCount; i++) {
      singleSegmentRunners.add(toolChest.preMergeQueryDecoration(runner));
    }
    ExecutorService exec = Executors.newCachedThreadPool();
    QueryRunner theRunner = toolChest.postMergeQueryDecoration(
        new FinalizeResultsQueryRunner<>(
            toolChest.mergeResults(factory.mergeRunners(Executors.newCachedThreadPool(), singleSegmentRunners)),
            toolChest
        )
    );

    TestHelper.assertExpectedObjects(
        bySegmentResults,
        theRunner.run(QueryPlus.wrap(fullQuery), new HashMap<>()),
        ""
    );
    exec.shutdownNow();
  }


  @Test
  public void testBySegmentResultsUnOptimizedDimextraction()
  {
    int segmentCount = 32;
    Result<BySegmentResultValue> singleSegmentResult = new Result<>(
        DateTimes.of("2011-01-12T00:00:00.000Z"),
        new BySegmentResultValueClass<>(
            Collections.singletonList(
                GroupByQueryRunnerTestHelper.createExpectedRow(
                    "2011-04-01",
                    "alias",
                    "mezzanine0",
                    "rows",
                    6L,
                    "idx",
                    4420L
                )
            ),
            QueryRunnerTestHelper.segmentId.toString(),
            Intervals.of("2011-04-02T00:00:00.000Z/2011-04-04T00:00:00.000Z")
        )
    );
    List<Result> bySegmentResults = new ArrayList<>();
    for (int i = 0; i < segmentCount; i++) {
      bySegmentResults.add(singleSegmentResult);
    }
    GroupByQuery.Builder builder = GroupByQuery
        .builder()
        .setDataSource(QueryRunnerTestHelper.dataSource)
        .setInterval("2011-04-02/2011-04-04").setDimensions(new ExtractionDimensionSpec(
            "quality",
            "alias",
            new LookupExtractionFn(
                new MapLookupExtractor(ImmutableMap.of("mezzanine", "mezzanine0"), false),
                false,
                null,
                false,
                false
            )
        )).setAggregatorSpecs(QueryRunnerTestHelper.rowsCount, new LongSumAggregatorFactory("idx", "index"))
        .setGranularity(new PeriodGranularity(new Period("P1M"), null, null))
        .setDimFilter(new SelectorDimFilter("quality", "mezzanine", null))
        .setContext(ImmutableMap.of("bySegment", true));
    final GroupByQuery fullQuery = builder.build();
    QueryToolChest toolChest = factory.getToolchest();

    List<QueryRunner<Row>> singleSegmentRunners = new ArrayList<>();
    for (int i = 0; i < segmentCount; i++) {
      singleSegmentRunners.add(toolChest.preMergeQueryDecoration(runner));
    }
    ExecutorService exec = Executors.newCachedThreadPool();
    QueryRunner theRunner = toolChest.postMergeQueryDecoration(
        new FinalizeResultsQueryRunner<>(
            toolChest.mergeResults(factory.mergeRunners(Executors.newCachedThreadPool(), singleSegmentRunners)),
            toolChest
        )
    );

    TestHelper.assertExpectedObjects(bySegmentResults, theRunner.run(QueryPlus.wrap(fullQuery), new HashMap<>()), "");
    exec.shutdownNow();
  }

  @Test
  public void testBySegmentResultsOptimizedDimextraction()
  {
    int segmentCount = 32;
    Result<BySegmentResultValue> singleSegmentResult = new Result<>(
        DateTimes.of("2011-01-12T00:00:00.000Z"),
        new BySegmentResultValueClass<>(
            Collections.singletonList(
                GroupByQueryRunnerTestHelper.createExpectedRow(
                    "2011-04-01",
                    "alias",
                    "mezzanine0",
                    "rows",
                    6L,
                    "idx",
                    4420L
                )
            ),
            QueryRunnerTestHelper.segmentId.toString(),
            Intervals.of("2011-04-02T00:00:00.000Z/2011-04-04T00:00:00.000Z")
        )
    );
    List<Result> bySegmentResults = new ArrayList<>();
    for (int i = 0; i < segmentCount; i++) {
      bySegmentResults.add(singleSegmentResult);
    }
    GroupByQuery.Builder builder = GroupByQuery
        .builder()
        .setDataSource(QueryRunnerTestHelper.dataSource)
        .setInterval("2011-04-02/2011-04-04").setDimensions(new ExtractionDimensionSpec(
            "quality",
            "alias",
            new LookupExtractionFn(
                new MapLookupExtractor(ImmutableMap.of("mezzanine", "mezzanine0"), false),
                false,
                null,
                true,
                false
            )
        )).setAggregatorSpecs(QueryRunnerTestHelper.rowsCount, new LongSumAggregatorFactory("idx", "index"))
        .setGranularity(new PeriodGranularity(new Period("P1M"), null, null))
        .setDimFilter(new SelectorDimFilter("quality", "mezzanine", null))
        .setContext(ImmutableMap.of("bySegment", true));
    final GroupByQuery fullQuery = builder.build();
    QueryToolChest toolChest = factory.getToolchest();

    List<QueryRunner<Row>> singleSegmentRunners = new ArrayList<>();
    for (int i = 0; i < segmentCount; i++) {
      singleSegmentRunners.add(toolChest.preMergeQueryDecoration(runner));
    }
    ExecutorService exec = Executors.newCachedThreadPool();
    QueryRunner theRunner = toolChest.postMergeQueryDecoration(
        new FinalizeResultsQueryRunner<>(
            toolChest.mergeResults(factory.mergeRunners(Executors.newCachedThreadPool(), singleSegmentRunners)),
            toolChest
        )
    );

    TestHelper.assertExpectedObjects(bySegmentResults, theRunner.run(QueryPlus.wrap(fullQuery), new HashMap<>()), "");
    exec.shutdownNow();
  }

  // Extraction Filters testing

  @Test
  public void testGroupByWithExtractionDimFilter()
  {
    Map<String, String> extractionMap = new HashMap<>();
    extractionMap.put("automotive", "automotiveAndBusinessAndNewsAndMezzanine");
    extractionMap.put("business", "automotiveAndBusinessAndNewsAndMezzanine");
    extractionMap.put("mezzanine", "automotiveAndBusinessAndNewsAndMezzanine");
    extractionMap.put("news", "automotiveAndBusinessAndNewsAndMezzanine");

    MapLookupExtractor mapLookupExtractor = new MapLookupExtractor(extractionMap, false);
    LookupExtractionFn lookupExtractionFn = new LookupExtractionFn(mapLookupExtractor, false, null, true, false);

    List<DimFilter> dimFilters = Lists.newArrayList(
        new ExtractionDimFilter("quality", "automotiveAndBusinessAndNewsAndMezzanine", lookupExtractionFn, null),
        new SelectorDimFilter("quality", "entertainment", null),
        new SelectorDimFilter("quality", "health", null),
        new SelectorDimFilter("quality", "premium", null),
        new SelectorDimFilter("quality", "technology", null),
        new SelectorDimFilter("quality", "travel", null)
    );

    GroupByQuery query = GroupByQuery.builder()
                                     .setDataSource(QueryRunnerTestHelper.dataSource)
                                     .setQuerySegmentSpec(QueryRunnerTestHelper.firstToThird)
                                     .setDimensions(new DefaultDimensionSpec("quality", "alias"))
                                     .setAggregatorSpecs(QueryRunnerTestHelper.rowsCount,
                                                         new LongSumAggregatorFactory("idx", "index"))
                                     .setGranularity(QueryRunnerTestHelper.dayGran)
                                     .setDimFilter(new OrDimFilter(dimFilters))
                                     .build();
    List<Row> expectedResults = Arrays.asList(
        GroupByQueryRunnerTestHelper.createExpectedRow("2011-04-01", "alias", "automotive", "rows", 1L, "idx", 135L),
        GroupByQueryRunnerTestHelper.createExpectedRow("2011-04-01", "alias", "business", "rows", 1L, "idx", 118L),
        GroupByQueryRunnerTestHelper.createExpectedRow("2011-04-01", "alias", "entertainment", "rows", 1L, "idx", 158L),
        GroupByQueryRunnerTestHelper.createExpectedRow("2011-04-01", "alias", "health", "rows", 1L, "idx", 120L),
        GroupByQueryRunnerTestHelper.createExpectedRow("2011-04-01", "alias", "mezzanine", "rows", 3L, "idx", 2870L),
        GroupByQueryRunnerTestHelper.createExpectedRow("2011-04-01", "alias", "news", "rows", 1L, "idx", 121L),
        GroupByQueryRunnerTestHelper.createExpectedRow("2011-04-01", "alias", "premium", "rows", 3L, "idx", 2900L),
        GroupByQueryRunnerTestHelper.createExpectedRow("2011-04-01", "alias", "technology", "rows", 1L, "idx", 78L),
        GroupByQueryRunnerTestHelper.createExpectedRow("2011-04-01", "alias", "travel", "rows", 1L, "idx", 119L),

        GroupByQueryRunnerTestHelper.createExpectedRow("2011-04-02", "alias", "automotive", "rows", 1L, "idx", 147L),
        GroupByQueryRunnerTestHelper.createExpectedRow("2011-04-02", "alias", "business", "rows", 1L, "idx", 112L),
        GroupByQueryRunnerTestHelper.createExpectedRow("2011-04-02", "alias", "entertainment", "rows", 1L, "idx", 166L),
        GroupByQueryRunnerTestHelper.createExpectedRow("2011-04-02", "alias", "health", "rows", 1L, "idx", 113L),
        GroupByQueryRunnerTestHelper.createExpectedRow("2011-04-02", "alias", "mezzanine", "rows", 3L, "idx", 2447L),
        GroupByQueryRunnerTestHelper.createExpectedRow("2011-04-02", "alias", "news", "rows", 1L, "idx", 114L),
        GroupByQueryRunnerTestHelper.createExpectedRow("2011-04-02", "alias", "premium", "rows", 3L, "idx", 2505L),
        GroupByQueryRunnerTestHelper.createExpectedRow("2011-04-02", "alias", "technology", "rows", 1L, "idx", 97L),
        GroupByQueryRunnerTestHelper.createExpectedRow("2011-04-02", "alias", "travel", "rows", 1L, "idx", 126L)
    );

    Iterable<Row> results = GroupByQueryRunnerTestHelper.runQuery(factory, runner, query);
    TestHelper.assertExpectedObjects(expectedResults, results, "");

  }

  @Test
  public void testGroupByWithExtractionDimFilterCaseMappingValueIsNullOrEmpty()
  {
    Map<String, String> extractionMap = new HashMap<>();
    extractionMap.put("automotive", "automotive0");
    extractionMap.put("business", "business0");
    extractionMap.put("entertainment", "entertainment0");
    extractionMap.put("health", "health0");
    extractionMap.put("mezzanine", null);
    extractionMap.put("news", "");
    extractionMap.put("premium", "premium0");
    extractionMap.put("technology", "technology0");
    extractionMap.put("travel", "travel0");

    MapLookupExtractor mapLookupExtractor = new MapLookupExtractor(extractionMap, false);
    LookupExtractionFn lookupExtractionFn = new LookupExtractionFn(mapLookupExtractor, false, null, true, false);
    GroupByQuery query = GroupByQuery.builder()
                                     .setDataSource(QueryRunnerTestHelper.dataSource)
                                     .setQuerySegmentSpec(QueryRunnerTestHelper.firstToThird)
                                     .setDimensions(new DefaultDimensionSpec("quality", "alias"))
                                     .setAggregatorSpecs(QueryRunnerTestHelper.rowsCount,
                                                         new LongSumAggregatorFactory("idx", "index"))
                                     .setGranularity(QueryRunnerTestHelper.dayGran)
                                     .setDimFilter(new ExtractionDimFilter("quality", "", lookupExtractionFn, null))
                                     .build();

    List<Row> expectedResults;

    if (NullHandling.replaceWithDefault()) {
      expectedResults = Arrays.asList(
          GroupByQueryRunnerTestHelper.createExpectedRow("2011-04-01", "alias", "mezzanine", "rows", 3L, "idx", 2870L),
          GroupByQueryRunnerTestHelper.createExpectedRow("2011-04-01", "alias", "news", "rows", 1L, "idx", 121L),
          GroupByQueryRunnerTestHelper.createExpectedRow("2011-04-02", "alias", "mezzanine", "rows", 3L, "idx", 2447L),
          GroupByQueryRunnerTestHelper.createExpectedRow("2011-04-02", "alias", "news", "rows", 1L, "idx", 114L)
      );
    } else {
      // Only empty string should match, nulls will not match
      expectedResults = Arrays.asList(
          GroupByQueryRunnerTestHelper.createExpectedRow("2011-04-01", "alias", "news", "rows", 1L, "idx", 121L),
          GroupByQueryRunnerTestHelper.createExpectedRow("2011-04-02", "alias", "news", "rows", 1L, "idx", 114L)
      );
    }

    Iterable<Row> results = GroupByQueryRunnerTestHelper.runQuery(factory, runner, query);
    TestHelper.assertExpectedObjects(expectedResults, results, "");
  }

  @Test
  public void testGroupByWithExtractionDimFilterWhenSearchValueNotInTheMap()
  {
    Map<String, String> extractionMap = new HashMap<>();
    MapLookupExtractor mapLookupExtractor = new MapLookupExtractor(extractionMap, false);
    LookupExtractionFn lookupExtractionFn = new LookupExtractionFn(mapLookupExtractor, false, null, true, false);

    GroupByQuery query = GroupByQuery.builder()
                                     .setDataSource(QueryRunnerTestHelper.dataSource)
                                     .setQuerySegmentSpec(QueryRunnerTestHelper.firstToThird)
                                     .setDimensions(new DefaultDimensionSpec("quality", "alias"))
                                     .setAggregatorSpecs(QueryRunnerTestHelper.rowsCount,
                                                         new LongSumAggregatorFactory("idx", "index"))
                                     .setGranularity(QueryRunnerTestHelper.dayGran)
                                     .setDimFilter(
                                         new ExtractionDimFilter("quality", "NOT_THERE", lookupExtractionFn, null)
                                     )
                                     .build();
    List<Row> expectedResults = Collections.emptyList();

    Iterable<Row> results = GroupByQueryRunnerTestHelper.runQuery(factory, runner, query);
    TestHelper.assertExpectedObjects(expectedResults, results, "");
  }


  @Test
  public void testGroupByWithExtractionDimFilterKeyisNull()
  {
    Map<String, String> extractionMap = new HashMap<>();


    MapLookupExtractor mapLookupExtractor = new MapLookupExtractor(extractionMap, false);
    LookupExtractionFn lookupExtractionFn;
    if (NullHandling.replaceWithDefault()) {
      lookupExtractionFn = new LookupExtractionFn(mapLookupExtractor, false, null, true, false);
      extractionMap.put("", "REPLACED_VALUE");
    } else {
      lookupExtractionFn = new LookupExtractionFn(mapLookupExtractor, false, "REPLACED_VALUE", true, false);
      extractionMap.put("", "NOT_USED");
    }

    GroupByQuery query = GroupByQuery.builder()
                                     .setDataSource(QueryRunnerTestHelper.dataSource)
                                     .setQuerySegmentSpec(QueryRunnerTestHelper.firstToThird)
                                     .setDimensions(new DefaultDimensionSpec("null_column", "alias"))
                                     .setAggregatorSpecs(QueryRunnerTestHelper.rowsCount,
                                                         new LongSumAggregatorFactory("idx", "index"))
                                     .setGranularity(QueryRunnerTestHelper.dayGran)
                                     .setDimFilter(
                                         new ExtractionDimFilter(
                                             "null_column",
                                             "REPLACED_VALUE",
                                             lookupExtractionFn,
                                             null
                                         )
                                     ).build();

    List<Row> expectedResults = Arrays
        .asList(
            GroupByQueryRunnerTestHelper.createExpectedRow("2011-04-01", "alias", null, "rows", 13L, "idx", 6619L),
            GroupByQueryRunnerTestHelper.createExpectedRow("2011-04-02", "alias", null, "rows", 13L, "idx", 5827L)
        );

    Iterable<Row> results = GroupByQueryRunnerTestHelper.runQuery(factory, runner, query);
    TestHelper.assertExpectedObjects(expectedResults, results, "");
  }

  @Test
  public void testGroupByWithAggregatorFilterAndExtractionFunction()
  {
    Map<String, String> extractionMap = new HashMap<>();
    extractionMap.put("automotive", "automotive0");
    extractionMap.put("business", "business0");
    extractionMap.put("entertainment", "entertainment0");
    extractionMap.put("health", "health0");
    extractionMap.put("mezzanine", "mezzanineANDnews");
    extractionMap.put("news", "mezzanineANDnews");
    extractionMap.put("premium", "premium0");
    extractionMap.put("technology", "technology0");
    extractionMap.put("travel", "travel0");

    MapLookupExtractor mapLookupExtractor = new MapLookupExtractor(extractionMap, false);
    LookupExtractionFn lookupExtractionFn = new LookupExtractionFn(mapLookupExtractor, false, "missing", true, false);
    DimFilter filter = new ExtractionDimFilter("quality", "mezzanineANDnews", lookupExtractionFn, null);
    GroupByQuery query = GroupByQuery.builder()
                                     .setDataSource(QueryRunnerTestHelper.dataSource)
                                     .setQuerySegmentSpec(QueryRunnerTestHelper.firstToThird)
                                     .setDimensions(new DefaultDimensionSpec("quality", "alias"))
                                     .setAggregatorSpecs(new FilteredAggregatorFactory(
                                         QueryRunnerTestHelper.rowsCount,
                                         filter
                                     ), new FilteredAggregatorFactory(
                                         new LongSumAggregatorFactory("idx", "index"),
                                         filter
                                     ))
                                     .setGranularity(QueryRunnerTestHelper.dayGran)
                                     .build();
    List<Row> expectedResults = Arrays.asList(
        GroupByQueryRunnerTestHelper.createExpectedRow(
            "2011-04-01",
            "alias",
            "automotive",
            "rows",
            0L,
            "idx",
            NullHandling.defaultLongValue()
        ),
        GroupByQueryRunnerTestHelper.createExpectedRow(
            "2011-04-01",
            "alias",
            "business",
            "rows",
            0L,
            "idx",
            NullHandling.defaultLongValue()
        ),
        GroupByQueryRunnerTestHelper.createExpectedRow(
            "2011-04-01",
            "alias",
            "entertainment",
            "rows",
            0L,
            "idx",
            NullHandling.defaultLongValue()
        ),
        GroupByQueryRunnerTestHelper.createExpectedRow(
            "2011-04-01",
            "alias",
            "health",
            "rows",
            0L,
            "idx",
            NullHandling.defaultLongValue()
        ),
        GroupByQueryRunnerTestHelper.createExpectedRow("2011-04-01", "alias", "mezzanine", "rows", 3L, "idx", 2870L),
        GroupByQueryRunnerTestHelper.createExpectedRow("2011-04-01", "alias", "news", "rows", 1L, "idx", 121L),
        GroupByQueryRunnerTestHelper.createExpectedRow(
            "2011-04-01",
            "alias",
            "premium",
            "rows",
            0L,
            "idx",
            NullHandling.defaultLongValue()
        ),
        GroupByQueryRunnerTestHelper.createExpectedRow(
            "2011-04-01",
            "alias",
            "technology",
            "rows",
            0L,
            "idx",
            NullHandling.defaultLongValue()
        ),
        GroupByQueryRunnerTestHelper.createExpectedRow(
            "2011-04-01",
            "alias",
            "travel",
            "rows",
            0L,
            "idx",
            NullHandling.defaultLongValue()
        ),

        GroupByQueryRunnerTestHelper.createExpectedRow(
            "2011-04-02",
            "alias",
            "automotive",
            "rows",
            0L,
            "idx",
            NullHandling.defaultLongValue()
        ),
        GroupByQueryRunnerTestHelper.createExpectedRow(
            "2011-04-02",
            "alias",
            "business",
            "rows",
            0L,
            "idx",
            NullHandling.defaultLongValue()
        ),
        GroupByQueryRunnerTestHelper.createExpectedRow(
            "2011-04-02",
            "alias",
            "entertainment",
            "rows",
            0L,
            "idx",
            NullHandling.defaultLongValue()
        ),
        GroupByQueryRunnerTestHelper.createExpectedRow(
            "2011-04-02",
            "alias",
            "health",
            "rows",
            0L,
            "idx",
            NullHandling.defaultLongValue()
        ),
        GroupByQueryRunnerTestHelper.createExpectedRow("2011-04-02", "alias", "mezzanine", "rows", 3L, "idx", 2447L),
        GroupByQueryRunnerTestHelper.createExpectedRow("2011-04-02", "alias", "news", "rows", 1L, "idx", 114L),
        GroupByQueryRunnerTestHelper.createExpectedRow(
            "2011-04-02",
            "alias",
            "premium",
            "rows",
            0L,
            "idx",
            NullHandling.defaultLongValue()
        ),
        GroupByQueryRunnerTestHelper.createExpectedRow(
            "2011-04-02",
            "alias",
            "technology",
            "rows",
            0L,
            "idx",
            NullHandling.defaultLongValue()
        ),
        GroupByQueryRunnerTestHelper.createExpectedRow(
            "2011-04-02",
            "alias",
            "travel",
            "rows",
            0L,
            "idx",
            NullHandling.defaultLongValue()
        )
    );

    Iterable<Row> results = GroupByQueryRunnerTestHelper.runQuery(factory, runner, query);
    TestHelper.assertExpectedObjects(expectedResults, results, "");

  }

  @Test
  public void testGroupByWithExtractionDimFilterOptimazitionManyToOne()
  {
    Map<String, String> extractionMap = new HashMap<>();
    extractionMap.put("mezzanine", "newsANDmezzanine");
    extractionMap.put("news", "newsANDmezzanine");

    MapLookupExtractor mapLookupExtractor = new MapLookupExtractor(extractionMap, false);
    LookupExtractionFn lookupExtractionFn = new LookupExtractionFn(mapLookupExtractor, false, null, true, true);
    GroupByQuery query = GroupByQuery.builder()
                                     .setDataSource(QueryRunnerTestHelper.dataSource)
                                     .setQuerySegmentSpec(QueryRunnerTestHelper.firstToThird)
                                     .setDimensions(new DefaultDimensionSpec("quality", "alias"))
                                     .setAggregatorSpecs(QueryRunnerTestHelper.rowsCount,
                                                         new LongSumAggregatorFactory("idx", "index"))
                                     .setGranularity(QueryRunnerTestHelper.dayGran)
                                     .setDimFilter(
                                         new ExtractionDimFilter(
                                             "quality",
                                             "newsANDmezzanine",
                                             lookupExtractionFn,
                                             null
                                         )
                                     )
                                     .build();
    List<Row> expectedResults = Arrays.asList(
        GroupByQueryRunnerTestHelper.createExpectedRow("2011-04-01", "alias", "mezzanine", "rows", 3L, "idx", 2870L),
        GroupByQueryRunnerTestHelper.createExpectedRow("2011-04-01", "alias", "news", "rows", 1L, "idx", 121L),
        GroupByQueryRunnerTestHelper.createExpectedRow("2011-04-02", "alias", "mezzanine", "rows", 3L, "idx", 2447L),
        GroupByQueryRunnerTestHelper.createExpectedRow("2011-04-02", "alias", "news", "rows", 1L, "idx", 114L)
    );

    Iterable<Row> results = GroupByQueryRunnerTestHelper.runQuery(factory, runner, query);
    TestHelper.assertExpectedObjects(expectedResults, results, "");
  }


  @Test
  public void testGroupByWithExtractionDimFilterNullDims()
  {
    Map<String, String> extractionMap = new HashMap<>();
    extractionMap.put("", "EMPTY");

    MapLookupExtractor mapLookupExtractor = new MapLookupExtractor(extractionMap, false);
    LookupExtractionFn lookupExtractionFn;
    if (NullHandling.replaceWithDefault()) {
      extractionMap.put("", "EMPTY");
      lookupExtractionFn = new LookupExtractionFn(mapLookupExtractor, false, null, true, true);
    } else {
      extractionMap.put("", "SHOULD_NOT_BE_USED");
      lookupExtractionFn = new LookupExtractionFn(mapLookupExtractor, false, "EMPTY", true, true);
    }

    GroupByQuery query = GroupByQuery
        .builder()
        .setDataSource(QueryRunnerTestHelper.dataSource)
        .setQuerySegmentSpec(QueryRunnerTestHelper.firstToThird)
        .setDimensions(new DefaultDimensionSpec("null_column", "alias"))
        .setAggregatorSpecs(QueryRunnerTestHelper.rowsCount, new LongSumAggregatorFactory("idx", "index"))
        .setGranularity(QueryRunnerTestHelper.dayGran)
        .setDimFilter(new ExtractionDimFilter("null_column", "EMPTY", lookupExtractionFn, null))
        .build();
    List<Row> expectedResults = Arrays
        .asList(
            GroupByQueryRunnerTestHelper.createExpectedRow("2011-04-01", "alias", null, "rows", 13L, "idx", 6619L),
            GroupByQueryRunnerTestHelper.createExpectedRow("2011-04-02", "alias", null, "rows", 13L, "idx", 5827L)
        );

    Iterable<Row> results = GroupByQueryRunnerTestHelper.runQuery(factory, runner, query);
    TestHelper.assertExpectedObjects(expectedResults, results, "");
  }

  @Test
  public void testBySegmentResultsWithAllFiltersWithExtractionFns()
  {
    int segmentCount = 32;
    Result<BySegmentResultValue> singleSegmentResult = new Result<>(
        DateTimes.of("2011-01-12T00:00:00.000Z"),
        new BySegmentResultValueClass<>(
            Collections.singletonList(
                GroupByQueryRunnerTestHelper.createExpectedRow(
                    "2011-04-01",
                    "alias",
                    "mezzanine",
                    "rows",
                    6L,
                    "idx",
                    4420L
                )
            ),
            QueryRunnerTestHelper.segmentId.toString(),
            Intervals.of("2011-04-02T00:00:00.000Z/2011-04-04T00:00:00.000Z")
        )
    );
    List<Result> bySegmentResults = new ArrayList<>();
    for (int i = 0; i < segmentCount; i++) {
      bySegmentResults.add(singleSegmentResult);
    }

    String extractionJsFn = "function(str) { return 'super-' + str; }";
    String jsFn = "function(x) { return(x === 'super-mezzanine') }";
    ExtractionFn extractionFn = new JavaScriptExtractionFn(extractionJsFn, false, JavaScriptConfig.getEnabledInstance());

    List<DimFilter> superFilterList = new ArrayList<>();
    superFilterList.add(new SelectorDimFilter("quality", "super-mezzanine", extractionFn));
    superFilterList.add(new InDimFilter(
        "quality",
        Arrays.asList("not-super-mezzanine", "FOOBAR", "super-mezzanine"),
        extractionFn
    ));
    superFilterList.add(new BoundDimFilter(
        "quality",
        "super-mezzanine",
        "super-mezzanine",
        false,
        false,
        true,
        extractionFn,
        StringComparators.ALPHANUMERIC
    ));
    superFilterList.add(new RegexDimFilter("quality", "super-mezzanine", extractionFn));
    superFilterList.add(new SearchQueryDimFilter(
        "quality",
        new ContainsSearchQuerySpec("super-mezzanine", true),
        extractionFn
    ));
    superFilterList.add(new JavaScriptDimFilter("quality", jsFn, extractionFn, JavaScriptConfig.getEnabledInstance()));
    DimFilter superFilter = new AndDimFilter(superFilterList);

    GroupByQuery.Builder builder = GroupByQuery
        .builder()
        .setDataSource(QueryRunnerTestHelper.dataSource)
        .setInterval("2011-04-02/2011-04-04")
        .setDimensions(new DefaultDimensionSpec("quality", "alias"))
        .setAggregatorSpecs(QueryRunnerTestHelper.rowsCount, new LongSumAggregatorFactory("idx", "index"))
        .setGranularity(new PeriodGranularity(new Period("P1M"), null, null))
        .setDimFilter(superFilter)
        .setContext(ImmutableMap.of("bySegment", true));
    final GroupByQuery fullQuery = builder.build();
    QueryToolChest toolChest = factory.getToolchest();

    List<QueryRunner<Row>> singleSegmentRunners = new ArrayList<>();
    for (int i = 0; i < segmentCount; i++) {
      singleSegmentRunners.add(toolChest.preMergeQueryDecoration(runner));
    }
    ExecutorService exec = Executors.newCachedThreadPool();
    QueryRunner theRunner = toolChest.postMergeQueryDecoration(
        new FinalizeResultsQueryRunner<>(
            toolChest.mergeResults(factory.mergeRunners(Executors.newCachedThreadPool(), singleSegmentRunners)),
            toolChest
        )
    );

    TestHelper.assertExpectedObjects(bySegmentResults, theRunner.run(QueryPlus.wrap(fullQuery), new HashMap<>()), "");
    exec.shutdownNow();
  }

  @Test
  public void testGroupByWithAllFiltersOnNullDimsWithExtractionFns()
  {
    Map<String, String> extractionMap = new HashMap<>();
    extractionMap.put("", "EMPTY");
    extractionMap.put(null, "EMPTY");

    MapLookupExtractor mapLookupExtractor = new MapLookupExtractor(extractionMap, false);
    LookupExtractionFn extractionFn = new LookupExtractionFn(mapLookupExtractor, false, "EMPTY", true, true);
    String jsFn = "function(x) { return(x === 'EMPTY') }";

    List<DimFilter> superFilterList = new ArrayList<>();
    superFilterList.add(new SelectorDimFilter("null_column", "EMPTY", extractionFn));
    superFilterList.add(new InDimFilter("null_column", Arrays.asList("NOT-EMPTY", "FOOBAR", "EMPTY"), extractionFn));
    superFilterList.add(new BoundDimFilter("null_column", "EMPTY", "EMPTY", false, false, true, extractionFn,
                                           StringComparators.ALPHANUMERIC
    ));
    superFilterList.add(new RegexDimFilter("null_column", "EMPTY", extractionFn));
    superFilterList.add(
        new SearchQueryDimFilter("null_column", new ContainsSearchQuerySpec("EMPTY", true), extractionFn)
    );
    superFilterList.add(new JavaScriptDimFilter("null_column", jsFn, extractionFn, JavaScriptConfig.getEnabledInstance()));
    DimFilter superFilter = new AndDimFilter(superFilterList);

    GroupByQuery query = GroupByQuery.builder()
                                     .setDataSource(QueryRunnerTestHelper.dataSource)
                                     .setQuerySegmentSpec(QueryRunnerTestHelper.firstToThird)
                                     .setDimensions(new DefaultDimensionSpec("null_column", "alias"))
                                     .setAggregatorSpecs(
                                         QueryRunnerTestHelper.rowsCount,
                                         new LongSumAggregatorFactory("idx", "index")
                                     )
                                     .setGranularity(QueryRunnerTestHelper.dayGran)
                                     .setDimFilter(superFilter).build();

    List<Row> expectedResults = Arrays.asList(
        GroupByQueryRunnerTestHelper.createExpectedRow("2011-04-01", "alias", null, "rows", 13L, "idx", 6619L),
        GroupByQueryRunnerTestHelper.createExpectedRow("2011-04-02", "alias", null, "rows", 13L, "idx", 5827L)
    );

    Iterable<Row> results = GroupByQueryRunnerTestHelper.runQuery(factory, runner, query);
    TestHelper.assertExpectedObjects(expectedResults, results, "");
  }

  @Test
  public void testGroupByCardinalityAggWithExtractionFn()
  {
    String helloJsFn = "function(str) { return 'hello' }";
    ExtractionFn helloFn = new JavaScriptExtractionFn(helloJsFn, false, JavaScriptConfig.getEnabledInstance());

    GroupByQuery query = GroupByQuery
        .builder()
        .setDataSource(QueryRunnerTestHelper.dataSource)
        .setQuerySegmentSpec(QueryRunnerTestHelper.firstToThird)
        .setDimensions(new DefaultDimensionSpec("market", "alias"))
        .setAggregatorSpecs(QueryRunnerTestHelper.rowsCount, new CardinalityAggregatorFactory(
            "numVals",
            ImmutableList.of(new ExtractionDimensionSpec(
                QueryRunnerTestHelper.qualityDimension,
                QueryRunnerTestHelper.qualityDimension,
                helloFn
            )),
            false
        ))
        .setGranularity(QueryRunnerTestHelper.dayGran)
        .build();

    List<Row> expectedResults = Arrays.asList(
        GroupByQueryRunnerTestHelper.createExpectedRow("2011-04-01", "alias", "spot", "rows", 9L, "numVals", 1.0002442201269182d),
        GroupByQueryRunnerTestHelper.createExpectedRow("2011-04-01", "alias", "total_market", "rows", 2L, "numVals", 1.0002442201269182d),
        GroupByQueryRunnerTestHelper.createExpectedRow("2011-04-01", "alias", "upfront", "rows", 2L, "numVals", 1.0002442201269182d),
        GroupByQueryRunnerTestHelper.createExpectedRow("2011-04-02", "alias", "spot", "rows", 9L, "numVals", 1.0002442201269182d),
        GroupByQueryRunnerTestHelper.createExpectedRow("2011-04-02", "alias", "total_market", "rows", 2L, "numVals", 1.0002442201269182d),
        GroupByQueryRunnerTestHelper.createExpectedRow("2011-04-02", "alias", "upfront", "rows", 2L, "numVals", 1.0002442201269182d)
    );

    Iterable<Row> results = GroupByQueryRunnerTestHelper.runQuery(factory, runner, query);
    TestHelper.assertExpectedObjects(expectedResults, results, "");
  }

  @Test
  public void testGroupByCardinalityAggOnFloat()
  {
    GroupByQuery query = GroupByQuery
        .builder()
        .setDataSource(QueryRunnerTestHelper.dataSource)
        .setQuerySegmentSpec(QueryRunnerTestHelper.firstToThird)
        .setDimensions(new DefaultDimensionSpec("market", "alias"))
        .setAggregatorSpecs(QueryRunnerTestHelper.rowsCount, new CardinalityAggregatorFactory(
            "numVals",
            ImmutableList.of(new DefaultDimensionSpec(
                QueryRunnerTestHelper.indexMetric,
                QueryRunnerTestHelper.indexMetric
            )),
            false
        ))
        .setGranularity(QueryRunnerTestHelper.dayGran)
        .build();

    List<Row> expectedResults = Arrays.asList(
        GroupByQueryRunnerTestHelper.createExpectedRow("2011-04-01", "alias", "spot", "rows", 9L, "numVals", 8.015665809687173d),
        GroupByQueryRunnerTestHelper.createExpectedRow("2011-04-01", "alias", "total_market", "rows", 2L, "numVals", 2.000977198748901d),
        GroupByQueryRunnerTestHelper.createExpectedRow("2011-04-01", "alias", "upfront", "rows", 2L, "numVals", 2.000977198748901d),
        GroupByQueryRunnerTestHelper.createExpectedRow("2011-04-02", "alias", "spot", "rows", 9L, "numVals", 9.019833517963864d),
        GroupByQueryRunnerTestHelper.createExpectedRow("2011-04-02", "alias", "total_market", "rows", 2L, "numVals", 2.000977198748901d),
        GroupByQueryRunnerTestHelper.createExpectedRow("2011-04-02", "alias", "upfront", "rows", 2L, "numVals", 2.000977198748901d)
    );

    Iterable<Row> results = GroupByQueryRunnerTestHelper.runQuery(factory, runner, query);
    TestHelper.assertExpectedObjects(expectedResults, results, "");
  }

  @Test
  public void testGroupByLongColumn()
  {
    if (config.getDefaultStrategy().equals(GroupByStrategySelector.STRATEGY_V1)) {
      expectedException.expect(UnsupportedOperationException.class);
      expectedException.expectMessage("GroupBy v1 only supports dimensions with an outputType of STRING.");
    }

    GroupByQuery query = GroupByQuery
        .builder()
        .setDataSource(QueryRunnerTestHelper.dataSource)
        .setQuerySegmentSpec(QueryRunnerTestHelper.firstToThird)
        .setDimensions(new DefaultDimensionSpec("qualityLong", "ql_alias", ValueType.LONG))
        .setDimFilter(new SelectorDimFilter("quality", "entertainment", null))
        .setAggregatorSpecs(QueryRunnerTestHelper.rowsCount, new LongSumAggregatorFactory("idx", "index"))
        .addOrderByColumn(new OrderByColumnSpec(
            "ql_alias",
            OrderByColumnSpec.Direction.ASCENDING,
            StringComparators.NUMERIC
        ))
        .setGranularity(QueryRunnerTestHelper.dayGran)
        .build();

    Assert.assertEquals(
        Functions.<Sequence<Row>>identity(),
        query.getLimitSpec().build(
            query.getDimensions(),
            query.getAggregatorSpecs(),
            query.getPostAggregatorSpecs(),
            query.getGranularity(),
            query.getContextSortByDimsFirst()
        )
    );

    List<Row> expectedResults = Arrays.asList(
        GroupByQueryRunnerTestHelper.createExpectedRow(
            "2011-04-01",
            "ql_alias",
            1200L,
            "rows",
            1L,
            "idx",
            158L
        ),
        GroupByQueryRunnerTestHelper.createExpectedRow(
            "2011-04-02",
            "ql_alias",
            1200L,
            "rows",
            1L,
            "idx",
            166L
        )
    );
    Iterable<Row> results = GroupByQueryRunnerTestHelper.runQuery(factory, runner, query);
    TestHelper.assertExpectedObjects(expectedResults, results, "");
  }

  @Test
  public void testGroupByLongColumnDescending()
  {
    if (config.getDefaultStrategy().equals(GroupByStrategySelector.STRATEGY_V1)) {
      expectedException.expect(UnsupportedOperationException.class);
      expectedException.expectMessage("GroupBy v1 only supports dimensions with an outputType of STRING.");
    }

    GroupByQuery query = GroupByQuery
        .builder()
        .setDataSource(QueryRunnerTestHelper.dataSource)
        .setQuerySegmentSpec(QueryRunnerTestHelper.firstToThird)
        .setDimensions(new DefaultDimensionSpec("qualityLong", "ql_alias", ValueType.LONG))
        .setDimFilter(new InDimFilter("quality", Arrays.asList("entertainment", "technology"), null))
        .setAggregatorSpecs(QueryRunnerTestHelper.rowsCount, new LongSumAggregatorFactory("idx", "index"))
        .addOrderByColumn(new OrderByColumnSpec(
            "ql_alias",
            OrderByColumnSpec.Direction.DESCENDING,
            StringComparators.NUMERIC
        ))
        .setGranularity(QueryRunnerTestHelper.allGran)
        .build();

    Assert.assertNotEquals(
        Functions.<Sequence<Row>>identity(),
        query.getLimitSpec().build(
            query.getDimensions(),
            query.getAggregatorSpecs(),
            query.getPostAggregatorSpecs(),
            query.getGranularity(),
            query.getContextSortByDimsFirst()
        )
    );

    List<Row> expectedResults = Arrays.asList(
        GroupByQueryRunnerTestHelper.createExpectedRow(
            "2011-04-01",
            "ql_alias",
            1700L,
            "rows",
            2L,
            "idx",
            175L
        ),
        GroupByQueryRunnerTestHelper.createExpectedRow(
            "2011-04-01",
            "ql_alias",
            1200L,
            "rows",
            2L,
            "idx",
            324L
        )
    );
    Iterable<Row> results = GroupByQueryRunnerTestHelper.runQuery(factory, runner, query);
    TestHelper.assertExpectedObjects(expectedResults, results, "");
  }

  @Test
  public void testGroupByLongColumnWithExFn()
  {
    if (config.getDefaultStrategy().equals(GroupByStrategySelector.STRATEGY_V1)) {
      expectedException.expect(UnsupportedOperationException.class);
      expectedException.expectMessage("GroupBy v1 does not support dimension selectors with unknown cardinality.");
    }

    String jsFn = "function(str) { return 'super-' + str; }";
    ExtractionFn jsExtractionFn = new JavaScriptExtractionFn(jsFn, false, JavaScriptConfig.getEnabledInstance());

    GroupByQuery query = GroupByQuery
        .builder()
        .setDataSource(QueryRunnerTestHelper.dataSource)
        .setQuerySegmentSpec(QueryRunnerTestHelper.firstToThird)
        .setDimensions(new ExtractionDimensionSpec("qualityLong", "ql_alias", jsExtractionFn))
        .setDimFilter(new SelectorDimFilter("quality", "entertainment", null))
        .setAggregatorSpecs(QueryRunnerTestHelper.rowsCount, new LongSumAggregatorFactory("idx", "index"))
        .setGranularity(QueryRunnerTestHelper.dayGran)
        .build();

    List<Row> expectedResults = Arrays.asList(
        GroupByQueryRunnerTestHelper.createExpectedRow(
            "2011-04-01",
            "ql_alias",
            "super-1200",
            "rows",
            1L,
            "idx",
            158L
        ),
        GroupByQueryRunnerTestHelper.createExpectedRow(
            "2011-04-02",
            "ql_alias",
            "super-1200",
            "rows",
            1L,
            "idx",
            166L
        )
    );
    Iterable<Row> results = GroupByQueryRunnerTestHelper.runQuery(factory, runner, query);
    TestHelper.assertExpectedObjects(expectedResults, results, "");
  }

  @Test
  public void testGroupByLongTimeColumn()
  {
    if (config.getDefaultStrategy().equals(GroupByStrategySelector.STRATEGY_V1)) {
      expectedException.expect(UnsupportedOperationException.class);
      expectedException.expectMessage("GroupBy v1 only supports dimensions with an outputType of STRING.");
    }

    GroupByQuery query = GroupByQuery
        .builder()
        .setDataSource(QueryRunnerTestHelper.dataSource)
        .setQuerySegmentSpec(QueryRunnerTestHelper.firstToThird)
        .setDimensions(new DefaultDimensionSpec("__time", "time_alias", ValueType.LONG))
        .setDimFilter(new SelectorDimFilter("quality", "entertainment", null))
        .setAggregatorSpecs(QueryRunnerTestHelper.rowsCount, new LongSumAggregatorFactory("idx", "index"))
        .setGranularity(QueryRunnerTestHelper.dayGran)
        .build();

    List<Row> expectedResults = Arrays.asList(
        GroupByQueryRunnerTestHelper.createExpectedRow(
            "2011-04-01",
            "time_alias",
            1301616000000L,
            "rows",
            1L,
            "idx",
            158L
        ),
        GroupByQueryRunnerTestHelper.createExpectedRow(
            "2011-04-02",
            "time_alias",
            1301702400000L,
            "rows",
            1L,
            "idx",
            166L
        )
    );
    Iterable<Row> results = GroupByQueryRunnerTestHelper.runQuery(factory, runner, query);
    TestHelper.assertExpectedObjects(expectedResults, results, "");
  }

  @Test
  public void testGroupByLongTimeColumnWithExFn()
  {
    String jsFn = "function(str) { return 'super-' + str; }";
    ExtractionFn jsExtractionFn = new JavaScriptExtractionFn(jsFn, false, JavaScriptConfig.getEnabledInstance());

    GroupByQuery query = GroupByQuery
        .builder()
        .setDataSource(QueryRunnerTestHelper.dataSource)
        .setQuerySegmentSpec(QueryRunnerTestHelper.firstToThird)
        .setDimensions(new ExtractionDimensionSpec("__time", "time_alias", jsExtractionFn))
        .setDimFilter(new SelectorDimFilter("quality", "entertainment", null))
        .setAggregatorSpecs(QueryRunnerTestHelper.rowsCount, new LongSumAggregatorFactory("idx", "index"))
        .setGranularity(QueryRunnerTestHelper.dayGran)
        .build();

    List<Row> expectedResults = Arrays.asList(
        GroupByQueryRunnerTestHelper.createExpectedRow(
            "2011-04-01",
            "time_alias",
            "super-1301616000000",
            "rows",
            1L,
            "idx",
            158L
        ),
        GroupByQueryRunnerTestHelper.createExpectedRow(
            "2011-04-02",
            "time_alias",
            "super-1301702400000",
            "rows",
            1L,
            "idx",
            166L
        )
    );
    Iterable<Row> results = GroupByQueryRunnerTestHelper.runQuery(factory, runner, query);
    TestHelper.assertExpectedObjects(expectedResults, results, "");
  }

  @Test
  public void testGroupByFloatColumn()
  {
    if (config.getDefaultStrategy().equals(GroupByStrategySelector.STRATEGY_V1)) {
      expectedException.expect(UnsupportedOperationException.class);
      expectedException.expectMessage("GroupBy v1 only supports dimensions with an outputType of STRING.");
    }

    GroupByQuery query = GroupByQuery
        .builder()
        .setDataSource(QueryRunnerTestHelper.dataSource)
        .setQuerySegmentSpec(QueryRunnerTestHelper.firstToThird)
        .setDimensions(new DefaultDimensionSpec("index", "index_alias", ValueType.FLOAT))
        .setDimFilter(new SelectorDimFilter("quality", "entertainment", null))
        .setAggregatorSpecs(QueryRunnerTestHelper.rowsCount, new LongSumAggregatorFactory("idx", "index"))
        .addOrderByColumn(new OrderByColumnSpec(
            "index_alias",
            OrderByColumnSpec.Direction.ASCENDING,
            StringComparators.NUMERIC
        ))
        .setGranularity(QueryRunnerTestHelper.dayGran)
        .build();

    Assert.assertEquals(
        Functions.<Sequence<Row>>identity(),
        query.getLimitSpec().build(
            query.getDimensions(),
            query.getAggregatorSpecs(),
            query.getPostAggregatorSpecs(),
            query.getGranularity(),
            query.getContextSortByDimsFirst()
        )
    );

    List<Row> expectedResults = Arrays.asList(
        GroupByQueryRunnerTestHelper.createExpectedRow(
            "2011-04-01",
            "index_alias",
            158.747224f,
            "rows",
            1L,
            "idx",
            158L
        ),
        GroupByQueryRunnerTestHelper.createExpectedRow(
            "2011-04-02",
            "index_alias",
            166.016049f,
            "rows",
            1L,
            "idx",
            166L
        )
    );

    Iterable<Row> results = GroupByQueryRunnerTestHelper.runQuery(factory, runner, query);
    TestHelper.assertExpectedObjects(expectedResults, results, "");
  }

  @Test
  public void testGroupByFloatColumnDescending()
  {
    if (config.getDefaultStrategy().equals(GroupByStrategySelector.STRATEGY_V1)) {
      expectedException.expect(UnsupportedOperationException.class);
      expectedException.expectMessage("GroupBy v1 only supports dimensions with an outputType of STRING.");
    }

    GroupByQuery query = GroupByQuery
        .builder()
        .setDataSource(QueryRunnerTestHelper.dataSource)
        .setQuerySegmentSpec(QueryRunnerTestHelper.firstToThird)
        .setDimensions(new DefaultDimensionSpec("qualityFloat", "qf_alias", ValueType.FLOAT))
        .setDimFilter(new InDimFilter("quality", Arrays.asList("entertainment", "technology"), null))
        .setAggregatorSpecs(QueryRunnerTestHelper.rowsCount, new LongSumAggregatorFactory("idx", "index"))
        .addOrderByColumn(new OrderByColumnSpec(
            "qf_alias",
            OrderByColumnSpec.Direction.DESCENDING,
            StringComparators.NUMERIC
        ))
        .setGranularity(QueryRunnerTestHelper.allGran)
        .build();

    Assert.assertNotEquals(
        Functions.<Sequence<Row>>identity(),
        query.getLimitSpec().build(
            query.getDimensions(),
            query.getAggregatorSpecs(),
            query.getPostAggregatorSpecs(),
            query.getGranularity(),
            query.getContextSortByDimsFirst()
        )
    );

    List<Row> expectedResults = Arrays.asList(
        GroupByQueryRunnerTestHelper.createExpectedRow(
            "2011-04-01",
            "qf_alias",
            17000.0f,
            "rows",
            2L,
            "idx",
            175L
        ),
        GroupByQueryRunnerTestHelper.createExpectedRow(
            "2011-04-01",
            "qf_alias",
            12000.0f,
            "rows",
            2L,
            "idx",
            324L
        )
    );
    Iterable<Row> results = GroupByQueryRunnerTestHelper.runQuery(factory, runner, query);
    TestHelper.assertExpectedObjects(expectedResults, results, "");
  }

  @Test
  public void testGroupByDoubleColumnDescending()
  {
    if (config.getDefaultStrategy().equals(GroupByStrategySelector.STRATEGY_V1)) {
      expectedException.expect(UnsupportedOperationException.class);
      expectedException.expectMessage("GroupBy v1 only supports dimensions with an outputType of STRING.");
    }

    GroupByQuery query = GroupByQuery
        .builder()
        .setDataSource(QueryRunnerTestHelper.dataSource)
        .setQuerySegmentSpec(QueryRunnerTestHelper.firstToThird)
        .setDimensions(new DefaultDimensionSpec("qualityDouble", "alias", ValueType.DOUBLE))
        .setDimFilter(new InDimFilter("quality", Arrays.asList("entertainment", "technology"), null))
        .setAggregatorSpecs(QueryRunnerTestHelper.rowsCount, new LongSumAggregatorFactory("idx", "index"))
        .addOrderByColumn(new OrderByColumnSpec(
            "alias",
            OrderByColumnSpec.Direction.DESCENDING,
            StringComparators.NUMERIC
        ))
        .setGranularity(QueryRunnerTestHelper.allGran)
        .build();

    Assert.assertNotEquals(
        Functions.<Sequence<Row>>identity(),
        query.getLimitSpec().build(
            query.getDimensions(),
            query.getAggregatorSpecs(),
            query.getPostAggregatorSpecs(),
            query.getGranularity(),
            query.getContextSortByDimsFirst()
        )
    );

    List<Row> expectedResults = Arrays.asList(
        GroupByQueryRunnerTestHelper.createExpectedRow(
            "2011-04-01",
            "alias",
            17000.0d,
            "rows",
            2L,
            "idx",
            175L
        ),
        GroupByQueryRunnerTestHelper.createExpectedRow(
            "2011-04-01",
            "alias",
            12000.0d,
            "rows",
            2L,
            "idx",
            324L
        )
    );
    Iterable<Row> results = GroupByQueryRunnerTestHelper.runQuery(factory, runner, query);
    TestHelper.assertExpectedObjects(expectedResults, results, "");
  }

  @Test
  public void testGroupByFloatColumnWithExFn()
  {
    if (config.getDefaultStrategy().equals(GroupByStrategySelector.STRATEGY_V1)) {
      expectedException.expect(UnsupportedOperationException.class);
      expectedException.expectMessage("GroupBy v1 does not support dimension selectors with unknown cardinality.");
    }

    String jsFn = "function(str) { return 'super-' + str; }";
    ExtractionFn jsExtractionFn = new JavaScriptExtractionFn(jsFn, false, JavaScriptConfig.getEnabledInstance());

    GroupByQuery query = GroupByQuery
        .builder()
        .setDataSource(QueryRunnerTestHelper.dataSource)
        .setQuerySegmentSpec(QueryRunnerTestHelper.firstToThird)
        .setDimensions(new ExtractionDimensionSpec("index", "index_alias", jsExtractionFn))
        .setDimFilter(new SelectorDimFilter("quality", "entertainment", null))
        .setAggregatorSpecs(QueryRunnerTestHelper.rowsCount, new LongSumAggregatorFactory("idx", "index"))
        .setGranularity(QueryRunnerTestHelper.dayGran)
        .build();

    List<Row> expectedResults;

    expectedResults = Arrays.asList(
        GroupByQueryRunnerTestHelper.createExpectedRow(
            "2011-04-01",
            "index_alias",
            "super-158.747224",
            "rows",
            1L,
            "idx",
            158L
        ),
        GroupByQueryRunnerTestHelper.createExpectedRow(
            "2011-04-02",
            "index_alias",
            "super-166.016049",
            "rows",
            1L,
            "idx",
            166L
        )
    );

    Iterable<Row> results = GroupByQueryRunnerTestHelper.runQuery(factory, runner, query);
    TestHelper.assertExpectedObjects(expectedResults, results, "");
  }

  @Test
  public void testGroupByWithHavingSpecOnLongAndFloat()
  {
    if (config.getDefaultStrategy().equals(GroupByStrategySelector.STRATEGY_V1)) {
      expectedException.expect(UnsupportedOperationException.class);
      expectedException.expectMessage("GroupBy v1 only supports dimensions with an outputType of STRING.");
    }

    GroupByQuery query = GroupByQuery
        .builder()
        .setDataSource(QueryRunnerTestHelper.dataSource)
        .setQuerySegmentSpec(QueryRunnerTestHelper.firstToThird)
        .setDimensions(
            new DefaultDimensionSpec("market", "alias"),
            new DefaultDimensionSpec("qualityLong", "ql_alias", ValueType.LONG),
            new DefaultDimensionSpec("__time", "time_alias", ValueType.LONG),
            new DefaultDimensionSpec("index", "index_alias", ValueType.FLOAT)
        ).setAggregatorSpecs(QueryRunnerTestHelper.rowsCount)
        .setHavingSpec(
            new DimFilterHavingSpec(
                new AndDimFilter(
                    Lists.newArrayList(
                        new SelectorDimFilter("ql_alias", "1400", null),
                        new SelectorDimFilter("time_alias", "1301616000000", null),
                        new BoundDimFilter(
                            "index_alias",
                            "1310.0",
                            "1320.0",
                            true,
                            true,
                            null,
                            null,
                            StringComparators.NUMERIC
                        )
                    )
                ),
                null
            )
        )
        .setGranularity(QueryRunnerTestHelper.allGran)
        .build();

    List<Row> expectedResults = Collections.singletonList(
        GroupByQueryRunnerTestHelper.createExpectedRow(
            "2011-04-01",
            "alias", "total_market",
            "time_alias", 1301616000000L,
            "index_alias", 1314.8397,
            "ql_alias", 1400L,
            "rows", 1L
        )
    );

    Iterable<Row> results = GroupByQueryRunnerTestHelper.runQuery(factory, runner, query);
    TestHelper.assertExpectedObjects(expectedResults, results, "");
  }

  @Test
  public void testGroupByLongAndFloatOutputAsString()
  {
    if (config.getDefaultStrategy().equals(GroupByStrategySelector.STRATEGY_V1)) {
      expectedException.expect(UnsupportedOperationException.class);
      expectedException.expectMessage("GroupBy v1 does not support dimension selectors with unknown cardinality.");
    }

    GroupByQuery query = GroupByQuery
        .builder()
        .setDataSource(QueryRunnerTestHelper.dataSource)
        .setQuerySegmentSpec(QueryRunnerTestHelper.firstToThird)
        .setDimensions(
            new DefaultDimensionSpec("qualityLong", "ql_alias"),
            new DefaultDimensionSpec("qualityFloat", "qf_alias")
        )
        .setDimFilter(new SelectorDimFilter("quality", "entertainment", null))
        .setAggregatorSpecs(QueryRunnerTestHelper.rowsCount, new LongSumAggregatorFactory("idx", "index"))
        .setGranularity(QueryRunnerTestHelper.dayGran)
        .build();

    List<Row> expectedResults = Arrays.asList(
        GroupByQueryRunnerTestHelper.createExpectedRow(
            "2011-04-01",
            "ql_alias",
            "1200",
            "qf_alias",
            "12000.0",
            "rows",
            1L,
            "idx",
            158L
        ),
        GroupByQueryRunnerTestHelper.createExpectedRow(
            "2011-04-02",
            "ql_alias",
            "1200",
            "qf_alias",
            "12000.0",
            "rows",
            1L,
            "idx",
            166L
        )
    );
    Iterable<Row> results = GroupByQueryRunnerTestHelper.runQuery(factory, runner, query);
    TestHelper.assertExpectedObjects(expectedResults, results, "");
  }

  @Test
  public void testGroupByNumericStringsAsNumeric()
  {
    if (config.getDefaultStrategy().equals(GroupByStrategySelector.STRATEGY_V1)) {
      expectedException.expect(UnsupportedOperationException.class);
      expectedException.expectMessage("GroupBy v1 does not support dimension selectors with unknown cardinality.");
    }

    GroupByQuery subquery = GroupByQuery
        .builder()
        .setDataSource(QueryRunnerTestHelper.dataSource)
        .setQuerySegmentSpec(QueryRunnerTestHelper.firstToThird)
        .setDimensions(
            new DefaultDimensionSpec("qualityLong", "ql_alias"),
            new DefaultDimensionSpec("qualityFloat", "qf_alias"),
            new DefaultDimensionSpec(ColumnHolder.TIME_COLUMN_NAME, "time_alias")
        )
        .setDimFilter(new SelectorDimFilter("quality", "entertainment", null))
        .setAggregatorSpecs(QueryRunnerTestHelper.rowsCount, new LongSumAggregatorFactory("idx", "index"))
        .setGranularity(QueryRunnerTestHelper.dayGran)
        .build();

    GroupByQuery outerQuery = GroupByQuery
        .builder()
        .setDataSource(subquery)
        .setQuerySegmentSpec(QueryRunnerTestHelper.firstToThird)
        .setDimensions(
            new DefaultDimensionSpec("time_alias", "time_alias2", ValueType.LONG),
            new DefaultDimensionSpec("ql_alias", "ql_alias_long", ValueType.LONG),
            new DefaultDimensionSpec("qf_alias", "qf_alias_float", ValueType.FLOAT),
            new DefaultDimensionSpec("ql_alias", "ql_alias_float", ValueType.FLOAT)
        ).setAggregatorSpecs(new CountAggregatorFactory("count"))
        .setGranularity(QueryRunnerTestHelper.allGran)
        .build();

    List<Row> expectedResults = Arrays.asList(
        GroupByQueryRunnerTestHelper.createExpectedRow(
            "2011-04-01",
            "time_alias2", 1301616000000L,
            "ql_alias_long", 1200L,
            "qf_alias_float", 12000.0,
            "ql_alias_float", 1200.0,
            "count", 1L
        ),
        GroupByQueryRunnerTestHelper.createExpectedRow(
            "2011-04-01",
            "time_alias2", 1301702400000L,
            "ql_alias_long", 1200L,
            "qf_alias_float", 12000.0,
            "ql_alias_float", 1200.0,
            "count", 1L
        )
    );

    Iterable<Row> results = GroupByQueryRunnerTestHelper.runQuery(factory, runner, outerQuery);
    TestHelper.assertExpectedObjects(expectedResults, results, "");
  }

  @Test
  public void testGroupByNumericStringsAsNumericWithDecoration()
  {
    if (config.getDefaultStrategy().equals(GroupByStrategySelector.STRATEGY_V1)) {
      expectedException.expect(UnsupportedOperationException.class);
      expectedException.expectMessage("GroupBy v1 only supports dimensions with an outputType of STRING.");
    }

    // rows with `technology` have `170000` in the qualityNumericString field
    RegexFilteredDimensionSpec regexSpec = new RegexFilteredDimensionSpec(
        new DefaultDimensionSpec("qualityNumericString", "ql", ValueType.LONG),
        "170000"
    );

    ListFilteredDimensionSpec listFilteredSpec = new ListFilteredDimensionSpec(
        new DefaultDimensionSpec("qualityNumericString", "qf", ValueType.FLOAT),
        Sets.newHashSet("170000"),
        true
    );

    GroupByQuery query = GroupByQuery
        .builder()
        .setDataSource(QueryRunnerTestHelper.dataSource)
        .setQuerySegmentSpec(QueryRunnerTestHelper.firstToThird)
        .setDimensions(regexSpec, listFilteredSpec)
        .setDimFilter(new InDimFilter("quality", Arrays.asList("entertainment", "technology"), null))
        .setAggregatorSpecs(new CountAggregatorFactory("count"))
        .setGranularity(QueryRunnerTestHelper.allGran)
        .addOrderByColumn("ql")
        .build();

    List<Row> expectedResults;
    // "entertainment" rows are excluded by the decorated specs, they become empty rows
    expectedResults = Arrays.asList(
        GroupByQueryRunnerTestHelper.createExpectedRow(
            "2011-04-01",
            "ql", NullHandling.defaultLongValue(),
            "qf", NullHandling.defaultDoubleValue(),
            "count", 2L
        ),
        GroupByQueryRunnerTestHelper.createExpectedRow(
            "2011-04-01",
            "ql", 170000L,
            "qf", 170000.0,
            "count", 2L
        )
    );

    Iterable<Row> results = GroupByQueryRunnerTestHelper.runQuery(factory, runner, query);
    TestHelper.assertExpectedObjects(expectedResults, results, "");
  }

  @Test
  public void testGroupByDecorationOnNumerics()
  {
    if (config.getDefaultStrategy().equals(GroupByStrategySelector.STRATEGY_V1)) {
      expectedException.expect(UnsupportedOperationException.class);
      expectedException.expectMessage("GroupBy v1 only supports dimensions with an outputType of STRING.");
    }

    RegexFilteredDimensionSpec regexSpec = new RegexFilteredDimensionSpec(
        new DefaultDimensionSpec("qualityLong", "ql", ValueType.LONG),
        "1700"
    );

    ListFilteredDimensionSpec listFilteredSpec = new ListFilteredDimensionSpec(
        new DefaultDimensionSpec("qualityFloat", "qf", ValueType.FLOAT),
        Sets.newHashSet("17000.0"),
        true
    );

    GroupByQuery query = GroupByQuery
        .builder()
        .setDataSource(QueryRunnerTestHelper.dataSource)
        .setQuerySegmentSpec(QueryRunnerTestHelper.firstToThird)
        .setDimensions(regexSpec, listFilteredSpec)
        .setDimFilter(new InDimFilter("quality", Arrays.asList("entertainment", "technology"), null))
        .setAggregatorSpecs(new CountAggregatorFactory("count"))
        .setGranularity(QueryRunnerTestHelper.allGran)
        .build();
    List<Row> expectedResults;
    if (NullHandling.replaceWithDefault()) {
      expectedResults = Arrays.asList(
          GroupByQueryRunnerTestHelper.createExpectedRow(
              "2011-04-01",
              "ql", 0L,
              "qf", 0.0,
              "count", 2L
          ),
          GroupByQueryRunnerTestHelper.createExpectedRow(
              "2011-04-01",
              "ql", 1700L,
              "qf", 17000.0,
              "count", 2L
          )
      );
    } else {
      expectedResults = Arrays.asList(
          GroupByQueryRunnerTestHelper.createExpectedRow(
              "2011-04-01",
              "ql", null,
              "qf", null,
              "count", 2L
          ),
          GroupByQueryRunnerTestHelper.createExpectedRow(
              "2011-04-01",
              "ql", 1700L,
              "qf", 17000.0,
              "count", 2L
          )
      );
    }

    Iterable<Row> results = GroupByQueryRunnerTestHelper.runQuery(factory, runner, query);
    TestHelper.assertExpectedObjects(expectedResults, results, "");
  }

  @Test
  public void testGroupByNestedWithInnerQueryNumerics()
  {
    if (config.getDefaultStrategy().equals(GroupByStrategySelector.STRATEGY_V1)) {
      expectedException.expect(UnsupportedOperationException.class);
      expectedException.expectMessage("GroupBy v1 only supports dimensions with an outputType of STRING.");
    }

    GroupByQuery subquery = GroupByQuery
        .builder()
        .setDataSource(QueryRunnerTestHelper.dataSource)
        .setQuerySegmentSpec(QueryRunnerTestHelper.firstToThird)
        .setDimensions(
            new DefaultDimensionSpec("quality", "alias"),
            new DefaultDimensionSpec("qualityLong", "ql_alias", ValueType.LONG),
            new DefaultDimensionSpec("qualityFloat", "qf_alias", ValueType.FLOAT)
        )
        .setDimFilter(
            new InDimFilter(
                "quality",
                Collections.singletonList("entertainment"),
                null
            )
        ).setAggregatorSpecs(QueryRunnerTestHelper.rowsCount, new LongSumAggregatorFactory("idx", "index"))
        .setGranularity(QueryRunnerTestHelper.dayGran)
        .build();

    GroupByQuery outerQuery = GroupByQuery
        .builder()
        .setDataSource(subquery)
        .setQuerySegmentSpec(QueryRunnerTestHelper.firstToThird)
        .setDimensions(
            new DefaultDimensionSpec("ql_alias", "quallong", ValueType.LONG),
            new DefaultDimensionSpec("qf_alias", "qualfloat", ValueType.FLOAT)
        )
        .setDimFilter(
            new AndDimFilter(
                Lists.newArrayList(
                    new SelectorDimFilter("ql_alias", "1200", null),
                    new BoundDimFilter(
                        "qf_alias",
                        "11095.0",
                        "12005.0",
                        true,
                        true,
                        null,
                        null,
                        StringComparators.NUMERIC
                    )
                )
            )
        )
        .setAggregatorSpecs(new LongSumAggregatorFactory("ql_alias_sum", "ql_alias"),
                            new DoubleSumAggregatorFactory("qf_alias_sum", "qf_alias"))
        .setGranularity(QueryRunnerTestHelper.allGran)
        .build();

    List<Row> expectedResults = Collections.singletonList(
        GroupByQueryRunnerTestHelper.createExpectedRow(
            "2011-04-01",
            "quallong", 1200L,
            "qualfloat", 12000.0,
            "ql_alias_sum", 2400L,
            "qf_alias_sum", 24000.0
        )
    );

    Iterable<Row> results = GroupByQueryRunnerTestHelper.runQuery(factory, runner, outerQuery);
    TestHelper.assertExpectedObjects(expectedResults, results, "");
  }

  @Test
  public void testGroupByNestedWithInnerQueryNumericsWithLongTime()
  {
    if (config.getDefaultStrategy().equals(GroupByStrategySelector.STRATEGY_V1)) {
      expectedException.expect(UnsupportedOperationException.class);
      expectedException.expectMessage("GroupBy v1 only supports dimensions with an outputType of STRING.");
    }

    GroupByQuery subQuery = GroupByQuery
        .builder()
        .setDataSource(QueryRunnerTestHelper.dataSource)
        .setQuerySegmentSpec(QueryRunnerTestHelper.firstToThird)
        .setDimensions(
            new DefaultDimensionSpec("market", "alias"),
            new DefaultDimensionSpec("__time", "time_alias", ValueType.LONG),
            new DefaultDimensionSpec("index", "index_alias", ValueType.FLOAT)
        ).setAggregatorSpecs(QueryRunnerTestHelper.rowsCount)
        .setGranularity(QueryRunnerTestHelper.allGran)
        .build();

    GroupByQuery outerQuery = GroupByQuery
        .builder()
        .setDataSource(subQuery)
        .setQuerySegmentSpec(QueryRunnerTestHelper.firstToThird)
        .setDimensions(
            new DefaultDimensionSpec("alias", "market"),
            new DefaultDimensionSpec("time_alias", "time_alias2", ValueType.LONG)
        )
        .setAggregatorSpecs(new LongMaxAggregatorFactory("time_alias_max", "time_alias"),
                            new DoubleMaxAggregatorFactory("index_alias_max", "index_alias"))
        .setGranularity(QueryRunnerTestHelper.allGran)
        .build();

    List<Row> expectedResults = Arrays.asList(
        GroupByQueryRunnerTestHelper.createExpectedRow(
            "2011-04-01",
            "market", "spot",
            "time_alias2", 1301616000000L,
            "time_alias_max", 1301616000000L,
            "index_alias_max", 158.74722290039062
        ),
        GroupByQueryRunnerTestHelper.createExpectedRow(
            "2011-04-01",
            "market", "spot",
            "time_alias2", 1301702400000L,
            "time_alias_max", 1301702400000L,
            "index_alias_max", 166.01605224609375
        ),
        GroupByQueryRunnerTestHelper.createExpectedRow(
            "2011-04-01",
            "market", "total_market",
            "time_alias2", 1301616000000L,
            "time_alias_max", 1301616000000L,
            "index_alias_max", 1522.043701171875
        ),
        GroupByQueryRunnerTestHelper.createExpectedRow(
            "2011-04-01",
            "market", "total_market",
            "time_alias2", 1301702400000L,
            "time_alias_max", 1301702400000L,
            "index_alias_max", 1321.375
        ),
        GroupByQueryRunnerTestHelper.createExpectedRow(
            "2011-04-01",
            "market", "upfront",
            "time_alias2", 1301616000000L,
            "time_alias_max", 1301616000000L,
            "index_alias_max", 1447.3411865234375
        ),
        GroupByQueryRunnerTestHelper.createExpectedRow(
            "2011-04-01",
            "market", "upfront",
            "time_alias2", 1301702400000L,
            "time_alias_max", 1301702400000L,
            "index_alias_max", 1144.3424072265625
        )
    );

    Iterable<Row> results = GroupByQueryRunnerTestHelper.runQuery(factory, runner, outerQuery);
    TestHelper.assertExpectedObjects(expectedResults, results, "");
  }

  @Test
  public void testGroupByStringOutputAsLong()
  {
    if (config.getDefaultStrategy().equals(GroupByStrategySelector.STRATEGY_V1)) {
      expectedException.expect(UnsupportedOperationException.class);
      expectedException.expectMessage("GroupBy v1 only supports dimensions with an outputType of STRING.");
    }

    ExtractionFn strlenFn = StrlenExtractionFn.instance();

    GroupByQuery query = GroupByQuery
        .builder()
        .setDataSource(QueryRunnerTestHelper.dataSource)
        .setQuerySegmentSpec(QueryRunnerTestHelper.firstToThird)
        .setDimensions(new ExtractionDimensionSpec(
            QueryRunnerTestHelper.qualityDimension,
            "alias",
            ValueType.LONG,
            strlenFn
        ))
        .setDimFilter(new SelectorDimFilter(QueryRunnerTestHelper.qualityDimension, "entertainment", null))
        .setAggregatorSpecs(QueryRunnerTestHelper.rowsCount, new LongSumAggregatorFactory("idx", "index"))
        .setGranularity(QueryRunnerTestHelper.dayGran)
        .build();

    List<Row> expectedResults = Arrays.asList(
        GroupByQueryRunnerTestHelper.createExpectedRow(
            "2011-04-01",
            "alias",
            13L,
            "rows",
            1L,
            "idx",
            158L
        ),
        GroupByQueryRunnerTestHelper.createExpectedRow(
            "2011-04-02",
            "alias",
            13L,
            "rows",
            1L,
            "idx",
            166L
        )
    );

    Iterable<Row> results = GroupByQueryRunnerTestHelper.runQuery(factory, runner, query);
    TestHelper.assertExpectedObjects(expectedResults, results, "");
  }

  @Test
  public void testGroupByWithAggsOnNumericDimensions()
  {
    GroupByQuery query = GroupByQuery
        .builder()
        .setDataSource(QueryRunnerTestHelper.dataSource)
        .setQuerySegmentSpec(QueryRunnerTestHelper.firstToThird)
        .setDimensions(new DefaultDimensionSpec("quality", "alias"))
        .setDimFilter(new SelectorDimFilter("quality", "technology", null))
        .setAggregatorSpecs(QueryRunnerTestHelper.rowsCount,
                            new LongSumAggregatorFactory("qlLong", "qualityLong"),
                            new DoubleSumAggregatorFactory("qlFloat", "qualityLong"),
                            new JavaScriptAggregatorFactory(
                                "qlJs",
                                ImmutableList.of("qualityLong"),
                                "function(a,b) { return a + b; }",
                                "function() { return 0; }",
                                "function(a,b) { return a + b }",
                                JavaScriptConfig.getEnabledInstance()
                            ),
                            new DoubleSumAggregatorFactory("qfFloat", "qualityFloat"),
                            new LongSumAggregatorFactory("qfLong", "qualityFloat"),
                            new JavaScriptAggregatorFactory(
                                "qfJs",
                                ImmutableList.of("qualityFloat"),
                                "function(a,b) { return a + b; }",
                                "function() { return 0; }",
                                "function(a,b) { return a + b }",
                                JavaScriptConfig.getEnabledInstance()
                            ))
        .setGranularity(QueryRunnerTestHelper.dayGran)
        .build();

    List<Row> expectedResults = Arrays.asList(
        GroupByQueryRunnerTestHelper.createExpectedRow(
            "2011-04-01",
            "alias", "technology",
            "rows", 1L,
            "qlLong", 1700L,
            "qlFloat", 1700.0,
            "qlJs", 1700.0,
            "qfFloat", 17000.0,
            "qfLong", 17000L,
            "qfJs", 17000.0
        ),
        GroupByQueryRunnerTestHelper.createExpectedRow(
            "2011-04-02",
            "alias", "technology",
            "rows", 1L,
            "qlLong", 1700L,
            "qlFloat", 1700.0,
            "qlJs", 1700.0,
            "qfFloat", 17000.0,
            "qfLong", 17000L,
            "qfJs", 17000.0
        )
    );

    Iterable<Row> results = GroupByQueryRunnerTestHelper.runQuery(factory, runner, query);
    TestHelper.assertExpectedObjects(expectedResults, results, "");
  }

  @Test
  public void testGroupByNestedOuterExtractionFnOnFloatInner()
  {
    if (config.getDefaultStrategy().equals(GroupByStrategySelector.STRATEGY_V1)) {
      expectedException.expect(UnsupportedOperationException.class);
      expectedException.expectMessage("GroupBy v1 only supports dimensions with an outputType of STRING.");
    }

    String jsFn = "function(obj) { return obj; }";
    ExtractionFn jsExtractionFn = new JavaScriptExtractionFn(jsFn, false, JavaScriptConfig.getEnabledInstance());

    GroupByQuery subquery = GroupByQuery
        .builder()
        .setDataSource(QueryRunnerTestHelper.dataSource)
        .setQuerySegmentSpec(QueryRunnerTestHelper.firstToThird)
        .setDimensions(new DefaultDimensionSpec("quality", "alias"), new ExtractionDimensionSpec(
            "qualityFloat",
            "qf_inner",
            ValueType.FLOAT,
            jsExtractionFn
        ))
        .setDimFilter(new SelectorDimFilter("quality", "technology", null))
        .setAggregatorSpecs(QueryRunnerTestHelper.rowsCount)
        .setGranularity(QueryRunnerTestHelper.dayGran)
        .build();

    GroupByQuery outerQuery = GroupByQuery
        .builder()
        .setDataSource(subquery)
        .setQuerySegmentSpec(QueryRunnerTestHelper.firstToThird)
        .setDimensions(new DefaultDimensionSpec("alias", "alias"), new ExtractionDimensionSpec(
            "qf_inner",
            "qf_outer",
            ValueType.FLOAT,
            jsExtractionFn
        )).setAggregatorSpecs(QueryRunnerTestHelper.rowsCount)
        .setGranularity(QueryRunnerTestHelper.allGran)
        .build();

    List<Row> expectedResults = Collections.singletonList(
        GroupByQueryRunnerTestHelper.createExpectedRow(
            "2011-04-01",
            "alias", "technology",
            "qf_outer", 17000.0f,
            "rows", 2L
        )
    );

    Iterable<Row> results = GroupByQueryRunnerTestHelper.runQuery(factory, runner, outerQuery);
    TestHelper.assertExpectedObjects(expectedResults, results, "");
  }

  @Test
  public void testGroupByNestedDoubleTimeExtractionFnWithLongOutputTypes()
  {
    if (config.getDefaultStrategy().equals(GroupByStrategySelector.STRATEGY_V1)) {
      expectedException.expect(UnsupportedOperationException.class);
      expectedException.expectMessage("GroupBy v1 only supports dimensions with an outputType of STRING.");
    }

    GroupByQuery subquery = GroupByQuery
        .builder()
        .setDataSource(QueryRunnerTestHelper.dataSource)
        .setQuerySegmentSpec(QueryRunnerTestHelper.firstToThird)
        .setDimensions(
            new DefaultDimensionSpec("quality", "alias"),
            new ExtractionDimensionSpec(
                ColumnHolder.TIME_COLUMN_NAME,
                "time_day",
                ValueType.LONG,
                new TimeFormatExtractionFn(null, null, null, Granularities.DAY, true)
            )
        )
        .setDimFilter(new SelectorDimFilter("quality", "technology", null))
        .setAggregatorSpecs(QueryRunnerTestHelper.rowsCount)
        .setGranularity(QueryRunnerTestHelper.dayGran)
        .build();

    GroupByQuery outerQuery = GroupByQuery
        .builder()
        .setDataSource(subquery)
        .setQuerySegmentSpec(QueryRunnerTestHelper.firstToThird)
        .setDimensions(new DefaultDimensionSpec("alias", "alias"), new ExtractionDimensionSpec(
            "time_day",
            "time_week",
            ValueType.LONG,
            new TimeFormatExtractionFn(null, null, null, Granularities.WEEK, true)
        )).setAggregatorSpecs(QueryRunnerTestHelper.rowsCount)
        .setGranularity(QueryRunnerTestHelper.allGran)
        .build();

    List<Row> expectedResults = Collections.singletonList(
        GroupByQueryRunnerTestHelper.createExpectedRow(
            "2011-04-01",
            "alias", "technology",
            "time_week", 1301270400000L,
            "rows", 2L
        )
    );

    Iterable<Row> results = GroupByQueryRunnerTestHelper.runQuery(factory, runner, outerQuery);
    TestHelper.assertExpectedObjects(expectedResults, results, "");
  }

  @Test
  public void testGroupByLimitPushDown()
  {
    if (!config.getDefaultStrategy().equals(GroupByStrategySelector.STRATEGY_V2)) {
      return;
    }
    GroupByQuery query = new GroupByQuery.Builder()
        .setDataSource(QueryRunnerTestHelper.dataSource)
        .setGranularity(QueryRunnerTestHelper.allGran).setDimensions(new DefaultDimensionSpec(
            QueryRunnerTestHelper.marketDimension,
            "marketalias"
        ))
        .setInterval(QueryRunnerTestHelper.fullOnIntervalSpec)
        .setLimitSpec(
            new DefaultLimitSpec(
                Collections.singletonList(new OrderByColumnSpec(
                    "marketalias",
                    OrderByColumnSpec.Direction.DESCENDING
                )),
                2
            )
        ).setAggregatorSpecs(QueryRunnerTestHelper.rowsCount)
        .setContext(ImmutableMap.of(GroupByQueryConfig.CTX_KEY_FORCE_LIMIT_PUSH_DOWN, true))
        .build();

    List<Row> expectedResults = Arrays.asList(
        GroupByQueryRunnerTestHelper.createExpectedRow(
            "1970-01-01T00:00:00.000Z",
            "marketalias",
            "upfront",
            "rows",
            186L
        ),
        GroupByQueryRunnerTestHelper.createExpectedRow(
            "1970-01-01T00:00:00.000Z",
            "marketalias",
            "total_market",
            "rows",
            186L
        )
    );

    Iterable<Row> results = GroupByQueryRunnerTestHelper.runQuery(factory, runner, query);
    TestHelper.assertExpectedObjects(expectedResults, results, "order-limit");
  }

  @Test
  public void testMergeResultsWithLimitPushDown()
  {
    if (!config.getDefaultStrategy().equals(GroupByStrategySelector.STRATEGY_V2)) {
      return;
    }
    GroupByQuery.Builder builder = GroupByQuery
        .builder()
        .setDataSource(QueryRunnerTestHelper.dataSource)
        .setInterval("2011-04-02/2011-04-04")
        .setDimensions(new DefaultDimensionSpec("quality", "alias"))
        .setAggregatorSpecs(QueryRunnerTestHelper.rowsCount, new LongSumAggregatorFactory("idx", "index"))
        .setLimitSpec(
            new DefaultLimitSpec(
                Collections.singletonList(new OrderByColumnSpec("alias", OrderByColumnSpec.Direction.DESCENDING)),
                5
            )
        )
        .setContext(ImmutableMap.of(GroupByQueryConfig.CTX_KEY_FORCE_LIMIT_PUSH_DOWN, true))
        .setGranularity(Granularities.ALL);

    final GroupByQuery allGranQuery = builder.build();

    QueryRunner mergedRunner = factory.getToolchest().mergeResults(
        new QueryRunner<Row>()
        {
          @Override
          public Sequence<Row> run(QueryPlus<Row> queryPlus, Map<String, Object> responseContext)
          {
            // simulate two daily segments
            final QueryPlus<Row> queryPlus1 = queryPlus.withQuerySegmentSpec(
                new MultipleIntervalSegmentSpec(Collections.singletonList(Intervals.of("2011-04-02/2011-04-03")))
            );
            final QueryPlus<Row> queryPlus2 = queryPlus.withQuerySegmentSpec(
                new MultipleIntervalSegmentSpec(Collections.singletonList(Intervals.of("2011-04-03/2011-04-04")))
            );

            return factory.getToolchest().mergeResults(
                (queryPlus3, responseContext1) -> new MergeSequence<>(
                    queryPlus3.getQuery().getResultOrdering(),
                    Sequences.simple(
                        Arrays.asList(
                            runner.run(queryPlus1, responseContext1),
                            runner.run(queryPlus2, responseContext1)
                        )
                    )
                )
            ).run(queryPlus, responseContext);
          }
        }
    );
    Map<String, Object> context = new HashMap<>();
    List<Row> allGranExpectedResults = Arrays.asList(
        GroupByQueryRunnerTestHelper.createExpectedRow("2011-04-02", "alias", "travel", "rows", 2L, "idx", 243L),
        GroupByQueryRunnerTestHelper.createExpectedRow("2011-04-02", "alias", "technology", "rows", 2L, "idx", 177L),
        GroupByQueryRunnerTestHelper.createExpectedRow("2011-04-02", "alias", "premium", "rows", 6L, "idx", 4416L),
        GroupByQueryRunnerTestHelper.createExpectedRow("2011-04-02", "alias", "news", "rows", 2L, "idx", 221L),
        GroupByQueryRunnerTestHelper.createExpectedRow("2011-04-02", "alias", "mezzanine", "rows", 6L, "idx", 4420L)
    );

    TestHelper.assertExpectedObjects(
        allGranExpectedResults,
        mergedRunner.run(QueryPlus.wrap(allGranQuery), context),
        "merged"
    );
  }

  @Test
  public void testMergeResultsWithLimitPushDownSortByAgg()
  {
    if (!config.getDefaultStrategy().equals(GroupByStrategySelector.STRATEGY_V2)) {
      return;
    }
    GroupByQuery.Builder builder = GroupByQuery
        .builder()
        .setDataSource(QueryRunnerTestHelper.dataSource)
        .setInterval("2011-04-02/2011-04-04")
        .setDimensions(new DefaultDimensionSpec("quality", "alias"))
        .setAggregatorSpecs(QueryRunnerTestHelper.rowsCount, new LongSumAggregatorFactory("idx", "index"))
        .setLimitSpec(
            new DefaultLimitSpec(
                Collections.singletonList(new OrderByColumnSpec("idx", OrderByColumnSpec.Direction.DESCENDING)),
                5
            )
        )
        .setContext(ImmutableMap.of(GroupByQueryConfig.CTX_KEY_FORCE_LIMIT_PUSH_DOWN, true))
        .setGranularity(Granularities.ALL);

    final GroupByQuery allGranQuery = builder.build();

    QueryRunner mergedRunner = factory.getToolchest().mergeResults(
        new QueryRunner<Row>()
        {
          @Override
          public Sequence<Row> run(QueryPlus<Row> queryPlus, Map<String, Object> responseContext)
          {
            // simulate two daily segments
            final QueryPlus<Row> queryPlus1 = queryPlus.withQuerySegmentSpec(
                new MultipleIntervalSegmentSpec(Collections.singletonList(Intervals.of("2011-04-02/2011-04-03")))
            );
            final QueryPlus<Row> queryPlus2 = queryPlus.withQuerySegmentSpec(
                new MultipleIntervalSegmentSpec(Collections.singletonList(Intervals.of("2011-04-03/2011-04-04")))
            );

            return factory.getToolchest().mergeResults(
                (queryPlus3, responseContext1) -> new MergeSequence<>(
                    queryPlus3.getQuery().getResultOrdering(),
                    Sequences.simple(
                        Arrays.asList(
                            runner.run(queryPlus1, responseContext1),
                            runner.run(queryPlus2, responseContext1)
                        )
                    )
                )
            ).run(queryPlus, responseContext);
          }
        }
    );
    Map<String, Object> context = new HashMap<>();

    List<Row> allGranExpectedResults = Arrays.asList(
        GroupByQueryRunnerTestHelper.createExpectedRow("2011-04-02", "alias", "mezzanine", "rows", 6L, "idx", 4420L),
        GroupByQueryRunnerTestHelper.createExpectedRow("2011-04-02", "alias", "premium", "rows", 6L, "idx", 4416L),
        GroupByQueryRunnerTestHelper.createExpectedRow("2011-04-02", "alias", "entertainment", "rows", 2L, "idx", 319L),
        GroupByQueryRunnerTestHelper.createExpectedRow("2011-04-02", "alias", "automotive", "rows", 2L, "idx", 269L),
        GroupByQueryRunnerTestHelper.createExpectedRow("2011-04-02", "alias", "travel", "rows", 2L, "idx", 243L)
    );

    Iterable<Row> results = mergedRunner.run(QueryPlus.wrap(allGranQuery), context).toList();
    TestHelper.assertExpectedObjects(allGranExpectedResults, results, "merged");
  }

  @Test
  public void testMergeResultsWithLimitPushDownSortByDimDim()
  {
    if (!config.getDefaultStrategy().equals(GroupByStrategySelector.STRATEGY_V2)) {
      return;
    }
    GroupByQuery.Builder builder = GroupByQuery
        .builder()
        .setDataSource(QueryRunnerTestHelper.dataSource)
        .setInterval("2011-04-02/2011-04-04")
        .setDimensions(new DefaultDimensionSpec("quality", "alias"), new DefaultDimensionSpec("market", "market"))
        .setAggregatorSpecs(QueryRunnerTestHelper.rowsCount, new LongSumAggregatorFactory("idx", "index"))
        .setLimitSpec(
            new DefaultLimitSpec(
                Lists.newArrayList(
                    new OrderByColumnSpec("alias", OrderByColumnSpec.Direction.DESCENDING),
                    new OrderByColumnSpec("market", OrderByColumnSpec.Direction.DESCENDING)
                ),
                5
            )
        )
        .setContext(
            ImmutableMap.of(GroupByQueryConfig.CTX_KEY_FORCE_LIMIT_PUSH_DOWN, true)
        )
        .setGranularity(Granularities.ALL);

    final GroupByQuery allGranQuery = builder.build();

    QueryRunner mergedRunner = factory.getToolchest().mergeResults(
        new QueryRunner<Row>()
        {
          @Override
          public Sequence<Row> run(QueryPlus<Row> queryPlus, Map<String, Object> responseContext)
          {
            // simulate two daily segments
            final QueryPlus<Row> queryPlus1 = queryPlus.withQuerySegmentSpec(
                new MultipleIntervalSegmentSpec(Collections.singletonList(Intervals.of("2011-04-02/2011-04-03")))
            );
            final QueryPlus<Row> queryPlus2 = queryPlus.withQuerySegmentSpec(
                new MultipleIntervalSegmentSpec(Collections.singletonList(Intervals.of("2011-04-03/2011-04-04")))
            );

            return factory.getToolchest().mergeResults(
                (queryPlus3, responseContext1) -> new MergeSequence<>(
                    queryPlus3.getQuery().getResultOrdering(),
                    Sequences.simple(
                        Arrays.asList(
                            runner.run(queryPlus1, responseContext1),
                            runner.run(queryPlus2, responseContext1)
                        )
                    )
                )
            ).run(queryPlus, responseContext);
          }
        }
    );
    Map<String, Object> context = new HashMap<>();

    List<Row> allGranExpectedResults = Arrays.asList(
        GroupByQueryRunnerTestHelper.createExpectedRow("2011-04-02", "alias", "travel", "market", "spot", "rows", 2L, "idx", 243L),
        GroupByQueryRunnerTestHelper.createExpectedRow("2011-04-02", "alias", "technology", "market", "spot", "rows", 2L, "idx", 177L),
        GroupByQueryRunnerTestHelper.createExpectedRow("2011-04-02", "alias", "premium", "market", "upfront", "rows", 2L, "idx", 1817L),
        GroupByQueryRunnerTestHelper.createExpectedRow("2011-04-02", "alias", "premium", "market", "total_market", "rows", 2L, "idx", 2342L),
        GroupByQueryRunnerTestHelper.createExpectedRow("2011-04-02", "alias", "premium", "market", "spot", "rows", 2L, "idx", 257L)
    );

    Iterable<Row> results = mergedRunner.run(QueryPlus.wrap(allGranQuery), context).toList();
    TestHelper.assertExpectedObjects(allGranExpectedResults, results, "merged");
  }

  @Test
  public void testMergeResultsWithLimitPushDownSortByDimAggDim()
  {
    if (!config.getDefaultStrategy().equals(GroupByStrategySelector.STRATEGY_V2)) {
      return;
    }
    GroupByQuery.Builder builder = GroupByQuery
        .builder()
        .setDataSource(QueryRunnerTestHelper.dataSource)
        .setInterval("2011-04-02/2011-04-04")
        .setDimensions(new DefaultDimensionSpec("quality", "alias"), new DefaultDimensionSpec("market", "market"))
        .setAggregatorSpecs(QueryRunnerTestHelper.rowsCount, new LongSumAggregatorFactory("idx", "index"))
        .setLimitSpec(
            new DefaultLimitSpec(
                Lists.newArrayList(
                    new OrderByColumnSpec(
                        "alias",
                        OrderByColumnSpec.Direction.DESCENDING
                    ),
                    new OrderByColumnSpec(
                        "idx",
                        OrderByColumnSpec.Direction.DESCENDING
                    ),
                    new OrderByColumnSpec(
                        "market",
                        OrderByColumnSpec.Direction.DESCENDING
                    )
                ),
                5
            )
        )
        .setContext(
            ImmutableMap.of(
                GroupByQueryConfig.CTX_KEY_FORCE_LIMIT_PUSH_DOWN,
                true
            )
        )
        .setGranularity(Granularities.ALL);

    final GroupByQuery allGranQuery = builder.build();

    QueryRunner mergedRunner = factory.getToolchest().mergeResults(
        new QueryRunner<Row>()
        {
          @Override
          public Sequence<Row> run(QueryPlus<Row> queryPlus, Map<String, Object> responseContext)
          {
            // simulate two daily segments
            final QueryPlus<Row> queryPlus1 = queryPlus.withQuerySegmentSpec(
                new MultipleIntervalSegmentSpec(Collections.singletonList(Intervals.of("2011-04-02/2011-04-03")))
            );
            final QueryPlus<Row> queryPlus2 = queryPlus.withQuerySegmentSpec(
                new MultipleIntervalSegmentSpec(Collections.singletonList(Intervals.of("2011-04-03/2011-04-04")))
            );

            return factory.getToolchest().mergeResults(
                (queryPlus3, responseContext1) -> new MergeSequence<>(
                    queryPlus3.getQuery().getResultOrdering(),
                    Sequences.simple(
                        Arrays.asList(
                            runner.run(queryPlus1, responseContext1),
                            runner.run(queryPlus2, responseContext1)
                        )
                    )
                )
            ).run(queryPlus, responseContext);
          }
        }
    );
    Map<String, Object> context = new HashMap<>();

    List<Row> allGranExpectedResults = Arrays.asList(
        GroupByQueryRunnerTestHelper.createExpectedRow("2011-04-02", "alias", "travel", "market", "spot", "rows", 2L, "idx", 243L),
        GroupByQueryRunnerTestHelper.createExpectedRow("2011-04-02", "alias", "technology", "market", "spot", "rows", 2L, "idx", 177L),
        GroupByQueryRunnerTestHelper.createExpectedRow("2011-04-02", "alias", "premium", "market", "total_market", "rows", 2L, "idx", 2342L),
        GroupByQueryRunnerTestHelper.createExpectedRow("2011-04-02", "alias", "premium", "market", "upfront", "rows", 2L, "idx", 1817L),
        GroupByQueryRunnerTestHelper.createExpectedRow("2011-04-02", "alias", "premium", "market", "spot", "rows", 2L, "idx", 257L)
    );

    Iterable<Row> results = mergedRunner.run(QueryPlus.wrap(allGranQuery), context).toList();
    TestHelper.assertExpectedObjects(allGranExpectedResults, results, "merged");
  }

  @Test
  public void testGroupByLimitPushDownPostAggNotSupported()
  {
    expectedException.expect(UnsupportedOperationException.class);
    expectedException.expectMessage("Limit push down when sorting by a post aggregator is not supported.");

    GroupByQuery query = new GroupByQuery.Builder()
        .setDataSource(QueryRunnerTestHelper.dataSource)
        .setGranularity(QueryRunnerTestHelper.allGran).setDimensions(new DefaultDimensionSpec(
            QueryRunnerTestHelper.marketDimension,
            "marketalias"
        ))
        .setInterval(QueryRunnerTestHelper.fullOnIntervalSpec)
        .setLimitSpec(
            new DefaultLimitSpec(
                Collections.singletonList(new OrderByColumnSpec(
                    "constant",
                    OrderByColumnSpec.Direction.DESCENDING
                )),
                2
            )
        ).setAggregatorSpecs(QueryRunnerTestHelper.rowsCount)
        .setPostAggregatorSpecs(
            Collections.singletonList(new ConstantPostAggregator("constant", 1))
        )
        .setContext(
            ImmutableMap.of(
                GroupByQueryConfig.CTX_KEY_FORCE_LIMIT_PUSH_DOWN,
                true
            )
        )
        .build();

    GroupByQueryRunnerTestHelper.runQuery(factory, runner, query);
  }

  @Test
  public void testEmptySubqueryWithLimitPushDown()
  {
    GroupByQuery subquery = GroupByQuery
        .builder()
        .setDataSource(QueryRunnerTestHelper.dataSource)
        .setQuerySegmentSpec(QueryRunnerTestHelper.emptyInterval)
        .setDimensions(new DefaultDimensionSpec("quality", "alias"))
        .setAggregatorSpecs(QueryRunnerTestHelper.rowsCount, new LongSumAggregatorFactory("idx", "index"))
        .setLimitSpec(
            new DefaultLimitSpec(
                Collections.singletonList(new OrderByColumnSpec(
                        "alias",
                        OrderByColumnSpec.Direction.DESCENDING
                    )),
                5
            )
        )
        .setGranularity(QueryRunnerTestHelper.dayGran)
        .build();

    GroupByQuery query = GroupByQuery
        .builder()
        .setDataSource(subquery)
        .setQuerySegmentSpec(QueryRunnerTestHelper.firstToThird)
        .setAggregatorSpecs(new DoubleMaxAggregatorFactory("idx", "idx"))
        .setLimitSpec(new DefaultLimitSpec(null, 5))
        .setGranularity(QueryRunnerTestHelper.dayGran)
        .build();

    Iterable<Row> results = GroupByQueryRunnerTestHelper.runQuery(factory, runner, query);
    Assert.assertFalse(results.iterator().hasNext());
  }


  @Test
  public void testSubqueryWithMultipleIntervalsInOuterQueryWithLimitPushDown()
  {
    GroupByQuery subquery = GroupByQuery
        .builder()
        .setDataSource(QueryRunnerTestHelper.dataSource)
        .setQuerySegmentSpec(QueryRunnerTestHelper.firstToThird)
        .setDimensions(new DefaultDimensionSpec("quality", "alias"))
        .setDimFilter(new JavaScriptDimFilter(
            "quality",
            "function(dim){ return true; }",
            null,
            JavaScriptConfig.getEnabledInstance()
        ))
        .setLimitSpec(
            new DefaultLimitSpec(
                Collections.singletonList(new OrderByColumnSpec("alias", OrderByColumnSpec.Direction.DESCENDING)),
                12
            )
        )
        .setAggregatorSpecs(
            QueryRunnerTestHelper.rowsCount,
            new LongSumAggregatorFactory("idx", "index"),
            new LongSumAggregatorFactory("indexMaxPlusTen", "indexMaxPlusTen")
        )
        .setGranularity(QueryRunnerTestHelper.dayGran)
        .build();

    GroupByQuery query = GroupByQuery
        .builder()
        .setDataSource(subquery)
        .setQuerySegmentSpec(
            new MultipleIntervalSegmentSpec(
                ImmutableList.of(
                    Intervals.of("2011-04-01T00:00:00.000Z/2011-04-01T23:58:00.000Z"),
                    Intervals.of("2011-04-02T00:00:00.000Z/2011-04-03T00:00:00.000Z")
                )
            )
        ).setDimensions(new DefaultDimensionSpec("alias", "alias"))
        .setLimitSpec(
            new DefaultLimitSpec(
                Collections.singletonList(new OrderByColumnSpec("alias", OrderByColumnSpec.Direction.DESCENDING)),
                15
            )
        )
        .setAggregatorSpecs(
            new LongSumAggregatorFactory("rows", "rows"),
            new LongSumAggregatorFactory("idx", "idx")
        )
        .setGranularity(QueryRunnerTestHelper.dayGran)
        .build();

    List<Row> expectedResults = Arrays.asList(
        GroupByQueryRunnerTestHelper.createExpectedRow("2011-04-01", "alias", "travel", "rows", 1L, "idx", 119L),
        GroupByQueryRunnerTestHelper.createExpectedRow("2011-04-01", "alias", "technology", "rows", 1L, "idx", 78L),
        GroupByQueryRunnerTestHelper.createExpectedRow("2011-04-01", "alias", "premium", "rows", 3L, "idx", 2900L),
        GroupByQueryRunnerTestHelper.createExpectedRow("2011-04-01", "alias", "news", "rows", 1L, "idx", 121L),
        GroupByQueryRunnerTestHelper.createExpectedRow("2011-04-01", "alias", "mezzanine", "rows", 3L, "idx", 2870L),
        GroupByQueryRunnerTestHelper.createExpectedRow("2011-04-01", "alias", "health", "rows", 1L, "idx", 120L),
        GroupByQueryRunnerTestHelper.createExpectedRow("2011-04-01", "alias", "entertainment", "rows", 1L, "idx", 158L),
        GroupByQueryRunnerTestHelper.createExpectedRow("2011-04-01", "alias", "business", "rows", 1L, "idx", 118L),
        GroupByQueryRunnerTestHelper.createExpectedRow("2011-04-01", "alias", "automotive", "rows", 1L, "idx", 135L),

        GroupByQueryRunnerTestHelper.createExpectedRow("2011-04-02", "alias", "travel", "rows", 1L, "idx", 126L),
        GroupByQueryRunnerTestHelper.createExpectedRow("2011-04-02", "alias", "technology", "rows", 1L, "idx", 97L),
        GroupByQueryRunnerTestHelper.createExpectedRow("2011-04-02", "alias", "premium", "rows", 3L, "idx", 2505L)
    );

    // Subqueries are handled by the ToolChest
    Iterable<Row> results = GroupByQueryRunnerTestHelper.runQuery(factory, runner, query);
    TestHelper.assertExpectedObjects(expectedResults, results, "");
  }

  @Test
  public void testRejectForceLimitPushDownWithHaving()
  {
    expectedException.expect(IAE.class);
    expectedException.expectMessage("Cannot force limit push down when a having spec is present.");

    GroupByQuery
        .builder()
        .setDataSource(QueryRunnerTestHelper.dataSource)
        .setGranularity(QueryRunnerTestHelper.allGran)
        .setDimensions(new DefaultDimensionSpec(QueryRunnerTestHelper.marketDimension, "marketalias"))
        .setInterval(QueryRunnerTestHelper.fullOnIntervalSpec)
        .setLimitSpec(
            new DefaultLimitSpec(
                Collections.singletonList(new OrderByColumnSpec("marketalias", OrderByColumnSpec.Direction.DESCENDING)),
                2
            )
        )
        .setAggregatorSpecs(QueryRunnerTestHelper.rowsCount)
        .setContext(ImmutableMap.of(GroupByQueryConfig.CTX_KEY_FORCE_LIMIT_PUSH_DOWN, true))
        .setHavingSpec(new GreaterThanHavingSpec("rows", 10))
        .build();
  }

  @Test
  public void testTypeConversionWithMergingChainedExecutionRunner()
  {
    if (config.getDefaultStrategy().equals(GroupByStrategySelector.STRATEGY_V1)) {
      expectedException.expect(UnsupportedOperationException.class);
      expectedException.expectMessage("GroupBy v1 only supports dimensions with an outputType of STRING.");
    }

    GroupByQuery query = GroupByQuery
        .builder()
        .setDataSource(QueryRunnerTestHelper.dataSource)
        .setQuerySegmentSpec(QueryRunnerTestHelper.firstToThird)
        .setDimensions(
            new DefaultDimensionSpec("quality", "alias"),
            new ExtractionDimensionSpec("quality", "qualityLen", ValueType.LONG, StrlenExtractionFn.instance())
        )
        .setDimFilter(new SelectorDimFilter("quality", "technology", null))
        .setAggregatorSpecs(QueryRunnerTestHelper.rowsCount, new LongSumAggregatorFactory("idx", "index"))
        .setGranularity(QueryRunnerTestHelper.dayGran)
        .build();

    List<Row> expectedResults = Arrays.asList(
        GroupByQueryRunnerTestHelper.createExpectedRow("2011-04-01", "alias", "technology", "qualityLen", 10L, "rows", 2L, "idx", 156L),
        GroupByQueryRunnerTestHelper.createExpectedRow("2011-04-02", "alias", "technology", "qualityLen", 10L, "rows", 2L, "idx", 194L)
    );

    ChainedExecutionQueryRunner ceqr = new ChainedExecutionQueryRunner(
        MoreExecutors.sameThreadExecutor(),
        (query1, future) -> {
          return;
        },
        ImmutableList.<QueryRunner<Row>>of(runner, runner)
    );

    QueryRunner<Row> mergingRunner = factory.mergeRunners(MoreExecutors.sameThreadExecutor(), ImmutableList.of(ceqr));

    Iterable<Row> results = GroupByQueryRunnerTestHelper.runQuery(factory, mergingRunner, query);
    TestHelper.assertExpectedObjects(expectedResults, results, "");
  }
}<|MERGE_RESOLUTION|>--- conflicted
+++ resolved
@@ -5068,13 +5068,8 @@
     final GroupByQuery query = GroupByQuery
         .builder()
         .setDataSource(subquery)
-<<<<<<< HEAD
         .setQuerySegmentSpec(QueryRunnerTestHelper.fullOnIntervalSpec)
-        .setDimensions(Lists.newArrayList())
-=======
-        .setQuerySegmentSpec(QueryRunnerTestHelper.fullOnInterval)
-        .setDimensions(new ArrayList<>())
->>>>>>> 676f5e6d
+        .setDimensions(Collections.emptyList())
         .setAggregatorSpecs(new FilteredAggregatorFactory(QueryRunnerTestHelper.rowsCount, filter))
         .setGranularity(QueryRunnerTestHelper.allGran)
         .build();
@@ -5103,13 +5098,8 @@
     final GroupByQuery query = GroupByQuery
         .builder()
         .setDataSource(subquery)
-<<<<<<< HEAD
         .setQuerySegmentSpec(QueryRunnerTestHelper.fullOnIntervalSpec)
-        .setDimensions(Lists.newArrayList())
-=======
-        .setQuerySegmentSpec(QueryRunnerTestHelper.fullOnInterval)
-        .setDimensions(new ArrayList<>())
->>>>>>> 676f5e6d
+        .setDimensions(Collections.emptyList())
         .setDimFilter(firstDaysFilter)
         .setAggregatorSpecs(new FilteredAggregatorFactory(QueryRunnerTestHelper.rowsCount, fridayFilter))
         .setGranularity(QueryRunnerTestHelper.dayGran)
@@ -5199,18 +5189,11 @@
     final GroupByQuery query = GroupByQuery
         .builder()
         .setDataSource(subquery)
-<<<<<<< HEAD
         .setQuerySegmentSpec(QueryRunnerTestHelper.fullOnIntervalSpec)
-        .setDimensions(Lists.newArrayList()).setAggregatorSpecs(new CardinalityAggregatorFactory(
-=======
-        .setQuerySegmentSpec(QueryRunnerTestHelper.fullOnInterval)
-        .setDimensions(new ArrayList<>()).setAggregatorSpecs(new CardinalityAggregatorFactory(
->>>>>>> 676f5e6d
+        .setDimensions(Collections.emptyList())
+        .setAggregatorSpecs(new CardinalityAggregatorFactory(
             "car",
-            ImmutableList.of(new DefaultDimensionSpec(
-                "quality",
-                "quality"
-            )),
+            ImmutableList.of(new DefaultDimensionSpec("quality", "quality")),
             false
         ))
         .setGranularity(QueryRunnerTestHelper.allGran)
@@ -5576,13 +5559,8 @@
     GroupByQuery query = GroupByQuery
         .builder()
         .setDataSource(subquery)
-<<<<<<< HEAD
         .setQuerySegmentSpec(QueryRunnerTestHelper.fullOnIntervalSpec)
-        .setDimensions(Lists.newArrayList())
-=======
-        .setQuerySegmentSpec(QueryRunnerTestHelper.fullOnInterval)
-        .setDimensions(new ArrayList<>())
->>>>>>> 676f5e6d
+        .setDimensions(Collections.emptyList())
         .setAggregatorSpecs(new LongFirstAggregatorFactory("first", "innerfirst"),
                             new LongLastAggregatorFactory("last", "innerlast"))
         .setGranularity(QueryRunnerTestHelper.monthGran)
