--- conflicted
+++ resolved
@@ -171,11 +171,7 @@
   public static Collection<Object[]> constructorFeeder()
   {
     final List<Object[]> args = new ArrayList<>();
-<<<<<<< HEAD
-    for (QueryRunner<Row> runner : QueryRunnerTestHelper.makeQueryRunners(FACTORY)) {
-=======
-    for (QueryRunner<ResultRow> runner : QueryRunnerTestHelper.makeQueryRunners(factory)) {
->>>>>>> ac856fe4
+    for (QueryRunner<ResultRow> runner : QueryRunnerTestHelper.makeQueryRunners(FACTORY)) {
       args.add(new Object[]{runner});
     }
     return args;
