--- conflicted
+++ resolved
@@ -177,7 +177,8 @@
           0,
           4,
           parallelCombineThreads,
-          mergeThreadLocal
+          mergeThreadLocal,
+          perQueryStats
       );
       closer.register(grouper);
       grouper.init();
@@ -196,38 +197,9 @@
         });
       }
 
-<<<<<<< HEAD
-    final ConcurrentGrouper<LongKey> grouper = new ConcurrentGrouper<>(
-        bufferSupplier,
-        TEST_RESOURCE_HOLDER,
-        KEY_SERDE_FACTORY,
-        KEY_SERDE_FACTORY,
-        NULL_FACTORY,
-        new AggregatorFactory[]{new CountAggregatorFactory("cnt")},
-        1024,
-        0.7f,
-        1,
-        temporaryStorage,
-        new DefaultObjectMapper(),
-        concurrencyHint,
-        null,
-        false,
-        MoreExecutors.listeningDecorator(exec),
-        0,
-        false,
-        0,
-        4,
-        parallelCombineThreads,
-        mergeThreadLocal,
-        perQueryStats
-    );
-    closer.register(grouper);
-    grouper.init();
-=======
       for (Future eachFuture : futures) {
         eachFuture.get();
       }
->>>>>>> 66eb365e
 
       final List<Entry<LongKey>> expected = new ArrayList<>();
       for (long i = 0; i < numRows; i++) {
@@ -259,35 +231,7 @@
       return;
     }
 
-<<<<<<< HEAD
     GroupByStatsProvider.PerQueryStats perQueryStats = new GroupByStatsProvider.PerQueryStats();
-    final ConcurrentGrouper<LongKey> grouper = new ConcurrentGrouper<>(
-        bufferSupplier,
-        TEST_RESOURCE_HOLDER,
-        KEY_SERDE_FACTORY,
-        KEY_SERDE_FACTORY,
-        NULL_FACTORY,
-        new AggregatorFactory[]{new CountAggregatorFactory("cnt")},
-        1024,
-        0.7f,
-        1,
-        new LimitedTemporaryStorage(temporaryFolder.newFolder(), 1024 * 1024, perQueryStats),
-        new DefaultObjectMapper(),
-        concurrencyHint,
-        null,
-        false,
-        MoreExecutors.listeningDecorator(exec),
-        0,
-        true,
-        1,
-        4,
-        parallelCombineThreads,
-        mergeThreadLocal,
-        perQueryStats
-    );
-    closer.register(grouper);
-    grouper.init();
-=======
     ListeningExecutorService service = MoreExecutors.listeningDecorator(exec);
     try {
       final ConcurrentGrouper<LongKey> grouper = new ConcurrentGrouper<>(
@@ -300,7 +244,7 @@
           1024,
           0.7f,
           1,
-          new LimitedTemporaryStorage(temporaryFolder.newFolder(), 1024 * 1024),
+          new LimitedTemporaryStorage(temporaryFolder.newFolder(), 1024 * 1024, perQueryStats),
           new DefaultObjectMapper(),
           concurrencyHint,
           null,
@@ -311,7 +255,8 @@
           1,
           4,
           parallelCombineThreads,
-          mergeThreadLocal
+          mergeThreadLocal,
+          perQueryStats
       );
       closer.register(grouper);
       grouper.init();
@@ -329,7 +274,6 @@
           }
         });
       }
->>>>>>> 66eb365e
 
       for (Future eachFuture : futures) {
         eachFuture.get();
