--- conflicted
+++ resolved
@@ -21,7 +21,6 @@
 
 import com.google.common.collect.Iterables;
 import com.google.common.collect.Lists;
-import org.apache.druid.java.util.common.DateTimes;
 import org.apache.druid.java.util.common.Intervals;
 import org.apache.druid.java.util.common.Pair;
 import org.apache.druid.query.QueryRunnerTestHelper;
@@ -41,13 +40,11 @@
 import org.apache.druid.segment.column.ColumnCapabilities;
 import org.apache.druid.segment.data.Indexed;
 import org.apache.druid.segment.data.IndexedInts;
-import org.joda.time.DateTime;
 import org.joda.time.Interval;
 import org.junit.Assert;
 import org.junit.Test;
 
 import javax.annotation.Nullable;
-import java.util.Collections;
 import java.util.List;
 
 public class TopNMetricSpecOptimizationsTest
@@ -252,19 +249,6 @@
         return cardinality;
       }
 
-      @Override
-      public DateTime getMinTime()
-      {
-        return DateTimes.of(start);
-      }
-
-
-      @Override
-      public DateTime getMaxTime()
-      {
-        return DateTimes.of(end);
-      }
-
       // stubs below this line not important for tests
 
       @Override
@@ -307,36 +291,13 @@
       }
 
       @Override
-      public DateTime getMaxIngestedEventTime()
-      {
-        return null;
-      }
-
-      @Override
       public Metadata getMetadata()
       {
         return null;
       }
 
       @Override
-<<<<<<< HEAD
-      public List<String> getSortOrder()
-      {
-        return Collections.emptyList();
-      }
-
-      @Override
-      public Sequence<Cursor> makeCursors(
-          @Nullable Filter filter,
-          Interval interval,
-          VirtualColumns virtualColumns,
-          Granularity gran,
-          boolean descending,
-          @Nullable QueryMetrics<?> queryMetrics
-      )
-=======
       public CursorHolder makeCursorHolder(CursorBuildSpec spec)
->>>>>>> 422183ee
       {
         return new CursorHolder()
         {
