--- conflicted
+++ resolved
@@ -870,15 +870,14 @@
         .builder()
         .setDataSource("blah")
         .setQuerySegmentSpec(intervalSpec)
-        .setDimensions(Lists.newArrayList(
+        .setDimensions(
             new DefaultDimensionSpec("dimA", "dimA"),
             new DefaultDimensionSpec("dimB", "dimB")
-        ))
-        .setAggregatorSpecs(
-            Arrays.asList(
-                new LongSumAggregatorFactory("metASum", "metA"),
-                new LongSumAggregatorFactory("metBSum", "metB")
-            ))
+        )
+        .setAggregatorSpecs(
+            new LongSumAggregatorFactory("metASum", "metA"),
+            new LongSumAggregatorFactory("metBSum", "metB")
+        )
         .setGranularity(Granularities.ALL)
         .build();
 
@@ -886,17 +885,9 @@
         .builder()
         .setDataSource(query)
         .setQuerySegmentSpec(intervalSpec)
-        .setDimensions(Collections.singletonList(
-            new DefaultDimensionSpec("dimB", outputNameB)
-        ))
-        .setAggregatorSpecs(
-            Collections.singletonList(new LongSumAggregatorFactory(outputNameAgg, "metASum"))
-        )
-        .setContext(
-            ImmutableMap.of(
-                GroupByQueryConfig.CTX_KEY_FORCE_PUSH_DOWN_NESTED_QUERY, true
-            )
-        )
+        .setDimensions(new DefaultDimensionSpec("dimB", outputNameB))
+        .setAggregatorSpecs(new LongSumAggregatorFactory(outputNameAgg, "metASum"))
+        .setContext(ImmutableMap.of(GroupByQueryConfig.CTX_KEY_FORCE_PUSH_DOWN_NESTED_QUERY, true))
         .setGranularity(Granularities.ALL)
         .build();
     QueryToolChest<Row, GroupByQuery> toolChest = groupByFactory.getToolchest();
@@ -911,11 +902,7 @@
       Segment adapter
   )
   {
-<<<<<<< HEAD
     return new FinalizeResultsQueryRunner<>(
-=======
-    return new FinalizeResultsQueryRunner<T>(
->>>>>>> 84ac18dc
         new BySegmentQueryRunner<>(segmentId, adapter.getDataInterval().getStart(), factory.createRunner(adapter)),
         (QueryToolChest<T, Query<T>>) factory.getToolchest()
     );
