--- conflicted
+++ resolved
@@ -808,14 +808,7 @@
         .builder()
         .setDataSource("blah")
         .setQuerySegmentSpec(intervalSpec)
-<<<<<<< HEAD
-        .setDimensions(
-            new DefaultDimensionSpec("dimA", "dimA"),
-            new DefaultDimensionSpec("dimB", "dimB")
-        )
-=======
         .setDimensions(new DefaultDimensionSpec("dimA", "dimA"), new DefaultDimensionSpec("dimB", "dimB"))
->>>>>>> 0a90b3d5
         .setAggregatorSpecs(
             new LongSumAggregatorFactory("metASum", "metA"),
             new LongSumAggregatorFactory("metBSum", "metB")
@@ -829,15 +822,7 @@
         .setQuerySegmentSpec(intervalSpec)
         .setDimensions(new DefaultDimensionSpec("dimB", outputNameB))
         .setAggregatorSpecs(new LongSumAggregatorFactory(outputNameAgg, "metASum"))
-<<<<<<< HEAD
         .setContext(ImmutableMap.of(GroupByQueryConfig.CTX_KEY_FORCE_PUSH_DOWN_NESTED_QUERY, true))
-=======
-        .setContext(
-            ImmutableMap.of(
-                GroupByQueryConfig.CTX_KEY_FORCE_PUSH_DOWN_NESTED_QUERY, true
-            )
-        )
->>>>>>> 0a90b3d5
         .setGranularity(Granularities.ALL)
         .build();
     QueryToolChest<Row, GroupByQuery> toolChest = groupByFactory.getToolchest();
