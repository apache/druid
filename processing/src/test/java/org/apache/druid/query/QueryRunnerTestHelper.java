--- conflicted
+++ resolved
@@ -416,38 +416,6 @@
       boolean includeNonTimeOrdered
   )
   {
-<<<<<<< HEAD
-    BiFunction<String, Segment, QueryRunner<T>> maker = (name, seg) -> makeQueryRunner(factory, seg, name);
-
-    return ImmutableList.of(
-        maker.apply(
-            "rtIndex",
-            new IncrementalIndexSegment(TestIndex.getIncrementalTestIndex(), SEGMENT_ID)
-        ),
-        maker.apply(
-            "noRollupRtIndex",
-            new IncrementalIndexSegment(TestIndex.getNoRollupIncrementalTestIndex(), SEGMENT_ID)
-        ),
-        maker.apply(
-            "mMappedTestIndex",
-            new QueryableIndexSegment(TestIndex.getMMappedTestIndex(), SEGMENT_ID)
-        ),
-        maker.apply(
-            "noRollupMMappedTestIndex",
-            new QueryableIndexSegment(TestIndex.getNoRollupMMappedTestIndex(), SEGMENT_ID)
-        ),
-        maker.apply(
-            "mergedRealtimeIndex",
-            new QueryableIndexSegment(TestIndex.mergedRealtimeIndex(), SEGMENT_ID)
-        ),
-        maker.apply(
-            "frontCodedMMappedTestIndex",
-            new QueryableIndexSegment(TestIndex.getFrontCodedMMappedTestIndex(), SEGMENT_ID)
-        ),
-        maker.apply(
-            "mMappedTestIndexCompressedComplex",
-            new QueryableIndexSegment(TestIndex.getMMappedTestIndexCompressedComplex(), SEGMENT_ID)
-=======
     BiFunction<String, Segment, TestQueryRunner<T>> maker = (name, seg) -> makeQueryRunner(factory, seg, name);
 
     final ImmutableList.Builder<TestQueryRunner<T>> retVal = ImmutableList.builder();
@@ -477,8 +445,11 @@
             maker.apply(
                 "frontCodedMMappedTestIndex",
                 new QueryableIndexSegment(TestIndex.getFrontCodedMMappedTestIndex(), SEGMENT_ID)
+            ),
+            maker.apply(
+                "mMappedTestIndexCompressedComplex",
+                new QueryableIndexSegment(TestIndex.getMMappedTestIndexCompressedComplex(), SEGMENT_ID)
             )
->>>>>>> 418da922
         )
     );
 
