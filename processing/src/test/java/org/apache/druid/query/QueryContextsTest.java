/*
 * Licensed to the Apache Software Foundation (ASF) under one
 * or more contributor license agreements.  See the NOTICE file
 * distributed with this work for additional information
 * regarding copyright ownership.  The ASF licenses this file
 * to you under the Apache License, Version 2.0 (the
 * "License"); you may not use this file except in compliance
 * with the License.  You may obtain a copy of the License at
 *
 *   http://www.apache.org/licenses/LICENSE-2.0
 *
 * Unless required by applicable law or agreed to in writing,
 * software distributed under the License is distributed on an
 * "AS IS" BASIS, WITHOUT WARRANTIES OR CONDITIONS OF ANY
 * KIND, either express or implied.  See the License for the
 * specific language governing permissions and limitations
 * under the License.
 */

package org.apache.druid.query;

import com.google.common.collect.ImmutableList;
import com.google.common.collect.ImmutableMap;
import org.apache.druid.java.util.common.IAE;
import org.apache.druid.java.util.common.Intervals;
import org.apache.druid.query.spec.MultipleIntervalSegmentSpec;
import org.junit.Assert;
import org.junit.Rule;
import org.junit.Test;
import org.junit.rules.ExpectedException;

import java.util.HashMap;
import java.util.Map;

public class QueryContextsTest
{
  @Rule
  public final ExpectedException exception = ExpectedException.none();

  @Test
  public void testDefaultQueryTimeout()
  {
    final Query<?> query = new TestQuery(
        new TableDataSource("test"),
        new MultipleIntervalSegmentSpec(ImmutableList.of(Intervals.of("0/100"))),
        false,
        new HashMap()
    );
    Assert.assertEquals(300_000, QueryContexts.getDefaultTimeout(query));
  }

  @Test
  public void testEmptyQueryTimeout()
  {
    Query<?> query = new TestQuery(
        new TableDataSource("test"),
        new MultipleIntervalSegmentSpec(ImmutableList.of(Intervals.of("0/100"))),
        false,
        new HashMap()
    );
    Assert.assertEquals(300_000, QueryContexts.getTimeout(query));

    query = QueryContexts.withDefaultTimeout(query, 60_000);
    Assert.assertEquals(60_000, QueryContexts.getTimeout(query));
  }

  @Test
  public void testQueryTimeout()
  {
    Query<?> query = new TestQuery(
        new TableDataSource("test"),
        new MultipleIntervalSegmentSpec(ImmutableList.of(Intervals.of("0/100"))),
        false,
        ImmutableMap.of(QueryContexts.TIMEOUT_KEY, 1000)
    );
    Assert.assertEquals(1000, QueryContexts.getTimeout(query));

    query = QueryContexts.withDefaultTimeout(query, 1_000_000);
    Assert.assertEquals(1000, QueryContexts.getTimeout(query));
  }

  @Test
  public void testQueryMaxTimeout()
  {
    exception.expect(IAE.class);
    exception.expectMessage("configured [timeout = 1000] is more than enforced limit of maxQueryTimeout [100].");
    Query<?> query = new TestQuery(
        new TableDataSource("test"),
        new MultipleIntervalSegmentSpec(ImmutableList.of(Intervals.of("0/100"))),
        false,
        ImmutableMap.of(QueryContexts.TIMEOUT_KEY, 1000)
    );

    QueryContexts.verifyMaxQueryTimeout(query, 100);
  }

  @Test
  public void testMaxScatterGatherBytes()
  {
    exception.expect(IAE.class);
    exception.expectMessage("configured [maxScatterGatherBytes = 1000] is more than enforced limit of [100].");
    Query<?> query = new TestQuery(
        new TableDataSource("test"),
        new MultipleIntervalSegmentSpec(ImmutableList.of(Intervals.of("0/100"))),
        false,
        ImmutableMap.of(QueryContexts.MAX_SCATTER_GATHER_BYTES_KEY, 1000)
    );

    QueryContexts.withMaxScatterGatherBytes(query, 100);
  }

  @Test
  public void testDisableSegmentPruning()
  {
    Query<?> query = new TestQuery(
        new TableDataSource("test"),
        new MultipleIntervalSegmentSpec(ImmutableList.of(Intervals.of("0/100"))),
        false,
        ImmutableMap.of(QueryContexts.SECONDARY_PARTITION_PRUNING_KEY, false)
    );
    Assert.assertFalse(QueryContexts.isSecondaryPartitionPruningEnabled(query));
  }

  @Test
  public void testDefaultSegmentPruning()
  {
    Query<?> query = new TestQuery(
        new TableDataSource("test"),
        new MultipleIntervalSegmentSpec(ImmutableList.of(Intervals.of("0/100"))),
        false,
        ImmutableMap.of()
    );
    Assert.assertTrue(QueryContexts.isSecondaryPartitionPruningEnabled(query));
  }

  @Test
  public void testGetEnableJoinLeftScanDirect()
  {
    Assert.assertFalse(QueryContexts.getEnableJoinLeftScanDirect(ImmutableMap.of()));
    Assert.assertTrue(QueryContexts.getEnableJoinLeftScanDirect(ImmutableMap.of(
        QueryContexts.SQL_JOIN_LEFT_SCAN_DIRECT,
        true
    )));
    Assert.assertFalse(QueryContexts.getEnableJoinLeftScanDirect(ImmutableMap.of(
        QueryContexts.SQL_JOIN_LEFT_SCAN_DIRECT,
        false
    )));
  }

  @Test
<<<<<<< HEAD
  public void testDefaultLongQueryTime() {
    final Query<?> query = new TestQuery(
        new TableDataSource("test"),
        new MultipleIntervalSegmentSpec(ImmutableList.of(Intervals.of("0/100"))),
        false,
        new HashMap()
    );
    Assert.assertEquals(10_000, QueryContexts.getDefaultLongQueryTime(query));
  }

  @Test
  public void testLongQueryTime() {
=======
  public void testGetBrokerServiceName()
  {
    Map<String, Object> queryContext = new HashMap<>();
    Assert.assertNull(QueryContexts.getBrokerServiceName(queryContext));

    queryContext.put(QueryContexts.BROKER_SERVICE_NAME, "hotBroker");
    Assert.assertEquals("hotBroker", QueryContexts.getBrokerServiceName(queryContext));
  }

  @Test
  public void testGetBrokerServiceName_withNonStringValue()
  {
    Map<String, Object> queryContext = new HashMap<>();
    queryContext.put(QueryContexts.BROKER_SERVICE_NAME, 100);

    exception.expect(ClassCastException.class);
    QueryContexts.getBrokerServiceName(queryContext);
  }

  @Test
  public void testDefaultEnableQueryDebugging()
  {
>>>>>>> ca260dfe
    Query<?> query = new TestQuery(
        new TableDataSource("test"),
        new MultipleIntervalSegmentSpec(ImmutableList.of(Intervals.of("0/100"))),
        false,
<<<<<<< HEAD
        ImmutableMap.of(QueryContexts.LONG_QUERY_KEY, 5000)
    );
    Assert.assertEquals(5000, QueryContexts.getLongQueryTime(query));
  }

  @Test
  public void testHasLongQueryTime() {
=======
        ImmutableMap.of()
    );
    Assert.assertFalse(QueryContexts.isDebug(query));
    Assert.assertFalse(QueryContexts.isDebug(query.getContext()));
  }

  @Test
  public void testEnableQueryDebuggingSetToTrue()
  {
>>>>>>> ca260dfe
    Query<?> query = new TestQuery(
        new TableDataSource("test"),
        new MultipleIntervalSegmentSpec(ImmutableList.of(Intervals.of("0/100"))),
        false,
<<<<<<< HEAD
        ImmutableMap.of(QueryContexts.LONG_QUERY_KEY, 0)
    );
    Assert.assertEquals(false, QueryContexts.hasLongQueryTime(query));
  }

}
=======
        ImmutableMap.of(QueryContexts.ENABLE_DEBUG, true)
    );
    Assert.assertTrue(QueryContexts.isDebug(query));
    Assert.assertTrue(QueryContexts.isDebug(query.getContext()));
  }
}
>>>>>>> ca260dfe
<|MERGE_RESOLUTION|>--- conflicted
+++ resolved
@@ -148,7 +148,53 @@
   }
 
   @Test
-<<<<<<< HEAD
+  public void testGetBrokerServiceName()
+  {
+    Map<String, Object> queryContext = new HashMap<>();
+    Assert.assertNull(QueryContexts.getBrokerServiceName(queryContext));
+
+    queryContext.put(QueryContexts.BROKER_SERVICE_NAME, "hotBroker");
+    Assert.assertEquals("hotBroker", QueryContexts.getBrokerServiceName(queryContext));
+  }
+
+  @Test
+  public void testGetBrokerServiceName_withNonStringValue()
+  {
+    Map<String, Object> queryContext = new HashMap<>();
+    queryContext.put(QueryContexts.BROKER_SERVICE_NAME, 100);
+
+    exception.expect(ClassCastException.class);
+    QueryContexts.getBrokerServiceName(queryContext);
+  }
+
+  @Test
+  public void testDefaultEnableQueryDebugging()
+  {
+    Query<?> query = new TestQuery(
+        new TableDataSource("test"),
+        new MultipleIntervalSegmentSpec(ImmutableList.of(Intervals.of("0/100"))),
+        false,
+        ImmutableMap.of()
+    );
+    Assert.assertFalse(QueryContexts.isDebug(query));
+    Assert.assertFalse(QueryContexts.isDebug(query.getContext()));
+  }
+
+  @Test
+  public void testEnableQueryDebuggingSetToTrue()
+  {
+    Query<?> query = new TestQuery(
+        new TableDataSource("test"),
+        new MultipleIntervalSegmentSpec(ImmutableList.of(Intervals.of("0/100"))),
+        false,
+        ImmutableMap.of(QueryContexts.ENABLE_DEBUG, true)
+    );
+    Assert.assertTrue(QueryContexts.isDebug(query));
+    Assert.assertTrue(QueryContexts.isDebug(query.getContext()));
+  }
+}
+
+  @Test
   public void testDefaultLongQueryTime() {
     final Query<?> query = new TestQuery(
         new TableDataSource("test"),
@@ -161,35 +207,10 @@
 
   @Test
   public void testLongQueryTime() {
-=======
-  public void testGetBrokerServiceName()
-  {
-    Map<String, Object> queryContext = new HashMap<>();
-    Assert.assertNull(QueryContexts.getBrokerServiceName(queryContext));
-
-    queryContext.put(QueryContexts.BROKER_SERVICE_NAME, "hotBroker");
-    Assert.assertEquals("hotBroker", QueryContexts.getBrokerServiceName(queryContext));
-  }
-
-  @Test
-  public void testGetBrokerServiceName_withNonStringValue()
-  {
-    Map<String, Object> queryContext = new HashMap<>();
-    queryContext.put(QueryContexts.BROKER_SERVICE_NAME, 100);
-
-    exception.expect(ClassCastException.class);
-    QueryContexts.getBrokerServiceName(queryContext);
-  }
-
-  @Test
-  public void testDefaultEnableQueryDebugging()
-  {
->>>>>>> ca260dfe
-    Query<?> query = new TestQuery(
-        new TableDataSource("test"),
-        new MultipleIntervalSegmentSpec(ImmutableList.of(Intervals.of("0/100"))),
-        false,
-<<<<<<< HEAD
+    Query<?> query = new TestQuery(
+        new TableDataSource("test"),
+        new MultipleIntervalSegmentSpec(ImmutableList.of(Intervals.of("0/100"))),
+        false,
         ImmutableMap.of(QueryContexts.LONG_QUERY_KEY, 5000)
     );
     Assert.assertEquals(5000, QueryContexts.getLongQueryTime(query));
@@ -197,33 +218,13 @@
 
   @Test
   public void testHasLongQueryTime() {
-=======
-        ImmutableMap.of()
-    );
-    Assert.assertFalse(QueryContexts.isDebug(query));
-    Assert.assertFalse(QueryContexts.isDebug(query.getContext()));
-  }
-
-  @Test
-  public void testEnableQueryDebuggingSetToTrue()
-  {
->>>>>>> ca260dfe
-    Query<?> query = new TestQuery(
-        new TableDataSource("test"),
-        new MultipleIntervalSegmentSpec(ImmutableList.of(Intervals.of("0/100"))),
-        false,
-<<<<<<< HEAD
+    Query<?> query = new TestQuery(
+        new TableDataSource("test"),
+        new MultipleIntervalSegmentSpec(ImmutableList.of(Intervals.of("0/100"))),
+        false,
         ImmutableMap.of(QueryContexts.LONG_QUERY_KEY, 0)
     );
     Assert.assertEquals(false, QueryContexts.hasLongQueryTime(query));
   }
 
 }
-=======
-        ImmutableMap.of(QueryContexts.ENABLE_DEBUG, true)
-    );
-    Assert.assertTrue(QueryContexts.isDebug(query));
-    Assert.assertTrue(QueryContexts.isDebug(query.getContext()));
-  }
-}
->>>>>>> ca260dfe
