--- conflicted
+++ resolved
@@ -147,25 +147,12 @@
   }
 
   @Test
-<<<<<<< HEAD
-  public void testDefaultLogQueryExceptionStackTrace()
-=======
   public void testGetBrokerServiceName()
->>>>>>> 59e61e12
-  {
-    Query<?> query = new TestQuery(
-        new TableDataSource("test"),
-        new MultipleIntervalSegmentSpec(ImmutableList.of(Intervals.of("0/100"))),
-        false,
-<<<<<<< HEAD
-        ImmutableMap.of()
-    );
-    Assert.assertFalse(QueryContexts.isLogQueryExceptionStackTrace(query));
-  }
-
-  @Test
-  public void testEnabledLogQueryExceptionStackTrace()
-=======
+  {
+    Query<?> query = new TestQuery(
+        new TableDataSource("test"),
+        new MultipleIntervalSegmentSpec(ImmutableList.of(Intervals.of("0/100"))),
+        false,
         new HashMap<>()
     );
 
@@ -177,17 +164,11 @@
 
   @Test
   public void testGetBrokerServiceName_withNonStringValue()
->>>>>>> 59e61e12
-  {
-    Query<?> query = new TestQuery(
-        new TableDataSource("test"),
-        new MultipleIntervalSegmentSpec(ImmutableList.of(Intervals.of("0/100"))),
-        false,
-<<<<<<< HEAD
-        ImmutableMap.of(QueryContexts.LOG_QUERY_EXCEPTION_STACK_TRACE_KEY, true)
-    );
-    Assert.assertTrue(QueryContexts.isLogQueryExceptionStackTrace(query));
-=======
+  {
+    Query<?> query = new TestQuery(
+        new TableDataSource("test"),
+        new MultipleIntervalSegmentSpec(ImmutableList.of(Intervals.of("0/100"))),
+        false,
         new HashMap<>()
     );
 
@@ -195,6 +176,29 @@
 
     exception.expect(ClassCastException.class);
     QueryContexts.getBrokerServiceName(query);
->>>>>>> 59e61e12
+  }
+
+  @Test
+  public void testDefaultLogQueryExceptionStackTrace()
+  {
+    Query<?> query = new TestQuery(
+        new TableDataSource("test"),
+        new MultipleIntervalSegmentSpec(ImmutableList.of(Intervals.of("0/100"))),
+        false,
+        ImmutableMap.of()
+    );
+    Assert.assertFalse(QueryContexts.isLogQueryExceptionStackTrace(query));
+  }
+
+  @Test
+  public void testEnabledLogQueryExceptionStackTrace()
+  {
+    Query<?> query = new TestQuery(
+        new TableDataSource("test"),
+        new MultipleIntervalSegmentSpec(ImmutableList.of(Intervals.of("0/100"))),
+        false,
+        ImmutableMap.of(QueryContexts.LOG_QUERY_EXCEPTION_STACK_TRACE_KEY, true)
+    );
+    Assert.assertTrue(QueryContexts.isLogQueryExceptionStackTrace(query));
   }
 }