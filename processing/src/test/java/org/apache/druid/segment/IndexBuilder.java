--- conflicted
+++ resolved
@@ -203,14 +203,6 @@
     return this;
   }
 
-<<<<<<< HEAD
-=======
-  public IndexBuilder maxRows(int maxRows)
-  {
-    this.maxRows = maxRows;
-    return this;
-  }
-
   public IndexBuilder intermediaryPersistSize(int rows)
   {
     this.intermediatePersistSize = rows;
@@ -223,7 +215,6 @@
     return this;
   }
 
->>>>>>> 155fde33
   public IncrementalIndex buildIncrementalIndex()
   {
     if (inputSource != null) {
@@ -278,7 +269,6 @@
     }
   }
 
-<<<<<<< HEAD
   public QueryableIndex buildMMappedIndex()
   {
     try {
@@ -288,8 +278,6 @@
       throw new RuntimeException(e);
     }
   }
-=======
->>>>>>> 155fde33
 
   public QueryableIndex buildMMappedMergedIndex()
   {
