/*
 * Licensed to the Apache Software Foundation (ASF) under one
 * or more contributor license agreements.  See the NOTICE file
 * distributed with this work for additional information
 * regarding copyright ownership.  The ASF licenses this file
 * to you under the Apache License, Version 2.0 (the
 * "License"); you may not use this file except in compliance
 * with the License.  You may obtain a copy of the License at
 *
 *   http://www.apache.org/licenses/LICENSE-2.0
 *
 * Unless required by applicable law or agreed to in writing,
 * software distributed under the License is distributed on an
 * "AS IS" BASIS, WITHOUT WARRANTIES OR CONDITIONS OF ANY
 * KIND, either express or implied.  See the License for the
 * specific language governing permissions and limitations
 * under the License.
 */

package org.apache.druid.segment;

import com.fasterxml.jackson.core.JsonProcessingException;
import com.fasterxml.jackson.databind.ObjectMapper;
import com.google.common.collect.ImmutableList;
import com.google.common.collect.ImmutableMap;
import com.google.common.collect.ImmutableSet;
import it.unimi.dsi.fastutil.objects.ObjectAVLTreeSet;
import nl.jqno.equalsverifier.EqualsVerifier;
import org.apache.druid.error.DruidException;
import org.apache.druid.java.util.common.granularity.Granularities;
import org.apache.druid.query.OrderBy;
import org.apache.druid.query.aggregation.AggregatorFactory;
import org.apache.druid.query.aggregation.CountAggregatorFactory;
import org.apache.druid.query.aggregation.LongSumAggregatorFactory;
<<<<<<< HEAD
import org.apache.druid.segment.projections.Projections;
=======
import org.apache.druid.segment.column.ColumnHolder;
>>>>>>> d5bdb738
import org.apache.druid.testing.InitializedNullHandlingTest;
import org.junit.jupiter.api.Assertions;
import org.junit.jupiter.api.Test;

import java.util.Arrays;
import java.util.Collections;
import java.util.List;
import java.util.SortedSet;

class AggregateProjectionMetadataTest extends InitializedNullHandlingTest
{
  private static final ObjectMapper JSON_MAPPER = TestHelper.makeJsonMapper();

  @Test
  void testSerde() throws JsonProcessingException
  {
    AggregateProjectionMetadata spec = new AggregateProjectionMetadata(
        new AggregateProjectionMetadata.Schema(
            "some_projection",
            "time",
            VirtualColumns.create(
                Granularities.toVirtualColumn(Granularities.HOUR, "time")
            ),
            Arrays.asList("a", "b", "time", "c", "d"),
            new AggregatorFactory[]{
                new CountAggregatorFactory("count"),
                new LongSumAggregatorFactory("e", "e")
            },
            Arrays.asList(
                OrderBy.ascending("a"),
                OrderBy.ascending("b"),
                OrderBy.ascending("time"),
                OrderBy.ascending("c"),
                OrderBy.ascending("d")
            )
        ),
        12345
    );
    Assertions.assertEquals(
        spec,
        JSON_MAPPER.readValue(JSON_MAPPER.writeValueAsString(spec), AggregateProjectionMetadata.class)
    );
  }


  @Test
  void testComparator()
  {
    SortedSet<AggregateProjectionMetadata> metadataBest = new ObjectAVLTreeSet<>(AggregateProjectionMetadata.COMPARATOR);
    AggregateProjectionMetadata good = new AggregateProjectionMetadata(
        new AggregateProjectionMetadata.Schema(
            "good",
            "theTime",
            VirtualColumns.create(Granularities.toVirtualColumn(Granularities.HOUR, "theTime")),
            Arrays.asList("theTime", "a", "b", "c"),
            new AggregatorFactory[]{new CountAggregatorFactory("chocula")},
            Arrays.asList(
                OrderBy.ascending("theTime"),
                OrderBy.ascending("a"),
                OrderBy.ascending("b"),
                OrderBy.ascending("c")
            )
        ),
        123
    );
    // same row count, but less grouping columns aggs more better
    AggregateProjectionMetadata betterLessGroupingColumns = new AggregateProjectionMetadata(
        new AggregateProjectionMetadata.Schema(
            "betterLessGroupingColumns",
            "theTime",
            VirtualColumns.create(Granularities.toVirtualColumn(Granularities.HOUR, "theTime")),
            Arrays.asList("c", "d", "theTime"),
            new AggregatorFactory[]{new CountAggregatorFactory("chocula")},
            Arrays.asList(
                OrderBy.ascending("c"),
                OrderBy.ascending("d"),
                OrderBy.ascending("theTime")
            )
        ),
        123
    );
    // same grouping columns, but more aggregators
    AggregateProjectionMetadata evenBetterMoreAggs = new AggregateProjectionMetadata(
        new AggregateProjectionMetadata.Schema(
            "evenBetterMoreAggs",
            "theTime",
            VirtualColumns.create(Granularities.toVirtualColumn(Granularities.HOUR, "theTime")),
            Arrays.asList("c", "d", "theTime"),
            new AggregatorFactory[]{
                new CountAggregatorFactory("chocula"),
                new LongSumAggregatorFactory("e", "e")
            },
            Arrays.asList(
                OrderBy.ascending("c"),
                OrderBy.ascending("d"),
                OrderBy.ascending("theTime")
            )
        ),
        123
    );
    // small rows is best
    AggregateProjectionMetadata best = new AggregateProjectionMetadata(
        new AggregateProjectionMetadata.Schema(
            "best",
            null,
            VirtualColumns.EMPTY,
            Arrays.asList("f", "g"),
            new AggregatorFactory[0],
            Arrays.asList(OrderBy.ascending("f"), OrderBy.ascending("g"))
        ),
        10
    );
    metadataBest.add(good);
    metadataBest.add(betterLessGroupingColumns);
    metadataBest.add(evenBetterMoreAggs);
    metadataBest.add(best);
    Assertions.assertEquals(best, metadataBest.first());
    Assertions.assertArrayEquals(
        new AggregateProjectionMetadata[]{best, evenBetterMoreAggs, betterLessGroupingColumns, good},
        metadataBest.toArray()
    );
  }

  @Test
  void testInvalidName()
  {
    Throwable t = Assertions.assertThrows(
        DruidException.class,
        () -> new AggregateProjectionMetadata(
            new AggregateProjectionMetadata.Schema(
                null,
                null,
                null,
                null,
                new AggregatorFactory[]{new CountAggregatorFactory("count")},
                List.of(OrderBy.ascending(ColumnHolder.TIME_COLUMN_NAME), OrderBy.ascending("count"))
            ),
            0
        )
    );
    Assertions.assertEquals(
        "projection schema name cannot be null or empty",
        t.getMessage()
    );

    t = Assertions.assertThrows(
        DruidException.class,
        () -> new AggregateProjectionMetadata(
            new AggregateProjectionMetadata.Schema(
                "",
                null,
                null,
                null,
                new AggregatorFactory[]{new CountAggregatorFactory("count")},
                List.of(OrderBy.ascending(ColumnHolder.TIME_COLUMN_NAME), OrderBy.ascending("count"))
            ),
            0
        )
    );
    Assertions.assertEquals(
        "projection schema name cannot be null or empty",
        t.getMessage()
    );
  }

  @Test
  void testInvalidGrouping()
  {
    Throwable t = Assertions.assertThrows(
        DruidException.class,
        () -> new AggregateProjectionMetadata(
            new AggregateProjectionMetadata.Schema(
                "other_projection",
                null,
                null,
                null,
                null,
                null
            ),
            0
        )
    );
    Assertions.assertEquals(
        "projection schema[other_projection] groupingColumns and aggregators must not both be null or empty",
        t.getMessage()
    );

    t = Assertions.assertThrows(
        DruidException.class,
        () -> new AggregateProjectionMetadata(
            new AggregateProjectionMetadata.Schema(
                "other_projection",
                null,
                null,
                Collections.emptyList(),
                null,
                null
            ),
            0
        )
    );
    Assertions.assertEquals(
        "projection schema[other_projection] groupingColumns and aggregators must not both be null or empty",
        t.getMessage()
    );
  }

  @Test
  void testInvalidOrdering()
  {
    Throwable t = Assertions.assertThrows(
        DruidException.class,
        () -> new AggregateProjectionMetadata(
            new AggregateProjectionMetadata.Schema(
                "no order",
                null,
                null,
                null,
                new AggregatorFactory[]{new CountAggregatorFactory("count")},
                null
            ),
            0
        )
    );
    Assertions.assertEquals(
        "projection schema[no order] ordering must not be null",
        t.getMessage()
    );

    t = Assertions.assertThrows(
        DruidException.class,
        () -> new AggregateProjectionMetadata(
            new AggregateProjectionMetadata.Schema(
                "",
                null,
                null,
                null,
                new AggregatorFactory[]{new CountAggregatorFactory("count")},
                List.of(OrderBy.ascending(ColumnHolder.TIME_COLUMN_NAME), OrderBy.ascending("count"))
            ),
            0
        )
    );
    Assertions.assertEquals(
        "projection schema name cannot be null or empty",
        t.getMessage()
    );
  }

  @Test
  void testEqualsAndHashcode()
  {
    EqualsVerifier.forClass(AggregateProjectionMetadata.class).usingGetClass().verify();
  }

  @Test
  void testEqualsAndHashcodeSchema()
  {
    EqualsVerifier.forClass(AggregateProjectionMetadata.Schema.class)
                  .withIgnoredFields("orderingWithTimeSubstitution", "timeColumnPosition", "granularity")
                  .usingGetClass()
                  .verify();
  }

  @Test
  public void testSchemaMatchSimple()
  {
    // arrange
    AggregateProjectionMetadata spec = new AggregateProjectionMetadata(
        new AggregateProjectionMetadata.Schema(
            "some_projection",
            null,
            VirtualColumns.EMPTY,
            Arrays.asList("a", "b"),
            new AggregatorFactory[]{new LongSumAggregatorFactory("a_projection", "a")},
            Arrays.asList(OrderBy.ascending("a"), OrderBy.ascending("b"))
        ),
        12345
    );
    CursorBuildSpec cursorBuildSpec = CursorBuildSpec.builder()
                                                     .setPreferredOrdering(ImmutableList.of())
                                                     .setAggregators(ImmutableList.of(new LongSumAggregatorFactory(
                                                         "a",
                                                         "a"
                                                     )))
                                                     .build();
    // act & assert
    Projections.ProjectionMatch projectionMatch = spec.getSchema()
                                                      .matches(cursorBuildSpec, (projectionName, columnName) -> true);
    Projections.ProjectionMatch expected = new Projections.ProjectionMatch(
        CursorBuildSpec.builder()
                       .setAggregators(ImmutableList.of(new LongSumAggregatorFactory("a", "a")))
                       .setPhysicalColumns(ImmutableSet.of("a_projection"))
                       .setPreferredOrdering(ImmutableList.of())
                       .build(),
        ImmutableMap.of("a", "a_projection")
    );
    Assert.assertEquals(expected, projectionMatch);
  }
}<|MERGE_RESOLUTION|>--- conflicted
+++ resolved
@@ -32,11 +32,8 @@
 import org.apache.druid.query.aggregation.AggregatorFactory;
 import org.apache.druid.query.aggregation.CountAggregatorFactory;
 import org.apache.druid.query.aggregation.LongSumAggregatorFactory;
-<<<<<<< HEAD
+import org.apache.druid.segment.column.ColumnHolder;
 import org.apache.druid.segment.projections.Projections;
-=======
-import org.apache.druid.segment.column.ColumnHolder;
->>>>>>> d5bdb738
 import org.apache.druid.testing.InitializedNullHandlingTest;
 import org.junit.jupiter.api.Assertions;
 import org.junit.jupiter.api.Test;
@@ -334,6 +331,6 @@
                        .build(),
         ImmutableMap.of("a", "a_projection")
     );
-    Assert.assertEquals(expected, projectionMatch);
+    Assertions.assertEquals(expected, projectionMatch);
   }
 }