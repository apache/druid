--- conflicted
+++ resolved
@@ -244,7 +244,7 @@
                               .isMaybeTrue()
     );
     Assert.assertFalse(caps.hasSpatialIndexes());
-    Assert.assertTrue(caps.isNullable().isUnknown());
+    Assert.assertTrue(caps.hasNulls().isUnknown());
 
     caps = MMAP_INDEX.getColumnHolder("d1").getCapabilities();
     Assert.assertEquals(ValueType.STRING, caps.getType());
@@ -254,7 +254,7 @@
     Assert.assertTrue(caps.areDictionaryValuesUnique().isTrue());
     Assert.assertFalse(caps.hasMultipleValues().isMaybeTrue());
     Assert.assertFalse(caps.hasSpatialIndexes());
-    Assert.assertFalse(caps.isNullable().isMaybeTrue());
+    Assert.assertFalse(caps.hasNulls().isMaybeTrue());
   }
 
 
@@ -273,7 +273,7 @@
     // coercing any 'UNKNOWN' values to false
     Assert.assertFalse(ColumnCapabilitiesImpl.snapshot(caps).hasMultipleValues().isMaybeTrue());
     Assert.assertFalse(caps.hasSpatialIndexes());
-    Assert.assertTrue(caps.isNullable().isUnknown());
+    Assert.assertTrue(caps.hasNulls().isUnknown());
 
     caps = MMAP_INDEX_WITH_NULLS.getColumnHolder("d1").getCapabilities();
     Assert.assertEquals(ValueType.STRING, caps.getType());
@@ -283,7 +283,7 @@
     Assert.assertTrue(caps.areDictionaryValuesUnique().isTrue());
     Assert.assertFalse(caps.hasMultipleValues().isMaybeTrue());
     Assert.assertFalse(caps.hasSpatialIndexes());
-    Assert.assertTrue(caps.isNullable().isTrue());
+    Assert.assertTrue(caps.hasNulls().isTrue());
   }
 
   @Test
@@ -297,7 +297,7 @@
     Assert.assertTrue(caps.areDictionaryValuesUnique().isTrue());
     Assert.assertTrue(caps.hasMultipleValues().isTrue());
     Assert.assertFalse(caps.hasSpatialIndexes());
-    Assert.assertTrue(caps.isNullable().isUnknown());
+    Assert.assertTrue(caps.hasNulls().isUnknown());
 
     caps = MMAP_INDEX.getColumnHolder("d2").getCapabilities();
     Assert.assertEquals(ValueType.STRING, caps.getType());
@@ -307,7 +307,7 @@
     Assert.assertTrue(caps.areDictionaryValuesUnique().isTrue());
     Assert.assertTrue(caps.hasMultipleValues().isTrue());
     Assert.assertFalse(caps.hasSpatialIndexes());
-    Assert.assertFalse(caps.isNullable().isMaybeTrue());
+    Assert.assertFalse(caps.hasNulls().isMaybeTrue());
   }
 
 
@@ -322,7 +322,7 @@
     Assert.assertTrue(caps.areDictionaryValuesUnique().isTrue());
     Assert.assertTrue(caps.hasMultipleValues().isTrue());
     Assert.assertFalse(caps.hasSpatialIndexes());
-    Assert.assertTrue(caps.isNullable().isUnknown());
+    Assert.assertTrue(caps.hasNulls().isUnknown());
 
     caps = MMAP_INDEX_WITH_NULLS.getColumnHolder("d2").getCapabilities();
     Assert.assertEquals(ValueType.STRING, caps.getType());
@@ -332,7 +332,7 @@
     Assert.assertTrue(caps.areDictionaryValuesUnique().isTrue());
     Assert.assertTrue(caps.hasMultipleValues().isTrue());
     Assert.assertFalse(caps.hasSpatialIndexes());
-    Assert.assertTrue(caps.isNullable().isTrue());
+    Assert.assertTrue(caps.hasNulls().isTrue());
   }
 
   @Test
@@ -345,7 +345,6 @@
     assertComplexColumnCapabilites(MMAP_INDEX_WITH_NULLS.getColumnHolder("m4").getCapabilities());
   }
 
-<<<<<<< HEAD
   @Test
   public void testComplexColumnWithNulls()
   {
@@ -362,11 +361,9 @@
     Assert.assertFalse(caps.hasSpatialIndexes());
     Assert.assertFalse(caps.hasMultipleValues().isUnknown());
     // we don't know
-    Assert.assertTrue(caps.isNullable().isUnknown());
-  }
-
-=======
->>>>>>> c72f96a4
+    Assert.assertTrue(caps.hasNulls().isUnknown());
+  }
+
   private void assertNonStringColumnCapabilities(ColumnCapabilities caps, ValueType valueType)
   {
     Assert.assertEquals(valueType, caps.getType());
@@ -376,7 +373,7 @@
     Assert.assertFalse(caps.areDictionaryValuesUnique().isTrue());
     Assert.assertFalse(caps.hasMultipleValues().isMaybeTrue());
     Assert.assertFalse(caps.hasSpatialIndexes());
-    Assert.assertFalse(caps.isNullable().isTrue());
+    Assert.assertFalse(caps.hasNulls().isTrue());
   }
 
   private void assertNonStringColumnCapabilitiesWithNulls(ColumnCapabilities caps, ValueType valueType)
@@ -389,6 +386,6 @@
     Assert.assertFalse(caps.hasMultipleValues().isMaybeTrue());
     Assert.assertFalse(caps.hasSpatialIndexes());
     // check isMaybeTrue because incremental index uses Unknown
-    Assert.assertEquals(NullHandling.sqlCompatible(), caps.isNullable().isMaybeTrue());
+    Assert.assertEquals(NullHandling.sqlCompatible(), caps.hasNulls().isMaybeTrue());
   }
 }