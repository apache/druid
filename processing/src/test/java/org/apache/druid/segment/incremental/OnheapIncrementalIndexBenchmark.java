--- conflicted
+++ resolved
@@ -124,11 +124,8 @@
           sortFacts,
           maxRowCount,
           maxBytesInMemory,
-<<<<<<< HEAD
-          false
-=======
+          false,
           true
->>>>>>> 1ec57cb9
       );
     }
 
@@ -151,11 +148,8 @@
           true,
           maxRowCount,
           maxBytesInMemory,
-<<<<<<< HEAD
-          false
-=======
+          false,
           true
->>>>>>> 1ec57cb9
       );
     }
 
