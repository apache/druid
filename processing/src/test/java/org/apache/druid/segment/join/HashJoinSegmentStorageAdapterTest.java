/*
 * Licensed to the Apache Software Foundation (ASF) under one
 * or more contributor license agreements.  See the NOTICE file
 * distributed with this work for additional information
 * regarding copyright ownership.  The ASF licenses this file
 * to you under the Apache License, Version 2.0 (the
 * "License"); you may not use this file except in compliance
 * with the License.  You may obtain a copy of the License at
 *
 *   http://www.apache.org/licenses/LICENSE-2.0
 *
 * Unless required by applicable law or agreed to in writing,
 * software distributed under the License is distributed on an
 * "AS IS" BASIS, WITHOUT WARRANTIES OR CONDITIONS OF ANY
 * KIND, either express or implied.  See the License for the
 * specific language governing permissions and limitations
 * under the License.
 */

package org.apache.druid.segment.join;

import com.google.common.collect.ImmutableList;
import com.google.common.collect.Lists;
import org.apache.druid.common.config.NullHandling;
import org.apache.druid.java.util.common.DateTimes;
import org.apache.druid.java.util.common.ISE;
import org.apache.druid.java.util.common.Intervals;
import org.apache.druid.java.util.common.StringUtils;
import org.apache.druid.java.util.common.granularity.Granularities;
import org.apache.druid.math.expr.ExprMacroTable;
import org.apache.druid.query.QueryContexts;
import org.apache.druid.query.filter.ExpressionDimFilter;
import org.apache.druid.query.filter.Filter;
import org.apache.druid.query.filter.OrDimFilter;
import org.apache.druid.query.filter.SelectorDimFilter;
import org.apache.druid.segment.VirtualColumns;
import org.apache.druid.segment.column.ColumnCapabilities;
import org.apache.druid.segment.column.ValueType;
import org.apache.druid.segment.filter.SelectorFilter;
import org.apache.druid.segment.join.filter.JoinFilterAnalyzer;
import org.apache.druid.segment.join.filter.JoinFilterPreAnalysis;
import org.apache.druid.segment.join.lookup.LookupJoinable;
import org.apache.druid.segment.join.table.IndexedTableJoinable;
import org.apache.druid.segment.virtual.ExpressionVirtualColumn;
import org.junit.Assert;
import org.junit.Test;

import java.util.Collections;
import java.util.List;

public class HashJoinSegmentStorageAdapterTest extends BaseHashJoinSegmentStorageAdapterTest
{
  @Test
  public void test_getInterval_factToCountry()
  {
    Assert.assertEquals(
        Intervals.of("2015-09-12/2015-09-12T05:21:00.060Z"),
        makeFactToCountrySegment().getInterval()
    );
  }

  @Test
  public void test_getAvailableDimensions_factToCountry()
  {
    Assert.assertEquals(
        ImmutableList.of(
            "channel",
            "regionIsoCode",
            "countryNumber",
            "countryIsoCode",
            "user",
            "isRobot",
            "isAnonymous",
            "namespace",
            "page",
            "delta",
            "c1.countryNumber",
            "c1.countryIsoCode",
            "c1.countryName"
        ),
        Lists.newArrayList(makeFactToCountrySegment().getAvailableDimensions().iterator())
    );
  }

  @Test
  public void test_getAvailableMetrics_factToCountry()
  {
    Assert.assertEquals(
        ImmutableList.of("channel_uniques"),
        Lists.newArrayList(makeFactToCountrySegment().getAvailableMetrics().iterator())
    );
  }

  @Test
  public void test_getDimensionCardinality_factToCountryFactColumn()
  {
    Assert.assertEquals(
        18,
        makeFactToCountrySegment().getDimensionCardinality("countryIsoCode")
    );
  }

  @Test
  public void test_getDimensionCardinality_factToCountryJoinColumn()
  {
    Assert.assertEquals(
        19,
        makeFactToCountrySegment().getDimensionCardinality(FACT_TO_COUNTRY_ON_ISO_CODE_PREFIX + "countryName")
    );
  }

  @Test
  public void test_getDimensionCardinality_factToCountryNonexistentFactColumn()
  {
    Assert.assertEquals(
        1,
        makeFactToCountrySegment().getDimensionCardinality("nonexistent")
    );
  }

  @Test
  public void test_getDimensionCardinality_factToCountryNonexistentJoinColumn()
  {
    Assert.assertEquals(
        1,
        makeFactToCountrySegment().getDimensionCardinality(FACT_TO_COUNTRY_ON_ISO_CODE_PREFIX + "nonexistent")
    );
  }

  @Test
  public void test_getMinTime_factToCountry()
  {
    Assert.assertEquals(
        DateTimes.of("2015-09-12T00:46:58.771Z"),
        makeFactToCountrySegment().getMinTime()
    );
  }

  @Test
  public void test_getMaxTime_factToCountry()
  {
    Assert.assertEquals(
        DateTimes.of("2015-09-12T05:21:00.059Z"),
        makeFactToCountrySegment().getMaxTime()
    );
  }

  @Test
  public void test_getMinValue_factToCountryFactColumn()
  {
    Assert.assertNull(makeFactToCountrySegment().getMinValue("countryIsoCode"));
  }

  @Test
  public void test_getMinValue_factToCountryJoinColumn()
  {
    Assert.assertNull(makeFactToCountrySegment().getMinValue(FACT_TO_COUNTRY_ON_ISO_CODE_PREFIX + "countryIsoCode"));
  }

  @Test
  public void test_getMinValue_factToCountryNonexistentFactColumn()
  {
    Assert.assertNull(makeFactToCountrySegment().getMinValue("nonexistent"));
  }

  @Test
  public void test_getMinValue_factToCountryNonexistentJoinColumn()
  {
    Assert.assertNull(makeFactToCountrySegment().getMinValue(FACT_TO_COUNTRY_ON_ISO_CODE_PREFIX + "nonexistent"));
  }

  @Test
  public void test_getMaxValue_factToCountryFactColumn()
  {
    Assert.assertEquals(
        "US",
        makeFactToCountrySegment().getMaxValue("countryIsoCode")
    );
  }

  @Test
  public void test_getMaxValue_factToCountryJoinColumn()
  {
    Assert.assertNull(makeFactToCountrySegment().getMaxValue(FACT_TO_COUNTRY_ON_ISO_CODE_PREFIX + "countryName"));
  }

  @Test
  public void test_getMaxValue_factToCountryNonexistentFactColumn()
  {
    Assert.assertNull(makeFactToCountrySegment().getMaxValue("nonexistent"));
  }

  @Test
  public void test_getMaxValue_factToCountryNonexistentJoinColumn()
  {
    Assert.assertNull(makeFactToCountrySegment().getMaxValue(FACT_TO_COUNTRY_ON_ISO_CODE_PREFIX + "nonexistent"));
  }

  @Test
  public void test_getColumnCapabilities_factToCountryFactColumn()
  {
    final ColumnCapabilities capabilities = makeFactToCountrySegment().getColumnCapabilities("countryIsoCode");

    Assert.assertEquals(ValueType.STRING, capabilities.getType());
    Assert.assertTrue(capabilities.hasBitmapIndexes());
    Assert.assertTrue(capabilities.isDictionaryEncoded());
    Assert.assertTrue(capabilities.areDictionaryValuesSorted().isTrue());
    Assert.assertTrue(capabilities.areDictionaryValuesUnique().isTrue());
  }

  @Test
  public void test_getColumnCapabilities_factToCountryJoinColumn()
  {
    final ColumnCapabilities capabilities = makeFactToCountrySegment().getColumnCapabilities(
        FACT_TO_COUNTRY_ON_ISO_CODE_PREFIX + "countryIsoCode"
    );

    Assert.assertEquals(ValueType.STRING, capabilities.getType());
    Assert.assertFalse(capabilities.hasBitmapIndexes());
    Assert.assertFalse(capabilities.areDictionaryValuesUnique().isTrue());
    Assert.assertFalse(capabilities.areDictionaryValuesSorted().isTrue());
    Assert.assertTrue(capabilities.isDictionaryEncoded());
  }

  @Test
  public void test_getColumnCapabilities_factToCountryNonexistentFactColumn()
  {
    final ColumnCapabilities capabilities = makeFactToCountrySegment()
        .getColumnCapabilities("nonexistent");

    Assert.assertNull(capabilities);
  }

  @Test
  public void test_getColumnCapabilities_factToCountryNonexistentJoinColumn()
  {
    final ColumnCapabilities capabilities = makeFactToCountrySegment()
        .getColumnCapabilities(FACT_TO_COUNTRY_ON_ISO_CODE_PREFIX + "nonexistent");

    Assert.assertNull(capabilities);
  }

  @Test
  public void test_getColumnTypeName_factToCountryFactColumn()
  {
    Assert.assertEquals("hyperUnique", makeFactToCountrySegment().getColumnTypeName("channel_uniques"));
  }

  @Test
  public void test_getColumnTypeName_factToCountryJoinColumn()
  {
    Assert.assertEquals(
        "STRING",
        makeFactToCountrySegment().getColumnTypeName(FACT_TO_COUNTRY_ON_ISO_CODE_PREFIX + "countryName")
    );
  }

  @Test
  public void test_getColumnTypeName_factToCountryNonexistentFactColumn()
  {
    Assert.assertNull(makeFactToCountrySegment().getColumnTypeName("nonexistent"));
  }

  @Test
  public void test_getColumnTypeName_factToCountryNonexistentJoinColumn()
  {
    Assert.assertNull(
        makeFactToCountrySegment().getColumnTypeName(FACT_TO_COUNTRY_ON_ISO_CODE_PREFIX + "nonexistent")
    );
  }

  @Test
  public void test_getMaxIngestedEventTime_factToCountry()
  {
    Assert.assertEquals(
        DateTimes.of("2015-09-12T05:21:00.059Z"),
        makeFactToCountrySegment().getMaxIngestedEventTime()
    );
  }

  @Test
  public void test_getNumRows_factToCountry()
  {
    expectedException.expect(UnsupportedOperationException.class);
    expectedException.expectMessage("Cannot retrieve number of rows from join segment");

    makeFactToCountrySegment().getNumRows();
  }

  @Test
  public void test_getMetadata_factToCountry()
  {
    expectedException.expect(UnsupportedOperationException.class);
    expectedException.expectMessage("Cannot retrieve metadata from join segment");

    makeFactToCountrySegment().getMetadata();
  }

  @Test
  public void test_makeCursors_factToCountryLeft()
  {
    List<JoinableClause> joinableClauses = ImmutableList.of(factToCountryOnIsoCode(JoinType.LEFT));

    JoinFilterPreAnalysis preAnalysis = JoinFilterAnalyzer.computeJoinFilterPreAnalysis(
        joinableClauses,
        VirtualColumns.EMPTY,
        null,
        true,
        true,
        true,
        QueryContexts.DEFAULT_ENABLE_JOIN_FILTER_REWRITE_MAX_SIZE
    );

    JoinTestHelper.verifyCursors(
        new HashJoinSegmentStorageAdapter(
            factSegment.asStorageAdapter(),
            joinableClauses,
            preAnalysis
        ).makeCursors(
            null,
            Intervals.ETERNITY,
            VirtualColumns.EMPTY,
            Granularities.ALL,
            false,
            null
        ),
        ImmutableList.of(
            "page",
            "countryIsoCode",
            FACT_TO_COUNTRY_ON_ISO_CODE_PREFIX + "countryIsoCode",
            FACT_TO_COUNTRY_ON_ISO_CODE_PREFIX + "countryName",
            FACT_TO_COUNTRY_ON_ISO_CODE_PREFIX + "countryNumber"
        ),
        ImmutableList.of(
            new Object[]{"Talk:Oswald Tilghman", null, null, null, NULL_COUNTRY},
            new Object[]{"Rallicula", null, null, null, NULL_COUNTRY},
            new Object[]{"Peremptory norm", "AU", "AU", "Australia", 0L},
            new Object[]{"Apamea abruzzorum", null, null, null, NULL_COUNTRY},
            new Object[]{"Atractus flammigerus", null, null, null, NULL_COUNTRY},
            new Object[]{"Agama mossambica", null, null, null, NULL_COUNTRY},
            new Object[]{"Mathis Bolly", "MX", "MX", "Mexico", 10L},
            new Object[]{"유희왕 GX", "KR", "KR", "Republic of Korea", 9L},
            new Object[]{"青野武", "JP", "JP", "Japan", 8L},
            new Object[]{"Golpe de Estado en Chile de 1973", "CL", "CL", "Chile", 2L},
            new Object[]{"President of India", "US", "US", "United States", 13L},
            new Object[]{"Diskussion:Sebastian Schulz", "DE", "DE", "Germany", 3L},
            new Object[]{"Saison 9 de Secret Story", "FR", "FR", "France", 5L},
            new Object[]{"Glasgow", "GB", "GB", "United Kingdom", 6L},
            new Object[]{"Didier Leclair", "CA", "CA", "Canada", 1L},
            new Object[]{"Les Argonautes", "CA", "CA", "Canada", 1L},
            new Object[]{"Otjiwarongo Airport", "US", "US", "United States", 13L},
            new Object[]{"Sarah Michelle Gellar", "CA", "CA", "Canada", 1L},
            new Object[]{"DirecTV", "US", "US", "United States", 13L},
            new Object[]{"Carlo Curti", "US", "US", "United States", 13L},
            new Object[]{"Giusy Ferreri discography", "IT", "IT", "Italy", 7L},
            new Object[]{"Roma-Bangkok", "IT", "IT", "Italy", 7L},
            new Object[]{"Wendigo", "SV", "SV", "El Salvador", 12L},
            new Object[]{"Алиса в Зазеркалье", "NO", "NO", "Norway", 11L},
            new Object[]{"Gabinete Ministerial de Rafael Correa", "EC", "EC", "Ecuador", 4L},
            new Object[]{"Old Anatolian Turkish", "US", "US", "United States", 13L},
            new Object[]{"Cream Soda", "SU", "SU", "States United", 15L},
            new Object[]{"Orange Soda", "MatchNothing", null, null, NULL_COUNTRY},
            new Object[]{"History of Fourems", "MMMM", "MMMM", "Fourems", 205L}
        )
    );
  }

  @Test
  public void test_makeCursors_factToCountryLeftUsingLookup()
  {
    List<JoinableClause> joinableClauses = ImmutableList.of(factToCountryNameUsingIsoCodeLookup(JoinType.LEFT));

    JoinFilterPreAnalysis preAnalysis = JoinFilterAnalyzer.computeJoinFilterPreAnalysis(
        joinableClauses,
        VirtualColumns.EMPTY,
        null,
        true,
        true,
        true,
        QueryContexts.DEFAULT_ENABLE_JOIN_FILTER_REWRITE_MAX_SIZE
    );

    JoinTestHelper.verifyCursors(
        new HashJoinSegmentStorageAdapter(
            factSegment.asStorageAdapter(),
            joinableClauses,
            preAnalysis
        ).makeCursors(
            null,
            Intervals.ETERNITY,
            VirtualColumns.EMPTY,
            Granularities.ALL,
            false,
            null
        ),
        ImmutableList.of(
            "page",
            "countryIsoCode",
            FACT_TO_COUNTRY_ON_ISO_CODE_PREFIX + "k",
            FACT_TO_COUNTRY_ON_ISO_CODE_PREFIX + "v"
        ),
        ImmutableList.of(
            new Object[]{"Talk:Oswald Tilghman", null, null, null},
            new Object[]{"Rallicula", null, null, null},
            new Object[]{"Peremptory norm", "AU", "AU", "Australia"},
            new Object[]{"Apamea abruzzorum", null, null, null},
            new Object[]{"Atractus flammigerus", null, null, null},
            new Object[]{"Agama mossambica", null, null, null},
            new Object[]{"Mathis Bolly", "MX", "MX", "Mexico"},
            new Object[]{"유희왕 GX", "KR", "KR", "Republic of Korea"},
            new Object[]{"青野武", "JP", "JP", "Japan"},
            new Object[]{"Golpe de Estado en Chile de 1973", "CL", "CL", "Chile"},
            new Object[]{"President of India", "US", "US", "United States"},
            new Object[]{"Diskussion:Sebastian Schulz", "DE", "DE", "Germany"},
            new Object[]{"Saison 9 de Secret Story", "FR", "FR", "France"},
            new Object[]{"Glasgow", "GB", "GB", "United Kingdom"},
            new Object[]{"Didier Leclair", "CA", "CA", "Canada"},
            new Object[]{"Les Argonautes", "CA", "CA", "Canada"},
            new Object[]{"Otjiwarongo Airport", "US", "US", "United States"},
            new Object[]{"Sarah Michelle Gellar", "CA", "CA", "Canada"},
            new Object[]{"DirecTV", "US", "US", "United States"},
            new Object[]{"Carlo Curti", "US", "US", "United States"},
            new Object[]{"Giusy Ferreri discography", "IT", "IT", "Italy"},
            new Object[]{"Roma-Bangkok", "IT", "IT", "Italy"},
            new Object[]{"Wendigo", "SV", "SV", "El Salvador"},
            new Object[]{"Алиса в Зазеркалье", "NO", "NO", "Norway"},
            new Object[]{"Gabinete Ministerial de Rafael Correa", "EC", "EC", "Ecuador"},
            new Object[]{"Old Anatolian Turkish", "US", "US", "United States"},
            new Object[]{"Cream Soda", "SU", "SU", "States United"},
            new Object[]{"Orange Soda", "MatchNothing", null, null},
            new Object[]{"History of Fourems", "MMMM", "MMMM", "Fourems"}
        )
    );
  }

  @Test
  public void test_makeCursors_factToCountryInner()
  {
    List<JoinableClause> joinableClauses = ImmutableList.of(factToCountryOnIsoCode(JoinType.INNER));
    JoinFilterPreAnalysis preAnalysis = JoinFilterAnalyzer.computeJoinFilterPreAnalysis(
        joinableClauses,
        VirtualColumns.EMPTY,
        null,
        true,
        true,
        true,
        QueryContexts.DEFAULT_ENABLE_JOIN_FILTER_REWRITE_MAX_SIZE
    );

    JoinTestHelper.verifyCursors(
        new HashJoinSegmentStorageAdapter(
            factSegment.asStorageAdapter(),
            joinableClauses,
            preAnalysis
        ).makeCursors(
            null,
            Intervals.ETERNITY,
            VirtualColumns.EMPTY,
            Granularities.ALL,
            false,
            null
        ),
        ImmutableList.of(
            "page",
            "countryIsoCode",
            FACT_TO_COUNTRY_ON_ISO_CODE_PREFIX + "countryIsoCode",
            FACT_TO_COUNTRY_ON_ISO_CODE_PREFIX + "countryName",
            FACT_TO_COUNTRY_ON_ISO_CODE_PREFIX + "countryNumber"
        ),
        ImmutableList.of(
            new Object[]{"Peremptory norm", "AU", "AU", "Australia", 0L},
            new Object[]{"Mathis Bolly", "MX", "MX", "Mexico", 10L},
            new Object[]{"유희왕 GX", "KR", "KR", "Republic of Korea", 9L},
            new Object[]{"青野武", "JP", "JP", "Japan", 8L},
            new Object[]{"Golpe de Estado en Chile de 1973", "CL", "CL", "Chile", 2L},
            new Object[]{"President of India", "US", "US", "United States", 13L},
            new Object[]{"Diskussion:Sebastian Schulz", "DE", "DE", "Germany", 3L},
            new Object[]{"Saison 9 de Secret Story", "FR", "FR", "France", 5L},
            new Object[]{"Glasgow", "GB", "GB", "United Kingdom", 6L},
            new Object[]{"Didier Leclair", "CA", "CA", "Canada", 1L},
            new Object[]{"Les Argonautes", "CA", "CA", "Canada", 1L},
            new Object[]{"Otjiwarongo Airport", "US", "US", "United States", 13L},
            new Object[]{"Sarah Michelle Gellar", "CA", "CA", "Canada", 1L},
            new Object[]{"DirecTV", "US", "US", "United States", 13L},
            new Object[]{"Carlo Curti", "US", "US", "United States", 13L},
            new Object[]{"Giusy Ferreri discography", "IT", "IT", "Italy", 7L},
            new Object[]{"Roma-Bangkok", "IT", "IT", "Italy", 7L},
            new Object[]{"Wendigo", "SV", "SV", "El Salvador", 12L},
            new Object[]{"Алиса в Зазеркалье", "NO", "NO", "Norway", 11L},
            new Object[]{"Gabinete Ministerial de Rafael Correa", "EC", "EC", "Ecuador", 4L},
            new Object[]{"Old Anatolian Turkish", "US", "US", "United States", 13L},
            new Object[]{"Cream Soda", "SU", "SU", "States United", 15L},
            new Object[]{"History of Fourems", "MMMM", "MMMM", "Fourems", 205L}
        )
    );
  }

  @Test
  public void test_makeCursors_factToCountryInnerUsingLookup()
  {
    List<JoinableClause> joinableClauses = ImmutableList.of(factToCountryNameUsingIsoCodeLookup(JoinType.INNER));
    JoinFilterPreAnalysis preAnalysis = JoinFilterAnalyzer.computeJoinFilterPreAnalysis(
        joinableClauses,
        VirtualColumns.EMPTY,
        null,
        true,
        true,
        true,
        QueryContexts.DEFAULT_ENABLE_JOIN_FILTER_REWRITE_MAX_SIZE
    );

    JoinTestHelper.verifyCursors(
        new HashJoinSegmentStorageAdapter(
            factSegment.asStorageAdapter(),
            joinableClauses,
            preAnalysis
        ).makeCursors(
            null,
            Intervals.ETERNITY,
            VirtualColumns.EMPTY,
            Granularities.ALL,
            false,
            null
        ),
        ImmutableList.of(
            "page",
            "countryIsoCode",
            FACT_TO_COUNTRY_ON_ISO_CODE_PREFIX + "k",
            FACT_TO_COUNTRY_ON_ISO_CODE_PREFIX + "v"
        ),
        ImmutableList.of(
            new Object[]{"Peremptory norm", "AU", "AU", "Australia"},
            new Object[]{"Mathis Bolly", "MX", "MX", "Mexico"},
            new Object[]{"유희왕 GX", "KR", "KR", "Republic of Korea"},
            new Object[]{"青野武", "JP", "JP", "Japan"},
            new Object[]{"Golpe de Estado en Chile de 1973", "CL", "CL", "Chile"},
            new Object[]{"President of India", "US", "US", "United States"},
            new Object[]{"Diskussion:Sebastian Schulz", "DE", "DE", "Germany"},
            new Object[]{"Saison 9 de Secret Story", "FR", "FR", "France"},
            new Object[]{"Glasgow", "GB", "GB", "United Kingdom"},
            new Object[]{"Didier Leclair", "CA", "CA", "Canada"},
            new Object[]{"Les Argonautes", "CA", "CA", "Canada"},
            new Object[]{"Otjiwarongo Airport", "US", "US", "United States"},
            new Object[]{"Sarah Michelle Gellar", "CA", "CA", "Canada"},
            new Object[]{"DirecTV", "US", "US", "United States"},
            new Object[]{"Carlo Curti", "US", "US", "United States"},
            new Object[]{"Giusy Ferreri discography", "IT", "IT", "Italy"},
            new Object[]{"Roma-Bangkok", "IT", "IT", "Italy"},
            new Object[]{"Wendigo", "SV", "SV", "El Salvador"},
            new Object[]{"Алиса в Зазеркалье", "NO", "NO", "Norway"},
            new Object[]{"Gabinete Ministerial de Rafael Correa", "EC", "EC", "Ecuador"},
            new Object[]{"Old Anatolian Turkish", "US", "US", "United States"},
            new Object[]{"Cream Soda", "SU", "SU", "States United"},
            new Object[]{"History of Fourems", "MMMM", "MMMM", "Fourems"}
        )
    );
  }

  @Test
  public void test_makeCursors_factToCountryInnerUsingCountryNumber()
  {
    // In non-SQL-compatible mode, we get an extra row, since the 'null' countryNumber for "Talk:Oswald Tilghman"
    // is interpreted as 0 (a.k.a. Australia).
    List<JoinableClause> joinableClauses = ImmutableList.of(factToCountryOnNumber(JoinType.INNER));
    Filter filter = new SelectorDimFilter("channel", "#en.wikipedia", null).toFilter();
    JoinFilterPreAnalysis preAnalysis = JoinFilterAnalyzer.computeJoinFilterPreAnalysis(
        joinableClauses,
        VirtualColumns.EMPTY,
        filter,
        true,
        true,
        true,
        QueryContexts.DEFAULT_ENABLE_JOIN_FILTER_REWRITE_MAX_SIZE
    );

    JoinTestHelper.verifyCursors(
        new HashJoinSegmentStorageAdapter(
            factSegment.asStorageAdapter(),
            joinableClauses,
            preAnalysis
        ).makeCursors(
            filter,
            Intervals.ETERNITY,
            VirtualColumns.EMPTY,
            Granularities.ALL,
            false,
            null
        ),
        ImmutableList.of(
            "page",
            "countryIsoCode",
            FACT_TO_COUNTRY_ON_NUMBER_PREFIX + "countryIsoCode",
            FACT_TO_COUNTRY_ON_NUMBER_PREFIX + "countryName",
            FACT_TO_COUNTRY_ON_NUMBER_PREFIX + "countryNumber"
        ),
        NullHandling.sqlCompatible() ?
        ImmutableList.of(
            new Object[]{"Peremptory norm", "AU", "AU", "Australia", 0L},
            new Object[]{"President of India", "US", "US", "United States", 13L},
            new Object[]{"Glasgow", "GB", "GB", "United Kingdom", 6L},
            new Object[]{"Otjiwarongo Airport", "US", "US", "United States", 13L},
            new Object[]{"Sarah Michelle Gellar", "CA", "CA", "Canada", 1L},
            new Object[]{"DirecTV", "US", "US", "United States", 13L},
            new Object[]{"Carlo Curti", "US", "US", "United States", 13L},
            new Object[]{"Giusy Ferreri discography", "IT", "IT", "Italy", 7L},
            new Object[]{"Roma-Bangkok", "IT", "IT", "Italy", 7L},
            new Object[]{"Old Anatolian Turkish", "US", "US", "United States", 13L},
            new Object[]{"Cream Soda", "SU", "SU", "States United", 15L},
            new Object[]{"History of Fourems", "MMMM", "MMMM", "Fourems", 205L}
        ) :
        ImmutableList.of(
            new Object[]{"Talk:Oswald Tilghman", null, "AU", "Australia", 0L},
            new Object[]{"Peremptory norm", "AU", "AU", "Australia", 0L},
            new Object[]{"President of India", "US", "US", "United States", 13L},
            new Object[]{"Glasgow", "GB", "GB", "United Kingdom", 6L},
            new Object[]{"Otjiwarongo Airport", "US", "US", "United States", 13L},
            new Object[]{"Sarah Michelle Gellar", "CA", "CA", "Canada", 1L},
            new Object[]{"DirecTV", "US", "US", "United States", 13L},
            new Object[]{"Carlo Curti", "US", "US", "United States", 13L},
            new Object[]{"Giusy Ferreri discography", "IT", "IT", "Italy", 7L},
            new Object[]{"Roma-Bangkok", "IT", "IT", "Italy", 7L},
            new Object[]{"Old Anatolian Turkish", "US", "US", "United States", 13L},
            new Object[]{"Cream Soda", "SU", "SU", "States United", 15L},
            new Object[][]{new Object[]{"History of Fourems", "MMMM", "MMMM", "Fourems", 205L}}
        )
    );
  }

  @Test
  public void test_makeCursors_factToCountryInnerUsingCountryNumberUsingLookup()
  {
    // In non-SQL-compatible mode, we get an extra row, since the 'null' countryNumber for "Talk:Oswald Tilghman"
    // is interpreted as 0 (a.k.a. Australia).
    List<JoinableClause> joinableClauses = ImmutableList.of(factToCountryNameUsingNumberLookup(JoinType.INNER));
    Filter filter = new SelectorDimFilter("channel", "#en.wikipedia", null).toFilter();
    JoinFilterPreAnalysis preAnalysis = JoinFilterAnalyzer.computeJoinFilterPreAnalysis(
        joinableClauses,
        VirtualColumns.EMPTY,
        filter,
        true,
        true,
        true,
        QueryContexts.DEFAULT_ENABLE_JOIN_FILTER_REWRITE_MAX_SIZE
    );

    JoinTestHelper.verifyCursors(
        new HashJoinSegmentStorageAdapter(
            factSegment.asStorageAdapter(),
            joinableClauses,
            preAnalysis
        ).makeCursors(
            filter,
            Intervals.ETERNITY,
            VirtualColumns.EMPTY,
            Granularities.ALL,
            false,
            null
        ),
        ImmutableList.of(
            "page",
            "countryIsoCode",
            FACT_TO_COUNTRY_ON_NUMBER_PREFIX + "v"
        ),
        NullHandling.sqlCompatible() ?
        ImmutableList.of(
            new Object[]{"Peremptory norm", "AU", "Australia"},
            new Object[]{"President of India", "US", "United States"},
            new Object[]{"Glasgow", "GB", "United Kingdom"},
            new Object[]{"Otjiwarongo Airport", "US", "United States"},
            new Object[]{"Sarah Michelle Gellar", "CA", "Canada"},
            new Object[]{"DirecTV", "US", "United States"},
            new Object[]{"Carlo Curti", "US", "United States"},
            new Object[]{"Giusy Ferreri discography", "IT", "Italy"},
            new Object[]{"Roma-Bangkok", "IT", "Italy"},
            new Object[]{"Old Anatolian Turkish", "US", "United States"},
            new Object[]{"Cream Soda", "SU", "States United"},
            new Object[]{"History of Fourems", "MMMM", "Fourems"}
        ) :
        ImmutableList.of(
            new Object[]{"Talk:Oswald Tilghman", null, "Australia"},
            new Object[]{"Peremptory norm", "AU", "Australia"},
            new Object[]{"President of India", "US", "United States"},
            new Object[]{"Glasgow", "GB", "United Kingdom"},
            new Object[]{"Otjiwarongo Airport", "US", "United States"},
            new Object[]{"Sarah Michelle Gellar", "CA", "Canada"},
            new Object[]{"DirecTV", "US", "United States"},
            new Object[]{"Carlo Curti", "US", "United States"},
            new Object[]{"Giusy Ferreri discography", "IT", "Italy"},
            new Object[]{"Roma-Bangkok", "IT", "Italy"},
            new Object[]{"Old Anatolian Turkish", "US", "United States"},
            new Object[]{"Cream Soda", "SU", "States United"},
            new Object[][]{new Object[]{"History of Fourems", "MMMM", "Fourems"}}
        )
    );
  }

  @Test
  public void test_makeCursors_factToCountryLeftWithFilterOnFacts()
  {
    List<JoinableClause> joinableClauses = ImmutableList.of(factToCountryOnIsoCode(JoinType.LEFT));
    Filter filter = new SelectorDimFilter("channel", "#de.wikipedia", null).toFilter();
    JoinFilterPreAnalysis preAnalysis = JoinFilterAnalyzer.computeJoinFilterPreAnalysis(
        joinableClauses,
        VirtualColumns.EMPTY,
        filter,
        true,
        true,
        true,
        QueryContexts.DEFAULT_ENABLE_JOIN_FILTER_REWRITE_MAX_SIZE
    );

    JoinTestHelper.verifyCursors(
        new HashJoinSegmentStorageAdapter(
            factSegment.asStorageAdapter(),
            joinableClauses,
            preAnalysis
        ).makeCursors(
            filter,
            Intervals.ETERNITY,
            VirtualColumns.EMPTY,
            Granularities.ALL,
            false,
            null
        ),
        ImmutableList.of(
            "page",
            "countryIsoCode",
            FACT_TO_COUNTRY_ON_ISO_CODE_PREFIX + "countryIsoCode",
            FACT_TO_COUNTRY_ON_ISO_CODE_PREFIX + "countryName",
            FACT_TO_COUNTRY_ON_ISO_CODE_PREFIX + "countryNumber"
        ),
        ImmutableList.of(
            new Object[]{"Diskussion:Sebastian Schulz", "DE", "DE", "Germany", 3L}
        )
    );
  }

  @Test
  public void test_makeCursors_factToCountryLeftWithFilterOnFactsUsingLookup()
  {
    List<JoinableClause> joinableClauses = ImmutableList.of(factToCountryNameUsingIsoCodeLookup(JoinType.LEFT));
    Filter filter = new SelectorDimFilter("channel", "#de.wikipedia", null).toFilter();
    JoinFilterPreAnalysis preAnalysis = JoinFilterAnalyzer.computeJoinFilterPreAnalysis(
        joinableClauses,
        VirtualColumns.EMPTY,
        filter,
        true,
        true,
        true,
        QueryContexts.DEFAULT_ENABLE_JOIN_FILTER_REWRITE_MAX_SIZE
    );

    JoinTestHelper.verifyCursors(
        new HashJoinSegmentStorageAdapter(
            factSegment.asStorageAdapter(),
            joinableClauses,
            preAnalysis
        ).makeCursors(
            filter,
            Intervals.ETERNITY,
            VirtualColumns.EMPTY,
            Granularities.ALL,
            false,
            null
        ),
        ImmutableList.of(
            "page",
            "countryIsoCode",
            FACT_TO_COUNTRY_ON_ISO_CODE_PREFIX + "k",
            FACT_TO_COUNTRY_ON_ISO_CODE_PREFIX + "v"
        ),
        ImmutableList.of(
            new Object[]{"Diskussion:Sebastian Schulz", "DE", "DE", "Germany"}
        )
    );
  }

  @Test
  public void test_makeCursors_factToCountryRightWithFilterOnLeftIsNull()
  {
    List<JoinableClause> joinableClauses = ImmutableList.of(factToCountryOnIsoCode(JoinType.RIGHT));
    Filter filter = new SelectorDimFilter("channel", null, null).toFilter();
    JoinFilterPreAnalysis preAnalysis = JoinFilterAnalyzer.computeJoinFilterPreAnalysis(
        joinableClauses,
        VirtualColumns.EMPTY,
        filter,
        true,
        true,
        true,
        QueryContexts.DEFAULT_ENABLE_JOIN_FILTER_REWRITE_MAX_SIZE
    );

    JoinTestHelper.verifyCursors(
        new HashJoinSegmentStorageAdapter(
            factSegment.asStorageAdapter(),
            joinableClauses,
            preAnalysis
        ).makeCursors(
            filter,
            Intervals.ETERNITY,
            VirtualColumns.EMPTY,
            Granularities.ALL,
            false,
            null
        ),
        ImmutableList.of(
            "page",
            "countryIsoCode",
            "countryNumber",
            FACT_TO_COUNTRY_ON_ISO_CODE_PREFIX + "countryIsoCode",
            FACT_TO_COUNTRY_ON_ISO_CODE_PREFIX + "countryName",
            FACT_TO_COUNTRY_ON_ISO_CODE_PREFIX + "countryNumber"
        ),
        ImmutableList.of(
            new Object[]{null, null, NullHandling.sqlCompatible() ? null : 0L, "AX", "Atlantis", 14L},
            new Object[]{null, null, NullHandling.sqlCompatible() ? null : 0L, "USCA", "Usca", 16L}
        )
    );
  }

  @Test
  public void test_makeCursors_factToCountryRightWithFilterOnLeftIsNullUsingLookup()
  {
    List<JoinableClause> joinableClauses = ImmutableList.of(factToCountryNameUsingIsoCodeLookup(JoinType.RIGHT));
    Filter filter = new SelectorDimFilter("channel", null, null).toFilter();
    JoinFilterPreAnalysis preAnalysis = JoinFilterAnalyzer.computeJoinFilterPreAnalysis(
        joinableClauses,
        VirtualColumns.EMPTY,
        filter,
        true,
        true,
        true,
        QueryContexts.DEFAULT_ENABLE_JOIN_FILTER_REWRITE_MAX_SIZE
    );

    JoinTestHelper.verifyCursors(
        new HashJoinSegmentStorageAdapter(
            factSegment.asStorageAdapter(),
            joinableClauses,
            preAnalysis
        ).makeCursors(
            filter,
            Intervals.ETERNITY,
            VirtualColumns.EMPTY,
            Granularities.ALL,
            false,
            null
        ),
        ImmutableList.of(
            "page",
            "countryIsoCode",
            "countryNumber",
            FACT_TO_COUNTRY_ON_ISO_CODE_PREFIX + "k",
            FACT_TO_COUNTRY_ON_ISO_CODE_PREFIX + "v"
        ),
        ImmutableList.of(
            new Object[]{null, null, NullHandling.sqlCompatible() ? null : 0L, "AX", "Atlantis"},
            new Object[]{null, null, NullHandling.sqlCompatible() ? null : 0L, "USCA", "Usca"}
        )
    );
  }

  @Test
  public void test_makeCursors_factToCountryFullWithFilterOnLeftIsNull()
  {
    List<JoinableClause> joinableClauses = ImmutableList.of(factToCountryOnIsoCode(JoinType.FULL));
    Filter filter = new SelectorDimFilter("channel", null, null).toFilter();
    JoinFilterPreAnalysis preAnalysis = JoinFilterAnalyzer.computeJoinFilterPreAnalysis(
        joinableClauses,
        VirtualColumns.EMPTY,
        filter,
        true,
        true,
        true,
        QueryContexts.DEFAULT_ENABLE_JOIN_FILTER_REWRITE_MAX_SIZE
    );

    JoinTestHelper.verifyCursors(
        new HashJoinSegmentStorageAdapter(
            factSegment.asStorageAdapter(),
            joinableClauses,
            preAnalysis
        ).makeCursors(
            filter,
            Intervals.ETERNITY,
            VirtualColumns.EMPTY,
            Granularities.ALL,
            false,
            null
        ),
        ImmutableList.of(
            "page",
            "countryIsoCode",
            "countryNumber",
            FACT_TO_COUNTRY_ON_ISO_CODE_PREFIX + "countryIsoCode",
            FACT_TO_COUNTRY_ON_ISO_CODE_PREFIX + "countryName",
            FACT_TO_COUNTRY_ON_ISO_CODE_PREFIX + "countryNumber"
        ),
        ImmutableList.of(
            new Object[]{null, null, NullHandling.sqlCompatible() ? null : 0L, "AX", "Atlantis", 14L},
            new Object[]{null, null, NullHandling.sqlCompatible() ? null : 0L, "USCA", "Usca", 16L}
        )
    );
  }

  @Test
  public void test_makeCursors_factToCountryFullWithFilterOnLeftIsNullUsingLookup()
  {
    List<JoinableClause> joinableClauses = ImmutableList.of(factToCountryNameUsingIsoCodeLookup(JoinType.FULL));
    Filter filter = new SelectorDimFilter("channel", null, null).toFilter();
    JoinFilterPreAnalysis preAnalysis = JoinFilterAnalyzer.computeJoinFilterPreAnalysis(
        joinableClauses,
        VirtualColumns.EMPTY,
        filter,
        true,
        true,
        true,
        QueryContexts.DEFAULT_ENABLE_JOIN_FILTER_REWRITE_MAX_SIZE
    );

    JoinTestHelper.verifyCursors(
        new HashJoinSegmentStorageAdapter(
            factSegment.asStorageAdapter(),
            joinableClauses,
            preAnalysis
        ).makeCursors(
            filter,
            Intervals.ETERNITY,
            VirtualColumns.EMPTY,
            Granularities.ALL,
            false,
            null
        ),
        ImmutableList.of(
            "page",
            "countryIsoCode",
            "countryNumber",
            FACT_TO_COUNTRY_ON_ISO_CODE_PREFIX + "k",
            FACT_TO_COUNTRY_ON_ISO_CODE_PREFIX + "v"
        ),
        ImmutableList.of(
            new Object[]{null, null, NullHandling.sqlCompatible() ? null : 0L, "AX", "Atlantis"},
            new Object[]{null, null, NullHandling.sqlCompatible() ? null : 0L, "USCA", "Usca"}
        )
    );
  }

  @Test
  public void test_makeCursors_factToCountryRightWithFilterOnJoinable()
  {
    List<JoinableClause> joinableClauses = ImmutableList.of(factToCountryOnIsoCode(JoinType.RIGHT));
    Filter filter = new SelectorDimFilter(
        FACT_TO_COUNTRY_ON_ISO_CODE_PREFIX + "countryName",
        "Germany",
        null
    ).toFilter();

    JoinFilterPreAnalysis preAnalysis = JoinFilterAnalyzer.computeJoinFilterPreAnalysis(
        joinableClauses,
        VirtualColumns.EMPTY,
        filter,
        true,
        true,
        true,
        QueryContexts.DEFAULT_ENABLE_JOIN_FILTER_REWRITE_MAX_SIZE
    );

    JoinTestHelper.verifyCursors(
        new HashJoinSegmentStorageAdapter(
            factSegment.asStorageAdapter(),
            joinableClauses,
            preAnalysis
        ).makeCursors(
            filter,
            Intervals.ETERNITY,
            VirtualColumns.EMPTY,
            Granularities.ALL,
            false,
            null
        ),
        ImmutableList.of(
            "page",
            "countryIsoCode",
            "countryNumber",
            FACT_TO_COUNTRY_ON_ISO_CODE_PREFIX + "countryIsoCode",
            FACT_TO_COUNTRY_ON_ISO_CODE_PREFIX + "countryName",
            FACT_TO_COUNTRY_ON_ISO_CODE_PREFIX + "countryNumber"
        ),
        ImmutableList.of(
            new Object[]{"Diskussion:Sebastian Schulz", "DE", 3L, "DE", "Germany", 3L}
        )
    );
  }

  @Test
  public void test_makeCursors_factToCountryRightWithFilterOnJoinableUsingLookup()
  {
    List<JoinableClause> joinableClauses = ImmutableList.of(factToCountryNameUsingIsoCodeLookup(JoinType.RIGHT));
    Filter filter = new SelectorDimFilter(
        FACT_TO_COUNTRY_ON_ISO_CODE_PREFIX + "v",
        "Germany",
        null
    ).toFilter();

    JoinFilterPreAnalysis preAnalysis = JoinFilterAnalyzer.computeJoinFilterPreAnalysis(
        joinableClauses,
        VirtualColumns.EMPTY,
        filter,
        true,
        true,
        true,
        QueryContexts.DEFAULT_ENABLE_JOIN_FILTER_REWRITE_MAX_SIZE
    );

    JoinTestHelper.verifyCursors(
        new HashJoinSegmentStorageAdapter(
            factSegment.asStorageAdapter(),
            joinableClauses,
            preAnalysis
        ).makeCursors(
            filter,
            Intervals.ETERNITY,
            VirtualColumns.EMPTY,
            Granularities.ALL,
            false,
            null
        ),
        ImmutableList.of(
            "page",
            "countryIsoCode",
            "countryNumber",
            FACT_TO_COUNTRY_ON_ISO_CODE_PREFIX + "k",
            FACT_TO_COUNTRY_ON_ISO_CODE_PREFIX + "v"
        ),
        ImmutableList.of(
            new Object[]{"Diskussion:Sebastian Schulz", "DE", 3L, "DE", "Germany"}
        )
    );
  }

  @Test
  public void test_makeCursors_factToCountryLeftWithFilterOnJoinable()
  {
    List<JoinableClause> joinableClauses = ImmutableList.of(factToCountryOnIsoCode(JoinType.LEFT));

    Filter filter = new OrDimFilter(
        new SelectorDimFilter(FACT_TO_COUNTRY_ON_ISO_CODE_PREFIX + "countryIsoCode", "DE", null),
        new SelectorDimFilter(FACT_TO_COUNTRY_ON_ISO_CODE_PREFIX + "countryName", "Norway", null),
        new SelectorDimFilter(FACT_TO_COUNTRY_ON_ISO_CODE_PREFIX + "countryNumber", "10", null)
    ).toFilter();

    JoinFilterPreAnalysis preAnalysis = JoinFilterAnalyzer.computeJoinFilterPreAnalysis(
        joinableClauses,
        VirtualColumns.EMPTY,
        filter,
        true,
        true,
        true,
        QueryContexts.DEFAULT_ENABLE_JOIN_FILTER_REWRITE_MAX_SIZE
    );

    JoinTestHelper.verifyCursors(
        new HashJoinSegmentStorageAdapter(
            factSegment.asStorageAdapter(),
            joinableClauses,
            preAnalysis
        ).makeCursors(
            filter,
            Intervals.ETERNITY,
            VirtualColumns.EMPTY,
            Granularities.ALL,
            false,
            null
        ),
        ImmutableList.of(
            "page",
            "countryIsoCode",
            FACT_TO_COUNTRY_ON_ISO_CODE_PREFIX + "countryIsoCode",
            FACT_TO_COUNTRY_ON_ISO_CODE_PREFIX + "countryName",
            FACT_TO_COUNTRY_ON_ISO_CODE_PREFIX + "countryNumber"
        ),
        ImmutableList.of(
            new Object[]{"Mathis Bolly", "MX", "MX", "Mexico", 10L},
            new Object[]{"Diskussion:Sebastian Schulz", "DE", "DE", "Germany", 3L},
            new Object[]{"Алиса в Зазеркалье", "NO", "NO", "Norway", 11L}
        )
    );
  }

  @Test
  public void test_makeCursors_factToCountryLeftWithFilterOnJoinableUsingLookup()
  {
    List<JoinableClause> joinableClauses = ImmutableList.of(factToCountryNameUsingIsoCodeLookup(JoinType.LEFT));
    Filter filter = new OrDimFilter(
        new SelectorDimFilter(FACT_TO_COUNTRY_ON_ISO_CODE_PREFIX + "k", "DE", null),
        new SelectorDimFilter(FACT_TO_COUNTRY_ON_ISO_CODE_PREFIX + "v", "Norway", null)
    ).toFilter();

    JoinFilterPreAnalysis preAnalysis = JoinFilterAnalyzer.computeJoinFilterPreAnalysis(
        joinableClauses,
        VirtualColumns.EMPTY,
        filter,
        true,
        true,
        true,
        QueryContexts.DEFAULT_ENABLE_JOIN_FILTER_REWRITE_MAX_SIZE
    );

    JoinTestHelper.verifyCursors(
        new HashJoinSegmentStorageAdapter(
            factSegment.asStorageAdapter(),
            joinableClauses,
            preAnalysis
        ).makeCursors(
            filter,
            Intervals.ETERNITY,
            VirtualColumns.EMPTY,
            Granularities.ALL,
            false,
            null
        ),
        ImmutableList.of(
            "page",
            "countryIsoCode",
            FACT_TO_COUNTRY_ON_ISO_CODE_PREFIX + "k",
            FACT_TO_COUNTRY_ON_ISO_CODE_PREFIX + "v"
        ),
        ImmutableList.of(
            new Object[]{"Diskussion:Sebastian Schulz", "DE", "DE", "Germany"},
            new Object[]{"Алиса в Зазеркалье", "NO", "NO", "Norway"}
        )
    );
  }

  @Test
  public void test_makeCursors_factToCountryInnerWithFilterInsteadOfRealJoinCondition()
  {
    // Join condition => always true.
    // Filter => Fact to countries on countryIsoCode.

    List<JoinableClause> joinableClauses = ImmutableList.of(
        new JoinableClause(
            FACT_TO_COUNTRY_ON_ISO_CODE_PREFIX,
            new IndexedTableJoinable(countriesTable),
            JoinType.INNER,
            JoinConditionAnalysis.forExpression(
                "1",
                FACT_TO_COUNTRY_ON_ISO_CODE_PREFIX,
                ExprMacroTable.nil()
            )
        )
    );

    Filter filter = new ExpressionDimFilter(
        StringUtils.format("\"%scountryIsoCode\" == countryIsoCode", FACT_TO_COUNTRY_ON_ISO_CODE_PREFIX),
        ExprMacroTable.nil()
    ).toFilter();

    JoinFilterPreAnalysis preAnalysis = JoinFilterAnalyzer.computeJoinFilterPreAnalysis(
        joinableClauses,
        VirtualColumns.EMPTY,
        filter,
        true,
        true,
        true,
        QueryContexts.DEFAULT_ENABLE_JOIN_FILTER_REWRITE_MAX_SIZE
    );

    JoinTestHelper.verifyCursors(
        new HashJoinSegmentStorageAdapter(
            factSegment.asStorageAdapter(),
            joinableClauses,
            preAnalysis
        ).makeCursors(
            filter,
            Intervals.ETERNITY,
            VirtualColumns.EMPTY,
            Granularities.ALL,
            false,
            null
        ),
        ImmutableList.of(
            "page",
            "countryIsoCode",
            FACT_TO_COUNTRY_ON_ISO_CODE_PREFIX + "countryIsoCode",
            FACT_TO_COUNTRY_ON_ISO_CODE_PREFIX + "countryName",
            FACT_TO_COUNTRY_ON_ISO_CODE_PREFIX + "countryNumber"
        ),
        ImmutableList.of(
            new Object[]{"Peremptory norm", "AU", "AU", "Australia", 0L},
            new Object[]{"Mathis Bolly", "MX", "MX", "Mexico", 10L},
            new Object[]{"유희왕 GX", "KR", "KR", "Republic of Korea", 9L},
            new Object[]{"青野武", "JP", "JP", "Japan", 8L},
            new Object[]{"Golpe de Estado en Chile de 1973", "CL", "CL", "Chile", 2L},
            new Object[]{"President of India", "US", "US", "United States", 13L},
            new Object[]{"Diskussion:Sebastian Schulz", "DE", "DE", "Germany", 3L},
            new Object[]{"Saison 9 de Secret Story", "FR", "FR", "France", 5L},
            new Object[]{"Glasgow", "GB", "GB", "United Kingdom", 6L},
            new Object[]{"Didier Leclair", "CA", "CA", "Canada", 1L},
            new Object[]{"Les Argonautes", "CA", "CA", "Canada", 1L},
            new Object[]{"Otjiwarongo Airport", "US", "US", "United States", 13L},
            new Object[]{"Sarah Michelle Gellar", "CA", "CA", "Canada", 1L},
            new Object[]{"DirecTV", "US", "US", "United States", 13L},
            new Object[]{"Carlo Curti", "US", "US", "United States", 13L},
            new Object[]{"Giusy Ferreri discography", "IT", "IT", "Italy", 7L},
            new Object[]{"Roma-Bangkok", "IT", "IT", "Italy", 7L},
            new Object[]{"Wendigo", "SV", "SV", "El Salvador", 12L},
            new Object[]{"Алиса в Зазеркалье", "NO", "NO", "Norway", 11L},
            new Object[]{"Gabinete Ministerial de Rafael Correa", "EC", "EC", "Ecuador", 4L},
            new Object[]{"Old Anatolian Turkish", "US", "US", "United States", 13L},
            new Object[]{"Cream Soda", "SU", "SU", "States United", 15L},
            new Object[]{"History of Fourems", "MMMM", "MMMM", "Fourems", 205L}
        )
    );
  }

  @Test
  public void test_makeCursors_factToCountryInnerWithFilterInsteadOfRealJoinConditionUsingLookup()
  {
    // Join condition => always true.
    // Filter => Fact to countries on countryIsoCode.

    List<JoinableClause> joinableClauses = ImmutableList.of(
        new JoinableClause(
            FACT_TO_COUNTRY_ON_ISO_CODE_PREFIX,
            LookupJoinable.wrap(countryIsoCodeToNameLookup),
            JoinType.INNER,
            JoinConditionAnalysis.forExpression(
                "1",
                FACT_TO_COUNTRY_ON_ISO_CODE_PREFIX,
                ExprMacroTable.nil()
            )
        )
    );

    Filter filter = new ExpressionDimFilter(
        StringUtils.format("\"%sk\" == countryIsoCode", FACT_TO_COUNTRY_ON_ISO_CODE_PREFIX),
        ExprMacroTable.nil()
    ).toFilter();

    JoinFilterPreAnalysis preAnalysis = JoinFilterAnalyzer.computeJoinFilterPreAnalysis(
        joinableClauses,
        VirtualColumns.EMPTY,
        filter,
        true,
        true,
        true,
        QueryContexts.DEFAULT_ENABLE_JOIN_FILTER_REWRITE_MAX_SIZE
    );

    JoinTestHelper.verifyCursors(
        new HashJoinSegmentStorageAdapter(
            factSegment.asStorageAdapter(),
            joinableClauses,
            preAnalysis
        ).makeCursors(
            filter,
            Intervals.ETERNITY,
            VirtualColumns.EMPTY,
            Granularities.ALL,
            false,
            null
        ),
        ImmutableList.of(
            "page",
            "countryIsoCode",
            FACT_TO_COUNTRY_ON_ISO_CODE_PREFIX + "k",
            FACT_TO_COUNTRY_ON_ISO_CODE_PREFIX + "v"
        ),
        ImmutableList.of(
            new Object[]{"Peremptory norm", "AU", "AU", "Australia"},
            new Object[]{"Mathis Bolly", "MX", "MX", "Mexico"},
            new Object[]{"유희왕 GX", "KR", "KR", "Republic of Korea"},
            new Object[]{"青野武", "JP", "JP", "Japan"},
            new Object[]{"Golpe de Estado en Chile de 1973", "CL", "CL", "Chile"},
            new Object[]{"President of India", "US", "US", "United States"},
            new Object[]{"Diskussion:Sebastian Schulz", "DE", "DE", "Germany"},
            new Object[]{"Saison 9 de Secret Story", "FR", "FR", "France"},
            new Object[]{"Glasgow", "GB", "GB", "United Kingdom"},
            new Object[]{"Didier Leclair", "CA", "CA", "Canada"},
            new Object[]{"Les Argonautes", "CA", "CA", "Canada"},
            new Object[]{"Otjiwarongo Airport", "US", "US", "United States"},
            new Object[]{"Sarah Michelle Gellar", "CA", "CA", "Canada"},
            new Object[]{"DirecTV", "US", "US", "United States"},
            new Object[]{"Carlo Curti", "US", "US", "United States"},
            new Object[]{"Giusy Ferreri discography", "IT", "IT", "Italy"},
            new Object[]{"Roma-Bangkok", "IT", "IT", "Italy"},
            new Object[]{"Wendigo", "SV", "SV", "El Salvador"},
            new Object[]{"Алиса в Зазеркалье", "NO", "NO", "Norway"},
            new Object[]{"Gabinete Ministerial de Rafael Correa", "EC", "EC", "Ecuador"},
            new Object[]{"Old Anatolian Turkish", "US", "US", "United States"},
            new Object[]{"Cream Soda", "SU", "SU", "States United"},
            new Object[]{"History of Fourems", "MMMM", "MMMM", "Fourems"}
        )
    );
  }

  @Test
  public void test_makeCursors_factToRegionToCountryLeft()
  {
    List<JoinableClause> joinableClauses = ImmutableList.of(
        factToRegion(JoinType.LEFT),
        regionToCountry(JoinType.LEFT)
    );

    JoinFilterPreAnalysis preAnalysis = JoinFilterAnalyzer.computeJoinFilterPreAnalysis(
        joinableClauses,
        VirtualColumns.EMPTY,
        null,
        true,
        true,
        true,
        QueryContexts.DEFAULT_ENABLE_JOIN_FILTER_REWRITE_MAX_SIZE
    );

    JoinTestHelper.verifyCursors(
        new HashJoinSegmentStorageAdapter(
            factSegment.asStorageAdapter(),
            joinableClauses,
            preAnalysis
        ).makeCursors(
            null,
            Intervals.ETERNITY,
            VirtualColumns.EMPTY,
            Granularities.ALL,
            false,
            null
        ),
        ImmutableList.of(
            "page",
            FACT_TO_REGION_PREFIX + "regionName",
            REGION_TO_COUNTRY_PREFIX + "countryName"
        ),
        ImmutableList.of(
            new Object[]{"Talk:Oswald Tilghman", null, null},
            new Object[]{"Rallicula", null, null},
            new Object[]{"Peremptory norm", "New South Wales", "Australia"},
            new Object[]{"Apamea abruzzorum", null, null},
            new Object[]{"Atractus flammigerus", null, null},
            new Object[]{"Agama mossambica", null, null},
            new Object[]{"Mathis Bolly", "Mexico City", "Mexico"},
            new Object[]{"유희왕 GX", "Seoul", "Republic of Korea"},
            new Object[]{"青野武", "Tōkyō", "Japan"},
            new Object[]{"Golpe de Estado en Chile de 1973", "Santiago Metropolitan", "Chile"},
            new Object[]{"President of India", "California", "United States"},
            new Object[]{"Diskussion:Sebastian Schulz", "Hesse", "Germany"},
            new Object[]{"Saison 9 de Secret Story", "Val d'Oise", "France"},
            new Object[]{"Glasgow", "Kingston upon Hull", "United Kingdom"},
            new Object[]{"Didier Leclair", "Ontario", "Canada"},
            new Object[]{"Les Argonautes", "Quebec", "Canada"},
            new Object[]{"Otjiwarongo Airport", "California", "United States"},
            new Object[]{"Sarah Michelle Gellar", "Ontario", "Canada"},
            new Object[]{"DirecTV", "North Carolina", "United States"},
            new Object[]{"Carlo Curti", "California", "United States"},
            new Object[]{"Giusy Ferreri discography", "Provincia di Varese", "Italy"},
            new Object[]{"Roma-Bangkok", "Provincia di Varese", "Italy"},
            new Object[]{"Wendigo", "Departamento de San Salvador", "El Salvador"},
            new Object[]{"Алиса в Зазеркалье", "Finnmark Fylke", "Norway"},
            new Object[]{"Gabinete Ministerial de Rafael Correa", "Provincia del Guayas", "Ecuador"},
            new Object[]{"Old Anatolian Turkish", "Virginia", "United States"},
            new Object[]{"Cream Soda", "Ainigriv", "States United"},
            new Object[]{"Orange Soda", null, null},
            new Object[]{"History of Fourems", "Fourems Province", "Fourems"}
        )
    );
  }

  @Test
  public void test_makeCursors_factToCountryAlwaysTrue()
  {
    List<JoinableClause> joinableClauses = ImmutableList.of(
        new JoinableClause(
            FACT_TO_COUNTRY_ON_ISO_CODE_PREFIX,
            new IndexedTableJoinable(countriesTable),
            JoinType.LEFT,
            JoinConditionAnalysis.forExpression(
                "1",
                FACT_TO_COUNTRY_ON_ISO_CODE_PREFIX,
                ExprMacroTable.nil()
            )
        )
    );

    Filter filter = new SelectorDimFilter("channel", "#de.wikipedia", null).toFilter();
    JoinFilterPreAnalysis preAnalysis = JoinFilterAnalyzer.computeJoinFilterPreAnalysis(
        joinableClauses,
        VirtualColumns.EMPTY,
        filter,
        true,
        true,
        true,
        QueryContexts.DEFAULT_ENABLE_JOIN_FILTER_REWRITE_MAX_SIZE
    );
    JoinTestHelper.verifyCursors(
        new HashJoinSegmentStorageAdapter(
            factSegment.asStorageAdapter(),
            joinableClauses,
            preAnalysis
        ).makeCursors(
            filter,
            Intervals.ETERNITY,
            VirtualColumns.EMPTY,
            Granularities.ALL,
            false,
            null
        ),
        ImmutableList.of(
            "page",
            FACT_TO_COUNTRY_ON_ISO_CODE_PREFIX + "countryName"
        ),
        ImmutableList.of(
            new Object[]{"Diskussion:Sebastian Schulz", "Australia"},
            new Object[]{"Diskussion:Sebastian Schulz", "Canada"},
            new Object[]{"Diskussion:Sebastian Schulz", "Chile"},
            new Object[]{"Diskussion:Sebastian Schulz", "Germany"},
            new Object[]{"Diskussion:Sebastian Schulz", "Ecuador"},
            new Object[]{"Diskussion:Sebastian Schulz", "France"},
            new Object[]{"Diskussion:Sebastian Schulz", "United Kingdom"},
            new Object[]{"Diskussion:Sebastian Schulz", "Italy"},
            new Object[]{"Diskussion:Sebastian Schulz", "Japan"},
            new Object[]{"Diskussion:Sebastian Schulz", "Republic of Korea"},
            new Object[]{"Diskussion:Sebastian Schulz", "Mexico"},
            new Object[]{"Diskussion:Sebastian Schulz", "Norway"},
            new Object[]{"Diskussion:Sebastian Schulz", "El Salvador"},
            new Object[]{"Diskussion:Sebastian Schulz", "United States"},
            new Object[]{"Diskussion:Sebastian Schulz", "Atlantis"},
            new Object[]{"Diskussion:Sebastian Schulz", "States United"},
            new Object[]{"Diskussion:Sebastian Schulz", "Usca"},
            new Object[]{"Diskussion:Sebastian Schulz", "Fourems"}
        )
    );
  }

  @Test
  public void test_makeCursors_factToCountryAlwaysFalse()
  {
    List<JoinableClause> joinableClauses = ImmutableList.of(
        new JoinableClause(
            FACT_TO_COUNTRY_ON_ISO_CODE_PREFIX,
            new IndexedTableJoinable(countriesTable),
            JoinType.LEFT,
            JoinConditionAnalysis.forExpression(
                "0",
                FACT_TO_COUNTRY_ON_ISO_CODE_PREFIX,
                ExprMacroTable.nil()
            )
        )
    );

    Filter filter = new SelectorDimFilter("channel", "#de.wikipedia", null).toFilter();

    JoinFilterPreAnalysis preAnalysis = JoinFilterAnalyzer.computeJoinFilterPreAnalysis(
        joinableClauses,
        VirtualColumns.EMPTY,
        filter,
        true,
        true,
        true,
        QueryContexts.DEFAULT_ENABLE_JOIN_FILTER_REWRITE_MAX_SIZE
    );

    JoinTestHelper.verifyCursors(
        new HashJoinSegmentStorageAdapter(
            factSegment.asStorageAdapter(),
            joinableClauses,
            preAnalysis
        ).makeCursors(
            filter,
            Intervals.ETERNITY,
            VirtualColumns.EMPTY,
            Granularities.ALL,
            false,
            null
        ),
        ImmutableList.of(
            "page",
            FACT_TO_COUNTRY_ON_ISO_CODE_PREFIX + "countryName"
        ),
        ImmutableList.of(
            new Object[]{"Diskussion:Sebastian Schulz", null}
        )
    );
  }

  @Test
  public void test_makeCursors_factToCountryAlwaysTrueUsingLookup()
  {
    List<JoinableClause> joinableClauses = ImmutableList.of(
        new JoinableClause(
            FACT_TO_COUNTRY_ON_ISO_CODE_PREFIX,
            LookupJoinable.wrap(countryIsoCodeToNameLookup),
            JoinType.LEFT,
            JoinConditionAnalysis.forExpression(
                "1",
                FACT_TO_COUNTRY_ON_ISO_CODE_PREFIX,
                ExprMacroTable.nil()
            )
        )
    );

    Filter filter = new SelectorDimFilter("channel", "#de.wikipedia", null).toFilter();

    JoinFilterPreAnalysis preAnalysis = JoinFilterAnalyzer.computeJoinFilterPreAnalysis(
        joinableClauses,
        VirtualColumns.EMPTY,
        filter,
        true,
        true,
        true,
        QueryContexts.DEFAULT_ENABLE_JOIN_FILTER_REWRITE_MAX_SIZE
    );

    JoinTestHelper.verifyCursors(
        new HashJoinSegmentStorageAdapter(
            factSegment.asStorageAdapter(),
            joinableClauses,
            preAnalysis
        ).makeCursors(
            filter,
            Intervals.ETERNITY,
            VirtualColumns.EMPTY,
            Granularities.ALL,
            false,
            null
        ),
        ImmutableList.of(
            "page",
            FACT_TO_COUNTRY_ON_ISO_CODE_PREFIX + "v"
        ),
        ImmutableList.of(
            new Object[]{"Diskussion:Sebastian Schulz", "Australia"},
            new Object[]{"Diskussion:Sebastian Schulz", "Canada"},
            new Object[]{"Diskussion:Sebastian Schulz", "Chile"},
            new Object[]{"Diskussion:Sebastian Schulz", "Germany"},
            new Object[]{"Diskussion:Sebastian Schulz", "Ecuador"},
            new Object[]{"Diskussion:Sebastian Schulz", "France"},
            new Object[]{"Diskussion:Sebastian Schulz", "United Kingdom"},
            new Object[]{"Diskussion:Sebastian Schulz", "Italy"},
            new Object[]{"Diskussion:Sebastian Schulz", "Japan"},
            new Object[]{"Diskussion:Sebastian Schulz", "Republic of Korea"},
            new Object[]{"Diskussion:Sebastian Schulz", "Mexico"},
            new Object[]{"Diskussion:Sebastian Schulz", "Norway"},
            new Object[]{"Diskussion:Sebastian Schulz", "El Salvador"},
            new Object[]{"Diskussion:Sebastian Schulz", "United States"},
            new Object[]{"Diskussion:Sebastian Schulz", "Atlantis"},
            new Object[]{"Diskussion:Sebastian Schulz", "States United"},
            new Object[]{"Diskussion:Sebastian Schulz", "Usca"},
            new Object[]{"Diskussion:Sebastian Schulz", "Fourems"}
        )
    );
  }

  @Test
  public void test_makeCursors_factToCountryAlwaysFalseUsingLookup()
  {
    List<JoinableClause> joinableClauses = ImmutableList.of(
        new JoinableClause(
            FACT_TO_COUNTRY_ON_ISO_CODE_PREFIX,
            LookupJoinable.wrap(countryIsoCodeToNameLookup),
            JoinType.LEFT,
            JoinConditionAnalysis.forExpression(
                "0",
                FACT_TO_COUNTRY_ON_ISO_CODE_PREFIX,
                ExprMacroTable.nil()
            )
        )
    );

    Filter filter = new SelectorDimFilter("channel", "#de.wikipedia", null).toFilter();

    JoinFilterPreAnalysis preAnalysis = JoinFilterAnalyzer.computeJoinFilterPreAnalysis(
        joinableClauses,
        VirtualColumns.EMPTY,
        filter,
        true,
        true,
        true,
        QueryContexts.DEFAULT_ENABLE_JOIN_FILTER_REWRITE_MAX_SIZE
    );

    JoinTestHelper.verifyCursors(
        new HashJoinSegmentStorageAdapter(
            factSegment.asStorageAdapter(),
            joinableClauses,
            preAnalysis
        ).makeCursors(
            filter,
            Intervals.ETERNITY,
            VirtualColumns.EMPTY,
            Granularities.ALL,
            false,
            null
        ),
        ImmutableList.of(
            "page",
            FACT_TO_COUNTRY_ON_ISO_CODE_PREFIX + "v"
        ),
        ImmutableList.of(
            new Object[]{"Diskussion:Sebastian Schulz", null}
        )
    );
  }

  @Test
  public void test_makeCursors_factToCountryUsingVirtualColumn()
  {
    List<JoinableClause> joinableClauses = ImmutableList.of(
        new JoinableClause(
            FACT_TO_COUNTRY_ON_ISO_CODE_PREFIX,
            new IndexedTableJoinable(countriesTable),
            JoinType.INNER,
            JoinConditionAnalysis.forExpression(
                StringUtils.format("\"%scountryIsoCode\" == virtual", FACT_TO_COUNTRY_ON_ISO_CODE_PREFIX),
                FACT_TO_COUNTRY_ON_ISO_CODE_PREFIX,
                ExprMacroTable.nil()
            )
        )
    );

    VirtualColumns virtualColumns = VirtualColumns.create(
        Collections.singletonList(
            new ExpressionVirtualColumn(
                "virtual",
                "concat(substring(countryIsoCode, 0, 1),'L')",
                ValueType.STRING,
                ExprMacroTable.nil()
            )
        )
    );

    JoinFilterPreAnalysis preAnalysis = JoinFilterAnalyzer.computeJoinFilterPreAnalysis(
        joinableClauses,
        virtualColumns,
        null,
        true,
        true,
        true,
        QueryContexts.DEFAULT_ENABLE_JOIN_FILTER_REWRITE_MAX_SIZE
    );

    JoinTestHelper.verifyCursors(
        new HashJoinSegmentStorageAdapter(
            factSegment.asStorageAdapter(),
            joinableClauses,
            preAnalysis
        ).makeCursors(
            null,
            Intervals.ETERNITY,
            virtualColumns,
            Granularities.ALL,
            false,
            null
        ),
        ImmutableList.of(
            "page",
            "countryIsoCode",
            "virtual",
            FACT_TO_COUNTRY_ON_ISO_CODE_PREFIX + "countryIsoCode",
            FACT_TO_COUNTRY_ON_ISO_CODE_PREFIX + "countryName"
        ),
        ImmutableList.of(
            new Object[]{"Golpe de Estado en Chile de 1973", "CL", "CL", "CL", "Chile"},
            new Object[]{"Didier Leclair", "CA", "CL", "CL", "Chile"},
            new Object[]{"Les Argonautes", "CA", "CL", "CL", "Chile"},
            new Object[]{"Sarah Michelle Gellar", "CA", "CL", "CL", "Chile"}
        )
    );
  }

  @Test
  public void test_makeCursors_factToCountryUsingVirtualColumnUsingLookup()
  {
    List<JoinableClause> joinableClauses = ImmutableList.of(
        new JoinableClause(
            FACT_TO_COUNTRY_ON_ISO_CODE_PREFIX,
            LookupJoinable.wrap(countryIsoCodeToNameLookup),
            JoinType.INNER,
            JoinConditionAnalysis.forExpression(
                StringUtils.format("\"%sk\" == virtual", FACT_TO_COUNTRY_ON_ISO_CODE_PREFIX),
                FACT_TO_COUNTRY_ON_ISO_CODE_PREFIX,
                ExprMacroTable.nil()
            )
        )
    );

    VirtualColumns virtualColumns = VirtualColumns.create(
        Collections.singletonList(
            new ExpressionVirtualColumn(
                "virtual",
                "concat(substring(countryIsoCode, 0, 1),'L')",
                ValueType.STRING,
                ExprMacroTable.nil()
            )
        )
    );

    JoinFilterPreAnalysis preAnalysis = JoinFilterAnalyzer.computeJoinFilterPreAnalysis(
        joinableClauses,
        virtualColumns,
        null,
        true,
        true,
        true,
        QueryContexts.DEFAULT_ENABLE_JOIN_FILTER_REWRITE_MAX_SIZE
    );

    JoinTestHelper.verifyCursors(
        new HashJoinSegmentStorageAdapter(
            factSegment.asStorageAdapter(),
            joinableClauses,
            preAnalysis
        ).makeCursors(
            null,
            Intervals.ETERNITY,
            virtualColumns,
            Granularities.ALL,
            false,
            null
        ),
        ImmutableList.of(
            "page",
            "countryIsoCode",
            "virtual",
            FACT_TO_COUNTRY_ON_ISO_CODE_PREFIX + "k",
            FACT_TO_COUNTRY_ON_ISO_CODE_PREFIX + "v"
        ),
        ImmutableList.of(
            new Object[]{"Golpe de Estado en Chile de 1973", "CL", "CL", "CL", "Chile"},
            new Object[]{"Didier Leclair", "CA", "CL", "CL", "Chile"},
            new Object[]{"Les Argonautes", "CA", "CL", "CL", "Chile"},
            new Object[]{"Sarah Michelle Gellar", "CA", "CL", "CL", "Chile"}
        )
    );
  }

  @Test
  public void test_makeCursors_factToCountryUsingExpression()
  {
    List<JoinableClause> joinableClauses = ImmutableList.of(
        new JoinableClause(
            FACT_TO_COUNTRY_ON_ISO_CODE_PREFIX,
            new IndexedTableJoinable(countriesTable),
            JoinType.INNER,
            JoinConditionAnalysis.forExpression(
                StringUtils.format(
                    "\"%scountryIsoCode\" == concat(substring(countryIsoCode, 0, 1),'L')",
                    FACT_TO_COUNTRY_ON_ISO_CODE_PREFIX
                ),
                FACT_TO_COUNTRY_ON_ISO_CODE_PREFIX,
                ExprMacroTable.nil()
            )
        )
    );

    JoinFilterPreAnalysis preAnalysis = JoinFilterAnalyzer.computeJoinFilterPreAnalysis(
        joinableClauses,
        VirtualColumns.EMPTY,
        null,
        true,
        true,
        true,
        QueryContexts.DEFAULT_ENABLE_JOIN_FILTER_REWRITE_MAX_SIZE
    );

    JoinTestHelper.verifyCursors(
        new HashJoinSegmentStorageAdapter(
            factSegment.asStorageAdapter(),
            joinableClauses,
            preAnalysis
        ).makeCursors(
            null,
            Intervals.ETERNITY,
            VirtualColumns.EMPTY,
            Granularities.ALL,
            false,
            null
        ),
        ImmutableList.of(
            "page",
            "countryIsoCode",
            FACT_TO_COUNTRY_ON_ISO_CODE_PREFIX + "countryIsoCode",
            FACT_TO_COUNTRY_ON_ISO_CODE_PREFIX + "countryName"
        ),
        ImmutableList.of(
            new Object[]{"Golpe de Estado en Chile de 1973", "CL", "CL", "Chile"},
            new Object[]{"Didier Leclair", "CA", "CL", "Chile"},
            new Object[]{"Les Argonautes", "CA", "CL", "Chile"},
            new Object[]{"Sarah Michelle Gellar", "CA", "CL", "Chile"}
        )
    );
  }

  @Test
  public void test_makeCursors_factToCountryUsingExpressionUsingLookup()
  {
    List<JoinableClause> joinableClauses = ImmutableList.of(
        new JoinableClause(
            FACT_TO_COUNTRY_ON_ISO_CODE_PREFIX,
            LookupJoinable.wrap(countryIsoCodeToNameLookup),
            JoinType.INNER,
            JoinConditionAnalysis.forExpression(
                StringUtils.format(
                    "\"%sk\" == concat(substring(countryIsoCode, 0, 1),'L')",
                    FACT_TO_COUNTRY_ON_ISO_CODE_PREFIX
                ),
                FACT_TO_COUNTRY_ON_ISO_CODE_PREFIX,
                ExprMacroTable.nil()
            )
        )
    );

    JoinFilterPreAnalysis preAnalysis = JoinFilterAnalyzer.computeJoinFilterPreAnalysis(
        joinableClauses,
        VirtualColumns.EMPTY,
        null,
        true,
        true,
        true,
        QueryContexts.DEFAULT_ENABLE_JOIN_FILTER_REWRITE_MAX_SIZE
    );

    JoinTestHelper.verifyCursors(
        new HashJoinSegmentStorageAdapter(
            factSegment.asStorageAdapter(),
            joinableClauses,
            preAnalysis
        ).makeCursors(
            null,
            Intervals.ETERNITY,
            VirtualColumns.EMPTY,
            Granularities.ALL,
            false,
            null
        ),
        ImmutableList.of(
            "page",
            "countryIsoCode",
            FACT_TO_COUNTRY_ON_ISO_CODE_PREFIX + "k",
            FACT_TO_COUNTRY_ON_ISO_CODE_PREFIX + "v"
        ),
        ImmutableList.of(
            new Object[]{"Golpe de Estado en Chile de 1973", "CL", "CL", "Chile"},
            new Object[]{"Didier Leclair", "CA", "CL", "Chile"},
            new Object[]{"Les Argonautes", "CA", "CL", "Chile"},
            new Object[]{"Sarah Michelle Gellar", "CA", "CL", "Chile"}
        )
    );
  }

  @Test
  public void test_makeCursors_factToRegionTheWrongWay()
  {
    // Joins using only regionIsoCode, which is wrong since they are not unique internationally.
    List<JoinableClause> joinableClauses = ImmutableList.of(
        new JoinableClause(
            FACT_TO_REGION_PREFIX,
            new IndexedTableJoinable(regionsTable),
            JoinType.LEFT,
            JoinConditionAnalysis.forExpression(
                StringUtils.format(
                    "\"%sregionIsoCode\" == regionIsoCode",
                    FACT_TO_REGION_PREFIX
                ),
                FACT_TO_REGION_PREFIX,
                ExprMacroTable.nil()
            )
        )
    );

    Filter filter = new SelectorDimFilter("regionIsoCode", "VA", null).toFilter();

    JoinFilterPreAnalysis preAnalysis = JoinFilterAnalyzer.computeJoinFilterPreAnalysis(
        joinableClauses,
        VirtualColumns.EMPTY,
        filter,
        true,
        true,
        true,
        QueryContexts.DEFAULT_ENABLE_JOIN_FILTER_REWRITE_MAX_SIZE
    );

    JoinTestHelper.verifyCursors(
        new HashJoinSegmentStorageAdapter(
            factSegment.asStorageAdapter(),
            joinableClauses,
            preAnalysis
        ).makeCursors(
            filter,
            Intervals.ETERNITY,
            VirtualColumns.EMPTY,
            Granularities.ALL,
            false,
            null
        ),
        ImmutableList.of(
            "page",
            "regionIsoCode",
            "countryIsoCode",
            FACT_TO_REGION_PREFIX + "regionName",
            FACT_TO_REGION_PREFIX + "countryIsoCode"
        ),
        ImmutableList.of(
            new Object[]{"Giusy Ferreri discography", "VA", "IT", "Provincia di Varese", "IT"},
            new Object[]{"Giusy Ferreri discography", "VA", "IT", "Virginia", "US"},
            new Object[]{"Roma-Bangkok", "VA", "IT", "Provincia di Varese", "IT"},
            new Object[]{"Roma-Bangkok", "VA", "IT", "Virginia", "US"},
            new Object[]{"Old Anatolian Turkish", "VA", "US", "Provincia di Varese", "IT"},
            new Object[]{"Old Anatolian Turkish", "VA", "US", "Virginia", "US"}
        )
    );
  }

  @Test
  public void test_makeCursors_errorOnNonEquiJoin()
  {
    expectedException.expect(IllegalArgumentException.class);
    expectedException.expectMessage("Cannot build hash-join matcher on non-equi-join condition: x == y");

    List<JoinableClause> joinableClauses = ImmutableList.of(
        new JoinableClause(
            FACT_TO_COUNTRY_ON_ISO_CODE_PREFIX,
            new IndexedTableJoinable(countriesTable),
            JoinType.LEFT,
            JoinConditionAnalysis.forExpression(
                "x == y",
                FACT_TO_COUNTRY_ON_ISO_CODE_PREFIX,
                ExprMacroTable.nil()
            )
        )
    );

    JoinFilterPreAnalysis preAnalysis = JoinFilterAnalyzer.computeJoinFilterPreAnalysis(
        joinableClauses,
        VirtualColumns.EMPTY,
        null,
        true,
        true,
        true,
        QueryContexts.DEFAULT_ENABLE_JOIN_FILTER_REWRITE_MAX_SIZE
    );

    JoinTestHelper.readCursors(
        new HashJoinSegmentStorageAdapter(
            factSegment.asStorageAdapter(),
            joinableClauses,
            preAnalysis
        ).makeCursors(
            null,
            Intervals.ETERNITY,
            VirtualColumns.EMPTY,
            Granularities.ALL,
            false,
            null
        ),
        ImmutableList.of()
    );
  }

  @Test
  public void test_makeCursors_errorOnNonEquiJoinUsingLookup()
  {
    expectedException.expect(IllegalArgumentException.class);
    expectedException.expectMessage("Cannot join lookup with non-equi condition: x == y");

    List<JoinableClause> joinableClauses = ImmutableList.of(
        new JoinableClause(
            FACT_TO_COUNTRY_ON_ISO_CODE_PREFIX,
            LookupJoinable.wrap(countryIsoCodeToNameLookup),
            JoinType.LEFT,
            JoinConditionAnalysis.forExpression(
                "x == y",
                FACT_TO_COUNTRY_ON_ISO_CODE_PREFIX,
                ExprMacroTable.nil()
            )
        )
    );

    JoinFilterPreAnalysis preAnalysis = JoinFilterAnalyzer.computeJoinFilterPreAnalysis(
        joinableClauses,
        VirtualColumns.EMPTY,
        null,
        true,
        true,
        true,
        QueryContexts.DEFAULT_ENABLE_JOIN_FILTER_REWRITE_MAX_SIZE
    );

    JoinTestHelper.readCursors(
        new HashJoinSegmentStorageAdapter(
            factSegment.asStorageAdapter(),
            joinableClauses,
            preAnalysis
        ).makeCursors(
            null,
            Intervals.ETERNITY,
            VirtualColumns.EMPTY,
            Granularities.ALL,
            false,
            null
        ),
        ImmutableList.of()
    );
  }

  @Test
  public void test_makeCursors_errorOnNonKeyBasedJoin()
  {
    expectedException.expect(IllegalArgumentException.class);
    expectedException.expectMessage("Cannot build hash-join matcher on non-key-based condition: "
                                    + "Equality{leftExpr=x, rightColumn='countryName'}");
    List<JoinableClause> joinableClauses = ImmutableList.of(
        new JoinableClause(
            FACT_TO_COUNTRY_ON_ISO_CODE_PREFIX,
            new IndexedTableJoinable(countriesTable),
            JoinType.LEFT,
            JoinConditionAnalysis.forExpression(
                StringUtils.format("x == \"%scountryName\"", FACT_TO_COUNTRY_ON_ISO_CODE_PREFIX),
                FACT_TO_COUNTRY_ON_ISO_CODE_PREFIX,
                ExprMacroTable.nil()
            )
        )
    );

    JoinFilterPreAnalysis preAnalysis = JoinFilterAnalyzer.computeJoinFilterPreAnalysis(
        joinableClauses,
        VirtualColumns.EMPTY,
        null,
        true,
        true,
        true,
        QueryContexts.DEFAULT_ENABLE_JOIN_FILTER_REWRITE_MAX_SIZE
    );

    JoinTestHelper.readCursors(
        new HashJoinSegmentStorageAdapter(
            factSegment.asStorageAdapter(),
            joinableClauses,
            preAnalysis
        ).makeCursors(
            null,
            Intervals.ETERNITY,
            VirtualColumns.EMPTY,
            Granularities.ALL,
            false,
            null
        ),
        ImmutableList.of()
    );
  }

  @Test
  public void test_makeCursors_errorOnNonKeyBasedJoinUsingLookup()
  {
    expectedException.expect(IllegalArgumentException.class);
    expectedException.expectMessage("Cannot join lookup with condition referring to non-key column: x == \"c1.countryName");
    List<JoinableClause> joinableClauses = ImmutableList.of(
        new JoinableClause(
            FACT_TO_COUNTRY_ON_ISO_CODE_PREFIX,
            LookupJoinable.wrap(countryIsoCodeToNameLookup),
            JoinType.LEFT,
            JoinConditionAnalysis.forExpression(
                StringUtils.format("x == \"%scountryName\"", FACT_TO_COUNTRY_ON_ISO_CODE_PREFIX),
                FACT_TO_COUNTRY_ON_ISO_CODE_PREFIX,
                ExprMacroTable.nil()
            )
        )
    );

    JoinFilterPreAnalysis preAnalysis = JoinFilterAnalyzer.computeJoinFilterPreAnalysis(
        joinableClauses,
        VirtualColumns.EMPTY,
        null,
        true,
        true,
        true,
        QueryContexts.DEFAULT_ENABLE_JOIN_FILTER_REWRITE_MAX_SIZE
    );

    JoinTestHelper.readCursors(
        new HashJoinSegmentStorageAdapter(
            factSegment.asStorageAdapter(),
            joinableClauses,
            preAnalysis
        ).makeCursors(
            null,
            Intervals.ETERNITY,
            VirtualColumns.EMPTY,
            Granularities.ALL,
            false,
            null
        ),
        ImmutableList.of()
    );
  }

  @Test
  public void test_makeCursors_factToCountryLeft_filterExcludesAllLeftRows()
  {
    Filter originalFilter = new SelectorFilter("page", "this matches nothing");
    List<JoinableClause> joinableClauses = ImmutableList.of(factToCountryOnIsoCode(JoinType.LEFT));

    JoinFilterPreAnalysis preAnalysis = JoinFilterAnalyzer.computeJoinFilterPreAnalysis(
        joinableClauses,
        VirtualColumns.EMPTY,
        originalFilter,
        true,
        true,
        true,
        QueryContexts.DEFAULT_ENABLE_JOIN_FILTER_REWRITE_MAX_SIZE
    );

    JoinTestHelper.verifyCursors(
        new HashJoinSegmentStorageAdapter(
            factSegment.asStorageAdapter(),
            joinableClauses,
            preAnalysis
        ).makeCursors(
            originalFilter,
            Intervals.ETERNITY,
            VirtualColumns.EMPTY,
            Granularities.ALL,
            false,
            null
        ),
        ImmutableList.of(
            "page",
            "countryIsoCode",
            FACT_TO_COUNTRY_ON_ISO_CODE_PREFIX + "countryIsoCode",
            FACT_TO_COUNTRY_ON_ISO_CODE_PREFIX + "countryName",
            FACT_TO_COUNTRY_ON_ISO_CODE_PREFIX + "countryNumber"
        ),
        ImmutableList.of()
    );
  }

  @Test
<<<<<<< HEAD
  public void test_makeCursors_originalFilterDoesNotMatchPreAnalysis_shouldThrowISE()
  {
    List<JoinableClause> joinableClauses = ImmutableList.of(factToCountryOnIsoCode(JoinType.LEFT));
=======
  public void test_makeCursors_factToCountryLeft_filterExcludesAllLeftRowsUsingLookup()
  {
    Filter originalFilter = new SelectorFilter("page", "this matches nothing");
    List<JoinableClause> joinableClauses = ImmutableList.of(factToCountryNameUsingIsoCodeLookup(JoinType.LEFT));
>>>>>>> 339876b6

    JoinFilterPreAnalysis preAnalysis = JoinFilterAnalyzer.computeJoinFilterPreAnalysis(
        joinableClauses,
        VirtualColumns.EMPTY,
<<<<<<< HEAD
        null,
=======
        originalFilter,
>>>>>>> 339876b6
        true,
        true,
        true,
        QueryContexts.DEFAULT_ENABLE_JOIN_FILTER_REWRITE_MAX_SIZE
    );
<<<<<<< HEAD
    Filter filter = new SelectorFilter("page", "this matches nothing");

    try {
      new HashJoinSegmentStorageAdapter(
          factSegment.asStorageAdapter(),
          joinableClauses,
          preAnalysis
      ).makeCursors(
          filter,
          Intervals.ETERNITY,
          VirtualColumns.EMPTY,
          Granularities.ALL,
          false,
          null
      );
      Assert.fail();
    }
    catch (ISE e) {
      Assert.assertTrue(e.getMessage().startsWith("Filter provided to cursor ["));
    }
=======

    JoinTestHelper.verifyCursors(
        new HashJoinSegmentStorageAdapter(
            factSegment.asStorageAdapter(),
            joinableClauses,
            preAnalysis
        ).makeCursors(
            originalFilter,
            Intervals.ETERNITY,
            VirtualColumns.EMPTY,
            Granularities.ALL,
            false,
            null
        ),
        ImmutableList.of(
            "page",
            "countryIsoCode",
            FACT_TO_COUNTRY_ON_ISO_CODE_PREFIX + "k",
            FACT_TO_COUNTRY_ON_ISO_CODE_PREFIX + "v"
        ),
        ImmutableList.of()
    );
>>>>>>> 339876b6
  }
}<|MERGE_RESOLUTION|>--- conflicted
+++ resolved
@@ -2133,32 +2133,57 @@
     );
   }
 
-  @Test
-<<<<<<< HEAD
-  public void test_makeCursors_originalFilterDoesNotMatchPreAnalysis_shouldThrowISE()
-  {
-    List<JoinableClause> joinableClauses = ImmutableList.of(factToCountryOnIsoCode(JoinType.LEFT));
-=======
   public void test_makeCursors_factToCountryLeft_filterExcludesAllLeftRowsUsingLookup()
   {
     Filter originalFilter = new SelectorFilter("page", "this matches nothing");
     List<JoinableClause> joinableClauses = ImmutableList.of(factToCountryNameUsingIsoCodeLookup(JoinType.LEFT));
->>>>>>> 339876b6
-
-    JoinFilterPreAnalysis preAnalysis = JoinFilterAnalyzer.computeJoinFilterPreAnalysis(
-        joinableClauses,
-        VirtualColumns.EMPTY,
-<<<<<<< HEAD
+    JoinFilterPreAnalysis preAnalysis = JoinFilterAnalyzer.computeJoinFilterPreAnalysis(
+        joinableClauses,
+        VirtualColumns.EMPTY,
+        originalFilter,
+        true,
+        true,
+        true,
+        QueryContexts.DEFAULT_ENABLE_JOIN_FILTER_REWRITE_MAX_SIZE
+    );
+
+    JoinTestHelper.verifyCursors(
+        new HashJoinSegmentStorageAdapter(
+            factSegment.asStorageAdapter(),
+            joinableClauses,
+            preAnalysis
+        ).makeCursors(
+            originalFilter,
+            Intervals.ETERNITY,
+            VirtualColumns.EMPTY,
+            Granularities.ALL,
+            false,
+            null
+        ),
+        ImmutableList.of(
+            "page",
+            "countryIsoCode",
+            FACT_TO_COUNTRY_ON_ISO_CODE_PREFIX + "k",
+            FACT_TO_COUNTRY_ON_ISO_CODE_PREFIX + "v"
+        ),
+        ImmutableList.of()
+    );
+  }
+  
+  @Test
+  public void test_makeCursors_originalFilterDoesNotMatchPreAnalysis_shouldThrowISE()
+  {
+    List<JoinableClause> joinableClauses = ImmutableList.of(factToCountryOnIsoCode(JoinType.LEFT));
+
+    JoinFilterPreAnalysis preAnalysis = JoinFilterAnalyzer.computeJoinFilterPreAnalysis(
+        joinableClauses,
+        VirtualColumns.EMPTY,
         null,
-=======
-        originalFilter,
->>>>>>> 339876b6
-        true,
-        true,
-        true,
-        QueryContexts.DEFAULT_ENABLE_JOIN_FILTER_REWRITE_MAX_SIZE
-    );
-<<<<<<< HEAD
+        true,
+        true,
+        true,
+        QueryContexts.DEFAULT_ENABLE_JOIN_FILTER_REWRITE_MAX_SIZE
+    );
     Filter filter = new SelectorFilter("page", "this matches nothing");
 
     try {
@@ -2179,29 +2204,5 @@
     catch (ISE e) {
       Assert.assertTrue(e.getMessage().startsWith("Filter provided to cursor ["));
     }
-=======
-
-    JoinTestHelper.verifyCursors(
-        new HashJoinSegmentStorageAdapter(
-            factSegment.asStorageAdapter(),
-            joinableClauses,
-            preAnalysis
-        ).makeCursors(
-            originalFilter,
-            Intervals.ETERNITY,
-            VirtualColumns.EMPTY,
-            Granularities.ALL,
-            false,
-            null
-        ),
-        ImmutableList.of(
-            "page",
-            "countryIsoCode",
-            FACT_TO_COUNTRY_ON_ISO_CODE_PREFIX + "k",
-            FACT_TO_COUNTRY_ON_ISO_CODE_PREFIX + "v"
-        ),
-        ImmutableList.of()
-    );
->>>>>>> 339876b6
   }
 }