--- conflicted
+++ resolved
@@ -33,15 +33,6 @@
 import org.apache.druid.segment.QueryableIndex;
 import org.apache.druid.segment.SimpleAscendingOffset;
 import org.apache.druid.segment.TestHelper;
-<<<<<<< HEAD
-import org.apache.druid.segment.column.BitmapColumnIndex;
-import org.apache.druid.segment.column.ColumnHolder;
-import org.apache.druid.segment.column.ColumnIndexSupplier;
-import org.apache.druid.segment.column.ColumnType;
-import org.apache.druid.segment.column.DruidPredicateIndex;
-import org.apache.druid.segment.column.NullValueIndex;
-import org.apache.druid.segment.column.StringValueSetIndex;
-=======
 import org.apache.druid.segment.column.ColumnBuilder;
 import org.apache.druid.segment.column.ColumnCapabilities;
 import org.apache.druid.segment.column.ColumnHolder;
@@ -56,7 +47,6 @@
 import org.apache.druid.segment.serde.ComplexColumnPartSerde;
 import org.apache.druid.segment.writeout.SegmentWriteOutMediumFactory;
 import org.apache.druid.segment.writeout.TmpFileSegmentWriteOutMediumFactory;
->>>>>>> dd204e59
 import org.apache.druid.testing.InitializedNullHandlingTest;
 import org.apache.druid.utils.CompressionUtils;
 import org.junit.After;
@@ -109,69 +99,6 @@
   }
 
   @Test
-<<<<<<< HEAD
-=======
-  public void testBasicFunctionality() throws IOException
-  {
-    ColumnBuilder bob = new ColumnBuilder();
-    bob.setFileMapper(fileMapper);
-    ComplexColumnPartSerde partSerde = ComplexColumnPartSerde.createDeserializer(NestedDataComplexTypeSerde.TYPE_NAME);
-    ColumnPartSerde.Deserializer deserializer = partSerde.getDeserializer();
-    deserializer.read(baseBuffer, bob, NestedFieldColumnIndexSupplierTest.ALWAYS_USE_INDEXES);
-    final ColumnHolder holder = bob.build();
-    final ColumnCapabilities capabilities = holder.getCapabilities();
-    Assert.assertEquals(ColumnType.NESTED_DATA, capabilities.toColumnType());
-    Assert.assertTrue(holder.getColumnFormat() instanceof NestedDataComplexTypeSerde.NestedColumnFormatV4);
-    try (NestedDataComplexColumn column = (NestedDataComplexColumn) holder.getColumn()) {
-      smokeTest(column);
-    }
-  }
-
-  @Test
-  public void testConcurrency() throws ExecutionException, InterruptedException
-  {
-    // if this test ever starts being to be a flake, there might be thread safety issues
-    ColumnBuilder bob = new ColumnBuilder();
-    bob.setFileMapper(fileMapper);
-    NestedDataColumnSupplierV4 supplier = NestedDataColumnSupplierV4.read(
-        baseBuffer,
-        bob,
-        NestedFieldColumnIndexSupplierTest.ALWAYS_USE_INDEXES,
-        NestedDataComplexTypeSerde.OBJECT_MAPPER
-    );
-    final String expectedReason = "none";
-    final AtomicReference<String> failureReason = new AtomicReference<>(expectedReason);
-
-    final int threads = 10;
-    ListeningExecutorService executorService = MoreExecutors.listeningDecorator(
-        Execs.multiThreaded(threads, "NestedDataColumnSupplierTest-%d")
-    );
-    Collection<ListenableFuture<?>> futures = new ArrayList<>(threads);
-    final CountDownLatch threadsStartLatch = new CountDownLatch(1);
-    for (int i = 0; i < threads; ++i) {
-      futures.add(
-          executorService.submit(() -> {
-            try {
-              threadsStartLatch.await();
-              for (int iter = 0; iter < 5000; iter++) {
-                try (NestedDataComplexColumn column = (NestedDataComplexColumn) supplier.get()) {
-                  smokeTest(column);
-                }
-              }
-            }
-            catch (Throwable ex) {
-              failureReason.set(ex.getMessage());
-            }
-          })
-      );
-    }
-    threadsStartLatch.countDown();
-    Futures.allAsList(futures).get();
-    Assert.assertEquals(expectedReason, failureReason.get());
-  }
-
-  @Test
->>>>>>> dd204e59
   public void testLegacyV3ReaderFormat() throws IOException
   {
     String columnName = "shipTo";
