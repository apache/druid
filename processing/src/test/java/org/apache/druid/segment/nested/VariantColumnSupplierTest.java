/*
 * Licensed to the Apache Software Foundation (ASF) under one
 * or more contributor license agreements.  See the NOTICE file
 * distributed with this work for additional information
 * regarding copyright ownership.  The ASF licenses this file
 * to you under the Apache License, Version 2.0 (the
 * "License"); you may not use this file except in compliance
 * with the License.  You may obtain a copy of the License at
 *
 *   http://www.apache.org/licenses/LICENSE-2.0
 *
 * Unless required by applicable law or agreed to in writing,
 * software distributed under the License is distributed on an
 * "AS IS" BASIS, WITHOUT WARRANTIES OR CONDITIONS OF ANY
 * KIND, either express or implied.  See the License for the
 * specific language governing permissions and limitations
 * under the License.
 */

package org.apache.druid.segment.nested;

import com.google.common.collect.ImmutableList;
import com.google.common.util.concurrent.Futures;
import com.google.common.util.concurrent.ListenableFuture;
import com.google.common.util.concurrent.ListeningExecutorService;
import com.google.common.util.concurrent.MoreExecutors;
import org.apache.druid.guice.BuiltInTypesModule;
import org.apache.druid.java.util.common.concurrent.Execs;
import org.apache.druid.java.util.common.io.Closer;
import org.apache.druid.java.util.common.io.smoosh.FileSmoosher;
import org.apache.druid.java.util.common.io.smoosh.SmooshedFileMapper;
import org.apache.druid.java.util.common.io.smoosh.SmooshedWriter;
import org.apache.druid.math.expr.ExprEval;
import org.apache.druid.math.expr.ExpressionType;
import org.apache.druid.query.DefaultBitmapResultFactory;
import org.apache.druid.segment.AutoTypeColumnIndexer;
import org.apache.druid.segment.AutoTypeColumnMerger;
import org.apache.druid.segment.ColumnValueSelector;
import org.apache.druid.segment.DimensionSelector;
import org.apache.druid.segment.IndexSpec;
import org.apache.druid.segment.IndexableAdapter;
import org.apache.druid.segment.SimpleAscendingOffset;
import org.apache.druid.segment.column.ColumnBuilder;
import org.apache.druid.segment.column.ColumnType;
import org.apache.druid.segment.column.StringEncodingStrategy;
import org.apache.druid.segment.data.BitmapSerdeFactory;
import org.apache.druid.segment.data.CompressionFactory;
import org.apache.druid.segment.data.FrontCodedIndexed;
import org.apache.druid.segment.data.RoaringBitmapSerdeFactory;
import org.apache.druid.segment.index.semantic.ArrayElementIndexes;
import org.apache.druid.segment.index.semantic.DruidPredicateIndexes;
import org.apache.druid.segment.index.semantic.NullValueIndex;
import org.apache.druid.segment.index.semantic.StringValueSetIndexes;
import org.apache.druid.segment.index.semantic.ValueIndexes;
import org.apache.druid.segment.vector.NoFilterVectorOffset;
import org.apache.druid.segment.vector.SingleValueDimensionVectorSelector;
import org.apache.druid.segment.vector.VectorObjectSelector;
import org.apache.druid.segment.writeout.SegmentWriteOutMediumFactory;
import org.apache.druid.segment.writeout.TmpFileSegmentWriteOutMediumFactory;
import org.apache.druid.testing.InitializedNullHandlingTest;
import org.junit.After;
import org.junit.Assert;
import org.junit.Before;
import org.junit.BeforeClass;
import org.junit.Rule;
import org.junit.Test;
import org.junit.rules.TemporaryFolder;
import org.junit.runner.RunWith;
import org.junit.runners.Parameterized;

import java.io.File;
import java.io.IOException;
import java.nio.ByteBuffer;
import java.nio.ByteOrder;
import java.util.ArrayList;
import java.util.Arrays;
import java.util.Collection;
import java.util.Collections;
import java.util.List;
import java.util.SortedMap;
import java.util.TreeMap;
import java.util.concurrent.CountDownLatch;
import java.util.concurrent.ExecutionException;
import java.util.concurrent.atomic.AtomicReference;

@RunWith(Parameterized.class)
public class VariantColumnSupplierTest extends InitializedNullHandlingTest
{
  @Rule
  public final TemporaryFolder tempFolder = new TemporaryFolder();

  BitmapSerdeFactory bitmapSerdeFactory = RoaringBitmapSerdeFactory.getInstance();
  DefaultBitmapResultFactory resultFactory = new DefaultBitmapResultFactory(bitmapSerdeFactory.getBitmapFactory());
  static List<List<Long>> LONG_ARRAY = Arrays.asList(
      Collections.emptyList(),
      Arrays.asList(1L, null, 2L),
      null,
      Collections.singletonList(null),
      Arrays.asList(3L, 4L),
      Arrays.asList(null, null)
  );

  static List<List<Double>> DOUBLE_ARRAY = Arrays.asList(
      Collections.emptyList(),
      Arrays.asList(1.1, null, 2.2),
      null,
      Collections.singletonList(null),
      Arrays.asList(3.3, 4.4),
      Arrays.asList(null, null)
  );

  static List<List<String>> STRING_ARRAY = Arrays.asList(
      Collections.emptyList(),
      Arrays.asList("a", null, "b"),
      null,
      Collections.singletonList(null),
      Arrays.asList("c", "d"),
      Arrays.asList(null, null)
  );

  static List<Object> VARIANT_NUMERIC = Arrays.asList(
      1L,
      2.2,
      null,
      3.3,
      4L,
      null
  );

  static List<Object> VARIANT_SCALAR = Arrays.asList(
      null,
      1L,
      null,
      "b",
      3.3,
      4L
  );

  static List<Object> VARIANT_SCALAR_AND_ARRAY = Arrays.asList(
      Collections.emptyList(),
      2L,
      null,
      Collections.singletonList(null),
      Arrays.asList(3L, 4L),
      Arrays.asList(null, "a"),
      5.5,
      "b"
  );

  static List<List<Object>> VARIANT_ARRAY = Arrays.asList(
      Collections.emptyList(),
      Arrays.asList("a", null, "b"),
      null,
      Collections.singletonList(null),
      Arrays.asList(3L, 4L),
      Arrays.asList(null, 3.3)
  );

  static List<List<Object>> NO_TYPE_ARRAY = Arrays.asList(
      Collections.emptyList(),
      null,
      Collections.emptyList(),
      Arrays.asList(null, null)
  );


  @BeforeClass
  public static void staticSetup()
  {
    BuiltInTypesModule.registerHandlersAndSerde();
  }

  @Parameterized.Parameters(name = "data = {0}")
  public static Collection<?> constructorFeeder()
  {
    IndexSpec fancy = IndexSpec.builder()
                               .withLongEncoding(CompressionFactory.LongEncodingStrategy.AUTO)
                               .withStringDictionaryEncoding(
                                   new StringEncodingStrategy.FrontCoded(16, FrontCodedIndexed.V1)
                               )
                               .build();
    final List<Object[]> constructors = ImmutableList.of(
        new Object[]{"ARRAY<LONG>", LONG_ARRAY, IndexSpec.DEFAULT},
        new Object[]{"ARRAY<LONG>", LONG_ARRAY, fancy},
        new Object[]{"ARRAY<DOUBLE>", DOUBLE_ARRAY, IndexSpec.DEFAULT},
        new Object[]{"ARRAY<DOUBLE>", DOUBLE_ARRAY, fancy},
        new Object[]{"ARRAY<STRING>", STRING_ARRAY, IndexSpec.DEFAULT},
        new Object[]{"ARRAY<STRING>", STRING_ARRAY, fancy},
        new Object[]{"DOUBLE,LONG", VARIANT_NUMERIC, IndexSpec.DEFAULT},
        new Object[]{"DOUBLE,LONG", VARIANT_NUMERIC, fancy},
        new Object[]{"DOUBLE,LONG,STRING", VARIANT_SCALAR, IndexSpec.DEFAULT},
        new Object[]{"DOUBLE,LONG,STRING", VARIANT_SCALAR, fancy},
        new Object[]{"ARRAY<LONG>,ARRAY<STRING>,DOUBLE,LONG,STRING", VARIANT_SCALAR_AND_ARRAY, IndexSpec.DEFAULT},
        new Object[]{"ARRAY<LONG>,ARRAY<STRING>,DOUBLE,LONG,STRING", VARIANT_SCALAR_AND_ARRAY, fancy},
        new Object[]{"ARRAY<DOUBLE>,ARRAY<LONG>,ARRAY<STRING>", VARIANT_ARRAY, IndexSpec.DEFAULT},
        new Object[]{"ARRAY<DOUBLE>,ARRAY<LONG>,ARRAY<STRING>", VARIANT_ARRAY, fancy},
        new Object[]{"ARRAY<LONG>", NO_TYPE_ARRAY, IndexSpec.DEFAULT},
        new Object[]{"ARRAY<LONG>", NO_TYPE_ARRAY, fancy}
    );

    return constructors;
  }

  Closer closer = Closer.create();

  SmooshedFileMapper fileMapper;

  ByteBuffer baseBuffer;

  FieldTypeInfo.MutableTypeSet expectedTypes;

  ColumnType expectedLogicalType = null;

  private final List<?> data;
  private final IndexSpec indexSpec;

  public VariantColumnSupplierTest(
      @SuppressWarnings("unused") String name,
      List<?> data,
      IndexSpec indexSpec
  )
  {
    this.data = data;
    this.indexSpec = indexSpec;
  }

  @Before
  public void setup() throws IOException
  {
    final String fileNameBase = "test";
    fileMapper = smooshify(fileNameBase, tempFolder.newFolder());
    baseBuffer = fileMapper.mapFile(fileNameBase);
  }

  private SmooshedFileMapper smooshify(
      String fileNameBase,
      File tmpFile
  )
      throws IOException
  {
    SegmentWriteOutMediumFactory writeOutMediumFactory = TmpFileSegmentWriteOutMediumFactory.instance();
    try (final FileSmoosher smoosher = new FileSmoosher(tmpFile)) {

      AutoTypeColumnIndexer indexer = new AutoTypeColumnIndexer("test", null);
      for (Object o : data) {
        indexer.processRowValsToUnsortedEncodedKeyComponent(o, false);
      }
      SortedMap<String, FieldTypeInfo.MutableTypeSet> sortedFields = new TreeMap<>();

      IndexableAdapter.NestedColumnMergable mergable = closer.register(
          new IndexableAdapter.NestedColumnMergable(
              indexer.getSortedValueLookups(),
              indexer.getFieldTypeInfo(),
              false,
              false,
              null
          )
      );
      SortedValueDictionary globalDictionarySortedCollector = mergable.getValueDictionary();
      mergable.mergeFieldsInto(sortedFields);

      expectedTypes = new FieldTypeInfo.MutableTypeSet((byte) (sortedFields.get(NestedPathFinder.JSON_PATH_ROOT).getByteValue() & 0x7F));
      for (ColumnType type : FieldTypeInfo.convertToSet(expectedTypes.getByteValue())) {
        expectedLogicalType = ColumnType.leastRestrictiveType(expectedLogicalType, type);
      }
      if (expectedLogicalType == null && sortedFields.get(NestedPathFinder.JSON_PATH_ROOT).hasUntypedArray()) {
        expectedLogicalType = ColumnType.LONG_ARRAY;
      }
      VariantColumnSerializer serializer = new VariantColumnSerializer(
          fileNameBase,
          expectedTypes.getSingleType() == null ? null : expectedLogicalType,
          expectedTypes.getSingleType() == null ? expectedTypes.getByteValue() : null,
          indexSpec,
          writeOutMediumFactory.makeSegmentWriteOutMedium(tempFolder.newFolder()),
          closer
      );

      serializer.openDictionaryWriter();
      serializer.serializeDictionaries(
          globalDictionarySortedCollector.getSortedStrings(),
          globalDictionarySortedCollector.getSortedLongs(),
          globalDictionarySortedCollector.getSortedDoubles(),
          () -> new AutoTypeColumnMerger.ArrayDictionaryMergingIterator(
              new Iterable[]{globalDictionarySortedCollector.getSortedArrays()},
              serializer.getDictionaryIdLookup()
          )
      );
      serializer.open();

      NestedDataColumnSupplierTest.SettableSelector valueSelector = new NestedDataColumnSupplierTest.SettableSelector();
      for (Object o : data) {
        valueSelector.setObject(StructuredData.wrap(o));
        serializer.serialize(valueSelector);
      }

      try (SmooshedWriter writer = smoosher.addWithSmooshedWriter(fileNameBase, serializer.getSerializedSize())) {
        serializer.writeTo(writer, smoosher);
      }
      smoosher.close();
      return closer.register(SmooshedFileMapper.load(tmpFile));
    }
  }

  @After
  public void teardown() throws IOException
  {
    closer.close();
  }

  @Test
  public void testBasicFunctionality() throws IOException
  {
    ColumnBuilder bob = new ColumnBuilder();
    bob.setFileMapper(fileMapper);
    VariantColumnAndIndexSupplier supplier = VariantColumnAndIndexSupplier.read(
        expectedLogicalType,
        ByteOrder.nativeOrder(),
        bitmapSerdeFactory,
        baseBuffer,
<<<<<<< HEAD
        bob.getFileMapper()
=======
        bob,
        null
>>>>>>> 7e35e500
    );
    try (VariantColumn<?> column = (VariantColumn<?>) supplier.get()) {
      smokeTest(supplier, column, data, expectedTypes);
    }
  }

  @Test
  public void testConcurrency() throws ExecutionException, InterruptedException
  {
    // if this test ever starts being to be a flake, there might be thread safety issues
    ColumnBuilder bob = new ColumnBuilder();
    bob.setFileMapper(fileMapper);
    VariantColumnAndIndexSupplier supplier = VariantColumnAndIndexSupplier.read(
        expectedLogicalType,
        ByteOrder.nativeOrder(),
        bitmapSerdeFactory,
        baseBuffer,
<<<<<<< HEAD
        bob.getFileMapper()
=======
        bob,
        null
>>>>>>> 7e35e500
    );
    final String expectedReason = "none";
    final AtomicReference<String> failureReason = new AtomicReference<>(expectedReason);

    final int threads = 10;
    ListeningExecutorService executorService = MoreExecutors.listeningDecorator(
        Execs.multiThreaded(threads, "StandardNestedColumnSupplierTest-%d")
    );
    Collection<ListenableFuture<?>> futures = new ArrayList<>(threads);
    final CountDownLatch threadsStartLatch = new CountDownLatch(1);
    for (int i = 0; i < threads; ++i) {
      futures.add(
          executorService.submit(() -> {
            try {
              threadsStartLatch.await();
              for (int iter = 0; iter < 5000; iter++) {
                try (VariantColumn column = (VariantColumn) supplier.get()) {
                  smokeTest(supplier, column, data, expectedTypes);
                }
              }
            }
            catch (Throwable ex) {
              failureReason.set(ex.getMessage());
            }
          })
      );
    }
    threadsStartLatch.countDown();
    Futures.allAsList(futures).get();
    Assert.assertEquals(expectedReason, failureReason.get());
  }

  private void smokeTest(
      VariantColumnAndIndexSupplier supplier,
      VariantColumn<?> column,
      List<?> data,
      FieldTypeInfo.MutableTypeSet expectedType
  )
  {
    SimpleAscendingOffset offset = new SimpleAscendingOffset(data.size());
    NoFilterVectorOffset vectorOffset = new NoFilterVectorOffset(1, 0, data.size());
    ColumnValueSelector<?> valueSelector = column.makeColumnValueSelector(offset);
    DimensionSelector dimensionSelector =
        expectedLogicalType.isPrimitive() ? column.makeDimensionSelector(offset, null) : null;
    VectorObjectSelector vectorObjectSelector = column.makeVectorObjectSelector(vectorOffset);
    SingleValueDimensionVectorSelector dimensionVectorSelector =
        expectedLogicalType.isPrimitive() ? column.makeSingleValueDimensionVectorSelector(vectorOffset) : null;

    StringValueSetIndexes valueSetIndex = supplier.as(StringValueSetIndexes.class);
    Assert.assertNull(valueSetIndex);
    DruidPredicateIndexes predicateIndex = supplier.as(DruidPredicateIndexes.class);
    Assert.assertNull(predicateIndex);
    NullValueIndex nullValueIndex = supplier.as(NullValueIndex.class);
    Assert.assertNotNull(nullValueIndex);
    ValueIndexes valueIndexes = supplier.as(ValueIndexes.class);
    ArrayElementIndexes arrayElementIndexes = supplier.as(ArrayElementIndexes.class);
    if (expectedType.getSingleType() != null && expectedType.getSingleType().isArray()) {
      Assert.assertNotNull(valueIndexes);
      Assert.assertNotNull(arrayElementIndexes);
    } else {
      Assert.assertNull(valueIndexes);
      Assert.assertNull(arrayElementIndexes);
    }

    SortedMap<String, FieldTypeInfo.MutableTypeSet> fields = column.getFieldTypeInfo();
    Assert.assertEquals(1, fields.size());
    Assert.assertEquals(
        expectedType,
        fields.get(NestedPathFinder.JSON_PATH_ROOT)
    );
    final ExpressionType expressionType = ExpressionType.fromColumnTypeStrict(expectedLogicalType);

    for (int i = 0; i < data.size(); i++) {
      Object row = data.get(i);

      // in default value mode, even though the input row had an empty string, the selector spits out null, so we want
      // to take the null checking path

      if (row != null) {
        if (row instanceof List) {
          Assert.assertArrayEquals(((List) row).toArray(), (Object[]) valueSelector.getObject());
          if (expectedType.getSingleType() != null) {
            Assert.assertArrayEquals(((List) row).toArray(), (Object[]) vectorObjectSelector.getObjectVector()[0]);
            Assert.assertTrue(valueIndexes.forValue(row, expectedType.getSingleType()).computeBitmapResult(resultFactory,
                                                                                                           false
            ).get(i));
            for (Object o : ((List) row)) {
              Assert.assertTrue("Failed on row: " + row, arrayElementIndexes.containsValue(o, expectedType.getSingleType().getElementType()).computeBitmapResult(resultFactory,
                                                                                                                                                                 false
              ).get(i));
            }
          } else {
            // mixed type vector object selector coerces to the most common type
            Assert.assertArrayEquals(ExprEval.ofType(expressionType, row).asArray(), (Object[]) vectorObjectSelector.getObjectVector()[0]);
          }
        } else {
          Assert.assertEquals(row, valueSelector.getObject());
          if (expectedType.getSingleType() != null) {
            Assert.assertEquals(
                row,
                vectorObjectSelector.getObjectVector()[0]
            );
          } else {
            // vector object selector always coerces to the most common type
            ExprEval eval = ExprEval.ofType(expressionType, row);
            if (expectedLogicalType.isArray()) {
              Assert.assertArrayEquals(eval.asArray(), (Object[]) vectorObjectSelector.getObjectVector()[0]);
            } else {
              Assert.assertEquals(eval.value(), vectorObjectSelector.getObjectVector()[0]);
            }
          }
          if (dimensionSelector != null) {
            Assert.assertEquals(String.valueOf(row), dimensionSelector.lookupName(dimensionSelector.getRow().get(0)));
            // null is always 0
            Assert.assertTrue(dimensionSelector.idLookup().lookupId(String.valueOf(row)) > 0);
            if (dimensionVectorSelector != null) {
              int[] dim = dimensionVectorSelector.getRowVector();
              Assert.assertEquals(String.valueOf(row), dimensionVectorSelector.lookupName(dim[0]));
            }
          }
        }
        Assert.assertFalse(nullValueIndex.get().computeBitmapResult(resultFactory, false).get(i));

      } else {
        Assert.assertNull(valueSelector.getObject());
        Assert.assertNull(vectorObjectSelector.getObjectVector()[0]);
        if (dimensionSelector != null) {
          Assert.assertNull(dimensionSelector.lookupName(dimensionSelector.getRow().get(0)));
          Assert.assertEquals(0, dimensionSelector.idLookup().lookupId(null));
          if (dimensionVectorSelector != null) {
            Assert.assertNull(dimensionVectorSelector.lookupName(dimensionVectorSelector.getRowVector()[0]));
          }
        }
        Assert.assertTrue(nullValueIndex.get().computeBitmapResult(resultFactory, false).get(i));
        if (expectedType.getSingleType() != null) {
          Assert.assertFalse(arrayElementIndexes.containsValue(null, expectedType.getSingleType()).computeBitmapResult(resultFactory, false).get(i));
        }
      }

      offset.increment();
      vectorOffset.advance();
    }
  }
}<|MERGE_RESOLUTION|>--- conflicted
+++ resolved
@@ -317,12 +317,8 @@
         ByteOrder.nativeOrder(),
         bitmapSerdeFactory,
         baseBuffer,
-<<<<<<< HEAD
-        bob.getFileMapper()
-=======
-        bob,
+        bob.getFileMapper(),
         null
->>>>>>> 7e35e500
     );
     try (VariantColumn<?> column = (VariantColumn<?>) supplier.get()) {
       smokeTest(supplier, column, data, expectedTypes);
@@ -340,12 +336,8 @@
         ByteOrder.nativeOrder(),
         bitmapSerdeFactory,
         baseBuffer,
-<<<<<<< HEAD
-        bob.getFileMapper()
-=======
-        bob,
+        bob.getFileMapper(),
         null
->>>>>>> 7e35e500
     );
     final String expectedReason = "none";
     final AtomicReference<String> failureReason = new AtomicReference<>(expectedReason);
