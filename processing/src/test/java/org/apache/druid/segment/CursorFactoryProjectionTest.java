--- conflicted
+++ resolved
@@ -397,11 +397,7 @@
                                                 .groupingColumns(
                                                     projection.getGroupingColumns()
                                                               .stream()
-<<<<<<< HEAD
-                                                              .map(x -> AutoTypeColumnSchema.of(x.getName()))
-=======
                                                               .map(CursorFactoryProjectionTest::toAutoColumn)
->>>>>>> 864f0f61
                                                               .collect(Collectors.toList())
                                                 )
                                                 .build()
@@ -412,16 +408,6 @@
       ROLLUP_PROJECTIONS.stream()
                         .map(
                             projection ->
-<<<<<<< HEAD
-                                AggregateProjectionSpec.builder(projection)
-                                                       .groupingColumns(
-                                                           projection.getGroupingColumns()
-                                                                     .stream()
-                                                                     .map(x -> AutoTypeColumnSchema.of(x.getName()))
-                                                                     .collect(Collectors.toList())
-                                                       )
-                                                       .build()
-=======
                                 AggregateProjectionSpec
                                     .builder(projection)
                                     .groupingColumns(projection.getGroupingColumns()
@@ -429,7 +415,6 @@
                                                                .map(CursorFactoryProjectionTest::toAutoColumn)
                                                                .collect(Collectors.toList()))
                                     .build()
->>>>>>> 864f0f61
                         )
                         .collect(Collectors.toList());
 
@@ -475,20 +460,12 @@
 
     List<DimensionSchema> autoDims = dimsOrdered.getDimensions()
                                                 .stream()
-<<<<<<< HEAD
-                                                .map(x -> AutoTypeColumnSchema.of(x.getName()))
-=======
                                                 .map(CursorFactoryProjectionTest::toAutoColumn)
->>>>>>> 864f0f61
                                                 .collect(Collectors.toList());
 
     List<DimensionSchema> rollupAutoDims = rollupDimsOrdered.getDimensions()
                                                             .stream()
-<<<<<<< HEAD
-                                                            .map(x -> AutoTypeColumnSchema.of(x.getName()))
-=======
                                                             .map(CursorFactoryProjectionTest::toAutoColumn)
->>>>>>> 864f0f61
                                                             .collect(Collectors.toList());
 
     for (boolean incremental : new boolean[]{true, false}) {
@@ -2202,13 +2179,13 @@
       Assert.assertEquals(expectedRowCount, rowCount);
     }
   }
-  
+
   private static AutoTypeColumnSchema toAutoColumn(DimensionSchema x)
   {
     if (PROJECTION_TIME_COLUMNS.contains(x.getName())) {
-      return new AutoTypeColumnSchema(x.getName(), ColumnType.LONG);
-    }
-    return new AutoTypeColumnSchema(x.getName(), null);
+      return new AutoTypeColumnSchema(x.getName(), ColumnType.LONG, null);
+    }
+    return AutoTypeColumnSchema.of(x.getName());
   }
 
   private static IndexBuilder makeBuilder(DimensionsSpec dimensionsSpec, boolean autoSchema, boolean writeNullColumns)
