--- conflicted
+++ resolved
@@ -251,7 +251,7 @@
                              .aggregators(new LongSumAggregatorFactory("csum", "c"))
                              .build(),
       AggregateProjectionSpec.builder("json")
-                             .groupingColumns(new AutoTypeColumnSchema("f", null))
+                             .groupingColumns(AutoTypeColumnSchema.of("f"))
                              .aggregators(new LongSumAggregatorFactory("_c_sum", "c"))
                              .build(),
       AggregateProjectionSpec.builder("a_filter_b_aaonly_hourly_cd_sum")
@@ -296,56 +296,32 @@
 
   private static final List<AggregateProjectionSpec> AUTO_PROJECTIONS =
       PROJECTIONS.stream()
-<<<<<<< HEAD
-                 .map(projection -> new AggregateProjectionSpec(
-                     projection.getName(),
-                     projection.getVirtualColumns(),
-                     projection.getGroupingColumns()
-                               .stream()
-                               .map(x -> AutoTypeColumnSchema.of(x.getName()))
-                               .collect(Collectors.toList()),
-                     projection.getAggregators()
-                 ))
-=======
                  .map(
                      projection ->
                          AggregateProjectionSpec.builder(projection)
                                                 .groupingColumns(
                                                     projection.getGroupingColumns()
                                                               .stream()
-                                                              .map(x -> new AutoTypeColumnSchema(x.getName(), null))
+                                                              .map(x -> AutoTypeColumnSchema.of(x.getName()))
                                                               .collect(Collectors.toList())
                                                 )
                                                 .build()
                  )
->>>>>>> fe57bc30
                  .collect(Collectors.toList());
 
   private static final List<AggregateProjectionSpec> AUTO_ROLLUP_PROJECTIONS =
       ROLLUP_PROJECTIONS.stream()
-<<<<<<< HEAD
-                        .map(projection -> new AggregateProjectionSpec(
-                            projection.getName(),
-                            projection.getVirtualColumns(),
-                            projection.getGroupingColumns()
-                                      .stream()
-                                      .map(x -> AutoTypeColumnSchema.of(x.getName()))
-                                      .collect(Collectors.toList()),
-                            projection.getAggregators()
-                        ))
-=======
                         .map(
                             projection ->
                                 AggregateProjectionSpec.builder(projection)
                                                        .groupingColumns(
                                                            projection.getGroupingColumns()
                                                                      .stream()
-                                                                     .map(x -> new AutoTypeColumnSchema(x.getName(), null))
+                                                                     .map(x -> AutoTypeColumnSchema.of(x.getName()))
                                                                      .collect(Collectors.toList())
                                                        )
                                                        .build()
                         )
->>>>>>> fe57bc30
                         .collect(Collectors.toList());
 
   @Parameterized.Parameters(name = "name: {0}, segmentTimeOrdered: {5}, autoSchema: {6}")
@@ -361,7 +337,7 @@
                               new LongDimensionSchema("c"),
                               new DoubleDimensionSchema("d"),
                               new FloatDimensionSchema("e"),
-                              new AutoTypeColumnSchema("f", null),
+                              AutoTypeColumnSchema.of("f"),
                               new StringDimensionSchema("missing")
                           )
                       );
