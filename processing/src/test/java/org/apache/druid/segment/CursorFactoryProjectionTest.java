/*
 * Licensed to the Apache Software Foundation (ASF) under one
 * or more contributor license agreements.  See the NOTICE file
 * distributed with this work for additional information
 * regarding copyright ownership.  The ASF licenses this file
 * to you under the Apache License, Version 2.0 (the
 * "License"); you may not use this file except in compliance
 * with the License.  You may obtain a copy of the License at
 *
 *   http://www.apache.org/licenses/LICENSE-2.0
 *
 * Unless required by applicable law or agreed to in writing,
 * software distributed under the License is distributed on an
 * "AS IS" BASIS, WITHOUT WARRANTIES OR CONDITIONS OF ANY
 * KIND, either express or implied.  See the License for the
 * specific language governing permissions and limitations
 * under the License.
 */

package org.apache.druid.segment;

import com.google.common.collect.ImmutableList;
import com.google.common.collect.ImmutableMap;
import it.unimi.dsi.fastutil.Hash;
import it.unimi.dsi.fastutil.objects.ObjectOpenCustomHashSet;
import org.apache.druid.collections.CloseableDefaultBlockingPool;
import org.apache.druid.collections.CloseableStupidPool;
import org.apache.druid.collections.NonBlockingPool;
import org.apache.druid.data.input.InputRow;
import org.apache.druid.data.input.ListBasedInputRow;
import org.apache.druid.data.input.impl.AggregateProjectionSpec;
import org.apache.druid.data.input.impl.DimensionSchema;
import org.apache.druid.data.input.impl.DimensionsSpec;
import org.apache.druid.data.input.impl.DoubleDimensionSchema;
import org.apache.druid.data.input.impl.FloatDimensionSchema;
import org.apache.druid.data.input.impl.LongDimensionSchema;
import org.apache.druid.data.input.impl.StringDimensionSchema;
import org.apache.druid.error.DruidException;
import org.apache.druid.java.util.common.DateTimes;
import org.apache.druid.java.util.common.FileUtils;
import org.apache.druid.java.util.common.Intervals;
import org.apache.druid.java.util.common.Pair;
import org.apache.druid.java.util.common.granularity.Granularities;
import org.apache.druid.java.util.common.granularity.PeriodGranularity;
import org.apache.druid.java.util.common.guava.Sequence;
import org.apache.druid.java.util.common.io.Closer;
import org.apache.druid.math.expr.ExprMacroTable;
import org.apache.druid.query.DefaultQueryMetrics;
import org.apache.druid.query.DruidProcessingConfig;
import org.apache.druid.query.Druids;
import org.apache.druid.query.Query;
import org.apache.druid.query.QueryContexts;
import org.apache.druid.query.Result;
import org.apache.druid.query.aggregation.AggregatorFactory;
import org.apache.druid.query.aggregation.CountAggregatorFactory;
import org.apache.druid.query.aggregation.DoubleSumAggregatorFactory;
import org.apache.druid.query.aggregation.FloatSumAggregatorFactory;
import org.apache.druid.query.aggregation.LongMaxAggregatorFactory;
import org.apache.druid.query.aggregation.LongSumAggregatorFactory;
import org.apache.druid.query.aggregation.firstlast.last.LongLastAggregatorFactory;
import org.apache.druid.query.dimension.DefaultDimensionSpec;
import org.apache.druid.query.expression.TestExprMacroTable;
import org.apache.druid.query.expression.TimestampFloorExprMacro;
import org.apache.druid.query.filter.EqualityFilter;
import org.apache.druid.query.groupby.GroupByQuery;
import org.apache.druid.query.groupby.GroupByQueryConfig;
import org.apache.druid.query.groupby.GroupByQueryMetrics;
import org.apache.druid.query.groupby.GroupByResourcesReservationPool;
import org.apache.druid.query.groupby.GroupByStatsProvider;
import org.apache.druid.query.groupby.GroupingEngine;
import org.apache.druid.query.groupby.ResultRow;
import org.apache.druid.query.groupby.orderby.DefaultLimitSpec;
import org.apache.druid.query.groupby.orderby.OrderByColumnSpec;
import org.apache.druid.query.groupby.orderby.OrderByColumnSpec.Direction;
import org.apache.druid.query.ordering.StringComparators;
import org.apache.druid.query.timeseries.TimeseriesQuery;
import org.apache.druid.query.timeseries.TimeseriesQueryEngine;
import org.apache.druid.query.timeseries.TimeseriesQueryMetrics;
import org.apache.druid.query.timeseries.TimeseriesResultValue;
import org.apache.druid.segment.column.ColumnHolder;
import org.apache.druid.segment.column.ColumnType;
import org.apache.druid.segment.column.RowSignature;
import org.apache.druid.segment.incremental.IncrementalIndex;
import org.apache.druid.segment.incremental.IncrementalIndexCursorFactory;
import org.apache.druid.segment.incremental.IncrementalIndexSchema;
import org.apache.druid.segment.virtual.ExpressionVirtualColumn;
import org.apache.druid.segment.virtual.NestedFieldVirtualColumn;
import org.apache.druid.testing.InitializedNullHandlingTest;
import org.joda.time.DateTime;
<<<<<<< HEAD
import org.joda.time.Period;
=======
import org.joda.time.Interval;
>>>>>>> 45cf67d0
import org.junit.AfterClass;
import org.junit.Assert;
import org.junit.Assume;
import org.junit.Rule;
import org.junit.Test;
import org.junit.jupiter.api.Assertions;
import org.junit.runner.RunWith;
import org.junit.runners.Parameterized;

import javax.annotation.Nullable;
import java.io.File;
import java.io.IOException;
import java.nio.ByteBuffer;
import java.util.ArrayList;
import java.util.Arrays;
import java.util.Collection;
import java.util.Collections;
import java.util.List;
import java.util.Map;
import java.util.Set;
import java.util.stream.Collectors;

@RunWith(Parameterized.class)
public class CursorFactoryProjectionTest extends InitializedNullHandlingTest
{
  private static final Closer CLOSER = Closer.create();
  // Set a fixed time, when IST is 5 hours 30 minutes ahead of UTC, and PDT is 7 hours behind UTC.
  static final DateTime UTC_MIDNIGHT = Granularities.DAY.bucket(DateTimes.of("2025-08-13")).getStart();
  static final DateTime UTC_01H = UTC_MIDNIGHT.plusHours(1);
  static final DateTime UTC_01H31M = UTC_MIDNIGHT.plusHours(1).plusMinutes(31);

  static final RowSignature ROW_SIGNATURE = RowSignature.builder()
                                                        .add("a", ColumnType.STRING)
                                                        .add("b", ColumnType.STRING)
                                                        .add("c", ColumnType.LONG)
                                                        .add("d", ColumnType.DOUBLE)
                                                        .add("e", ColumnType.FLOAT)
                                                        .add("f", ColumnType.NESTED_DATA)
                                                        .build();

  public static List<InputRow> makeRows(List<String> dimensions)
  {
    return Arrays.asList(
        new ListBasedInputRow(
            ROW_SIGNATURE,
            UTC_MIDNIGHT,
            dimensions,
            Arrays.asList("a", "aa", 1L, 1.0, null, Map.of("x", "a", "y", 1L, "z", 1.0))
        ),
        new ListBasedInputRow(
            ROW_SIGNATURE,
            UTC_MIDNIGHT.plusMinutes(2),
            dimensions,
            Arrays.asList("a", "bb", 1L, 1.1, 1.1f, Map.of("x", "a", "y", 1L, "z", 1.1))
        ),
        new ListBasedInputRow(
            ROW_SIGNATURE,
            UTC_MIDNIGHT.plusMinutes(4),
            dimensions,
            Arrays.asList("a", "cc", 2L, 2.2, 2.2f, Map.of("x", "a", "y", 2L, "z", 2.2))
        ),
        new ListBasedInputRow(
            ROW_SIGNATURE,
            UTC_MIDNIGHT.plusMinutes(6),
            dimensions,
            Arrays.asList("b", "aa", 3L, 3.3, 3.3f, Map.of("x", "b", "y", 3L, "z", 3.3))
        ),
        new ListBasedInputRow(
            ROW_SIGNATURE,
            UTC_MIDNIGHT.plusMinutes(8),
            dimensions,
            Arrays.asList("b", "aa", 4L, 4.4, 4.4f, Map.of("x", "b", "y", 4L, "z", 4.4))
        ),
        new ListBasedInputRow(
            ROW_SIGNATURE,
            UTC_MIDNIGHT.plusMinutes(10),
            dimensions,
            Arrays.asList("b", "bb", 5L, 5.5, 5.5f, Map.of("x", "b", "y", 5L, "z", 5.5))
        ),
        new ListBasedInputRow(
            ROW_SIGNATURE,
            UTC_01H,
            dimensions,
            Arrays.asList("a", "aa", 1L, 1.1, 1.1f, Map.of("x", "a", "y", 1L, "z", 1.1))
        ),
        new ListBasedInputRow(
            ROW_SIGNATURE,
            UTC_01H31M,
            dimensions,
            Arrays.asList("a", "dd", 2L, 2.2, 2.2f, Map.of("x", "a", "y", 2L, "z", 2.2))
        )
    );
  }

  static final List<InputRow> ROWS = makeRows(ROW_SIGNATURE.getColumnNames());
  static final List<InputRow> ROLLUP_ROWS = makeRows(ImmutableList.of("a", "b"));

  private static final List<AggregateProjectionSpec> PROJECTIONS = Arrays.asList(
      AggregateProjectionSpec.builder("ab_hourly_cd_sum")
                             .virtualColumns(Granularities.toVirtualColumn(Granularities.HOUR, "__gran"))
                             .groupingColumns(
                                 new StringDimensionSchema("a"),
                                 new StringDimensionSchema("b"),
                                 new LongDimensionSchema("__gran")
                             )
                             .aggregators(
                                 new LongSumAggregatorFactory("_c_sum", "c"),
                                 new DoubleSumAggregatorFactory("d", "d")
                             )
                             .build(),
      AggregateProjectionSpec.builder("a_hourly_c_sum_with_count_latest")
                             .virtualColumns(Granularities.toVirtualColumn(Granularities.HOUR, "__gran"))
                             .groupingColumns(
                                 new LongDimensionSchema("__gran"),
                                 new StringDimensionSchema("a")
                             )
                             .aggregators(
                                 new CountAggregatorFactory("chocula"),
                                 new LongSumAggregatorFactory("_c_sum", "c"),
                                 new LongLastAggregatorFactory("_c_last", "c", null)
                             )
                             .build(),
      AggregateProjectionSpec.builder("b_hourly_c_sum_non_time_ordered")
                             .virtualColumns(Granularities.toVirtualColumn(Granularities.HOUR, "__gran"))
                             .groupingColumns(
                                 new StringDimensionSchema("b"),
                                 new LongDimensionSchema("__gran")
                             )
                             .aggregators(
                                 new CountAggregatorFactory("chocula"),
                                 new LongSumAggregatorFactory("_c_sum", "c"),
                                 new LongLastAggregatorFactory("_c_last", "c", null)
                             )
                             .build(),
      AggregateProjectionSpec.builder("bf_daily_c_sum")
                             .virtualColumns(Granularities.toVirtualColumn(Granularities.DAY, "__gran"))
                             .groupingColumns(
                                 new LongDimensionSchema("__gran"),
                                 new StringDimensionSchema("b"),
                                 new FloatDimensionSchema("e")
                             )
                             .aggregators(new LongSumAggregatorFactory("_c_sum", "c"))
                             .build(),
      AggregateProjectionSpec.builder("b_c_sum")
                             .groupingColumns(new StringDimensionSchema("b"))
                             .aggregators(new LongSumAggregatorFactory("_c_sum", "c"))
                             .build(),
      AggregateProjectionSpec.builder("ab")
                             .groupingColumns(
                                 new StringDimensionSchema("a"),
                                 new StringDimensionSchema("b")
                             )
                             .build(),
      AggregateProjectionSpec.builder("abfoo")
                             .virtualColumns(
                                 new ExpressionVirtualColumn(
                                     "bfoo",
                                     "concat(b, 'foo')",
                                     ColumnType.STRING,
                                     TestExprMacroTable.INSTANCE
                                 )
                             )
                             .groupingColumns(
                                 new StringDimensionSchema("a"),
                                 new StringDimensionSchema("bfoo")
                             )
                             .build(),
      AggregateProjectionSpec.builder("c_sum_daily")
                             .virtualColumns(Granularities.toVirtualColumn(Granularities.DAY, "__gran"))
                             .groupingColumns(new LongDimensionSchema("__gran"))
                             .aggregators(new LongSumAggregatorFactory("_c_sum", "c"))
                             .build(),
      AggregateProjectionSpec.builder("c_sum")
                             .aggregators(new LongSumAggregatorFactory("_c_sum", "c"))
                             .build(),
      AggregateProjectionSpec.builder("missing_column")
                             .groupingColumns(new StringDimensionSchema("missing"))
                             .aggregators(new DoubleSumAggregatorFactory("dsum", "d"))
                             .build(),
      AggregateProjectionSpec.builder("json")
                             .groupingColumns(new AutoTypeColumnSchema("f", null))
                             .aggregators(new LongSumAggregatorFactory("_c_sum", "c"))
                             .build(),
      AggregateProjectionSpec.builder("a_filter_b_aaonly_hourly_cd_sum")
                             .virtualColumns(Granularities.toVirtualColumn(Granularities.HOUR, "__gran"))
                             .filter(new EqualityFilter("b", ColumnType.STRING, "aa", null))
                             .groupingColumns(
                                 new StringDimensionSchema("a"),
                                 new LongDimensionSchema("__gran")
                             )
                             .aggregators(
                                 new LongSumAggregatorFactory("_c_sum", "c"),
                                 new DoubleSumAggregatorFactory("d", "d")
                             )
                             .build(),
      AggregateProjectionSpec.builder("a_concat_b_d_plus_f_sum_c")
                             .virtualColumns(
                                 new ExpressionVirtualColumn(
                                     "__vc2",
                                     "d + e",
                                     ColumnType.LONG,
                                     TestExprMacroTable.INSTANCE
                                 ),
                                 new ExpressionVirtualColumn(
                                     "__vc3",
                                     "concat(a, b)",
                                     ColumnType.STRING,
                                     TestExprMacroTable.INSTANCE
                                 )
                             )
                             .groupingColumns(new LongDimensionSchema("__vc2"), new StringDimensionSchema("__vc3"))
                             .aggregators(new LongSumAggregatorFactory("sum_c", "c"))
                             .build(),
      AggregateProjectionSpec.builder("a_hourly_c_sum_filter_a_to_a")
                             .filter(
                                 new EqualityFilter("a", ColumnType.STRING, "a", null)
                             )
                             .virtualColumns(Granularities.toVirtualColumn(Granularities.HOUR, "__gran"))
                             .groupingColumns(
                                 new StringDimensionSchema("a"),
                                 new LongDimensionSchema("__gran")
                             )
                             .aggregators(
                                 new LongSumAggregatorFactory("_c_sum", "c")
                             )
                             .build(),
      AggregateProjectionSpec.builder("a_hourly_c_sum_filter_a_to_empty")
                             .filter(
                                 new EqualityFilter("a", ColumnType.STRING, "nomatch", null)
                             )
                             .virtualColumns(Granularities.toVirtualColumn(Granularities.HOUR, "__gran"))
                             .groupingColumns(
                                 new StringDimensionSchema("a"),
                                 new LongDimensionSchema("__gran")
                             )
                             .aggregators(
                                 new LongSumAggregatorFactory("_c_sum", "c")
                             )
                             .build(),
      AggregateProjectionSpec.builder("time_and_a")
                             .groupingColumns(
                                 new LongDimensionSchema(ColumnHolder.TIME_COLUMN_NAME),
                                 new StringDimensionSchema("a")
                             )
                             .build()
  );

  private static final List<AggregateProjectionSpec> ROLLUP_PROJECTIONS = Arrays.asList(
      AggregateProjectionSpec.builder("a_hourly_c_sum_with_count")
                             .virtualColumns(Granularities.toVirtualColumn(Granularities.HOUR, "__gran"))
                             .groupingColumns(
                                 new LongDimensionSchema("__gran"),
                                 new StringDimensionSchema("a")
                             )
                             .aggregators(
                                 new CountAggregatorFactory("chocula"),
                                 new LongSumAggregatorFactory("sum_c", "sum_c")
                             )
                             .build(),
      AggregateProjectionSpec.builder("afoo")
                             .virtualColumns(
                                 new ExpressionVirtualColumn(
                                     "afoo",
                                     "concat(a, 'foo')",
                                     ColumnType.STRING,
                                     TestExprMacroTable.INSTANCE
                                 )
                             )
                             .groupingColumns(new StringDimensionSchema("afoo"))
                             .aggregators(
                                 new LongSumAggregatorFactory("sum_c", "sum_c"),
                                 new LongMaxAggregatorFactory("max_c", "max_c")
                             )
                             .build()
  );

  private static final List<AggregateProjectionSpec> AUTO_PROJECTIONS =
      PROJECTIONS.stream()
                 .map(
                     projection ->
                         AggregateProjectionSpec.builder(projection)
                                                .groupingColumns(
                                                    projection.getGroupingColumns()
                                                              .stream()
                                                              .map(x -> new AutoTypeColumnSchema(x.getName(), null))
                                                              .collect(Collectors.toList())
                                                )
                                                .build()
                 )
                 .collect(Collectors.toList());

  private static final List<AggregateProjectionSpec> AUTO_ROLLUP_PROJECTIONS =
      ROLLUP_PROJECTIONS.stream()
                        .map(
                            projection ->
<<<<<<< HEAD
                                AggregateProjectionSpec
                                    .builder(projection)
                                    .groupingColumns(projection.getGroupingColumns()
                                                               .stream()
                                                               .map(x -> new AutoTypeColumnSchema(x.getName(), null))
                                                               .collect(Collectors.toList()))
                                    .build()
=======
                                AggregateProjectionSpec.builder(projection)
                                                       .groupingColumns(
                                                           projection.getGroupingColumns()
                                                                     .stream()
                                                                     .map(x -> new AutoTypeColumnSchema(
                                                                         x.getName(),
                                                                         null
                                                                     ))
                                                                     .collect(Collectors.toList())
                                                       )
                                                       .build()
>>>>>>> 45cf67d0
                        )
                        .collect(Collectors.toList());

  @Parameterized.Parameters(name = "name: {0}, segmentTimeOrdered: {5}, autoSchema: {6}")
  public static Collection<?> constructorFeeder()
  {
    final List<Object[]> constructors = new ArrayList<>();
    final DimensionsSpec.Builder dimensionsBuilder =
        DimensionsSpec.builder()
                      .setDimensions(
                          Arrays.asList(
                              new StringDimensionSchema("a"),
                              new StringDimensionSchema("b"),
                              new LongDimensionSchema("c"),
                              new DoubleDimensionSchema("d"),
                              new FloatDimensionSchema("e"),
                              new AutoTypeColumnSchema("f", null),
                              new StringDimensionSchema("missing")
                          )
                      );

    final DimensionsSpec.Builder rollupDimensionsBuilder =
        DimensionsSpec.builder()
                      .setDimensions(
                          Arrays.asList(
                              new StringDimensionSchema("a"),
                              new StringDimensionSchema("b")
                          )
                      );
    final AggregatorFactory[] rollupAggs = new AggregatorFactory[]{
        new LongMaxAggregatorFactory("max_c", "c"),
        new LongSumAggregatorFactory("sum_c", "c"),
        new DoubleSumAggregatorFactory("sum_d", "d"),
        new FloatSumAggregatorFactory("sum_e", "e")
    };

    DimensionsSpec dimsTimeOrdered = dimensionsBuilder.build();
    DimensionsSpec dimsOrdered = dimensionsBuilder.setForceSegmentSortByTime(false).build();

    DimensionsSpec rollupDimsTimeOrdered = rollupDimensionsBuilder.build();
    DimensionsSpec rollupDimsOrdered = rollupDimensionsBuilder.setForceSegmentSortByTime(false).build();


    List<DimensionSchema> autoDims = dimsOrdered.getDimensions()
                                                .stream()
                                                .map(x -> new AutoTypeColumnSchema(x.getName(), null))
                                                .collect(Collectors.toList());

    List<DimensionSchema> rollupAutoDims = rollupDimsOrdered.getDimensions()
                                                            .stream()
                                                            .map(x -> new AutoTypeColumnSchema(x.getName(), null))
                                                            .collect(Collectors.toList());

    for (boolean incremental : new boolean[]{true, false}) {
      for (boolean sortByDim : new boolean[]{true, false}) {
        for (boolean autoSchema : new boolean[]{false, true}) {
          for (boolean writeNullColumns : new boolean[]{true, false}) {

            final DimensionsSpec dims;
            final DimensionsSpec rollupDims;
            if (sortByDim) {
              if (autoSchema) {
                dims = dimsOrdered.withDimensions(autoDims);
                rollupDims = rollupDimsOrdered.withDimensions(rollupAutoDims);
              } else {
                dims = dimsOrdered;
                rollupDims = rollupDimsOrdered;
              }
            } else {
              if (autoSchema) {
                dims = dimsTimeOrdered.withDimensions(autoDims);
                rollupDims = rollupDimsTimeOrdered.withDimensions(autoDims);
              } else {
                dims = dimsTimeOrdered;
                rollupDims = rollupDimsTimeOrdered;
              }
            }
            if (incremental) {
              IncrementalIndex index = CLOSER.register(makeBuilder(
                  dims,
                  autoSchema,
                  writeNullColumns
              ).buildIncrementalIndex());
              IncrementalIndex rollupIndex = CLOSER.register(
                  makeRollupBuilder(rollupDims, rollupAggs, autoSchema).buildIncrementalIndex()
              );
              constructors.add(new Object[]{
                  "incrementalIndex",
                  new IncrementalIndexCursorFactory(index),
                  new IncrementalIndexTimeBoundaryInspector(index),
                  new IncrementalIndexCursorFactory(rollupIndex),
                  new IncrementalIndexTimeBoundaryInspector(rollupIndex),
                  !sortByDim,
                  autoSchema
              });
            } else {
              QueryableIndex index = CLOSER.register(makeBuilder(
                  dims,
                  autoSchema,
                  writeNullColumns
              ).buildMMappedIndex());
              QueryableIndex rollupIndex = CLOSER.register(
                  makeRollupBuilder(rollupDims, rollupAggs, autoSchema).buildMMappedIndex()
              );
              constructors.add(new Object[]{
                  "queryableIndex",
                  new QueryableIndexCursorFactory(index),
                  QueryableIndexTimeBoundaryInspector.create(index),
                  new QueryableIndexCursorFactory(rollupIndex),
                  QueryableIndexTimeBoundaryInspector.create(rollupIndex),
                  !sortByDim,
                  autoSchema
              });
            }
          }
        }
      }
    }
    return constructors;
  }

  @AfterClass
  public static void cleanup() throws IOException
  {
    CLOSER.close();
  }


  public final CursorFactory projectionsCursorFactory;
  public final TimeBoundaryInspector projectionsTimeBoundaryInspector;
  public final CursorFactory rollupProjectionsCursorFactory;
  public final TimeBoundaryInspector rollupProjectionsTimeBoundaryInspector;

  private final GroupingEngine groupingEngine;
  private final TimeseriesQueryEngine timeseriesEngine;

  private final NonBlockingPool<ByteBuffer> nonBlockingPool;
  public final boolean segmentSortedByTime;
  public final boolean autoSchema;

  @Rule
  public final CloserRule closer = new CloserRule(false);

  public CursorFactoryProjectionTest(
      String name,
      CursorFactory projectionsCursorFactory,
      TimeBoundaryInspector projectionsTimeBoundaryInspector,
      CursorFactory rollupProjectionsCursorFactory,
      TimeBoundaryInspector rollupProjectionsTimeBoundaryInspector,
      boolean segmentSortedByTime,
      boolean autoSchema
  )
  {
    this.projectionsCursorFactory = projectionsCursorFactory;
    this.projectionsTimeBoundaryInspector = projectionsTimeBoundaryInspector;
    this.rollupProjectionsCursorFactory = rollupProjectionsCursorFactory;
    this.rollupProjectionsTimeBoundaryInspector = rollupProjectionsTimeBoundaryInspector;
    this.segmentSortedByTime = segmentSortedByTime;
    this.autoSchema = autoSchema;
    this.nonBlockingPool = closer.closeLater(
        new CloseableStupidPool<>(
            "GroupByQueryEngine-bufferPool",
            () -> ByteBuffer.allocate(50000)
        )
    );
    this.groupingEngine = new GroupingEngine(
        new DruidProcessingConfig(),
        GroupByQueryConfig::new,
        new GroupByResourcesReservationPool(
            closer.closeLater(
                new CloseableDefaultBlockingPool<>(
                    () -> ByteBuffer.allocate(50000),
                    5
                )
            ),
            new GroupByQueryConfig()
        ),
        TestHelper.makeJsonMapper(),
        TestHelper.makeSmileMapper(),
        (query, future) -> {
        },
        new GroupByStatsProvider()
    );
    this.timeseriesEngine = new TimeseriesQueryEngine(nonBlockingPool);
  }

  @Test
  public void testProjectionSelectionTwoDims()
  {
    final GroupByQuery query =
        GroupByQuery.builder()
                    .setDataSource("test")
                    .setGranularity(Granularities.ALL)
                    .setInterval(Intervals.ETERNITY)
                    .addDimension("a")
                    .addDimension("b")
                    .build();

    final ExpectedProjectionGroupBy queryMetrics = new ExpectedProjectionGroupBy("ab");

    final CursorBuildSpec buildSpec = GroupingEngine.makeCursorBuildSpec(query, queryMetrics);

    assertCursorProjection(buildSpec, queryMetrics, 6);

    testGroupBy(
        query,
        queryMetrics,
        makeArrayResultSet(
            new Object[]{"b", "bb"},
            new Object[]{"a", "dd"},
            new Object[]{"b", "aa"},
            new Object[]{"a", "cc"},
            new Object[]{"a", "bb"},
            new Object[]{"a", "aa"}
        )
    );
  }

  @Test
  public void testProjectionSelectionTwoDimsVirtual()
  {
    final GroupByQuery query =
        GroupByQuery.builder()
                    .setDataSource("test")
                    .setGranularity(Granularities.ALL)
                    .setInterval(Intervals.ETERNITY)
                    .addDimension("a")
                    .addDimension("v0")
                    .setVirtualColumns(
                        new ExpressionVirtualColumn(
                            "v0",
                            "concat(\"b\", 'foo')",
                            ColumnType.STRING,
                            TestExprMacroTable.INSTANCE
                        )
                    )
                    .setLimitSpec(
                        new DefaultLimitSpec(
                            Arrays.asList(
                                new OrderByColumnSpec("a", Direction.ASCENDING, StringComparators.LEXICOGRAPHIC),
                                new OrderByColumnSpec("v0", Direction.ASCENDING, StringComparators.LEXICOGRAPHIC)
                            ),
                            10
                        )
                    )
                    .setContext(ImmutableMap.of(QueryContexts.USE_PROJECTION, "abfoo"))
                    .build();

    final ExpectedProjectionGroupBy queryMetrics = new ExpectedProjectionGroupBy("abfoo");

    final CursorBuildSpec buildSpec = GroupingEngine.makeCursorBuildSpec(query, queryMetrics);
    assertCursorProjection(buildSpec, queryMetrics, 6);

    testGroupBy(
        query,
        queryMetrics,
        makeArrayResultSet(
            new Object[]{"b", "bbfoo"},
            new Object[]{"a", "ddfoo"},
            new Object[]{"b", "aafoo"},
            new Object[]{"a", "ccfoo"},
            new Object[]{"a", "bbfoo"},
            new Object[]{"a", "aafoo"}
        )
    );
  }

  @Test
  public void testProjectionSelectionTwoDimsCount()
  {
    // cannot use a projection since count is not defined
    final GroupByQuery query =
        GroupByQuery.builder()
                    .setDataSource("test")
                    .setGranularity(Granularities.ALL)
                    .setInterval(Intervals.ETERNITY)
                    .addDimension("a")
                    .addDimension("b")
                    .addAggregator(new CountAggregatorFactory("count"))
                    .build();

    final ExpectedProjectionGroupBy queryMetrics = new ExpectedProjectionGroupBy(null);

    final CursorBuildSpec buildSpec = GroupingEngine.makeCursorBuildSpec(query, queryMetrics);
    assertCursorNoProjection(buildSpec, queryMetrics);

    testGroupBy(
        query,
        queryMetrics,
        makeArrayResultSet(
            new Object[]{"b", "aa", 2L},
            new Object[]{"a", "cc", 1L},
            new Object[]{"a", "bb", 1L},
            new Object[]{"b", "bb", 1L},
            new Object[]{"a", "dd", 1L},
            new Object[]{"a", "aa", 2L}
        )
    );
  }

  @Test
  public void testProjectionSelectionTwoDimsCountForce()
  {
    // cannot use a projection since count is not defined
    final GroupByQuery query =
        GroupByQuery.builder()
                    .setDataSource("test")
                    .setGranularity(Granularities.ALL)
                    .setInterval(Intervals.ETERNITY)
                    .addDimension("a")
                    .addDimension("b")
                    .addAggregator(new CountAggregatorFactory("count"))
                    .setContext(ImmutableMap.of(QueryContexts.FORCE_PROJECTION, true))
                    .build();

    final CursorBuildSpec buildSpec = GroupingEngine.makeCursorBuildSpec(query, null);

    Throwable t = Assert.assertThrows(
        DruidException.class,
        () -> projectionsCursorFactory.makeCursorHolder(buildSpec)
    );
    Assert.assertEquals("Force projections specified, but none satisfy query", t.getMessage());
  }

  @Test
  public void testProjectionSkipContext()
  {
    // setting context flag to skip projection
    final GroupByQuery query =
        GroupByQuery.builder()
                    .setDataSource("test")
                    .setGranularity(Granularities.ALL)
                    .setInterval(Intervals.ETERNITY)
                    .addDimension("a")
                    .addAggregator(new LongSumAggregatorFactory("c_sum", "c"))
                    .addAggregator(new LongLastAggregatorFactory("c_last", "c", null))
                    .setContext(ImmutableMap.of(QueryContexts.NO_PROJECTIONS, true))
                    .build();
    final ExpectedProjectionGroupBy queryMetrics = new ExpectedProjectionGroupBy(null);
    final CursorBuildSpec buildSpec = GroupingEngine.makeCursorBuildSpec(query, queryMetrics);

    assertCursorNoProjection(buildSpec, queryMetrics);

    testGroupBy(
        query,
        queryMetrics,
        List.of(
            new Object[]{"a", 7L, Pair.of(UTC_01H31M.getMillis(), 2L)},
            new Object[]{"b", 12L, Pair.of(UTC_MIDNIGHT.plusMinutes(10).getMillis(), 5L)}
        )
    );
  }

  @Test
  public void testProjectionSingleDim()
  {
    final GroupByQuery query =
        GroupByQuery.builder()
                    .setDataSource("test")
                    .setGranularity(Granularities.ALL)
                    .setInterval(Intervals.ETERNITY)
                    .addDimension("a")
                    .addAggregator(new LongSumAggregatorFactory("c_sum", "c"))
                    .addAggregator(new LongLastAggregatorFactory("c_last", "c", null))
                    .build();
    final ExpectedProjectionGroupBy queryMetrics =
        new ExpectedProjectionGroupBy("a_hourly_c_sum_with_count_latest");
    final CursorBuildSpec buildSpec = GroupingEngine.makeCursorBuildSpec(query, queryMetrics);

    assertCursorProjection(buildSpec, queryMetrics, 3);

    testGroupBy(
        query,
        queryMetrics,
        List.of(
            new Object[]{"a", 7L, Pair.of(UTC_01H31M.getMillis(), 2L)},
            new Object[]{"b", 12L, Pair.of(UTC_MIDNIGHT.plusMinutes(10).getMillis(), 5L)}
        )
    );
  }

  @Test
  public void testProjectionSingleDimMissing()
  {
    final GroupByQuery query =
        GroupByQuery.builder()
                    .setDataSource("test")
                    .setGranularity(Granularities.ALL)
                    .setInterval(Intervals.ETERNITY)
                    .addDimension("missing")
                    .addAggregator(new DoubleSumAggregatorFactory("d_sum", "d"))
                    .build();
    final ExpectedProjectionGroupBy queryMetrics =
        new ExpectedProjectionGroupBy("missing_column");
    final CursorBuildSpec buildSpec = GroupingEngine.makeCursorBuildSpec(query, queryMetrics);

    assertCursorProjection(buildSpec, queryMetrics, 1);

    testGroupBy(
        query,
        queryMetrics,
        Collections.singletonList(
            new Object[]{null, 20.8}
        )
    );
  }

  @Test
  public void testProjectionSingleDimFilter()
  {
    final GroupByQuery query =
        GroupByQuery.builder()
                    .setDataSource("test")
                    .setGranularity(Granularities.ALL)
                    .setInterval(new Interval(TIMESTAMP, TIMESTAMP.plusDays(1)))
                    .addDimension("a")
                    .setDimFilter(new EqualityFilter("a", ColumnType.STRING, "a", null))
                    .addAggregator(new LongSumAggregatorFactory("c_sum", "c"))
                    .addAggregator(new LongLastAggregatorFactory("c_last", "c", null))
                    .build();
    final ExpectedProjectionGroupBy queryMetrics =
        new ExpectedProjectionGroupBy("a_hourly_c_sum_with_count_latest");
    final CursorBuildSpec buildSpec = GroupingEngine.makeCursorBuildSpec(query, queryMetrics);

    assertCursorProjection(buildSpec, queryMetrics, 2);

    testGroupBy(
        query,
        queryMetrics,
        Collections.singletonList(
            new Object[]{"a", 7L, Pair.of(UTC_01H31M.getMillis(), 2L)}
        )
    );
  }

  @Test
  public void testProjectionSingleDimFilterWithPartialIntervalAligned()
  {
    final GroupByQuery query =
        GroupByQuery.builder()
                    .setDataSource("test")
                    .setGranularity(Granularities.ALL)
                    .setInterval(new Interval(TIMESTAMP, TIMESTAMP.plusHours(1)))
                    .addDimension("a")
                    .setDimFilter(new EqualityFilter("a", ColumnType.STRING, "a", null))
                    .addAggregator(new LongSumAggregatorFactory("c_sum", "c"))
                    .addAggregator(new LongLastAggregatorFactory("c_last", "c", null))
                    .build();
    final ExpectedProjectionGroupBy queryMetrics =
        new ExpectedProjectionGroupBy("a_hourly_c_sum_with_count_latest");
    final CursorBuildSpec buildSpec = GroupingEngine.makeCursorBuildSpec(query, queryMetrics);

    assertCursorProjection(buildSpec, queryMetrics, 1);

    testGroupBy(
        query,
        queryMetrics,
        Collections.singletonList(
            new Object[]{"a", 4L, Pair.of(TIMESTAMP.plusMinutes(4).getMillis(), 2L)}
        )
    );
  }

  @Test
  public void testProjectionSingleDimFilterWithPartialIntervalUnaligned()
  {
    final GroupByQuery query =
        GroupByQuery.builder()
                    .setDataSource("test")
                    .setGranularity(Granularities.ALL)
                    .setInterval(new Interval(TIMESTAMP, TIMESTAMP.plusHours(1).minusMinutes(1)))
                    .addDimension("a")
                    .setDimFilter(new EqualityFilter("a", ColumnType.STRING, "a", null))
                    .addAggregator(new LongSumAggregatorFactory("c_sum", "c"))
                    .addAggregator(new LongLastAggregatorFactory("c_last", "c", null))
                    .build();
    final ExpectedProjectionGroupBy queryMetrics =
        new ExpectedProjectionGroupBy(null);
    final CursorBuildSpec buildSpec = GroupingEngine.makeCursorBuildSpec(query, queryMetrics);

    assertCursorProjection(buildSpec, queryMetrics, 3);

    testGroupBy(
        query,
        queryMetrics,
        Collections.singletonList(
            new Object[]{"a", 4L, Pair.of(TIMESTAMP.plusMinutes(4).getMillis(), 2L)}
        )
    );
  }

  @Test
  public void testProjectionSingleDimCount()
  {
    final GroupByQuery query =
        GroupByQuery.builder()
                    .setDataSource("test")
                    .setGranularity(Granularities.ALL)
                    .setInterval(Intervals.ETERNITY)
                    .addDimension("a")
                    .addAggregator(new LongSumAggregatorFactory("c_sum", "c"))
                    .addAggregator(new CountAggregatorFactory("cnt"))
                    .build();
    final ExpectedProjectionGroupBy queryMetrics =
        new ExpectedProjectionGroupBy("a_hourly_c_sum_with_count_latest");
    final CursorBuildSpec buildSpec = GroupingEngine.makeCursorBuildSpec(query, queryMetrics);

    assertCursorProjection(buildSpec, queryMetrics, 3);

    testGroupBy(
        query,
        queryMetrics,
        List.of(
            new Object[]{"a", 7L, 5L},
            new Object[]{"b", 12L, 3L}
        )
    );
  }

  @Test
  public void testProjectionSingleDimMultipleSameAggs()
  {
    final GroupByQuery query =
        GroupByQuery.builder()
                    .setDataSource("test")
                    .setGranularity(Granularities.ALL)
                    .setInterval(Intervals.ETERNITY)
                    .addDimension("a")
                    .addAggregator(new LongSumAggregatorFactory("c_sum", "c"))
                    .addAggregator(new LongSumAggregatorFactory("c_sum_2", "c"))
                    .build();
    final ExpectedProjectionGroupBy queryMetrics =
        new ExpectedProjectionGroupBy("a_hourly_c_sum_with_count_latest");
    final CursorBuildSpec buildSpec = GroupingEngine.makeCursorBuildSpec(query, queryMetrics);

    assertCursorProjection(buildSpec, queryMetrics, 3);

    testGroupBy(
        query,
        queryMetrics,
        List.of(
            new Object[]{"a", 7L, 7L},
            new Object[]{"b", 12L, 12L}
        )
    );
  }

  @Test
  public void testQueryGranularityFinerThanProjectionGranularity()
  {
    final GroupByQuery.Builder queryBuilder =
        GroupByQuery.builder()
                    .setDataSource("test")
                    .setInterval(Intervals.ETERNITY)
                    .addAggregator(new LongSumAggregatorFactory("c_sum", "c"));
    final ExpectedProjectionGroupBy queryMetrics = new ExpectedProjectionGroupBy(null);
    if (segmentSortedByTime) {
      queryBuilder.addDimension("a")
                  .setGranularity(Granularities.MINUTE);
    } else {
      queryBuilder.setVirtualColumns(Granularities.toVirtualColumn(Granularities.MINUTE, "__gran"))
                  .setDimensions(
                      DefaultDimensionSpec.of("__gran", ColumnType.LONG),
                      DefaultDimensionSpec.of("a")
                  )
                  .setGranularity(Granularities.ALL);
    }
    final GroupByQuery query = queryBuilder.build();
    final CursorBuildSpec buildSpec = GroupingEngine.makeCursorBuildSpec(query, queryMetrics);

    assertCursorNoProjection(buildSpec, queryMetrics);

    Set<Object[]> resultsInNoParticularOrder = makeArrayResultSet();
    resultsInNoParticularOrder.addAll(
        ROWS.stream()
            .map(x -> new Object[]{x.getTimestamp().getMillis(), x.getRaw("a"), x.getRaw("c")})
            .collect(Collectors.toList())
    );
    testGroupBy(
        query,
        queryMetrics,
        resultsInNoParticularOrder
    );
  }

  @Test
  public void testQueryGranularityFitsProjectionGranularity()
  {
    final GroupByQuery.Builder queryBuilder =
        GroupByQuery.builder()
                    .setDataSource("test")
                    .setInterval(Intervals.ETERNITY)
                    .addAggregator(new LongSumAggregatorFactory("c_sum", "c"));
    final ExpectedProjectionGroupBy queryMetrics =
        new ExpectedProjectionGroupBy("a_hourly_c_sum_with_count_latest");
    if (segmentSortedByTime) {
      queryBuilder.addDimension("a")
                  .setGranularity(Granularities.HOUR);
    } else {
      queryBuilder.setGranularity(Granularities.ALL)
                  .setDimensions(
                      DefaultDimensionSpec.of("__gran", ColumnType.LONG),
                      DefaultDimensionSpec.of("a")
                  )
                  .setVirtualColumns(Granularities.toVirtualColumn(Granularities.HOUR, "__gran"));
    }
    final GroupByQuery query = queryBuilder.build();
    final CursorBuildSpec buildSpec = GroupingEngine.makeCursorBuildSpec(query, queryMetrics);

    assertCursorProjection(buildSpec, queryMetrics, 3);

    testGroupBy(
        query,
        queryMetrics,
        makeArrayResultSet(
            new Object[]{UTC_MIDNIGHT.getMillis(), "a", 4L},
            new Object[]{UTC_MIDNIGHT.getMillis(), "b", 12L},
            new Object[]{UTC_01H.getMillis(), "a", 3L}
        )
    );
  }

  @Test
  public void testQueryGranularityFitsProjectionGranularityNotTimeOrdered()
  {
    final GroupByQuery.Builder queryBuilder =
        GroupByQuery.builder()
                    .setDataSource("test")
                    .setInterval(Intervals.ETERNITY)
                    .addAggregator(new LongSumAggregatorFactory("c_sum", "c"));
    final ExpectedProjectionGroupBy queryMetrics =
        new ExpectedProjectionGroupBy(segmentSortedByTime ? null : "b_hourly_c_sum_non_time_ordered");
    if (segmentSortedByTime) {
      queryBuilder.addDimension("b")
                  .setGranularity(Granularities.HOUR);
    } else {
      queryBuilder.setGranularity(Granularities.ALL)
                  .setDimensions(
                      DefaultDimensionSpec.of("__gran", ColumnType.LONG),
                      DefaultDimensionSpec.of("b")
                  )
                  .setVirtualColumns(Granularities.toVirtualColumn(Granularities.HOUR, "__gran"));
    }
    final GroupByQuery query = queryBuilder.build();
    final CursorBuildSpec buildSpec = GroupingEngine.makeCursorBuildSpec(query, queryMetrics);

    assertCursorProjection(buildSpec, queryMetrics, segmentSortedByTime ? 8 : 5);

    testGroupBy(
        query,
        queryMetrics,
        makeArrayResultSet(
            new Object[]{UTC_MIDNIGHT.getMillis(), "aa", 8L},
            new Object[]{UTC_MIDNIGHT.getMillis(), "bb", 6L},
            new Object[]{UTC_MIDNIGHT.getMillis(), "cc", 2L},
            new Object[]{UTC_01H.getMillis(), "aa", 1L},
            new Object[]{UTC_01H.getMillis(), "dd", 2L}
        )
    );
  }

  @Test
  public void testQueryGranularityFitsProjectionGranularityWithTimeZone()
  {
    final GroupByQuery.Builder queryBuilder =
        GroupByQuery.builder()
                    .setDataSource("test")
                    .setInterval(Intervals.ETERNITY)
                    .addAggregator(new LongSumAggregatorFactory("c_sum", "c"));
    final ExpectedProjectionGroupBy queryMetrics = new ExpectedProjectionGroupBy("a_hourly_c_sum_with_count_latest");

    if (segmentSortedByTime) {
      queryBuilder.addDimension("a")
                  .setGranularity(new PeriodGranularity(
                      new Period("PT1H"),
                      null,
                      DateTimes.inferTzFromString("America/Los_Angeles")
                  ));
    } else {
      queryBuilder.setGranularity(Granularities.ALL)
                  .setDimensions(
                      DefaultDimensionSpec.of("__gran", ColumnType.LONG),
                      DefaultDimensionSpec.of("a")
                  )
                  .setVirtualColumns(new ExpressionVirtualColumn(
                      "__gran",
                      "timestamp_floor(__time,'PT1H',null,'America/Los_Angeles')",
                      ColumnType.LONG,
                      new ExprMacroTable(List.of(new TimestampFloorExprMacro()))
                  ));
    }
    final GroupByQuery query = queryBuilder.build();
    final CursorBuildSpec buildSpec = GroupingEngine.makeCursorBuildSpec(query, queryMetrics);

    assertCursorProjection(buildSpec, queryMetrics, 3);

    testGroupBy(
        query,
        queryMetrics,
        makeArrayResultSet(
            new Object[]{UTC_MIDNIGHT.getMillis(), "a", 4L},
            new Object[]{UTC_MIDNIGHT.getMillis(), "b", 12L},
            new Object[]{UTC_01H.getMillis(), "a", 3L}
        )
    );
  }

  @Test
  public void testQueryGranularityDoesNotFitProjectionGranularityWithTimeZone()
  {
    final GroupByQuery.Builder queryBuilder =
        GroupByQuery.builder()
                    .setDataSource("test")
                    .setInterval(Intervals.ETERNITY)
                    .addAggregator(new LongSumAggregatorFactory("c_sum", "c"));
    final ExpectedProjectionGroupBy queryMetrics = new ExpectedProjectionGroupBy(null);

    if (segmentSortedByTime) {
      queryBuilder.addDimension("a")
                  .setGranularity(new PeriodGranularity(
                      new Period("PT1H"),
                      null,
                      DateTimes.inferTzFromString("Asia/Kolkata")
                  ));
    } else {
      queryBuilder.setGranularity(Granularities.ALL)
                  .setDimensions(
                      DefaultDimensionSpec.of("__gran", ColumnType.LONG),
                      DefaultDimensionSpec.of("a")
                  )
                  .setVirtualColumns(new ExpressionVirtualColumn(
                      "__gran",
                      "timestamp_floor(__time,'PT1H',null,'Asia/Kolkata')",
                      ColumnType.LONG,
                      new ExprMacroTable(List.of(new TimestampFloorExprMacro()))
                  ));
    }
    final GroupByQuery query = queryBuilder.build();
    final CursorBuildSpec buildSpec = GroupingEngine.makeCursorBuildSpec(query, queryMetrics);

    assertCursorProjection(buildSpec, queryMetrics, 8);
    testGroupBy(
        query,
        queryMetrics,
        makeArrayResultSet(
            new Object[]{UTC_MIDNIGHT.minusMinutes(30).getMillis(), "a", 4L},
            new Object[]{UTC_MIDNIGHT.minusMinutes(30).getMillis(), "b", 12L},
            new Object[]{UTC_01H.minusMinutes(30).getMillis(), "a", 1L},
            new Object[]{UTC_01H31M.minusMinutes(1).getMillis(), "a", 2L}
        )
    );
  }

  @Test
  public void testQueryGranularityLargerProjectionGranularity()
  {
    final GroupByQuery.Builder queryBuilder =
        GroupByQuery.builder()
                    .setDataSource("test")
                    .setInterval(Intervals.ETERNITY)
                    .addAggregator(new LongSumAggregatorFactory("c_sum", "c"));
    final ExpectedProjectionGroupBy queryMetrics =
        new ExpectedProjectionGroupBy("a_hourly_c_sum_with_count_latest");
    if (segmentSortedByTime) {
      queryBuilder.addDimension("a")
                  .setGranularity(Granularities.DAY);
    } else {
      queryBuilder.setGranularity(Granularities.ALL)
                  .setDimensions(
                      DefaultDimensionSpec.of("__gran", ColumnType.LONG),
                      DefaultDimensionSpec.of("a")
                  )
                  .setVirtualColumns(Granularities.toVirtualColumn(Granularities.DAY, "__gran"));
    }
    final GroupByQuery query = queryBuilder.build();
    final CursorBuildSpec buildSpec = GroupingEngine.makeCursorBuildSpec(query, queryMetrics);

    assertCursorProjection(buildSpec, queryMetrics, 3);

    testGroupBy(
        query,
        queryMetrics,
        makeArrayResultSet(
            new Object[]{UTC_MIDNIGHT.getMillis(), "a", 7L},
            new Object[]{UTC_MIDNIGHT.getMillis(), "b", 12L}
        )
    );
  }

  @Test
  public void testProjectionSelectionMissingAggregatorButHasAggregatorInput()
  {
    final GroupByQuery query =
        GroupByQuery.builder()
                    .setDataSource("test")
                    .setGranularity(Granularities.ALL)
                    .setInterval(Intervals.ETERNITY)
                    .addDimension("b")
                    .addAggregator(new LongSumAggregatorFactory("c_sum", "c"))
                    .addAggregator(new FloatSumAggregatorFactory("e_sum", "e"))
                    .build();
    final ExpectedProjectionGroupBy queryMetrics = new ExpectedProjectionGroupBy(null);
    final CursorBuildSpec buildSpec = GroupingEngine.makeCursorBuildSpec(query, queryMetrics);

    assertCursorNoProjection(buildSpec, queryMetrics);

    testGroupBy(
        query,
        queryMetrics,
        List.of(
            new Object[]{"aa", 9L, 8.8f},
            new Object[]{"bb", 6L, 6.6f},
            new Object[]{"cc", 2L, 2.2f},
            new Object[]{"dd", 2L, 2.2f}
        )
    );
  }

  @Test
  public void testProjectionSelectionMissingAggregatorAndAggregatorInput()
  {
    final GroupByQuery query =
        GroupByQuery.builder()
                    .setDataSource("test")
                    .setGranularity(Granularities.ALL)
                    .setInterval(Intervals.ETERNITY)
                    .addDimension("a")
                    .addAggregator(new LongSumAggregatorFactory("c_sum", "c"))
                    .addAggregator(new DoubleSumAggregatorFactory("d_sum", "d"))
                    .build();
    final ExpectedProjectionGroupBy queryMetrics =
        new ExpectedProjectionGroupBy("ab_hourly_cd_sum");
    final CursorBuildSpec buildSpec = GroupingEngine.makeCursorBuildSpec(query, queryMetrics);

    assertCursorProjection(buildSpec, queryMetrics, 7);

    testGroupBy(
        query,
        queryMetrics,
        List.of(
            new Object[]{"a", 7L, 7.6000000000000005},
            new Object[]{"b", 12L, 13.2}
        )
    );
  }

  @Test
  public void testProjectionSelectionMissingColumnOnBaseTableToo()
  {
    final GroupByQuery query =
        GroupByQuery.builder()
                    .setDataSource("test")
                    .setGranularity(Granularities.ALL)
                    .setInterval(Intervals.ETERNITY)
                    .addDimension("a")
                    .addDimension("z")
                    .addAggregator(new LongSumAggregatorFactory("c_sum", "c"))
                    .addAggregator(new DoubleSumAggregatorFactory("d_sum", "d"))
                    .build();
    final ExpectedProjectionGroupBy queryMetrics =
        new ExpectedProjectionGroupBy("ab_hourly_cd_sum");
    final CursorBuildSpec buildSpec = GroupingEngine.makeCursorBuildSpec(query, queryMetrics);

    assertCursorProjection(buildSpec, queryMetrics, 7);

    testGroupBy(
        query,
        queryMetrics,
        List.of(
            new Object[]{"a", null, 7L, 7.6000000000000005},
            new Object[]{"b", null, 12L, 13.2}
        )
    );
  }

  @Test
  public void testTimeseriesQueryAllGranularityCanMatchNonTimeDimProjection()
  {
    final TimeseriesQuery query = Druids.newTimeseriesQueryBuilder()
                                        .dataSource("test")
                                        .intervals(ImmutableList.of(Intervals.ETERNITY))
                                        .granularity(Granularities.ALL)
                                        .aggregators(new LongSumAggregatorFactory("c_sum", "c"))
                                        .context(ImmutableMap.of(QueryContexts.USE_PROJECTION, "b_c_sum"))
                                        .build();

    final ExpectedProjectionTimeseries queryMetrics =
        new ExpectedProjectionTimeseries("b_c_sum");
    final CursorBuildSpec buildSpec = TimeseriesQueryEngine.makeCursorBuildSpec(query, queryMetrics);

    assertCursorProjection(buildSpec, queryMetrics, 4);

    testTimeseries(
        query,
        queryMetrics,
        Collections.singletonList(
            new Object[]{UTC_MIDNIGHT, 19L}
        )
    );
  }

  @Test
  public void testTimeseriesQueryAllGranularitiesAlwaysRuns()
  {
    // Same test as testTimeseriesQueryAllGranularityCanMatchNonTimeDimProjection, but no projection used.
    // Query can run with segment time ordering on/off.
    final TimeseriesQuery query = Druids.newTimeseriesQueryBuilder()
                                        .dataSource("test")
                                        .intervals(ImmutableList.of(Intervals.ETERNITY))
                                        .granularity(Granularities.ALL)
                                        .aggregators(new LongSumAggregatorFactory("c_sum", "c"))
                                        .context(ImmutableMap.of(QueryContexts.NO_PROJECTIONS, true))
                                        .build();

    final ExpectedProjectionTimeseries queryMetrics =
        new ExpectedProjectionTimeseries(null);
    final CursorBuildSpec buildSpec = TimeseriesQueryEngine.makeCursorBuildSpec(query, queryMetrics);

    assertCursorNoProjection(buildSpec, queryMetrics);

    testTimeseries(
        query,
        queryMetrics,
        Collections.singletonList(
            new Object[]{UTC_MIDNIGHT, 19L}
        )
    );
  }

  @Test
  public void testTimeseriesQueryOrderByNotCompatibleWithProjection()
  {
    // Query has `__time ASC` ordering, but projection has `b ASC` ordering, so no projection can be used.
    // This is not ideal, since we know query has Granularities.DAY, and segment also has Granularities.DAY, so the __time ordering does not matter.
    final TimeseriesQuery query = Druids.newTimeseriesQueryBuilder()
                                        .dataSource("test")
                                        .intervals(ImmutableList.of(Intervals.ETERNITY))
                                        .granularity(Granularities.DAY)
                                        .aggregators(new LongSumAggregatorFactory("c_sum", "c"))
                                        .context(ImmutableMap.of(QueryContexts.USE_PROJECTION, "b_c_sum"))
                                        .build();

    final CursorBuildSpec buildSpec = TimeseriesQueryEngine.makeCursorBuildSpec(query, null);
    DruidException e = Assert.assertThrows(
        DruidException.class,
        () -> projectionsCursorFactory.makeCursorHolder(buildSpec)
    );
    Assert.assertEquals(DruidException.Category.INVALID_INPUT, e.getCategory());
    Assert.assertEquals("Projection[b_c_sum] specified, but does not satisfy query", e.getMessage());
  }

  @Test
  public void testTimeseriesQueryGranularityFitsProjectionGranularity()
  {
    final TimeseriesQuery query = Druids.newTimeseriesQueryBuilder()
                                        .dataSource("test")
                                        .intervals(ImmutableList.of(Intervals.ETERNITY))
                                        .granularity(Granularities.HOUR)
                                        .aggregators(new LongSumAggregatorFactory("c_sum", "c"))
                                        .build();

    final ExpectedProjectionTimeseries queryMetrics =
        new ExpectedProjectionTimeseries("a_hourly_c_sum_with_count_latest");
    final CursorBuildSpec buildSpec = TimeseriesQueryEngine.makeCursorBuildSpec(query, queryMetrics);

    assertCursorProjection(buildSpec, queryMetrics, 3);

    testTimeseries(
        query,
        queryMetrics,
        List.of(
            new Object[]{UTC_MIDNIGHT, 16L},
            new Object[]{UTC_01H, 3L}
        )
    );
  }

  @Test
  public void testTimeseriesQueryGranularityAllFitsProjectionGranularityWithSegmentGranularity()
  {
    final TimeseriesQuery query = Druids.newTimeseriesQueryBuilder()
                                        .dataSource("test")
                                        .intervals(ImmutableList.of(Intervals.ETERNITY))
                                        .granularity(Granularities.ALL)
                                        .aggregators(new LongSumAggregatorFactory("c_sum", "c"))
                                        .context(ImmutableMap.of(QueryContexts.USE_PROJECTION, "c_sum_daily"))
                                        .build();

    final ExpectedProjectionTimeseries queryMetrics =
        new ExpectedProjectionTimeseries("c_sum_daily");
    final CursorBuildSpec buildSpec = TimeseriesQueryEngine.makeCursorBuildSpec(query, queryMetrics);

    assertCursorProjection(buildSpec, queryMetrics, 1);

    testTimeseries(
        query,
        queryMetrics,
        Collections.singletonList(
            new Object[]{UTC_MIDNIGHT, 19L}
        )
    );
  }

  @Test
  public void testTimeseriesQueryGranularityAllFitsProjectionGranularityWithNoGrouping()
  {
    final TimeseriesQuery query = Druids.newTimeseriesQueryBuilder()
                                        .dataSource("test")
                                        .intervals(ImmutableList.of(Intervals.ETERNITY))
                                        .granularity(Granularities.ALL)
                                        .aggregators(new LongSumAggregatorFactory("c_sum", "c"))
                                        .context(ImmutableMap.of(QueryContexts.USE_PROJECTION, "c_sum"))
                                        .build();

    final ExpectedProjectionTimeseries queryMetrics =
        new ExpectedProjectionTimeseries("c_sum");
    final CursorBuildSpec buildSpec = TimeseriesQueryEngine.makeCursorBuildSpec(query, queryMetrics);

    assertCursorProjection(buildSpec, queryMetrics, 1);

    testTimeseries(
        query,
        queryMetrics,
        Collections.singletonList(
            new Object[]{UTC_MIDNIGHT, 19L}
        )
    );
  }

  @Test
  public void testTimeseriesQueryGranularityFinerThanProjectionGranularity()
  {
    // timeseries query only works on base table if base table is sorted by time
    Assume.assumeTrue(segmentSortedByTime);
    final TimeseriesQuery query = Druids.newTimeseriesQueryBuilder()
                                        .dataSource("test")
                                        .intervals(ImmutableList.of(Intervals.ETERNITY))
                                        .granularity(Granularities.MINUTE)
                                        .aggregators(new LongSumAggregatorFactory("c_sum", "c"))
                                        .context(ImmutableMap.of(TimeseriesQuery.SKIP_EMPTY_BUCKETS, true))
                                        .build();

    final ExpectedProjectionTimeseries queryMetrics =
        new ExpectedProjectionTimeseries(null);
    final CursorBuildSpec buildSpec = TimeseriesQueryEngine.makeCursorBuildSpec(query, queryMetrics);

    assertCursorNoProjection(buildSpec, queryMetrics);

    testTimeseries(
        query,
        queryMetrics,
        List.of(
            new Object[]{UTC_MIDNIGHT, 1L},
            new Object[]{UTC_MIDNIGHT.plusMinutes(2), 1L},
            new Object[]{UTC_MIDNIGHT.plusMinutes(4), 2L},
            new Object[]{UTC_MIDNIGHT.plusMinutes(6), 3L},
            new Object[]{UTC_MIDNIGHT.plusMinutes(8), 4L},
            new Object[]{UTC_MIDNIGHT.plusMinutes(10), 5L},
            new Object[]{UTC_01H, 1L},
            new Object[]{UTC_01H31M, 2L}
        )
    );
  }

  @Test
  public void testProjectionSingleDimRollupTable()
  {
    final GroupByQuery query =
        GroupByQuery.builder()
                    .setDataSource("test")
                    .setGranularity(Granularities.ALL)
                    .setInterval(Intervals.ETERNITY)
                    .addDimension("a")
                    .addAggregator(new LongSumAggregatorFactory("c_sum", "sum_c"))
                    .build();

    final ExpectedProjectionGroupBy queryMetrics =
        new ExpectedProjectionGroupBy("a_hourly_c_sum_with_count");
    final CursorBuildSpec buildSpec = GroupingEngine.makeCursorBuildSpec(query, queryMetrics);

    assertCursorProjection(rollupProjectionsCursorFactory, buildSpec, queryMetrics, 3);

    testGroupBy(
        rollupProjectionsCursorFactory,
        rollupProjectionsTimeBoundaryInspector,
        query,
        queryMetrics,
        List.of(
            new Object[]{"a", 7L},
            new Object[]{"b", 12L}
        )
    );
  }

  @Test
  public void testProjectionSingleDimVirtualColumnRollupTable()
  {
    final VirtualColumn vc = new ExpressionVirtualColumn(
        "v0",
        "concat(a, 'foo')",
        ColumnType.STRING,
        TestExprMacroTable.INSTANCE
    );
    final GroupByQuery query =
        GroupByQuery.builder()
                    .setDataSource("test")
                    .setGranularity(Granularities.ALL)
                    .setInterval(Intervals.ETERNITY)
                    .addDimension("v0")
                    .setVirtualColumns(vc)
                    .addAggregator(new LongSumAggregatorFactory("c_sum", "sum_c"))
                    .addAggregator(new LongMaxAggregatorFactory("c_c", "max_c"))
                    .build();

    final ExpectedProjectionGroupBy queryMetrics = new ExpectedProjectionGroupBy("afoo");
    final CursorBuildSpec buildSpec = GroupingEngine.makeCursorBuildSpec(query, queryMetrics);

    assertCursorProjection(rollupProjectionsCursorFactory, buildSpec, queryMetrics, 2);

    testGroupBy(
        rollupProjectionsCursorFactory,
        rollupProjectionsTimeBoundaryInspector,
        query,
        queryMetrics,
        makeArrayResultSet(
            new Object[]{"afoo", 7L, 2L},
            new Object[]{"bfoo", 12L, 5L}
        )
    );
  }

  @Test
  public void testProjectionJson()
  {
    final GroupByQuery query =
        GroupByQuery.builder()
                    .setDataSource("test")
                    .setGranularity(Granularities.ALL)
                    .setInterval(Intervals.ETERNITY)
                    .setVirtualColumns(
                        new NestedFieldVirtualColumn(
                            "f",
                            "$.x",
                            "v0",
                            ColumnType.STRING

                        )
                    )
                    .addDimension("v0")
                    .addAggregator(new LongSumAggregatorFactory("c_sum", "c"))
                    .build();

    final ExpectedProjectionGroupBy queryMetrics =
        new ExpectedProjectionGroupBy("json");
    final CursorBuildSpec buildSpec = GroupingEngine.makeCursorBuildSpec(query, queryMetrics);

    assertCursorProjection(buildSpec, queryMetrics, 6);

    testGroupBy(
        query,
        queryMetrics,
        List.of(
            new Object[]{"a", 7L},
            new Object[]{"b", 12L}
        )
    );
  }


  @Test
  public void testProjectionFilter()
  {
    final GroupByQuery query =
        GroupByQuery.builder()
                    .setDataSource("test")
                    .setGranularity(Granularities.ALL)
                    .setInterval(Intervals.ETERNITY)
                    .addDimension("a")
                    .setDimFilter(new EqualityFilter("b", ColumnType.STRING, "aa", null))
                    .addAggregator(new LongSumAggregatorFactory("c_sum", "c"))
                    .addAggregator(new DoubleSumAggregatorFactory("d_sum", "d"))
                    .setContext(Map.of(QueryContexts.USE_PROJECTION, "a_filter_b_aaonly_hourly_cd_sum"))
                    .build();
    final ExpectedProjectionGroupBy queryMetrics =
        new ExpectedProjectionGroupBy("a_filter_b_aaonly_hourly_cd_sum");
    final CursorBuildSpec buildSpec = GroupingEngine.makeCursorBuildSpec(query, queryMetrics);

    assertCursorProjection(buildSpec, queryMetrics, 3);

    testGroupBy(
        query,
        queryMetrics,
        List.of(
            new Object[]{"a", 2L, 2.1},
            new Object[]{"b", 7L, 7.7}
        )
    );
  }

  @Test
  public void testProjectionSelectionTwoVirtual()
  {
    final GroupByQuery query =
        GroupByQuery.builder()
                    .setDataSource("test")
                    .setGranularity(Granularities.ALL)
                    .setInterval(Intervals.ETERNITY)
                    .addDimension("v0")
                    .addDimension(DefaultDimensionSpec.of("v1", ColumnType.LONG))
                    .setVirtualColumns(
                        new ExpressionVirtualColumn(
                            "v0",
                            "concat(a, \"b\")",
                            ColumnType.STRING,
                            TestExprMacroTable.INSTANCE
                        ),
                        new ExpressionVirtualColumn(
                            "v1",
                            "d + e",
                            ColumnType.LONG,
                            TestExprMacroTable.INSTANCE
                        )
                    )
                    .build();

    final ExpectedProjectionGroupBy queryMetrics =
        new ExpectedProjectionGroupBy("a_concat_b_d_plus_f_sum_c");
    final CursorBuildSpec buildSpec = GroupingEngine.makeCursorBuildSpec(query, queryMetrics);

    assertCursorProjection(buildSpec, queryMetrics, 8);

    testGroupBy(
        query,
        queryMetrics,
        makeArrayResultSet(
            new Object[]{"aaa", null},
            new Object[]{"aaa", 2L},
            new Object[]{"abb", 2L},
            new Object[]{"acc", 4L},
            new Object[]{"add", 4L},
            new Object[]{"baa", 8L},
            new Object[]{"baa", 6L},
            new Object[]{"baa", 8L},
            new Object[]{"bbb", 11L}
        )
    );
  }

  @Test
  public void testProjectionFilteredProjectionMatch()
  {
    final GroupByQuery query =
        GroupByQuery.builder()
                    .setDataSource("test")
                    .setGranularity(Granularities.ALL)
                    .setInterval(Intervals.ETERNITY)
                    .setDimFilter(new EqualityFilter("a", ColumnType.STRING, "a", null))
                    .addDimension("a")
                    .build();

    final boolean isRealtime = projectionsCursorFactory instanceof IncrementalIndexCursorFactory;
    // realtime projections don't have row count, so abfoo is chosen because of how projection sorting happens
    final ExpectedProjectionGroupBy queryMetrics = new ExpectedProjectionGroupBy(isRealtime ? "abfoo" : "a_hourly_c_sum_filter_a_to_a");

    final CursorBuildSpec buildSpec = GroupingEngine.makeCursorBuildSpec(query, queryMetrics);

    assertCursorProjection(buildSpec, queryMetrics, isRealtime ? 4 : 2);

    testGroupBy(
        query,
        queryMetrics,
        makeArrayResultSet(
            new Object[]{"a"}
        )
    );
  }

  @Test
  public void testProjectionFilteredNoFilteredProjectionMatch()
  {
    final GroupByQuery query =
        GroupByQuery.builder()
                    .setDataSource("test")
                    .setGranularity(Granularities.ALL)
                    .setInterval(Intervals.ETERNITY)
                    .setDimFilter(new EqualityFilter("a", ColumnType.STRING, "b", null))
                    .addDimension("a")
                    .build();

    final boolean isRealtime = projectionsCursorFactory instanceof IncrementalIndexCursorFactory;
    final ExpectedProjectionGroupBy queryMetrics = new ExpectedProjectionGroupBy(isRealtime ? "abfoo" : "a_hourly_c_sum_with_count_latest");

    final CursorBuildSpec buildSpec = GroupingEngine.makeCursorBuildSpec(query, queryMetrics);

    assertCursorProjection(buildSpec, queryMetrics, isRealtime ? 2 : 1);

    testGroupBy(
        query,
        queryMetrics,
        makeArrayResultSet(
            new Object[]{"b"}
        )
    );
  }

  @Test
  public void testProjectionFilteredToEmpty()
  {
    final GroupByQuery query =
        GroupByQuery.builder()
                    .setDataSource("test")
                    .setGranularity(Granularities.ALL)
                    .setInterval(Intervals.ETERNITY)
                    .setDimFilter(new EqualityFilter("a", ColumnType.STRING, "nomatch", null))
                    .setContext(Map.of("useProjection", "a_hourly_c_sum_filter_a_to_empty"))
                    .addDimension("a")
                    .build();

    final ExpectedProjectionGroupBy queryMetrics = new ExpectedProjectionGroupBy("a_hourly_c_sum_filter_a_to_empty");

    final CursorBuildSpec buildSpec = GroupingEngine.makeCursorBuildSpec(query, queryMetrics);

    assertCursorProjection(buildSpec, queryMetrics, 0);

    testGroupBy(
        query,
        queryMetrics,
        makeArrayResultSet()
    );
  }

  @Test
  public void testProjectionFilteredToEmptyTimeseries()
  {
    final TimeseriesQuery query = Druids.newTimeseriesQueryBuilder()
                                        .dataSource("test")
                                        .intervals(ImmutableList.of(Intervals.ETERNITY))
                                        .granularity(Granularities.ALL)
                                        .filters(new EqualityFilter("a", ColumnType.STRING, "nomatch", null))
                                        .aggregators(new LongSumAggregatorFactory("c_sum", "c"))
                                        .context(ImmutableMap.of(QueryContexts.USE_PROJECTION, "a_hourly_c_sum_filter_a_to_empty"))
                                        .build();

    final ExpectedProjectionTimeseries queryMetrics =
        new ExpectedProjectionTimeseries("a_hourly_c_sum_filter_a_to_empty");

    final CursorBuildSpec buildSpec = TimeseriesQueryEngine.makeCursorBuildSpec(query, queryMetrics);

    assertCursorProjection(buildSpec, queryMetrics, 0);

    // realltime results are inconsistent between projection and base table since projection is totally empty, but base
    // table is reduced with filter
    final boolean isRealtime = projectionsCursorFactory instanceof IncrementalIndexCursorFactory;
    final List<Object[]> expectedResults = Collections.singletonList(new Object[]{TIMESTAMP, null});
    final List<Object[]> expectedRealtimeResults = List.of();

    final Sequence<Result<TimeseriesResultValue>> resultRows = timeseriesEngine.process(
        query,
        projectionsCursorFactory,
        projectionsTimeBoundaryInspector,
        queryMetrics
    );

    queryMetrics.assertProjection();

    final List<Result<TimeseriesResultValue>> results = resultRows.toList();
    assertTimeseriesResults(
        query.getResultRowSignature(RowSignature.Finalization.YES),
        isRealtime ? expectedRealtimeResults : expectedResults,
        results
    );


    Assertions.assertEquals(TIMESTAMP, projectionsTimeBoundaryInspector.getMinTime());
    if (isRealtime || segmentSortedByTime) {
      Assertions.assertEquals(TIMESTAMP.plusHours(1).plusMinutes(1), projectionsTimeBoundaryInspector.getMaxTime());
    } else {
      // min and max time are inexact for non time ordered segments
      Assertions.assertEquals(
          TIMESTAMP.plusHours(1).plusMinutes(1).plusMillis(1),
          projectionsTimeBoundaryInspector.getMaxTime()
      );
    }

    // timeseries query only works on base table if base table is sorted by time
    Assume.assumeTrue(segmentSortedByTime);
    final Sequence<Result<TimeseriesResultValue>> resultRowsNoProjection = timeseriesEngine.process(
        query.withOverriddenContext(Map.of(QueryContexts.NO_PROJECTIONS, true)),
        projectionsCursorFactory,
        projectionsTimeBoundaryInspector,
        queryMetrics
    );

    final List<Result<TimeseriesResultValue>> resultsNoProjection = resultRowsNoProjection.toList();
    assertTimeseriesResults(
        query.getResultRowSignature(RowSignature.Finalization.YES),
        expectedResults,
        resultsNoProjection
    );
  }

  @Test
  public void testProjectionGroupOnTime()
  {
    final GroupByQuery query =
        GroupByQuery.builder()
                    .setDataSource("test")
                    .setGranularity(Granularities.ALL)
                    .setInterval(Intervals.ETERNITY)
                    .addDimension(new DefaultDimensionSpec(ColumnHolder.TIME_COLUMN_NAME, "d0", ColumnType.LONG))
                    .addDimension("v0")
                    .setVirtualColumns(
                        new ExpressionVirtualColumn(
                            "v0",
                            "concat(a, 'aaa')",
                            ColumnType.STRING,
                            TestExprMacroTable.INSTANCE
                        )
                    )
                    .build();

    final ExpectedProjectionGroupBy queryMetrics =
        new ExpectedProjectionGroupBy("time_and_a");
    final CursorBuildSpec buildSpec = GroupingEngine.makeCursorBuildSpec(query, queryMetrics);

    assertCursorProjection(buildSpec, queryMetrics, 8);

    testGroupBy(
        query,
        queryMetrics,
        makeArrayResultSet(
            new Object[]{UTC_MIDNIGHT.getMillis(), "aaaa"},
            new Object[]{UTC_MIDNIGHT.plusMinutes(2).getMillis(), "aaaa"},
            new Object[]{UTC_MIDNIGHT.plusMinutes(4).getMillis(), "aaaa"},
            new Object[]{UTC_MIDNIGHT.plusMinutes(6).getMillis(), "baaa"},
            new Object[]{UTC_MIDNIGHT.plusMinutes(8).getMillis(), "baaa"},
            new Object[]{UTC_MIDNIGHT.plusMinutes(10).getMillis(), "baaa"},
            new Object[]{UTC_01H.getMillis(), "aaaa"},
            new Object[]{UTC_01H31M.getMillis(), "aaaa"}
        )
    );
  }

  private void testGroupBy(GroupByQuery query, ExpectedProjectionGroupBy queryMetrics, List<Object[]> expectedResults)
  {
    testGroupBy(projectionsCursorFactory, projectionsTimeBoundaryInspector, query, queryMetrics, expectedResults);
  }

  private void testGroupBy(
      CursorFactory cursorFactory,
      TimeBoundaryInspector timeBoundaryInspector,
      GroupByQuery query,
      ExpectedProjectionGroupBy queryMetrics,
      List<Object[]> expectedResults
  )
  {
    final Sequence<ResultRow> resultRows = groupingEngine.process(
        query,
        cursorFactory,
        timeBoundaryInspector,
        nonBlockingPool,
        queryMetrics
    );

    queryMetrics.assertProjection();

    final List<ResultRow> results = resultRows.toList();
    assertGroupByResults(expectedResults, results);

    final Sequence<ResultRow> resultRowsNoProjection = groupingEngine.process(
        query.withOverriddenContext(Map.of(QueryContexts.NO_PROJECTIONS, true)),
        cursorFactory,
        timeBoundaryInspector,
        nonBlockingPool,
        null
    );

    final List<ResultRow> resultsNoProjection = resultRowsNoProjection.toList();
    assertGroupByResults(expectedResults, resultsNoProjection);
  }

  private void testGroupBy(GroupByQuery query, ExpectedProjectionGroupBy queryMetrics, Set<Object[]> expectedResults)
  {
    testGroupBy(projectionsCursorFactory, projectionsTimeBoundaryInspector, query, queryMetrics, expectedResults);
  }

  private void testGroupBy(
      CursorFactory cursorFactory,
      TimeBoundaryInspector timeBoundaryInspector,
      GroupByQuery query,
      ExpectedProjectionGroupBy queryMetrics,
      Set<Object[]> expectedResults
  )
  {
    final Sequence<ResultRow> resultRows = groupingEngine.process(
        query,
        cursorFactory,
        timeBoundaryInspector,
        nonBlockingPool,
        queryMetrics
    );

    queryMetrics.assertProjection();

    final Object[] results = resultRows.toList().stream().map(ResultRow::getArray).map(Arrays::toString).toArray();
    Arrays.sort(results);

    final Object[] expectedResultsArray = expectedResults.stream().map(Arrays::toString).toArray();
    Arrays.sort(expectedResultsArray);
    // print a full diff of all differing elements.
    Assertions.assertEquals(Arrays.toString(expectedResultsArray), Arrays.toString(results));

    final Sequence<ResultRow> resultRowsNoProjection = groupingEngine.process(
        query.withOverriddenContext(Map.of(QueryContexts.NO_PROJECTIONS, true)),
        cursorFactory,
        timeBoundaryInspector,
        nonBlockingPool,
        null
    );

    final Object[] resultsNoProjection = resultRowsNoProjection.toList().stream().map(ResultRow::getArray).map(Arrays::toString).toArray();
    Arrays.sort(resultsNoProjection);
    // print a full diff of all differing elements.
    Assertions.assertEquals(Arrays.toString(expectedResultsArray), Arrays.toString(resultsNoProjection));

  }

  private void testTimeseries(
      TimeseriesQuery query,
      ExpectedProjectionTimeseries queryMetrics,
      List<Object[]> expectedResults
  )
  {
    testTimeseries(projectionsCursorFactory, projectionsTimeBoundaryInspector, query, queryMetrics, expectedResults);
  }

  private void testTimeseries(
      CursorFactory cursorFactory,
      TimeBoundaryInspector timeBoundaryInspector,
      TimeseriesQuery query,
      ExpectedProjectionTimeseries queryMetrics,
      List<Object[]> expectedResults
  )
  {
    final Sequence<Result<TimeseriesResultValue>> resultRows = timeseriesEngine.process(
        query,
        cursorFactory,
        timeBoundaryInspector,
        queryMetrics
    );

    queryMetrics.assertProjection();

    final List<Result<TimeseriesResultValue>> results = resultRows.toList();
    assertTimeseriesResults(query.getResultRowSignature(RowSignature.Finalization.YES), expectedResults, results);

    // timeseries query only works on base table if base table is sorted by time
    Assume.assumeTrue(segmentSortedByTime);
    final Sequence<Result<TimeseriesResultValue>> resultRowsNoProjection = timeseriesEngine.process(
        query.withOverriddenContext(Map.of(QueryContexts.NO_PROJECTIONS, true)),
        cursorFactory,
        timeBoundaryInspector,
        queryMetrics
    );

    final List<Result<TimeseriesResultValue>> resultsNoProjection = resultRowsNoProjection.toList();
    assertTimeseriesResults(
        query.getResultRowSignature(RowSignature.Finalization.YES),
        expectedResults,
        resultsNoProjection
    );
  }

  private void assertGroupByResults(List<Object[]> expected, List<ResultRow> actual)
  {
    Assertions.assertEquals(expected.size(), actual.size());
    for (int i = 0; i < expected.size(); i++) {
      Assertions.assertArrayEquals(expected.get(i), actual.get(i).getArray());
    }
  }

  private void assertTimeseriesResults(
      RowSignature querySignature,
      List<Object[]> expected,
      List<Result<TimeseriesResultValue>> actual
  )
  {
    Assertions.assertEquals(expected.size(), actual.size());
    for (int i = 0; i < expected.size(); i++) {
      Assertions.assertArrayEquals(expected.get(i), getResultArray(actual.get(i), querySignature));
    }
  }

  private void assertCursorNoProjection(CursorBuildSpec buildSpec, ExpectedProjectionQueryMetrics<?> queryMetrics)
  {
    assertCursorProjection(buildSpec, queryMetrics, 8);
  }

  private void assertCursorProjection(
      CursorBuildSpec buildSpec,
      ExpectedProjectionQueryMetrics<?> queryMetrics,
      int expectedRowCount
  )
  {
    assertCursorProjection(projectionsCursorFactory, buildSpec, queryMetrics, expectedRowCount);
  }

  private void assertCursorProjection(
      CursorFactory cursorFactory,
      CursorBuildSpec buildSpec,
      ExpectedProjectionQueryMetrics<?> queryMetrics,
      int expectedRowCount
  )
  {
    try (final CursorHolder cursorHolder = cursorFactory.makeCursorHolder(buildSpec)) {
      queryMetrics.assertProjection();
      final Cursor cursor = cursorHolder.asCursor();
      int rowCount = 0;
      if (cursor != null) {
        while (!cursor.isDone()) {
          rowCount++;
          cursor.advance();
        }
      }
      Assert.assertEquals(expectedRowCount, rowCount);
    }
  }

  private static IndexBuilder makeBuilder(DimensionsSpec dimensionsSpec, boolean autoSchema, boolean writeNullColumns)
  {
    File tmp = FileUtils.createTempDir();
    CLOSER.register(tmp::delete);
    return IndexBuilder.create()
                       .tmpDir(tmp)
                       .schema(
                           IncrementalIndexSchema.builder()
                                                 .withDimensionsSpec(dimensionsSpec)
                                                 .withRollup(false)
                                                 .withMinTimestamp(UTC_MIDNIGHT.getMillis())
                                                 .withProjections(autoSchema ? AUTO_PROJECTIONS : PROJECTIONS)
                                                 .build()
                       )
                       .writeNullColumns(writeNullColumns)
                       .rows(ROWS);
  }

  private static IndexBuilder makeRollupBuilder(
      DimensionsSpec dimensionsSpec,
      AggregatorFactory[] aggs,
      boolean autoSchema
  )
  {
    File tmp = FileUtils.createTempDir();
    CLOSER.register(tmp::delete);
    return IndexBuilder.create()
                       .tmpDir(tmp)
                       .schema(
                           IncrementalIndexSchema
                               .builder()
                               .withDimensionsSpec(dimensionsSpec)
                               .withMetrics(aggs)
                               .withRollup(true)
                               .withMinTimestamp(UTC_MIDNIGHT.getMillis())
                               .withProjections(autoSchema ? AUTO_ROLLUP_PROJECTIONS : ROLLUP_PROJECTIONS)
                               .build()
                       )
                       .writeNullColumns(true)
                       .rows(ROLLUP_ROWS);
  }

  private static Set<Object[]> makeArrayResultSet()
  {
    Set<Object[]> resultsInNoParticularOrder = new ObjectOpenCustomHashSet<>(
        new Hash.Strategy<>()
        {
          @Override
          public int hashCode(Object[] o)
          {
            return Arrays.deepHashCode(o);
          }

          @Override
          public boolean equals(Object[] a, Object[] b)
          {
            return Arrays.deepEquals(a, b);
          }
        }
    );
    return resultsInNoParticularOrder;
  }

  private static Set<Object[]> makeArrayResultSet(Object[]... values)
  {
    Set<Object[]> resultsInNoParticularOrder = makeArrayResultSet();
    resultsInNoParticularOrder.addAll(Arrays.asList(values));
    return resultsInNoParticularOrder;
  }

  private static Object[] getResultArray(Result<TimeseriesResultValue> result, RowSignature rowSignature)
  {
    final Object[] rowArray = new Object[rowSignature.size()];
    for (int i = 0; i < rowSignature.size(); i++) {
      if (i == 0) {
        rowArray[i] = result.getTimestamp();
      } else {
        rowArray[i] = result.getValue().getMetric(rowSignature.getColumnName(i));
      }
    }
    return rowArray;
  }

  private static class ExpectedProjectionQueryMetrics<T extends Query<?>> extends DefaultQueryMetrics<T>
  {
    @Nullable
    private final String expectedProjection;
    @Nullable
    private String capturedProjection;

    private ExpectedProjectionQueryMetrics(@Nullable String expectedProjection)
    {
      this.expectedProjection = expectedProjection;
    }

    @Override
    public void projection(String projection)
    {
      capturedProjection = projection;
    }

    void assertProjection()
    {
      Assertions.assertEquals(expectedProjection, capturedProjection);
      capturedProjection = null;
    }
  }

  private static class ExpectedProjectionGroupBy extends ExpectedProjectionQueryMetrics<GroupByQuery>
      implements GroupByQueryMetrics
  {
    private ExpectedProjectionGroupBy(@Nullable String expectedProjection)
    {
      super(expectedProjection);
    }

    @Override
    public void numDimensions(GroupByQuery query)
    {

    }

    @Override
    public void numMetrics(GroupByQuery query)
    {

    }

    @Override
    public void numComplexMetrics(GroupByQuery query)
    {

    }

    @Override
    public void granularity(GroupByQuery query)
    {

    }
  }

  private static class ExpectedProjectionTimeseries extends ExpectedProjectionQueryMetrics<TimeseriesQuery>
      implements TimeseriesQueryMetrics
  {

    private ExpectedProjectionTimeseries(@Nullable String expectedProjection)
    {
      super(expectedProjection);
    }

    @Override
    public void limit(TimeseriesQuery query)
    {

    }

    @Override
    public void numMetrics(TimeseriesQuery query)
    {

    }

    @Override
    public void numComplexMetrics(TimeseriesQuery query)
    {

    }

    @Override
    public void granularity(TimeseriesQuery query)
    {

    }
  }
}<|MERGE_RESOLUTION|>--- conflicted
+++ resolved
@@ -87,11 +87,8 @@
 import org.apache.druid.segment.virtual.NestedFieldVirtualColumn;
 import org.apache.druid.testing.InitializedNullHandlingTest;
 import org.joda.time.DateTime;
-<<<<<<< HEAD
+import org.joda.time.Interval;
 import org.joda.time.Period;
-=======
-import org.joda.time.Interval;
->>>>>>> 45cf67d0
 import org.junit.AfterClass;
 import org.junit.Assert;
 import org.junit.Assume;
@@ -387,7 +384,6 @@
       ROLLUP_PROJECTIONS.stream()
                         .map(
                             projection ->
-<<<<<<< HEAD
                                 AggregateProjectionSpec
                                     .builder(projection)
                                     .groupingColumns(projection.getGroupingColumns()
@@ -395,19 +391,6 @@
                                                                .map(x -> new AutoTypeColumnSchema(x.getName(), null))
                                                                .collect(Collectors.toList()))
                                     .build()
-=======
-                                AggregateProjectionSpec.builder(projection)
-                                                       .groupingColumns(
-                                                           projection.getGroupingColumns()
-                                                                     .stream()
-                                                                     .map(x -> new AutoTypeColumnSchema(
-                                                                         x.getName(),
-                                                                         null
-                                                                     ))
-                                                                     .collect(Collectors.toList())
-                                                       )
-                                                       .build()
->>>>>>> 45cf67d0
                         )
                         .collect(Collectors.toList());
 
@@ -822,7 +805,7 @@
         GroupByQuery.builder()
                     .setDataSource("test")
                     .setGranularity(Granularities.ALL)
-                    .setInterval(new Interval(TIMESTAMP, TIMESTAMP.plusDays(1)))
+                    .setInterval(new Interval(UTC_MIDNIGHT, UTC_MIDNIGHT.plusDays(1)))
                     .addDimension("a")
                     .setDimFilter(new EqualityFilter("a", ColumnType.STRING, "a", null))
                     .addAggregator(new LongSumAggregatorFactory("c_sum", "c"))
@@ -850,7 +833,7 @@
         GroupByQuery.builder()
                     .setDataSource("test")
                     .setGranularity(Granularities.ALL)
-                    .setInterval(new Interval(TIMESTAMP, TIMESTAMP.plusHours(1)))
+                    .setInterval(new Interval(UTC_MIDNIGHT, UTC_MIDNIGHT.plusHours(1)))
                     .addDimension("a")
                     .setDimFilter(new EqualityFilter("a", ColumnType.STRING, "a", null))
                     .addAggregator(new LongSumAggregatorFactory("c_sum", "c"))
@@ -866,7 +849,7 @@
         query,
         queryMetrics,
         Collections.singletonList(
-            new Object[]{"a", 4L, Pair.of(TIMESTAMP.plusMinutes(4).getMillis(), 2L)}
+            new Object[]{"a", 4L, Pair.of(UTC_MIDNIGHT.plusMinutes(4).getMillis(), 2L)}
         )
     );
   }
@@ -878,7 +861,7 @@
         GroupByQuery.builder()
                     .setDataSource("test")
                     .setGranularity(Granularities.ALL)
-                    .setInterval(new Interval(TIMESTAMP, TIMESTAMP.plusHours(1).minusMinutes(1)))
+                    .setInterval(new Interval(UTC_MIDNIGHT, UTC_MIDNIGHT.plusHours(1).minusMinutes(1)))
                     .addDimension("a")
                     .setDimFilter(new EqualityFilter("a", ColumnType.STRING, "a", null))
                     .addAggregator(new LongSumAggregatorFactory("c_sum", "c"))
@@ -894,7 +877,7 @@
         query,
         queryMetrics,
         Collections.singletonList(
-            new Object[]{"a", 4L, Pair.of(TIMESTAMP.plusMinutes(4).getMillis(), 2L)}
+            new Object[]{"a", 4L, Pair.of(UTC_MIDNIGHT.plusMinutes(4).getMillis(), 2L)}
         )
     );
   }
@@ -1761,7 +1744,7 @@
     // realltime results are inconsistent between projection and base table since projection is totally empty, but base
     // table is reduced with filter
     final boolean isRealtime = projectionsCursorFactory instanceof IncrementalIndexCursorFactory;
-    final List<Object[]> expectedResults = Collections.singletonList(new Object[]{TIMESTAMP, null});
+    final List<Object[]> expectedResults = Collections.singletonList(new Object[]{UTC_MIDNIGHT, null});
     final List<Object[]> expectedRealtimeResults = List.of();
 
     final Sequence<Result<TimeseriesResultValue>> resultRows = timeseriesEngine.process(
@@ -1781,15 +1764,12 @@
     );
 
 
-    Assertions.assertEquals(TIMESTAMP, projectionsTimeBoundaryInspector.getMinTime());
+    Assertions.assertEquals(UTC_MIDNIGHT, projectionsTimeBoundaryInspector.getMinTime());
     if (isRealtime || segmentSortedByTime) {
-      Assertions.assertEquals(TIMESTAMP.plusHours(1).plusMinutes(1), projectionsTimeBoundaryInspector.getMaxTime());
+      Assertions.assertEquals(UTC_01H31M, projectionsTimeBoundaryInspector.getMaxTime());
     } else {
       // min and max time are inexact for non time ordered segments
-      Assertions.assertEquals(
-          TIMESTAMP.plusHours(1).plusMinutes(1).plusMillis(1),
-          projectionsTimeBoundaryInspector.getMaxTime()
-      );
+      Assertions.assertEquals(UTC_01H31M.plusMillis(1), projectionsTimeBoundaryInspector.getMaxTime());
     }
 
     // timeseries query only works on base table if base table is sorted by time
