--- conflicted
+++ resolved
@@ -590,7 +590,6 @@
         conversion
     );
   }
-<<<<<<< HEAD
 
   @Test
   public void test_convertJoinsToFilters_dontConvertJoinsDependedOnByPreviousJoins()
@@ -626,55 +625,4 @@
         conversion
     );
   }
-
-  private PreJoinableClause makeGlobalPreJoinableClause(String tableName, String expression, String prefix)
-  {
-    return makeGlobalPreJoinableClause(tableName, expression, prefix, JoinType.LEFT);
-  }
-
-  private PreJoinableClause makeGlobalPreJoinableClause(
-      String tableName,
-      String expression,
-      String prefix,
-      JoinType joinType
-  )
-  {
-    GlobalTableDataSource dataSource = new GlobalTableDataSource(tableName);
-    return makePreJoinableClause(dataSource, expression, prefix, joinType);
-  }
-
-  private PreJoinableClause makePreJoinableClause(
-      DataSource dataSource,
-      String expression,
-      String prefix,
-      JoinType joinType
-  )
-  {
-    JoinConditionAnalysis conditionAnalysis = JoinConditionAnalysis.forExpression(
-        expression,
-        prefix,
-        ExprMacroTable.nil()
-    );
-    return new PreJoinableClause(
-        prefix,
-        dataSource,
-        joinType,
-        conditionAnalysis
-    );
-  }
-
-  private static class JoinableFactoryWithCacheKey extends NoopJoinableFactory
-  {
-    @Override
-    public Optional<byte[]> computeJoinCacheKey(DataSource dataSource, JoinConditionAnalysis condition)
-    {
-      if (dataSource.isCacheable(false) && condition.canHashJoin()) {
-        String tableName = Iterators.getOnlyElement(dataSource.getTableNames().iterator());
-        return Optional.of(StringUtils.toUtf8(tableName));
-      }
-      return Optional.empty();
-    }
-  }
-=======
->>>>>>> fd7864ae
 }