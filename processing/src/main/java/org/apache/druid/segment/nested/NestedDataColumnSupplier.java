/*
 * Licensed to the Apache Software Foundation (ASF) under one
 * or more contributor license agreements.  See the NOTICE file
 * distributed with this work for additional information
 * regarding copyright ownership.  The ASF licenses this file
 * to you under the Apache License, Version 2.0 (the
 * "License"); you may not use this file except in compliance
 * with the License.  You may obtain a copy of the License at
 *
 *   http://www.apache.org/licenses/LICENSE-2.0
 *
 * Unless required by applicable law or agreed to in writing,
 * software distributed under the License is distributed on an
 * "AS IS" BASIS, WITHOUT WARRANTIES OR CONDITIONS OF ANY
 * KIND, either express or implied.  See the License for the
 * specific language governing permissions and limitations
 * under the License.
 */

package org.apache.druid.segment.nested;

import com.google.common.base.Supplier;
import org.apache.druid.collections.bitmap.ImmutableBitmap;
import org.apache.druid.java.util.common.RE;
import org.apache.druid.java.util.common.StringUtils;
import org.apache.druid.java.util.common.io.smoosh.SmooshedFileMapper;
import org.apache.druid.segment.column.ColumnBuilder;
import org.apache.druid.segment.column.ColumnConfig;
import org.apache.druid.segment.column.ColumnIndexSupplier;
import org.apache.druid.segment.column.ColumnType;
import org.apache.druid.segment.column.StringEncodingStrategies;
import org.apache.druid.segment.data.BitmapSerdeFactory;
import org.apache.druid.segment.data.CompressedVariableSizedBlobColumnSupplier;
import org.apache.druid.segment.data.FixedIndexed;
import org.apache.druid.segment.data.FrontCodedIntArrayIndexed;
import org.apache.druid.segment.data.Indexed;
import org.apache.druid.segment.data.VByte;
import org.apache.druid.segment.index.SimpleImmutableBitmapIndex;
import org.apache.druid.segment.index.semantic.NullValueIndex;
import org.apache.druid.segment.serde.ColumnSerializerUtils;
import org.apache.druid.segment.serde.NestedCommonFormatColumnPartSerde;

import javax.annotation.Nullable;
import java.io.IOException;
import java.nio.ByteBuffer;
import java.nio.ByteOrder;

public class NestedDataColumnSupplier implements Supplier<NestedCommonFormatColumn>, ColumnIndexSupplier
{
  public static NestedDataColumnSupplier read(
      ColumnType logicalType,
      boolean hasNulls,
      ByteBuffer bb,
      ColumnBuilder columnBuilder,
      ColumnConfig columnConfig,
      BitmapSerdeFactory bitmapSerdeFactory,
      ByteOrder byteOrder,
      NestedDataColumnSupplier parent
  )
  {
    final byte version = bb.get();
    final int columnNameLength = VByte.readInt(bb);
    final String columnName = StringUtils.fromUtf8(bb, columnNameLength);

    if (version == NestedCommonFormatColumnSerializer.V0) {
      try {
        final SmooshedFileMapper mapper = columnBuilder.getFileMapper();
        final Supplier<? extends Indexed<ByteBuffer>> fieldsSupplier;
        final FieldTypeInfo fieldInfo;
        final CompressedVariableSizedBlobColumnSupplier compressedRawColumnSupplier;
        final ImmutableBitmap nullValues;
        final Supplier<? extends Indexed<ByteBuffer>> stringDictionarySupplier;
        final Supplier<FixedIndexed<Long>> longDictionarySupplier;
        final Supplier<FixedIndexed<Double>> doubleDictionarySupplier;
        final Supplier<FrontCodedIntArrayIndexed> arrayDictionarySupplier;

<<<<<<< HEAD
        fieldsSupplier = StringEncodingStrategies.getStringDictionarySupplier(mapper, bb, byteOrder);
        fieldInfo = FieldTypeInfo.read(bb, fieldsSupplier.get().size());
=======

>>>>>>> fe57bc30

        if (parent != null) {
          fields = parent.fields;
          fieldInfo = parent.fieldInfo;
          stringDictionarySupplier = parent.stringDictionarySupplier;
          longDictionarySupplier = parent.longDictionarySupplier;
          doubleDictionarySupplier = parent.doubleDictionarySupplier;
          arrayDictionarySupplier = parent.arrayDictionarySupplier;
        } else {
          fields = GenericIndexed.read(bb, GenericIndexed.STRING_STRATEGY, mapper);
          fieldInfo = FieldTypeInfo.read(bb, fields.size());
          final ByteBuffer stringDictionaryBuffer = NestedCommonFormatColumnPartSerde.loadInternalFile(
              mapper,
              columnName,
              ColumnSerializerUtils.STRING_DICTIONARY_FILE_NAME
          );
          final ByteBuffer longDictionaryBuffer = NestedCommonFormatColumnPartSerde.loadInternalFile(
              mapper,
              columnName,
              ColumnSerializerUtils.LONG_DICTIONARY_FILE_NAME
          );
          final ByteBuffer doubleDictionaryBuffer = NestedCommonFormatColumnPartSerde.loadInternalFile(
              mapper,
              columnName,
              ColumnSerializerUtils.DOUBLE_DICTIONARY_FILE_NAME
          );
          final ByteBuffer arrayDictionarybuffer = NestedCommonFormatColumnPartSerde.loadInternalFile(
              mapper,
              columnName,
              ColumnSerializerUtils.ARRAY_DICTIONARY_FILE_NAME
          );

          stringDictionarySupplier = StringEncodingStrategies.getStringDictionarySupplier(
              mapper,
              stringDictionaryBuffer,
              byteOrder
          );
          longDictionarySupplier = FixedIndexed.read(
              longDictionaryBuffer,
              ColumnType.LONG.getStrategy(),
              byteOrder,
              Long.BYTES
          );
          doubleDictionarySupplier = FixedIndexed.read(
              doubleDictionaryBuffer,
              ColumnType.DOUBLE.getStrategy(),
              byteOrder,
              Double.BYTES
          );
          arrayDictionarySupplier = FrontCodedIntArrayIndexed.read(
              arrayDictionarybuffer,
              byteOrder
          );
        }


        final ByteBuffer rawBuffer = NestedCommonFormatColumnPartSerde.loadInternalFile(
            mapper,
            columnName,
            NestedCommonFormatColumnSerializer.RAW_FILE_NAME
        );
        compressedRawColumnSupplier = CompressedVariableSizedBlobColumnSupplier.fromByteBuffer(
            ColumnSerializerUtils.getInternalFileName(
                columnName,
                NestedCommonFormatColumnSerializer.RAW_FILE_NAME
            ),
            rawBuffer,
            byteOrder,
            byteOrder, // byte order doesn't matter since serde is byte blobs
            mapper
        );
        if (hasNulls) {
          columnBuilder.setHasNulls(true);
          final ByteBuffer nullIndexBuffer = NestedCommonFormatColumnPartSerde.loadInternalFile(
              mapper,
              columnName,
              ColumnSerializerUtils.NULL_BITMAP_FILE_NAME
          );
          nullValues = bitmapSerdeFactory.getObjectStrategy().fromByteBufferWithSize(nullIndexBuffer);
        } else {
          nullValues = bitmapSerdeFactory.getBitmapFactory().makeEmptyImmutableBitmap();
        }

        return new NestedDataColumnSupplier(
            columnName,
            fieldsSupplier,
            fieldInfo,
            compressedRawColumnSupplier,
            nullValues,
            stringDictionarySupplier,
            longDictionarySupplier,
            doubleDictionarySupplier,
            arrayDictionarySupplier,
            columnConfig,
            mapper,
            bitmapSerdeFactory,
            byteOrder,
            logicalType
        );
      }
      catch (IOException ex) {
        throw new RE(ex, "Failed to deserialize V%s column.", version);
      }
    } else {
      throw new RE("Unknown version " + version);
    }
  }

  private final String columnName;
  private final Supplier<? extends Indexed<ByteBuffer>> fieldSupplier;
  private final FieldTypeInfo fieldInfo;
  private final CompressedVariableSizedBlobColumnSupplier compressedRawColumnSupplier;
  private final ImmutableBitmap nullValues;
  private final Supplier<? extends Indexed<ByteBuffer>> stringDictionarySupplier;
  private final Supplier<FixedIndexed<Long>> longDictionarySupplier;
  private final Supplier<FixedIndexed<Double>> doubleDictionarySupplier;
  private final Supplier<FrontCodedIntArrayIndexed> arrayDictionarySupplier;
  private final ColumnConfig columnConfig;
  private final SmooshedFileMapper fileMapper;
  private final BitmapSerdeFactory bitmapSerdeFactory;
  private final ByteOrder byteOrder;

  @Nullable
  private final ColumnType simpleType;

  private NestedDataColumnSupplier(
      String columnName,
      Supplier<? extends Indexed<ByteBuffer>> fieldSupplier,
      FieldTypeInfo fieldInfo,
      CompressedVariableSizedBlobColumnSupplier compressedRawColumnSupplier,
      ImmutableBitmap nullValues,
      Supplier<? extends Indexed<ByteBuffer>> stringDictionarySupplier,
      Supplier<FixedIndexed<Long>> longDictionarySupplier,
      Supplier<FixedIndexed<Double>> doubleDictionarySupplier,
      Supplier<FrontCodedIntArrayIndexed> arrayDictionarySupplier,
      ColumnConfig columnConfig,
      SmooshedFileMapper fileMapper,
      BitmapSerdeFactory bitmapSerdeFactory,
      ByteOrder byteOrder,
      @Nullable ColumnType simpleType
  )
  {
    this.columnName = columnName;
    this.fieldSupplier = fieldSupplier;
    this.fieldInfo = fieldInfo;
    this.compressedRawColumnSupplier = compressedRawColumnSupplier;
    this.nullValues = nullValues;
    this.stringDictionarySupplier = stringDictionarySupplier;
    this.longDictionarySupplier = longDictionarySupplier;
    this.doubleDictionarySupplier = doubleDictionarySupplier;
    this.arrayDictionarySupplier = arrayDictionarySupplier;
    this.columnConfig = columnConfig;
    this.fileMapper = fileMapper;
    this.bitmapSerdeFactory = bitmapSerdeFactory;
    this.byteOrder = byteOrder;
    this.simpleType = simpleType;
  }

  @Override
  public NestedCommonFormatColumn get()
  {
    return new NestedDataColumnV5<>(
        columnName,
        getLogicalType(),
        columnConfig,
        compressedRawColumnSupplier,
        nullValues,
        fieldSupplier,
        fieldInfo,
        stringDictionarySupplier,
        longDictionarySupplier,
        doubleDictionarySupplier,
        arrayDictionarySupplier,
        fileMapper,
        bitmapSerdeFactory,
        byteOrder
    );
  }

  public ColumnType getLogicalType()
  {
    return simpleType == null ? ColumnType.NESTED_DATA : simpleType;
  }

  @Nullable
  @Override
  public <T> T as(Class<T> clazz)
  {
    if (clazz.equals(NullValueIndex.class)) {
      return (T) (NullValueIndex) () -> new SimpleImmutableBitmapIndex(nullValues);
    }
    return null;
  }
}<|MERGE_RESOLUTION|>--- conflicted
+++ resolved
@@ -74,23 +74,18 @@
         final Supplier<FixedIndexed<Double>> doubleDictionarySupplier;
         final Supplier<FrontCodedIntArrayIndexed> arrayDictionarySupplier;
 
-<<<<<<< HEAD
-        fieldsSupplier = StringEncodingStrategies.getStringDictionarySupplier(mapper, bb, byteOrder);
-        fieldInfo = FieldTypeInfo.read(bb, fieldsSupplier.get().size());
-=======
-
->>>>>>> fe57bc30
+
 
         if (parent != null) {
-          fields = parent.fields;
+          fieldsSupplier = parent.fieldSupplier;
           fieldInfo = parent.fieldInfo;
           stringDictionarySupplier = parent.stringDictionarySupplier;
           longDictionarySupplier = parent.longDictionarySupplier;
           doubleDictionarySupplier = parent.doubleDictionarySupplier;
           arrayDictionarySupplier = parent.arrayDictionarySupplier;
         } else {
-          fields = GenericIndexed.read(bb, GenericIndexed.STRING_STRATEGY, mapper);
-          fieldInfo = FieldTypeInfo.read(bb, fields.size());
+          fieldsSupplier = StringEncodingStrategies.getStringDictionarySupplier(mapper, bb, byteOrder);
+          fieldInfo = FieldTypeInfo.read(bb, fieldsSupplier.get().size());
           final ByteBuffer stringDictionaryBuffer = NestedCommonFormatColumnPartSerde.loadInternalFile(
               mapper,
               columnName,
