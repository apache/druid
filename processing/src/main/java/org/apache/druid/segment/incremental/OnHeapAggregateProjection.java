--- conflicted
+++ resolved
@@ -125,32 +125,7 @@
     initializeAndValidateAggregators(projectionSpec, getBaseTableDimensionDesc, getBaseTableAggregatorFactory);
 
     if (projectionSpec.getFilter() != null) {
-<<<<<<< HEAD
-      RowSignature.Builder bob = RowSignature.builder();
-      if (projectionSchema.getTimeColumnPosition() < 0) {
-        bob.addTimeColumn();
-      }
-      for (String groupingColumn : projectionSchema.getGroupingColumns()) {
-        if (groupingColumn.equals(projectionSchema.getTimeColumnName())) {
-          bob.addTimeColumn();
-        } else {
-          bob.add(groupingColumn, dimensionsMap.get(groupingColumn).getCapabilities().toColumnType());
-        }
-      }
-      valueMatcher = projectionSchema.getFilter()
-                                     .toFilter()
-                                     .makeMatcher(
-                                         RowBasedColumnSelectorFactory.create(
-                                             RowAdapters.standardRow(),
-                                             inputRowHolder::getRow,
-                                             bob.build(),
-                                             false,
-                                             false
-                                         )
-                                     );
-=======
       valueMatcher = projectionSchema.getFilter().toFilter().makeMatcher(virtualSelectorFactory);
->>>>>>> 4fc15423
     } else {
       valueMatcher = null;
     }
