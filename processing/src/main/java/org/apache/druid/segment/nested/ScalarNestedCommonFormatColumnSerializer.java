/*
 * Licensed to the Apache Software Foundation (ASF) under one
 * or more contributor license agreements.  See the NOTICE file
 * distributed with this work for additional information
 * regarding copyright ownership.  The ASF licenses this file
 * to you under the Apache License, Version 2.0 (the
 * "License"); you may not use this file except in compliance
 * with the License.  You may obtain a copy of the License at
 *
 *   http://www.apache.org/licenses/LICENSE-2.0
 *
 * Unless required by applicable law or agreed to in writing,
 * software distributed under the License is distributed on an
 * "AS IS" BASIS, WITHOUT WARRANTIES OR CONDITIONS OF ANY
 * KIND, either express or implied.  See the License for the
 * specific language governing permissions and limitations
 * under the License.
 */

package org.apache.druid.segment.nested;

import com.google.common.base.Preconditions;
import it.unimi.dsi.fastutil.ints.IntIterator;
import org.apache.druid.collections.bitmap.ImmutableBitmap;
import org.apache.druid.collections.bitmap.MutableBitmap;
import org.apache.druid.java.util.common.ISE;
import org.apache.druid.java.util.common.StringUtils;
import org.apache.druid.java.util.common.io.Closer;
import org.apache.druid.java.util.common.io.smoosh.FileSmoosher;
import org.apache.druid.java.util.common.logger.Logger;
import org.apache.druid.segment.ColumnValueSelector;
import org.apache.druid.segment.data.CompressedVSizeColumnarIntsSerializer;
import org.apache.druid.segment.data.CompressionStrategy;
import org.apache.druid.segment.data.DictionaryWriter;
import org.apache.druid.segment.data.FixedIndexedIntWriter;
import org.apache.druid.segment.data.GenericIndexedWriter;
import org.apache.druid.segment.data.SingleValueColumnarIntsSerializer;
import org.apache.druid.segment.serde.ColumnSerializerUtils;
import org.apache.druid.segment.writeout.SegmentWriteOutMedium;

import javax.annotation.Nullable;
import java.io.IOException;
import java.nio.ByteBuffer;
import java.nio.channels.WritableByteChannel;

public abstract class ScalarNestedCommonFormatColumnSerializer<T> extends NestedCommonFormatColumnSerializer
{
  protected static final Logger log = new Logger(ScalarNestedCommonFormatColumnSerializer.class);

  protected final String name;
  protected final SegmentWriteOutMedium segmentWriteOutMedium;
  protected final NestedCommonFormatColumnFormatSpec columnFormatSpec;
  @SuppressWarnings("unused")
  protected final Closer closer;

  protected DictionaryIdLookup dictionaryIdLookup;
  protected DictionaryWriter<T> dictionaryWriter;
  protected boolean closedForWrite = false;
  protected boolean dictionarySerialized = false;
  protected FixedIndexedIntWriter intermediateValueWriter;
  protected ByteBuffer columnNameBytes = null;

  protected boolean hasNulls;
  protected boolean writeDictionary = true;


  public ScalarNestedCommonFormatColumnSerializer(
      String name,
      NestedCommonFormatColumnFormatSpec columnFormatSpec,
      SegmentWriteOutMedium segmentWriteOutMedium,
      Closer closer
  )
  {
    this.name = name;
    this.segmentWriteOutMedium = segmentWriteOutMedium;
    this.columnFormatSpec = columnFormatSpec;
    this.closer = closer;
  }

  /**
   * Called during {@link #serialize(ColumnValueSelector)} to convert value to dictionary id.
   * <p>
   * Implementations may optionally also serialize the value to a type specific value column if they opened one with
   * {@link #openValueColumnSerializer()}, or do whatever else is useful to do while handling a single row value.
   */
  protected abstract int processValue(@Nullable Object rawValue) throws IOException;

  /**
   * Called during {@link #open()} to allow opening any separate type specific value column serializers
   */
  protected abstract void openValueColumnSerializer() throws IOException;

  /**
   * Called during {@link #writeTo(WritableByteChannel, FileSmoosher)} to allow any type specific value column
   * serializers to use the {@link FileSmoosher} to write stuff to places.
   */
  protected abstract void writeValueColumn(FileSmoosher smoosher) throws IOException;

  protected abstract void writeDictionaryFile(FileSmoosher smoosher) throws IOException;

  public abstract int getCardinality();

  @Override
  public String getColumnName()
  {
    return name;
  }

  @Override
  public DictionaryIdLookup getDictionaryIdLookup()
  {
    return dictionaryIdLookup;
  }

  @Override
  public void setDictionaryIdLookup(DictionaryIdLookup dictionaryIdLookup)
  {
    this.dictionaryIdLookup = dictionaryIdLookup;
    this.writeDictionary = false;
    this.dictionarySerialized = true;
  }

  @Override
  public boolean hasNulls()
  {
    return hasNulls;
  }

  @Override
  public void open() throws IOException
  {
    if (!dictionarySerialized) {
      throw new IllegalStateException("Dictionary not serialized, cannot open value serializer");
    }
    intermediateValueWriter = new FixedIndexedIntWriter(segmentWriteOutMedium, false);
    intermediateValueWriter.open();
    openValueColumnSerializer();
  }

  @Override
  public void serialize(ColumnValueSelector<? extends StructuredData> selector) throws IOException
  {
    if (!dictionarySerialized) {
      throw new ISE("Must serialize value dictionaries before serializing values for column [%s]", name);
    }

    final Object value = StructuredData.unwrap(selector.getObject());
    final int dictId = processValue(value);
    intermediateValueWriter.write(dictId);
    hasNulls = hasNulls || dictId == 0;
  }

  private void closeForWrite()
  {
    if (!closedForWrite) {
      columnNameBytes = computeFilenameBytes();
      closedForWrite = true;
    }
  }

  @Override
  public long getSerializedSize()
  {
    closeForWrite();

    // standard string version
    long size = 1 + columnNameBytes.capacity();
    // the value dictionaries, raw column, and null index are all stored in separate files
    return size;
  }

  @Override
  public void writeTo(
      WritableByteChannel channel,
      FileSmoosher smoosher
  ) throws IOException
  {
    Preconditions.checkState(closedForWrite, "Not closed yet!");
    if (writeDictionary) {
      Preconditions.checkArgument(dictionaryWriter.isSorted(), "Dictionary not sorted?!?");
    }

    // write out compressed dictionaryId int column and bitmap indexes by iterating intermediate value column
    // the intermediate value column should be replaced someday by a cooler compressed int column writer that allows
    // easy iteration of the values it writes out, so that we could just build the bitmap indexes here instead of
    // doing both things
    String filenameBase = StringUtils.format("%s.forward_dim", name);
    final CompressionStrategy compression = columnFormatSpec.getDictionaryEncodedColumnCompression();
    final CompressionStrategy compressionToUse;
    if (compression != CompressionStrategy.UNCOMPRESSED && compression != CompressionStrategy.NONE) {
      compressionToUse = compression;
    } else {
      compressionToUse = CompressionStrategy.LZ4;
    }
    final SingleValueColumnarIntsSerializer encodedValueSerializer = CompressedVSizeColumnarIntsSerializer.create(
        name,
        segmentWriteOutMedium,
        filenameBase,
        getCardinality(),
        compressionToUse,
        segmentWriteOutMedium.getCloser()
    );
    encodedValueSerializer.open();

    final GenericIndexedWriter<ImmutableBitmap> bitmapIndexWriter = new GenericIndexedWriter<>(
        segmentWriteOutMedium,
        name,
        columnFormatSpec.getBitmapEncoding().getObjectStrategy()
    );
    bitmapIndexWriter.open();
    bitmapIndexWriter.setObjectsNotSorted();
    final MutableBitmap[] bitmaps;
    bitmaps = new MutableBitmap[getCardinality()];
<<<<<<< HEAD
    for (int i = 0; i < bitmaps.length; i++) {
      bitmaps[i] = columnFormatSpec.getBitmapEncoding().getBitmapFactory().makeEmptyMutableBitmap();
    }
=======
>>>>>>> fe57bc30

    final IntIterator rows = intermediateValueWriter.getIterator();
    int rowCount = 0;
    while (rows.hasNext()) {
      final int dictId = rows.nextInt();
      encodedValueSerializer.addValue(dictId);
      MutableBitmap b = bitmaps[dictId];
      if (b == null) {
        b = indexSpec.getBitmapSerdeFactory().getBitmapFactory().makeEmptyMutableBitmap();
        bitmaps[dictId] = b;
      }
      b.add(rowCount++);
    }

    for (int i = 0; i < bitmaps.length; i++) {
      final MutableBitmap bitmap = bitmaps[i];
<<<<<<< HEAD
      bitmapIndexWriter.write(
          columnFormatSpec.getBitmapEncoding().getBitmapFactory().makeImmutableBitmap(bitmap)
      );
=======
      if (bitmap == null) {
        bitmapIndexWriter.write(null);
      } else {
        bitmapIndexWriter.write(
            indexSpec.getBitmapSerdeFactory().getBitmapFactory().makeImmutableBitmap(bitmap)
        );
      }
>>>>>>> fe57bc30
      bitmaps[i] = null; // Reclaim memory
    }

    writeV0Header(channel, columnNameBytes);
    if (writeDictionary) {
      writeDictionaryFile(smoosher);
    }
    writeInternal(smoosher, encodedValueSerializer, ColumnSerializerUtils.ENCODED_VALUE_COLUMN_FILE_NAME);
    writeValueColumn(smoosher);
    writeInternal(smoosher, bitmapIndexWriter, ColumnSerializerUtils.BITMAP_INDEX_FILE_NAME);

    log.info("Column [%s] serialized successfully.", name);
  }
}<|MERGE_RESOLUTION|>--- conflicted
+++ resolved
@@ -211,12 +211,6 @@
     bitmapIndexWriter.setObjectsNotSorted();
     final MutableBitmap[] bitmaps;
     bitmaps = new MutableBitmap[getCardinality()];
-<<<<<<< HEAD
-    for (int i = 0; i < bitmaps.length; i++) {
-      bitmaps[i] = columnFormatSpec.getBitmapEncoding().getBitmapFactory().makeEmptyMutableBitmap();
-    }
-=======
->>>>>>> fe57bc30
 
     final IntIterator rows = intermediateValueWriter.getIterator();
     int rowCount = 0;
@@ -225,7 +219,7 @@
       encodedValueSerializer.addValue(dictId);
       MutableBitmap b = bitmaps[dictId];
       if (b == null) {
-        b = indexSpec.getBitmapSerdeFactory().getBitmapFactory().makeEmptyMutableBitmap();
+        b = columnFormatSpec.getBitmapEncoding().getBitmapFactory().makeEmptyMutableBitmap();
         bitmaps[dictId] = b;
       }
       b.add(rowCount++);
@@ -233,19 +227,13 @@
 
     for (int i = 0; i < bitmaps.length; i++) {
       final MutableBitmap bitmap = bitmaps[i];
-<<<<<<< HEAD
-      bitmapIndexWriter.write(
-          columnFormatSpec.getBitmapEncoding().getBitmapFactory().makeImmutableBitmap(bitmap)
-      );
-=======
       if (bitmap == null) {
         bitmapIndexWriter.write(null);
       } else {
         bitmapIndexWriter.write(
-            indexSpec.getBitmapSerdeFactory().getBitmapFactory().makeImmutableBitmap(bitmap)
+            columnFormatSpec.getBitmapEncoding().getBitmapFactory().makeImmutableBitmap(bitmap)
         );
       }
->>>>>>> fe57bc30
       bitmaps[i] = null; // Reclaim memory
     }
 
