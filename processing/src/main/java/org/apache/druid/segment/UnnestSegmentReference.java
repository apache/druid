--- conflicted
+++ resolved
@@ -41,29 +41,21 @@
 
   private final SegmentReference baseSegment;
   private final VirtualColumn unnestColumn;
-<<<<<<< HEAD
+
   @Nullable
   private final DimFilter unnestFilter;
-=======
->>>>>>> 7ce33717
+
 
 
   public UnnestSegmentReference(
       SegmentReference baseSegment,
-<<<<<<< HEAD
       VirtualColumn unnestColumn,
       DimFilter unnestFilter
-=======
-      VirtualColumn unnestColumn
->>>>>>> 7ce33717
   )
   {
     this.baseSegment = baseSegment;
     this.unnestColumn = unnestColumn;
-<<<<<<< HEAD
     this.unnestFilter = unnestFilter;
-=======
->>>>>>> 7ce33717
   }
 
   @Override
@@ -115,12 +107,8 @@
   {
     return new UnnestStorageAdapter(
         baseSegment.asStorageAdapter(),
-<<<<<<< HEAD
         unnestColumn,
         unnestFilter
-=======
-        unnestColumn
->>>>>>> 7ce33717
     );
   }
 
