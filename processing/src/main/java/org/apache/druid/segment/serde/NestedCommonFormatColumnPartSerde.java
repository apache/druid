--- conflicted
+++ resolved
@@ -281,12 +281,8 @@
           byteOrder,
           bitmapSerdeFactory,
           buffer,
-<<<<<<< HEAD
-          builder.getFileMapper()
-=======
-          builder,
+          builder.getFileMapper(),
           parent == null ? null : (VariantColumnAndIndexSupplier) parent.getColumnSupplier()
->>>>>>> 7e35e500
       );
       ColumnCapabilitiesImpl capabilitiesBuilder = builder.getCapabilitiesBuilder();
       // if we are a mixed type, don't call ourself dictionary encoded for now so we don't end up doing the wrong thing
