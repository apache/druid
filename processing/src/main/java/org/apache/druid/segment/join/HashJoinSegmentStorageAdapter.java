/*
 * Licensed to the Apache Software Foundation (ASF) under one
 * or more contributor license agreements.  See the NOTICE file
 * distributed with this work for additional information
 * regarding copyright ownership.  The ASF licenses this file
 * to you under the Apache License, Version 2.0 (the
 * "License"); you may not use this file except in compliance
 * with the License.  You may obtain a copy of the License at
 *
 *   http://www.apache.org/licenses/LICENSE-2.0
 *
 * Unless required by applicable law or agreed to in writing,
 * software distributed under the License is distributed on an
 * "AS IS" BASIS, WITHOUT WARRANTIES OR CONDITIONS OF ANY
 * KIND, either express or implied.  See the License for the
 * specific language governing permissions and limitations
 * under the License.
 */

package org.apache.druid.segment.join;

import com.google.common.collect.ImmutableSet;
import com.google.common.collect.Iterables;
import com.google.common.collect.Lists;
import com.google.common.collect.Sets;
import org.apache.druid.java.util.common.io.Closer;
import org.apache.druid.query.filter.Filter;
import org.apache.druid.segment.Cursor;
import org.apache.druid.segment.CursorBuildSpec;
import org.apache.druid.segment.CursorMaker;
import org.apache.druid.segment.Metadata;
import org.apache.druid.segment.StorageAdapter;
import org.apache.druid.segment.VirtualColumns;
import org.apache.druid.segment.column.ColumnCapabilities;
import org.apache.druid.segment.data.Indexed;
import org.apache.druid.segment.data.ListIndexed;
import org.apache.druid.segment.filter.Filters;
import org.apache.druid.segment.join.filter.JoinFilterAnalyzer;
import org.apache.druid.segment.join.filter.JoinFilterPreAnalysis;
import org.apache.druid.segment.join.filter.JoinFilterPreAnalysisKey;
import org.apache.druid.segment.join.filter.JoinFilterSplit;
import org.apache.druid.segment.vector.VectorCursor;
import org.apache.druid.utils.CloseableUtils;
import org.joda.time.DateTime;
import org.joda.time.Interval;

import javax.annotation.Nullable;
import java.util.Arrays;
import java.util.LinkedHashSet;
import java.util.List;
import java.util.Optional;

public class HashJoinSegmentStorageAdapter implements StorageAdapter
{
  private final StorageAdapter baseAdapter;

  @Nullable
  private final Filter baseFilter;
  private final List<JoinableClause> clauses;
  private final JoinFilterPreAnalysis joinFilterPreAnalysis;

  /**
   * @param baseAdapter           A StorageAdapter for the left-hand side base segment
   * @param clauses               The right-hand side clauses. The caller is responsible for ensuring that there are no
   *                              duplicate prefixes or prefixes that shadow each other across the clauses
   * @param joinFilterPreAnalysis Pre-analysis for the query we expect to run on this storage adapter
   */
  HashJoinSegmentStorageAdapter(
      final StorageAdapter baseAdapter,
      final List<JoinableClause> clauses,
      final JoinFilterPreAnalysis joinFilterPreAnalysis
  )
  {
    this(baseAdapter, null, clauses, joinFilterPreAnalysis);
  }

  /**
   * @param baseAdapter           A StorageAdapter for the left-hand side base segment
   * @param baseFilter            A filter for the left-hand side base segment
   * @param clauses               The right-hand side clauses. The caller is responsible for ensuring that there are no
   *                              duplicate prefixes or prefixes that shadow each other across the clauses
   * @param joinFilterPreAnalysis Pre-analysis for the query we expect to run on this storage adapter
   */
  HashJoinSegmentStorageAdapter(
      final StorageAdapter baseAdapter,
      @Nullable final Filter baseFilter,
      final List<JoinableClause> clauses,
      final JoinFilterPreAnalysis joinFilterPreAnalysis
  )
  {
    this.baseAdapter = baseAdapter;
    this.baseFilter = baseFilter;
    this.clauses = clauses;
    this.joinFilterPreAnalysis = joinFilterPreAnalysis;
  }

  @Override
  public Interval getInterval()
  {
    return baseAdapter.getInterval();
  }

  @Override
  public Indexed<String> getAvailableDimensions()
  {
    // Use a Set since we may encounter duplicates, if a field from a Joinable shadows one of the base fields.
    final LinkedHashSet<String> availableDimensions = new LinkedHashSet<>();

    baseAdapter.getAvailableDimensions().forEach(availableDimensions::add);

    for (JoinableClause clause : clauses) {
      availableDimensions.addAll(clause.getAvailableColumnsPrefixed());
    }

    return new ListIndexed<>(Lists.newArrayList(availableDimensions));
  }

  @Override
  public Iterable<String> getAvailableMetrics()
  {
    return baseAdapter.getAvailableMetrics();
  }

  @Override
  public int getDimensionCardinality(String column)
  {
    final Optional<JoinableClause> maybeClause = getClauseForColumn(column);

    if (maybeClause.isPresent()) {
      final JoinableClause clause = maybeClause.get();
      return clause.getJoinable().getCardinality(clause.unprefix(column));
    } else {
      return baseAdapter.getDimensionCardinality(column);
    }
  }

  @Override
  public DateTime getMinTime()
  {
    return baseAdapter.getMinTime();
  }

  @Override
  public DateTime getMaxTime()
  {
    return baseAdapter.getMaxTime();
  }

  @Nullable
  @Override
  public Comparable getMinValue(String column)
  {
    if (isBaseColumn(column)) {
      return baseAdapter.getMinValue(column);
    } else {
      return null;
    }
  }

  @Nullable
  @Override
  public Comparable getMaxValue(String column)
  {
    if (isBaseColumn(column)) {
      return baseAdapter.getMaxValue(column);
    } else {
      return null;
    }
  }

  @Nullable
  @Override
  public ColumnCapabilities getColumnCapabilities(String column)
  {
    final Optional<JoinableClause> maybeClause = getClauseForColumn(column);

    if (maybeClause.isPresent()) {
      final JoinableClause clause = maybeClause.get();
      return clause.getJoinable().getColumnCapabilities(clause.unprefix(column));
    } else {
      return baseAdapter.getColumnCapabilities(column);
    }
  }

  @Override
  public int getNumRows()
  {
    // Cannot determine the number of rows ahead of time for a join segment (rows may be added or removed based
    // on the join condition). At the time of this writing, this method is only used by the 'segmentMetadata' query,
    // which isn't meant to support join segments anyway.
    throw new UnsupportedOperationException("Cannot retrieve number of rows from join segment");
  }

  @Override
  public DateTime getMaxIngestedEventTime()
  {
    return baseAdapter.getMaxIngestedEventTime();
  }

  @Override
  public Metadata getMetadata()
  {
    // Cannot get meaningful Metadata for this segment, since it isn't real. At the time of this writing, this method
    // is only used by the 'segmentMetadata' query, which isn't meant to support join segments anyway.
    throw new UnsupportedOperationException("Cannot retrieve metadata from join segment");
  }

  @Override
  public boolean hasBuiltInFilters()
  {
    // if the baseFilter is not null, then rows from underlying storage adapter can be potentially filtered.
    // otherwise, a filtering inner join can also filter rows.
    return baseFilter != null || clauses.stream().anyMatch(
        clause -> clause.getJoinType() == JoinType.INNER && !clause.getCondition().isAlwaysTrue()
    );
  }

  @Override
  public CursorMaker asCursorMaker(CursorBuildSpec spec)
  {
<<<<<<< HEAD
    final CursorBuildSpec.CursorBuildSpecBuilder cursorBuildSpecBuilder =
        CursorBuildSpec.builder()
                       .setInterval(spec.getInterval())
                       .setGranularity(spec.getGranularity())
                       .isDescending(spec.isDescending())
                       .setQueryMetrics(spec.getQueryMetrics());
=======
    // HashJoinEngine isn't vectorized yet.
    // However, we can still vectorize if there are no clauses, since that means all we need to do is apply
    // a base filter. That's easy enough!
    return clauses.isEmpty() && baseAdapter.canVectorize(baseFilterAnd(filter), virtualColumns, descending);
  }

  @Override
  public boolean isFromTombstone()
  {
    return baseAdapter.isFromTombstone();
  }

  @Nullable
  @Override
  public VectorCursor makeVectorCursor(
      @Nullable Filter filter,
      Interval interval,
      VirtualColumns virtualColumns,
      boolean descending,
      int vectorSize,
      @Nullable QueryMetrics<?> queryMetrics
  )
  {
    if (!canVectorize(filter, virtualColumns, descending)) {
      throw new ISE("Cannot vectorize. Check 'canVectorize' before calling 'makeVectorCursor'.");
    }
>>>>>>> 9b76d13f

    final Filter combinedFilter = baseFilterAnd(spec.getFilter());

    if (clauses.isEmpty()) {
      // HashJoinEngine isn't vectorized yet.
      // However, we can still vectorize if there are no clauses, since that means all we need to do is apply
      // a base filter. That's easy enough!
      final CursorBuildSpec newSpec = cursorBuildSpecBuilder.setFilter(combinedFilter)
                                                            .setVirtualColumns(spec.getVirtualColumns())
                                                            .build();
      return baseAdapter.asCursorMaker(newSpec);
    }

    return new CursorMaker()
    {
      final Closer joinablesCloser = Closer.create();

      @Override
      public Cursor makeCursor()
      {
        // Filter pre-analysis key implied by the call to "makeCursors". We need to sanity-check that it matches
        // the actual pre-analysis that was done. Note: we can't infer a rewrite config from the "makeCursors" call (it
        // requires access to the query context) so we'll need to skip sanity-checking it, by re-using the one present
        // in the cached key.)
        final JoinFilterPreAnalysisKey keyIn =
            new JoinFilterPreAnalysisKey(
                joinFilterPreAnalysis.getKey().getRewriteConfig(),
                clauses,
                spec.getVirtualColumns(),
                combinedFilter
            );

        final JoinFilterPreAnalysisKey keyCached = joinFilterPreAnalysis.getKey();
        final JoinFilterPreAnalysis preAnalysis;
        if (keyIn.equals(keyCached)) {
          // Common case: key used during filter pre-analysis (keyCached) matches key implied by makeCursors call (keyIn).
          preAnalysis = joinFilterPreAnalysis;
        } else {
          // Less common case: key differs. Re-analyze the filter. This case can happen when an unnest datasource is
          // layered on top of a join datasource.
          preAnalysis = JoinFilterAnalyzer.computeJoinFilterPreAnalysis(keyIn);
        }

        final JoinFilterSplit joinFilterSplit = JoinFilterAnalyzer.splitFilter(
            preAnalysis,
            baseFilter
        );


        if (joinFilterSplit.getBaseTableFilter().isPresent()) {
          cursorBuildSpecBuilder.setFilter(joinFilterSplit.getBaseTableFilter().get());
        }
        final VirtualColumns preJoinVirtualColumns = VirtualColumns.fromIterable(
            Iterables.concat(
                Sets.difference(
                    ImmutableSet.copyOf(spec.getVirtualColumns().getVirtualColumns()),
                    joinFilterPreAnalysis.getPostJoinVirtualColumns()
                ),
                joinFilterSplit.getPushDownVirtualColumns()
            )
        );
        cursorBuildSpecBuilder.setVirtualColumns(preJoinVirtualColumns);

        final Cursor baseCursor = joinablesCloser.register(baseAdapter.asCursorMaker(cursorBuildSpecBuilder.build()))
                                                 .makeCursor();


        assert baseCursor != null;
        Cursor retVal = baseCursor;

        for (JoinableClause clause : clauses) {
          retVal = HashJoinEngine.makeJoinCursor(retVal, clause, spec.isDescending(), joinablesCloser);
        }

        return PostJoinCursor.wrap(
            retVal,
            VirtualColumns.fromIterable(preAnalysis.getPostJoinVirtualColumns()),
            joinFilterSplit.getJoinTableFilter().orElse(null)
        );
      }

      @Override
      public void close()
      {
        CloseableUtils.closeAndWrapExceptions(joinablesCloser);
      }

      @Override
      public boolean canVectorize()
      {
        return CursorMaker.super.canVectorize();
      }

      @Nullable
      @Override
      public VectorCursor makeVectorCursor()
      {
        return CursorMaker.super.makeVectorCursor();
      }
    };
  }

  /**
   * Returns whether "column" will be selected from "baseAdapter". This is true if it is not shadowed by any joinables
   * (i.e. if it does not start with any of their prefixes).
   */
  public boolean isBaseColumn(final String column)
  {
    return !getClauseForColumn(column).isPresent();
  }

  /**
   * Returns the JoinableClause corresponding to a particular column, based on the clauses' prefixes.
   *
   * @param column column name
   *
   * @return the clause, or absent if the column does not correspond to any clause
   */
  private Optional<JoinableClause> getClauseForColumn(final String column)
  {
    // Check clauses in reverse, since "makeCursors" creates the cursor in such a way that the last clause
    // gets first dibs to claim a column.
    return Lists.reverse(clauses)
                .stream()
                .filter(clause -> clause.includesColumn(column))
                .findFirst();
  }

  @Nullable
  private Filter baseFilterAnd(@Nullable final Filter other)
  {
    return Filters.maybeAnd(Arrays.asList(baseFilter, other)).orElse(null);
  }
}<|MERGE_RESOLUTION|>--- conflicted
+++ resolved
@@ -218,43 +218,15 @@
   @Override
   public CursorMaker asCursorMaker(CursorBuildSpec spec)
   {
-<<<<<<< HEAD
     final CursorBuildSpec.CursorBuildSpecBuilder cursorBuildSpecBuilder =
         CursorBuildSpec.builder()
                        .setInterval(spec.getInterval())
                        .setGranularity(spec.getGranularity())
                        .isDescending(spec.isDescending())
                        .setQueryMetrics(spec.getQueryMetrics());
-=======
-    // HashJoinEngine isn't vectorized yet.
-    // However, we can still vectorize if there are no clauses, since that means all we need to do is apply
-    // a base filter. That's easy enough!
-    return clauses.isEmpty() && baseAdapter.canVectorize(baseFilterAnd(filter), virtualColumns, descending);
-  }
-
-  @Override
-  public boolean isFromTombstone()
-  {
-    return baseAdapter.isFromTombstone();
-  }
-
-  @Nullable
-  @Override
-  public VectorCursor makeVectorCursor(
-      @Nullable Filter filter,
-      Interval interval,
-      VirtualColumns virtualColumns,
-      boolean descending,
-      int vectorSize,
-      @Nullable QueryMetrics<?> queryMetrics
-  )
-  {
-    if (!canVectorize(filter, virtualColumns, descending)) {
-      throw new ISE("Cannot vectorize. Check 'canVectorize' before calling 'makeVectorCursor'.");
-    }
->>>>>>> 9b76d13f
 
     final Filter combinedFilter = baseFilterAnd(spec.getFilter());
+
 
     if (clauses.isEmpty()) {
       // HashJoinEngine isn't vectorized yet.
@@ -355,6 +327,12 @@
     };
   }
 
+  @Override
+  public boolean isFromTombstone()
+  {
+    return baseAdapter.isFromTombstone();
+  }
+
   /**
    * Returns whether "column" will be selected from "baseAdapter". This is true if it is not shadowed by any joinables
    * (i.e. if it does not start with any of their prefixes).
