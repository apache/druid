/*
 * Licensed to the Apache Software Foundation (ASF) under one
 * or more contributor license agreements.  See the NOTICE file
 * distributed with this work for additional information
 * regarding copyright ownership.  The ASF licenses this file
 * to you under the Apache License, Version 2.0 (the
 * "License"); you may not use this file except in compliance
 * with the License.  You may obtain a copy of the License at
 *
 *   http://www.apache.org/licenses/LICENSE-2.0
 *
 * Unless required by applicable law or agreed to in writing,
 * software distributed under the License is distributed on an
 * "AS IS" BASIS, WITHOUT WARRANTIES OR CONDITIONS OF ANY
 * KIND, either express or implied.  See the License for the
 * specific language governing permissions and limitations
 * under the License.
 */

package org.apache.druid.segment.join;

import com.google.common.collect.ImmutableSet;
import com.google.common.collect.Iterables;
import com.google.common.collect.Lists;
<<<<<<< HEAD
=======
import com.google.common.collect.Sets;
import org.apache.druid.java.util.common.ISE;
>>>>>>> aeb2ee59
import org.apache.druid.java.util.common.granularity.Granularity;
import org.apache.druid.java.util.common.guava.Sequence;
import org.apache.druid.java.util.common.guava.Sequences;
import org.apache.druid.java.util.common.io.Closer;
import org.apache.druid.query.QueryMetrics;
import org.apache.druid.query.filter.Filter;
import org.apache.druid.segment.Cursor;
import org.apache.druid.segment.CursorBuildSpec;
import org.apache.druid.segment.CursorMaker;
import org.apache.druid.segment.Metadata;
import org.apache.druid.segment.StorageAdapter;
import org.apache.druid.segment.VirtualColumns;
import org.apache.druid.segment.column.ColumnCapabilities;
import org.apache.druid.segment.data.Indexed;
import org.apache.druid.segment.data.ListIndexed;
import org.apache.druid.segment.filter.Filters;
import org.apache.druid.segment.join.filter.JoinFilterAnalyzer;
import org.apache.druid.segment.join.filter.JoinFilterPreAnalysis;
import org.apache.druid.segment.join.filter.JoinFilterPreAnalysisKey;
import org.apache.druid.segment.join.filter.JoinFilterSplit;
import org.apache.druid.segment.vector.VectorCursor;
import org.joda.time.DateTime;
import org.joda.time.Interval;

import javax.annotation.Nonnull;
import javax.annotation.Nullable;
import java.util.Arrays;
import java.util.LinkedHashSet;
import java.util.List;
import java.util.Optional;

public class HashJoinSegmentStorageAdapter implements StorageAdapter
{
  private final StorageAdapter baseAdapter;

  @Nullable
  private final Filter baseFilter;
  private final List<JoinableClause> clauses;
  private final JoinFilterPreAnalysis joinFilterPreAnalysis;

  /**
   * @param baseAdapter           A StorageAdapter for the left-hand side base segment
   * @param clauses               The right-hand side clauses. The caller is responsible for ensuring that there are no
   *                              duplicate prefixes or prefixes that shadow each other across the clauses
   * @param joinFilterPreAnalysis Pre-analysis for the query we expect to run on this storage adapter
   */
  HashJoinSegmentStorageAdapter(
      final StorageAdapter baseAdapter,
      final List<JoinableClause> clauses,
      final JoinFilterPreAnalysis joinFilterPreAnalysis
  )
  {
    this(baseAdapter, null, clauses, joinFilterPreAnalysis);
  }

  /**
   * @param baseAdapter           A StorageAdapter for the left-hand side base segment
   * @param baseFilter            A filter for the left-hand side base segment
   * @param clauses               The right-hand side clauses. The caller is responsible for ensuring that there are no
   *                              duplicate prefixes or prefixes that shadow each other across the clauses
   * @param joinFilterPreAnalysis Pre-analysis for the query we expect to run on this storage adapter
   */
  HashJoinSegmentStorageAdapter(
      final StorageAdapter baseAdapter,
      @Nullable final Filter baseFilter,
      final List<JoinableClause> clauses,
      final JoinFilterPreAnalysis joinFilterPreAnalysis
  )
  {
    this.baseAdapter = baseAdapter;
    this.baseFilter = baseFilter;
    this.clauses = clauses;
    this.joinFilterPreAnalysis = joinFilterPreAnalysis;
  }

  @Override
  public Interval getInterval()
  {
    return baseAdapter.getInterval();
  }

  @Override
  public Indexed<String> getAvailableDimensions()
  {
    // Use a Set since we may encounter duplicates, if a field from a Joinable shadows one of the base fields.
    final LinkedHashSet<String> availableDimensions = new LinkedHashSet<>();

    baseAdapter.getAvailableDimensions().forEach(availableDimensions::add);

    for (JoinableClause clause : clauses) {
      availableDimensions.addAll(clause.getAvailableColumnsPrefixed());
    }

    return new ListIndexed<>(Lists.newArrayList(availableDimensions));
  }

  @Override
  public Iterable<String> getAvailableMetrics()
  {
    return baseAdapter.getAvailableMetrics();
  }

  @Override
  public int getDimensionCardinality(String column)
  {
    final Optional<JoinableClause> maybeClause = getClauseForColumn(column);

    if (maybeClause.isPresent()) {
      final JoinableClause clause = maybeClause.get();
      return clause.getJoinable().getCardinality(clause.unprefix(column));
    } else {
      return baseAdapter.getDimensionCardinality(column);
    }
  }

  @Override
  public DateTime getMinTime()
  {
    return baseAdapter.getMinTime();
  }

  @Override
  public DateTime getMaxTime()
  {
    return baseAdapter.getMaxTime();
  }

  @Nullable
  @Override
  public Comparable getMinValue(String column)
  {
    if (isBaseColumn(column)) {
      return baseAdapter.getMinValue(column);
    } else {
      return null;
    }
  }

  @Nullable
  @Override
  public Comparable getMaxValue(String column)
  {
    if (isBaseColumn(column)) {
      return baseAdapter.getMaxValue(column);
    } else {
      return null;
    }
  }

  @Nullable
  @Override
  public ColumnCapabilities getColumnCapabilities(String column)
  {
    final Optional<JoinableClause> maybeClause = getClauseForColumn(column);

    if (maybeClause.isPresent()) {
      final JoinableClause clause = maybeClause.get();
      return clause.getJoinable().getColumnCapabilities(clause.unprefix(column));
    } else {
      return baseAdapter.getColumnCapabilities(column);
    }
  }

  @Override
  public int getNumRows()
  {
    // Cannot determine the number of rows ahead of time for a join segment (rows may be added or removed based
    // on the join condition). At the time of this writing, this method is only used by the 'segmentMetadata' query,
    // which isn't meant to support join segments anyway.
    throw new UnsupportedOperationException("Cannot retrieve number of rows from join segment");
  }

  @Override
  public DateTime getMaxIngestedEventTime()
  {
    return baseAdapter.getMaxIngestedEventTime();
  }

  @Override
  public Metadata getMetadata()
  {
    // Cannot get meaningful Metadata for this segment, since it isn't real. At the time of this writing, this method
    // is only used by the 'segmentMetadata' query, which isn't meant to support join segments anyway.
    throw new UnsupportedOperationException("Cannot retrieve metadata from join segment");
  }

  @Override
  public boolean hasBuiltInFilters()
  {
    // if the baseFilter is not null, then rows from underlying storage adapter can be potentially filtered.
    // otherwise, a filtering inner join can also filter rows.
    return baseFilter != null || clauses.stream().anyMatch(
        clause -> clause.getJoinType() == JoinType.INNER && !clause.getCondition().isAlwaysTrue()
    );
  }

  @Override
  public CursorMaker asCursorMaker(CursorBuildSpec spec)
  {
    final CursorBuildSpec.CursorBuildSpecBuilder cursorBuildSpecBuilder =
        CursorBuildSpec.builder()
                       .setInterval(spec.getInterval())
                       .setGranularity(spec.getGranularity())
                       .isDescending(spec.isDescending())
                       .setQueryMetrics(spec.getQueryMetrics());

    final Filter combinedFilter = baseFilterAnd(spec.getFilter());

    if (clauses.isEmpty()) {
      // HashJoinEngine isn't vectorized yet.
      // However, we can still vectorize if there are no clauses, since that means all we need to do is apply
      // a base filter. That's easy enough!
      final CursorBuildSpec newSpec = cursorBuildSpecBuilder.setFilter(combinedFilter)
                                                            .setVirtualColumns(spec.getVirtualColumns())
                                                            .build();
      return baseAdapter.asCursorMaker(newSpec);
    }
    return new CursorMaker()
    {

      @Override
      public Sequence<Cursor> makeCursors()
      {
        // Filter pre-analysis key implied by the call to "makeCursors". We need to sanity-check that it matches
        // the actual pre-analysis that was done. Note: we can't infer a rewrite config from the "makeCursors" call (it
        // requires access to the query context) so we'll need to skip sanity-checking it, by re-using the one present
        // in the cached key.)
        final JoinFilterPreAnalysisKey keyIn =
            new JoinFilterPreAnalysisKey(
                joinFilterPreAnalysis.getKey().getRewriteConfig(),
                clauses,
                spec.getVirtualColumns(),
                combinedFilter
            );

        final JoinFilterPreAnalysisKey keyCached = joinFilterPreAnalysis.getKey();
        final JoinFilterSplit joinFilterSplit;

        if (keyIn.equals(keyCached)) {
          // Common case: key used during filter pre-analysis (keyCached) matches key implied by makeCursors call (keyIn).
          joinFilterSplit = JoinFilterAnalyzer.splitFilter(joinFilterPreAnalysis, baseFilter);
        } else {
          // Less common case: key differs. Re-analyze the filter. This case can happen when an unnest datasource is
          // layered on top of a join datasource.
          joinFilterSplit = JoinFilterAnalyzer.splitFilter(
              JoinFilterAnalyzer.computeJoinFilterPreAnalysis(keyIn),
              baseFilter
          );
        }

        final List<VirtualColumn> preJoinVirtualColumns = new ArrayList<>();
        final List<VirtualColumn> postJoinVirtualColumns = new ArrayList<>();

        determineBaseColumnsWithPreAndPostJoinVirtualColumns(
            spec.getVirtualColumns(),
            preJoinVirtualColumns,
            postJoinVirtualColumns
        );

        // We merge the filter on base table specified by the user and filter on the base table that is pushed from
        // the join
        preJoinVirtualColumns.addAll(joinFilterSplit.getPushDownVirtualColumns());

        if (joinFilterSplit.getBaseTableFilter().isPresent()) {
          cursorBuildSpecBuilder.setFilter(joinFilterSplit.getBaseTableFilter().get());
        }
        cursorBuildSpecBuilder.setVirtualColumns(VirtualColumns.create(preJoinVirtualColumns));

        final Sequence<Cursor> baseCursorSequence = baseAdapter.asCursorMaker(cursorBuildSpecBuilder.build())
                                                               .makeCursors();

        Closer joinablesCloser = Closer.create();

        return Sequences.<Cursor, Cursor>map(
            baseCursorSequence,
            cursor -> {
              assert cursor != null;
              Cursor retVal = cursor;

              for (JoinableClause clause : clauses) {
                retVal = HashJoinEngine.makeJoinCursor(retVal, clause, spec.isDescending(), joinablesCloser);
              }

              return PostJoinCursor.wrap(
                  retVal,
                  VirtualColumns.create(postJoinVirtualColumns),
                  joinFilterSplit.getJoinTableFilter().orElse(null)
              );
            }
        ).withBaggage(joinablesCloser);
      }
    };
  }

  @Override
  public boolean canVectorize(@Nullable Filter filter, VirtualColumns virtualColumns, boolean descending)
  {
    // HashJoinEngine isn't vectorized yet.
    // However, we can still vectorize if there are no clauses, since that means all we need to do is apply
    // a base filter. That's easy enough!
    return clauses.isEmpty() && baseAdapter.canVectorize(baseFilterAnd(filter), virtualColumns, descending);
  }

  @Nullable
  @Override
  public VectorCursor makeVectorCursor(
      @Nullable Filter filter,
      Interval interval,
      VirtualColumns virtualColumns,
      boolean descending,
      int vectorSize,
      @Nullable QueryMetrics<?> queryMetrics
  )
  {
    return delegateMakeVectorCursorToMaker(filter, interval, virtualColumns, descending, vectorSize, queryMetrics);
  }

  @Override
  public Sequence<Cursor> makeCursors(
      @Nullable final Filter filter,
      @Nonnull final Interval interval,
      @Nonnull final VirtualColumns virtualColumns,
      @Nonnull final Granularity gran,
      final boolean descending,
      @Nullable final QueryMetrics<?> queryMetrics
  )
  {
<<<<<<< HEAD

    return delegateMakeCursorToMaker(filter, interval, virtualColumns, gran, descending, queryMetrics);
=======
    final Filter combinedFilter = baseFilterAnd(filter);

    if (clauses.isEmpty()) {
      return baseAdapter.makeCursors(
          combinedFilter,
          interval,
          virtualColumns,
          gran,
          descending,
          queryMetrics
      );
    }

    // Filter pre-analysis key implied by the call to "makeCursors". We need to sanity-check that it matches
    // the actual pre-analysis that was done. Note: we can't infer a rewrite config from the "makeCursors" call (it
    // requires access to the query context) so we'll need to skip sanity-checking it, by re-using the one present
    // in the cached key.)
    final JoinFilterPreAnalysisKey keyIn =
        new JoinFilterPreAnalysisKey(
            joinFilterPreAnalysis.getKey().getRewriteConfig(),
            clauses,
            virtualColumns,
            combinedFilter
        );

    final JoinFilterPreAnalysisKey keyCached = joinFilterPreAnalysis.getKey();
    final JoinFilterPreAnalysis preAnalysis;
    if (keyIn.equals(keyCached)) {
      // Common case: key used during filter pre-analysis (keyCached) matches key implied by makeCursors call (keyIn).
      preAnalysis = joinFilterPreAnalysis;
    } else {
      // Less common case: key differs. Re-analyze the filter. This case can happen when an unnest datasource is
      // layered on top of a join datasource.
      preAnalysis = JoinFilterAnalyzer.computeJoinFilterPreAnalysis(keyIn);
    }


    final JoinFilterSplit joinFilterSplit = JoinFilterAnalyzer.splitFilter(
        preAnalysis,
        baseFilter
    );

    final Sequence<Cursor> baseCursorSequence = baseAdapter.makeCursors(
        joinFilterSplit.getBaseTableFilter().isPresent() ? joinFilterSplit.getBaseTableFilter().get() : null,
        interval,
        VirtualColumns.fromIterable(
            Iterables.concat(
                Sets.difference(
                    ImmutableSet.copyOf(virtualColumns.getVirtualColumns()),
                    joinFilterPreAnalysis.getPostJoinVirtualColumns()
                ),
                joinFilterSplit.getPushDownVirtualColumns()
            )
        ),
        gran,
        descending,
        queryMetrics
    );

    final Closer joinablesCloser = Closer.create();
    return Sequences.<Cursor, Cursor>map(
        baseCursorSequence,
        cursor -> {
          assert cursor != null;
          Cursor retVal = cursor;

          for (JoinableClause clause : clauses) {
            retVal = HashJoinEngine.makeJoinCursor(retVal, clause, descending, joinablesCloser);
          }

          return PostJoinCursor.wrap(
              retVal,
              VirtualColumns.fromIterable(preAnalysis.getPostJoinVirtualColumns()),
              joinFilterSplit.getJoinTableFilter().orElse(null)
          );
        }
    ).withBaggage(joinablesCloser);
>>>>>>> aeb2ee59
  }

  /**
   * Returns whether "column" will be selected from "baseAdapter". This is true if it is not shadowed by any joinables
   * (i.e. if it does not start with any of their prefixes).
   */
  public boolean isBaseColumn(final String column)
  {
    return !getClauseForColumn(column).isPresent();
  }

  /**
   * Returns the JoinableClause corresponding to a particular column, based on the clauses' prefixes.
   *
   * @param column column name
   *
   * @return the clause, or absent if the column does not correspond to any clause
   */
  private Optional<JoinableClause> getClauseForColumn(final String column)
  {
    // Check clauses in reverse, since "makeCursors" creates the cursor in such a way that the last clause
    // gets first dibs to claim a column.
    return Lists.reverse(clauses)
                .stream()
                .filter(clause -> clause.includesColumn(column))
                .findFirst();
  }

  @Nullable
  private Filter baseFilterAnd(@Nullable final Filter other)
  {
    return Filters.maybeAnd(Arrays.asList(baseFilter, other)).orElse(null);
  }
}<|MERGE_RESOLUTION|>--- conflicted
+++ resolved
@@ -22,11 +22,7 @@
 import com.google.common.collect.ImmutableSet;
 import com.google.common.collect.Iterables;
 import com.google.common.collect.Lists;
-<<<<<<< HEAD
-=======
 import com.google.common.collect.Sets;
-import org.apache.druid.java.util.common.ISE;
->>>>>>> aeb2ee59
 import org.apache.druid.java.util.common.granularity.Granularity;
 import org.apache.druid.java.util.common.guava.Sequence;
 import org.apache.druid.java.util.common.guava.Sequences;
@@ -263,37 +259,35 @@
             );
 
         final JoinFilterPreAnalysisKey keyCached = joinFilterPreAnalysis.getKey();
-        final JoinFilterSplit joinFilterSplit;
-
+        final JoinFilterPreAnalysis preAnalysis;
         if (keyIn.equals(keyCached)) {
           // Common case: key used during filter pre-analysis (keyCached) matches key implied by makeCursors call (keyIn).
-          joinFilterSplit = JoinFilterAnalyzer.splitFilter(joinFilterPreAnalysis, baseFilter);
+          preAnalysis = joinFilterPreAnalysis;
         } else {
           // Less common case: key differs. Re-analyze the filter. This case can happen when an unnest datasource is
           // layered on top of a join datasource.
-          joinFilterSplit = JoinFilterAnalyzer.splitFilter(
-              JoinFilterAnalyzer.computeJoinFilterPreAnalysis(keyIn),
-              baseFilter
-          );
+          preAnalysis = JoinFilterAnalyzer.computeJoinFilterPreAnalysis(keyIn);
         }
 
-        final List<VirtualColumn> preJoinVirtualColumns = new ArrayList<>();
-        final List<VirtualColumn> postJoinVirtualColumns = new ArrayList<>();
-
-        determineBaseColumnsWithPreAndPostJoinVirtualColumns(
-            spec.getVirtualColumns(),
-            preJoinVirtualColumns,
-            postJoinVirtualColumns
+        final JoinFilterSplit joinFilterSplit = JoinFilterAnalyzer.splitFilter(
+            preAnalysis,
+            baseFilter
         );
 
-        // We merge the filter on base table specified by the user and filter on the base table that is pushed from
-        // the join
-        preJoinVirtualColumns.addAll(joinFilterSplit.getPushDownVirtualColumns());
 
         if (joinFilterSplit.getBaseTableFilter().isPresent()) {
           cursorBuildSpecBuilder.setFilter(joinFilterSplit.getBaseTableFilter().get());
         }
-        cursorBuildSpecBuilder.setVirtualColumns(VirtualColumns.create(preJoinVirtualColumns));
+        final VirtualColumns preJoinVirtualColumns = VirtualColumns.fromIterable(
+            Iterables.concat(
+                Sets.difference(
+                    ImmutableSet.copyOf(spec.getVirtualColumns().getVirtualColumns()),
+                    joinFilterPreAnalysis.getPostJoinVirtualColumns()
+                ),
+                joinFilterSplit.getPushDownVirtualColumns()
+            )
+        );
+        cursorBuildSpecBuilder.setVirtualColumns(preJoinVirtualColumns);
 
         final Sequence<Cursor> baseCursorSequence = baseAdapter.asCursorMaker(cursorBuildSpecBuilder.build())
                                                                .makeCursors();
@@ -312,7 +306,7 @@
 
               return PostJoinCursor.wrap(
                   retVal,
-                  VirtualColumns.create(postJoinVirtualColumns),
+                  VirtualColumns.fromIterable(preAnalysis.getPostJoinVirtualColumns()),
                   joinFilterSplit.getJoinTableFilter().orElse(null)
               );
             }
@@ -354,88 +348,7 @@
       @Nullable final QueryMetrics<?> queryMetrics
   )
   {
-<<<<<<< HEAD
-
     return delegateMakeCursorToMaker(filter, interval, virtualColumns, gran, descending, queryMetrics);
-=======
-    final Filter combinedFilter = baseFilterAnd(filter);
-
-    if (clauses.isEmpty()) {
-      return baseAdapter.makeCursors(
-          combinedFilter,
-          interval,
-          virtualColumns,
-          gran,
-          descending,
-          queryMetrics
-      );
-    }
-
-    // Filter pre-analysis key implied by the call to "makeCursors". We need to sanity-check that it matches
-    // the actual pre-analysis that was done. Note: we can't infer a rewrite config from the "makeCursors" call (it
-    // requires access to the query context) so we'll need to skip sanity-checking it, by re-using the one present
-    // in the cached key.)
-    final JoinFilterPreAnalysisKey keyIn =
-        new JoinFilterPreAnalysisKey(
-            joinFilterPreAnalysis.getKey().getRewriteConfig(),
-            clauses,
-            virtualColumns,
-            combinedFilter
-        );
-
-    final JoinFilterPreAnalysisKey keyCached = joinFilterPreAnalysis.getKey();
-    final JoinFilterPreAnalysis preAnalysis;
-    if (keyIn.equals(keyCached)) {
-      // Common case: key used during filter pre-analysis (keyCached) matches key implied by makeCursors call (keyIn).
-      preAnalysis = joinFilterPreAnalysis;
-    } else {
-      // Less common case: key differs. Re-analyze the filter. This case can happen when an unnest datasource is
-      // layered on top of a join datasource.
-      preAnalysis = JoinFilterAnalyzer.computeJoinFilterPreAnalysis(keyIn);
-    }
-
-
-    final JoinFilterSplit joinFilterSplit = JoinFilterAnalyzer.splitFilter(
-        preAnalysis,
-        baseFilter
-    );
-
-    final Sequence<Cursor> baseCursorSequence = baseAdapter.makeCursors(
-        joinFilterSplit.getBaseTableFilter().isPresent() ? joinFilterSplit.getBaseTableFilter().get() : null,
-        interval,
-        VirtualColumns.fromIterable(
-            Iterables.concat(
-                Sets.difference(
-                    ImmutableSet.copyOf(virtualColumns.getVirtualColumns()),
-                    joinFilterPreAnalysis.getPostJoinVirtualColumns()
-                ),
-                joinFilterSplit.getPushDownVirtualColumns()
-            )
-        ),
-        gran,
-        descending,
-        queryMetrics
-    );
-
-    final Closer joinablesCloser = Closer.create();
-    return Sequences.<Cursor, Cursor>map(
-        baseCursorSequence,
-        cursor -> {
-          assert cursor != null;
-          Cursor retVal = cursor;
-
-          for (JoinableClause clause : clauses) {
-            retVal = HashJoinEngine.makeJoinCursor(retVal, clause, descending, joinablesCloser);
-          }
-
-          return PostJoinCursor.wrap(
-              retVal,
-              VirtualColumns.fromIterable(preAnalysis.getPostJoinVirtualColumns()),
-              joinFilterSplit.getJoinTableFilter().orElse(null)
-          );
-        }
-    ).withBaggage(joinablesCloser);
->>>>>>> aeb2ee59
   }
 
   /**
