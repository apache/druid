--- conflicted
+++ resolved
@@ -47,10 +47,7 @@
 import org.apache.druid.segment.virtual.VirtualizedColumnSelectorFactory;
 
 import javax.annotation.Nullable;
-<<<<<<< HEAD
-=======
 import java.util.ArrayList;
->>>>>>> aeb2ee59
 import java.util.Arrays;
 import java.util.HashMap;
 import java.util.List;
@@ -131,17 +128,6 @@
     return virtualColumns == null ? EMPTY : virtualColumns;
   }
 
-<<<<<<< HEAD
-=======
-  public static boolean shouldVectorize(Query<?> query, VirtualColumns virtualColumns, ColumnInspector inspector)
-  {
-    if (virtualColumns.getVirtualColumns().length > 0) {
-      return query.context().getVectorizeVirtualColumns().shouldVectorize(virtualColumns.canVectorize(inspector));
-    } else {
-      return true;
-    }
-  }
-
   // For equals, hashCode, toString, and serialization:
   private final List<VirtualColumn> virtualColumns;
   private final List<String> virtualColumnNames;
@@ -150,7 +136,6 @@
   private final Map<String, VirtualColumn> withDotSupport;
   private final Map<String, VirtualColumn> withoutDotSupport;
 
->>>>>>> aeb2ee59
   private VirtualColumns(
       List<VirtualColumn> virtualColumns,
       Map<String, VirtualColumn> withDotSupport,
