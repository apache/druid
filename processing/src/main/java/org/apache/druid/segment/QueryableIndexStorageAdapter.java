--- conflicted
+++ resolved
@@ -19,13 +19,11 @@
 
 package org.apache.druid.segment;
 
-import org.apache.druid.java.util.common.DateTimes;
 import org.apache.druid.segment.column.BaseColumn;
 import org.apache.druid.segment.column.ColumnCapabilities;
 import org.apache.druid.segment.column.ColumnHolder;
 import org.apache.druid.segment.column.ColumnIndexSupplier;
 import org.apache.druid.segment.column.DictionaryEncodedColumn;
-import org.apache.druid.segment.column.NumericColumn;
 import org.apache.druid.segment.data.Indexed;
 import org.apache.druid.segment.index.semantic.DictionaryEncodedStringValueIndex;
 import org.joda.time.DateTime;
@@ -35,11 +33,6 @@
 import java.io.IOException;
 import java.io.UncheckedIOException;
 import java.util.LinkedHashSet;
-<<<<<<< HEAD
-import java.util.List;
-import java.util.Objects;
-=======
->>>>>>> 422183ee
 import java.util.Set;
 
 /**
@@ -50,12 +43,6 @@
   public static final int DEFAULT_VECTOR_SIZE = 512;
 
   private final QueryableIndex index;
-
-  @Nullable
-  private volatile DateTime minTime;
-
-  @Nullable
-  private volatile DateTime maxTime;
 
   public QueryableIndexStorageAdapter(QueryableIndex index)
   {
@@ -113,28 +100,6 @@
   }
 
   @Override
-  public DateTime getMinTime()
-  {
-    if (minTime == null) {
-      // May be called a few times in parallel when first populating minTime, but this is benign, so allow it.
-      populateMinMaxTime();
-    }
-
-    return minTime;
-  }
-
-  @Override
-  public DateTime getMaxTime()
-  {
-    if (maxTime == null) {
-      // May be called a few times in parallel when first populating maxTime, but this is benign, so allow it.
-      populateMinMaxTime();
-    }
-
-    return maxTime;
-  }
-
-  @Override
   @Nullable
   public Comparable getMinValue(String dimension)
   {
@@ -179,56 +144,7 @@
   {
     return new QueryableIndexCursorHolder(
         index,
-<<<<<<< HEAD
-        actualInterval,
-        virtualColumns,
-        filter,
-        isTimeOrdered(),
-        queryMetrics,
-        getMinTime().getMillis(),
-        getMaxTime().getMillis(),
-        descending
-    ).buildVectorized(vectorSize > 0 ? vectorSize : DEFAULT_VECTOR_SIZE);
-  }
-
-  @Override
-  public Sequence<Cursor> makeCursors(
-      @Nullable Filter filter,
-      Interval interval,
-      VirtualColumns virtualColumns,
-      Granularity gran,
-      boolean descending,
-      @Nullable QueryMetrics<?> queryMetrics
-  )
-  {
-    Granularities.validateGranularity(this, gran);
-
-    if (queryMetrics != null) {
-      queryMetrics.vectorized(false);
-    }
-
-    final Interval actualInterval = computeCursorInterval(gran, interval);
-
-    if (actualInterval == null) {
-      return Sequences.empty();
-    }
-
-    return Sequences.filter(
-        new QueryableIndexCursorSequenceBuilder(
-            index,
-            actualInterval,
-            virtualColumns,
-            filter,
-            isTimeOrdered(),
-            queryMetrics,
-            getMinTime().getMillis(),
-            getMaxTime().getMillis(),
-            descending
-        ).build(gran),
-        Objects::nonNull
-=======
         CursorBuildSpec.builder(spec).build()
->>>>>>> 422183ee
     );
   }
 
@@ -237,27 +153,4 @@
   {
     return index.getMetadata();
   }
-
-  @Override
-  public List<String> getSortOrder()
-  {
-    return index.getSortOrder();
-  }
-
-  private void populateMinMaxTime()
-  {
-    // Compute and cache minTime, maxTime.
-    if (isTimeOrdered()) {
-      // StorageAdapter getMinTime, getMaxTime contract requires exact min/max time in the time-ordered case.
-      final ColumnHolder columnHolder = index.getColumnHolder(ColumnHolder.TIME_COLUMN_NAME);
-      try (NumericColumn column = (NumericColumn) columnHolder.getColumn()) {
-        this.minTime = DateTimes.utc(column.getLongSingleValueRow(0));
-        this.maxTime = DateTimes.utc(column.getLongSingleValueRow(column.length() - 1));
-      }
-    } else {
-      // Exact min/max time not required.
-      this.minTime = getInterval().getStart();
-      this.maxTime = getInterval().getEnd();
-    }
-  }
 }