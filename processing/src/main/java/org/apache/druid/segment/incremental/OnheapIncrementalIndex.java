--- conflicted
+++ resolved
@@ -122,17 +122,11 @@
       boolean sortFacts,
       int maxRowCount,
       long maxBytesInMemory,
-<<<<<<< HEAD
-      boolean preserveExistingMetrics
-  )
-  {
-    super(incrementalIndexSchema, deserializeComplexMetrics, concurrentEventAdd, preserveExistingMetrics);
-=======
+      boolean preserveExistingMetrics,
       boolean useMaxMemoryEstimates
   )
   {
-    super(incrementalIndexSchema, deserializeComplexMetrics, concurrentEventAdd, useMaxMemoryEstimates);
->>>>>>> 1ec57cb9
+    super(incrementalIndexSchema, deserializeComplexMetrics, concurrentEventAdd, preserveExistingMetrics, useMaxMemoryEstimates);
     this.maxRowCount = maxRowCount;
     this.maxBytesInMemory = maxBytesInMemory == 0 ? Long.MAX_VALUE : maxBytesInMemory;
     this.facts = incrementalIndexSchema.isRollup() ? new RollupFactsHolder(sortFacts, dimsComparator(), getDimensions())
@@ -236,19 +230,13 @@
       long aggSizeDelta = doAggregate(metrics, aggs, rowContainer, row, parseExceptionMessages);
       totalSizeInBytes.addAndGet(useMaxMemoryEstimates ? 0 : aggSizeDelta);
     } else {
-<<<<<<< HEAD
       if (isPreserveExistingMetrics()) {
         aggs = new Aggregator[metrics.length * 2];
       } else {
         aggs = new Aggregator[metrics.length];
       }
-      factorizeAggs(metrics, aggs, rowContainer, row);
-      doAggregate(metrics, aggs, rowContainer, row, parseExceptionMessages);
-=======
-      aggs = new Aggregator[metrics.length];
       long aggSizeForRow = factorizeAggs(metrics, aggs, rowContainer, row);
       aggSizeForRow += doAggregate(metrics, aggs, rowContainer, row, parseExceptionMessages);
->>>>>>> 1ec57cb9
 
       final int rowIndex = indexIncrement.getAndIncrement();
       concurrentSet(rowIndex, aggs);
@@ -311,33 +299,34 @@
   {
     long totalInitialSizeBytes = 0L;
     rowContainer.set(row);
-<<<<<<< HEAD
     int aggLength = isPreserveExistingMetrics() ? aggs.length / 2 : aggs.length;
+    final long aggReferenceSize = Long.BYTES;
     for (int i = 0; i < aggLength; i++) {
       final AggregatorFactory agg = metrics[i];
-      aggs[i] = agg.factorize(selectors.get(agg.getName()));
-      if (isPreserveExistingMetrics()) {
-        AggregatorFactory combiningAgg = agg.getCombiningFactory();
-        aggs[i + metrics.length] = combiningAgg.factorize(combiningAggSelectors.get(combiningAgg.getName()));
-=======
-
-    final long aggReferenceSize = Long.BYTES;
-    for (int i = 0; i < metrics.length; i++) {
-      final AggregatorFactory agg = metrics[i];
-
+      // Creates aggregators to aggregate from input into output fields
       if (useMaxMemoryEstimates) {
         aggs[i] = agg.factorize(selectors.get(agg.getName()));
       } else {
-        AggregatorAndSize aggregatorAndSize =
-            agg.factorizeWithSize(selectors.get(agg.getName()));
+        AggregatorAndSize aggregatorAndSize = agg.factorizeWithSize(selectors.get(agg.getName()));
         aggs[i] = aggregatorAndSize.getAggregator();
         totalInitialSizeBytes += aggregatorAndSize.getInitialSizeBytes();
         totalInitialSizeBytes += aggReferenceSize;
->>>>>>> 1ec57cb9
+      }
+      // Creates aggregators to combine already aggregated field
+      if (isPreserveExistingMetrics()) {
+        if (useMaxMemoryEstimates) {
+          AggregatorFactory combiningAgg = agg.getCombiningFactory();
+          aggs[i + metrics.length] = combiningAgg.factorize(combiningAggSelectors.get(combiningAgg.getName()));
+        } else {
+          AggregatorFactory combiningAgg = agg.getCombiningFactory();
+          AggregatorAndSize aggregatorAndSize = combiningAgg.factorizeWithSize(combiningAggSelectors.get(combiningAgg.getName()));
+          aggs[i + metrics.length] = aggregatorAndSize.getAggregator();
+          totalInitialSizeBytes += aggregatorAndSize.getInitialSizeBytes();
+          totalInitialSizeBytes += aggReferenceSize;
+        }
       }
     }
     rowContainer.set(null);
-
     return totalInitialSizeBytes;
   }
 
@@ -357,8 +346,7 @@
   )
   {
     rowContainer.set(row);
-
-<<<<<<< HEAD
+    long totalIncrementalBytes = 0L;
     for (int i = 0; i < metrics.length; i++) {
       final Aggregator agg;
       if (isPreserveExistingMetrics() && row instanceof MapBasedRow && ((MapBasedRow) row).getEvent().containsKey(metrics[i].getName())) {
@@ -366,11 +354,6 @@
       } else {
         agg = aggs[i];
       }
-=======
-    long totalIncrementalBytes = 0L;
-    for (int i = 0; i < aggs.length; i++) {
-      final Aggregator agg = aggs[i];
->>>>>>> 1ec57cb9
       synchronized (agg) {
         try {
           if (useMaxMemoryEstimates) {
@@ -663,11 +646,8 @@
           sortFacts,
           maxRowCount,
           maxBytesInMemory,
-<<<<<<< HEAD
-          preserveExistingMetrics
-=======
+          preserveExistingMetrics,
           useMaxMemoryEstimates
->>>>>>> 1ec57cb9
       );
     }
   }
