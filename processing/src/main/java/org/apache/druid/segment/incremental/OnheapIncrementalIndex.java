--- conflicted
+++ resolved
@@ -61,12 +61,9 @@
   private static final Logger log = new Logger(OnheapIncrementalIndex.class);
   public static final String ADJUST_BYTES_INMEMORY_FLAG = "adjustBytesInMemoryFlag";
   public static final String ADJUST_BYTES_INMEMORY_PERIOD = "adjustBytesInMemoryPeriod";
-<<<<<<< HEAD
-=======
   public static final int ADJUST_BYTES_INMEMORY_PERIOD_MIN = 1;
   public static final int ADJUST_BYTES_INMEMORY_PERIOD_MAX = 5000;
 
->>>>>>> 3401e7fc
   /**
    * overhead per {@link ConcurrentHashMap.Node}  or {@link java.util.concurrent.ConcurrentSkipListMap.Node} object
    */
@@ -79,17 +76,11 @@
   protected final long maxBytesInMemory;
   protected final boolean adjustBytesInMemoryFlag; // control open adjust
   protected final int adjustBytesInMemoryPeriod; // adjust period millis
-<<<<<<< HEAD
-  private final ScheduledExecutorService scheduler = Executors.newScheduledThreadPool(1);
-  private final List<Integer> indexAdjustRecorder = Collections.synchronizedList(new ArrayList<>());
-  private volatile long redundantBytesBefore = 0;
-=======
   protected final ScheduledExecutorService scheduler = Executors.newScheduledThreadPool(1);
   protected final List<Integer> indexReadyAdjustRecorder = Collections.synchronizedList(new ArrayList<>());
   protected final ConcurrentHashMap<Integer, Integer[]> indexAdjustedRecorder = new ConcurrentHashMap<>();
 
   private final AtomicLong atomicRedundantBytesBefore = new AtomicLong(0);
->>>>>>> 3401e7fc
   private volatile long nextRedundantBytes = 0;
   @Nullable
   private volatile Map<String, ColumnSelectorFactory> selectors;
@@ -114,23 +105,6 @@
     this.adjustBytesInMemoryFlag = System.getProperty(ADJUST_BYTES_INMEMORY_FLAG) == null
         || "true".equalsIgnoreCase(System.getProperty(ADJUST_BYTES_INMEMORY_FLAG));
     this.adjustBytesInMemoryPeriod = System.getProperty(ADJUST_BYTES_INMEMORY_PERIOD) == null ? 200
-<<<<<<< HEAD
-        : Math.min(Math.max(Integer.parseInt(System.getProperty(ADJUST_BYTES_INMEMORY_PERIOD)), 5), 5000);
-    maxBytesPerRowForAggregators = getMaxBytesPerRowForAggregators(incrementalIndexSchema, canAdjust());
-    if (canAdjust()) {
-      startAsyncAdjust();
-    }
-    log.info("adjustBytesInMemoryFlag:[%s],adjustBytesInMemoryPeriod[%s],rowNeedAdjustAggIndex:%s," +
-            "maxBytesPerRowForAggregators[%s]",
-        adjustBytesInMemoryFlag, adjustBytesInMemoryPeriod,
-        Arrays.toString(rowNeedAdjustAggIndex),
-        maxBytesPerRowForAggregators);
-  }
-
-  private boolean canAdjust()
-  {
-    return adjustBytesInMemoryFlag && rowNeedAdjustAggIndex.length > 0;
-=======
         : Math.min(Math.max(Integer.parseInt(System.getProperty(ADJUST_BYTES_INMEMORY_PERIOD)),
         ADJUST_BYTES_INMEMORY_PERIOD_MIN), ADJUST_BYTES_INMEMORY_PERIOD_MAX);
     maxBytesPerRowForAggregators = getMaxBytesPerRowForAggregators(incrementalIndexSchema, canAdjust());
@@ -158,7 +132,6 @@
   public boolean existsSyncAdjust()
   {
     return adjustBytesInMemoryFlag && rowNeedSyncAdjustAggIndex.length > 0;
->>>>>>> 3401e7fc
   }
 
   private void startAsyncAdjust()
@@ -182,17 +155,6 @@
 
           private int asyncAdjustBytes()
           {
-<<<<<<< HEAD
-            if (indexAdjustRecorder == null
-                || rowNeedAdjustAggIndex == null) {
-              return 0;
-            }
-            final HashSet<Integer> distinctIndex;
-            final int indexSize = indexAdjustRecorder.size();
-            synchronized (indexAdjustRecorder) {
-              distinctIndex = new HashSet(indexAdjustRecorder);
-              indexAdjustRecorder.clear();
-=======
             if (indexReadyAdjustRecorder == null || rowNeedAsyncAdjustAggIndex == null) {
               return 0;
             }
@@ -201,7 +163,6 @@
             synchronized (indexReadyAdjustRecorder) {
               distinctIndex = new HashSet(indexReadyAdjustRecorder);
               indexReadyAdjustRecorder.clear();
->>>>>>> 3401e7fc
             }
             if (indexSize == 0) {
               return 0;
@@ -210,48 +171,6 @@
             final Iterator<Integer> iterator = distinctIndex.iterator();
             while (iterator.hasNext()) {
               final Integer index = iterator.next();
-<<<<<<< HEAD
-              for (int aRowNeedAdjustAggIndex : rowNeedAdjustAggIndex) { // current row aggs adjust
-                final AggregatorFactory[] metrics = getMetrics();
-                final Aggregator[] aggs = concurrentGet(index);
-                if (aggs == null) {
-                  log.debug("Aggregators maybe concurrent changed,index:[%s],indexAdjustRecorder.size[%s],aggregators.size[%s],metrics:%s", index, indexAdjustRecorder.size(), aggregators.size(), Arrays.toString(metrics));
-                  continue;
-                }
-                final MaxIntermediateSizeAdjustStrategy strategy = metrics[aRowNeedAdjustAggIndex].getMaxIntermediateSizeAdjustStrategy();
-                if (strategy == null) {
-                  continue;
-                }
-                final int[] adjustRollupNums = strategy.adjustWithRollupNum();
-                final int[] adjustAppendSizes = strategy.appendBytesOnRollupNum();
-                final Aggregator agg = aggs[aRowNeedAdjustAggIndex];
-                if (!agg.requiredAdjustSize()) {
-                  continue;
-                }
-                final int curAggCardinalRows = agg.getCardinalRows(); // maybe main cost method
-                for (int i = 0; i < adjustRollupNums.length; i++) {
-                  if (curAggCardinalRows < adjustRollupNums[i]) { // adjustRollupNums need sort by asc
-                    break;
-                  }
-                  if (curAggCardinalRows == adjustRollupNums[i]) { // need adjust: appending bytes[adjustAppendSizes]
-                    redundantBytesAfter += adjustAppendSizes[i];
-                    log.trace(
-                            "Current bytes[%s] need add adjustAppendSizes[%s],because curAggCardinalRows reached adjustRollupNums[%s]",
-                            getBytesInMemory().get(), adjustAppendSizes[i], adjustRollupNums[i]);
-                    break;
-                  }
-                }
-              } // end for
-
-            }
-            synchronized (scheduler) {
-              redundantBytesBefore = redundantBytesAfter;
-              nextRedundantBytes = Math.max(nextRedundantBytes, redundantBytesBefore);
-            }
-            return indexSize;
-          }
-        }, 10, adjustBytesInMemoryPeriod, TimeUnit.MILLISECONDS);
-=======
               redundantBytesAfter += appendBytesInMemoryByAsyncAdjust(index, rowNeedAsyncAdjustAggIndex);
             }
             final long tempRedundBytes = atomicRedundantBytesBefore.addAndGet(redundantBytesAfter);
@@ -327,7 +246,6 @@
         break;
       }
     }
->>>>>>> 3401e7fc
   }
 
   public void recordAdjustIndex(final int index)
@@ -335,12 +253,6 @@
     if (!canAdjust()) {
       return;
     }
-<<<<<<< HEAD
-    // index record
-    indexAdjustRecorder.add(index);
-  }
-
-=======
     if (existsAsyncAdjust()) {
       // index record
       indexReadyAdjustRecorder.add(index);
@@ -348,38 +260,11 @@
   }
 
   @VisibleForTesting
->>>>>>> 3401e7fc
   public long getAdjustBytesInMemoryPeriod()
   {
     return adjustBytesInMemoryPeriod;
   }
 
-<<<<<<< HEAD
-  public int[] getRowNeedAdjustAggIndex()
-  {
-    return rowNeedAdjustAggIndex;
-  }
-
-  @Override
-  public void stopAdjust()
-  {
-    if (!adjustBytesInMemoryFlag) {
-      return;
-    }
-    try {
-      scheduler.shutdown();
-      if (!scheduler.awaitTermination(5, TimeUnit.MILLISECONDS)) {
-        scheduler.shutdownNow();
-      }
-    }
-    catch (InterruptedException e) {
-      log.warn("awaitTermination interrupted: " + e);
-      scheduler.shutdownNow();
-    }
-    finally {
-      indexAdjustRecorder.clear();
-    }
-=======
   @Override
   public void stopAdjust()
   {
@@ -388,7 +273,6 @@
     }
     scheduler.shutdown();
     indexReadyAdjustRecorder.clear();
->>>>>>> 3401e7fc
   }
 
   /**
@@ -510,16 +394,7 @@
     }
 
     if (canAdjust()) {
-<<<<<<< HEAD
-      synchronized (scheduler) {
-        if (redundantBytesBefore != 0) {
-          sizeInBytes.addAndGet(redundantBytesBefore);
-        }
-        redundantBytesBefore = 0;
-      }
-=======
       sizeInBytes.addAndGet(atomicRedundantBytesBefore.getAndSet(0));
->>>>>>> 3401e7fc
       return new AddToFactsResult(numEntries.get(), sizeInBytes.get(), parseExceptionMessages, nextRedundantBytes);
     }
     return new AddToFactsResult(numEntries.get(), sizeInBytes.get(), parseExceptionMessages);
