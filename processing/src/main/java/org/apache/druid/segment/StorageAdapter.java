/*
 * Licensed to the Apache Software Foundation (ASF) under one
 * or more contributor license agreements.  See the NOTICE file
 * distributed with this work for additional information
 * regarding copyright ownership.  The ASF licenses this file
 * to you under the Apache License, Version 2.0 (the
 * "License"); you may not use this file except in compliance
 * with the License.  You may obtain a copy of the License at
 *
 *   http://www.apache.org/licenses/LICENSE-2.0
 *
 * Unless required by applicable law or agreed to in writing,
 * software distributed under the License is distributed on an
 * "AS IS" BASIS, WITHOUT WARRANTIES OR CONDITIONS OF ANY
 * KIND, either express or implied.  See the License for the
 * specific language governing permissions and limitations
 * under the License.
 */

package org.apache.druid.segment;

import com.google.common.collect.Iterables;
import org.apache.druid.guice.annotations.PublicApi;
<<<<<<< HEAD
import org.apache.druid.query.timeboundary.TimeBoundaryQueryRunnerFactory;
=======
import org.apache.druid.java.util.common.granularity.Granularities;
import org.apache.druid.query.OrderBy;
>>>>>>> 422183ee
import org.apache.druid.segment.column.ColumnCapabilities;
import org.apache.druid.segment.column.ColumnHolder;
import org.apache.druid.segment.column.RowSignature;
import org.apache.druid.segment.data.Indexed;
<<<<<<< HEAD
import org.apache.druid.segment.incremental.IncrementalIndexStorageAdapter;
=======
import org.apache.druid.segment.vector.VectorCursor;
>>>>>>> 422183ee
import org.joda.time.DateTime;
import org.joda.time.Interval;

import javax.annotation.Nullable;
import java.util.List;
import java.util.Optional;

/**
 */
@PublicApi
public interface StorageAdapter extends CursorFactory, ColumnInspector, CursorHolderFactory
{

  /**
   * Build a {@link CursorHolder} which can provide {@link Cursor} and {@link VectorCursor} (if capable) which allows
   * scanning segments and creating {@link ColumnSelectorFactory} and
   * {@link org.apache.druid.segment.vector.VectorColumnSelectorFactory} respectively to read row values at the cursor
   * position.
   */
  @Override
  default CursorHolder makeCursorHolder(CursorBuildSpec spec)
  {
    // adequate for time ordering, but needs to be updated if we support cursors ordered other time as the primary
    final List<OrderBy> ordering;
    final boolean descending;
    if (Cursors.preferDescendingTimeOrdering(spec)) {
      ordering = Cursors.descendingTimeOrder();
      descending = true;
    } else {
      ordering = Cursors.ascendingTimeOrder();
      descending = false;
    }
    return new CursorHolder()
    {
      @Override
      public boolean canVectorize()
      {
        return StorageAdapter.this.canVectorize(
            spec.getFilter(),
            spec.getVirtualColumns(),
            Cursors.preferDescendingTimeOrdering(spec)
        );
      }

      @Override
      public Cursor asCursor()
      {
        return Iterables.getOnlyElement(
            StorageAdapter.this.makeCursors(
                spec.getFilter(),
                spec.getInterval(),
                spec.getVirtualColumns(),
                Granularities.ALL,
                descending,
                spec.getQueryMetrics()
            ).toList()
        );
      }

      @Override
      public VectorCursor asVectorCursor()
      {
        return StorageAdapter.this.makeVectorCursor(
            spec.getFilter(),
            spec.getInterval(),
            spec.getVirtualColumns(),
            descending,
            spec.getQueryContext().getVectorSize(),
            spec.getQueryMetrics()
        );
      }

      @Nullable
      @Override
      public List<OrderBy> getOrdering()
      {
        return ordering;
      }

      @Override
      public void close()
      {
        // consuming sequences of CursorFactory are expected to close themselves.
      }
    };
  }

  Interval getInterval();

  /**
   * Returns the names of all dimension columns, not including {@link ColumnHolder#TIME_COLUMN_NAME}.
   */
  Indexed<String> getAvailableDimensions();

  /**
   * Returns the names of all metric columns.
   */
  Iterable<String> getAvailableMetrics();

  /**
   * Returns the row signature of the data available from this adapter. For mutable adapters, even though the signature
   * may evolve over time, any particular object returned by this method is an immutable snapshot.
   */
  default RowSignature getRowSignature()
  {
    final RowSignature.Builder builder = RowSignature.builder();
    builder.addTimeColumn();

    for (final String column : Iterables.concat(getAvailableDimensions(), getAvailableMetrics())) {
      builder.add(
          column,
          Optional.ofNullable(getColumnCapabilities(column)).map(ColumnCapabilities::toColumnType).orElse(null)
      );
    }

    return builder.build();
  }

  /**
   * Returns the number of distinct values for a column, or {@link DimensionDictionarySelector#CARDINALITY_UNKNOWN}
   * if unknown.
   *
   * If the column doesn't exist, returns 1, because a column that doesn't exist is treated as a column of default
   * (or null) values.
   */
  int getDimensionCardinality(String column);

  /**
   * Metadata-only operation that returns a lower bound on
   * {@link ColumnHolder#TIME_COLUMN_NAME} values for this adapter. May be earlier than
   * the actual minimum data timestamp.
   *
   * For {@link QueryableIndexStorageAdapter} and {@link IncrementalIndexStorageAdapter} specifically, which back
   * regular tables (i.e. {@link org.apache.druid.query.TableDataSource}), this method contract is tighter: if the
   * table {@link #isTimeOrdered()} then this method does return the actual minimum data timestamp. This fact is
   * leveraged by {@link TimeBoundaryQueryRunnerFactory} to return results using metadata only.
   */
  DateTime getMinTime();

  /**
   * Metadata-only operation that returns an upper bound on
   * {@link ColumnHolder#TIME_COLUMN_NAME} values for this adapter. May be later than
   * the actual maximum data timestamp.
   *
   * For {@link QueryableIndexStorageAdapter} and {@link IncrementalIndexStorageAdapter} specifically, which back
   * regular tables (i.e. {@link org.apache.druid.query.TableDataSource}), this method contract is tighter: if the
   * table {@link #isTimeOrdered()} then this method does return the actual maximum data timestamp. This fact is
   * leveraged by {@link TimeBoundaryQueryRunnerFactory} to return results using metadata only.
   */
  DateTime getMaxTime();

  /**
   * Returns the minimum value of the provided column, if known through an index, dictionary, or cache. Returns null
   * if not known. Does not scan the column to find the minimum value.
   */
  @Nullable
  Comparable getMinValue(String column);

  /**
   * Returns the minimum value of the provided column, if known through an index, dictionary, or cache. Returns null
   * if not known. Does not scan the column to find the maximum value.
   */
  @Nullable
  Comparable getMaxValue(String column);

  /**
   * Returns capabilities of a particular column, if known. May be null if the column doesn't exist, or if
   * the column does exist but the capabilities are unknown. The latter is possible with dynamically discovered
   * columns.
   *
   * Note that StorageAdapters are representations of "real" segments, so they are not aware of any virtual columns
   * that may be involved in a query. In general, query engines should instead use the method
   * {@link ColumnSelectorFactory#getColumnCapabilities(String)}, which returns capabilities for virtual columns as
   * well.
   *
   * @param column column name
   *
   * @return capabilities, or null
   */
  @Override
  @Nullable
  ColumnCapabilities getColumnCapabilities(String column);

  int getNumRows();
  DateTime getMaxIngestedEventTime();

  @Nullable
  Metadata getMetadata();

  /**
   * Returns column names that this adapter's data is sorted by. Cursors returned by this adapter return rows in
   * this ordering, using the natural comparator for the type of the column as returned by
   * {@link #getColumnCapabilities(String)}. Includes {@link ColumnHolder#TIME_COLUMN_NAME} if appropriate.
   */
  List<String> getSortOrder();

  default boolean isTimeOrdered()
  {
    return ColumnHolder.TIME_COLUMN_NAME.equals(Iterables.getFirst(getSortOrder(), null));
  }

  /**
   * Returns true if this storage adapter can filter some rows out. The actual column cardinality can be lower than
   * what {@link #getDimensionCardinality} returns if this returns true. Dimension selectors for such storage adapter
   * can return non-contiguous dictionary IDs because the dictionary IDs in filtered rows will not be returned.
   * Note that the number of rows accessible via this storage adapter will not necessarily decrease because of
   * the built-in filters. For inner joins, for example, the number of joined rows can be larger than
   * the number of rows in the base adapter even though this method returns true.
   */
  default boolean hasBuiltInFilters()
  {
    return false;
  }

  /**
   * @return true if this index was created from a tombstone or false otherwise
   */
  default boolean isFromTombstone()
  {
    return false;
  }
}<|MERGE_RESOLUTION|>--- conflicted
+++ resolved
@@ -20,22 +20,15 @@
 package org.apache.druid.segment;
 
 import com.google.common.collect.Iterables;
+import org.apache.druid.error.DruidException;
 import org.apache.druid.guice.annotations.PublicApi;
-<<<<<<< HEAD
-import org.apache.druid.query.timeboundary.TimeBoundaryQueryRunnerFactory;
-=======
 import org.apache.druid.java.util.common.granularity.Granularities;
 import org.apache.druid.query.OrderBy;
->>>>>>> 422183ee
 import org.apache.druid.segment.column.ColumnCapabilities;
 import org.apache.druid.segment.column.ColumnHolder;
 import org.apache.druid.segment.column.RowSignature;
 import org.apache.druid.segment.data.Indexed;
-<<<<<<< HEAD
-import org.apache.druid.segment.incremental.IncrementalIndexStorageAdapter;
-=======
 import org.apache.druid.segment.vector.VectorCursor;
->>>>>>> 422183ee
 import org.joda.time.DateTime;
 import org.joda.time.Interval;
 
@@ -44,6 +37,7 @@
 import java.util.Optional;
 
 /**
+ *
  */
 @PublicApi
 public interface StorageAdapter extends CursorFactory, ColumnInspector, CursorHolderFactory
@@ -58,7 +52,8 @@
   @Override
   default CursorHolder makeCursorHolder(CursorBuildSpec spec)
   {
-    // adequate for time ordering, but needs to be updated if we support cursors ordered other time as the primary
+    // For backwards compatibility, the default implementation assumes the underlying rows are sorted by __time.
+    // Built-in implementations of StorageAdapter must override this method.
     final List<OrderBy> ordering;
     final boolean descending;
     if (Cursors.preferDescendingTimeOrdering(spec)) {
@@ -76,7 +71,7 @@
         return StorageAdapter.this.canVectorize(
             spec.getFilter(),
             spec.getVirtualColumns(),
-            Cursors.preferDescendingTimeOrdering(spec)
+            descending
         );
       }
 
@@ -164,28 +159,26 @@
   int getDimensionCardinality(String column);
 
   /**
-   * Metadata-only operation that returns a lower bound on
-   * {@link ColumnHolder#TIME_COLUMN_NAME} values for this adapter. May be earlier than
-   * the actual minimum data timestamp.
-   *
-   * For {@link QueryableIndexStorageAdapter} and {@link IncrementalIndexStorageAdapter} specifically, which back
-   * regular tables (i.e. {@link org.apache.druid.query.TableDataSource}), this method contract is tighter: if the
-   * table {@link #isTimeOrdered()} then this method does return the actual minimum data timestamp. This fact is
-   * leveraged by {@link TimeBoundaryQueryRunnerFactory} to return results using metadata only.
-   */
-  DateTime getMinTime();
-
-  /**
-   * Metadata-only operation that returns an upper bound on
-   * {@link ColumnHolder#TIME_COLUMN_NAME} values for this adapter. May be later than
-   * the actual maximum data timestamp.
-   *
-   * For {@link QueryableIndexStorageAdapter} and {@link IncrementalIndexStorageAdapter} specifically, which back
-   * regular tables (i.e. {@link org.apache.druid.query.TableDataSource}), this method contract is tighter: if the
-   * table {@link #isTimeOrdered()} then this method does return the actual maximum data timestamp. This fact is
-   * leveraged by {@link TimeBoundaryQueryRunnerFactory} to return results using metadata only.
-   */
-  DateTime getMaxTime();
+   * Use {@link TimeBoundaryInspector#getMinTime()} instead.
+   */
+  @Deprecated
+  default DateTime getMinTime()
+  {
+    throw DruidException.defensive(
+        "getMinTime is no longer supported, use Segment.as(MinMaxValueInspector.class) instead"
+    );
+  }
+
+  /**
+   * Use {@link TimeBoundaryInspector#getMaxTime()} instead.
+   */
+  @Deprecated
+  default DateTime getMaxTime()
+  {
+    throw DruidException.defensive(
+        "getMaxTime is no longer supported, use Segment.as(MinMaxValueInspector.class) instead"
+    );
+  }
 
   /**
    * Returns the minimum value of the provided column, if known through an index, dictionary, or cache. Returns null
@@ -220,22 +213,20 @@
   ColumnCapabilities getColumnCapabilities(String column);
 
   int getNumRows();
-  DateTime getMaxIngestedEventTime();
+
+  /**
+   * Use {@link MaxIngestedEventTimeInspector#getMaxIngestedEventTime()} instead.
+   */
+  @Deprecated
+  default DateTime getMaxIngestedEventTime()
+  {
+    throw DruidException.defensive(
+        "getMaxIngestedEventTime is no longer supported, use Segment.as(MaxIngestedEventTimeInspector.class) instead"
+    );
+  }
 
   @Nullable
   Metadata getMetadata();
-
-  /**
-   * Returns column names that this adapter's data is sorted by. Cursors returned by this adapter return rows in
-   * this ordering, using the natural comparator for the type of the column as returned by
-   * {@link #getColumnCapabilities(String)}. Includes {@link ColumnHolder#TIME_COLUMN_NAME} if appropriate.
-   */
-  List<String> getSortOrder();
-
-  default boolean isTimeOrdered()
-  {
-    return ColumnHolder.TIME_COLUMN_NAME.equals(Iterables.getFirst(getSortOrder(), null));
-  }
 
   /**
    * Returns true if this storage adapter can filter some rows out. The actual column cardinality can be lower than
