/*
 * Licensed to the Apache Software Foundation (ASF) under one
 * or more contributor license agreements.  See the NOTICE file
 * distributed with this work for additional information
 * regarding copyright ownership.  The ASF licenses this file
 * to you under the Apache License, Version 2.0 (the
 * "License"); you may not use this file except in compliance
 * with the License.  You may obtain a copy of the License at
 *
 *   http://www.apache.org/licenses/LICENSE-2.0
 *
 * Unless required by applicable law or agreed to in writing,
 * software distributed under the License is distributed on an
 * "AS IS" BASIS, WITHOUT WARRANTIES OR CONDITIONS OF ANY
 * KIND, either express or implied.  See the License for the
 * specific language governing permissions and limitations
 * under the License.
 */

package org.apache.druid.segment.filter;

import com.google.common.annotations.VisibleForTesting;
import com.google.common.base.Predicate;
import org.apache.druid.java.util.common.IAE;
import org.apache.druid.query.extraction.ExtractionFn;
import org.apache.druid.query.filter.DruidDoublePredicate;
import org.apache.druid.query.filter.DruidFloatPredicate;
import org.apache.druid.query.filter.DruidLongPredicate;
import org.apache.druid.query.filter.DruidPredicateFactory;
import org.apache.druid.query.filter.Filter;
import org.apache.druid.query.filter.FilterTuning;

<<<<<<< HEAD
=======
import java.util.Map;
>>>>>>> 6f25a84d
import java.util.Objects;
import java.util.regex.Pattern;

/**
 */
public class RegexFilter extends DimensionPredicateFilter
{
  private final Pattern pattern;

  public RegexFilter(
      final String dimension,
      final Pattern pattern,
      final ExtractionFn extractionFn,
      final FilterTuning filterTuning
  )
  {
    super(
        dimension,
        new PatternDruidPredicateFactory(pattern),
        extractionFn,
        filterTuning
    );
    this.pattern = pattern;
  }

<<<<<<< HEAD
  @VisibleForTesting
  static class PatternDruidPredicateFactory implements DruidPredicateFactory
  {
    private final Pattern pattern;

    PatternDruidPredicateFactory(Pattern pattern)
    {
      this.pattern = pattern;
    }

    @Override
    public Predicate<String> makeStringPredicate()
    {
      return input -> (input != null) && pattern.matcher(input).find();
    }

    @Override
    public DruidLongPredicate makeLongPredicate()
    {
      return input -> pattern.matcher(String.valueOf(input)).find();
    }

    @Override
    public DruidFloatPredicate makeFloatPredicate()
    {
      return input -> pattern.matcher(String.valueOf(input)).find();
    }

    @Override
    public DruidDoublePredicate makeDoublePredicate()
    {
      return input -> pattern.matcher(String.valueOf(input)).find();
    }

    @Override
    public boolean equals(Object o)
    {
      if (this == o) {
        return true;
      }
      if (o == null || getClass() != o.getClass()) {
        return false;
      }
      PatternDruidPredicateFactory that = (PatternDruidPredicateFactory) o;
      return Objects.equals(pattern, that.pattern);
    }

    @Override
    public int hashCode()
    {
      return Objects.hash(pattern);
    }
  }

  @Override
  public String toString()
  {
    return "RegexFilter{" +
           "pattern='" + pattern + '\'' +
           '}';
=======
  @Override
  public boolean supportsRequiredColumnRewrite()
  {
    return true;
  }

  @Override
  public Filter rewriteRequiredColumns(Map<String, String> columnRewrites)
  {
    String rewriteDimensionTo = columnRewrites.get(dimension);

    if (rewriteDimensionTo == null) {
      throw new IAE(
          "Received a non-applicable rewrite: %s, filter's dimension: %s",
          columnRewrites,
          dimension
      );
    }

    return new RegexFilter(
        rewriteDimensionTo,
        pattern,
        extractionFn,
        filterTuning
    );
>>>>>>> 6f25a84d
  }

  @Override
  public boolean equals(Object o)
  {
    if (this == o) {
      return true;
    }
    if (o == null || getClass() != o.getClass()) {
      return false;
    }
    if (!super.equals(o)) {
      return false;
    }
    RegexFilter that = (RegexFilter) o;
<<<<<<< HEAD
    return Objects.equals(pattern, that.pattern);
=======
    return Objects.equals(pattern.toString(), that.pattern.toString());
>>>>>>> 6f25a84d
  }

  @Override
  public int hashCode()
  {
<<<<<<< HEAD
    return Objects.hash(super.hashCode(), pattern);
=======
    return Objects.hash(super.hashCode(), pattern.toString());
>>>>>>> 6f25a84d
  }
}<|MERGE_RESOLUTION|>--- conflicted
+++ resolved
@@ -30,10 +30,7 @@
 import org.apache.druid.query.filter.Filter;
 import org.apache.druid.query.filter.FilterTuning;
 
-<<<<<<< HEAD
-=======
 import java.util.Map;
->>>>>>> 6f25a84d
 import java.util.Objects;
 import java.util.regex.Pattern;
 
@@ -59,7 +56,6 @@
     this.pattern = pattern;
   }
 
-<<<<<<< HEAD
   @VisibleForTesting
   static class PatternDruidPredicateFactory implements DruidPredicateFactory
   {
@@ -120,7 +116,8 @@
     return "RegexFilter{" +
            "pattern='" + pattern + '\'' +
            '}';
-=======
+  }
+
   @Override
   public boolean supportsRequiredColumnRewrite()
   {
@@ -146,7 +143,6 @@
         extractionFn,
         filterTuning
     );
->>>>>>> 6f25a84d
   }
 
   @Override
@@ -162,20 +158,12 @@
       return false;
     }
     RegexFilter that = (RegexFilter) o;
-<<<<<<< HEAD
-    return Objects.equals(pattern, that.pattern);
-=======
     return Objects.equals(pattern.toString(), that.pattern.toString());
->>>>>>> 6f25a84d
   }
 
   @Override
   public int hashCode()
   {
-<<<<<<< HEAD
-    return Objects.hash(super.hashCode(), pattern);
-=======
     return Objects.hash(super.hashCode(), pattern.toString());
->>>>>>> 6f25a84d
   }
 }