--- conflicted
+++ resolved
@@ -67,12 +67,8 @@
       ByteOrder byteOrder,
       BitmapSerdeFactory bitmapSerdeFactory,
       ByteBuffer bb,
-<<<<<<< HEAD
-      SmooshedFileMapper fileMapper
-=======
-      ColumnBuilder columnBuilder,
+      SmooshedFileMapper fileMapper,
       @Nullable VariantColumnAndIndexSupplier parent
->>>>>>> 7e35e500
   )
   {
     final byte version = bb.get();
@@ -98,19 +94,6 @@
         final Supplier<FrontCodedIntArrayIndexed> arrayDictionarySupplier;
         final Supplier<FixedIndexed<Integer>> arrayElementDictionarySupplier;
 
-<<<<<<< HEAD
-        final ByteBuffer stringDictionaryBuffer = NestedCommonFormatColumnPartSerde.loadInternalFile(
-            fileMapper,
-            columnName,
-            ColumnSerializerUtils.STRING_DICTIONARY_FILE_NAME
-        );
-
-        stringDictionarySupplier = StringEncodingStrategies.getStringDictionarySupplier(
-            fileMapper,
-            stringDictionaryBuffer,
-            byteOrder
-        );
-=======
         if (parent != null) {
           stringDictionarySupplier = parent.stringDictionarySupplier;
           longDictionarySupplier = parent.longDictionarySupplier;
@@ -119,33 +102,33 @@
           arrayElementDictionarySupplier = parent.arrayElementDictionarySupplier;
         } else {
           final ByteBuffer stringDictionaryBuffer = NestedCommonFormatColumnPartSerde.loadInternalFile(
-              mapper,
+              fileMapper,
               columnName,
               ColumnSerializerUtils.STRING_DICTIONARY_FILE_NAME
           );
           final ByteBuffer longDictionaryBuffer = NestedCommonFormatColumnPartSerde.loadInternalFile(
-              mapper,
+              fileMapper,
               columnName,
               ColumnSerializerUtils.LONG_DICTIONARY_FILE_NAME
           );
           final ByteBuffer doubleDictionaryBuffer = NestedCommonFormatColumnPartSerde.loadInternalFile(
-              mapper,
+              fileMapper,
               columnName,
               ColumnSerializerUtils.DOUBLE_DICTIONARY_FILE_NAME
           );
           final ByteBuffer arrayDictionarybuffer = NestedCommonFormatColumnPartSerde.loadInternalFile(
-              mapper,
+              fileMapper,
               columnName,
               ColumnSerializerUtils.ARRAY_DICTIONARY_FILE_NAME
           );
           final ByteBuffer arrayElementDictionaryBuffer = NestedCommonFormatColumnPartSerde.loadInternalFile(
-              mapper,
+              fileMapper,
               columnName,
               ColumnSerializerUtils.ARRAY_ELEMENT_DICTIONARY_FILE_NAME
           );
 
           stringDictionarySupplier = StringEncodingStrategies.getStringDictionarySupplier(
-              mapper,
+              fileMapper,
               stringDictionaryBuffer,
               byteOrder
           );
@@ -173,7 +156,6 @@
           );
         }
 
->>>>>>> 7e35e500
         final ByteBuffer encodedValueColumn = NestedCommonFormatColumnPartSerde.loadInternalFile(
             fileMapper,
             columnName,
@@ -183,24 +165,6 @@
             encodedValueColumn,
             byteOrder
         );
-<<<<<<< HEAD
-        final ByteBuffer longDictionaryBuffer = NestedCommonFormatColumnPartSerde.loadInternalFile(
-            fileMapper,
-            columnName,
-            ColumnSerializerUtils.LONG_DICTIONARY_FILE_NAME
-        );
-        final ByteBuffer doubleDictionaryBuffer = NestedCommonFormatColumnPartSerde.loadInternalFile(
-            fileMapper,
-            columnName,
-            ColumnSerializerUtils.DOUBLE_DICTIONARY_FILE_NAME
-        );
-        final ByteBuffer arrayElementDictionaryBuffer = NestedCommonFormatColumnPartSerde.loadInternalFile(
-            fileMapper,
-            columnName,
-            ColumnSerializerUtils.ARRAY_ELEMENT_DICTIONARY_FILE_NAME
-        );
-=======
->>>>>>> 7e35e500
         final ByteBuffer valueIndexBuffer = NestedCommonFormatColumnPartSerde.loadInternalFile(
             fileMapper,
             columnName,
@@ -222,37 +186,6 @@
             fileMapper
         );
 
-<<<<<<< HEAD
-        longDictionarySupplier = FixedIndexed.read(
-            longDictionaryBuffer,
-            ColumnType.LONG.getStrategy(),
-            byteOrder,
-            Long.BYTES
-        );
-        doubleDictionarySupplier = FixedIndexed.read(
-            doubleDictionaryBuffer,
-            ColumnType.DOUBLE.getStrategy(),
-            byteOrder,
-            Double.BYTES
-        );
-
-        final ByteBuffer arrayDictionarybuffer = NestedCommonFormatColumnPartSerde.loadInternalFile(
-            fileMapper,
-            columnName,
-            ColumnSerializerUtils.ARRAY_DICTIONARY_FILE_NAME
-        );
-        arrayDictionarySupplier = FrontCodedIntArrayIndexed.read(
-            arrayDictionarybuffer,
-            byteOrder
-        );
-        arrayElementDictionarySupplier = FixedIndexed.read(
-            arrayElementDictionaryBuffer,
-            CompressedNestedDataComplexColumn.INT_TYPE_STRATEGY,
-            byteOrder,
-            Integer.BYTES
-        );
-=======
->>>>>>> 7e35e500
         return new VariantColumnAndIndexSupplier(
             logicalType,
             variantTypeByte,
