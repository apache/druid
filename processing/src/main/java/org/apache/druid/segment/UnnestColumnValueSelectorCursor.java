--- conflicted
+++ resolved
@@ -125,10 +125,6 @@
             colSelector.inspectRuntimeShape(inspector);
           }
         };
-<<<<<<< HEAD
-
-=======
->>>>>>> 90d44553
       }
 
       @Override
