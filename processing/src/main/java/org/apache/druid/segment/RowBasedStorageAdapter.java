--- conflicted
+++ resolved
@@ -34,7 +34,6 @@
 import org.apache.druid.segment.data.Indexed;
 import org.apache.druid.segment.data.ListIndexed;
 import org.apache.druid.utils.CloseableUtils;
-import org.joda.time.DateTime;
 import org.joda.time.Interval;
 
 import javax.annotation.Nullable;
@@ -106,18 +105,6 @@
     return DimensionDictionarySelector.CARDINALITY_UNKNOWN;
   }
 
-  @Override
-  public DateTime getMinTime()
-  {
-    return getInterval().getStart();
-  }
-
-  @Override
-  public DateTime getMaxTime()
-  {
-    return getInterval().getEnd().minus(1);
-  }
-
   @Nullable
   @Override
   public Comparable getMinValue(String column)
@@ -156,45 +143,17 @@
   }
 
   @Override
-  public DateTime getMaxIngestedEventTime()
-  {
-    return getMaxTime();
-  }
-
-  @Override
   public Metadata getMetadata()
   {
     throw new UnsupportedOperationException("Cannot retrieve metadata");
   }
 
   @Override
-<<<<<<< HEAD
-  public List<String> getSortOrder()
-  {
-    // It's possibly incorrect in some cases for sort order to be SORTED_BY_TIME_ONLY here, but for historical reasons,
-    // we're keeping this in place for now. The handling of "interval" in "makeCursors", which has been in place for
-    // some time, suggests we think the data is always sorted by time.
-    return Metadata.SORTED_BY_TIME_ONLY;
-  }
-
-  @Override
-  public Sequence<Cursor> makeCursors(
-      @Nullable final Filter filter,
-      final Interval queryInterval,
-      final VirtualColumns virtualColumns,
-      final Granularity gran,
-      final boolean descending,
-      @Nullable final QueryMetrics<?> queryMetrics
-  )
-  {
-    final Interval actualInterval = queryInterval.overlap(new Interval(getMinTime(), gran.bucketEnd(getMaxTime())));
-
-    if (actualInterval == null) {
-      return Sequences.empty();
-=======
   public CursorHolder makeCursorHolder(CursorBuildSpec spec)
   {
-    // adequate for time ordering, but needs to be updated if we support cursors ordered other time as the primary
+    // It's in principle incorrect for sort order to be __time based here, but for historical reasons, we're keeping
+    // this in place for now. The handling of "interval" in "RowBasedCursor", which has been in place for some time,
+    // suggests we think the data is always sorted by time.
     final List<OrderBy> ordering;
     final boolean descending;
     if (Cursors.preferDescendingTimeOrdering(spec)) {
@@ -203,7 +162,6 @@
     } else {
       ordering = Cursors.ascendingTimeOrder();
       descending = false;
->>>>>>> 422183ee
     }
     return new CursorHolder()
     {
