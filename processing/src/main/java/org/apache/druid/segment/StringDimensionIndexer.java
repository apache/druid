/*
 * Licensed to the Apache Software Foundation (ASF) under one
 * or more contributor license agreements.  See the NOTICE file
 * distributed with this work for additional information
 * regarding copyright ownership.  The ASF licenses this file
 * to you under the Apache License, Version 2.0 (the
 * "License"); you may not use this file except in compliance
 * with the License.  You may obtain a copy of the License at
 *
 *   http://www.apache.org/licenses/LICENSE-2.0
 *
 * Unless required by applicable law or agreed to in writing,
 * software distributed under the License is distributed on an
 * "AS IS" BASIS, WITHOUT WARRANTIES OR CONDITIONS OF ANY
 * KIND, either express or implied.  See the License for the
 * specific language governing permissions and limitations
 * under the License.
 */

package org.apache.druid.segment;

import com.google.common.base.Predicate;
import com.google.common.base.Predicates;
import com.google.common.primitives.Ints;
import it.unimi.dsi.fastutil.ints.IntArrays;
import org.apache.druid.collections.bitmap.BitmapFactory;
import org.apache.druid.collections.bitmap.MutableBitmap;
import org.apache.druid.common.config.NullHandling;
import org.apache.druid.data.input.impl.DimensionSchema.MultiValueHandling;
import org.apache.druid.java.util.common.ISE;
import org.apache.druid.java.util.common.guava.Comparators;
import org.apache.druid.query.dimension.DimensionSpec;
import org.apache.druid.query.extraction.ExtractionFn;
import org.apache.druid.query.filter.ValueMatcher;
import org.apache.druid.query.monomorphicprocessing.RuntimeShapeInspector;
import org.apache.druid.segment.column.ColumnCapabilities;
import org.apache.druid.segment.column.ColumnCapabilitiesImpl;
import org.apache.druid.segment.column.ColumnType;
import org.apache.druid.segment.data.ArrayBasedIndexedInts;
import org.apache.druid.segment.data.IndexedInts;
import org.apache.druid.segment.filter.BooleanValueMatcher;
import org.apache.druid.segment.incremental.IncrementalIndex;
import org.apache.druid.segment.incremental.IncrementalIndexRow;
import org.apache.druid.segment.incremental.IncrementalIndexRowHolder;
import org.checkerframework.checker.nullness.qual.MonotonicNonNull;

import javax.annotation.Nullable;
import java.util.Arrays;
import java.util.BitSet;
import java.util.List;

public class StringDimensionIndexer extends DictionaryEncodedColumnIndexer<int[], String>
{
  @Nullable
  private static String emptyToNullIfNeeded(@Nullable Object o)
  {
    return o != null ? NullHandling.emptyToNullIfNeeded(o.toString()) : null;
  }

  private final MultiValueHandling multiValueHandling;
  private final boolean hasBitmapIndexes;
  private final boolean hasSpatialIndexes;
  private volatile boolean hasMultipleValues = false;

  public StringDimensionIndexer(MultiValueHandling multiValueHandling, boolean hasBitmapIndexes, boolean hasSpatialIndexes)
  {
    this.multiValueHandling = multiValueHandling == null ? MultiValueHandling.ofDefault() : multiValueHandling;
    this.hasBitmapIndexes = hasBitmapIndexes;
    this.hasSpatialIndexes = hasSpatialIndexes;
  }

  @Override
  public int[] processRowValsToUnsortedEncodedKeyComponent(@Nullable Object dimValues, boolean reportParseExceptions)
  {
    final int[] encodedDimensionValues;
    final int oldDictSize = dimLookup.size();

    if (dimValues == null) {
      final int nullId = dimLookup.getId(null);
      encodedDimensionValues = nullId == DimensionDictionary.ABSENT_VALUE_ID ? new int[]{dimLookup.add(null)} : new int[]{nullId};
    } else if (dimValues instanceof List) {
      List<Object> dimValuesList = (List<Object>) dimValues;
      if (dimValuesList.isEmpty()) {
        dimLookup.add(null);
        encodedDimensionValues = IntArrays.EMPTY_ARRAY;
      } else if (dimValuesList.size() == 1) {
        encodedDimensionValues = new int[]{dimLookup.add(emptyToNullIfNeeded(dimValuesList.get(0)))};
      } else {
        hasMultipleValues = true;
        final String[] dimensionValues = new String[dimValuesList.size()];
        for (int i = 0; i < dimValuesList.size(); i++) {
          dimensionValues[i] = emptyToNullIfNeeded(dimValuesList.get(i));
        }
        if (multiValueHandling.needSorting()) {
          // Sort multival row by their unencoded values first.
          Arrays.sort(dimensionValues, Comparators.naturalNullsFirst());
        }

        final int[] retVal = new int[dimensionValues.length];

        int prevId = -1;
        int pos = 0;
        for (String dimensionValue : dimensionValues) {
          if (multiValueHandling != MultiValueHandling.SORTED_SET) {
            retVal[pos++] = dimLookup.add(dimensionValue);
            continue;
          }
          int index = dimLookup.add(dimensionValue);
          if (index != prevId) {
            prevId = retVal[pos++] = index;
          }
        }

        encodedDimensionValues = pos == retVal.length ? retVal : Arrays.copyOf(retVal, pos);
      }
    } else {
      encodedDimensionValues = new int[]{dimLookup.add(emptyToNullIfNeeded(dimValues))};
    }

    // If dictionary size has changed, the sorted lookup is no longer valid.
    if (oldDictSize != dimLookup.size()) {
      sortedLookup = null;
    }

    return encodedDimensionValues;
  }

  @Override
  public long estimateEncodedKeyComponentSize(int[] key)
  {
    // string length is being accounted for each time they are referenced, based on dimension handler interface,
    // even though they are stored just once. It may overestimate the size by a bit, but we wanted to leave
    // more buffer to be safe
    long estimatedSize = key.length * Integer.BYTES;
    for (int element : key) {
      String val = dimLookup.getValue(element);
      if (val != null) {
        // According to https://www.ibm.com/developerworks/java/library/j-codetoheap/index.html
        // String has the following memory usuage...
        // 28 bytes of data for String metadata (class pointer, flags, locks, hash, count, offset, reference to char array)
        // 16 bytes of data for the char array metadata (class pointer, flags, locks, size)
        // 2 bytes for every letter of the string
        int sizeOfString = 28 + 16 + (2 * val.length());
        estimatedSize += sizeOfString;
      }
    }
    return estimatedSize;
  }

  @Override
  public int compareUnsortedEncodedKeyComponents(int[] lhs, int[] rhs)
  {
    int lhsLen = lhs.length;
    int rhsLen = rhs.length;

    int lenCompareResult = Ints.compare(lhsLen, rhsLen);
    if (lenCompareResult != 0) {
      // if the values don't have the same length, check if we're comparing [] and [null], which are equivalent
      if (lhsLen + rhsLen == 1) {
        int[] longerVal = rhsLen > lhsLen ? rhs : lhs;
        if (longerVal[0] == dimLookup.getIdForNull()) {
          return 0;
        } else {
          //noinspection ArrayEquality -- longerVal is explicitly set to only lhs or rhs
          return longerVal == lhs ? 1 : -1;
        }
      }
    }

    int valsIndex = 0;
    int lenToCompare = Math.min(lhsLen, rhsLen);
    while (valsIndex < lenToCompare) {
      int lhsVal = lhs[valsIndex];
      int rhsVal = rhs[valsIndex];
      if (lhsVal != rhsVal) {
        final String lhsValActual = getActualValue(lhsVal, false);
        final String rhsValActual = getActualValue(rhsVal, false);
        int valueCompareResult = 0;
        if (lhsValActual != null && rhsValActual != null) {
          valueCompareResult = lhsValActual.compareTo(rhsValActual);
        } else if (lhsValActual == null ^ rhsValActual == null) {
          valueCompareResult = lhsValActual == null ? -1 : 1;
        }
        if (valueCompareResult != 0) {
          return valueCompareResult;
        }
      }
      ++valsIndex;
    }

    return lenCompareResult;
  }

  @Override
  public boolean checkUnsortedEncodedKeyComponentsEqual(int[] lhs, int[] rhs)
  {
    return Arrays.equals(lhs, rhs);
  }

  @Override
  public int getUnsortedEncodedKeyComponentHashCode(int[] key)
  {
    return Arrays.hashCode(key);
  }

  @Override
  public ColumnCapabilities getColumnCapabilities()
  {
    ColumnCapabilitiesImpl capabilites = new ColumnCapabilitiesImpl().setType(ColumnType.STRING)
                                                                     .setHasBitmapIndexes(hasBitmapIndexes)
                                                                     .setHasSpatialIndexes(hasSpatialIndexes)
                                                                     .setDictionaryValuesUnique(true)
                                                                     .setDictionaryValuesSorted(false);

    // Strings are opportunistically multi-valued, but the capabilities are initialized as 'unknown', since a
    // multi-valued row might be processed at any point during ingestion.
    // We only explicitly set multiple values if we are certain that there are multiple values, otherwise, a race
    // condition might occur where this indexer might process a multi-valued row in the period between obtaining the
    // capabilities, and actually processing the rows with a selector. Leaving as unknown allows the caller to decide
    // how to handle this.
    if (hasMultipleValues) {
      capabilites.setHasMultipleValues(true);
    }
    // Likewise, only set dictionaryEncoded if explicitly if true for a similar reason as multi-valued handling. The
    // dictionary is populated as rows are processed, but there might be implicit default values not accounted for in
    // the dictionary yet. We can be certain that the dictionary has an entry for every value if either of
    //    a) we have already processed an explitic default (null) valued row for this column
    //    b) the processing was not 'sparse', meaning that this indexer has processed an explict value for every row
    // is true.
    final boolean allValuesEncoded = dictionaryEncodesAllValues();
    if (allValuesEncoded) {
      capabilites.setDictionaryEncoded(true);
    }

    if (isSparse || dimLookup.getIdForNull() != DimensionDictionary.ABSENT_VALUE_ID) {
      capabilites.setHasNulls(true);
    }
    return capabilites;
  }

  @Override
  public DimensionSelector makeDimensionSelector(
      final DimensionSpec spec,
      final IncrementalIndexRowHolder currEntry,
      final IncrementalIndex.DimensionDesc desc
  )
  {
    final ExtractionFn extractionFn = spec.getExtractionFn();

    final int dimIndex = desc.getIndex();

    // maxId is used in concert with getLastRowIndex() in IncrementalIndex to ensure that callers do not encounter
    // rows that contain IDs over the initially-reported cardinality. The main idea is that IncrementalIndex establishes
    // a watermark at the time a cursor is created, and doesn't allow the cursor to walk past that watermark.
    //
    // Additionally, this selector explicitly blocks knowledge of IDs past maxId that may occur from other causes
    // (for example: nulls getting generated for empty arrays, or calls to lookupId).
    final int maxId = getCardinality();

    class IndexerDimensionSelector implements DimensionSelector, IdLookup
    {
      private final ArrayBasedIndexedInts indexedInts = new ArrayBasedIndexedInts();

      @Nullable
      @MonotonicNonNull
      private int[] nullIdIntArray;

      /**
       * Tries to fetch the IndexedInts from the row using getStringDim() if possible.
       * Otherwise, it will fetch the int array using getDim() and will convert it to IndexedInts.
       * If the dim is null or with zero length, the value is considered null.
       * It may be null or empty due to currEntry's rowIndex being smaller than the row's rowIndex in which this
       * dim first appears.
       *
       * @return IndexedInts instance, or null if the dim is null.
       */
      @Nullable
      private IndexedInts getRowOrNull()
      {
        IncrementalIndexRow key = currEntry.get();

        if (key.isDimNull(dimIndex)) {
          return null;
        }

        IndexedInts ret = key.getStringDim(dimIndex);
        if (ret != null) {
          // Use if the incremental index row supports lazy indexed int and it is not empty.
          return ret.size() > 0 ? ret : null;
        }

        int[] indices = (int[]) key.getDim(dimIndex);

        if (indices == null || indices.length == 0) {
          return null;
        }

        indexedInts.setValues(indices, indices.length);
        return indexedInts;
      }

      private IndexedInts getDefaultIndexedInts()
      {
        if (hasMultipleValues) {
          indexedInts.setValues(IntArrays.EMPTY_ARRAY, 0);
        } else {
          final int nullId = getEncodedValue(null, false);
          if (nullId >= 0 && nullId < maxId) {
            // null was added to the dictionary before this selector was created; return its ID.
            if (nullIdIntArray == null) {
              nullIdIntArray = new int[]{nullId};
            }
            indexedInts.setValues(nullIdIntArray, 1);
          } else {
            // null doesn't exist in the dictionary; return an empty array.
            // Choose to use ArrayBasedIndexedInts later, instead of special "empty" IndexedInts, for monomorphism
            indexedInts.setValues(IntArrays.EMPTY_ARRAY, 0);
          }
        }

        return indexedInts;
      }

      @Override
      public IndexedInts getRow()
      {
        IndexedInts ret = getRowOrNull();
        return ret != null ? ret : getDefaultIndexedInts();
      }

      @Override
      public ValueMatcher makeValueMatcher(final String value)
      {
        if (extractionFn == null) {
          final int valueId = lookupId(value);
          if (valueId >= 0 || value == null) {
            return new ValueMatcher()
            {
              @Override
              public boolean matches()
              {
                IndexedInts dimsInt = getRowOrNull();
                if (dimsInt == null) {
                  return value == null;
                }

                int size = dimsInt.size();
                for (int i = 0; i < size; i++) {
                  if (dimsInt.get(i) == valueId) {
                    return true;
                  }
                }
                return false;
              }

              @Override
              public void inspectRuntimeShape(RuntimeShapeInspector inspector)
              {
                // nothing to inspect
              }
            };
          } else {
            return BooleanValueMatcher.of(false);
          }
        } else {
          // Employ caching BitSet optimization
          return makeValueMatcher(Predicates.equalTo(value));
        }
      }

      @Override
      public ValueMatcher makeValueMatcher(final Predicate<String> predicate)
      {
        final BitSet checkedIds = new BitSet(maxId);
        final BitSet matchingIds = new BitSet(maxId);
        final boolean matchNull = predicate.apply(null);

        // Lazy matcher; only check an id if matches() is called.
        return new ValueMatcher()
        {
          @Override
          public boolean matches()
          {
            IndexedInts dimsInt = getRowOrNull();
            if (dimsInt == null) {
              return matchNull;
            }

            int size = dimsInt.size();
            for (int i = 0; i < size; i++) {
              int id = dimsInt.get(i);
              if (checkedIds.get(id)) {
                if (matchingIds.get(id)) {
                  return true;
                }
              } else {
                final boolean matches = predicate.apply(lookupName(id));
                checkedIds.set(id);
                if (matches) {
                  matchingIds.set(id);
                  return true;
                }
              }
            }
            return false;
          }

          @Override
          public void inspectRuntimeShape(RuntimeShapeInspector inspector)
          {
            // nothing to inspect
          }
        };
      }

      @Override
      public int getValueCardinality()
      {
        return maxId;
      }

      @Override
      public String lookupName(int id)
      {
        if (id >= maxId) {
          // Sanity check; IDs beyond maxId should not be known to callers. (See comment above.)
          throw new ISE("id[%d] >= maxId[%d]", id, maxId);
        }
        final String strValue = getActualValue(id, false);
        return extractionFn == null ? strValue : extractionFn.apply(strValue);
      }

      @Override
      public boolean nameLookupPossibleInAdvance()
      {
        return dictionaryEncodesAllValues();
      }

      @Nullable
      @Override
      public IdLookup idLookup()
      {
        return extractionFn == null ? this : null;
      }

      @Override
      public int lookupId(String name)
      {
        if (extractionFn != null) {
          throw new UnsupportedOperationException(
              "cannot perform lookup when applying an extraction function"
          );
        }

        final int id = getEncodedValue(name, false);

        if (id < maxId) {
          return id;
        } else {
          // Can happen if a value was added to our dimLookup after this selector was created. Act like it
          // doesn't exist.
          return DimensionDictionary.ABSENT_VALUE_ID;
        }
      }

      @SuppressWarnings("deprecation")
      @Nullable
      @Override
      public Object getObject()
      {
        IncrementalIndexRow key = currEntry.get();
        if (key == null) {
          return null;
        }

        Object dim = key.getDim(dimIndex);
        if (dim == null) {
          return null;
        }

        return convertUnsortedEncodedKeyComponentToActualList((int[]) dim);
      }

      @SuppressWarnings("deprecation")
      @Override
      public Class classOfObject()
      {
        return Object.class;
      }

      @Override
      public void inspectRuntimeShape(RuntimeShapeInspector inspector)
      {
        // nothing to inspect
      }
    }
    return new IndexerDimensionSelector();
  }


  @Nullable
  @Override
  public Object convertUnsortedEncodedKeyComponentToActualList(int[] key)
  {
    if (key == null || key.length == 0) {
      return null;
    }
    if (key.length == 1) {
      return getActualValue(key[0], false);
    } else {
      String[] rowArray = new String[key.length];
      for (int i = 0; i < key.length; i++) {
        String val = getActualValue(key[i], false);
        rowArray[i] = NullHandling.nullToEmptyIfNeeded(val);
      }
      return Arrays.asList(rowArray);
    }
  }

  @Override
  public void fillBitmapsFromUnsortedEncodedKeyComponent(
      int[] key,
      int rowNum,
      MutableBitmap[] bitmapIndexes,
      BitmapFactory factory
  )
  {
    if (!hasBitmapIndexes) {
      throw new UnsupportedOperationException("This column does not include bitmap indexes");
    }

    for (int dimValIdx : key) {
      if (bitmapIndexes[dimValIdx] == null) {
        bitmapIndexes[dimValIdx] = factory.makeEmptyMutableBitmap();
      }
      bitmapIndexes[dimValIdx].add(rowNum);
    }
  }
<<<<<<< HEAD

  public void fillBitmapsFromUnsortedEncodedKeyComponent(
      IndexedInts key,
      int rowNum,
      MutableBitmap[] bitmapIndexes,
      BitmapFactory factory
  )
  {
    if (!hasBitmapIndexes) {
      throw new UnsupportedOperationException("This column does not include bitmap indexes");
    }

    final int size = key.size();
    for (int i = 0; i < size; i++) {
      int dimValIdx = key.get(i);
      if (bitmapIndexes[dimValIdx] == null) {
        bitmapIndexes[dimValIdx] = factory.makeEmptyMutableBitmap();
      }
      bitmapIndexes[dimValIdx].add(rowNum);
    }
  }

  private SortedDimensionDictionary sortedLookup()
  {
    return sortedLookup == null ? sortedLookup = dimLookup.sort() : sortedLookup;
  }

  @Nullable
  private String getActualValue(int intermediateValue, boolean idSorted)
  {
    if (idSorted) {
      return sortedLookup().getValueFromSortedId(intermediateValue);
    } else {
      return dimLookup.getValue(intermediateValue);

    }
  }

  private int getEncodedValue(String fullValue, boolean idSorted)
  {
    int unsortedId = dimLookup.getId(fullValue);

    if (idSorted) {
      return sortedLookup().getSortedIdFromUnsortedId(unsortedId);
    } else {
      return unsortedId;
    }
  }
=======
>>>>>>> a96aed02
}<|MERGE_RESOLUTION|>--- conflicted
+++ resolved
@@ -536,7 +536,6 @@
       bitmapIndexes[dimValIdx].add(rowNum);
     }
   }
-<<<<<<< HEAD
 
   public void fillBitmapsFromUnsortedEncodedKeyComponent(
       IndexedInts key,
@@ -558,33 +557,4 @@
       bitmapIndexes[dimValIdx].add(rowNum);
     }
   }
-
-  private SortedDimensionDictionary sortedLookup()
-  {
-    return sortedLookup == null ? sortedLookup = dimLookup.sort() : sortedLookup;
-  }
-
-  @Nullable
-  private String getActualValue(int intermediateValue, boolean idSorted)
-  {
-    if (idSorted) {
-      return sortedLookup().getValueFromSortedId(intermediateValue);
-    } else {
-      return dimLookup.getValue(intermediateValue);
-
-    }
-  }
-
-  private int getEncodedValue(String fullValue, boolean idSorted)
-  {
-    int unsortedId = dimLookup.getId(fullValue);
-
-    if (idSorted) {
-      return sortedLookup().getSortedIdFromUnsortedId(unsortedId);
-    } else {
-      return unsortedId;
-    }
-  }
-=======
->>>>>>> a96aed02
 }