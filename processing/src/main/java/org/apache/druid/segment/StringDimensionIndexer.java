/*
 * Licensed to the Apache Software Foundation (ASF) under one
 * or more contributor license agreements.  See the NOTICE file
 * distributed with this work for additional information
 * regarding copyright ownership.  The ASF licenses this file
 * to you under the Apache License, Version 2.0 (the
 * "License"); you may not use this file except in compliance
 * with the License.  You may obtain a copy of the License at
 *
 *   http://www.apache.org/licenses/LICENSE-2.0
 *
 * Unless required by applicable law or agreed to in writing,
 * software distributed under the License is distributed on an
 * "AS IS" BASIS, WITHOUT WARRANTIES OR CONDITIONS OF ANY
 * KIND, either express or implied.  See the License for the
 * specific language governing permissions and limitations
 * under the License.
 */

package org.apache.druid.segment;

import com.google.common.base.Predicate;
import com.google.common.base.Predicates;
import com.google.common.primitives.Ints;
import com.google.common.util.concurrent.Striped;
import it.unimi.dsi.fastutil.ints.IntArrays;
import org.apache.druid.collections.bitmap.BitmapFactory;
import org.apache.druid.collections.bitmap.ImmutableBitmap;
import org.apache.druid.collections.bitmap.MutableBitmap;
import org.apache.druid.collections.bitmap.RoaringBitmapFactory;
import org.apache.druid.common.config.NullHandling;
import org.apache.druid.data.input.impl.DimensionSchema.MultiValueHandling;
import org.apache.druid.java.util.common.ISE;
import org.apache.druid.java.util.common.guava.Comparators;
import org.apache.druid.query.dimension.DimensionSpec;
import org.apache.druid.query.extraction.ExtractionFn;
import org.apache.druid.query.filter.ValueMatcher;
import org.apache.druid.query.monomorphicprocessing.RuntimeShapeInspector;
import org.apache.druid.segment.column.ColumnCapabilities;
import org.apache.druid.segment.column.ColumnCapabilitiesImpl;
import org.apache.druid.segment.column.ColumnType;
import org.apache.druid.segment.data.ArrayBasedIndexedInts;
import org.apache.druid.segment.data.IndexedInts;
import org.apache.druid.segment.filter.BooleanValueMatcher;
import org.apache.druid.segment.incremental.IncrementalIndex;
import org.apache.druid.segment.incremental.IncrementalIndexRow;
import org.apache.druid.segment.incremental.IncrementalIndexRowHolder;
import org.checkerframework.checker.nullness.qual.MonotonicNonNull;

import javax.annotation.Nullable;
import java.util.Arrays;
import java.util.BitSet;
import java.util.List;
<<<<<<< HEAD
import java.util.concurrent.locks.Lock;
import java.util.concurrent.locks.ReentrantLock;
import java.util.concurrent.locks.ReentrantReadWriteLock;
=======
>>>>>>> 6c196a5e

public class StringDimensionIndexer extends DictionaryEncodedColumnIndexer<int[], String>
{
  @Nullable
  private static String emptyToNullIfNeeded(@Nullable Object o)
  {
    return o != null ? NullHandling.emptyToNullIfNeeded(o.toString()) : null;
  }

<<<<<<< HEAD
  private static final int ABSENT_VALUE_ID = -1;

  /**
   * The same idea as {@link org.apache.druid.query.aggregation.datasketches.tuple.ArrayOfDoublesSketchBuildBufferAggregator#NUM_STRIPES}
   *
   * Locking per bitmap
   */
  private static final int NUM_STRIPES = 64;

  private static class DimensionDictionary
  {
    @Nullable
    private String minValue = null;
    @Nullable
    private String maxValue = null;
    private volatile int idForNull = ABSENT_VALUE_ID;

    private final Object2IntMap<String> valueToId = new Object2IntOpenHashMap<>();

    private final List<String> idToValue = new ArrayList<>();
    private final ReentrantReadWriteLock lock;

    public DimensionDictionary()
    {
      this.lock = new ReentrantReadWriteLock();
      valueToId.defaultReturnValue(ABSENT_VALUE_ID);
    }

    public int getId(@Nullable String value)
    {
      lock.readLock().lock();
      try {
        if (value == null) {
          return idForNull;
        }
        return valueToId.getInt(value);
      }
      finally {
        lock.readLock().unlock();
      }
    }

    @Nullable
    public String getValue(int id)
    {
      lock.readLock().lock();
      try {
        if (id == idForNull) {
          return null;
        }
        return idToValue.get(id);
      }
      finally {
        lock.readLock().unlock();
      }
    }

    public int size()
    {
      lock.readLock().lock();
      try {
        // using idToValue rather than valueToId because the valueToId doesn't account null value, if it is present.
        return idToValue.size();
      }
      finally {
        lock.readLock().unlock();
      }
    }

    public int add(@Nullable String originalValue)
    {
      lock.writeLock().lock();
      try {
        if (originalValue == null) {
          if (idForNull == ABSENT_VALUE_ID) {
            idForNull = idToValue.size();
            idToValue.add(null);
          }
          return idForNull;
        }
        int prev = valueToId.getInt(originalValue);
        if (prev >= 0) {
          return prev;
        }
        final int index = idToValue.size();
        valueToId.put(originalValue, index);
        idToValue.add(originalValue);
        minValue = minValue == null || minValue.compareTo(originalValue) > 0 ? originalValue : minValue;
        maxValue = maxValue == null || maxValue.compareTo(originalValue) < 0 ? originalValue : maxValue;
        return index;
      }
      finally {
        lock.writeLock().unlock();
      }
    }

    public String getMinValue()
    {
      lock.readLock().lock();
      try {
        return minValue;
      }
      finally {
        lock.readLock().unlock();
      }
    }

    public String getMaxValue()
    {
      lock.readLock().lock();
      try {
        return maxValue;
      }
      finally {
        lock.readLock().unlock();
      }
    }

    public SortedDimensionDictionary sort()
    {
      lock.readLock().lock();
      try {
        return new SortedDimensionDictionary(idToValue, idToValue.size());
      }
      finally {
        lock.readLock().unlock();
      }
    }
  }

  private static class SortedDimensionDictionary
  {
    private final List<String> sortedVals;
    private final int[] idToIndex;
    private final int[] indexToId;

    public SortedDimensionDictionary(List<String> idToValue, int length)
    {
      Object2IntSortedMap<String> sortedMap = new Object2IntRBTreeMap<>(Comparators.naturalNullsFirst());
      for (int id = 0; id < length; id++) {
        String value = idToValue.get(id);
        sortedMap.put(value, id);
      }
      this.sortedVals = Lists.newArrayList(sortedMap.keySet());
      this.idToIndex = new int[length];
      this.indexToId = new int[length];
      int index = 0;
      for (IntIterator iterator = sortedMap.values().iterator(); iterator.hasNext(); ) {
        int id = iterator.nextInt();
        idToIndex[id] = index;
        indexToId[index] = id;
        index++;
      }
    }

    public int getUnsortedIdFromSortedId(int index)
    {
      return indexToId[index];
    }

    public int getSortedIdFromUnsortedId(int id)
    {
      return idToIndex[id];
    }

    public String getValueFromSortedId(int index)
    {
      return sortedVals.get(index);
    }
  }

  private final DimensionDictionary dimLookup;
=======
>>>>>>> 6c196a5e
  private final MultiValueHandling multiValueHandling;
  private final boolean hasBitmapIndexes;
  private final boolean hasSpatialIndexes;
  private volatile boolean hasMultipleValues = false;
<<<<<<< HEAD
  private volatile boolean isSparse = false;

  private final boolean enableInMemoryBitmap;
  // Used only as a read lock to check if modification is needed for inMemoryBitmaps
  private final ReentrantReadWriteLock inMemoryBitmapsReadLock;
  // Used as a write lock to modify inMemoryBitmaps. Can't use inMemoryBitmapsReadLock because it's not easy to upgrade
  // the same lock after holding a read lock first.
  private final ReentrantLock inMemoryBitmapsWriteLock;
  // Per bitmap lock
  private final Striped<Lock> stripedLock;
  private final List<MutableBitmap> inMemoryBitmaps;
  private final BitmapFactory inMemoryBitmapFactory;

  @Nullable
  private SortedDimensionDictionary sortedLookup;
=======
>>>>>>> 6c196a5e

  public StringDimensionIndexer(MultiValueHandling multiValueHandling, boolean hasBitmapIndexes,
                                boolean hasSpatialIndexes, boolean enableInMemoryBitmap)
  {
    this.multiValueHandling = multiValueHandling == null ? MultiValueHandling.ofDefault() : multiValueHandling;
    this.hasBitmapIndexes = hasBitmapIndexes;
    this.hasSpatialIndexes = hasSpatialIndexes;

    this.enableInMemoryBitmap = enableInMemoryBitmap;
    this.inMemoryBitmaps = new ArrayList<>();
    this.inMemoryBitmapFactory = new RoaringBitmapFactory();
    this.inMemoryBitmapsReadLock = new ReentrantReadWriteLock();
    this.inMemoryBitmapsWriteLock = new ReentrantLock();
    this.stripedLock = Striped.lock(NUM_STRIPES);
  }

  @Override
  public int[] processRowValsToUnsortedEncodedKeyComponent(@Nullable Object dimValues, boolean reportParseExceptions)
  {
    final int[] encodedDimensionValues;
    final int oldDictSize = dimLookup.size();

    if (dimValues == null) {
      final int nullId = dimLookup.getId(null);
      encodedDimensionValues = nullId == DimensionDictionary.ABSENT_VALUE_ID ? new int[]{dimLookup.add(null)} : new int[]{nullId};
    } else if (dimValues instanceof List) {
      List<Object> dimValuesList = (List<Object>) dimValues;
      if (dimValuesList.isEmpty()) {
        dimLookup.add(null);
        encodedDimensionValues = IntArrays.EMPTY_ARRAY;
      } else if (dimValuesList.size() == 1) {
        encodedDimensionValues = new int[]{dimLookup.add(emptyToNullIfNeeded(dimValuesList.get(0)))};
      } else {
        hasMultipleValues = true;
        final String[] dimensionValues = new String[dimValuesList.size()];
        for (int i = 0; i < dimValuesList.size(); i++) {
          dimensionValues[i] = emptyToNullIfNeeded(dimValuesList.get(i));
        }
        if (multiValueHandling.needSorting()) {
          // Sort multival row by their unencoded values first.
          Arrays.sort(dimensionValues, Comparators.naturalNullsFirst());
        }

        final int[] retVal = new int[dimensionValues.length];

        int prevId = -1;
        int pos = 0;
        for (String dimensionValue : dimensionValues) {
          if (multiValueHandling != MultiValueHandling.SORTED_SET) {
            retVal[pos++] = dimLookup.add(dimensionValue);
            continue;
          }
          int index = dimLookup.add(dimensionValue);
          if (index != prevId) {
            prevId = retVal[pos++] = index;
          }
        }

        encodedDimensionValues = pos == retVal.length ? retVal : Arrays.copyOf(retVal, pos);
      }
    } else {
      encodedDimensionValues = new int[]{dimLookup.add(emptyToNullIfNeeded(dimValues))};
    }

    // If dictionary size has changed, the sorted lookup is no longer valid.
    if (oldDictSize != dimLookup.size()) {
      sortedLookup = null;
    }

    return encodedDimensionValues;
  }

  @Override
  public long estimateEncodedKeyComponentSize(int[] key)
  {
    // string length is being accounted for each time they are referenced, based on dimension handler interface,
    // even though they are stored just once. It may overestimate the size by a bit, but we wanted to leave
    // more buffer to be safe
    long estimatedSize = key.length * Integer.BYTES;
    for (int element : key) {
      String val = dimLookup.getValue(element);
      if (val != null) {
        // According to https://www.ibm.com/developerworks/java/library/j-codetoheap/index.html
        // String has the following memory usuage...
        // 28 bytes of data for String metadata (class pointer, flags, locks, hash, count, offset, reference to char array)
        // 16 bytes of data for the char array metadata (class pointer, flags, locks, size)
        // 2 bytes for every letter of the string
        int sizeOfString = 28 + 16 + (2 * val.length());
        estimatedSize += sizeOfString;
      }
    }
    return estimatedSize;
  }

  @Override
  public int compareUnsortedEncodedKeyComponents(int[] lhs, int[] rhs)
  {
    int lhsLen = lhs.length;
    int rhsLen = rhs.length;

    int lenCompareResult = Ints.compare(lhsLen, rhsLen);
    if (lenCompareResult != 0) {
      // if the values don't have the same length, check if we're comparing [] and [null], which are equivalent
      if (lhsLen + rhsLen == 1) {
        int[] longerVal = rhsLen > lhsLen ? rhs : lhs;
        if (longerVal[0] == dimLookup.getIdForNull()) {
          return 0;
        } else {
          //noinspection ArrayEquality -- longerVal is explicitly set to only lhs or rhs
          return longerVal == lhs ? 1 : -1;
        }
      }
    }

    int valsIndex = 0;
    int lenToCompare = Math.min(lhsLen, rhsLen);
    while (valsIndex < lenToCompare) {
      int lhsVal = lhs[valsIndex];
      int rhsVal = rhs[valsIndex];
      if (lhsVal != rhsVal) {
        final String lhsValActual = getActualValue(lhsVal, false);
        final String rhsValActual = getActualValue(rhsVal, false);
        int valueCompareResult = 0;
        if (lhsValActual != null && rhsValActual != null) {
          valueCompareResult = lhsValActual.compareTo(rhsValActual);
        } else if (lhsValActual == null ^ rhsValActual == null) {
          valueCompareResult = lhsValActual == null ? -1 : 1;
        }
        if (valueCompareResult != 0) {
          return valueCompareResult;
        }
      }
      ++valsIndex;
    }

    return lenCompareResult;
  }

  @Override
  public boolean checkUnsortedEncodedKeyComponentsEqual(int[] lhs, int[] rhs)
  {
    return Arrays.equals(lhs, rhs);
  }

  @Override
  public int getUnsortedEncodedKeyComponentHashCode(int[] key)
  {
    return Arrays.hashCode(key);
  }

  @Override
  public ColumnCapabilities getColumnCapabilities()
  {
    ColumnCapabilitiesImpl capabilites = new ColumnCapabilitiesImpl().setType(ColumnType.STRING)
                                                                     .setHasBitmapIndexes(hasBitmapIndexes)
                                                                     .setHasSpatialIndexes(hasSpatialIndexes)
                                                                     .setDictionaryValuesUnique(true)
                                                                     .setDictionaryValuesSorted(false);

    // Strings are opportunistically multi-valued, but the capabilities are initialized as 'unknown', since a
    // multi-valued row might be processed at any point during ingestion.
    // We only explicitly set multiple values if we are certain that there are multiple values, otherwise, a race
    // condition might occur where this indexer might process a multi-valued row in the period between obtaining the
    // capabilities, and actually processing the rows with a selector. Leaving as unknown allows the caller to decide
    // how to handle this.
    if (hasMultipleValues) {
      capabilites.setHasMultipleValues(true);
    }
    // Likewise, only set dictionaryEncoded if explicitly if true for a similar reason as multi-valued handling. The
    // dictionary is populated as rows are processed, but there might be implicit default values not accounted for in
    // the dictionary yet. We can be certain that the dictionary has an entry for every value if either of
    //    a) we have already processed an explitic default (null) valued row for this column
    //    b) the processing was not 'sparse', meaning that this indexer has processed an explict value for every row
    // is true.
    final boolean allValuesEncoded = dictionaryEncodesAllValues();
    if (allValuesEncoded) {
      capabilites.setDictionaryEncoded(true);
    }

    if (isSparse || dimLookup.getIdForNull() != DimensionDictionary.ABSENT_VALUE_ID) {
      capabilites.setHasNulls(true);
    }
    return capabilites;
  }

  @Override
  public DimensionSelector makeDimensionSelector(
      final DimensionSpec spec,
      final IncrementalIndexRowHolder currEntry,
      final IncrementalIndex.DimensionDesc desc
  )
  {
    final ExtractionFn extractionFn = spec.getExtractionFn();

    final int dimIndex = desc.getIndex();

    // maxId is used in concert with getLastRowIndex() in IncrementalIndex to ensure that callers do not encounter
    // rows that contain IDs over the initially-reported cardinality. The main idea is that IncrementalIndex establishes
    // a watermark at the time a cursor is created, and doesn't allow the cursor to walk past that watermark.
    //
    // Additionally, this selector explicitly blocks knowledge of IDs past maxId that may occur from other causes
    // (for example: nulls getting generated for empty arrays, or calls to lookupId).
    final int maxId = getCardinality();

    class IndexerDimensionSelector implements DimensionSelector, IdLookup
    {
      private final ArrayBasedIndexedInts indexedInts = new ArrayBasedIndexedInts();

      @Nullable
      @MonotonicNonNull
      private int[] nullIdIntArray;

      @Override
      public IndexedInts getRow()
      {
        final Object[] dims = currEntry.get().getDims();

        int[] indices;
        if (dimIndex < dims.length) {
          indices = (int[]) dims[dimIndex];
        } else {
          indices = null;
        }

        int[] row = null;
        int rowSize = 0;

        // usually due to currEntry's rowIndex is smaller than the row's rowIndex in which this dim first appears
        if (indices == null || indices.length == 0) {
          if (hasMultipleValues) {
            row = IntArrays.EMPTY_ARRAY;
            rowSize = 0;
          } else {
            final int nullId = getEncodedValue(null, false);
            if (nullId >= 0 && nullId < maxId) {
              // null was added to the dictionary before this selector was created; return its ID.
              if (nullIdIntArray == null) {
                nullIdIntArray = new int[]{nullId};
              }
              row = nullIdIntArray;
              rowSize = 1;
            } else {
              // null doesn't exist in the dictionary; return an empty array.
              // Choose to use ArrayBasedIndexedInts later, instead of special "empty" IndexedInts, for monomorphism
              row = IntArrays.EMPTY_ARRAY;
              rowSize = 0;
            }
          }
        }

        if (row == null && indices != null && indices.length > 0) {
          row = indices;
          rowSize = indices.length;
        }

        indexedInts.setValues(row, rowSize);
        return indexedInts;
      }

      @Override
      public ValueMatcher makeValueMatcher(final String value)
      {
        if (extractionFn == null) {
          final int valueId = lookupId(value);
          if (valueId >= 0 || value == null) {
            return new ValueMatcher()
            {
              @Override
              public boolean matches()
              {
                Object[] dims = currEntry.get().getDims();
                if (dimIndex >= dims.length) {
                  return value == null;
                }

                int[] dimsInt = (int[]) dims[dimIndex];
                if (dimsInt == null || dimsInt.length == 0) {
                  return value == null;
                }

                for (int id : dimsInt) {
                  if (id == valueId) {
                    return true;
                  }
                }
                return false;
              }

              @Override
              public void inspectRuntimeShape(RuntimeShapeInspector inspector)
              {
                // nothing to inspect
              }
            };
          } else {
            return BooleanValueMatcher.of(false);
          }
        } else {
          // Employ caching BitSet optimization
          return makeValueMatcher(Predicates.equalTo(value));
        }
      }

      @Override
      public ValueMatcher makeValueMatcher(final Predicate<String> predicate)
      {
        final BitSet checkedIds = new BitSet(maxId);
        final BitSet matchingIds = new BitSet(maxId);
        final boolean matchNull = predicate.apply(null);

        // Lazy matcher; only check an id if matches() is called.
        return new ValueMatcher()
        {
          @Override
          public boolean matches()
          {
            Object[] dims = currEntry.get().getDims();
            if (dimIndex >= dims.length) {
              return matchNull;
            }

            int[] dimsInt = (int[]) dims[dimIndex];
            if (dimsInt == null || dimsInt.length == 0) {
              return matchNull;
            }

            for (int id : dimsInt) {
              if (checkedIds.get(id)) {
                if (matchingIds.get(id)) {
                  return true;
                }
              } else {
                final boolean matches = predicate.apply(lookupName(id));
                checkedIds.set(id);
                if (matches) {
                  matchingIds.set(id);
                  return true;
                }
              }
            }
            return false;
          }

          @Override
          public void inspectRuntimeShape(RuntimeShapeInspector inspector)
          {
            // nothing to inspect
          }
        };
      }

      @Override
      public int getValueCardinality()
      {
        return maxId;
      }

      @Override
      public String lookupName(int id)
      {
        if (id >= maxId) {
          // Sanity check; IDs beyond maxId should not be known to callers. (See comment above.)
          throw new ISE("id[%d] >= maxId[%d]", id, maxId);
        }
        final String strValue = getActualValue(id, false);
        return extractionFn == null ? strValue : extractionFn.apply(strValue);
      }

      @Override
      public boolean nameLookupPossibleInAdvance()
      {
        return dictionaryEncodesAllValues();
      }

      @Nullable
      @Override
      public IdLookup idLookup()
      {
        return extractionFn == null ? this : null;
      }

      @Override
      public int lookupId(String name)
      {
        if (extractionFn != null) {
          throw new UnsupportedOperationException(
              "cannot perform lookup when applying an extraction function"
          );
        }

        final int id = getEncodedValue(name, false);

        if (id < maxId) {
          return id;
        } else {
          // Can happen if a value was added to our dimLookup after this selector was created. Act like it
          // doesn't exist.
          return DimensionDictionary.ABSENT_VALUE_ID;
        }
      }

      @SuppressWarnings("deprecation")
      @Nullable
      @Override
      public Object getObject()
      {
        IncrementalIndexRow key = currEntry.get();
        if (key == null) {
          return null;
        }

        Object[] dims = key.getDims();
        if (dimIndex >= dims.length) {
          return null;
        }

        return convertUnsortedEncodedKeyComponentToActualList((int[]) dims[dimIndex]);
      }

      @SuppressWarnings("deprecation")
      @Override
      public Class classOfObject()
      {
        return Object.class;
      }

      @Override
      public void inspectRuntimeShape(RuntimeShapeInspector inspector)
      {
        // nothing to inspect
      }
    }
    return new IndexerDimensionSelector();
  }


  @Nullable
  @Override
  public Object convertUnsortedEncodedKeyComponentToActualList(int[] key)
  {
    if (key == null || key.length == 0) {
      return null;
    }
    if (key.length == 1) {
      return getActualValue(key[0], false);
    } else {
      String[] rowArray = new String[key.length];
      for (int i = 0; i < key.length; i++) {
        String val = getActualValue(key[i], false);
        rowArray[i] = NullHandling.nullToEmptyIfNeeded(val);
      }
      return Arrays.asList(rowArray);
    }
  }

  @Override
  public void fillBitmapsFromUnsortedEncodedKeyComponent(
      int[] key,
      int rowNum,
      MutableBitmap[] bitmapIndexes,
      BitmapFactory factory
  )
  {
    if (!hasBitmapIndexes) {
      throw new UnsupportedOperationException("This column does not include bitmap indexes");
    }

    for (int dimValIdx : key) {
      if (bitmapIndexes[dimValIdx] == null) {
        bitmapIndexes[dimValIdx] = factory.makeEmptyMutableBitmap();
      }
      bitmapIndexes[dimValIdx].add(rowNum);
    }
  }
<<<<<<< HEAD

  public void fillInMemoryBitmapsFromUnsortedEncodedKeyComponent(
      int[] key,
      int rowNum,
      BitmapFactory factory
  )
  {
    if (!hasBitmapIndexes || !enableInMemoryBitmap) {
      throw new UnsupportedOperationException("This column does not include or enable in memory bitmap indexes");
    }

    int maxIndex = Arrays.stream(key)
                         .max()
                         .getAsInt();
    List<MutableBitmap> bitmapsToUpdate = new ArrayList<>();
    inMemoryBitmapsReadLock.readLock().lock();
    try {
      // Insert encountering new elements, expand bitmap list
      if (inMemoryBitmaps.size() <= maxIndex) {
        inMemoryBitmapsWriteLock.lock();
        try {
          while (inMemoryBitmaps.size() <= maxIndex) {
            inMemoryBitmaps.add(factory.makeEmptyMutableBitmap());
          }
        }
        finally {
          inMemoryBitmapsWriteLock.unlock();
        }
      }

      // Get bitmaps to update
      for (int dimValIdx : key) {
        bitmapsToUpdate.add(inMemoryBitmaps.get(dimValIdx));
      }
    }
    finally {
      inMemoryBitmapsReadLock.readLock().unlock();
    }

    // Update bitmaps
    for (int i = 0; i < key.length; i++) {
      int dimValIdx = key[i];
      MutableBitmap b = bitmapsToUpdate.get(i);

      Lock lock = stripedLock.getAt(lockIndex(dimValIdx));
      lock.lock();
      try {
        b.add(rowNum);
      }
      finally {
        lock.unlock();
      }
    }
  }

  public String getValue(int index)
  {
    return dimLookup.getValue(index);
  }

  public boolean hasNulls()
  {
    return dimLookup.idForNull != ABSENT_VALUE_ID;
  }

  public int getIndex(@Nullable String value)
  {
    return dimLookup.getId(value);
  }

  public ImmutableBitmap getBitmap(int idx)
  {
    if (!hasBitmapIndexes || !enableInMemoryBitmap) {
      throw new UnsupportedOperationException("This column does not include or enable in memory bitmap indexes");
    }

    inMemoryBitmapsReadLock.readLock().lock();
    MutableBitmap mutableBitmapToClone;
    try {
      mutableBitmapToClone =
          (idx < 0 || idx >= inMemoryBitmaps.size()) ? null : inMemoryBitmaps.get(idx);
    }
    finally {
      inMemoryBitmapsReadLock.readLock().unlock();
    }

    // If underlying bitmap has an internal buffer, it will trigger flush during clone to get an immutable version
    // which is a write operation, use an exclusive lock here
    Lock lock = stripedLock.getAt(lockIndex(idx));
    lock.lock();
    try {
      return mutableBitmapToClone == null ? inMemoryBitmapFactory.makeEmptyImmutableBitmap() :
             inMemoryBitmapFactory.makeImmutableBitmap(mutableBitmapToClone);
    }
    finally {
      lock.unlock();
    }
  }

  /**
   * The same idea as {@link org.apache.druid.query.aggregation.datasketches.tuple.ArrayOfDoublesSketchBuildBufferAggregator#lockIndex}
   *
   */
  private static int lockIndex(final int position)
  {
    return smear(position) % NUM_STRIPES;
  }

  /**
   * The same idea as {@link org.apache.druid.query.aggregation.datasketches.tuple.ArrayOfDoublesSketchBuildBufferAggregator#smear}
   */
  private static int smear(int hashCode)
  {
    hashCode ^= (hashCode >>> 20) ^ (hashCode >>> 12);
    return hashCode ^ (hashCode >>> 7) ^ (hashCode >>> 4);
  }

  private SortedDimensionDictionary sortedLookup()
  {
    return sortedLookup == null ? sortedLookup = dimLookup.sort() : sortedLookup;
  }

  @Nullable
  private String getActualValue(int intermediateValue, boolean idSorted)
  {
    if (idSorted) {
      return sortedLookup().getValueFromSortedId(intermediateValue);
    } else {
      return dimLookup.getValue(intermediateValue);

    }
  }

  private int getEncodedValue(String fullValue, boolean idSorted)
  {
    int unsortedId = dimLookup.getId(fullValue);

    if (idSorted) {
      return sortedLookup().getSortedIdFromUnsortedId(unsortedId);
    } else {
      return unsortedId;
    }
  }
=======
>>>>>>> 6c196a5e
}<|MERGE_RESOLUTION|>--- conflicted
+++ resolved
@@ -48,15 +48,13 @@
 import org.checkerframework.checker.nullness.qual.MonotonicNonNull;
 
 import javax.annotation.Nullable;
+import java.util.ArrayList;
 import java.util.Arrays;
 import java.util.BitSet;
 import java.util.List;
-<<<<<<< HEAD
 import java.util.concurrent.locks.Lock;
 import java.util.concurrent.locks.ReentrantLock;
 import java.util.concurrent.locks.ReentrantReadWriteLock;
-=======
->>>>>>> 6c196a5e
 
 public class StringDimensionIndexer extends DictionaryEncodedColumnIndexer<int[], String>
 {
@@ -65,9 +63,6 @@
   {
     return o != null ? NullHandling.emptyToNullIfNeeded(o.toString()) : null;
   }
-
-<<<<<<< HEAD
-  private static final int ABSENT_VALUE_ID = -1;
 
   /**
    * The same idea as {@link org.apache.druid.query.aggregation.datasketches.tuple.ArrayOfDoublesSketchBuildBufferAggregator#NUM_STRIPES}
@@ -76,177 +71,10 @@
    */
   private static final int NUM_STRIPES = 64;
 
-  private static class DimensionDictionary
-  {
-    @Nullable
-    private String minValue = null;
-    @Nullable
-    private String maxValue = null;
-    private volatile int idForNull = ABSENT_VALUE_ID;
-
-    private final Object2IntMap<String> valueToId = new Object2IntOpenHashMap<>();
-
-    private final List<String> idToValue = new ArrayList<>();
-    private final ReentrantReadWriteLock lock;
-
-    public DimensionDictionary()
-    {
-      this.lock = new ReentrantReadWriteLock();
-      valueToId.defaultReturnValue(ABSENT_VALUE_ID);
-    }
-
-    public int getId(@Nullable String value)
-    {
-      lock.readLock().lock();
-      try {
-        if (value == null) {
-          return idForNull;
-        }
-        return valueToId.getInt(value);
-      }
-      finally {
-        lock.readLock().unlock();
-      }
-    }
-
-    @Nullable
-    public String getValue(int id)
-    {
-      lock.readLock().lock();
-      try {
-        if (id == idForNull) {
-          return null;
-        }
-        return idToValue.get(id);
-      }
-      finally {
-        lock.readLock().unlock();
-      }
-    }
-
-    public int size()
-    {
-      lock.readLock().lock();
-      try {
-        // using idToValue rather than valueToId because the valueToId doesn't account null value, if it is present.
-        return idToValue.size();
-      }
-      finally {
-        lock.readLock().unlock();
-      }
-    }
-
-    public int add(@Nullable String originalValue)
-    {
-      lock.writeLock().lock();
-      try {
-        if (originalValue == null) {
-          if (idForNull == ABSENT_VALUE_ID) {
-            idForNull = idToValue.size();
-            idToValue.add(null);
-          }
-          return idForNull;
-        }
-        int prev = valueToId.getInt(originalValue);
-        if (prev >= 0) {
-          return prev;
-        }
-        final int index = idToValue.size();
-        valueToId.put(originalValue, index);
-        idToValue.add(originalValue);
-        minValue = minValue == null || minValue.compareTo(originalValue) > 0 ? originalValue : minValue;
-        maxValue = maxValue == null || maxValue.compareTo(originalValue) < 0 ? originalValue : maxValue;
-        return index;
-      }
-      finally {
-        lock.writeLock().unlock();
-      }
-    }
-
-    public String getMinValue()
-    {
-      lock.readLock().lock();
-      try {
-        return minValue;
-      }
-      finally {
-        lock.readLock().unlock();
-      }
-    }
-
-    public String getMaxValue()
-    {
-      lock.readLock().lock();
-      try {
-        return maxValue;
-      }
-      finally {
-        lock.readLock().unlock();
-      }
-    }
-
-    public SortedDimensionDictionary sort()
-    {
-      lock.readLock().lock();
-      try {
-        return new SortedDimensionDictionary(idToValue, idToValue.size());
-      }
-      finally {
-        lock.readLock().unlock();
-      }
-    }
-  }
-
-  private static class SortedDimensionDictionary
-  {
-    private final List<String> sortedVals;
-    private final int[] idToIndex;
-    private final int[] indexToId;
-
-    public SortedDimensionDictionary(List<String> idToValue, int length)
-    {
-      Object2IntSortedMap<String> sortedMap = new Object2IntRBTreeMap<>(Comparators.naturalNullsFirst());
-      for (int id = 0; id < length; id++) {
-        String value = idToValue.get(id);
-        sortedMap.put(value, id);
-      }
-      this.sortedVals = Lists.newArrayList(sortedMap.keySet());
-      this.idToIndex = new int[length];
-      this.indexToId = new int[length];
-      int index = 0;
-      for (IntIterator iterator = sortedMap.values().iterator(); iterator.hasNext(); ) {
-        int id = iterator.nextInt();
-        idToIndex[id] = index;
-        indexToId[index] = id;
-        index++;
-      }
-    }
-
-    public int getUnsortedIdFromSortedId(int index)
-    {
-      return indexToId[index];
-    }
-
-    public int getSortedIdFromUnsortedId(int id)
-    {
-      return idToIndex[id];
-    }
-
-    public String getValueFromSortedId(int index)
-    {
-      return sortedVals.get(index);
-    }
-  }
-
-  private final DimensionDictionary dimLookup;
-=======
->>>>>>> 6c196a5e
   private final MultiValueHandling multiValueHandling;
   private final boolean hasBitmapIndexes;
   private final boolean hasSpatialIndexes;
   private volatile boolean hasMultipleValues = false;
-<<<<<<< HEAD
-  private volatile boolean isSparse = false;
 
   private final boolean enableInMemoryBitmap;
   // Used only as a read lock to check if modification is needed for inMemoryBitmaps
@@ -258,11 +86,6 @@
   private final Striped<Lock> stripedLock;
   private final List<MutableBitmap> inMemoryBitmaps;
   private final BitmapFactory inMemoryBitmapFactory;
-
-  @Nullable
-  private SortedDimensionDictionary sortedLookup;
-=======
->>>>>>> 6c196a5e
 
   public StringDimensionIndexer(MultiValueHandling multiValueHandling, boolean hasBitmapIndexes,
                                 boolean hasSpatialIndexes, boolean enableInMemoryBitmap)
@@ -737,7 +560,6 @@
       bitmapIndexes[dimValIdx].add(rowNum);
     }
   }
-<<<<<<< HEAD
 
   public void fillInMemoryBitmapsFromUnsortedEncodedKeyComponent(
       int[] key,
@@ -800,7 +622,7 @@
 
   public boolean hasNulls()
   {
-    return dimLookup.idForNull != ABSENT_VALUE_ID;
+    return dimLookup.getIdForNull() != DimensionDictionary.ABSENT_VALUE_ID;
   }
 
   public int getIndex(@Nullable String value)
@@ -854,33 +676,4 @@
     hashCode ^= (hashCode >>> 20) ^ (hashCode >>> 12);
     return hashCode ^ (hashCode >>> 7) ^ (hashCode >>> 4);
   }
-
-  private SortedDimensionDictionary sortedLookup()
-  {
-    return sortedLookup == null ? sortedLookup = dimLookup.sort() : sortedLookup;
-  }
-
-  @Nullable
-  private String getActualValue(int intermediateValue, boolean idSorted)
-  {
-    if (idSorted) {
-      return sortedLookup().getValueFromSortedId(intermediateValue);
-    } else {
-      return dimLookup.getValue(intermediateValue);
-
-    }
-  }
-
-  private int getEncodedValue(String fullValue, boolean idSorted)
-  {
-    int unsortedId = dimLookup.getId(fullValue);
-
-    if (idSorted) {
-      return sortedLookup().getSortedIdFromUnsortedId(unsortedId);
-    } else {
-      return unsortedId;
-    }
-  }
-=======
->>>>>>> 6c196a5e
 }