--- conflicted
+++ resolved
@@ -79,16 +79,12 @@
   {
     return (buffer, builder, columnConfig) -> {
       if (serde != null) {
-<<<<<<< HEAD
-        serde.deserializeColumn(buffer, builder, columnConfig);
-=======
         // we don't currently know if complex column can have nulls (or can be multi-valued, but not making that change
         // since it isn't supported anywhere in the query engines)
         // longer term this needs to be captured by making the serde provide this information, and then this should
         // no longer be set to true but rather the actual values
         builder.setHasNulls(ColumnCapabilities.Capable.TRUE);
-        serde.deserializeColumn(buffer, builder);
->>>>>>> a9de00d4
+        serde.deserializeColumn(buffer, builder, columnConfig);
       }
     };
   }
