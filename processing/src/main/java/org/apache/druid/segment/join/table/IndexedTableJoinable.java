--- conflicted
+++ resolved
@@ -104,15 +104,8 @@
     try (final IndexedTable.Reader reader = table.columnReader(columnPosition)) {
       // Sorted set to encourage "in" filters that result from this method to do dictionary lookups in order.
       // The hopes are that this will improve locality and therefore improve performance.
-<<<<<<< HEAD
-      //
-      // Note: we are using Comparators.naturalNullsFirst() because it prevents the need for lambda-wrapping in
-      // InDimFilter's "createStringPredicate" method.
-      final Set<String> allValues = new TreeSet<>(Comparators.naturalNullsFirst());
+      final Set<String> allValues = createValuesSet();
       boolean allUnique = true;
-=======
-      final Set<String> allValues = createValuesSet();
->>>>>>> abf0e0a1
 
       for (int i = 0; i < table.numRows(); i++) {
         final String s = DimensionHandlerUtils.convertObjectToString(reader.read(i));
