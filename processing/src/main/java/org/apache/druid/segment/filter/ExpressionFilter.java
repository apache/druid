/*
 * Licensed to the Apache Software Foundation (ASF) under one
 * or more contributor license agreements.  See the NOTICE file
 * distributed with this work for additional information
 * regarding copyright ownership.  The ASF licenses this file
 * to you under the Apache License, Version 2.0 (the
 * "License"); you may not use this file except in compliance
 * with the License.  You may obtain a copy of the License at
 *
 *   http://www.apache.org/licenses/LICENSE-2.0
 *
 * Unless required by applicable law or agreed to in writing,
 * software distributed under the License is distributed on an
 * "AS IS" BASIS, WITHOUT WARRANTIES OR CONDITIONS OF ANY
 * KIND, either express or implied.  See the License for the
 * specific language governing permissions and limitations
 * under the License.
 */

package org.apache.druid.segment.filter;

import com.google.common.base.Supplier;
import com.google.common.base.Suppliers;
import org.apache.druid.java.util.common.UOE;
import org.apache.druid.math.expr.Evals;
import org.apache.druid.math.expr.Expr;
import org.apache.druid.math.expr.ExprEval;
import org.apache.druid.math.expr.ExpressionType;
import org.apache.druid.math.expr.InputBindings;
import org.apache.druid.query.filter.ColumnIndexSelector;
import org.apache.druid.query.filter.DimFilter;
import org.apache.druid.query.filter.DruidDoublePredicate;
import org.apache.druid.query.filter.DruidFloatPredicate;
import org.apache.druid.query.filter.DruidLongPredicate;
import org.apache.druid.query.filter.DruidObjectPredicate;
import org.apache.druid.query.filter.DruidPredicateFactory;
import org.apache.druid.query.filter.DruidPredicateMatch;
import org.apache.druid.query.filter.Filter;
import org.apache.druid.query.filter.FilterTuning;
import org.apache.druid.query.filter.ValueMatcher;
import org.apache.druid.query.filter.vector.VectorValueMatcher;
import org.apache.druid.query.filter.vector.VectorValueMatcherColumnProcessorFactory;
import org.apache.druid.query.monomorphicprocessing.RuntimeShapeInspector;
import org.apache.druid.segment.ColumnInspector;
import org.apache.druid.segment.ColumnSelectorFactory;
import org.apache.druid.segment.ColumnValueSelector;
import org.apache.druid.segment.column.ColumnCapabilitiesImpl;
import org.apache.druid.segment.column.ColumnType;
import org.apache.druid.segment.index.BitmapColumnIndex;
import org.apache.druid.segment.vector.VectorColumnSelectorFactory;
import org.apache.druid.segment.virtual.ExpressionSelectors;
import org.apache.druid.segment.virtual.ExpressionVectorSelectors;

import javax.annotation.Nullable;
import java.util.Arrays;
import java.util.Objects;
import java.util.Set;

public class ExpressionFilter implements Filter
{
  private final Supplier<Expr> expr;
  private final Supplier<Expr.BindingAnalysis> bindingDetails;
  private final FilterTuning filterTuning;

  public ExpressionFilter(final Supplier<Expr> expr, final FilterTuning filterTuning)
  {
    this.expr = expr;
    this.bindingDetails = Suppliers.memoize(() -> expr.get().analyzeInputs());
    this.filterTuning = filterTuning;
  }

  @Override
  public boolean canVectorizeMatcher(ColumnInspector inspector)
  {
    return expr.get().canVectorize(inspector);
  }

  @Override
  public VectorValueMatcher makeVectorMatcher(VectorColumnSelectorFactory factory)
  {
    final Expr theExpr = expr.get();

    DruidPredicateFactory predicateFactory = getPredicateFactory();
    final ExpressionType outputType = theExpr.getOutputType(factory);

    // for all vectorizable expressions, outputType will only ever be null in cases where there is absolutely no
    // input type information, so composed entirely of null constants or missing columns. the expression is
    // effectively constant
    if (outputType == null) {
      // evaluate the expression, just in case it does actually match nulls
      final ExprEval<?> constantEval = theExpr.eval(InputBindings.nilBindings());
      final ConstantMatcherType constantMatcherType;
      if (constantEval.value() == null) {
        constantMatcherType = ConstantMatcherType.ALL_UNKNOWN;
      } else {
        constantMatcherType = constantEval.asBoolean() ? ConstantMatcherType.ALL_TRUE : ConstantMatcherType.ALL_FALSE;
      }
      return constantMatcherType.asVectorMatcher(factory.getReadableVectorInspector());
    }

    // if we got here, we really have to evaluate the expressions to match
    switch (outputType.getType()) {
      case LONG:
        return VectorValueMatcherColumnProcessorFactory.instance().makeLongProcessor(
            ColumnCapabilitiesImpl.createSimpleNumericColumnCapabilities(ColumnType.LONG),
            ExpressionVectorSelectors.makeVectorValueSelector(factory, theExpr)
        ).makeMatcher(predicateFactory);
      case DOUBLE:
        return VectorValueMatcherColumnProcessorFactory.instance().makeDoubleProcessor(
            ColumnCapabilitiesImpl.createSimpleNumericColumnCapabilities(ColumnType.DOUBLE),
            ExpressionVectorSelectors.makeVectorValueSelector(factory, theExpr)
        ).makeMatcher(predicateFactory);
      case STRING:
        return VectorValueMatcherColumnProcessorFactory.instance().makeObjectProcessor(
            ColumnCapabilitiesImpl.createSimpleSingleValueStringColumnCapabilities(),
            ExpressionVectorSelectors.makeVectorObjectSelector(factory, theExpr, null)
        ).makeMatcher(predicateFactory);
      case ARRAY:
        return VectorValueMatcherColumnProcessorFactory.instance().makeObjectProcessor(
            ColumnCapabilitiesImpl.createDefault().setType(ExpressionType.toColumnType(outputType)).setHasNulls(true),
            ExpressionVectorSelectors.makeVectorObjectSelector(factory, theExpr, null)
        ).makeMatcher(predicateFactory);
      default:
        if (ExpressionType.NESTED_DATA.equals(outputType)) {
          return VectorValueMatcherColumnProcessorFactory.instance().makeObjectProcessor(
              ColumnCapabilitiesImpl.createDefault().setType(ExpressionType.toColumnType(outputType)).setHasNulls(true),
              ExpressionVectorSelectors.makeVectorObjectSelector(factory, theExpr, null)
          ).makeMatcher(predicateFactory);
        }
        throw new UOE("Vectorized expression matchers not implemented for type: [%s]", outputType);
    }
  }

  @Override
  public ValueMatcher makeMatcher(final ColumnSelectorFactory factory)
  {
    final ColumnValueSelector<ExprEval> selector = ExpressionSelectors.makeExprEvalSelector(factory, expr.get());
    return new ValueMatcher()
    {
      @Override
      public boolean matches(boolean includeUnknown)
      {
        final ExprEval eval = selector.getObject();

        if (includeUnknown && eval.value() == null) {
          return true;
        }

        if (eval.type().isArray()) {
          final Object[] result = eval.asArray();
          if (result == null) {
            // if value was null and includeUnknown was true we would have already returned before getting here so
            // is safe to return false
            return false;
          }
          switch (eval.elementType().getType()) {
            case LONG:
              if (includeUnknown) {
                return Arrays.stream(result).anyMatch(o -> o == null || Evals.asBoolean((long) o));
              }

              return Arrays.stream(result).filter(Objects::nonNull).anyMatch(o -> Evals.asBoolean((long) o));
            case STRING:
              if (includeUnknown) {
                return Arrays.stream(result).anyMatch(o -> o == null || Evals.asBoolean((String) o));
              }

              return Arrays.stream(result).anyMatch(o -> Evals.asBoolean((String) o));
            case DOUBLE:
              if (includeUnknown) {
                return Arrays.stream(result).anyMatch(o -> o == null || Evals.asBoolean((double) o));
              }

              return Arrays.stream(result).filter(Objects::nonNull).anyMatch(o -> Evals.asBoolean((double) o));
          }
        }
        return eval.asBoolean();
      }

      @Override
      public void inspectRuntimeShape(final RuntimeShapeInspector inspector)
      {
        inspector.visit("selector", selector);
      }
    };
  }

  @Nullable
  @Override
  public BitmapColumnIndex getBitmapColumnIndex(ColumnIndexSelector selector)
  {
<<<<<<< HEAD
    return expr.get().asBitmapColumnIndex(selector);
=======
    final Expr.BindingAnalysis details = bindingDetails.get();
    if (details.getRequiredBindings().isEmpty()) {
      // Constant expression.
      final ExprEval<?> eval = expr.get().eval(InputBindings.nilBindings());
      if (eval.value() == null) {
        return new AllUnknownBitmapColumnIndex(selector);
      }
      if (eval.asBoolean()) {
        return new AllTrueBitmapColumnIndex(selector);
      }
      return new AllFalseBitmapColumnIndex(selector.getBitmapFactory());
    } else if (details.getRequiredBindings().size() == 1) {
      // Single-column expression. We can use bitmap indexes if this column has an index and the expression can
      // map over the values of the index.
      final String column = Iterables.getOnlyElement(details.getRequiredBindings());

      // we use a default 'all false' capabilities here because if the column has a bitmap index, but the capabilities
      // are null, it means that the column is missing and should take the single valued path, while truly unknown
      // things will not have a bitmap index available
      final ColumnCapabilities capabilities = selector.getColumnCapabilities(column);
      if (ExpressionSelectors.canMapOverDictionary(details, capabilities)) {
        if (!Filters.checkFilterTuningUseIndex(column, selector, filterTuning)) {
          return null;
        }
        return Filters.makePredicateIndex(
            column,
            selector,
            getBitmapPredicateFactory(capabilities)
        );
      }
    }
    return null;
>>>>>>> d9f0af84
  }

  @Override
  public Set<String> getRequiredColumns()
  {
    return bindingDetails.get().getRequiredBindings();
  }

  @Override
  public boolean supportsRequiredColumnRewrite()
  {
    // We could support this, but need a good approach to rewriting the identifiers within an expression.
    return false;
  }

  @Override
  public boolean equals(Object o)
  {
    if (this == o) {
      return true;
    }
    if (o == null || getClass() != o.getClass()) {
      return false;
    }
    ExpressionFilter that = (ExpressionFilter) o;
    return Objects.equals(expr, that.expr) &&
           Objects.equals(filterTuning, that.filterTuning);
  }

  @Override
  public int hashCode()
  {
    return Objects.hash(expr, filterTuning);
  }

  @Override
  public String toString()
  {
    return new DimFilter.DimFilterToStringBuilder().append(expr.get().stringify())
                                                   .appendFilterTuning(filterTuning)
                                                   .build();
  }



  /**
   * {@link DruidPredicateFactory} which pipes already evaluated expression values through to {@link Evals#asBoolean},
   * used for a value matcher on top of expression selectors
   */
  private DruidPredicateFactory getPredicateFactory()
  {
    return new DruidPredicateFactory()
    {
      @Override
      public DruidObjectPredicate<String> makeStringPredicate()
      {
        return input -> {
          if (input == null) {
            return DruidPredicateMatch.UNKNOWN;
          }
          return DruidPredicateMatch.of(Evals.asBoolean(input));
        };
      }

      @Override
      public DruidLongPredicate makeLongPredicate()
      {
        return input -> DruidPredicateMatch.of(Evals.asBoolean(input));
      }

      @Override
      public DruidFloatPredicate makeFloatPredicate()
      {
        return input -> DruidPredicateMatch.of(Evals.asBoolean(input));
      }

      @Override
      public DruidDoublePredicate makeDoublePredicate()
      {
        return input -> DruidPredicateMatch.of(Evals.asBoolean(input));
      }

      @Override
      public DruidObjectPredicate<Object> makeObjectPredicate()
      {
        return input -> {
          if (input == null) {
            return DruidPredicateMatch.UNKNOWN;
          }
          return DruidPredicateMatch.of(Evals.objectAsBoolean(input));
        };
      }

      // The hashcode and equals are to make SubclassesMustOverrideEqualsAndHashCodeTest stop complaining..
      // DruidPredicateFactory currently doesn't really need equals or hashcode since 'toString' method that is actually
      // called when testing equality of DimensionPredicateFilter, so it's the truly required method, but that seems
      // a bit strange. DimensionPredicateFilter should probably be reworked to use equals from DruidPredicateFactory
      // instead of using toString.
      @Override
      public int hashCode()
      {
        return super.hashCode();
      }

      @Override
      public boolean equals(Object obj)
      {
        return super.equals(obj);
      }
    };
  }
}<|MERGE_RESOLUTION|>--- conflicted
+++ resolved
@@ -189,42 +189,7 @@
   @Override
   public BitmapColumnIndex getBitmapColumnIndex(ColumnIndexSelector selector)
   {
-<<<<<<< HEAD
     return expr.get().asBitmapColumnIndex(selector);
-=======
-    final Expr.BindingAnalysis details = bindingDetails.get();
-    if (details.getRequiredBindings().isEmpty()) {
-      // Constant expression.
-      final ExprEval<?> eval = expr.get().eval(InputBindings.nilBindings());
-      if (eval.value() == null) {
-        return new AllUnknownBitmapColumnIndex(selector);
-      }
-      if (eval.asBoolean()) {
-        return new AllTrueBitmapColumnIndex(selector);
-      }
-      return new AllFalseBitmapColumnIndex(selector.getBitmapFactory());
-    } else if (details.getRequiredBindings().size() == 1) {
-      // Single-column expression. We can use bitmap indexes if this column has an index and the expression can
-      // map over the values of the index.
-      final String column = Iterables.getOnlyElement(details.getRequiredBindings());
-
-      // we use a default 'all false' capabilities here because if the column has a bitmap index, but the capabilities
-      // are null, it means that the column is missing and should take the single valued path, while truly unknown
-      // things will not have a bitmap index available
-      final ColumnCapabilities capabilities = selector.getColumnCapabilities(column);
-      if (ExpressionSelectors.canMapOverDictionary(details, capabilities)) {
-        if (!Filters.checkFilterTuningUseIndex(column, selector, filterTuning)) {
-          return null;
-        }
-        return Filters.makePredicateIndex(
-            column,
-            selector,
-            getBitmapPredicateFactory(capabilities)
-        );
-      }
-    }
-    return null;
->>>>>>> d9f0af84
   }
 
   @Override
