/*
 * Licensed to the Apache Software Foundation (ASF) under one
 * or more contributor license agreements.  See the NOTICE file
 * distributed with this work for additional information
 * regarding copyright ownership.  The ASF licenses this file
 * to you under the Apache License, Version 2.0 (the
 * "License"); you may not use this file except in compliance
 * with the License.  You may obtain a copy of the License at
 *
 *   http://www.apache.org/licenses/LICENSE-2.0
 *
 * Unless required by applicable law or agreed to in writing,
 * software distributed under the License is distributed on an
 * "AS IS" BASIS, WITHOUT WARRANTIES OR CONDITIONS OF ANY
 * KIND, either express or implied.  See the License for the
 * specific language governing permissions and limitations
 * under the License.
 */

package org.apache.druid.segment.column;

import com.fasterxml.jackson.annotation.JsonIgnore;
import com.fasterxml.jackson.annotation.JsonProperty;
import org.apache.druid.java.util.common.ISE;

/**
 */
public class ColumnCapabilitiesImpl implements ColumnCapabilities
{
  private ValueType type = null;
  private boolean dictionaryEncoded = false;
  private boolean runLengthEncoded = false;
  private boolean hasInvertedIndexes = false;
  private boolean hasSpatialIndexes = false;
  private boolean hasMultipleValues = false;

  // This is a query time concept and not persisted in the segment files.
  @JsonIgnore
  private boolean filterable;

<<<<<<< HEAD
  public static ColumnCapabilitiesImpl copyOf(final ColumnCapabilities other)
  {
    final ColumnCapabilitiesImpl capabilities = new ColumnCapabilitiesImpl();
    capabilities.merge(other);
    return capabilities;
  }
=======
  @JsonIgnore
  private boolean complete = false;
>>>>>>> 0344a020

  @Override
  @JsonProperty
  public ValueType getType()
  {
    return type;
  }

  public ColumnCapabilitiesImpl setType(ValueType type)
  {
    this.type = type;
    return this;
  }

  @Override
  @JsonProperty
  public boolean isDictionaryEncoded()
  {
    return dictionaryEncoded;
  }

  public ColumnCapabilitiesImpl setDictionaryEncoded(boolean dictionaryEncoded)
  {
    this.dictionaryEncoded = dictionaryEncoded;
    return this;
  }

  @Override
  @JsonProperty
  public boolean isRunLengthEncoded()
  {
    return runLengthEncoded;
  }

  @Override
  @JsonProperty("hasBitmapIndexes")
  public boolean hasBitmapIndexes()
  {
    return hasInvertedIndexes;
  }

  public ColumnCapabilitiesImpl setHasBitmapIndexes(boolean hasInvertedIndexes)
  {
    this.hasInvertedIndexes = hasInvertedIndexes;
    return this;
  }

  @Override
  @JsonProperty("hasSpatialIndexes")
  public boolean hasSpatialIndexes()
  {
    return hasSpatialIndexes;
  }

  public ColumnCapabilitiesImpl setHasSpatialIndexes(boolean hasSpatialIndexes)
  {
    this.hasSpatialIndexes = hasSpatialIndexes;
    return this;
  }

  @Override
  @JsonProperty("hasMultipleValues")
  public boolean hasMultipleValues()
  {
    return hasMultipleValues;
  }

  @Override
  public boolean isFilterable()
  {
    return type == ValueType.STRING ||
           type == ValueType.LONG ||
           type == ValueType.FLOAT ||
           type == ValueType.DOUBLE ||
           filterable;
  }

  @Override
  public boolean isComplete()
  {
    return complete;
  }

  public ColumnCapabilitiesImpl setFilterable(boolean filterable)
  {
    this.filterable = filterable;
    return this;
  }

  public ColumnCapabilitiesImpl setHasMultipleValues(boolean hasMultipleValues)
  {
    this.hasMultipleValues = hasMultipleValues;
    return this;
  }

  public ColumnCapabilitiesImpl setIsComplete(boolean complete)
  {
    this.complete = complete;
    return this;
  }

  public void merge(ColumnCapabilities other)
  {
    if (other == null) {
      return;
    }

    if (type == null) {
      type = other.getType();
    }

    if (!type.equals(other.getType())) {
      throw new ISE("Cannot merge columns of type[%s] and [%s]", type, other.getType());
    }

    this.dictionaryEncoded |= other.isDictionaryEncoded();
    this.runLengthEncoded |= other.isRunLengthEncoded();
    this.hasInvertedIndexes |= other.hasBitmapIndexes();
    this.hasSpatialIndexes |= other.hasSpatialIndexes();
    this.hasMultipleValues |= other.hasMultipleValues();
    this.complete &= other.isComplete(); // these should always be the same?
    this.filterable &= other.isFilterable();
  }
}<|MERGE_RESOLUTION|>--- conflicted
+++ resolved
@@ -24,6 +24,7 @@
 import org.apache.druid.java.util.common.ISE;
 
 /**
+ *
  */
 public class ColumnCapabilitiesImpl implements ColumnCapabilities
 {
@@ -38,17 +39,15 @@
   @JsonIgnore
   private boolean filterable;
 
-<<<<<<< HEAD
   public static ColumnCapabilitiesImpl copyOf(final ColumnCapabilities other)
   {
     final ColumnCapabilitiesImpl capabilities = new ColumnCapabilitiesImpl();
     capabilities.merge(other);
     return capabilities;
   }
-=======
+
   @JsonIgnore
   private boolean complete = false;
->>>>>>> 0344a020
 
   @Override
   @JsonProperty
