/*
 * Licensed to the Apache Software Foundation (ASF) under one
 * or more contributor license agreements.  See the NOTICE file
 * distributed with this work for additional information
 * regarding copyright ownership.  The ASF licenses this file
 * to you under the Apache License, Version 2.0 (the
 * "License"); you may not use this file except in compliance
 * with the License.  You may obtain a copy of the License at
 *
 *   http://www.apache.org/licenses/LICENSE-2.0
 *
 * Unless required by applicable law or agreed to in writing,
 * software distributed under the License is distributed on an
 * "AS IS" BASIS, WITHOUT WARRANTIES OR CONDITIONS OF ANY
 * KIND, either express or implied.  See the License for the
 * specific language governing permissions and limitations
 * under the License.
 */

package org.apache.druid.segment.data;

import com.google.common.primitives.Ints;
import org.apache.druid.common.config.NullHandling;
import org.apache.druid.io.Channels;
import org.apache.druid.java.util.common.IAE;
import org.apache.druid.java.util.common.ISE;
import org.apache.druid.java.util.common.StringUtils;
import org.apache.druid.java.util.common.io.smoosh.FileSmoosher;
import org.apache.druid.segment.writeout.SegmentWriteOutMedium;
import org.apache.druid.segment.writeout.WriteOutBytes;

import javax.annotation.Nullable;
import java.io.IOException;
import java.nio.ByteBuffer;
import java.nio.ByteOrder;
import java.nio.channels.WritableByteChannel;


/**
 * {@link DictionaryWriter} for a {@link FrontCodedIndexed}, written to a {@link SegmentWriteOutMedium}. Values MUST
 * be added to this dictionary writer in sorted order, which is enforced.
 *
 * Front coding is a type of delta encoding for byte arrays, where values are grouped into buckets. The first value of
 * the bucket is written entirely, and remaining values are stored as pairs of an integer which indicates how much
 * of the first byte array of the bucket to use as a prefix, (or the preceding value of the bucket if using
 * 'incremental' buckets) followed by the remaining value bytes after the prefix.
 *
 * This writer is designed for use with UTF-8 encoded strings that are written in an order compatible with
 * {@link String#compareTo(String)}.
 *
 * @see FrontCodedIndexed for additional details.
 */
public class FrontCodedIndexedWriter implements DictionaryWriter<byte[]>
{
  private static final int MAX_LOG_BUFFER_SIZE = 26;
  private final SegmentWriteOutMedium segmentWriteOutMedium;
  private final int bucketSize;
  private final ByteOrder byteOrder;
  private final byte[][] bucketBuffer;
  private final ByteBuffer getOffsetBuffer;
  private final int div;
  private final boolean useIncrementalBuckets;

  @Nullable
  private byte[] prevObject = null;
  @Nullable
  private WriteOutBytes headerOut = null;
  @Nullable
  private WriteOutBytes valuesOut = null;
  private int numWritten = 0;
  private ByteBuffer scratch;
  private int logScratchSize = 10;
  private boolean isClosed = false;
  private boolean hasNulls = false;


  public FrontCodedIndexedWriter(
      SegmentWriteOutMedium segmentWriteOutMedium,
      ByteOrder byteOrder,
      int bucketSize,
      boolean useIncrementalBuckets
  )
  {
    if (Integer.bitCount(bucketSize) != 1 || bucketSize < 1 || bucketSize > 128) {
      throw new IAE("bucketSize must be a power of two (from 1 up to 128) but was[%,d]", bucketSize);
    }
    this.segmentWriteOutMedium = segmentWriteOutMedium;
    this.scratch = ByteBuffer.allocate(1 << logScratchSize).order(byteOrder);
    this.bucketSize = bucketSize;
    this.byteOrder = byteOrder;
    this.bucketBuffer = new byte[bucketSize][];
    this.getOffsetBuffer = ByteBuffer.allocate(Integer.BYTES).order(byteOrder);
    this.div = Integer.numberOfTrailingZeros(bucketSize);
    this.useIncrementalBuckets = useIncrementalBuckets;
  }

  @Override
  public void open() throws IOException
  {
    headerOut = segmentWriteOutMedium.makeWriteOutBytes();
    valuesOut = segmentWriteOutMedium.makeWriteOutBytes();
  }

  @Override
  public void write(@Nullable byte[] value) throws IOException
  {
    if (prevObject != null && compareNullableUtf8UsingJavaStringOrdering(prevObject, value) >= 0) {
      throw new ISE(
          "Values must be sorted and unique. Element [%s] with value [%s] is before or equivalent to [%s]",
          numWritten,
          value == null ? null : StringUtils.fromUtf8(value),
          StringUtils.fromUtf8(prevObject)
      );
    }

    if (value == null) {
      hasNulls = true;
      return;
    }

    // if the bucket buffer is full, write the bucket
    if (numWritten > 0 && (numWritten % bucketSize) == 0) {
      resetScratch();
      int written;
      // write the bucket, growing scratch buffer as necessary
      do {
        written = useIncrementalBuckets
                  ? writeIncrementalBucket(scratch, bucketBuffer, bucketSize)
                  : writeBucket(scratch, bucketBuffer, bucketSize);
        if (written < 0) {
          growScratch();
        }
      } while (written < 0);
      scratch.flip();
      Channels.writeFully(valuesOut, scratch);

      resetScratch();
      // write end offset for current value
      scratch.putInt((int) valuesOut.size());
      scratch.flip();
      Channels.writeFully(headerOut, scratch);
    }

    bucketBuffer[numWritten % bucketSize] = value;

    ++numWritten;
    prevObject = value;
  }


  @Override
  public long getSerializedSize() throws IOException
  {
    if (!isClosed) {
      flush();
    }
    int headerAndValues = Ints.checkedCast(headerOut.size() + valuesOut.size());
    return Byte.BYTES +
           Byte.BYTES +
           Byte.BYTES +
           VByte.computeIntSize(numWritten) +
           VByte.computeIntSize(headerAndValues) +
           headerAndValues;
  }

  @Override
  public void writeTo(WritableByteChannel channel, FileSmoosher smoosher) throws IOException
  {
    if (!isClosed) {
      flush();
    }
    resetScratch();

    if (useIncrementalBuckets) {
      // version 1 is incremental buckets
      scratch.put((byte) 1);
    } else {
      // version 0 all values are prefixed on first bucket value
      scratch.put((byte) 0);
    }
    scratch.put((byte) bucketSize);
    scratch.put(hasNulls ? NullHandling.IS_NULL_BYTE : NullHandling.IS_NOT_NULL_BYTE);
    VByte.writeInt(scratch, numWritten);
    VByte.writeInt(scratch, Ints.checkedCast(headerOut.size() + valuesOut.size()));
    scratch.flip();
    Channels.writeFully(channel, scratch);
    headerOut.writeTo(channel);
    valuesOut.writeTo(channel);
  }

  @Override
  public boolean isSorted()
  {
    return true;
  }

  @Nullable
  @Override
  public byte[] get(int index) throws IOException
  {
    if (index == 0 && hasNulls) {
      return null;
    }
    final int adjustedIndex = hasNulls ? index - 1 : index;
    final int relativeIndex = adjustedIndex % bucketSize;
    // check for current page
    if (adjustedIndex >= numWritten - bucketSize) {
      return bucketBuffer[relativeIndex];
    } else {
      final int bucket = adjustedIndex >> div;
      long startOffset;
      if (bucket == 0) {
        startOffset = 0;
      } else {
        startOffset = getBucketOffset(bucket - 1);
      }
      long endOffset = getBucketOffset(bucket);
<<<<<<< HEAD
      int currentBucketSize = Ints.checkedCast(endOffset - startOffset);
      if (currentBucketSize == 0) {
        return null;
      }
      final ByteBuffer bucketBuffer = ByteBuffer.allocate(currentBucketSize).order(byteOrder);
=======
      int bucketBytesSize = Ints.checkedCast(endOffset - startOffset);
      if (bucketBytesSize == 0) {
        return null;
      }
      final ByteBuffer bucketBuffer = ByteBuffer.allocate(bucketBytesSize).order(byteOrder);
>>>>>>> ed57c5c8
      valuesOut.readFully(startOffset, bucketBuffer);
      bucketBuffer.clear();
      final ByteBuffer valueBuffer = useIncrementalBuckets
                                     ? getFromBucketV1(bucketBuffer, relativeIndex, bucketSize)
                                     : FrontCodedIndexed.getFromBucketV0(bucketBuffer, relativeIndex);
      final byte[] valueBytes = new byte[valueBuffer.limit() - valueBuffer.position()];
      valueBuffer.get(valueBytes);
      return valueBytes;
    }
  }

  private long getBucketOffset(int index) throws IOException
  {
    getOffsetBuffer.clear();
    headerOut.readFully(index * (long) Integer.BYTES, getOffsetBuffer);
    return getOffsetBuffer.getInt(0);
  }

  private void flush() throws IOException
  {
    if (numWritten == 0) {
      return;
    }
    int remainder = numWritten % bucketSize;
    resetScratch();
    int written;
    do {
      int flushSize = remainder == 0 ? bucketSize : remainder;
      written = useIncrementalBuckets
                ? writeIncrementalBucket(scratch, bucketBuffer, flushSize)
                : writeBucket(scratch, bucketBuffer, flushSize);
      if (written < 0) {
        growScratch();
      }
    } while (written < 0);
    scratch.flip();
    Channels.writeFully(valuesOut, scratch);
    resetScratch();
    isClosed = true;
  }

  private void resetScratch()
  {
    scratch.position(0);
    scratch.limit(scratch.capacity());
  }

  private void growScratch()
  {
    if (logScratchSize < MAX_LOG_BUFFER_SIZE) {
      this.scratch = ByteBuffer.allocate(1 << ++logScratchSize).order(byteOrder);
    } else {
      throw new IllegalStateException("scratch buffer to big to write buckets");
    }
  }

  /**
   * Write bucket of values to a {@link ByteBuffer}. The first value is written completely, subsequent values are
   * written with an integer to indicate how much of the first value in the bucket is a prefix of the value, followed
   * by the remaining bytes of the value.
   *
   * Uses {@link VByte} encoded integers to indicate prefix length and value length.
   */
  public static int writeBucket(ByteBuffer buffer, byte[][] values, int numValues)
  {
    int written = 0;
    byte[] first = null;
    while (written < numValues) {
      byte[] next = values[written];
      if (written == 0) {
        first = next;
        // the first value in the bucket is written completely as it is
        int rem = writeValue(buffer, first);
        // wasn't enough room, bail out
        if (rem < 0) {
          return rem;
        }
      } else {
        // all other values must be partitioned into a prefix length and suffix bytes
        int prefixLength = 0;
        for (; prefixLength < first.length; prefixLength++) {
          final int cmp = StringUtils.compareUtf8UsingJavaStringOrdering(first[prefixLength], next[prefixLength]);
          if (cmp != 0) {
            break;
          }
        }
        // convert to bytes because not every char is a single byte
        final byte[] suffix = new byte[next.length - prefixLength];
        System.arraycopy(next, prefixLength, suffix, 0, suffix.length);
        int rem = buffer.remaining() - VByte.computeIntSize(prefixLength);
        // wasn't enough room, bail out
        if (rem < 0) {
          return rem;
        }
        VByte.writeInt(buffer, prefixLength);
        rem = writeValue(buffer, suffix);
        // wasn't enough room, bail out
        if (rem < 0) {
          return rem;
        }
      }
      written++;
    }
    return written;
  }

  /**
   * Write bucket of values to a {@link ByteBuffer}. The first value is written completely, subsequent values are
   * written with an integer to indicate how much of the preceding value in the bucket is a prefix of the value,
   * followed by the remaining bytes of the value.
   *
   * Uses {@link VByte} encoded integers to indicate prefix length and value length.
   */
  public static int writeIncrementalBucket(ByteBuffer buffer, byte[][] values, int numValues)
  {
    int written = 0;
    byte[] prev = null;
    while (written < numValues) {
      byte[] next = values[written];
      if (written == 0) {
        prev = next;
        // the first value in the bucket is written completely as it is
        int rem = writeValue(buffer, prev);
        // wasn't enough room, bail out
        if (rem < 0) {
          return rem;
        }
      } else {
        // all other values must be partitioned into a prefix length and suffix bytes
        int prefixLength = 0;
        for (; prefixLength < prev.length; prefixLength++) {
          final int cmp = StringUtils.compareUtf8UsingJavaStringOrdering(prev[prefixLength], next[prefixLength]);
          if (cmp != 0) {
            break;
          }
        }
        // convert to bytes because not every char is a single byte
        final byte[] suffix = new byte[next.length - prefixLength];
        System.arraycopy(next, prefixLength, suffix, 0, suffix.length);
        int rem = buffer.remaining() - VByte.computeIntSize(prefixLength);
        // wasn't enough room, bail out
        if (rem < 0) {
          return rem;
        }
        VByte.writeInt(buffer, prefixLength);
        rem = writeValue(buffer, suffix);
        prev = next;
        // wasn't enough room, bail out
        if (rem < 0) {
          return rem;
        }
      }
      written++;
    }
    return written;
  }

  /**
   * Write a variable length byte[] value to a {@link ByteBuffer}, storing the length as a {@link VByte} encoded
   * integer followed by the value itself. Returns the number of bytes written to the buffer. This method returns a
   * negative value if there is no room available in the buffer, so that it can be grown if needed.
   */
  public static int writeValue(ByteBuffer buffer, byte[] bytes)
  {
    final int remaining = buffer.remaining() - VByte.computeIntSize(bytes.length) - bytes.length;
    if (remaining < 0) {
      return remaining;
    }
    final int pos = buffer.position();
    VByte.writeInt(buffer, bytes.length);
    buffer.put(bytes, 0, bytes.length);
    return buffer.position() - pos;
  }

  /**
   * Same as {@link StringUtils#compareUtf8UsingJavaStringOrdering(byte[], byte[])}, but accepts nulls. Nulls are
   * sorted first.
   */
  private static int compareNullableUtf8UsingJavaStringOrdering(
      @Nullable final byte[] b1,
      @Nullable final byte[] b2
  )
  {
    if (b1 == null) {
      return b2 == null ? 0 : -1;
    }

    if (b2 == null) {
      return 1;
    }

    return StringUtils.compareUtf8UsingJavaStringOrdering(b1, b2);
  }


  /**
   * same as {@link FrontCodedIndexed#getFromBucketV1(ByteBuffer, int)} but without re-using prefixLength and buffer position
   * arrays so has more overhead/garbage creation than the instance method.
   *
   * Note: adding the unwindPrefixLength and unwindBufferPosition arrays as arguments and having
   * {@link FrontCodedIndexed#getFromBucketV1(ByteBuffer, int)} call this static method added 5-10ns of overhead
   * compared to having its own copy of the code, presumably due to the overhead of an additional method call and extra
   * arguments.
   *
   * As such, since the writer is the only user of this method, it has been copied here...
   */
  static ByteBuffer getFromBucketV1(ByteBuffer buffer, int offset, int bucketSize)
  {
    final int[] unwindPrefixLength = new int[bucketSize];
    final int[] unwindBufferPosition = new int[bucketSize];
    // first value is written whole
    final int length = VByte.readInt(buffer);
    if (offset == 0) {
      // return first value directly from underlying buffer since it is stored whole
      final ByteBuffer value = buffer.asReadOnlyBuffer();
      value.limit(value.position() + length);
      return value;
    }
    int pos = 0;
    int prefixLength;
    int fragmentLength;
    unwindPrefixLength[pos] = 0;
    unwindBufferPosition[pos] = buffer.position();

    buffer.position(buffer.position() + length);
    do {
      prefixLength = VByte.readInt(buffer);
      if (++pos < offset) {
        // not there yet, no need to read anything other than the length to skip ahead
        final int skipLength = VByte.readInt(buffer);
        unwindPrefixLength[pos] = prefixLength;
        unwindBufferPosition[pos] = buffer.position();
        buffer.position(buffer.position() + skipLength);
      } else {
        // we've reached our destination
        fragmentLength = VByte.readInt(buffer);
        if (prefixLength == 0) {
          // no prefix, return it directly from the underlying buffer
          final ByteBuffer value = buffer.asReadOnlyBuffer();
          value.limit(value.position() + fragmentLength);
          return value;
        }
        break;
      }
    } while (true);
    final int valueLength = prefixLength + fragmentLength;
    final byte[] valueBytes = new byte[valueLength];
    buffer.get(valueBytes, prefixLength, fragmentLength);
    for (int i = prefixLength; i > 0;) {
      // previous value had a larger prefix than or the same as the value we are looking for
      // skip it since the fragment doesn't have anything we need
      if (unwindPrefixLength[--pos] >= i) {
        continue;
      }
      buffer.position(unwindBufferPosition[pos]);
      buffer.get(valueBytes, unwindPrefixLength[pos], i - unwindPrefixLength[pos]);
      i = unwindPrefixLength[pos];
    }
    return ByteBuffer.wrap(valueBytes);
  }
}<|MERGE_RESOLUTION|>--- conflicted
+++ resolved
@@ -215,19 +215,11 @@
         startOffset = getBucketOffset(bucket - 1);
       }
       long endOffset = getBucketOffset(bucket);
-<<<<<<< HEAD
-      int currentBucketSize = Ints.checkedCast(endOffset - startOffset);
-      if (currentBucketSize == 0) {
-        return null;
-      }
-      final ByteBuffer bucketBuffer = ByteBuffer.allocate(currentBucketSize).order(byteOrder);
-=======
       int bucketBytesSize = Ints.checkedCast(endOffset - startOffset);
       if (bucketBytesSize == 0) {
         return null;
       }
       final ByteBuffer bucketBuffer = ByteBuffer.allocate(bucketBytesSize).order(byteOrder);
->>>>>>> ed57c5c8
       valuesOut.readFully(startOffset, bucketBuffer);
       bucketBuffer.clear();
       final ByteBuffer valueBuffer = useIncrementalBuckets
