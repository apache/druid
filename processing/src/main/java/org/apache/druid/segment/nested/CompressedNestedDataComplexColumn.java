/*
 * Licensed to the Apache Software Foundation (ASF) under one
 * or more contributor license agreements.  See the NOTICE file
 * distributed with this work for additional information
 * regarding copyright ownership.  The ASF licenses this file
 * to you under the Apache License, Version 2.0 (the
 * "License"); you may not use this file except in compliance
 * with the License.  You may obtain a copy of the License at
 *
 *   http://www.apache.org/licenses/LICENSE-2.0
 *
 * Unless required by applicable law or agreed to in writing,
 * software distributed under the License is distributed on an
 * "AS IS" BASIS, WITHOUT WARRANTIES OR CONDITIONS OF ANY
 * KIND, either express or implied.  See the License for the
 * specific language governing permissions and limitations
 * under the License.
 */

package org.apache.druid.segment.nested;

import com.google.common.base.Preconditions;
import com.google.common.base.Supplier;
import com.google.common.collect.ImmutableList;
import com.google.common.collect.Sets;
import com.google.common.primitives.Doubles;
import org.apache.druid.collections.bitmap.ImmutableBitmap;
import org.apache.druid.common.semantic.SemanticUtils;
import org.apache.druid.error.DruidException;
import org.apache.druid.java.util.common.IAE;
import org.apache.druid.java.util.common.ISE;
import org.apache.druid.java.util.common.RE;
import org.apache.druid.java.util.common.StringUtils;
import org.apache.druid.java.util.common.io.Closer;
import org.apache.druid.java.util.common.io.smoosh.SmooshedFileMapper;
import org.apache.druid.query.extraction.ExtractionFn;
import org.apache.druid.query.monomorphicprocessing.RuntimeShapeInspector;
import org.apache.druid.segment.BaseSingleValueDimensionSelector;
import org.apache.druid.segment.ColumnValueSelector;
import org.apache.druid.segment.DimensionSelector;
import org.apache.druid.segment.NilColumnValueSelector;
import org.apache.druid.segment.ObjectColumnSelector;
import org.apache.druid.segment.column.BaseColumn;
import org.apache.druid.segment.column.ColumnBuilder;
import org.apache.druid.segment.column.ColumnConfig;
import org.apache.druid.segment.column.ColumnHolder;
import org.apache.druid.segment.column.ColumnIndexSupplier;
import org.apache.druid.segment.column.ColumnType;
import org.apache.druid.segment.column.DictionaryEncodedColumn;
import org.apache.druid.segment.column.StringEncodingStrategies;
import org.apache.druid.segment.column.TypeStrategies;
import org.apache.druid.segment.column.TypeStrategy;
import org.apache.druid.segment.data.BitmapSerdeFactory;
import org.apache.druid.segment.data.ColumnarDoubles;
import org.apache.druid.segment.data.ColumnarInts;
import org.apache.druid.segment.data.ColumnarLongs;
import org.apache.druid.segment.data.CompressedColumnarDoublesSuppliers;
import org.apache.druid.segment.data.CompressedColumnarLongsSupplier;
import org.apache.druid.segment.data.CompressedVSizeColumnarIntsSupplier;
import org.apache.druid.segment.data.CompressedVariableSizedBlobColumn;
import org.apache.druid.segment.data.CompressedVariableSizedBlobColumnSupplier;
import org.apache.druid.segment.data.FixedIndexed;
import org.apache.druid.segment.data.FrontCodedIntArrayIndexed;
import org.apache.druid.segment.data.GenericIndexed;
import org.apache.druid.segment.data.Indexed;
import org.apache.druid.segment.data.ObjectStrategy;
import org.apache.druid.segment.data.ReadableOffset;
import org.apache.druid.segment.data.VSizeColumnarInts;
import org.apache.druid.segment.data.WritableSupplier;
import org.apache.druid.segment.serde.DictionaryEncodedColumnPartSerde;
import org.apache.druid.segment.serde.NoIndexesColumnIndexSupplier;
import org.apache.druid.segment.vector.NilVectorSelector;
import org.apache.druid.segment.vector.ReadableVectorInspector;
import org.apache.druid.segment.vector.ReadableVectorOffset;
import org.apache.druid.segment.vector.SingleValueDimensionVectorSelector;
import org.apache.druid.segment.vector.VectorObjectSelector;
import org.apache.druid.segment.vector.VectorValueSelector;
import org.apache.druid.utils.CloseableUtils;

import javax.annotation.Nullable;
import java.io.IOException;
import java.nio.ByteBuffer;
import java.nio.ByteOrder;
import java.util.ArrayList;
import java.util.Collections;
import java.util.Iterator;
import java.util.List;
import java.util.Map;
import java.util.Set;
import java.util.SortedMap;
import java.util.TreeMap;
import java.util.concurrent.ConcurrentHashMap;
import java.util.function.Function;

/**
 * Implementation of {@link NestedDataComplexColumn} which uses a {@link CompressedVariableSizedBlobColumn} for the
 * 'raw' {@link StructuredData} values and provides selectors for nested field columns specified by ordered lists of
 * {@link NestedPathPart}.
 * <p>
 * The list of available nested paths is stored in {@link #fieldsSupplier}, and their associated types stored in
 * {@link #fieldInfo} which can be accessed by the index of the field in {@link #fieldsSupplier}.
 * <p>
 * In the case that the nested column has only a single field, and that field is the 'root' path, specified by
 * {@link #rootFieldPath}, the selectors created for the complex column itself will use the 'root' path selectors
 * instead.
 */
public abstract class CompressedNestedDataComplexColumn<TKeyDictionary extends Indexed<ByteBuffer>, TStringDictionary extends Indexed<ByteBuffer>>
    extends NestedDataComplexColumn implements NestedCommonFormatColumn
{
  private static final Map<Class<?>, Function<CompressedNestedDataComplexColumn, ?>> AS_MAP =
      SemanticUtils.makeAsMap(CompressedNestedDataComplexColumn.class);

  private static final ObjectStrategy<Object> STRATEGY = NestedDataComplexTypeSerde.INSTANCE.getObjectStrategy();
  public static final IntTypeStrategy INT_TYPE_STRATEGY = new IntTypeStrategy();
  private final ColumnConfig columnConfig;
  private final Closer closer;
  private final CompressedVariableSizedBlobColumnSupplier compressedRawColumnSupplier;
  private final ImmutableBitmap nullValues;
  private final Supplier<TKeyDictionary> fieldsSupplier;
  private final FieldTypeInfo fieldInfo;
  private final Supplier<TStringDictionary> stringDictionarySupplier;
  private final Supplier<FixedIndexed<Long>> longDictionarySupplier;
  private final Supplier<FixedIndexed<Double>> doubleDictionarySupplier;
  @Nullable
  private final Supplier<FrontCodedIntArrayIndexed> arrayDictionarySupplier;
  private final SmooshedFileMapper fileMapper;
  private final String rootFieldPath;
  private final ColumnType logicalType;
  private final String columnName;
  private final BitmapSerdeFactory bitmapSerdeFactory;
  private final ByteOrder byteOrder;
  private final ConcurrentHashMap<Integer, ColumnHolder> columns = new ConcurrentHashMap<>();
  private CompressedVariableSizedBlobColumn compressedRawColumn;

  public CompressedNestedDataComplexColumn(
      String columnName,
      ColumnType logicalType,
      @SuppressWarnings("unused") ColumnConfig columnConfig,
      CompressedVariableSizedBlobColumnSupplier compressedRawColumnSupplier,
      ImmutableBitmap nullValues,
      Supplier<TKeyDictionary> fieldsSupplier,
      FieldTypeInfo fieldInfo,
      Supplier<TStringDictionary> stringDictionary,
      Supplier<FixedIndexed<Long>> longDictionarySupplier,
      Supplier<FixedIndexed<Double>> doubleDictionarySupplier,
      @Nullable Supplier<FrontCodedIntArrayIndexed> arrayDictionarySupplier,
      SmooshedFileMapper fileMapper,
      BitmapSerdeFactory bitmapSerdeFactory,
      ByteOrder byteOrder,
      String rootFieldPath
  )
  {
    this.columnName = columnName;
    this.logicalType = logicalType;
    this.nullValues = nullValues;
    this.fieldsSupplier = fieldsSupplier;
    this.fieldInfo = fieldInfo;
    this.stringDictionarySupplier = stringDictionary;
    this.longDictionarySupplier = longDictionarySupplier;
    this.doubleDictionarySupplier = doubleDictionarySupplier;
    this.arrayDictionarySupplier = arrayDictionarySupplier;
    this.fileMapper = fileMapper;
    this.closer = Closer.create();
    this.compressedRawColumnSupplier = compressedRawColumnSupplier;
    this.bitmapSerdeFactory = bitmapSerdeFactory;
    this.byteOrder = byteOrder;
    this.rootFieldPath = rootFieldPath;
    this.columnConfig = columnConfig;
  }

  public abstract List<NestedPathPart> parsePath(String path);

  public abstract String getField(List<NestedPathPart> path);

  public abstract String getFieldFileName(String fileNameBase, String field, int fieldIndex);

  @Override
  public SortedMap<String, FieldTypeInfo.MutableTypeSet> getFieldTypeInfo()
  {
    final TKeyDictionary fields = fieldsSupplier.get();
    final SortedMap<String, FieldTypeInfo.MutableTypeSet> fieldMap = new TreeMap<>();
    for (int i = 0; i < fields.size(); i++) {
      String fieldPath = StringUtils.fromUtf8(fields.get(i));
      FieldTypeInfo.TypeSet types = fieldInfo.getTypes(i);
      fieldMap.put(fieldPath, new FieldTypeInfo.MutableTypeSet(types.getByteValue()));
    }
    return fieldMap;
  }

  @Override
  public ColumnType getLogicalType()
  {
    return logicalType;
  }

  @Override
  public List<List<NestedPathPart>> getNestedFields()
  {
    final TKeyDictionary fields = fieldsSupplier.get();
    final List<List<NestedPathPart>> fieldParts = new ArrayList<>(fields.size());
    for (int i = 0; i < fields.size(); i++) {
      fieldParts.add(parsePath(StringUtils.fromUtf8(fields.get(i))));
    }
    return fieldParts;
  }


  public TStringDictionary getUtf8BytesDictionary()
  {
    return stringDictionarySupplier.get();
  }

  @Override
  public Indexed<String> getStringDictionary()
  {
    return new StringEncodingStrategies.Utf8ToStringIndexed(stringDictionarySupplier.get());
  }

  @Override
  public Indexed<Long> getLongDictionary()
  {
    return longDictionarySupplier.get();
  }

  @Override
  public Indexed<Double> getDoubleDictionary()
  {
    return doubleDictionarySupplier.get();
  }

  @Override
  public Indexed<Object[]> getArrayDictionary()
  {
    if (arrayDictionarySupplier == null) {
      return Indexed.empty();
    }
    Iterable<Object[]> arrays = () -> {
      final TStringDictionary stringDictionary = stringDictionarySupplier.get();
      final FixedIndexed<Long> longDictionary = longDictionarySupplier.get();
      final FixedIndexed<Double> doubleDictionary = doubleDictionarySupplier.get();

      return new Iterator<>()
      {
        final Iterator<int[]> delegate = arrayDictionarySupplier.get().iterator();

        @Override
        public boolean hasNext()
        {
          return delegate.hasNext();
        }

        @Override
        public Object[] next()
        {
          final int[] next = delegate.next();
          final Object[] nextArray = new Object[next.length];
          for (int i = 0; i < nextArray.length; i++) {
            nextArray[i] = lookupId(next[i]);
          }
          return nextArray;
        }

        private Object lookupId(int globalId)
        {
          if (globalId == 0) {
            return null;
          }
          final int adjustLongId = stringDictionary.size();
          final int adjustDoubleId = stringDictionary.size() + longDictionary.size();
          if (globalId < adjustLongId) {
            return StringUtils.fromUtf8Nullable(stringDictionary.get(globalId));
          } else if (globalId < adjustDoubleId) {
            return longDictionary.get(globalId - adjustLongId);
          } else if (globalId < adjustDoubleId + doubleDictionary.size()) {
            return doubleDictionary.get(globalId - adjustDoubleId);
          }
          throw new IAE("Unknown globalId [%s]", globalId);
        }
      };
    };
    return new Indexed<>()
    {
      @Override
      public int size()
      {
        return arrayDictionarySupplier.get().size();
      }

      @Nullable
      @Override
      public Object[] get(int index)
      {
        throw new UnsupportedOperationException("get not supported");
      }

      @Override
      public int indexOf(@Nullable Object[] value)
      {
        throw new UnsupportedOperationException("indexOf not supported");
      }

      @Override
      public Iterator<Object[]> iterator()
      {
        return arrays.iterator();
      }

      @Override
      public void inspectRuntimeShape(RuntimeShapeInspector inspector)
      {
        // meh
      }
    };
  }

  public ImmutableBitmap getNullValues()
  {
    return nullValues;
  }

  @Override
  @Nullable
  public Object getRowValue(int rowNum)
  {
    if (nullValues.get(rowNum)) {
      return null;
    }

    if (compressedRawColumn == null) {
      compressedRawColumn = closer.register(compressedRawColumnSupplier.get());
    }

    final ByteBuffer valueBuffer = compressedRawColumn.get(rowNum);
    return STRATEGY.fromByteBuffer(valueBuffer, valueBuffer.remaining());
  }

  @Override
  public ColumnValueSelector<?> makeColumnValueSelector(ReadableOffset offset)
  {
    final TKeyDictionary fields = fieldsSupplier.get();
    if (!logicalType.equals(ColumnType.NESTED_DATA) && fields.size() == 1 && rootFieldPath.equals(StringUtils.fromUtf8(fields.get(0)))) {
      return makeColumnValueSelector(
          ImmutableList.of(),
          offset
      );
    }
    if (compressedRawColumn == null) {
      compressedRawColumn = closer.register(compressedRawColumnSupplier.get());
    }

    return new ObjectColumnSelector()
    {
      @Nullable
      @Override
      public Object getObject()
      {
        if (nullValues.get(offset.getOffset())) {
          return null;
        }
        final ByteBuffer valueBuffer = compressedRawColumn.get(offset.getOffset());
        return STRATEGY.fromByteBuffer(valueBuffer, valueBuffer.remaining());
      }

      @Override
      public Class classOfObject()
      {
        return getClazz();
      }

      @Override
      public void inspectRuntimeShape(RuntimeShapeInspector inspector)
      {
        inspector.visit("column", CompressedNestedDataComplexColumn.this);
      }
    };
  }

  @Override
  public VectorObjectSelector makeVectorObjectSelector(ReadableVectorOffset offset)
  {
    final TKeyDictionary fields = fieldsSupplier.get();
    if (!logicalType.equals(ColumnType.NESTED_DATA) && fields.size() == 1 && rootFieldPath.equals(StringUtils.fromUtf8(fields.get(0)))) {
      return makeVectorObjectSelector(
          Collections.emptyList(),
          offset
      );
    }
    if (compressedRawColumn == null) {
      compressedRawColumn = closer.register(compressedRawColumnSupplier.get());
    }
    return new VectorObjectSelector()
    {
      final Object[] vector = new Object[offset.getMaxVectorSize()];

      private int id = ReadableVectorInspector.NULL_ID;

      @Override
      public Object[] getObjectVector()
      {
        if (id == offset.getId()) {
          return vector;
        }

        if (offset.isContiguous()) {
          final int startOffset = offset.getStartOffset();
          final int vectorSize = offset.getCurrentVectorSize();

          for (int i = 0; i < vectorSize; i++) {
            vector[i] = getForOffset(startOffset + i);
          }
        } else {
          final int[] offsets = offset.getOffsets();
          final int vectorSize = offset.getCurrentVectorSize();

          for (int i = 0; i < vectorSize; i++) {
            vector[i] = getForOffset(offsets[i]);

          }
        }

        id = offset.getId();
        return vector;
      }

      @Nullable
      private Object getForOffset(int offset)
      {
        if (nullValues.get(offset)) {
          // maybe someday can use bitmap batch operations for nulls?
          return null;
        }
        final ByteBuffer valueBuffer = compressedRawColumn.get(offset);
        return STRATEGY.fromByteBuffer(valueBuffer, valueBuffer.remaining());
      }

      @Override
      public int getCurrentVectorSize()
      {
        return offset.getCurrentVectorSize();
      }

      @Override
      public int getMaxVectorSize()
      {
        return offset.getMaxVectorSize();
      }
    };
  }

  @Override
  public VectorValueSelector makeVectorValueSelector(ReadableVectorOffset offset)
  {
    final TKeyDictionary fields = fieldsSupplier.get();
    if (!logicalType.equals(ColumnType.NESTED_DATA) && fields.size() == 1 && rootFieldPath.equals(StringUtils.fromUtf8(fields.get(0)))) {
      return makeVectorValueSelector(
          Collections.emptyList(),
          offset
      );
    }
    return super.makeVectorValueSelector(offset);
  }

  @Override
  public int getLength()
  {
    if (compressedRawColumn == null) {
      compressedRawColumn = closer.register(compressedRawColumnSupplier.get());
    }
    return compressedRawColumn.size();
  }

  @Override
  public void close()
  {
    CloseableUtils.closeAndWrapExceptions(closer);
  }

  @Override
  public DimensionSelector makeDimensionSelector(
      List<NestedPathPart> path,
      ReadableOffset readableOffset,
      ExtractionFn fn
  )
  {
    final TKeyDictionary fields = fieldsSupplier.get();
    final String field = getField(path);
    Preconditions.checkNotNull(field, "Null field");
    final int fieldIndex = fields.indexOf(StringUtils.toUtf8ByteBuffer(field));
    if (fieldIndex >= 0) {
      DictionaryEncodedColumn<?> col = (DictionaryEncodedColumn<?>) getColumnHolder(field, fieldIndex).getColumn();
      return col.makeDimensionSelector(readableOffset, fn);
    }
    if (!path.isEmpty() && path.get(path.size() - 1) instanceof NestedPathArrayElement) {
      final NestedPathPart lastPath = path.get(path.size() - 1);
      final String arrayField = getField(path.subList(0, path.size() - 1));
      final int arrayFieldIndex = fields.indexOf(StringUtils.toUtf8ByteBuffer(arrayField));
      if (arrayFieldIndex >= 0) {
        final int elementNumber = ((NestedPathArrayElement) lastPath).getIndex();
        if (elementNumber < 0) {
          throw new IAE("Cannot make array element selector for path [%s], negative array index not supported for this selector", path);
        }
        DictionaryEncodedColumn<?> col = (DictionaryEncodedColumn<?>) getColumnHolder(arrayField, arrayFieldIndex).getColumn();
        ColumnValueSelector<?> arraySelector = col.makeColumnValueSelector(readableOffset);
        return new BaseSingleValueDimensionSelector()
        {
          @Nullable
          @Override
          protected String getValue()
          {
            Object o = arraySelector.getObject();
            if (o instanceof Object[]) {
              Object[] array = (Object[]) o;
              if (elementNumber < array.length) {
                Object element = array[elementNumber];
                if (element == null) {
                  return null;
                }
                return String.valueOf(element);
              }
            }
            return null;
          }

          @Override
          public void inspectRuntimeShape(RuntimeShapeInspector inspector)
          {
            arraySelector.inspectRuntimeShape(inspector);
          }
        };
      }
    }
    return DimensionSelector.constant(null);
  }

  @Override
  public ColumnValueSelector<?> makeColumnValueSelector(List<NestedPathPart> path, ReadableOffset readableOffset)
  {
    final TKeyDictionary fields = fieldsSupplier.get();
    final String field = getField(path);

    Preconditions.checkNotNull(field, "Null field");
    final int fieldIndex = fields.indexOf(StringUtils.toUtf8ByteBuffer(field));
    if (fieldIndex >= 0) {
      BaseColumn col = getColumnHolder(field, fieldIndex).getColumn();
      return col.makeColumnValueSelector(readableOffset);
    }
    if (!path.isEmpty() && path.get(path.size() - 1) instanceof NestedPathArrayElement) {
      final NestedPathPart lastPath = path.get(path.size() - 1);
      final String arrayField = getField(path.subList(0, path.size() - 1));
      final int arrayFieldIndex = fields.indexOf(StringUtils.toUtf8ByteBuffer(arrayField));
      if (arrayFieldIndex >= 0) {
        final int elementNumber = ((NestedPathArrayElement) lastPath).getIndex();
        if (elementNumber < 0) {
          throw DruidException.forPersona(DruidException.Persona.USER)
                              .ofCategory(DruidException.Category.INVALID_INPUT)
                              .build("Cannot make array element selector for path [%s], negative array index not supported for this selector", path);
        }
        DictionaryEncodedColumn<?> col = (DictionaryEncodedColumn<?>) getColumnHolder(
            arrayField,
            arrayFieldIndex
        ).getColumn();
        ColumnValueSelector arraySelector = col.makeColumnValueSelector(readableOffset);
        return new ColumnValueSelector<>()
        {
          @Override
          public boolean isNull()
          {
            Object o = getObject();
            return !(o instanceof Number);
          }

          @Override
          public long getLong()
          {
            Object o = getObject();
            return o instanceof Number ? ((Number) o).longValue() : 0L;
          }

          @Override
          public float getFloat()
          {
            Object o = getObject();
            return o instanceof Number ? ((Number) o).floatValue() : 0f;
          }

          @Override
          public double getDouble()
          {
            Object o = getObject();
            return o instanceof Number ? ((Number) o).doubleValue() : 0.0;
          }

          @Override
          public void inspectRuntimeShape(RuntimeShapeInspector inspector)
          {
            arraySelector.inspectRuntimeShape(inspector);
          }

          @Nullable
          @Override
          public Object getObject()
          {
            Object o = arraySelector.getObject();
            if (o instanceof Object[]) {
              Object[] array = (Object[]) o;
              if (elementNumber < array.length) {
                return array[elementNumber];
              }
            }
            return null;
          }

          @Override
          public Class<?> classOfObject()
          {
            return Object.class;
          }
        };
      }
    }
    return NilColumnValueSelector.instance();
  }

  @Override
  public SingleValueDimensionVectorSelector makeSingleValueDimensionVectorSelector(
      List<NestedPathPart> path,
      ReadableVectorOffset readableOffset
  )
  {
    final TKeyDictionary fields = fieldsSupplier.get();
    final String field = getField(path);
    Preconditions.checkNotNull(field, "Null field");
    final int fieldIndex = fields.indexOf(StringUtils.toUtf8ByteBuffer(field));
    if (fieldIndex >= 0) {
      DictionaryEncodedColumn<?> col = (DictionaryEncodedColumn<?>) getColumnHolder(field, fieldIndex).getColumn();
      return col.makeSingleValueDimensionVectorSelector(readableOffset);
    } else {
      return NilVectorSelector.create(readableOffset);
    }
  }

  @Override
  public VectorObjectSelector makeVectorObjectSelector(List<NestedPathPart> path, ReadableVectorOffset readableOffset)
  {
    final TKeyDictionary fields = fieldsSupplier.get();
    final String field = getField(path);
    Preconditions.checkNotNull(field, "Null field");
    final int fieldIndex = fields.indexOf(StringUtils.toUtf8ByteBuffer(field));
    if (fieldIndex >= 0) {
      BaseColumn col = getColumnHolder(field, fieldIndex).getColumn();
      return col.makeVectorObjectSelector(readableOffset);
    }
    if (!path.isEmpty() && path.get(path.size() - 1) instanceof NestedPathArrayElement) {
      final NestedPathPart lastPath = path.get(path.size() - 1);
      final String arrayField = getField(path.subList(0, path.size() - 1));
      final int arrayFieldIndex = fields.indexOf(StringUtils.toUtf8ByteBuffer(arrayField));
      if (arrayFieldIndex >= 0) {
        final int elementNumber = ((NestedPathArrayElement) lastPath).getIndex();
        if (elementNumber < 0) {
          throw DruidException.forPersona(DruidException.Persona.USER)
                              .ofCategory(DruidException.Category.INVALID_INPUT)
                              .build("Cannot make array element selector for path [%s], negative array index not supported for this selector", path);
        }
        DictionaryEncodedColumn<?> col = (DictionaryEncodedColumn<?>) getColumnHolder(
            arrayField,
            arrayFieldIndex
        ).getColumn();
        VectorObjectSelector arraySelector = col.makeVectorObjectSelector(readableOffset);

        return new VectorObjectSelector()
        {
          private final Object[] elements = new Object[arraySelector.getMaxVectorSize()];
          private int id = ReadableVectorInspector.NULL_ID;

          @Override
          public Object[] getObjectVector()
          {
            if (readableOffset.getId() != id) {
              final Object[] delegate = arraySelector.getObjectVector();
              for (int i = 0; i < arraySelector.getCurrentVectorSize(); i++) {
                Object maybeArray = delegate[i];
                if (maybeArray instanceof Object[]) {
                  Object[] anArray = (Object[]) maybeArray;
                  if (elementNumber < anArray.length) {
                    final Object element = anArray[elementNumber];
                    elements[i] = element;
                  } else {
                    elements[i] = null;
                  }
                } else {
                  elements[i] = null;
                }
              }
              id = readableOffset.getId();
            }
            return elements;
          }

          @Override
          public int getMaxVectorSize()
          {
            return arraySelector.getMaxVectorSize();
          }

          @Override
          public int getCurrentVectorSize()
          {
            return arraySelector.getCurrentVectorSize();
          }
        };
      }
    }
    return NilVectorSelector.create(readableOffset);
  }

  @Override
  public VectorValueSelector makeVectorValueSelector(List<NestedPathPart> path, ReadableVectorOffset readableOffset)
  {
    final TKeyDictionary fields = fieldsSupplier.get();
    final String field = getField(path);
    Preconditions.checkNotNull(field, "Null field");
    final int fieldIndex = fields.indexOf(StringUtils.toUtf8ByteBuffer(field));
    if (fieldIndex >= 0) {
      BaseColumn col = getColumnHolder(field, fieldIndex).getColumn();
      return col.makeVectorValueSelector(readableOffset);
    }
    if (!path.isEmpty() && path.get(path.size() - 1) instanceof NestedPathArrayElement) {
      final NestedPathPart lastPath = path.get(path.size() - 1);
      final String arrayField = getField(path.subList(0, path.size() - 1));
      final int arrayFieldIndex = fields.indexOf(StringUtils.toUtf8ByteBuffer(arrayField));
      if (arrayFieldIndex >= 0) {
        final int elementNumber = ((NestedPathArrayElement) lastPath).getIndex();
        if (elementNumber < 0) {
          throw DruidException.forPersona(DruidException.Persona.USER)
                              .ofCategory(DruidException.Category.INVALID_INPUT)
                              .build("Cannot make array element selector for path [%s], negative array index not supported for this selector", path);
        }
        DictionaryEncodedColumn<?> col = (DictionaryEncodedColumn<?>) getColumnHolder(
            arrayField,
            arrayFieldIndex
        ).getColumn();
        VectorObjectSelector arraySelector = col.makeVectorObjectSelector(readableOffset);

        return new VectorValueSelector()
        {
          private final long[] longs = new long[readableOffset.getMaxVectorSize()];
          private final double[] doubles = new double[readableOffset.getMaxVectorSize()];
          private final float[] floats = new float[readableOffset.getMaxVectorSize()];
          private final boolean[] nulls = new boolean[readableOffset.getMaxVectorSize()];
          private int id = ReadableVectorInspector.NULL_ID;

          private void computeNumbers()
          {
            if (readableOffset.getId() != id) {
              final Object[] maybeArrays = arraySelector.getObjectVector();
              for (int i = 0; i < arraySelector.getCurrentVectorSize(); i++) {
                Object maybeArray = maybeArrays[i];
                if (maybeArray instanceof Object[]) {
                  Object[] anArray = (Object[]) maybeArray;
                  if (elementNumber < anArray.length) {
                    if (anArray[elementNumber] instanceof Number) {
                      Number n = (Number) anArray[elementNumber];
                      longs[i] = n.longValue();
                      doubles[i] = n.doubleValue();
                      floats[i] = n.floatValue();
                      nulls[i] = false;
                    } else {
                      Double d = anArray[elementNumber] instanceof String
                                 ? Doubles.tryParse((String) anArray[elementNumber])
                                 : null;
                      if (d != null) {
                        longs[i] = d.longValue();
                        doubles[i] = d;
                        floats[i] = d.floatValue();
                        nulls[i] = false;
                      } else {
                        nullElement(i);
                      }
                    }
                  } else {
                    nullElement(i);
                  }
                } else {
                  // not an array?
                  nullElement(i);
                }
              }
              id = readableOffset.getId();
            }
          }

          private void nullElement(int i)
          {
            longs[i] = 0L;
            doubles[i] = 0L;
            floats[i] = 0L;
            nulls[i] = true;
          }

          @Override
          public long[] getLongVector()
          {
            if (readableOffset.getId() != id) {
              computeNumbers();
            }
            return longs;
          }

          @Override
          public float[] getFloatVector()
          {
            if (readableOffset.getId() != id) {
              computeNumbers();
            }
            return floats;
          }

          @Override
          public double[] getDoubleVector()
          {
            if (readableOffset.getId() != id) {
              computeNumbers();
            }
            return doubles;
          }

          @Nullable
          @Override
          public boolean[] getNullVector()
          {
            if (readableOffset.getId() != id) {
              computeNumbers();
            }
            return nulls;
          }

          @Override
          public int getMaxVectorSize()
          {
            return arraySelector.getMaxVectorSize();
          }

          @Override
          public int getCurrentVectorSize()
          {
            return arraySelector.getCurrentVectorSize();
          }
        };
      }
    }
    return NilVectorSelector.create(readableOffset);
  }


  @Nullable
  @Override
  public Set<ColumnType> getFieldTypes(List<NestedPathPart> path)
  {
    final TKeyDictionary fields = fieldsSupplier.get();
    String field = getField(path);
<<<<<<< HEAD
    int index = fields.indexOf(StringUtils.toUtf8ByteBuffer(field));
=======
    int index = fields.indexOf(field);
    // if index is negative, check for an array element accessor in the path
>>>>>>> 27078e1f
    if (index < 0) {
      if (!path.isEmpty() && path.get(path.size() - 1) instanceof NestedPathArrayElement) {
        final String arrayField = getField(path.subList(0, path.size() - 1));
        index = fields.indexOf(StringUtils.toUtf8ByteBuffer(arrayField));
      }
      if (index < 0) {
        return null;
      }
      final Set<ColumnType> arrayFieldTypes = FieldTypeInfo.convertToSet(fieldInfo.getTypes(index).getByteValue());
      final Set<ColumnType> elementTypes = Sets.newHashSetWithExpectedSize(arrayFieldTypes.size());
      for (ColumnType type : arrayFieldTypes) {
        if (type.isArray()) {
          elementTypes.add((ColumnType) type.getElementType());
        } else {
          elementTypes.add(type);
        }
      }
      return elementTypes;
    }
    return FieldTypeInfo.convertToSet(fieldInfo.getTypes(index).getByteValue());
  }

  @Nullable
  @Override
  public ColumnType getFieldLogicalType(List<NestedPathPart> path)
  {
    final String field = getField(path);
    final Set<ColumnType> fieldTypes;
    int index = fields.indexOf(field);
    ColumnType leastRestrictiveType = null;
    if (index < 0) {
      if (!path.isEmpty() && path.get(path.size() - 1) instanceof NestedPathArrayElement) {
        final String arrayField = getField(path.subList(0, path.size() - 1));
        index = fields.indexOf(arrayField);
      }
      if (index < 0) {
        return null;
      }
      fieldTypes = FieldTypeInfo.convertToSet(fieldInfo.getTypes(index).getByteValue());
      for (ColumnType type : fieldTypes) {
        if (type.isArray()) {
          leastRestrictiveType = ColumnType.leastRestrictiveType(
              leastRestrictiveType,
              (ColumnType) type.getElementType()
          );
        } else {
          leastRestrictiveType = ColumnType.leastRestrictiveType(leastRestrictiveType, type);
        }
      }
    } else {
      fieldTypes = FieldTypeInfo.convertToSet(fieldInfo.getTypes(index).getByteValue());
      leastRestrictiveType = ColumnType.leastRestrictiveType(fieldTypes);
    }
    return leastRestrictiveType;
  }

  @Nullable
  @Override
  public ColumnHolder getColumnHolder(List<NestedPathPart> path)
  {
    final TKeyDictionary fields = fieldsSupplier.get();
    final String field = getField(path);
    final int fieldIndex = fields.indexOf(StringUtils.toUtf8ByteBuffer(field));
    return getColumnHolder(field, fieldIndex);
  }

  @Nullable
  @Override
  public ColumnIndexSupplier getColumnIndexSupplier(List<NestedPathPart> path)
  {
    final TKeyDictionary fields = fieldsSupplier.get();
    final String field = getField(path);
    int fieldIndex = fields.indexOf(StringUtils.toUtf8ByteBuffer(field));
    if (fieldIndex >= 0) {
      return getColumnHolder(field, fieldIndex).getIndexSupplier();
    }
    if (!path.isEmpty() && path.get(path.size() - 1) instanceof NestedPathArrayElement) {
      final String arrayField = getField(path.subList(0, path.size() - 1));
      final int arrayFieldIndex = fields.indexOf(StringUtils.toUtf8ByteBuffer(arrayField));
      if (arrayFieldIndex >= 0) {
        return NoIndexesColumnIndexSupplier.getInstance();
      }
    }
    return null;
  }

  @Override
  public boolean isNumeric(List<NestedPathPart> path)
  {
    final TKeyDictionary fields = fieldsSupplier.get();
    final String field = getField(path);
    final int fieldIndex = fields.indexOf(StringUtils.toUtf8ByteBuffer(field));
    if (fieldIndex < 0) {
      return true;
    }
    return getColumnHolder(field, fieldIndex).getCapabilities().isNumeric();
  }

  @SuppressWarnings("unchecked")
  @Nullable
  @Override
  public <T> T as(Class<? extends T> clazz)
  {
    //noinspection ReturnOfNull
    return (T) AS_MAP.getOrDefault(clazz, arg -> null).apply(this);
  }

  private ColumnHolder getColumnHolder(String field, int fieldIndex)
  {
    return columns.computeIfAbsent(fieldIndex, (f) -> readNestedFieldColumn(field, fieldIndex));
  }

  @Nullable
  private ColumnHolder readNestedFieldColumn(String field, int fieldIndex)
  {
    try {
      if (fieldIndex < 0) {
        return null;
      }
      final FieldTypeInfo.TypeSet types = fieldInfo.getTypes(fieldIndex);
      final String fieldFileName = getFieldFileName(columnName, field, fieldIndex);
      final ByteBuffer dataBuffer = fileMapper.mapFile(fieldFileName);
      if (dataBuffer == null) {
        throw new ISE(
            "Can't find field [%s] with name [%s] in [%s] file.",
            field,
            fieldFileName,
            columnName
        );
      }

      ColumnBuilder columnBuilder = new ColumnBuilder().setFileMapper(fileMapper);
      // heh, maybe this should be its own class, or DictionaryEncodedColumnPartSerde could be cooler
      DictionaryEncodedColumnPartSerde.VERSION version = DictionaryEncodedColumnPartSerde.VERSION.fromByte(
          dataBuffer.get()
      );
      // we should check this someday soon, but for now just read it to push the buffer position ahead
      int flags = dataBuffer.getInt();
      if (flags != DictionaryEncodedColumnPartSerde.NO_FLAGS) {
        throw DruidException.defensive(
            "Unrecognized bits set in space reserved for future flags for field column [%s]", field
        );
      }

      final Supplier<FixedIndexed<Integer>> localDictionarySupplier = FixedIndexed.read(
          dataBuffer,
          INT_TYPE_STRATEGY,
          byteOrder,
          Integer.BYTES
      );
      ByteBuffer bb = dataBuffer.asReadOnlyBuffer().order(byteOrder);
      int longsLength = bb.getInt();
      int doublesLength = bb.getInt();
      dataBuffer.position(dataBuffer.position() + Integer.BYTES + Integer.BYTES);
      int pos = dataBuffer.position();
      final Supplier<ColumnarLongs> longs = longsLength > 0 ? CompressedColumnarLongsSupplier.fromByteBuffer(
          dataBuffer,
          byteOrder,
          columnBuilder.getFileMapper()
      ) : () -> null;
      dataBuffer.position(pos + longsLength);
      pos = dataBuffer.position();
      final Supplier<ColumnarDoubles> doubles = doublesLength > 0 ? CompressedColumnarDoublesSuppliers.fromByteBuffer(
          dataBuffer,
          byteOrder,
          columnBuilder.getFileMapper()
      ) : () -> null;
      dataBuffer.position(pos + doublesLength);
      final WritableSupplier<ColumnarInts> ints;
      if (version == DictionaryEncodedColumnPartSerde.VERSION.COMPRESSED) {
        ints = CompressedVSizeColumnarIntsSupplier.fromByteBuffer(dataBuffer, byteOrder, columnBuilder.getFileMapper());
      } else {
        ints = VSizeColumnarInts.readFromByteBuffer(dataBuffer);
      }
      ColumnType theType = types.getSingleType();
      if (theType == null) {
        theType = ColumnType.leastRestrictiveType(FieldTypeInfo.convertToSet(types.getByteValue()));
      }
      columnBuilder.setType(theType);

      GenericIndexed<ImmutableBitmap> rBitmaps = GenericIndexed.read(
          dataBuffer,
          bitmapSerdeFactory.getObjectStrategy(),
          columnBuilder.getFileMapper()
      );
      final Supplier<FixedIndexed<Integer>> arrayElementDictionarySupplier;
      final GenericIndexed<ImmutableBitmap> arrayElementBitmaps;
      if (dataBuffer.hasRemaining()) {
        arrayElementDictionarySupplier = FixedIndexed.read(
            dataBuffer,
            INT_TYPE_STRATEGY,
            byteOrder,
            Integer.BYTES
        );
        arrayElementBitmaps = GenericIndexed.read(
            dataBuffer,
            bitmapSerdeFactory.getObjectStrategy(),
            columnBuilder.getFileMapper()
        );
      } else {
        arrayElementDictionarySupplier = null;
        arrayElementBitmaps = null;
      }
      final boolean hasNull = localDictionarySupplier.get().get(0) == 0;
      Supplier<DictionaryEncodedColumn<?>> columnSupplier = () -> {
        FixedIndexed<Integer> localDict = localDictionarySupplier.get();
        return closer.register(new NestedFieldDictionaryEncodedColumn(
            types,
            longs.get(),
            doubles.get(),
            ints.get(),
            stringDictionarySupplier.get(),
            longDictionarySupplier.get(),
            doubleDictionarySupplier.get(),
            arrayDictionarySupplier != null ? arrayDictionarySupplier.get() : null,
            localDict,
            hasNull
            ? rBitmaps.get(0)
            : bitmapSerdeFactory.getBitmapFactory().makeEmptyImmutableBitmap()
        ));
      };
      columnBuilder.setHasMultipleValues(false)
                   .setHasNulls(hasNull)
                   .setDictionaryEncodedColumnSupplier(columnSupplier);

      columnBuilder.setIndexSupplier(
          new NestedFieldColumnIndexSupplier(
              types,
              bitmapSerdeFactory.getBitmapFactory(),
              columnConfig,
              rBitmaps,
              localDictionarySupplier,
              stringDictionarySupplier,
              longDictionarySupplier,
              doubleDictionarySupplier,
              arrayDictionarySupplier,
              arrayElementDictionarySupplier,
              arrayElementBitmaps
          ),
          true,
          false
      );
      return columnBuilder.build();
    }
    catch (IOException ex) {
      throw new RE(ex, "Failed to read data for [%s]", field);
    }
  }

  private static final class IntTypeStrategy implements TypeStrategy<Integer>
  {
    @Override
    public int estimateSizeBytes(Integer value)
    {
      return Integer.BYTES;
    }

    @Override
    public Integer read(ByteBuffer buffer)
    {
      return buffer.getInt();
    }

    @Override
    public Integer read(ByteBuffer buffer, int offset)
    {
      return buffer.getInt(offset);
    }

    @Override
    public boolean readRetainsBufferReference()
    {
      return false;
    }

    @Override
    public int write(ByteBuffer buffer, Integer value, int maxSizeBytes)
    {
      TypeStrategies.checkMaxSize(buffer.remaining(), maxSizeBytes, ColumnType.LONG);
      final int sizeBytes = Integer.BYTES;
      final int remaining = maxSizeBytes - sizeBytes;
      if (remaining >= 0) {
        buffer.putInt(value);
        return sizeBytes;
      }
      return remaining;
    }

    @Override
    public int compare(Object o1, Object o2)
    {
      return Integer.compare(((Number) o1).intValue(), ((Number) o2).intValue());
    }
  }
}<|MERGE_RESOLUTION|>--- conflicted
+++ resolved
@@ -858,12 +858,8 @@
   {
     final TKeyDictionary fields = fieldsSupplier.get();
     String field = getField(path);
-<<<<<<< HEAD
     int index = fields.indexOf(StringUtils.toUtf8ByteBuffer(field));
-=======
-    int index = fields.indexOf(field);
     // if index is negative, check for an array element accessor in the path
->>>>>>> 27078e1f
     if (index < 0) {
       if (!path.isEmpty() && path.get(path.size() - 1) instanceof NestedPathArrayElement) {
         final String arrayField = getField(path.subList(0, path.size() - 1));
@@ -892,12 +888,12 @@
   {
     final String field = getField(path);
     final Set<ColumnType> fieldTypes;
-    int index = fields.indexOf(field);
+    int index = fieldsSupplier.get().indexOf(StringUtils.toUtf8ByteBuffer(field));
     ColumnType leastRestrictiveType = null;
     if (index < 0) {
       if (!path.isEmpty() && path.get(path.size() - 1) instanceof NestedPathArrayElement) {
         final String arrayField = getField(path.subList(0, path.size() - 1));
-        index = fields.indexOf(arrayField);
+        index = fieldsSupplier.get().indexOf(StringUtils.toUtf8ByteBuffer(arrayField));
       }
       if (index < 0) {
         return null;
