/*
 * Licensed to the Apache Software Foundation (ASF) under one
 * or more contributor license agreements.  See the NOTICE file
 * distributed with this work for additional information
 * regarding copyright ownership.  The ASF licenses this file
 * to you under the Apache License, Version 2.0 (the
 * "License"); you may not use this file except in compliance
 * with the License.  You may obtain a copy of the License at
 *
 *   http://www.apache.org/licenses/LICENSE-2.0
 *
 * Unless required by applicable law or agreed to in writing,
 * software distributed under the License is distributed on an
 * "AS IS" BASIS, WITHOUT WARRANTIES OR CONDITIONS OF ANY
 * KIND, either express or implied.  See the License for the
 * specific language governing permissions and limitations
 * under the License.
 */

package org.apache.druid.segment.nested;

import com.google.common.base.Preconditions;
import com.google.common.base.Supplier;
import com.google.common.collect.ImmutableList;
import com.google.common.primitives.Doubles;
import org.apache.druid.collections.bitmap.ImmutableBitmap;
import org.apache.druid.java.util.common.IAE;
import org.apache.druid.java.util.common.ISE;
import org.apache.druid.java.util.common.RE;
import org.apache.druid.java.util.common.StringUtils;
import org.apache.druid.java.util.common.io.Closer;
import org.apache.druid.java.util.common.io.smoosh.SmooshedFileMapper;
import org.apache.druid.query.extraction.ExtractionFn;
import org.apache.druid.query.monomorphicprocessing.RuntimeShapeInspector;
import org.apache.druid.segment.BaseSingleValueDimensionSelector;
import org.apache.druid.segment.ColumnValueSelector;
import org.apache.druid.segment.DimensionSelector;
import org.apache.druid.segment.NilColumnValueSelector;
import org.apache.druid.segment.ObjectColumnSelector;
import org.apache.druid.segment.column.BaseColumn;
import org.apache.druid.segment.column.ColumnBuilder;
import org.apache.druid.segment.column.ColumnConfig;
import org.apache.druid.segment.column.ColumnHolder;
import org.apache.druid.segment.column.ColumnIndexSupplier;
import org.apache.druid.segment.column.ColumnType;
import org.apache.druid.segment.column.DictionaryEncodedColumn;
import org.apache.druid.segment.column.StringEncodingStrategies;
import org.apache.druid.segment.column.TypeStrategies;
import org.apache.druid.segment.column.TypeStrategy;
import org.apache.druid.segment.data.BitmapSerdeFactory;
import org.apache.druid.segment.data.ColumnarDoubles;
import org.apache.druid.segment.data.ColumnarInts;
import org.apache.druid.segment.data.ColumnarLongs;
import org.apache.druid.segment.data.CompressedColumnarDoublesSuppliers;
import org.apache.druid.segment.data.CompressedColumnarLongsSupplier;
import org.apache.druid.segment.data.CompressedVSizeColumnarIntsSupplier;
import org.apache.druid.segment.data.CompressedVariableSizedBlobColumn;
import org.apache.druid.segment.data.CompressedVariableSizedBlobColumnSupplier;
import org.apache.druid.segment.data.FixedIndexed;
import org.apache.druid.segment.data.FrontCodedIntArrayIndexed;
import org.apache.druid.segment.data.GenericIndexed;
import org.apache.druid.segment.data.Indexed;
import org.apache.druid.segment.data.ObjectStrategy;
import org.apache.druid.segment.data.ReadableOffset;
import org.apache.druid.segment.data.VSizeColumnarInts;
import org.apache.druid.segment.data.WritableSupplier;
import org.apache.druid.segment.serde.DictionaryEncodedColumnPartSerde;
import org.apache.druid.segment.serde.NoIndexesColumnIndexSupplier;
import org.apache.druid.segment.vector.NilVectorSelector;
import org.apache.druid.segment.vector.ReadableVectorInspector;
import org.apache.druid.segment.vector.ReadableVectorOffset;
import org.apache.druid.segment.vector.SingleValueDimensionVectorSelector;
import org.apache.druid.segment.vector.VectorObjectSelector;
import org.apache.druid.segment.vector.VectorValueSelector;
import org.apache.druid.utils.CloseableUtils;

import javax.annotation.Nullable;
import java.io.IOException;
import java.nio.ByteBuffer;
import java.nio.ByteOrder;
import java.util.ArrayList;
import java.util.Collections;
import java.util.Iterator;
import java.util.List;
import java.util.Set;
import java.util.SortedMap;
import java.util.TreeMap;
import java.util.concurrent.ConcurrentHashMap;

/**
 * Implementation of {@link NestedDataComplexColumn} which uses a {@link CompressedVariableSizedBlobColumn} for the
 * 'raw' {@link StructuredData} values and provides selectors for nested 'literal' field columns.
 */
public abstract class CompressedNestedDataComplexColumn<TStringDictionary extends Indexed<ByteBuffer>>
    extends NestedDataComplexColumn implements NestedCommonFormatColumn
{
<<<<<<< HEAD
  private final NestedDataColumnMetadata metadata;
  private final ColumnConfig columnConfig;
=======
  public static final IntTypeStrategy INT_TYPE_STRATEGY = new IntTypeStrategy();
>>>>>>> d21babc5
  private final Closer closer;
  private final CompressedVariableSizedBlobColumnSupplier compressedRawColumnSupplier;
  private CompressedVariableSizedBlobColumn compressedRawColumn;
  private final ImmutableBitmap nullValues;

  private final GenericIndexed<String> fields;
  private final FieldTypeInfo fieldInfo;

  private final Supplier<TStringDictionary> stringDictionarySupplier;
  private final Supplier<FixedIndexed<Long>> longDictionarySupplier;
  private final Supplier<FixedIndexed<Double>> doubleDictionarySupplier;
  private final Supplier<FrontCodedIntArrayIndexed> arrayDictionarySupplier;

  private final SmooshedFileMapper fileMapper;

  private final String rootFieldPath;

  private final ConcurrentHashMap<Integer, ColumnHolder> columns = new ConcurrentHashMap<>();

  private static final ObjectStrategy<Object> STRATEGY = NestedDataComplexTypeSerde.INSTANCE.getObjectStrategy();

  private final ColumnType logicalType;

  private final String columnName;
  private final BitmapSerdeFactory bitmapSerdeFactory;
  private final ByteOrder byteOrder;

  public CompressedNestedDataComplexColumn(
<<<<<<< HEAD
      NestedDataColumnMetadata metadata,
      ColumnConfig columnConfig,
=======
      String columnName,
      ColumnType logicalType,
      @SuppressWarnings("unused") ColumnConfig columnConfig,
>>>>>>> d21babc5
      CompressedVariableSizedBlobColumnSupplier compressedRawColumnSupplier,
      ImmutableBitmap nullValues,
      GenericIndexed<String> fields,
      FieldTypeInfo fieldInfo,
      Supplier<TStringDictionary> stringDictionary,
      Supplier<FixedIndexed<Long>> longDictionarySupplier,
      Supplier<FixedIndexed<Double>> doubleDictionarySupplier,
      Supplier<FrontCodedIntArrayIndexed> arrayDictionarySupplier,
      SmooshedFileMapper fileMapper,
      BitmapSerdeFactory bitmapSerdeFactory,
      ByteOrder byteOrder,
      String rootFieldPath
  )
  {
    this.columnName = columnName;
    this.logicalType = logicalType;
    this.nullValues = nullValues;
    this.fields = fields;
    this.fieldInfo = fieldInfo;
    this.stringDictionarySupplier = stringDictionary;
    this.longDictionarySupplier = longDictionarySupplier;
    this.doubleDictionarySupplier = doubleDictionarySupplier;
    this.arrayDictionarySupplier = arrayDictionarySupplier;
    this.fileMapper = fileMapper;
    this.closer = Closer.create();
    this.compressedRawColumnSupplier = compressedRawColumnSupplier;
    this.bitmapSerdeFactory = bitmapSerdeFactory;
    this.byteOrder = byteOrder;
    this.rootFieldPath = rootFieldPath;
    this.columnConfig = columnConfig;
  }

  public abstract List<NestedPathPart> parsePath(String path);

  public abstract String getField(List<NestedPathPart> path);

  public abstract String getFieldFileName(String fileNameBase, String field, int fieldIndex);

  @Override
  public SortedMap<String, FieldTypeInfo.MutableTypeSet> getFieldTypeInfo()
  {
    SortedMap<String, FieldTypeInfo.MutableTypeSet> fieldMap = new TreeMap<>();
    for (int i = 0; i < fields.size(); i++) {
      String fieldPath = fields.get(i);
      FieldTypeInfo.TypeSet types = fieldInfo.getTypes(i);
      fieldMap.put(fieldPath, new FieldTypeInfo.MutableTypeSet(types.getByteValue()));
    }
    return fieldMap;
  }

  @Override
  public ColumnType getLogicalType()
  {
    return logicalType;
  }

  @Override
  public List<List<NestedPathPart>> getNestedFields()
  {
    List<List<NestedPathPart>> fieldParts = new ArrayList<>(fields.size());
    for (int i = 0; i < fields.size(); i++) {
      fieldParts.add(parsePath(fields.get(i)));
    }
    return fieldParts;
  }


  public TStringDictionary getUtf8BytesDictionary()
  {
    return stringDictionarySupplier.get();
  }

  @Override
  public Indexed<String> getStringDictionary()
  {
    return new StringEncodingStrategies.Utf8ToStringIndexed(stringDictionarySupplier.get());
  }

  @Override
  public Indexed<Long> getLongDictionary()
  {
    return longDictionarySupplier.get();
  }

  @Override
  public Indexed<Double> getDoubleDictionary()
  {
    return doubleDictionarySupplier.get();
  }

  @Override
  public Indexed<Object[]> getArrayDictionary()
  {
    Iterable<Object[]> arrays = () -> {
      final TStringDictionary stringDictionary = stringDictionarySupplier.get();
      final FixedIndexed<Long> longDictionary = longDictionarySupplier.get();
      final FixedIndexed<Double> doubleDictionary = doubleDictionarySupplier.get();

      return new Iterator<Object[]>()
      {
        final Iterator<int[]> delegate = arrayDictionarySupplier.get().iterator();

        @Override
        public boolean hasNext()
        {
          return delegate.hasNext();
        }

        @Override
        public Object[] next()
        {
          final int[] next = delegate.next();
          final Object[] nextArray = new Object[next.length];
          for (int i = 0; i < nextArray.length; i++) {
            nextArray[i] = lookupId(next[i]);
          }
          return nextArray;
        }

        private Object lookupId(int globalId)
        {
          if (globalId == 0) {
            return null;
          }
          final int adjustLongId = stringDictionary.size();
          final int adjustDoubleId = stringDictionary.size() + longDictionary.size();
          if (globalId < adjustLongId) {
            return StringUtils.fromUtf8Nullable(stringDictionary.get(globalId));
          } else if (globalId < adjustDoubleId) {
            return longDictionary.get(globalId - adjustLongId);
          } else if (globalId < adjustDoubleId + doubleDictionary.size()) {
            return doubleDictionary.get(globalId - adjustDoubleId);
          }
          throw new IAE("Unknown globalId [%s]", globalId);
        }
      };
    };
    return new Indexed<Object[]>()
    {
      @Override
      public int size()
      {
        return arrayDictionarySupplier.get().size();
      }

      @Nullable
      @Override
      public Object[] get(int index)
      {
        throw new UnsupportedOperationException("get not supported");
      }

      @Override
      public int indexOf(@Nullable Object[] value)
      {
        throw new UnsupportedOperationException("indexOf not supported");
      }

      @Override
      public Iterator<Object[]> iterator()
      {
        return arrays.iterator();
      }

      @Override
      public void inspectRuntimeShape(RuntimeShapeInspector inspector)
      {
        // meh
      }
    };
  }

  public ImmutableBitmap getNullValues()
  {
    return nullValues;
  }

  @Nullable
  @Override
  public Object getRowValue(int rowNum)
  {
    if (nullValues.get(rowNum)) {
      return null;
    }

    if (compressedRawColumn == null) {
      compressedRawColumn = closer.register(compressedRawColumnSupplier.get());
    }

    final ByteBuffer valueBuffer = compressedRawColumn.get(rowNum);
    return STRATEGY.fromByteBuffer(valueBuffer, valueBuffer.remaining());
  }

  @Override
  public ColumnValueSelector<?> makeColumnValueSelector(ReadableOffset offset)
  {
    if (fields.size() == 1 && rootFieldPath.equals(fields.get(0))) {
      return makeColumnValueSelector(
          ImmutableList.of(),
          offset
      );
    }
    if (compressedRawColumn == null) {
      compressedRawColumn = closer.register(compressedRawColumnSupplier.get());
    }

    return new ObjectColumnSelector()
    {
      @Nullable
      @Override
      public Object getObject()
      {
        if (nullValues.get(offset.getOffset())) {
          return null;
        }
        final ByteBuffer valueBuffer = compressedRawColumn.get(offset.getOffset());
        return STRATEGY.fromByteBuffer(valueBuffer, valueBuffer.remaining());
      }

      @Override
      public Class classOfObject()
      {
        return getClazz();
      }

      @Override
      public void inspectRuntimeShape(RuntimeShapeInspector inspector)
      {
        inspector.visit("column", CompressedNestedDataComplexColumn.this);
      }
    };
  }

  @Override
  public VectorObjectSelector makeVectorObjectSelector(ReadableVectorOffset offset)
  {
    if (fields.size() == 1 && rootFieldPath.equals(fields.get(0))) {
      return makeVectorObjectSelector(
          Collections.emptyList(),
          offset
      );
    }
    if (compressedRawColumn == null) {
      compressedRawColumn = closer.register(compressedRawColumnSupplier.get());
    }
    return new VectorObjectSelector()
    {
      final Object[] vector = new Object[offset.getMaxVectorSize()];

      private int id = ReadableVectorInspector.NULL_ID;

      @Override
      public Object[] getObjectVector()
      {
        if (id == offset.getId()) {
          return vector;
        }

        if (offset.isContiguous()) {
          final int startOffset = offset.getStartOffset();
          final int vectorSize = offset.getCurrentVectorSize();

          for (int i = 0; i < vectorSize; i++) {
            vector[i] = getForOffset(startOffset + i);
          }
        } else {
          final int[] offsets = offset.getOffsets();
          final int vectorSize = offset.getCurrentVectorSize();

          for (int i = 0; i < vectorSize; i++) {
            vector[i] = getForOffset(offsets[i]);

          }
        }

        id = offset.getId();
        return vector;
      }

      @Nullable
      private Object getForOffset(int offset)
      {
        if (nullValues.get(offset)) {
          // maybe someday can use bitmap batch operations for nulls?
          return null;
        }
        final ByteBuffer valueBuffer = compressedRawColumn.get(offset);
        return STRATEGY.fromByteBuffer(valueBuffer, valueBuffer.remaining());
      }

      @Override
      public int getCurrentVectorSize()
      {
        return offset.getCurrentVectorSize();
      }

      @Override
      public int getMaxVectorSize()
      {
        return offset.getMaxVectorSize();
      }
    };
  }

  @Override
  public VectorValueSelector makeVectorValueSelector(ReadableVectorOffset offset)
  {
    if (fields.size() == 1 && rootFieldPath.equals(fields.get(0))) {
      return makeVectorValueSelector(
          Collections.emptyList(),
          offset
      );
    }
    return super.makeVectorValueSelector(offset);
  }

  @Override
  public int getLength()
  {
    return -1;
  }

  @Override
  public void close()
  {
    CloseableUtils.closeAndWrapExceptions(closer);
  }

  @Override
  public DimensionSelector makeDimensionSelector(
      List<NestedPathPart> path,
      ReadableOffset readableOffset,
      ExtractionFn fn
  )
  {
    final String field = getField(path);
    Preconditions.checkNotNull(field, "Null field");
    final int fieldIndex = fields.indexOf(field);
    if (fieldIndex >= 0) {
      DictionaryEncodedColumn<?> col = (DictionaryEncodedColumn<?>) getColumnHolder(field, fieldIndex).getColumn();
      return col.makeDimensionSelector(readableOffset, fn);
    }
    if (!path.isEmpty() && path.get(path.size() - 1) instanceof NestedPathArrayElement) {
      final NestedPathPart lastPath = path.get(path.size() - 1);
      final String arrayField = getField(path.subList(0, path.size() - 1));
      final int arrayFieldIndex = fields.indexOf(arrayField);
      if (arrayFieldIndex >= 0) {
        final int elementNumber = ((NestedPathArrayElement) lastPath).getIndex();
        if (elementNumber < 0) {
          throw new IAE("Cannot make array element selector for path [%s], negative array index not supported for this selector", path);
        }
        DictionaryEncodedColumn<?> col = (DictionaryEncodedColumn<?>) getColumnHolder(arrayField, arrayFieldIndex).getColumn();
        ColumnValueSelector<?> arraySelector = col.makeColumnValueSelector(readableOffset);
        return new BaseSingleValueDimensionSelector()
        {
          @Nullable
          @Override
          protected String getValue()
          {
            Object o = arraySelector.getObject();
            if (o instanceof Object[]) {
              Object[] array = (Object[]) o;
              if (elementNumber < array.length) {
                Object element = array[elementNumber];
                if (element == null) {
                  return null;
                }
                return String.valueOf(element);
              }
            }
            return null;
          }

          @Override
          public void inspectRuntimeShape(RuntimeShapeInspector inspector)
          {
            arraySelector.inspectRuntimeShape(inspector);
          }
        };
      }
    }
    return DimensionSelector.constant(null);
  }

  @Override
  public ColumnValueSelector<?> makeColumnValueSelector(List<NestedPathPart> path, ReadableOffset readableOffset)
  {
    final String field = getField(path);
    Preconditions.checkNotNull(field, "Null field");

    final int fieldIndex = fields.indexOf(field);
    if (fieldIndex >= 0) {
      BaseColumn col = getColumnHolder(field, fieldIndex).getColumn();
      return col.makeColumnValueSelector(readableOffset);
    }
    if (!path.isEmpty() && path.get(path.size() - 1) instanceof NestedPathArrayElement) {
      final NestedPathPart lastPath = path.get(path.size() - 1);
      final String arrayField = getField(path.subList(0, path.size() - 1));
      final int arrayFieldIndex = fields.indexOf(arrayField);
      if (arrayFieldIndex >= 0) {
        final int elementNumber = ((NestedPathArrayElement) lastPath).getIndex();
        if (elementNumber < 0) {
          throw new IAE("Cannot make array element selector for path [%s], negative array index not supported for this selector", path);
        }
        DictionaryEncodedColumn<?> col = (DictionaryEncodedColumn<?>) getColumnHolder(arrayField, arrayFieldIndex).getColumn();
        ColumnValueSelector arraySelector = col.makeColumnValueSelector(readableOffset);
        return new ColumnValueSelector<Object>()
        {
          @Override
          public boolean isNull()
          {
            Object o = getObject();
            return !(o instanceof Number);
          }

          @Override
          public long getLong()
          {
            Object o = getObject();
            return o instanceof Number ? ((Number) o).longValue() : 0L;
          }

          @Override
          public float getFloat()
          {
            Object o = getObject();
            return o instanceof Number ? ((Number) o).floatValue() : 0f;
          }

          @Override
          public double getDouble()
          {
            Object o = getObject();
            return o instanceof Number ? ((Number) o).doubleValue() : 0.0;
          }

          @Override
          public void inspectRuntimeShape(RuntimeShapeInspector inspector)
          {
            arraySelector.inspectRuntimeShape(inspector);
          }

          @Nullable
          @Override
          public Object getObject()
          {
            Object o = arraySelector.getObject();
            if (o instanceof Object[]) {
              Object[] array = (Object[]) o;
              if (elementNumber < array.length) {
                return array[elementNumber];
              }
            }
            return null;
          }

          @Override
          public Class<?> classOfObject()
          {
            return Object.class;
          }
        };
      }
    }
    return NilColumnValueSelector.instance();
  }

  @Override
  public SingleValueDimensionVectorSelector makeSingleValueDimensionVectorSelector(
      List<NestedPathPart> path,
      ReadableVectorOffset readableOffset
  )
  {
    final String field = getField(path);
    Preconditions.checkNotNull(field, "Null field");
    final int fieldIndex = fields.indexOf(field);
    if (fieldIndex >= 0) {
      DictionaryEncodedColumn<?> col = (DictionaryEncodedColumn<?>) getColumnHolder(field, fieldIndex).getColumn();
      return col.makeSingleValueDimensionVectorSelector(readableOffset);
    } else {
      return NilVectorSelector.create(readableOffset);
    }
  }

  @Override
  public VectorObjectSelector makeVectorObjectSelector(List<NestedPathPart> path, ReadableVectorOffset readableOffset)
  {
    final String field = getField(path);
    Preconditions.checkNotNull(field, "Null field");
    final int fieldIndex = fields.indexOf(field);
    if (fieldIndex >= 0) {
      BaseColumn col = getColumnHolder(field, fieldIndex).getColumn();
      return col.makeVectorObjectSelector(readableOffset);
    }
    if (!path.isEmpty() && path.get(path.size() - 1) instanceof NestedPathArrayElement) {
      final NestedPathPart lastPath = path.get(path.size() - 1);
      final String arrayField = getField(path.subList(0, path.size() - 1));
      final int arrayFieldIndex = fields.indexOf(arrayField);
      if (arrayFieldIndex >= 0) {
        final int elementNumber = ((NestedPathArrayElement) lastPath).getIndex();
        if (elementNumber < 0) {
          throw new IAE("Cannot make array element selector for path [%s], negative array index not supported for this selector", path);
        }
        DictionaryEncodedColumn<?> col = (DictionaryEncodedColumn<?>) getColumnHolder(arrayField, arrayFieldIndex).getColumn();
        VectorObjectSelector arraySelector = col.makeVectorObjectSelector(readableOffset);

        return new VectorObjectSelector()
        {
          private final Object[] elements = new Object[arraySelector.getMaxVectorSize()];
          private int id = ReadableVectorInspector.NULL_ID;

          @Override
          public Object[] getObjectVector()
          {
            if (readableOffset.getId() != id) {
              final Object[] delegate = arraySelector.getObjectVector();
              for (int i = 0; i < arraySelector.getCurrentVectorSize(); i++) {
                Object maybeArray = delegate[i];
                if (maybeArray instanceof Object[]) {
                  Object[] anArray = (Object[]) maybeArray;
                  if (elementNumber < anArray.length) {
                    elements[i] = anArray[elementNumber];
                  } else {
                    elements[i] = null;
                  }
                } else {
                  elements[i] = null;
                }
              }
              id = readableOffset.getId();
            }
            return elements;
          }

          @Override
          public int getMaxVectorSize()
          {
            return arraySelector.getMaxVectorSize();
          }

          @Override
          public int getCurrentVectorSize()
          {
            return arraySelector.getCurrentVectorSize();
          }
        };
      }
    }
    return NilVectorSelector.create(readableOffset);
  }

  @Override
  public VectorValueSelector makeVectorValueSelector(List<NestedPathPart> path, ReadableVectorOffset readableOffset)
  {
    final String field = getField(path);
    Preconditions.checkNotNull(field, "Null field");
    final int fieldIndex = fields.indexOf(field);
    if (fieldIndex >= 0) {
      BaseColumn col = getColumnHolder(field, fieldIndex).getColumn();
      return col.makeVectorValueSelector(readableOffset);
    }
    if (!path.isEmpty() && path.get(path.size() - 1) instanceof NestedPathArrayElement) {
      final NestedPathPart lastPath = path.get(path.size() - 1);
      final String arrayField = getField(path.subList(0, path.size() - 1));
      final int arrayFieldIndex = fields.indexOf(arrayField);
      if (arrayFieldIndex >= 0) {
        final int elementNumber = ((NestedPathArrayElement) lastPath).getIndex();
        if (elementNumber < 0) {
          throw new IAE("Cannot make array element selector for path [%s], negative array index not supported for this selector", path);
        }
        DictionaryEncodedColumn<?> col = (DictionaryEncodedColumn<?>) getColumnHolder(arrayField, arrayFieldIndex).getColumn();
        VectorObjectSelector arraySelector = col.makeVectorObjectSelector(readableOffset);

        return new VectorValueSelector()
        {
          private final long[] longs = new long[readableOffset.getMaxVectorSize()];
          private final double[] doubles = new double[readableOffset.getMaxVectorSize()];
          private final float[] floats = new float[readableOffset.getMaxVectorSize()];
          private final boolean[] nulls = new boolean[readableOffset.getMaxVectorSize()];
          private int id = ReadableVectorInspector.NULL_ID;

          private void computeNumbers()
          {
            if (readableOffset.getId() != id) {
              final Object[] maybeArrays = arraySelector.getObjectVector();
              for (int i = 0; i < arraySelector.getCurrentVectorSize(); i++) {
                Object maybeArray = maybeArrays[i];
                if (maybeArray instanceof Object[]) {
                  Object[] anArray = (Object[]) maybeArray;
                  if (elementNumber < anArray.length) {
                    if (anArray[elementNumber] instanceof Number) {
                      Number n = (Number) anArray[elementNumber];
                      longs[i] = n.longValue();
                      doubles[i] = n.doubleValue();
                      floats[i] = n.floatValue();
                      nulls[i] = false;
                    } else {
                      Double d = anArray[elementNumber] instanceof String
                                 ? Doubles.tryParse((String) anArray[elementNumber])
                                 : null;
                      if (d != null) {
                        longs[i] = d.longValue();
                        doubles[i] = d;
                        floats[i] = d.floatValue();
                        nulls[i] = false;
                      } else {
                        nullElement(i);
                      }
                    }
                  } else {
                    nullElement(i);
                  }
                } else {
                  // not an array?
                  nullElement(i);
                }
              }
              id = readableOffset.getId();
            }
          }

          private void nullElement(int i)
          {
            longs[i] = 0L;
            doubles[i] = 0L;
            floats[i] = 0L;
            nulls[i] = true;
          }

          @Override
          public long[] getLongVector()
          {
            if (readableOffset.getId() != id) {
              computeNumbers();
            }
            return longs;
          }

          @Override
          public float[] getFloatVector()
          {
            if (readableOffset.getId() != id) {
              computeNumbers();
            }
            return floats;
          }

          @Override
          public double[] getDoubleVector()
          {
            if (readableOffset.getId() != id) {
              computeNumbers();
            }
            return doubles;
          }

          @Nullable
          @Override
          public boolean[] getNullVector()
          {
            if (readableOffset.getId() != id) {
              computeNumbers();
            }
            return nulls;
          }

          @Override
          public int getMaxVectorSize()
          {
            return arraySelector.getMaxVectorSize();
          }

          @Override
          public int getCurrentVectorSize()
          {
            return arraySelector.getCurrentVectorSize();
          }
        };
      }
    }
    return NilVectorSelector.create(readableOffset);
  }


  @Nullable
  @Override
  public Set<ColumnType> getColumnTypes(List<NestedPathPart> path)
  {
    String field = getField(path);
    int index = fields.indexOf(field);
    if (index < 0) {
      return null;
    }
    return FieldTypeInfo.convertToSet(fieldInfo.getTypes(index).getByteValue());
  }

  @Nullable
  @Override
  public ColumnHolder getColumnHolder(List<NestedPathPart> path)
  {
    final String field = getField(path);
    final int fieldIndex = fields.indexOf(field);
    return getColumnHolder(field, fieldIndex);
  }

  @Nullable
  @Override
  public ColumnIndexSupplier getColumnIndexSupplier(List<NestedPathPart> path)
  {
    final String field = getField(path);
    int fieldIndex = fields.indexOf(field);
    if (fieldIndex >= 0) {
      return getColumnHolder(field, fieldIndex).getIndexSupplier();
    }
    if (!path.isEmpty() && path.get(path.size() - 1) instanceof NestedPathArrayElement) {
      final String arrayField = getField(path.subList(0, path.size() - 1));
      final int arrayFieldIndex = fields.indexOf(arrayField);
      if (arrayFieldIndex >= 0) {
        return NoIndexesColumnIndexSupplier.getInstance();
      }
    }
    return null;
  }

  @Override
  public boolean isNumeric(List<NestedPathPart> path)
  {
    final String field = getField(path);
    final int fieldIndex = fields.indexOf(field);
    if (fieldIndex < 0) {
      return true;
    }
    return getColumnHolder(field, fieldIndex).getCapabilities().isNumeric();
  }

  private ColumnHolder getColumnHolder(String field, int fieldIndex)
  {
    return columns.computeIfAbsent(fieldIndex, (f) -> readNestedFieldColumn(field, fieldIndex));
  }

  @Nullable
  private ColumnHolder readNestedFieldColumn(String field, int fieldIndex)
  {
    try {
      if (fieldIndex < 0) {
        return null;
      }
      final FieldTypeInfo.TypeSet types = fieldInfo.getTypes(fieldIndex);
      final String fieldFileName = getFieldFileName(columnName, field, fieldIndex);
      final ByteBuffer dataBuffer = fileMapper.mapFile(fieldFileName);
      if (dataBuffer == null) {
        throw new ISE(
            "Can't find field [%s] with name [%s] in [%s] file.",
            field,
            fieldFileName,
            columnName
        );
      }

      ColumnBuilder columnBuilder = new ColumnBuilder().setFileMapper(fileMapper);
      // heh, maybe this should be its own class, or DictionaryEncodedColumnPartSerde could be cooler
      DictionaryEncodedColumnPartSerde.VERSION version = DictionaryEncodedColumnPartSerde.VERSION.fromByte(
          dataBuffer.get()
      );
      // we should check this someday soon, but for now just read it to push the buffer position ahead
      int flags = dataBuffer.getInt();
      Preconditions.checkState(
          flags == DictionaryEncodedColumnPartSerde.NO_FLAGS,
          StringUtils.format(
              "Unrecognized bits set in space reserved for future flags for field column [%s]",
              field
          )
      );

      final Supplier<FixedIndexed<Integer>> localDictionarySupplier = FixedIndexed.read(
          dataBuffer,
          INT_TYPE_STRATEGY,
          byteOrder,
          Integer.BYTES
      );
      ByteBuffer bb = dataBuffer.asReadOnlyBuffer().order(byteOrder);
      int longsLength = bb.getInt();
      int doublesLength = bb.getInt();
      dataBuffer.position(dataBuffer.position() + Integer.BYTES + Integer.BYTES);
      int pos = dataBuffer.position();
      final Supplier<ColumnarLongs> longs = longsLength > 0 ? CompressedColumnarLongsSupplier.fromByteBuffer(
          dataBuffer,
          byteOrder
      ) : () -> null;
      dataBuffer.position(pos + longsLength);
      pos = dataBuffer.position();
      final Supplier<ColumnarDoubles> doubles = doublesLength > 0 ? CompressedColumnarDoublesSuppliers.fromByteBuffer(
          dataBuffer,
          byteOrder
      ) : () -> null;
      dataBuffer.position(pos + doublesLength);
      final WritableSupplier<ColumnarInts> ints;
      if (version == DictionaryEncodedColumnPartSerde.VERSION.COMPRESSED) {
        ints = CompressedVSizeColumnarIntsSupplier.fromByteBuffer(dataBuffer, byteOrder);
      } else {
        ints = VSizeColumnarInts.readFromByteBuffer(dataBuffer);
      }
      ColumnType theType = types.getSingleType();
      columnBuilder.setType(theType == null ? ColumnType.STRING : theType);

      GenericIndexed<ImmutableBitmap> rBitmaps = GenericIndexed.read(
          dataBuffer,
          bitmapSerdeFactory.getObjectStrategy(),
          columnBuilder.getFileMapper()
      );
      final Supplier<FixedIndexed<Integer>> arrayElementDictionarySupplier;
      final GenericIndexed<ImmutableBitmap> arrayElementBitmaps;
      if (dataBuffer.hasRemaining()) {
        arrayElementDictionarySupplier = FixedIndexed.read(
            dataBuffer,
            INT_TYPE_STRATEGY,
            byteOrder,
            Integer.BYTES
        );
        arrayElementBitmaps = GenericIndexed.read(
            dataBuffer,
            bitmapSerdeFactory.getObjectStrategy(),
            columnBuilder.getFileMapper()
        );
      } else {
        arrayElementDictionarySupplier = null;
        arrayElementBitmaps = null;
      }
      final boolean hasNull = localDictionarySupplier.get().get(0) == 0;

      Supplier<DictionaryEncodedColumn<?>> columnSupplier = () -> {
        FixedIndexed<Integer> localDict = localDictionarySupplier.get();
        return closer.register(new NestedFieldDictionaryEncodedColumn(
            types,
            longs.get(),
            doubles.get(),
            ints.get(),
            stringDictionarySupplier.get(),
            longDictionarySupplier.get(),
            doubleDictionarySupplier.get(),
            arrayDictionarySupplier != null ? arrayDictionarySupplier.get() : null,
            localDict,
            hasNull
            ? rBitmaps.get(0)
            : bitmapSerdeFactory.getBitmapFactory().makeEmptyImmutableBitmap()
        ));
      };
      columnBuilder.setHasMultipleValues(false)
                   .setHasNulls(hasNull)
                   .setDictionaryEncodedColumnSupplier(columnSupplier);

      ColumnarInts intsColumn = ints.get();
      final int size = intsColumn.size();
      intsColumn.close();
      columnBuilder.setIndexSupplier(
          new NestedFieldColumnIndexSupplier(
              types,
              bitmapSerdeFactory.getBitmapFactory(),
              rBitmaps,
              localDictionarySupplier,
              stringDictionarySupplier,
              longDictionarySupplier,
              doubleDictionarySupplier,
<<<<<<< HEAD
              size,
              columnConfig.skipValueRangeIndexScale(),
              columnConfig.skipValuePredicateIndexScale()
=======
              arrayElementDictionarySupplier,
              arrayElementBitmaps
>>>>>>> d21babc5
          ),
          true,
          false
      );
      return columnBuilder.build();
    }
    catch (IOException ex) {
      throw new RE(ex, "Failed to read data for [%s]", field);
    }
  }

  private static final class IntTypeStrategy implements TypeStrategy<Integer>
  {
    @Override
    public int estimateSizeBytes(Integer value)
    {
      return Integer.BYTES;
    }

    @Override
    public Integer read(ByteBuffer buffer)
    {
      return buffer.getInt();
    }

    @Override
    public Integer read(ByteBuffer buffer, int offset)
    {
      return buffer.getInt(offset);
    }

    @Override
    public boolean readRetainsBufferReference()
    {
      return false;
    }

    @Override
    public int write(ByteBuffer buffer, Integer value, int maxSizeBytes)
    {
      TypeStrategies.checkMaxSize(buffer.remaining(), maxSizeBytes, ColumnType.LONG);
      final int sizeBytes = Integer.BYTES;
      final int remaining = maxSizeBytes - sizeBytes;
      if (remaining >= 0) {
        buffer.putInt(value);
        return sizeBytes;
      }
      return remaining;
    }

    @Override
    public int compare(Object o1, Object o2)
    {
      return Integer.compare(((Number) o1).intValue(), ((Number) o2).intValue());
    }
  }
}<|MERGE_RESOLUTION|>--- conflicted
+++ resolved
@@ -94,12 +94,8 @@
 public abstract class CompressedNestedDataComplexColumn<TStringDictionary extends Indexed<ByteBuffer>>
     extends NestedDataComplexColumn implements NestedCommonFormatColumn
 {
-<<<<<<< HEAD
-  private final NestedDataColumnMetadata metadata;
+  public static final IntTypeStrategy INT_TYPE_STRATEGY = new IntTypeStrategy();
   private final ColumnConfig columnConfig;
-=======
-  public static final IntTypeStrategy INT_TYPE_STRATEGY = new IntTypeStrategy();
->>>>>>> d21babc5
   private final Closer closer;
   private final CompressedVariableSizedBlobColumnSupplier compressedRawColumnSupplier;
   private CompressedVariableSizedBlobColumn compressedRawColumn;
@@ -128,14 +124,9 @@
   private final ByteOrder byteOrder;
 
   public CompressedNestedDataComplexColumn(
-<<<<<<< HEAD
-      NestedDataColumnMetadata metadata,
-      ColumnConfig columnConfig,
-=======
       String columnName,
       ColumnType logicalType,
       @SuppressWarnings("unused") ColumnConfig columnConfig,
->>>>>>> d21babc5
       CompressedVariableSizedBlobColumnSupplier compressedRawColumnSupplier,
       ImmutableBitmap nullValues,
       GenericIndexed<String> fields,
@@ -965,7 +956,6 @@
         arrayElementBitmaps = null;
       }
       final boolean hasNull = localDictionarySupplier.get().get(0) == 0;
-
       Supplier<DictionaryEncodedColumn<?>> columnSupplier = () -> {
         FixedIndexed<Integer> localDict = localDictionarySupplier.get();
         return closer.register(new NestedFieldDictionaryEncodedColumn(
@@ -999,14 +989,11 @@
               stringDictionarySupplier,
               longDictionarySupplier,
               doubleDictionarySupplier,
-<<<<<<< HEAD
+              arrayElementDictionarySupplier,
+              arrayElementBitmaps,
               size,
               columnConfig.skipValueRangeIndexScale(),
               columnConfig.skipValuePredicateIndexScale()
-=======
-              arrayElementDictionarySupplier,
-              arrayElementBitmaps
->>>>>>> d21babc5
           ),
           true,
           false
