--- conflicted
+++ resolved
@@ -19,14 +19,10 @@
 
 package org.apache.druid.segment.column;
 
-<<<<<<< HEAD
-=======
 import com.fasterxml.jackson.annotation.JsonCreator;
->>>>>>> 03544076
 import com.fasterxml.jackson.annotation.JsonValue;
 import com.google.common.base.Preconditions;
 import com.google.common.collect.ImmutableList;
-import com.google.common.collect.ImmutableMap;
 import it.unimi.dsi.fastutil.objects.Object2IntMap;
 import it.unimi.dsi.fastutil.objects.Object2IntOpenHashMap;
 import org.apache.druid.java.util.common.IAE;
@@ -221,22 +217,6 @@
     return s.append("}").toString();
   }
 
-  // Temporary method for displaying the output in SQL EXPLAIN PLAN
-  @JsonValue
-  private List<Map<String, String>> toJsonValue()
-  {
-    List<Map<String, String>> jsonMap = new ArrayList<>();
-    for (String columnName : columnNames) {
-      jsonMap.add(
-          ImmutableMap.<String, String>of(
-              "name", columnName,
-              "type", columnTypes.get(columnName).asTypeString()
-          )
-      );
-    }
-    return jsonMap;
-  }
-
   @Nullable
   @Override
   public ColumnCapabilities getColumnCapabilities(String column)
