--- conflicted
+++ resolved
@@ -263,11 +263,8 @@
       final IncrementalIndexSchema incrementalIndexSchema,
       final boolean deserializeComplexMetrics,
       final boolean concurrentEventAdd,
-<<<<<<< HEAD
-      final boolean preserveExistingMetrics
-=======
+      final boolean preserveExistingMetrics,
       final boolean useMaxMemoryEstimates
->>>>>>> 1ec57cb9
   )
   {
     this.minTimestamp = incrementalIndexSchema.getMinTimestamp();
@@ -277,11 +274,8 @@
     this.metrics = incrementalIndexSchema.getMetrics();
     this.rowTransformers = new CopyOnWriteArrayList<>();
     this.deserializeComplexMetrics = deserializeComplexMetrics;
-<<<<<<< HEAD
     this.preserveExistingMetrics = preserveExistingMetrics;
-=======
     this.useMaxMemoryEstimates = useMaxMemoryEstimates;
->>>>>>> 1ec57cb9
 
     this.timeAndMetricsColumnCapabilities = new HashMap<>();
     this.metricDescs = Maps.newLinkedHashMap();
