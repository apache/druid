--- conflicted
+++ resolved
@@ -44,6 +44,7 @@
 import org.apache.druid.java.util.common.granularity.Granularity;
 import org.apache.druid.java.util.common.parsers.ParseException;
 import org.apache.druid.java.util.common.parsers.UnparseableColumnsParseException;
+import org.apache.druid.query.OrderBy;
 import org.apache.druid.query.aggregation.AggregatorFactory;
 import org.apache.druid.query.aggregation.PostAggregator;
 import org.apache.druid.query.dimension.DimensionSpec;
@@ -93,6 +94,7 @@
 import java.util.concurrent.CopyOnWriteArrayList;
 import java.util.concurrent.atomic.AtomicInteger;
 import java.util.concurrent.atomic.AtomicLong;
+import java.util.stream.Collectors;
 
 /**
  * In-memory, row-based data structure used to hold data during ingestion. Realtime tasks query this index using
@@ -286,16 +288,6 @@
     this.timeAndMetricsColumnFormats = new HashMap<>();
     this.metricDescs = Maps.newLinkedHashMap();
     this.dimensionDescs = Maps.newLinkedHashMap();
-<<<<<<< HEAD
-=======
-    this.metadata = new Metadata(
-        null,
-        getCombiningAggregators(metrics),
-        incrementalIndexSchema.getTimestampSpec(),
-        this.queryGranularity,
-        this.rollup
-    );
->>>>>>> 422183ee
 
     initAggs(metrics, inputRowHolder);
 
@@ -364,9 +356,9 @@
         null,
         getCombiningAggregators(metrics),
         incrementalIndexSchema.getTimestampSpec(),
-        this.gran,
+        this.queryGranularity,
         this.rollup,
-        getDimensionOrder()
+        getDimensionOrder().stream().map(OrderBy::ascending).collect(Collectors.toList())
     );
   }
 
@@ -922,7 +914,7 @@
   }
 
   /**
-   * Returns names of time and dimension columns, in sort order. Includes {@link ColumnHolder#TIME_COLUMN_NAME}.
+   * Returns names of time and dimension columns, in persist sort order. Includes {@link ColumnHolder#TIME_COLUMN_NAME}.
    */
   public List<String> getDimensionOrder()
   {
