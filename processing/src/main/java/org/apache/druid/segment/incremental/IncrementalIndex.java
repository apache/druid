/*
 * Licensed to the Apache Software Foundation (ASF) under one
 * or more contributor license agreements.  See the NOTICE file
 * distributed with this work for additional information
 * regarding copyright ownership.  The ASF licenses this file
 * to you under the Apache License, Version 2.0 (the
 * "License"); you may not use this file except in compliance
 * with the License.  You may obtain a copy of the License at
 *
 *   http://www.apache.org/licenses/LICENSE-2.0
 *
 * Unless required by applicable law or agreed to in writing,
 * software distributed under the License is distributed on an
 * "AS IS" BASIS, WITHOUT WARRANTIES OR CONDITIONS OF ANY
 * KIND, either express or implied.  See the License for the
 * specific language governing permissions and limitations
 * under the License.
 */

package org.apache.druid.segment.incremental;

import com.google.common.annotations.VisibleForTesting;
import com.google.common.base.Function;
import com.google.common.base.Strings;
import com.google.common.base.Supplier;
import com.google.common.collect.ImmutableList;
import com.google.common.collect.ImmutableMap;
import com.google.common.collect.Iterators;
import com.google.common.collect.Maps;
import com.google.common.collect.Sets;
import com.google.common.primitives.Ints;
import com.google.common.primitives.Longs;
import com.google.errorprone.annotations.concurrent.GuardedBy;
import org.apache.druid.common.config.NullHandling;
import org.apache.druid.data.input.InputRow;
import org.apache.druid.data.input.Row;
import org.apache.druid.data.input.impl.DimensionSchema;
import org.apache.druid.data.input.impl.DimensionsSpec;
import org.apache.druid.data.input.impl.SpatialDimensionSchema;
import org.apache.druid.java.util.common.DateTimes;
import org.apache.druid.java.util.common.IAE;
import org.apache.druid.java.util.common.ISE;
import org.apache.druid.java.util.common.granularity.Granularity;
import org.apache.druid.java.util.common.parsers.ParseException;
import org.apache.druid.query.aggregation.AggregatorFactory;
import org.apache.druid.query.aggregation.PostAggregator;
import org.apache.druid.query.dimension.DimensionSpec;
import org.apache.druid.query.monomorphicprocessing.RuntimeShapeInspector;
import org.apache.druid.segment.AbstractIndex;
import org.apache.druid.segment.ColumnSelectorFactory;
import org.apache.druid.segment.ColumnValueSelector;
import org.apache.druid.segment.DimensionHandler;
import org.apache.druid.segment.DimensionHandlerUtils;
import org.apache.druid.segment.DimensionIndexer;
import org.apache.druid.segment.DimensionSelector;
import org.apache.druid.segment.DoubleColumnSelector;
import org.apache.druid.segment.FloatColumnSelector;
import org.apache.druid.segment.IndexMergerV9;
import org.apache.druid.segment.LongColumnSelector;
import org.apache.druid.segment.Metadata;
import org.apache.druid.segment.NilColumnValueSelector;
import org.apache.druid.segment.ObjectColumnSelector;
import org.apache.druid.segment.RowAdapters;
import org.apache.druid.segment.RowBasedColumnSelectorFactory;
import org.apache.druid.segment.StorageAdapter;
import org.apache.druid.segment.VirtualColumns;
import org.apache.druid.segment.column.ColumnCapabilities;
import org.apache.druid.segment.column.ColumnCapabilitiesImpl;
import org.apache.druid.segment.column.ColumnHolder;
import org.apache.druid.segment.column.ColumnType;
import org.apache.druid.segment.column.RowSignature;
import org.apache.druid.segment.column.ValueType;
import org.apache.druid.segment.serde.ComplexMetricExtractor;
import org.apache.druid.segment.serde.ComplexMetricSerde;
import org.apache.druid.segment.serde.ComplexMetrics;
import org.joda.time.DateTime;
import org.joda.time.Interval;

import javax.annotation.Nullable;
import java.io.Closeable;
import java.util.ArrayList;
import java.util.Collection;
import java.util.Comparator;
import java.util.Deque;
import java.util.HashMap;
import java.util.Iterator;
import java.util.List;
import java.util.Map;
import java.util.Set;
import java.util.concurrent.ConcurrentHashMap;
import java.util.concurrent.ConcurrentLinkedDeque;
import java.util.concurrent.ConcurrentMap;
import java.util.concurrent.ConcurrentNavigableMap;
import java.util.concurrent.ConcurrentSkipListMap;
import java.util.concurrent.CopyOnWriteArrayList;
import java.util.concurrent.atomic.AtomicInteger;
import java.util.concurrent.atomic.AtomicLong;
import java.util.stream.Stream;

public abstract class IncrementalIndex extends AbstractIndex implements Iterable<Row>, Closeable
{
  /**
   * Column selector used at ingestion time for inputs to aggregators.
   *
   * @param agg                       the aggregator
   * @param in                        ingestion-time input row supplier
   * @param deserializeComplexMetrics whether complex objects should be deserialized by a {@link ComplexMetricExtractor}
   *
   * @return column selector factory
   */
  public static ColumnSelectorFactory makeColumnSelectorFactory(
      final VirtualColumns virtualColumns,
      final AggregatorFactory agg,
      final Supplier<InputRow> in,
      final boolean deserializeComplexMetrics
  )
  {
    final RowBasedColumnSelectorFactory<InputRow> baseSelectorFactory = RowBasedColumnSelectorFactory.create(
        RowAdapters.standardRow(),
        in::get,
        RowSignature.empty(),
        true
    );

    class IncrementalIndexInputRowColumnSelectorFactory implements ColumnSelectorFactory
    {
      @Override
      public ColumnValueSelector<?> makeColumnValueSelector(final String column)
      {
        final boolean isComplexMetric = agg.getType().is(ValueType.COMPLEX);

        final ColumnValueSelector selector = baseSelectorFactory.makeColumnValueSelector(column);

        if (!isComplexMetric || !deserializeComplexMetrics) {
          return selector;
        } else {
          // Wrap selector in a special one that uses ComplexMetricSerde to modify incoming objects.
          // For complex aggregators that read from multiple columns, we wrap all of them. This is not ideal but it
          // has worked so far.
          final String complexTypeName = agg.getType().getComplexTypeName();
          final ComplexMetricSerde serde = ComplexMetrics.getSerdeForType(complexTypeName);
          if (serde == null) {
            throw new ISE("Don't know how to handle type[%s]", complexTypeName);
          }

          final ComplexMetricExtractor extractor = serde.getExtractor();
          return new ColumnValueSelector()
          {
            @Override
            public boolean isNull()
            {
              return selector.isNull();
            }

            @Override
            public long getLong()
            {
              return selector.getLong();
            }

            @Override
            public float getFloat()
            {
              return selector.getFloat();
            }

            @Override
            public double getDouble()
            {
              return selector.getDouble();
            }

            @Override
            public Class classOfObject()
            {
              return extractor.extractedClass();
            }

            @Nullable
            @Override
            public Object getObject()
            {
              // Here is where the magic happens: read from "in" directly, don't go through the normal "selector".
              return extractor.extractValue(in.get(), column, agg);
            }

            @Override
            public void inspectRuntimeShape(RuntimeShapeInspector inspector)
            {
              inspector.visit("in", in);
              inspector.visit("selector", selector);
              inspector.visit("extractor", extractor);
            }
          };
        }
      }

      @Override
      public DimensionSelector makeDimensionSelector(DimensionSpec dimensionSpec)
      {
        return baseSelectorFactory.makeDimensionSelector(dimensionSpec);
      }

      @Nullable
      @Override
      public ColumnCapabilities getColumnCapabilities(String columnName)
      {
        return baseSelectorFactory.getColumnCapabilities(columnName);
      }
    }

    return virtualColumns.wrap(new IncrementalIndexInputRowColumnSelectorFactory());
  }

  private final long minTimestamp;
  private final Granularity gran;
  private final boolean rollup;
  private final List<Function<InputRow, InputRow>> rowTransformers;
  private final VirtualColumns virtualColumns;
  private final AggregatorFactory[] metrics;
  private final boolean deserializeComplexMetrics;
  private final Metadata metadata;

  private final Map<String, MetricDesc> metricDescs;

  private final Map<String, DimensionDesc> dimensionDescs;
  protected final List<DimensionDesc> dimensionDescsList;
  // dimension capabilities are provided by the indexers
  private final Map<String, ColumnCapabilities> timeAndMetricsColumnCapabilities;
  private final AtomicInteger numEntries = new AtomicInteger();
  private final AtomicLong bytesInMemory = new AtomicLong();

  // This is modified on add() in a critical section.
  private final ThreadLocal<InputRow> in = new ThreadLocal<>();
  private final Supplier<InputRow> rowSupplier = in::get;

  private volatile DateTime maxIngestedEventTime;


  /**
   * Setting deserializeComplexMetrics to false is necessary for intermediate aggregation such as groupBy that
   * should not deserialize input columns using ComplexMetricSerde for aggregators that return complex metrics.
   * <p>
   * Set concurrentEventAdd to true to indicate that adding of input row should be thread-safe (for example, groupBy
   * where the multiple threads can add concurrently to the IncrementalIndex).
   *
   * @param incrementalIndexSchema    the schema to use for incremental index
   * @param deserializeComplexMetrics flag whether or not to call ComplexMetricExtractor.extractValue() on the input
   *                                  value for aggregators that return metrics other than float.
   * @param concurrentEventAdd        flag whether ot not adding of input rows should be thread-safe
   */
  protected IncrementalIndex(
      final IncrementalIndexSchema incrementalIndexSchema,
      final boolean deserializeComplexMetrics,
      final boolean concurrentEventAdd
  )
  {
    this.minTimestamp = incrementalIndexSchema.getMinTimestamp();
    this.gran = incrementalIndexSchema.getGran();
    this.rollup = incrementalIndexSchema.isRollup();
    this.virtualColumns = incrementalIndexSchema.getVirtualColumns();
    this.metrics = incrementalIndexSchema.getMetrics();
    this.rowTransformers = new CopyOnWriteArrayList<>();
    this.deserializeComplexMetrics = deserializeComplexMetrics;

    this.timeAndMetricsColumnCapabilities = new HashMap<>();
    this.metadata = new Metadata(
        null,
        getCombiningAggregators(metrics),
        incrementalIndexSchema.getTimestampSpec(),
        this.gran,
        this.rollup
    );

    initAggs(metrics, rowSupplier, deserializeComplexMetrics, concurrentEventAdd);

    this.metricDescs = Maps.newLinkedHashMap();
    for (AggregatorFactory metric : metrics) {
      MetricDesc metricDesc = new MetricDesc(metricDescs.size(), metric);
      metricDescs.put(metricDesc.getName(), metricDesc);
      timeAndMetricsColumnCapabilities.put(metricDesc.getName(), metricDesc.getCapabilities());
    }

    DimensionsSpec dimensionsSpec = incrementalIndexSchema.getDimensionsSpec();
    this.dimensionDescs = Maps.newLinkedHashMap();

    this.dimensionDescsList = new ArrayList<>();
    for (DimensionSchema dimSchema : dimensionsSpec.getDimensions()) {
      ColumnType type = dimSchema.getColumnType();
      String dimName = dimSchema.getName();

      // Note: Things might be simpler if DimensionSchema had a method "getColumnCapabilities()" which could return
      // type specific capabilities by itself. However, for various reasons, DimensionSchema currently lives in druid-core
      // while ColumnCapabilities lives in druid-processing which makes that approach difficult.
      ColumnCapabilitiesImpl capabilities = makeDefaultCapabilitiesFromValueType(type);

      capabilities.setHasBitmapIndexes(dimSchema.hasBitmapIndex());

      if (dimSchema.getTypeName().equals(DimensionSchema.SPATIAL_TYPE_NAME)) {
        capabilities.setHasSpatialIndexes(true);
      }
      DimensionHandler handler = DimensionHandlerUtils.getHandlerFromCapabilities(
          dimName,
          capabilities,
          dimSchema.getMultiValueHandling()
      );
      addNewDimension(dimName, handler);
    }

    //__time capabilities
    timeAndMetricsColumnCapabilities.put(
        ColumnHolder.TIME_COLUMN_NAME,
        ColumnCapabilitiesImpl.createSimpleNumericColumnCapabilities(ColumnType.LONG)
    );

    // This should really be more generic
    List<SpatialDimensionSchema> spatialDimensions = dimensionsSpec.getSpatialDimensions();
    if (!spatialDimensions.isEmpty()) {
      this.rowTransformers.add(new SpatialDimensionRowTransformer(spatialDimensions));
    }
  }

  public abstract FactsHolder getFacts();

  public abstract boolean canAppendRow();

  public abstract String getOutOfRowsReason();

  protected abstract void initAggs(
      AggregatorFactory[] metrics,
      Supplier<InputRow> rowSupplier,
      boolean deserializeComplexMetrics,
      boolean concurrentEventAdd
  );

  // Note: This method needs to be thread safe.
  protected abstract AddToFactsResult addToFacts(
      InputRow row,
      IncrementalIndexRow key,
      ThreadLocal<InputRow> rowContainer,
      Supplier<InputRow> rowSupplier,
      boolean skipMaxRowsInMemoryCheck
  ) throws IndexSizeExceededException;

  public abstract int getLastRowIndex();

<<<<<<< HEAD
  protected abstract AggregatorType[] getAggsForRow(int rowOffset);

  protected abstract Object getAggVal(AggregatorType agg, int rowOffset, int aggPosition);

  protected abstract float getMetricFloatValue(IncrementalIndexRow incrementalIndexRow, int aggOffset);
=======
  protected abstract float getMetricFloatValue(int rowOffset, int aggOffset);
>>>>>>> a96aed02

  protected abstract long getMetricLongValue(IncrementalIndexRow incrementalIndexRow, int aggOffset);

  protected abstract Object getMetricObjectValue(IncrementalIndexRow incrementalIndexRow, int aggOffset);

  protected abstract double getMetricDoubleValue(IncrementalIndexRow incrementalIndexRow, int aggOffset);

  protected abstract boolean isNull(IncrementalIndexRow incrementalIndexRow, int aggOffset);

  static class IncrementalIndexRowResult
  {
    private final IncrementalIndexRow incrementalIndexRow;
    private final List<String> parseExceptionMessages;

    IncrementalIndexRowResult(IncrementalIndexRow incrementalIndexRow, List<String> parseExceptionMessages)
    {
      this.incrementalIndexRow = incrementalIndexRow;
      this.parseExceptionMessages = parseExceptionMessages;
    }

    IncrementalIndexRow getIncrementalIndexRow()
    {
      return incrementalIndexRow;
    }

    List<String> getParseExceptionMessages()
    {
      return parseExceptionMessages;
    }
  }

  public static class AddToFactsResult
  {
    private final int rowCount;
    private final long bytesInMemory;
    private final List<String> parseExceptionMessages;

    public AddToFactsResult(
        int rowCount,
        long bytesInMemory,
        List<String> parseExceptionMessages
    )
    {
      this.rowCount = rowCount;
      this.bytesInMemory = bytesInMemory;
      this.parseExceptionMessages = parseExceptionMessages;
    }

    int getRowCount()
    {
      return rowCount;
    }

    public long getBytesInMemory()
    {
      return bytesInMemory;
    }

    public List<String> getParseExceptionMessages()
    {
      return parseExceptionMessages;
    }
  }

  public boolean isRollup()
  {
    return rollup;
  }

  @Override
  public void close()
  {
  }

  public InputRow formatRow(InputRow row)
  {
    for (Function<InputRow, InputRow> rowTransformer : rowTransformers) {
      row = rowTransformer.apply(row);
    }

    if (row == null) {
      throw new IAE("Row is null? How can this be?!");
    }
    return row;
  }

  public Map<String, ColumnCapabilities> getColumnCapabilities()
  {
    ImmutableMap.Builder<String, ColumnCapabilities> builder =
        ImmutableMap.<String, ColumnCapabilities>builder().putAll(timeAndMetricsColumnCapabilities);

    dimensionDescs.forEach((dimension, desc) -> builder.put(dimension, desc.getCapabilities()));
    return builder.build();
  }

  /**
   * Adds a new row.  The row might correspond with another row that already exists, in which case this will
   * update that row instead of inserting a new one.
   * <p>
   * <p>
   * Calls to add() are thread safe.
   * <p>
   *
   * @param row the row of data to add
   *
   * @return the number of rows in the data set after adding the InputRow. If any parse failure occurs, a {@link ParseException} is returned in {@link IncrementalIndexAddResult}.
   */
  public IncrementalIndexAddResult add(InputRow row) throws IndexSizeExceededException
  {
    return add(row, false);
  }

  /**
   * Adds a new row.  The row might correspond with another row that already exists, in which case this will
   * update that row instead of inserting a new one.
   * <p>
   * <p>
   * Calls to add() are thread safe.
   * <p>
   *
   * @param row the row of data to add
   * @param skipMaxRowsInMemoryCheck whether or not skip the check of rows exceeding the max rows limit
   * @return the number of rows in the data set after adding the InputRow. If any parse failure occurs, a {@link ParseException} is returned in {@link IncrementalIndexAddResult}.
   * @throws IndexSizeExceededException this exception is thrown once it reaches max rows limit and skipMaxRowsInMemoryCheck is set to false.
   */
  public IncrementalIndexAddResult add(InputRow row, boolean skipMaxRowsInMemoryCheck) throws IndexSizeExceededException
  {
    IncrementalIndexRowResult incrementalIndexRowResult = toIncrementalIndexRow(row);
    final AddToFactsResult addToFactsResult = addToFacts(
        row,
        incrementalIndexRowResult.getIncrementalIndexRow(),
        in,
        rowSupplier,
        skipMaxRowsInMemoryCheck
    );
    updateMaxIngestedTime(row.getTimestamp());
    @Nullable ParseException parseException = getCombinedParseException(
        row,
        incrementalIndexRowResult.getParseExceptionMessages(),
        addToFactsResult.getParseExceptionMessages()
    );
    return new IncrementalIndexAddResult(
        addToFactsResult.getRowCount(),
        addToFactsResult.getBytesInMemory(),
        parseException
    );
  }

  @VisibleForTesting
  IncrementalIndexRowResult toIncrementalIndexRow(InputRow row)
  {
    row = formatRow(row);
    if (row.getTimestampFromEpoch() < minTimestamp) {
      throw new IAE("Cannot add row[%s] because it is below the minTimestamp[%s]", row, DateTimes.utc(minTimestamp));
    }

    final List<String> rowDimensions = row.getDimensions();
    Object[] dims;
    List<Object> overflow = null;
    long dimsKeySize = 0;
    List<String> parseExceptionMessages = new ArrayList<>();
    synchronized (dimensionDescs) {
      // all known dimensions are assumed missing until we encounter in the rowDimensions
      Set<String> absentDimensions = Sets.newHashSet(dimensionDescs.keySet());

      // first, process dimension values present in the row
      dims = new Object[dimensionDescs.size()];
      for (String dimension : rowDimensions) {
        if (Strings.isNullOrEmpty(dimension)) {
          continue;
        }
        boolean wasNewDim = false;
        DimensionDesc desc = dimensionDescs.get(dimension);
        if (desc != null) {
          absentDimensions.remove(dimension);
        } else {
          wasNewDim = true;
          desc = addNewDimension(
              dimension,
              DimensionHandlerUtils.getHandlerFromCapabilities(
                  dimension,
                  // for schemaless type discovery, everything is a String. this should probably try to autodetect
                  // based on the value to use a better handler
                  makeDefaultCapabilitiesFromValueType(ColumnType.STRING),
                  null
              )
          );
        }
        DimensionIndexer indexer = desc.getIndexer();
        Object dimsKey = null;
        try {
          dimsKey = indexer.processRowValsToUnsortedEncodedKeyComponent(row.getRaw(dimension), true);
        }
        catch (ParseException pe) {
          parseExceptionMessages.add(pe.getMessage());
        }
        dimsKeySize += indexer.estimateEncodedKeyComponentSize(dimsKey);
        if (wasNewDim) {
          // unless this is the first row we are processing, all newly discovered columns will be sparse
          if (maxIngestedEventTime != null) {
            indexer.setSparseIndexed();
          }
          if (overflow == null) {
            overflow = new ArrayList<>();
          }
          overflow.add(dimsKey);
        } else if (desc.getIndex() > dims.length || dims[desc.getIndex()] != null) {
          /*
           * index > dims.length requires that we saw this dimension and added it to the dimensionOrder map,
           * otherwise index is null. Since dims is initialized based on the size of dimensionOrder on each call to add,
           * it must have been added to dimensionOrder during this InputRow.
           *
           * if we found an index for this dimension it means we've seen it already. If !(index > dims.length) then
           * we saw it on a previous input row (this its safe to index into dims). If we found a value in
           * the dims array for this index, it means we have seen this dimension already on this input row.
           */
          throw new ISE("Dimension[%s] occurred more than once in InputRow", dimension);
        } else {
          dims[desc.getIndex()] = dimsKey;
        }
      }

      // process any dimensions with missing values in the row
      for (String missing : absentDimensions) {
        dimensionDescs.get(missing).getIndexer().setSparseIndexed();
      }
    }

    if (overflow != null) {
      // Merge overflow and non-overflow
      Object[] newDims = new Object[dims.length + overflow.size()];
      System.arraycopy(dims, 0, newDims, 0, dims.length);
      for (int i = 0; i < overflow.size(); ++i) {
        newDims[dims.length + i] = overflow.get(i);
      }
      dims = newDims;
    }

    long truncated = 0;
    if (row.getTimestamp() != null) {
      truncated = gran.bucketStart(row.getTimestampFromEpoch());
    }
    IncrementalIndexRow incrementalIndexRow = IncrementalIndexRow.createTimeAndDimswithDimsKeySize(
        Math.max(truncated, minTimestamp),
        dims,
        dimensionDescsList,
        dimsKeySize
    );
    return new IncrementalIndexRowResult(incrementalIndexRow, parseExceptionMessages);
  }

  @Nullable
  public static ParseException getCombinedParseException(
      InputRow row,
      @Nullable List<String> dimParseExceptionMessages,
      @Nullable List<String> aggParseExceptionMessages
  )
  {
    int numAdded = 0;
    StringBuilder stringBuilder = new StringBuilder();

    if (dimParseExceptionMessages != null) {
      for (String parseExceptionMessage : dimParseExceptionMessages) {
        stringBuilder.append(parseExceptionMessage);
        stringBuilder.append(",");
        numAdded++;
      }
    }
    if (aggParseExceptionMessages != null) {
      for (String parseExceptionMessage : aggParseExceptionMessages) {
        stringBuilder.append(parseExceptionMessage);
        stringBuilder.append(",");
        numAdded++;
      }
    }

    if (numAdded == 0) {
      return null;
    }

    // remove extra "," at the end of the message
    int messageLen = stringBuilder.length();
    if (messageLen > 0) {
      stringBuilder.delete(messageLen - 1, messageLen);
    }
    return new ParseException(
        true,
        "Found unparseable columns in row: [%s], exceptions: [%s]",
        row,
        stringBuilder.toString()
    );
  }

  private synchronized void updateMaxIngestedTime(DateTime eventTime)
  {
    if (maxIngestedEventTime == null || maxIngestedEventTime.isBefore(eventTime)) {
      maxIngestedEventTime = eventTime;
    }
  }

  public boolean isEmpty()
  {
    return numEntries.get() == 0;
  }

  public int size()
  {
    return numEntries.get();
  }

  boolean getDeserializeComplexMetrics()
  {
    return deserializeComplexMetrics;
  }

  protected AtomicInteger getNumEntries()
  {
    return numEntries;
  }

  AggregatorFactory[] getMetrics()
  {
    return metrics;
  }

  public AtomicLong getBytesInMemory()
  {
    return bytesInMemory;
  }

  private long getMinTimeMillis()
  {
    return getFacts().getMinTimeMillis();
  }

  private long getMaxTimeMillis()
  {
    return getFacts().getMaxTimeMillis();
  }

  public AggregatorFactory[] getMetricAggs()
  {
    return metrics;
  }

  public List<String> getDimensionNames()
  {
    synchronized (dimensionDescs) {
      return ImmutableList.copyOf(dimensionDescs.keySet());
    }
  }

  public List<DimensionDesc> getDimensions()
  {
    synchronized (dimensionDescs) {
      return ImmutableList.copyOf(dimensionDescs.values());
    }
  }

  @Nullable
  public DimensionDesc getDimension(String dimension)
  {
    synchronized (dimensionDescs) {
      return dimensionDescs.get(dimension);
    }
  }

  @Nullable
  public String getMetricType(String metric)
  {
    final MetricDesc metricDesc = metricDescs.get(metric);
    return metricDesc != null ? metricDesc.getType() : null;
  }

  public ColumnValueSelector<?> makeMetricColumnValueSelector(String metric, IncrementalIndexRowHolder currEntry)
  {
    MetricDesc metricDesc = metricDescs.get(metric);
    if (metricDesc == null) {
      return NilColumnValueSelector.instance();
    }
    int metricIndex = metricDesc.getIndex();
    switch (metricDesc.getCapabilities().getType()) {
      case COMPLEX:
        return new ObjectMetricColumnSelector(metricDesc, currEntry, metricIndex);
      case LONG:
        return new LongMetricColumnSelector(currEntry, metricIndex);
      case FLOAT:
        return new FloatMetricColumnSelector(currEntry, metricIndex);
      case DOUBLE:
        return new DoubleMetricColumnSelector(currEntry, metricIndex);
      case STRING:
        throw new IllegalStateException("String is not a metric column type");
      default:
        throw new ISE("Unknown metric value type: %s", metricDesc.getCapabilities().getType());
    }
  }

  public Interval getInterval()
  {
    DateTime min = DateTimes.utc(minTimestamp);
    return new Interval(min, isEmpty() ? min : gran.increment(DateTimes.utc(getMaxTimeMillis())));
  }

  @Nullable
  public DateTime getMinTime()
  {
    return isEmpty() ? null : DateTimes.utc(getMinTimeMillis());
  }

  @Nullable
  public DateTime getMaxTime()
  {
    return isEmpty() ? null : DateTimes.utc(getMaxTimeMillis());
  }

  @Nullable
  public Integer getDimensionIndex(String dimension)
  {
    DimensionDesc dimSpec = getDimension(dimension);
    return dimSpec == null ? null : dimSpec.getIndex();
  }

  public List<String> getDimensionOrder()
  {
    synchronized (dimensionDescs) {
      return ImmutableList.copyOf(dimensionDescs.keySet());
    }
  }

  private ColumnCapabilitiesImpl makeDefaultCapabilitiesFromValueType(ColumnType type)
  {
    switch (type.getType()) {
      case STRING:
        // we start out as not having multiple values, but this might change as we encounter them
        return new ColumnCapabilitiesImpl().setType(type)
                                           .setHasBitmapIndexes(true)
                                           .setDictionaryEncoded(true)
                                           .setDictionaryValuesUnique(true)
                                           .setDictionaryValuesSorted(false);
      case COMPLEX:
        return ColumnCapabilitiesImpl.createSimpleNumericColumnCapabilities(type).setHasNulls(true);
      default:
        return ColumnCapabilitiesImpl.createSimpleNumericColumnCapabilities(type);
    }
  }

  /**
   * Currently called to initialize IncrementalIndex dimension order during index creation
   * Index dimension ordering could be changed to initialize from DimensionsSpec after resolution of
   * https://github.com/apache/druid/issues/2011
   */
  public void loadDimensionIterable(
      Iterable<String> oldDimensionOrder,
      Map<String, ColumnCapabilities> oldColumnCapabilities
  )
  {
    synchronized (dimensionDescs) {
      if (!dimensionDescs.isEmpty()) {
        throw new ISE("Cannot load dimension order when existing order[%s] is not empty.", dimensionDescs.keySet());
      }
      for (String dim : oldDimensionOrder) {
        if (dimensionDescs.get(dim) == null) {
          ColumnCapabilitiesImpl capabilities = ColumnCapabilitiesImpl.snapshot(
              oldColumnCapabilities.get(dim),
              IndexMergerV9.DIMENSION_CAPABILITY_MERGE_LOGIC
          );
          DimensionHandler handler = DimensionHandlerUtils.getHandlerFromCapabilities(dim, capabilities, null);
          addNewDimension(dim, handler);
        }
      }
    }
  }

  @GuardedBy("dimensionDescs")
  private DimensionDesc addNewDimension(String dim, DimensionHandler handler)
  {
    DimensionDesc desc = new DimensionDesc(dimensionDescs.size(), dim, handler);
    dimensionDescs.put(dim, desc);
    dimensionDescsList.add(desc);
    return desc;
  }

  public List<String> getMetricNames()
  {
    return ImmutableList.copyOf(metricDescs.keySet());
  }

  @Override
  public List<String> getColumnNames()
  {
    List<String> columnNames = new ArrayList<>(getDimensionNames());
    columnNames.addAll(getMetricNames());
    return columnNames;
  }

  @Override
  public StorageAdapter toStorageAdapter()
  {
    return new IncrementalIndexStorageAdapter(this);
  }

  @Nullable
  public ColumnCapabilities getCapabilities(String column)
  {
    if (dimensionDescs.containsKey(column)) {
      return dimensionDescs.get(column).getCapabilities();
    }
    return timeAndMetricsColumnCapabilities.get(column);
  }

  public Metadata getMetadata()
  {
    return metadata;
  }

  private static AggregatorFactory[] getCombiningAggregators(AggregatorFactory[] aggregators)
  {
    AggregatorFactory[] combiningAggregators = new AggregatorFactory[aggregators.length];
    for (int i = 0; i < aggregators.length; i++) {
      combiningAggregators[i] = aggregators[i].getCombiningFactory();
    }
    return combiningAggregators;
  }

  @Override
  public Iterator<Row> iterator()
  {
    return iterableWithPostAggregations(null, false).iterator();
  }

<<<<<<< HEAD
  public Iterable<Row> iterableWithPostAggregations(
      @Nullable final List<PostAggregator> postAggs,
      final boolean descending
  )
  {
    return () -> {
      final List<DimensionDesc> dimensions = getDimensions();

      return Iterators.transform(
          getFacts().iterator(descending),
          incrementalIndexRow -> {
            final int rowOffset = incrementalIndexRow.getRowIndex();

            int dimLength = incrementalIndexRow.getDimsLength();

            Map<String, Object> theVals = Maps.newLinkedHashMap();
            for (int i = 0; i < dimLength; ++i) {
              Object dim = incrementalIndexRow.getDim(i);
              DimensionDesc dimensionDesc = dimensions.get(i);
              if (dimensionDesc == null) {
                continue;
              }
              String dimensionName = dimensionDesc.getName();
              DimensionHandler handler = dimensionDesc.getHandler();
              if (dim == null || handler.getLengthOfEncodedKeyComponent(dim) == 0) {
                theVals.put(dimensionName, null);
                continue;
              }
              final DimensionIndexer indexer = dimensionDesc.getIndexer();
              Object rowVals = indexer.convertUnsortedEncodedKeyComponentToActualList(dim);
              theVals.put(dimensionName, rowVals);
            }

            AggregatorType[] aggs = getAggsForRow(rowOffset);
            for (int i = 0; i < aggs.length; ++i) {
              theVals.put(metrics[i].getName(), getAggVal(aggs[i], rowOffset, i));
            }

            if (postAggs != null) {
              for (PostAggregator postAgg : postAggs) {
                theVals.put(postAgg.getName(), postAgg.compute(theVals));
              }
            }

            return new MapBasedRow(incrementalIndexRow.getTimestamp(), theVals);
          }
      );
    };
  }
=======
  public abstract Iterable<Row> iterableWithPostAggregations(
      @Nullable List<PostAggregator> postAggs,
      boolean descending
  );
>>>>>>> a96aed02

  public DateTime getMaxIngestedEventTime()
  {
    return maxIngestedEventTime;
  }

  public static final class DimensionDesc
  {
    private final int index;
    private final String name;
    private final DimensionHandler handler;
    private final DimensionIndexer indexer;

    public DimensionDesc(int index, String name, DimensionHandler handler)
    {
      this.index = index;
      this.name = name;
      this.handler = handler;
      this.indexer = handler.makeIndexer();
    }

    public int getIndex()
    {
      return index;
    }

    public String getName()
    {
      return name;
    }

    public ColumnCapabilities getCapabilities()
    {
      return indexer.getColumnCapabilities();
    }

    public DimensionHandler getHandler()
    {
      return handler;
    }

    public DimensionIndexer getIndexer()
    {
      return indexer;
    }
  }

  public static final class MetricDesc
  {
    private final int index;
    private final String name;
    private final String type;
    private final ColumnCapabilities capabilities;

    public MetricDesc(int index, AggregatorFactory factory)
    {
      this.index = index;
      this.name = factory.getName();

      ColumnType valueType = factory.getType();

      if (valueType.isNumeric()) {
        capabilities = ColumnCapabilitiesImpl.createSimpleNumericColumnCapabilities(valueType);
        this.type = valueType.toString();
      } else if (valueType.is(ValueType.COMPLEX)) {
        capabilities = ColumnCapabilitiesImpl.createSimpleNumericColumnCapabilities(valueType)
                                             .setHasNulls(ColumnCapabilities.Capable.TRUE);
        ComplexMetricSerde serde = ComplexMetrics.getSerdeForType(valueType.getComplexTypeName());
        if (serde != null) {
          this.type = serde.getTypeName();
        } else {
          throw new ISE("Unable to handle complex type[%s]", valueType);
        }
      } else {
        // if we need to handle non-numeric and non-complex types (e.g. strings, arrays) it should be done here
        // and we should determine the appropriate ColumnCapabilities
        throw new ISE("Unable to handle type[%s] for AggregatorFactory[%s]", valueType, factory.getClass());
      }
    }

    public int getIndex()
    {
      return index;
    }

    public String getName()
    {
      return name;
    }

    public String getType()
    {
      return type;
    }

    public ColumnCapabilities getCapabilities()
    {
      return capabilities;
    }
  }

  protected ColumnSelectorFactory makeColumnSelectorFactory(
      final AggregatorFactory agg,
      final Supplier<InputRow> in,
      final boolean deserializeComplexMetrics
  )
  {
    return makeColumnSelectorFactory(virtualColumns, agg, in, deserializeComplexMetrics);
  }

  protected final Comparator<IncrementalIndexRow> dimsComparator()
  {
    return new IncrementalIndexRowComparator(dimensionDescsList);
  }

  @VisibleForTesting
  static final class IncrementalIndexRowComparator implements Comparator<IncrementalIndexRow>
  {
    private List<DimensionDesc> dimensionDescs;

    public IncrementalIndexRowComparator(List<DimensionDesc> dimDescs)
    {
      this.dimensionDescs = dimDescs;
    }

    @Override
    public int compare(IncrementalIndexRow lhs, IncrementalIndexRow rhs)
    {
      int retVal = Longs.compare(lhs.timestamp, rhs.timestamp);
      int numComparisons = Math.min(lhs.dims.length, rhs.dims.length);

      int index = 0;
      while (retVal == 0 && index < numComparisons) {
        final Object lhsIdxs = lhs.dims[index];
        final Object rhsIdxs = rhs.dims[index];

        if (lhsIdxs == null) {
          if (rhsIdxs == null) {
            ++index;
            continue;
          }
          return -1;
        }

        if (rhsIdxs == null) {
          return 1;
        }

        final DimensionIndexer indexer = dimensionDescs.get(index).getIndexer();
        retVal = indexer.compareUnsortedEncodedKeyComponents(lhsIdxs, rhsIdxs);
        ++index;
      }

      if (retVal == 0) {
        int lengthDiff = Ints.compare(lhs.dims.length, rhs.dims.length);
        if (lengthDiff == 0) {
          return 0;
        }
        Object[] largerDims = lengthDiff > 0 ? lhs.dims : rhs.dims;
        return allNull(largerDims, numComparisons) ? 0 : lengthDiff;
      }

      return retVal;
    }
  }

  private static boolean allNull(Object[] dims, int startPosition)
  {
    for (int i = startPosition; i < dims.length; i++) {
      if (dims[i] != null) {
        return false;
      }
    }
    return true;
  }

  public interface FactsHolder
  {
    /**
     * @return the previous rowIndex associated with the specified key, or
     * {@link IncrementalIndexRow#EMPTY_ROW_INDEX} if there was no mapping for the key.
     */
    int getPriorIndex(IncrementalIndexRow key);

    long getMinTimeMillis();

    long getMaxTimeMillis();

    Iterator<IncrementalIndexRow> iterator(boolean descending);

    Iterable<IncrementalIndexRow> timeRangeIterable(boolean descending, long timeStart, long timeEnd);

    Iterable<IncrementalIndexRow> keySet();

    /**
     * Get all {@link IncrementalIndexRow} to persist, ordered with {@link Comparator<IncrementalIndexRow>}
     *
     * @return
     */
    Iterable<IncrementalIndexRow> persistIterable();

    /**
     * @return the previous rowIndex associated with the specified key, or
     * {@link IncrementalIndexRow#EMPTY_ROW_INDEX} if there was no mapping for the key.
     */
    int putIfAbsent(IncrementalIndexRow key, int rowIndex);

    void clear();
  }

  static class RollupFactsHolder implements FactsHolder
  {
    private final boolean sortFacts;
    // Can't use Set because we need to be able to get from collection
    private final ConcurrentMap<IncrementalIndexRow, IncrementalIndexRow> facts;
    private final List<DimensionDesc> dimensionDescsList;

    RollupFactsHolder(
        boolean sortFacts,
        Comparator<IncrementalIndexRow> incrementalIndexRowComparator,
        List<DimensionDesc> dimensionDescsList
    )
    {
      this.sortFacts = sortFacts;
      if (sortFacts) {
        this.facts = new ConcurrentSkipListMap<>(incrementalIndexRowComparator);
      } else {
        this.facts = new ConcurrentHashMap<>();
      }
      this.dimensionDescsList = dimensionDescsList;
    }

    @Override
    public int getPriorIndex(IncrementalIndexRow key)
    {
      IncrementalIndexRow row = facts.get(key);
      return row == null ? IncrementalIndexRow.EMPTY_ROW_INDEX : row.getRowIndex();
    }

    @Override
    public long getMinTimeMillis()
    {
      if (sortFacts) {
        return ((ConcurrentNavigableMap<IncrementalIndexRow, IncrementalIndexRow>) facts).firstKey().getTimestamp();
      } else {
        throw new UnsupportedOperationException("can't get minTime from unsorted facts data.");
      }
    }

    @Override
    public long getMaxTimeMillis()
    {
      if (sortFacts) {
        return ((ConcurrentNavigableMap<IncrementalIndexRow, IncrementalIndexRow>) facts).lastKey().getTimestamp();
      } else {
        throw new UnsupportedOperationException("can't get maxTime from unsorted facts data.");
      }
    }

    @Override
    public Iterator<IncrementalIndexRow> iterator(boolean descending)
    {
      if (descending && sortFacts) {
        return ((ConcurrentNavigableMap<IncrementalIndexRow, IncrementalIndexRow>) facts).descendingMap()
                                                                                         .keySet()
                                                                                         .iterator();
      }
      return keySet().iterator();
    }

    @Override
    public Iterable<IncrementalIndexRow> timeRangeIterable(boolean descending, long timeStart, long timeEnd)
    {
      if (!sortFacts) {
        throw new UnsupportedOperationException("can't get timeRange from unsorted facts data.");
      }
      IncrementalIndexRow start = new IncrementalIndexRow(timeStart, new Object[]{}, dimensionDescsList);
      IncrementalIndexRow end = new IncrementalIndexRow(timeEnd, new Object[]{}, dimensionDescsList);
      ConcurrentNavigableMap<IncrementalIndexRow, IncrementalIndexRow> subMap =
          ((ConcurrentNavigableMap<IncrementalIndexRow, IncrementalIndexRow>) facts).subMap(start, end);
      ConcurrentMap<IncrementalIndexRow, IncrementalIndexRow> rangeMap = descending ? subMap.descendingMap() : subMap;
      return rangeMap.keySet();
    }

    @Override
    public Iterable<IncrementalIndexRow> keySet()
    {
      return facts.keySet();
    }

    @Override
    public Iterable<IncrementalIndexRow> persistIterable()
    {
      // with rollup, facts are already pre-sorted so just return keyset
      return keySet();
    }

    @Override
    public int putIfAbsent(IncrementalIndexRow key, int rowIndex)
    {
      // setRowIndex() must be called before facts.putIfAbsent() for visibility of rowIndex from concurrent readers.
      key.setRowIndex(rowIndex);
      IncrementalIndexRow prev = facts.putIfAbsent(key, key);
      return prev == null ? IncrementalIndexRow.EMPTY_ROW_INDEX : prev.getRowIndex();
    }

    @Override
    public void clear()
    {
      facts.clear();
    }
  }

  static class PlainFactsHolder implements FactsHolder
  {
    private final boolean sortFacts;
    private final ConcurrentMap<Long, Deque<IncrementalIndexRow>> facts;

    private final Comparator<IncrementalIndexRow> incrementalIndexRowComparator;

    public PlainFactsHolder(boolean sortFacts, Comparator<IncrementalIndexRow> incrementalIndexRowComparator)
    {
      this.sortFacts = sortFacts;
      if (sortFacts) {
        this.facts = new ConcurrentSkipListMap<>();
      } else {
        this.facts = new ConcurrentHashMap<>();
      }
      this.incrementalIndexRowComparator = incrementalIndexRowComparator;
    }

    @Override
    public int getPriorIndex(IncrementalIndexRow key)
    {
      // always return EMPTY_ROW_INDEX to indicate that no prior key cause we always add new row
      return IncrementalIndexRow.EMPTY_ROW_INDEX;
    }

    @Override
    public long getMinTimeMillis()
    {
      if (sortFacts) {
        return ((ConcurrentNavigableMap<Long, Deque<IncrementalIndexRow>>) facts).firstKey();
      } else {
        throw new UnsupportedOperationException("can't get minTime from unsorted facts data.");
      }
    }

    @Override
    public long getMaxTimeMillis()
    {
      if (sortFacts) {
        return ((ConcurrentNavigableMap<Long, Deque<IncrementalIndexRow>>) facts).lastKey();
      } else {
        throw new UnsupportedOperationException("can't get maxTime from unsorted facts data.");
      }
    }

    @Override
    public Iterator<IncrementalIndexRow> iterator(boolean descending)
    {
      if (descending && sortFacts) {
        return timeOrderedConcat(((ConcurrentNavigableMap<Long, Deque<IncrementalIndexRow>>) facts)
                                     .descendingMap().values(), true).iterator();
      }
      return timeOrderedConcat(facts.values(), false).iterator();
    }

    @Override
    public Iterable<IncrementalIndexRow> timeRangeIterable(boolean descending, long timeStart, long timeEnd)
    {
      ConcurrentNavigableMap<Long, Deque<IncrementalIndexRow>> subMap =
          ((ConcurrentNavigableMap<Long, Deque<IncrementalIndexRow>>) facts).subMap(timeStart, timeEnd);
      final ConcurrentMap<Long, Deque<IncrementalIndexRow>> rangeMap = descending ? subMap.descendingMap() : subMap;
      return timeOrderedConcat(rangeMap.values(), descending);
    }

    private Iterable<IncrementalIndexRow> timeOrderedConcat(
        final Iterable<Deque<IncrementalIndexRow>> iterable,
        final boolean descending
    )
    {
      return () -> Iterators.concat(
          Iterators.transform(
              iterable.iterator(),
              input -> descending ? input.descendingIterator() : input.iterator()
          )
      );
    }

    private Stream<IncrementalIndexRow> timeAndDimsOrderedConcat(
        final Collection<Deque<IncrementalIndexRow>> rowGroups
    )
    {
      return rowGroups.stream()
                      .flatMap(Collection::stream)
                      .sorted(incrementalIndexRowComparator);
    }

    @Override
    public Iterable<IncrementalIndexRow> keySet()
    {
      return timeOrderedConcat(facts.values(), false);
    }

    @Override
    public Iterable<IncrementalIndexRow> persistIterable()
    {
      return () -> timeAndDimsOrderedConcat(facts.values()).iterator();
    }

    @Override
    public int putIfAbsent(IncrementalIndexRow key, int rowIndex)
    {
      Long time = key.getTimestamp();
      Deque<IncrementalIndexRow> rows = facts.get(time);
      if (rows == null) {
        facts.putIfAbsent(time, new ConcurrentLinkedDeque<>());
        // in race condition, rows may be put by other thread, so always get latest status from facts
        rows = facts.get(time);
      }
      // setRowIndex() must be called before rows.add() for visibility of rowIndex from concurrent readers.
      key.setRowIndex(rowIndex);
      rows.add(key);
      // always return EMPTY_ROW_INDEX to indicate that we always add new row
      return IncrementalIndexRow.EMPTY_ROW_INDEX;
    }

    @Override
    public void clear()
    {
      facts.clear();
    }
  }

  /**
   * Caches references to selector objects for each column instead of creating a new object each time in order to save
   * heap space. In general the selectorFactory need not to thread-safe. If required, set concurrentEventAdd to true to
   * use concurrent hash map instead of vanilla hash map for thread-safe operations.
   */
  protected static class CachingColumnSelectorFactory implements ColumnSelectorFactory
  {
    private final Map<String, ColumnValueSelector<?>> columnSelectorMap;
    private final ColumnSelectorFactory delegate;

    public CachingColumnSelectorFactory(ColumnSelectorFactory delegate, boolean concurrentEventAdd)
    {
      this.delegate = delegate;

      if (concurrentEventAdd) {
        columnSelectorMap = new ConcurrentHashMap<>();
      } else {
        columnSelectorMap = new HashMap<>();
      }
    }

    @Override
    public DimensionSelector makeDimensionSelector(DimensionSpec dimensionSpec)
    {
      return delegate.makeDimensionSelector(dimensionSpec);
    }

    @Override
    public ColumnValueSelector<?> makeColumnValueSelector(String columnName)
    {
      ColumnValueSelector existing = columnSelectorMap.get(columnName);
      if (existing != null) {
        return existing;
      }

      // We cannot use columnSelectorMap.computeIfAbsent(columnName, delegate::makeColumnValueSelector)
      // here since makeColumnValueSelector may modify the columnSelectorMap itself through
      // virtual column references, triggering a ConcurrentModificationException in JDK 9 and above.
      ColumnValueSelector<?> columnValueSelector = delegate.makeColumnValueSelector(columnName);
      existing = columnSelectorMap.putIfAbsent(columnName, columnValueSelector);
      return existing != null ? existing : columnValueSelector;
    }

    @Nullable
    @Override
    public ColumnCapabilities getColumnCapabilities(String columnName)
    {
      return delegate.getColumnCapabilities(columnName);
    }
  }

  private class LongMetricColumnSelector implements LongColumnSelector
  {
    private final IncrementalIndexRowHolder currEntry;
    private final int metricIndex;

    public LongMetricColumnSelector(IncrementalIndexRowHolder currEntry, int metricIndex)
    {
      this.currEntry = currEntry;
      this.metricIndex = metricIndex;
    }

    @Override
    public long getLong()
    {
      assert NullHandling.replaceWithDefault() || !isNull();
      return getMetricLongValue(currEntry.get(), metricIndex);
    }

    @Override
    public void inspectRuntimeShape(RuntimeShapeInspector inspector)
    {
      inspector.visit("index", IncrementalIndex.this);
    }

    @Override
    public boolean isNull()
    {
      return IncrementalIndex.this.isNull(currEntry.get(), metricIndex);
    }
  }

  private class ObjectMetricColumnSelector extends ObjectColumnSelector
  {
    private final IncrementalIndexRowHolder currEntry;
    private final int metricIndex;
    private Class classOfObject;

    public ObjectMetricColumnSelector(
        MetricDesc metricDesc,
        IncrementalIndexRowHolder currEntry,
        int metricIndex
    )
    {
      this.currEntry = currEntry;
      this.metricIndex = metricIndex;
      classOfObject = ComplexMetrics.getSerdeForType(metricDesc.getType()).getObjectStrategy().getClazz();
    }

    @Nullable
    @Override
    public Object getObject()
    {
      return getMetricObjectValue(currEntry.get(), metricIndex);
    }

    @Override
    public Class classOfObject()
    {
      return classOfObject;
    }

    @Override
    public void inspectRuntimeShape(RuntimeShapeInspector inspector)
    {
      inspector.visit("index", IncrementalIndex.this);
    }
  }

  private class FloatMetricColumnSelector implements FloatColumnSelector
  {
    private final IncrementalIndexRowHolder currEntry;
    private final int metricIndex;

    public FloatMetricColumnSelector(IncrementalIndexRowHolder currEntry, int metricIndex)
    {
      this.currEntry = currEntry;
      this.metricIndex = metricIndex;
    }

    @Override
    public float getFloat()
    {
      assert NullHandling.replaceWithDefault() || !isNull();
      return getMetricFloatValue(currEntry.get(), metricIndex);
    }

    @Override
    public void inspectRuntimeShape(RuntimeShapeInspector inspector)
    {
      inspector.visit("index", IncrementalIndex.this);
    }

    @Override
    public boolean isNull()
    {
      return IncrementalIndex.this.isNull(currEntry.get(), metricIndex);
    }
  }

  private class DoubleMetricColumnSelector implements DoubleColumnSelector
  {
    private final IncrementalIndexRowHolder currEntry;
    private final int metricIndex;

    public DoubleMetricColumnSelector(IncrementalIndexRowHolder currEntry, int metricIndex)
    {
      this.currEntry = currEntry;
      this.metricIndex = metricIndex;
    }

    @Override
    public double getDouble()
    {
      assert NullHandling.replaceWithDefault() || !isNull();
      return getMetricDoubleValue(currEntry.get(), metricIndex);
    }

    @Override
    public boolean isNull()
    {
      return IncrementalIndex.this.isNull(currEntry.get(), metricIndex);
    }

    @Override
    public void inspectRuntimeShape(RuntimeShapeInspector inspector)
    {
      inspector.visit("index", IncrementalIndex.this);
    }
  }
}<|MERGE_RESOLUTION|>--- conflicted
+++ resolved
@@ -344,15 +344,7 @@
 
   public abstract int getLastRowIndex();
 
-<<<<<<< HEAD
-  protected abstract AggregatorType[] getAggsForRow(int rowOffset);
-
-  protected abstract Object getAggVal(AggregatorType agg, int rowOffset, int aggPosition);
-
   protected abstract float getMetricFloatValue(IncrementalIndexRow incrementalIndexRow, int aggOffset);
-=======
-  protected abstract float getMetricFloatValue(int rowOffset, int aggOffset);
->>>>>>> a96aed02
 
   protected abstract long getMetricLongValue(IncrementalIndexRow incrementalIndexRow, int aggOffset);
 
@@ -883,62 +875,10 @@
     return iterableWithPostAggregations(null, false).iterator();
   }
 
-<<<<<<< HEAD
-  public Iterable<Row> iterableWithPostAggregations(
-      @Nullable final List<PostAggregator> postAggs,
-      final boolean descending
-  )
-  {
-    return () -> {
-      final List<DimensionDesc> dimensions = getDimensions();
-
-      return Iterators.transform(
-          getFacts().iterator(descending),
-          incrementalIndexRow -> {
-            final int rowOffset = incrementalIndexRow.getRowIndex();
-
-            int dimLength = incrementalIndexRow.getDimsLength();
-
-            Map<String, Object> theVals = Maps.newLinkedHashMap();
-            for (int i = 0; i < dimLength; ++i) {
-              Object dim = incrementalIndexRow.getDim(i);
-              DimensionDesc dimensionDesc = dimensions.get(i);
-              if (dimensionDesc == null) {
-                continue;
-              }
-              String dimensionName = dimensionDesc.getName();
-              DimensionHandler handler = dimensionDesc.getHandler();
-              if (dim == null || handler.getLengthOfEncodedKeyComponent(dim) == 0) {
-                theVals.put(dimensionName, null);
-                continue;
-              }
-              final DimensionIndexer indexer = dimensionDesc.getIndexer();
-              Object rowVals = indexer.convertUnsortedEncodedKeyComponentToActualList(dim);
-              theVals.put(dimensionName, rowVals);
-            }
-
-            AggregatorType[] aggs = getAggsForRow(rowOffset);
-            for (int i = 0; i < aggs.length; ++i) {
-              theVals.put(metrics[i].getName(), getAggVal(aggs[i], rowOffset, i));
-            }
-
-            if (postAggs != null) {
-              for (PostAggregator postAgg : postAggs) {
-                theVals.put(postAgg.getName(), postAgg.compute(theVals));
-              }
-            }
-
-            return new MapBasedRow(incrementalIndexRow.getTimestamp(), theVals);
-          }
-      );
-    };
-  }
-=======
   public abstract Iterable<Row> iterableWithPostAggregations(
       @Nullable List<PostAggregator> postAggs,
       boolean descending
   );
->>>>>>> a96aed02
 
   public DateTime getMaxIngestedEventTime()
   {
