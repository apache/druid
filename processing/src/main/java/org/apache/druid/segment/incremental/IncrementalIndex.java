/*
 * Licensed to the Apache Software Foundation (ASF) under one
 * or more contributor license agreements.  See the NOTICE file
 * distributed with this work for additional information
 * regarding copyright ownership.  The ASF licenses this file
 * to you under the Apache License, Version 2.0 (the
 * "License"); you may not use this file except in compliance
 * with the License.  You may obtain a copy of the License at
 *
 *   http://www.apache.org/licenses/LICENSE-2.0
 *
 * Unless required by applicable law or agreed to in writing,
 * software distributed under the License is distributed on an
 * "AS IS" BASIS, WITHOUT WARRANTIES OR CONDITIONS OF ANY
 * KIND, either express or implied.  See the License for the
 * specific language governing permissions and limitations
 * under the License.
 */

package org.apache.druid.segment.incremental;

import com.google.common.annotations.VisibleForTesting;
import com.google.common.base.Function;
import com.google.common.base.Strings;
import com.google.common.base.Supplier;
import com.google.common.collect.ImmutableList;
import com.google.common.collect.ImmutableMap;
import com.google.common.collect.Iterators;
import com.google.common.collect.Maps;
import com.google.common.collect.Sets;
import com.google.common.primitives.Ints;
import com.google.common.primitives.Longs;
import com.google.errorprone.annotations.concurrent.GuardedBy;
import org.apache.druid.collections.NonBlockingPool;
import org.apache.druid.common.config.NullHandling;
import org.apache.druid.common.guava.GuavaUtils;
import org.apache.druid.data.input.InputRow;
import org.apache.druid.data.input.MapBasedRow;
import org.apache.druid.data.input.Row;
import org.apache.druid.data.input.impl.DimensionSchema;
import org.apache.druid.data.input.impl.DimensionsSpec;
import org.apache.druid.data.input.impl.SpatialDimensionSchema;
import org.apache.druid.java.util.common.DateTimes;
import org.apache.druid.java.util.common.IAE;
import org.apache.druid.java.util.common.ISE;
import org.apache.druid.java.util.common.StringUtils;
import org.apache.druid.java.util.common.granularity.Granularity;
import org.apache.druid.java.util.common.parsers.ParseException;
import org.apache.druid.query.aggregation.AggregatorFactory;
import org.apache.druid.query.aggregation.PostAggregator;
import org.apache.druid.query.dimension.DimensionSpec;
import org.apache.druid.query.monomorphicprocessing.RuntimeShapeInspector;
import org.apache.druid.segment.AbstractIndex;
import org.apache.druid.segment.ColumnSelectorFactory;
import org.apache.druid.segment.ColumnValueSelector;
import org.apache.druid.segment.DimensionHandler;
import org.apache.druid.segment.DimensionHandlerUtils;
import org.apache.druid.segment.DimensionIndexer;
import org.apache.druid.segment.DimensionSelector;
import org.apache.druid.segment.DoubleColumnSelector;
import org.apache.druid.segment.FloatColumnSelector;
import org.apache.druid.segment.IndexMergerV9;
import org.apache.druid.segment.LongColumnSelector;
import org.apache.druid.segment.Metadata;
import org.apache.druid.segment.NilColumnValueSelector;
import org.apache.druid.segment.ObjectColumnSelector;
import org.apache.druid.segment.RowAdapters;
import org.apache.druid.segment.RowBasedColumnSelectorFactory;
import org.apache.druid.segment.StorageAdapter;
import org.apache.druid.segment.VirtualColumns;
import org.apache.druid.segment.column.ColumnCapabilities;
import org.apache.druid.segment.column.ColumnCapabilitiesImpl;
import org.apache.druid.segment.column.ColumnHolder;
import org.apache.druid.segment.column.RowSignature;
import org.apache.druid.segment.column.ValueType;
import org.apache.druid.segment.serde.ComplexMetricExtractor;
import org.apache.druid.segment.serde.ComplexMetricSerde;
import org.apache.druid.segment.serde.ComplexMetrics;
import org.joda.time.DateTime;
import org.joda.time.Interval;

import javax.annotation.Nullable;
import java.io.Closeable;
import java.nio.ByteBuffer;
import java.util.ArrayList;
import java.util.Collection;
import java.util.Comparator;
import java.util.Deque;
import java.util.HashMap;
import java.util.Iterator;
import java.util.List;
import java.util.Map;
import java.util.Objects;
import java.util.Set;
import java.util.concurrent.ConcurrentHashMap;
import java.util.concurrent.ConcurrentLinkedDeque;
import java.util.concurrent.ConcurrentMap;
import java.util.concurrent.ConcurrentNavigableMap;
import java.util.concurrent.ConcurrentSkipListMap;
import java.util.concurrent.CopyOnWriteArrayList;
import java.util.concurrent.atomic.AtomicInteger;
import java.util.concurrent.atomic.AtomicLong;
import java.util.stream.Stream;

public abstract class IncrementalIndex<AggregatorType> extends AbstractIndex implements Iterable<Row>, Closeable
{
  // Used to discover ValueType based on the class of values in a row
  // Also used to convert between the duplicate ValueType enums in DimensionSchema (druid-api) and main druid.
  public static final Map<Object, ValueType> TYPE_MAP = ImmutableMap.<Object, ValueType>builder()
      .put(Long.class, ValueType.LONG)
      .put(Double.class, ValueType.DOUBLE)
      .put(Float.class, ValueType.FLOAT)
      .put(String.class, ValueType.STRING)
      .put(DimensionSchema.ValueType.LONG, ValueType.LONG)
      .put(DimensionSchema.ValueType.FLOAT, ValueType.FLOAT)
      .put(DimensionSchema.ValueType.STRING, ValueType.STRING)
      .put(DimensionSchema.ValueType.DOUBLE, ValueType.DOUBLE)
      .put(DimensionSchema.ValueType.COMPLEX, ValueType.COMPLEX)
      .build();

  /**
   * Column selector used at ingestion time for inputs to aggregators.
   *
   * @param agg                       the aggregator
   * @param in                        ingestion-time input row supplier
   * @param deserializeComplexMetrics whether complex objects should be deserialized by a {@link ComplexMetricExtractor}
   *
   * @return column selector factory
   */
  public static ColumnSelectorFactory makeColumnSelectorFactory(
      final VirtualColumns virtualColumns,
      final AggregatorFactory agg,
      final Supplier<InputRow> in,
      final boolean deserializeComplexMetrics
  )
  {
    final RowBasedColumnSelectorFactory<InputRow> baseSelectorFactory = RowBasedColumnSelectorFactory.create(
        RowAdapters.standardRow(),
        in::get,
        RowSignature.empty(),
        true
    );

    class IncrementalIndexInputRowColumnSelectorFactory implements ColumnSelectorFactory
    {
      @Override
      public ColumnValueSelector<?> makeColumnValueSelector(final String column)
      {
        final String typeName = agg.getTypeName();
        final boolean isComplexMetric =
            GuavaUtils.getEnumIfPresent(ValueType.class, StringUtils.toUpperCase(typeName)) == null ||
            typeName.equalsIgnoreCase(ValueType.COMPLEX.name());

        final ColumnValueSelector selector = baseSelectorFactory.makeColumnValueSelector(column);

        if (!isComplexMetric || !deserializeComplexMetrics) {
          return selector;
        } else {
          // Wrap selector in a special one that uses ComplexMetricSerde to modify incoming objects.
          // For complex aggregators that read from multiple columns, we wrap all of them. This is not ideal but it
          // has worked so far.

          final ComplexMetricSerde serde = ComplexMetrics.getSerdeForType(typeName);
          if (serde == null) {
            throw new ISE("Don't know how to handle type[%s]", typeName);
          }

          final ComplexMetricExtractor extractor = serde.getExtractor();
          return new ColumnValueSelector()
          {
            @Override
            public boolean isNull()
            {
              return selector.isNull();
            }

            @Override
            public long getLong()
            {
              return selector.getLong();
            }

            @Override
            public float getFloat()
            {
              return selector.getFloat();
            }

            @Override
            public double getDouble()
            {
              return selector.getDouble();
            }

            @Override
            public Class classOfObject()
            {
              return extractor.extractedClass();
            }

            @Nullable
            @Override
            public Object getObject()
            {
              // Here is where the magic happens: read from "in" directly, don't go through the normal "selector".
              return extractor.extractValue(in.get(), column, agg);
            }

            @Override
            public void inspectRuntimeShape(RuntimeShapeInspector inspector)
            {
              inspector.visit("in", in);
              inspector.visit("selector", selector);
              inspector.visit("extractor", extractor);
            }
          };
        }
      }

      @Override
      public DimensionSelector makeDimensionSelector(DimensionSpec dimensionSpec)
      {
        return baseSelectorFactory.makeDimensionSelector(dimensionSpec);
      }

      @Nullable
      @Override
      public ColumnCapabilities getColumnCapabilities(String columnName)
      {
        return baseSelectorFactory.getColumnCapabilities(columnName);
      }
    }

    return virtualColumns.wrap(new IncrementalIndexInputRowColumnSelectorFactory());
  }

  private final long minTimestamp;
  private final Granularity gran;
  private final boolean rollup;
  private final List<Function<InputRow, InputRow>> rowTransformers;
  private final VirtualColumns virtualColumns;
  private final AggregatorFactory[] metrics;
  private final AggregatorType[] aggs;
  private final boolean deserializeComplexMetrics;
  private final boolean reportParseExceptions; // only used by OffHeapIncrementalIndex
  private final Metadata metadata;

  private final Map<String, MetricDesc> metricDescs;

  private final Map<String, DimensionDesc> dimensionDescs;
  private final List<DimensionDesc> dimensionDescsList;
  // dimension capabilities are provided by the indexers
  private final Map<String, ColumnCapabilities> timeAndMetricsColumnCapabilities;
  private final AtomicInteger numEntries = new AtomicInteger();
  private final AtomicLong bytesInMemory = new AtomicLong();

  // This is modified on add() in a critical section.
  private final ThreadLocal<InputRow> in = new ThreadLocal<>();
  private final Supplier<InputRow> rowSupplier = in::get;

  private volatile DateTime maxIngestedEventTime;


  /**
   * Setting deserializeComplexMetrics to false is necessary for intermediate aggregation such as groupBy that
   * should not deserialize input columns using ComplexMetricSerde for aggregators that return complex metrics.
   * <p>
   * Set concurrentEventAdd to true to indicate that adding of input row should be thread-safe (for example, groupBy
   * where the multiple threads can add concurrently to the IncrementalIndex).
   *
   * @param incrementalIndexSchema    the schema to use for incremental index
   * @param deserializeComplexMetrics flag whether or not to call ComplexMetricExtractor.extractValue() on the input
   *                                  value for aggregators that return metrics other than float.
   * @param reportParseExceptions     flag whether or not to report ParseExceptions that occur while extracting values
   *                                  from input rows
   * @param concurrentEventAdd        flag whether ot not adding of input rows should be thread-safe
   */
  protected IncrementalIndex(
      final IncrementalIndexSchema incrementalIndexSchema,
      final boolean deserializeComplexMetrics,
      final boolean reportParseExceptions,
      final boolean concurrentEventAdd
  )
  {
    this.minTimestamp = incrementalIndexSchema.getMinTimestamp();
    this.gran = incrementalIndexSchema.getGran();
    this.rollup = incrementalIndexSchema.isRollup();
    this.virtualColumns = incrementalIndexSchema.getVirtualColumns();
    this.metrics = incrementalIndexSchema.getMetrics();
    this.rowTransformers = new CopyOnWriteArrayList<>();
    this.deserializeComplexMetrics = deserializeComplexMetrics;
    this.reportParseExceptions = reportParseExceptions;

    this.timeAndMetricsColumnCapabilities = new HashMap<>();
    this.metadata = new Metadata(
        null,
        getCombiningAggregators(metrics),
        incrementalIndexSchema.getTimestampSpec(),
        this.gran,
        this.rollup
    );

    this.aggs = initAggs(metrics, rowSupplier, deserializeComplexMetrics, concurrentEventAdd);

    this.metricDescs = Maps.newLinkedHashMap();
    for (AggregatorFactory metric : metrics) {
      MetricDesc metricDesc = new MetricDesc(metricDescs.size(), metric);
      metricDescs.put(metricDesc.getName(), metricDesc);
      timeAndMetricsColumnCapabilities.put(metricDesc.getName(), metricDesc.getCapabilities());
    }

    DimensionsSpec dimensionsSpec = incrementalIndexSchema.getDimensionsSpec();
    this.dimensionDescs = Maps.newLinkedHashMap();

    this.dimensionDescsList = new ArrayList<>();
    for (DimensionSchema dimSchema : dimensionsSpec.getDimensions()) {
      ValueType type = TYPE_MAP.get(dimSchema.getValueType());
      String dimName = dimSchema.getName();

      // Note: Things might be simpler if DimensionSchema had a method "getColumnCapabilities()" which could return
      // type specific capabilities by itself. However, for various reasons, DimensionSchema currently lives in druid-core
      // while ColumnCapabilities lives in druid-processing which makes that approach difficult.
      ColumnCapabilitiesImpl capabilities = makeDefaultCapabilitiesFromValueType(type, dimSchema.getTypeName());

      capabilities.setHasBitmapIndexes(dimSchema.hasBitmapIndex());

      if (dimSchema.getTypeName().equals(DimensionSchema.SPATIAL_TYPE_NAME)) {
        capabilities.setHasSpatialIndexes(true);
      }
      DimensionHandler handler = DimensionHandlerUtils.getHandlerFromCapabilities(
          dimName,
          capabilities,
          dimSchema.getMultiValueHandling()
      );
      addNewDimension(dimName, handler);
    }

    //__time capabilities
    timeAndMetricsColumnCapabilities.put(
        ColumnHolder.TIME_COLUMN_NAME,
        ColumnCapabilitiesImpl.createSimpleNumericColumnCapabilities(ValueType.LONG)
    );

    // This should really be more generic
    List<SpatialDimensionSchema> spatialDimensions = dimensionsSpec.getSpatialDimensions();
    if (!spatialDimensions.isEmpty()) {
      this.rowTransformers.add(new SpatialDimensionRowTransformer(spatialDimensions));
    }
  }

  public static class Builder
  {
    @Nullable
    private IncrementalIndexSchema incrementalIndexSchema;
    private boolean deserializeComplexMetrics;
    private boolean reportParseExceptions;
    private boolean concurrentEventAdd;
    private boolean sortFacts;
    private int maxRowCount;
    private long maxBytesInMemory;

    public Builder()
    {
      incrementalIndexSchema = null;
      deserializeComplexMetrics = true;
      reportParseExceptions = true;
      concurrentEventAdd = false;
      sortFacts = true;
      maxRowCount = 0;
      maxBytesInMemory = 0;
    }

    public Builder setIndexSchema(final IncrementalIndexSchema incrementalIndexSchema)
    {
      this.incrementalIndexSchema = incrementalIndexSchema;
      return this;
    }

    /**
     * A helper method to set a simple index schema with only metrics and default values for the other parameters. Note
     * that this method is normally used for testing and benchmarking; it is unlikely that you would use it in
     * production settings.
     *
     * @param metrics variable array of {@link AggregatorFactory} metrics
     *
     * @return this
     */
    @VisibleForTesting
    public Builder setSimpleTestingIndexSchema(final AggregatorFactory... metrics)
    {
      return setSimpleTestingIndexSchema(null, metrics);
    }


    /**
     * A helper method to set a simple index schema with controllable metrics and rollup, and default values for the
     * other parameters. Note that this method is normally used for testing and benchmarking; it is unlikely that you
     * would use it in production settings.
     *
     * @param metrics variable array of {@link AggregatorFactory} metrics
     *
     * @return this
     */
    @VisibleForTesting
    public Builder setSimpleTestingIndexSchema(@Nullable Boolean rollup, final AggregatorFactory... metrics)
    {
      IncrementalIndexSchema.Builder builder = new IncrementalIndexSchema.Builder().withMetrics(metrics);
      this.incrementalIndexSchema = rollup != null ? builder.withRollup(rollup).build() : builder.build();
      return this;
    }

    public Builder setDeserializeComplexMetrics(final boolean deserializeComplexMetrics)
    {
      this.deserializeComplexMetrics = deserializeComplexMetrics;
      return this;
    }

    public Builder setReportParseExceptions(final boolean reportParseExceptions)
    {
      this.reportParseExceptions = reportParseExceptions;
      return this;
    }

    public Builder setConcurrentEventAdd(final boolean concurrentEventAdd)
    {
      this.concurrentEventAdd = concurrentEventAdd;
      return this;
    }

    public Builder setSortFacts(final boolean sortFacts)
    {
      this.sortFacts = sortFacts;
      return this;
    }

    public Builder setMaxRowCount(final int maxRowCount)
    {
      this.maxRowCount = maxRowCount;
      return this;
    }

    //maxBytesInMemory only applies to OnHeapIncrementalIndex
    public Builder setMaxBytesInMemory(final long maxBytesInMemory)
    {
      this.maxBytesInMemory = maxBytesInMemory;
      return this;
    }

    public OnheapIncrementalIndex buildOnheap()
    {
      if (maxRowCount <= 0) {
        throw new IllegalArgumentException("Invalid max row count: " + maxRowCount);
      }

      return new OnheapIncrementalIndex(
          Objects.requireNonNull(incrementalIndexSchema, "incrementIndexSchema is null"),
          deserializeComplexMetrics,
          reportParseExceptions,
          concurrentEventAdd,
          sortFacts,
          maxRowCount,
          maxBytesInMemory
      );
    }

    public IncrementalIndex buildOffheap(final NonBlockingPool<ByteBuffer> bufferPool)
    {
      if (maxRowCount <= 0) {
        throw new IllegalArgumentException("Invalid max row count: " + maxRowCount);
      }

      return new OffheapIncrementalIndex(
          Objects.requireNonNull(incrementalIndexSchema, "incrementalIndexSchema is null"),
          deserializeComplexMetrics,
          reportParseExceptions,
          concurrentEventAdd,
          sortFacts,
          maxRowCount,
          Objects.requireNonNull(bufferPool, "bufferPool is null")
      );
    }
  }


  public abstract FactsHolder getFacts();

  public abstract boolean canAppendRow();

  public abstract String getOutOfRowsReason();

  protected abstract AggregatorType[] initAggs(
      AggregatorFactory[] metrics,
      Supplier<InputRow> rowSupplier,
      boolean deserializeComplexMetrics,
      boolean concurrentEventAdd
  );

  // Note: This method needs to be thread safe.
  protected abstract AddToFactsResult addToFacts(
      InputRow row,
      IncrementalIndexRow key,
      ThreadLocal<InputRow> rowContainer,
      Supplier<InputRow> rowSupplier,
      boolean skipMaxRowsInMemoryCheck
  ) throws IndexSizeExceededException;

  public abstract int getLastRowIndex();

  protected abstract AggregatorType[] getAggsForRow(int rowOffset);

  protected abstract Object getAggVal(AggregatorType agg, int rowOffset, int aggPosition);

  protected abstract float getMetricFloatValue(int rowOffset, int aggOffset);

  protected abstract long getMetricLongValue(int rowOffset, int aggOffset);

  protected abstract Object getMetricObjectValue(int rowOffset, int aggOffset);

  protected abstract double getMetricDoubleValue(int rowOffset, int aggOffset);

  protected abstract boolean isNull(int rowOffset, int aggOffset);

  static class IncrementalIndexRowResult
  {
    private final IncrementalIndexRow incrementalIndexRow;
    private final List<String> parseExceptionMessages;

    IncrementalIndexRowResult(IncrementalIndexRow incrementalIndexRow, List<String> parseExceptionMessages)
    {
      this.incrementalIndexRow = incrementalIndexRow;
      this.parseExceptionMessages = parseExceptionMessages;
    }

    IncrementalIndexRow getIncrementalIndexRow()
    {
      return incrementalIndexRow;
    }

    List<String> getParseExceptionMessages()
    {
      return parseExceptionMessages;
    }
  }

  static class AddToFactsResult
  {
    private final int rowCount;
    private final long bytesInMemory;
    private final List<String> parseExceptionMessages;

    public AddToFactsResult(
        int rowCount,
        long bytesInMemory,
        List<String> parseExceptionMessages
    )
    {
      this.rowCount = rowCount;
      this.bytesInMemory = bytesInMemory;
      this.parseExceptionMessages = parseExceptionMessages;
    }

    int getRowCount()
    {
      return rowCount;
    }

    public long getBytesInMemory()
    {
      return bytesInMemory;
    }

    public List<String> getParseExceptionMessages()
    {
      return parseExceptionMessages;
    }
  }

  public boolean isRollup()
  {
    return rollup;
  }

  @Override
  public void close()
  {
  }

  public InputRow formatRow(InputRow row)
  {
    for (Function<InputRow, InputRow> rowTransformer : rowTransformers) {
      row = rowTransformer.apply(row);
    }

    if (row == null) {
      throw new IAE("Row is null? How can this be?!");
    }
    return row;
  }

  public Map<String, ColumnCapabilities> getColumnCapabilities()
  {
    ImmutableMap.Builder<String, ColumnCapabilities> builder =
        ImmutableMap.<String, ColumnCapabilities>builder().putAll(timeAndMetricsColumnCapabilities);

    dimensionDescs.forEach((dimension, desc) -> builder.put(dimension, desc.getCapabilities()));
    return builder.build();
  }

  /**
   * Adds a new row.  The row might correspond with another row that already exists, in which case this will
   * update that row instead of inserting a new one.
   * <p>
   * <p>
   * Calls to add() are thread safe.
   * <p>
   *
   * @param row the row of data to add
   *
   * @return the number of rows in the data set after adding the InputRow
   */
  public IncrementalIndexAddResult add(InputRow row) throws IndexSizeExceededException
  {
    return add(row, false);
  }

  public IncrementalIndexAddResult add(InputRow row, boolean skipMaxRowsInMemoryCheck) throws IndexSizeExceededException
  {
    IncrementalIndexRowResult incrementalIndexRowResult = toIncrementalIndexRow(row);
    final AddToFactsResult addToFactsResult = addToFacts(
        row,
        incrementalIndexRowResult.getIncrementalIndexRow(),
        in,
        rowSupplier,
        skipMaxRowsInMemoryCheck
    );
    updateMaxIngestedTime(row.getTimestamp());
    ParseException parseException = getCombinedParseException(
        row,
        incrementalIndexRowResult.getParseExceptionMessages(),
        addToFactsResult.getParseExceptionMessages()
    );
    return new IncrementalIndexAddResult(
        addToFactsResult.getRowCount(),
        addToFactsResult.getBytesInMemory(),
        parseException
    );
  }

  @VisibleForTesting
  IncrementalIndexRowResult toIncrementalIndexRow(InputRow row)
  {
    row = formatRow(row);
    if (row.getTimestampFromEpoch() < minTimestamp) {
      throw new IAE("Cannot add row[%s] because it is below the minTimestamp[%s]", row, DateTimes.utc(minTimestamp));
    }

    final List<String> rowDimensions = row.getDimensions();
    Object[] dims;
    List<Object> overflow = null;
    long dimsKeySize = 0;
    List<String> parseExceptionMessages = new ArrayList<>();
    synchronized (dimensionDescs) {
      // all known dimensions are assumed missing until we encounter in the rowDimensions
      Set<String> absentDimensions = Sets.newHashSet(dimensionDescs.keySet());

      // first, process dimension values present in the row
      dims = new Object[dimensionDescs.size()];
      for (String dimension : rowDimensions) {
        if (Strings.isNullOrEmpty(dimension)) {
          continue;
        }
        boolean wasNewDim = false;
        DimensionDesc desc = dimensionDescs.get(dimension);
        if (desc != null) {
          absentDimensions.remove(dimension);
        } else {
          wasNewDim = true;
          desc = addNewDimension(
              dimension,
              DimensionHandlerUtils.getHandlerFromCapabilities(
                  dimension,
                  // for schemaless type discovery, everything is a String. this should probably try to autodetect
                  // based on the value to use a better handler
                  makeDefaultCapabilitiesFromValueType(ValueType.STRING, null),
                  null
              )
          );
        }
        DimensionIndexer indexer = desc.getIndexer();
        Object dimsKey = null;
        try {
          dimsKey = indexer.processRowValsToUnsortedEncodedKeyComponent(row.getRaw(dimension), true);
        }
        catch (ParseException pe) {
          parseExceptionMessages.add(pe.getMessage());
        }
        dimsKeySize += indexer.estimateEncodedKeyComponentSize(dimsKey);
        if (wasNewDim) {
          // unless this is the first row we are processing, all newly discovered columns will be sparse
          if (maxIngestedEventTime != null) {
            indexer.setSparseIndexed();
          }
          if (overflow == null) {
            overflow = new ArrayList<>();
          }
          overflow.add(dimsKey);
        } else if (desc.getIndex() > dims.length || dims[desc.getIndex()] != null) {
          /*
           * index > dims.length requires that we saw this dimension and added it to the dimensionOrder map,
           * otherwise index is null. Since dims is initialized based on the size of dimensionOrder on each call to add,
           * it must have been added to dimensionOrder during this InputRow.
           *
           * if we found an index for this dimension it means we've seen it already. If !(index > dims.length) then
           * we saw it on a previous input row (this its safe to index into dims). If we found a value in
           * the dims array for this index, it means we have seen this dimension already on this input row.
           */
          throw new ISE("Dimension[%s] occurred more than once in InputRow", dimension);
        } else {
          dims[desc.getIndex()] = dimsKey;
        }
      }

      // process any dimensions with missing values in the row
      for (String missing : absentDimensions) {
        dimensionDescs.get(missing).getIndexer().setSparseIndexed();
      }
    }

    if (overflow != null) {
      // Merge overflow and non-overflow
      Object[] newDims = new Object[dims.length + overflow.size()];
      System.arraycopy(dims, 0, newDims, 0, dims.length);
      for (int i = 0; i < overflow.size(); ++i) {
        newDims[dims.length + i] = overflow.get(i);
      }
      dims = newDims;
    }

    long truncated = 0;
    if (row.getTimestamp() != null) {
      truncated = gran.bucketStart(row.getTimestamp()).getMillis();
    }
    IncrementalIndexRow incrementalIndexRow = IncrementalIndexRow.createTimeAndDimswithDimsKeySize(
        Math.max(truncated, minTimestamp),
        dims,
        dimensionDescsList,
        dimsKeySize
    );
    return new IncrementalIndexRowResult(incrementalIndexRow, parseExceptionMessages);
  }

  @Nullable
  public static ParseException getCombinedParseException(
      InputRow row,
      @Nullable List<String> dimParseExceptionMessages,
      @Nullable List<String> aggParseExceptionMessages
  )
  {
    int numAdded = 0;
    StringBuilder stringBuilder = new StringBuilder();

    if (dimParseExceptionMessages != null) {
      for (String parseExceptionMessage : dimParseExceptionMessages) {
        stringBuilder.append(parseExceptionMessage);
        stringBuilder.append(",");
        numAdded++;
      }
    }
    if (aggParseExceptionMessages != null) {
      for (String parseExceptionMessage : aggParseExceptionMessages) {
        stringBuilder.append(parseExceptionMessage);
        stringBuilder.append(",");
        numAdded++;
      }
    }

    if (numAdded == 0) {
      return null;
    }
    ParseException pe = new ParseException(
        "Found unparseable columns in row: [%s], exceptions: [%s]",
        row,
        stringBuilder.toString()
    );
    pe.setFromPartiallyValidRow(true);
    return pe;
  }

  private synchronized void updateMaxIngestedTime(DateTime eventTime)
  {
    if (maxIngestedEventTime == null || maxIngestedEventTime.isBefore(eventTime)) {
      maxIngestedEventTime = eventTime;
    }
  }

  public boolean isEmpty()
  {
    return numEntries.get() == 0;
  }

  public int size()
  {
    return numEntries.get();
  }

  boolean getDeserializeComplexMetrics()
  {
    return deserializeComplexMetrics;
  }

  boolean getReportParseExceptions()
  {
    return reportParseExceptions;
  }

  AtomicInteger getNumEntries()
  {
    return numEntries;
  }

  AggregatorFactory[] getMetrics()
  {
    return metrics;
  }

  public AtomicLong getBytesInMemory()
  {
    return bytesInMemory;
  }

  private long getMinTimeMillis()
  {
    return getFacts().getMinTimeMillis();
  }

  private long getMaxTimeMillis()
  {
    return getFacts().getMaxTimeMillis();
  }

  public AggregatorType[] getAggs()
  {
    return aggs;
  }

  public AggregatorFactory[] getMetricAggs()
  {
    return metrics;
  }

  public List<String> getDimensionNames()
  {
    synchronized (dimensionDescs) {
      return ImmutableList.copyOf(dimensionDescs.keySet());
    }
  }

  public List<DimensionDesc> getDimensions()
  {
    synchronized (dimensionDescs) {
      return ImmutableList.copyOf(dimensionDescs.values());
    }
  }

  @Nullable
  public DimensionDesc getDimension(String dimension)
  {
    synchronized (dimensionDescs) {
      return dimensionDescs.get(dimension);
    }
  }

  @Nullable
  public String getMetricType(String metric)
  {
    final MetricDesc metricDesc = metricDescs.get(metric);
    return metricDesc != null ? metricDesc.getType() : null;
  }

  public ColumnValueSelector<?> makeMetricColumnValueSelector(String metric, IncrementalIndexRowHolder currEntry)
  {
    MetricDesc metricDesc = metricDescs.get(metric);
    if (metricDesc == null) {
      return NilColumnValueSelector.instance();
    }
    int metricIndex = metricDesc.getIndex();
    switch (metricDesc.getCapabilities().getType()) {
      case COMPLEX:
        return new ObjectMetricColumnSelector(metricDesc, currEntry, metricIndex);
      case LONG:
        return new LongMetricColumnSelector(currEntry, metricIndex);
      case FLOAT:
        return new FloatMetricColumnSelector(currEntry, metricIndex);
      case DOUBLE:
        return new DoubleMetricColumnSelector(currEntry, metricIndex);
      case STRING:
        throw new IllegalStateException("String is not a metric column type");
      default:
        throw new ISE("Unknown metric value type: %s", metricDesc.getCapabilities().getType());
    }
  }

  public Interval getInterval()
  {
    DateTime min = DateTimes.utc(minTimestamp);
    return new Interval(min, isEmpty() ? min : gran.increment(DateTimes.utc(getMaxTimeMillis())));
  }

  @Nullable
  public DateTime getMinTime()
  {
    return isEmpty() ? null : DateTimes.utc(getMinTimeMillis());
  }

  @Nullable
  public DateTime getMaxTime()
  {
    return isEmpty() ? null : DateTimes.utc(getMaxTimeMillis());
  }

  @Nullable
  public Integer getDimensionIndex(String dimension)
  {
    DimensionDesc dimSpec = getDimension(dimension);
    return dimSpec == null ? null : dimSpec.getIndex();
  }

  public List<String> getDimensionOrder()
  {
    synchronized (dimensionDescs) {
      return ImmutableList.copyOf(dimensionDescs.keySet());
    }
  }

  private ColumnCapabilitiesImpl makeDefaultCapabilitiesFromValueType(ValueType type, String typeName)
  {
<<<<<<< HEAD
    if (type == ValueType.STRING) {
      // we start out as not having multiple values, but this might change as we encounter them
      return new ColumnCapabilitiesImpl().setType(type)
                                         .setTypeName(typeName)
                                         .setHasBitmapIndexes(true)
                                         .setDictionaryEncoded(true)
                                         .setDictionaryValuesUnique(true)
                                         .setDictionaryValuesSorted(false);
    } else {
      return ColumnCapabilitiesImpl.createSimpleNumericColumnCapabilities(type).setTypeName(typeName);
=======
    switch (type) {
      case STRING:
        // we start out as not having multiple values, but this might change as we encounter them
        return new ColumnCapabilitiesImpl().setType(type)
                                           .setHasBitmapIndexes(true)
                                           .setDictionaryEncoded(true)
                                           .setDictionaryValuesUnique(true)
                                           .setDictionaryValuesSorted(false);
      case COMPLEX:
        return ColumnCapabilitiesImpl.createSimpleNumericColumnCapabilities(type).setHasNulls(true);
      default:
        return ColumnCapabilitiesImpl.createSimpleNumericColumnCapabilities(type);
>>>>>>> a9de00d4
    }
  }

  /**
   * Currently called to initialize IncrementalIndex dimension order during index creation
   * Index dimension ordering could be changed to initialize from DimensionsSpec after resolution of
   * https://github.com/apache/druid/issues/2011
   */
  public void loadDimensionIterable(
      Iterable<String> oldDimensionOrder,
      Map<String, ColumnCapabilities> oldColumnCapabilities
  )
  {
    synchronized (dimensionDescs) {
      if (!dimensionDescs.isEmpty()) {
        throw new ISE("Cannot load dimension order when existing order[%s] is not empty.", dimensionDescs.keySet());
      }
      for (String dim : oldDimensionOrder) {
        if (dimensionDescs.get(dim) == null) {
          ColumnCapabilitiesImpl capabilities = ColumnCapabilitiesImpl.snapshot(
              oldColumnCapabilities.get(dim),
              IndexMergerV9.DIMENSION_CAPABILITY_MERGE_LOGIC
          );
          DimensionHandler handler = DimensionHandlerUtils.getHandlerFromCapabilities(dim, capabilities, null);
          addNewDimension(dim, handler);
        }
      }
    }
  }

  @GuardedBy("dimensionDescs")
  private DimensionDesc addNewDimension(String dim, DimensionHandler handler)
  {
    DimensionDesc desc = new DimensionDesc(dimensionDescs.size(), dim, handler);
    dimensionDescs.put(dim, desc);
    dimensionDescsList.add(desc);
    return desc;
  }

  public List<String> getMetricNames()
  {
    return ImmutableList.copyOf(metricDescs.keySet());
  }

  @Override
  public List<String> getColumnNames()
  {
    List<String> columnNames = new ArrayList<>(getDimensionNames());
    columnNames.addAll(getMetricNames());
    return columnNames;
  }

  @Override
  public StorageAdapter toStorageAdapter()
  {
    return new IncrementalIndexStorageAdapter(this);
  }

  @Nullable
  public ColumnCapabilities getCapabilities(String column)
  {
    if (dimensionDescs.containsKey(column)) {
      return dimensionDescs.get(column).getCapabilities();
    }
    return timeAndMetricsColumnCapabilities.get(column);
  }

  public Metadata getMetadata()
  {
    return metadata;
  }

  private static AggregatorFactory[] getCombiningAggregators(AggregatorFactory[] aggregators)
  {
    AggregatorFactory[] combiningAggregators = new AggregatorFactory[aggregators.length];
    for (int i = 0; i < aggregators.length; i++) {
      combiningAggregators[i] = aggregators[i].getCombiningFactory();
    }
    return combiningAggregators;
  }

  @Override
  public Iterator<Row> iterator()
  {
    return iterableWithPostAggregations(null, false).iterator();
  }

  public Iterable<Row> iterableWithPostAggregations(
      @Nullable final List<PostAggregator> postAggs,
      final boolean descending
  )
  {
    return () -> {
      final List<DimensionDesc> dimensions = getDimensions();

      return Iterators.transform(
          getFacts().iterator(descending),
          incrementalIndexRow -> {
            final int rowOffset = incrementalIndexRow.getRowIndex();

            Object[] theDims = incrementalIndexRow.getDims();

            Map<String, Object> theVals = Maps.newLinkedHashMap();
            for (int i = 0; i < theDims.length; ++i) {
              Object dim = theDims[i];
              DimensionDesc dimensionDesc = dimensions.get(i);
              if (dimensionDesc == null) {
                continue;
              }
              String dimensionName = dimensionDesc.getName();
              DimensionHandler handler = dimensionDesc.getHandler();
              if (dim == null || handler.getLengthOfEncodedKeyComponent(dim) == 0) {
                theVals.put(dimensionName, null);
                continue;
              }
              final DimensionIndexer indexer = dimensionDesc.getIndexer();
              Object rowVals = indexer.convertUnsortedEncodedKeyComponentToActualList(dim);
              theVals.put(dimensionName, rowVals);
            }

            AggregatorType[] aggs = getAggsForRow(rowOffset);
            for (int i = 0; i < aggs.length; ++i) {
              theVals.put(metrics[i].getName(), getAggVal(aggs[i], rowOffset, i));
            }

            if (postAggs != null) {
              for (PostAggregator postAgg : postAggs) {
                theVals.put(postAgg.getName(), postAgg.compute(theVals));
              }
            }

            return new MapBasedRow(incrementalIndexRow.getTimestamp(), theVals);
          }
      );
    };
  }

  public DateTime getMaxIngestedEventTime()
  {
    return maxIngestedEventTime;
  }

  public static final class DimensionDesc
  {
    private final int index;
    private final String name;
    private final DimensionHandler handler;
    private final DimensionIndexer indexer;

    public DimensionDesc(int index, String name, DimensionHandler handler)
    {
      this.index = index;
      this.name = name;
      this.handler = handler;
      this.indexer = handler.makeIndexer();
    }

    public int getIndex()
    {
      return index;
    }

    public String getName()
    {
      return name;
    }

    public ColumnCapabilities getCapabilities()
    {
      return indexer.getColumnCapabilities();
    }

    public DimensionHandler getHandler()
    {
      return handler;
    }

    public DimensionIndexer getIndexer()
    {
      return indexer;
    }
  }

  public static final class MetricDesc
  {
    private final int index;
    private final String name;
    private final String type;
    private final ColumnCapabilities capabilities;

    public MetricDesc(int index, AggregatorFactory factory)
    {
      this.index = index;
      this.name = factory.getName();

      String typeInfo = factory.getTypeName();
      if ("float".equalsIgnoreCase(typeInfo)) {
        capabilities = ColumnCapabilitiesImpl.createSimpleNumericColumnCapabilities(ValueType.FLOAT);
        this.type = typeInfo;
      } else if ("long".equalsIgnoreCase(typeInfo)) {
        capabilities = ColumnCapabilitiesImpl.createSimpleNumericColumnCapabilities(ValueType.LONG);
        this.type = typeInfo;
      } else if ("double".equalsIgnoreCase(typeInfo)) {
        capabilities = ColumnCapabilitiesImpl.createSimpleNumericColumnCapabilities(ValueType.DOUBLE);
        this.type = typeInfo;
      } else {
        // in an ideal world complex type reports its actual column capabilities...
        capabilities = ColumnCapabilitiesImpl.createSimpleNumericColumnCapabilities(ValueType.COMPLEX)
                                             .setHasNulls(ColumnCapabilities.Capable.TRUE);
        this.type = ComplexMetrics.getSerdeForType(typeInfo).getTypeName();
      }
    }

    public int getIndex()
    {
      return index;
    }

    public String getName()
    {
      return name;
    }

    public String getType()
    {
      return type;
    }

    public ColumnCapabilities getCapabilities()
    {
      return capabilities;
    }
  }

  protected ColumnSelectorFactory makeColumnSelectorFactory(
      final AggregatorFactory agg,
      final Supplier<InputRow> in,
      final boolean deserializeComplexMetrics
  )
  {
    return makeColumnSelectorFactory(virtualColumns, agg, in, deserializeComplexMetrics);
  }

  protected final Comparator<IncrementalIndexRow> dimsComparator()
  {
    return new IncrementalIndexRowComparator(dimensionDescsList);
  }

  @VisibleForTesting
  static final class IncrementalIndexRowComparator implements Comparator<IncrementalIndexRow>
  {
    private List<DimensionDesc> dimensionDescs;

    public IncrementalIndexRowComparator(List<DimensionDesc> dimDescs)
    {
      this.dimensionDescs = dimDescs;
    }

    @Override
    public int compare(IncrementalIndexRow lhs, IncrementalIndexRow rhs)
    {
      int retVal = Longs.compare(lhs.timestamp, rhs.timestamp);
      int numComparisons = Math.min(lhs.dims.length, rhs.dims.length);

      int index = 0;
      while (retVal == 0 && index < numComparisons) {
        final Object lhsIdxs = lhs.dims[index];
        final Object rhsIdxs = rhs.dims[index];

        if (lhsIdxs == null) {
          if (rhsIdxs == null) {
            ++index;
            continue;
          }
          return -1;
        }

        if (rhsIdxs == null) {
          return 1;
        }

        final DimensionIndexer indexer = dimensionDescs.get(index).getIndexer();
        retVal = indexer.compareUnsortedEncodedKeyComponents(lhsIdxs, rhsIdxs);
        ++index;
      }

      if (retVal == 0) {
        int lengthDiff = Ints.compare(lhs.dims.length, rhs.dims.length);
        if (lengthDiff == 0) {
          return 0;
        }
        Object[] largerDims = lengthDiff > 0 ? lhs.dims : rhs.dims;
        return allNull(largerDims, numComparisons) ? 0 : lengthDiff;
      }

      return retVal;
    }
  }

  private static boolean allNull(Object[] dims, int startPosition)
  {
    for (int i = startPosition; i < dims.length; i++) {
      if (dims[i] != null) {
        return false;
      }
    }
    return true;
  }

  interface FactsHolder
  {
    /**
     * @return the previous rowIndex associated with the specified key, or
     * {@link IncrementalIndexRow#EMPTY_ROW_INDEX} if there was no mapping for the key.
     */
    int getPriorIndex(IncrementalIndexRow key);

    long getMinTimeMillis();

    long getMaxTimeMillis();

    Iterator<IncrementalIndexRow> iterator(boolean descending);

    Iterable<IncrementalIndexRow> timeRangeIterable(boolean descending, long timeStart, long timeEnd);

    Iterable<IncrementalIndexRow> keySet();

    /**
     * Get all {@link IncrementalIndexRow} to persist, ordered with {@link Comparator<IncrementalIndexRow>}
     *
     * @return
     */
    Iterable<IncrementalIndexRow> persistIterable();

    /**
     * @return the previous rowIndex associated with the specified key, or
     * {@link IncrementalIndexRow#EMPTY_ROW_INDEX} if there was no mapping for the key.
     */
    int putIfAbsent(IncrementalIndexRow key, int rowIndex);

    void clear();
  }

  static class RollupFactsHolder implements FactsHolder
  {
    private final boolean sortFacts;
    // Can't use Set because we need to be able to get from collection
    private final ConcurrentMap<IncrementalIndexRow, IncrementalIndexRow> facts;
    private final List<DimensionDesc> dimensionDescsList;

    RollupFactsHolder(
        boolean sortFacts,
        Comparator<IncrementalIndexRow> incrementalIndexRowComparator,
        List<DimensionDesc> dimensionDescsList
    )
    {
      this.sortFacts = sortFacts;
      if (sortFacts) {
        this.facts = new ConcurrentSkipListMap<>(incrementalIndexRowComparator);
      } else {
        this.facts = new ConcurrentHashMap<>();
      }
      this.dimensionDescsList = dimensionDescsList;
    }

    @Override
    public int getPriorIndex(IncrementalIndexRow key)
    {
      IncrementalIndexRow row = facts.get(key);
      return row == null ? IncrementalIndexRow.EMPTY_ROW_INDEX : row.getRowIndex();
    }

    @Override
    public long getMinTimeMillis()
    {
      if (sortFacts) {
        return ((ConcurrentNavigableMap<IncrementalIndexRow, IncrementalIndexRow>) facts).firstKey().getTimestamp();
      } else {
        throw new UnsupportedOperationException("can't get minTime from unsorted facts data.");
      }
    }

    @Override
    public long getMaxTimeMillis()
    {
      if (sortFacts) {
        return ((ConcurrentNavigableMap<IncrementalIndexRow, IncrementalIndexRow>) facts).lastKey().getTimestamp();
      } else {
        throw new UnsupportedOperationException("can't get maxTime from unsorted facts data.");
      }
    }

    @Override
    public Iterator<IncrementalIndexRow> iterator(boolean descending)
    {
      if (descending && sortFacts) {
        return ((ConcurrentNavigableMap<IncrementalIndexRow, IncrementalIndexRow>) facts).descendingMap()
                                                                                         .keySet()
                                                                                         .iterator();
      }
      return keySet().iterator();
    }

    @Override
    public Iterable<IncrementalIndexRow> timeRangeIterable(boolean descending, long timeStart, long timeEnd)
    {
      if (!sortFacts) {
        throw new UnsupportedOperationException("can't get timeRange from unsorted facts data.");
      }
      IncrementalIndexRow start = new IncrementalIndexRow(timeStart, new Object[]{}, dimensionDescsList);
      IncrementalIndexRow end = new IncrementalIndexRow(timeEnd, new Object[]{}, dimensionDescsList);
      ConcurrentNavigableMap<IncrementalIndexRow, IncrementalIndexRow> subMap =
          ((ConcurrentNavigableMap<IncrementalIndexRow, IncrementalIndexRow>) facts).subMap(start, end);
      ConcurrentMap<IncrementalIndexRow, IncrementalIndexRow> rangeMap = descending ? subMap.descendingMap() : subMap;
      return rangeMap.keySet();
    }

    @Override
    public Iterable<IncrementalIndexRow> keySet()
    {
      return facts.keySet();
    }

    @Override
    public Iterable<IncrementalIndexRow> persistIterable()
    {
      // with rollup, facts are already pre-sorted so just return keyset
      return keySet();
    }

    @Override
    public int putIfAbsent(IncrementalIndexRow key, int rowIndex)
    {
      // setRowIndex() must be called before facts.putIfAbsent() for visibility of rowIndex from concurrent readers.
      key.setRowIndex(rowIndex);
      IncrementalIndexRow prev = facts.putIfAbsent(key, key);
      return prev == null ? IncrementalIndexRow.EMPTY_ROW_INDEX : prev.getRowIndex();
    }

    @Override
    public void clear()
    {
      facts.clear();
    }
  }

  static class PlainFactsHolder implements FactsHolder
  {
    private final boolean sortFacts;
    private final ConcurrentMap<Long, Deque<IncrementalIndexRow>> facts;

    private final Comparator<IncrementalIndexRow> incrementalIndexRowComparator;

    public PlainFactsHolder(boolean sortFacts, Comparator<IncrementalIndexRow> incrementalIndexRowComparator)
    {
      this.sortFacts = sortFacts;
      if (sortFacts) {
        this.facts = new ConcurrentSkipListMap<>();
      } else {
        this.facts = new ConcurrentHashMap<>();
      }
      this.incrementalIndexRowComparator = incrementalIndexRowComparator;
    }

    @Override
    public int getPriorIndex(IncrementalIndexRow key)
    {
      // always return EMPTY_ROW_INDEX to indicate that no prior key cause we always add new row
      return IncrementalIndexRow.EMPTY_ROW_INDEX;
    }

    @Override
    public long getMinTimeMillis()
    {
      if (sortFacts) {
        return ((ConcurrentNavigableMap<Long, Deque<IncrementalIndexRow>>) facts).firstKey();
      } else {
        throw new UnsupportedOperationException("can't get minTime from unsorted facts data.");
      }
    }

    @Override
    public long getMaxTimeMillis()
    {
      if (sortFacts) {
        return ((ConcurrentNavigableMap<Long, Deque<IncrementalIndexRow>>) facts).lastKey();
      } else {
        throw new UnsupportedOperationException("can't get maxTime from unsorted facts data.");
      }
    }

    @Override
    public Iterator<IncrementalIndexRow> iterator(boolean descending)
    {
      if (descending && sortFacts) {
        return timeOrderedConcat(((ConcurrentNavigableMap<Long, Deque<IncrementalIndexRow>>) facts)
                                     .descendingMap().values(), true).iterator();
      }
      return timeOrderedConcat(facts.values(), false).iterator();
    }

    @Override
    public Iterable<IncrementalIndexRow> timeRangeIterable(boolean descending, long timeStart, long timeEnd)
    {
      ConcurrentNavigableMap<Long, Deque<IncrementalIndexRow>> subMap =
          ((ConcurrentNavigableMap<Long, Deque<IncrementalIndexRow>>) facts).subMap(timeStart, timeEnd);
      final ConcurrentMap<Long, Deque<IncrementalIndexRow>> rangeMap = descending ? subMap.descendingMap() : subMap;
      return timeOrderedConcat(rangeMap.values(), descending);
    }

    private Iterable<IncrementalIndexRow> timeOrderedConcat(
        final Iterable<Deque<IncrementalIndexRow>> iterable,
        final boolean descending
    )
    {
      return () -> Iterators.concat(
          Iterators.transform(
              iterable.iterator(),
              input -> descending ? input.descendingIterator() : input.iterator()
          )
      );
    }

    private Stream<IncrementalIndexRow> timeAndDimsOrderedConcat(
        final Collection<Deque<IncrementalIndexRow>> rowGroups
    )
    {
      return rowGroups.stream()
                      .flatMap(Collection::stream)
                      .sorted(incrementalIndexRowComparator);
    }

    @Override
    public Iterable<IncrementalIndexRow> keySet()
    {
      return timeOrderedConcat(facts.values(), false);
    }

    @Override
    public Iterable<IncrementalIndexRow> persistIterable()
    {
      return () -> timeAndDimsOrderedConcat(facts.values()).iterator();
    }

    @Override
    public int putIfAbsent(IncrementalIndexRow key, int rowIndex)
    {
      Long time = key.getTimestamp();
      Deque<IncrementalIndexRow> rows = facts.get(time);
      if (rows == null) {
        facts.putIfAbsent(time, new ConcurrentLinkedDeque<>());
        // in race condition, rows may be put by other thread, so always get latest status from facts
        rows = facts.get(time);
      }
      // setRowIndex() must be called before rows.add() for visibility of rowIndex from concurrent readers.
      key.setRowIndex(rowIndex);
      rows.add(key);
      // always return EMPTY_ROW_INDEX to indicate that we always add new row
      return IncrementalIndexRow.EMPTY_ROW_INDEX;
    }

    @Override
    public void clear()
    {
      facts.clear();
    }
  }

  private class LongMetricColumnSelector implements LongColumnSelector
  {
    private final IncrementalIndexRowHolder currEntry;
    private final int metricIndex;

    public LongMetricColumnSelector(IncrementalIndexRowHolder currEntry, int metricIndex)
    {
      this.currEntry = currEntry;
      this.metricIndex = metricIndex;
    }

    @Override
    public long getLong()
    {
      assert NullHandling.replaceWithDefault() || !isNull();
      return getMetricLongValue(currEntry.get().getRowIndex(), metricIndex);
    }

    @Override
    public void inspectRuntimeShape(RuntimeShapeInspector inspector)
    {
      inspector.visit("index", IncrementalIndex.this);
    }

    @Override
    public boolean isNull()
    {
      return IncrementalIndex.this.isNull(currEntry.get().getRowIndex(), metricIndex);
    }
  }

  private class ObjectMetricColumnSelector extends ObjectColumnSelector
  {
    private final IncrementalIndexRowHolder currEntry;
    private final int metricIndex;
    private Class classOfObject;

    public ObjectMetricColumnSelector(
        MetricDesc metricDesc,
        IncrementalIndexRowHolder currEntry,
        int metricIndex
    )
    {
      this.currEntry = currEntry;
      this.metricIndex = metricIndex;
      classOfObject = ComplexMetrics.getSerdeForType(metricDesc.getType()).getObjectStrategy().getClazz();
    }

    @Nullable
    @Override
    public Object getObject()
    {
      return getMetricObjectValue(currEntry.get().getRowIndex(), metricIndex);
    }

    @Override
    public Class classOfObject()
    {
      return classOfObject;
    }

    @Override
    public void inspectRuntimeShape(RuntimeShapeInspector inspector)
    {
      inspector.visit("index", IncrementalIndex.this);
    }
  }

  private class FloatMetricColumnSelector implements FloatColumnSelector
  {
    private final IncrementalIndexRowHolder currEntry;
    private final int metricIndex;

    public FloatMetricColumnSelector(IncrementalIndexRowHolder currEntry, int metricIndex)
    {
      this.currEntry = currEntry;
      this.metricIndex = metricIndex;
    }

    @Override
    public float getFloat()
    {
      assert NullHandling.replaceWithDefault() || !isNull();
      return getMetricFloatValue(currEntry.get().getRowIndex(), metricIndex);
    }

    @Override
    public void inspectRuntimeShape(RuntimeShapeInspector inspector)
    {
      inspector.visit("index", IncrementalIndex.this);
    }

    @Override
    public boolean isNull()
    {
      return IncrementalIndex.this.isNull(currEntry.get().getRowIndex(), metricIndex);
    }
  }

  private class DoubleMetricColumnSelector implements DoubleColumnSelector
  {
    private final IncrementalIndexRowHolder currEntry;
    private final int metricIndex;

    public DoubleMetricColumnSelector(IncrementalIndexRowHolder currEntry, int metricIndex)
    {
      this.currEntry = currEntry;
      this.metricIndex = metricIndex;
    }

    @Override
    public double getDouble()
    {
      assert NullHandling.replaceWithDefault() || !isNull();
      return getMetricDoubleValue(currEntry.get().getRowIndex(), metricIndex);
    }

    @Override
    public boolean isNull()
    {
      return IncrementalIndex.this.isNull(currEntry.get().getRowIndex(), metricIndex);
    }

    @Override
    public void inspectRuntimeShape(RuntimeShapeInspector inspector)
    {
      inspector.visit("index", IncrementalIndex.this);
    }
  }
}<|MERGE_RESOLUTION|>--- conflicted
+++ resolved
@@ -934,18 +934,6 @@
 
   private ColumnCapabilitiesImpl makeDefaultCapabilitiesFromValueType(ValueType type, String typeName)
   {
-<<<<<<< HEAD
-    if (type == ValueType.STRING) {
-      // we start out as not having multiple values, but this might change as we encounter them
-      return new ColumnCapabilitiesImpl().setType(type)
-                                         .setTypeName(typeName)
-                                         .setHasBitmapIndexes(true)
-                                         .setDictionaryEncoded(true)
-                                         .setDictionaryValuesUnique(true)
-                                         .setDictionaryValuesSorted(false);
-    } else {
-      return ColumnCapabilitiesImpl.createSimpleNumericColumnCapabilities(type).setTypeName(typeName);
-=======
     switch (type) {
       case STRING:
         // we start out as not having multiple values, but this might change as we encounter them
@@ -955,10 +943,9 @@
                                            .setDictionaryValuesUnique(true)
                                            .setDictionaryValuesSorted(false);
       case COMPLEX:
-        return ColumnCapabilitiesImpl.createSimpleNumericColumnCapabilities(type).setHasNulls(true);
+        return ColumnCapabilitiesImpl.createSimpleNumericColumnCapabilities(type).setHasNulls(true).setTypeName(typeName);
       default:
         return ColumnCapabilitiesImpl.createSimpleNumericColumnCapabilities(type);
->>>>>>> a9de00d4
     }
   }
 
