--- conflicted
+++ resolved
@@ -30,41 +30,15 @@
 {
   public static <T> ExprVectorProcessor<T> concat(Expr.VectorInputBindingInspector inspector, Expr left, Expr right)
   {
-<<<<<<< HEAD
-    final ExprVectorProcessor processor;
-    if (NullHandling.sqlCompatible()) {
-      processor = new ObjectBivariateObjectsFunctionVectorProcessor(
-          left.asVectorProcessor(inspector),
-          right.asVectorProcessor(inspector),
-          ExpressionType.STRING
-      )
-      {
-        @Nullable
-        @Override
-        protected String processValue(@Nullable Object leftVal, @Nullable Object rightVal)
-        {
-          // in sql compatible mode, nulls are handled by super class and never make it here...
-          return leftVal + (String) rightVal;
-        }
-      };
-    } else {
-      processor = new ObjectBivariateObjectsFunctionVectorProcessor(
-          left.asVectorProcessor(inspector),
-          right.asVectorProcessor(inspector),
-          ExpressionType.STRING
-      )
-=======
-    final ExprVectorProcessor processor = new ObjectOutObjectsInFunctionVectorProcessor(
+    final ExprVectorProcessor processor = new ObjectBivariateObjectsFunctionVectorProcessor(
         left.asVectorProcessor(inspector),
         right.asVectorProcessor(inspector),
-        inspector.getMaxVectorSize(),
         ExpressionType.STRING
     )
     {
       @Nullable
       @Override
-      protected String processValue(@Nullable Object leftVal, @Nullable Object rightVal)
->>>>>>> 0c8e8e07
+      protected Object processValue(@Nullable Object leftVal, @Nullable Object rightVal)
       {
         return leftVal + (String) rightVal;
       }
