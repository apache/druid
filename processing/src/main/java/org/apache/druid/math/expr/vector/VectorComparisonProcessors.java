--- conflicted
+++ resolved
@@ -19,150 +19,37 @@
 
 package org.apache.druid.math.expr.vector;
 
-import org.apache.druid.java.util.common.guava.Comparators;
 import org.apache.druid.math.expr.Evals;
-<<<<<<< HEAD
-import org.apache.druid.math.expr.ExpressionProcessing;
-=======
-import org.apache.druid.math.expr.Expr;
-import org.apache.druid.math.expr.ExprType;
-import org.apache.druid.math.expr.ExpressionType;
-import org.apache.druid.segment.column.Types;
->>>>>>> 0c8e8e07
-
-import java.util.Objects;
 
 public class VectorComparisonProcessors
 {
-<<<<<<< HEAD
   public static BivariateFunctionVectorProcessorFactory equals()
   {
-    if (!ExpressionProcessing.useStrictBooleans()) {
-      return LegacyEqual.INSTANCE;
-    }
     return Equal.INSTANCE;
   }
 
   public static BivariateFunctionVectorProcessorFactory notEquals()
   {
-    if (!ExpressionProcessing.useStrictBooleans()) {
-      return LegacyNotEqual.INSTANCE;
-    }
     return NotEqual.INSTANCE;
   }
 
   public static BivariateFunctionVectorProcessorFactory greaterThanOrEquals()
-=======
-  public static <T> ExprVectorProcessor<T> makeBooleanProcessor(
-      Expr.VectorInputBindingInspector inspector,
-      Expr left,
-      Expr right,
-      Supplier<LongOutObjectsInFunctionVectorProcessor> longOutStringsInFunctionVectorProcessor,
-      Supplier<LongOutLongsInFunctionVectorValueProcessor> longOutLongsInProcessor,
-      Supplier<LongOutLongDoubleInFunctionVectorValueProcessor> longOutLongDoubleInProcessor,
-      Supplier<LongOutDoubleLongInFunctionVectorValueProcessor> longOutDoubleLongInProcessor,
-      Supplier<LongOutDoublesInFunctionVectorValueProcessor> longOutDoublesInProcessor
-  )
->>>>>>> 0c8e8e07
   {
-    if (!ExpressionProcessing.useStrictBooleans()) {
-      return LegacyGreaterThanOrEqual.INSTANCE;
-    }
     return GreaterThanOrEqual.INSTANCE;
   }
 
   public static BivariateFunctionVectorProcessorFactory greaterThan()
   {
-    if (!ExpressionProcessing.useStrictBooleans()) {
-      return LegacyGreaterThan.INSTANCE;
-    }
     return GreaterThan.INSTANCE;
   }
 
   public static BivariateFunctionVectorProcessorFactory lessThanOrEquals()
   {
-<<<<<<< HEAD
-    if (!ExpressionProcessing.useStrictBooleans()) {
-      return LegacyLessThanOrEqual.INSTANCE;
-    }
     return LessThanOrEqual.INSTANCE;
-=======
-    return makeBooleanProcessor(
-        inspector,
-        left,
-        right,
-        () -> new LongOutObjectsInFunctionVectorProcessor(
-            left.asVectorProcessor(inspector),
-            right.asVectorProcessor(inspector),
-            inspector.getMaxVectorSize(),
-            ExpressionType.STRING
-        )
-        {
-          @Nullable
-          @Override
-          Long processValue(@Nullable Object leftVal, @Nullable Object rightVal)
-          {
-            return Evals.asLong(Objects.equals(leftVal, rightVal));
-          }
-        },
-        () -> new LongOutLongsInFunctionVectorValueProcessor(
-            left.asVectorProcessor(inspector),
-            right.asVectorProcessor(inspector),
-            inspector.getMaxVectorSize()
-        )
-        {
-          @Override
-          public long apply(long left, long right)
-          {
-            return Evals.asLong(left == right);
-          }
-        },
-        () -> new LongOutLongDoubleInFunctionVectorValueProcessor(
-            left.asVectorProcessor(inspector),
-            right.asVectorProcessor(inspector),
-            inspector.getMaxVectorSize()
-        )
-        {
-          @Override
-          public long apply(long left, double right)
-          {
-            return Evals.asLong(left == right);
-          }
-        },
-        () -> new LongOutDoubleLongInFunctionVectorValueProcessor(
-            left.asVectorProcessor(inspector),
-            right.asVectorProcessor(inspector),
-            inspector.getMaxVectorSize()
-        )
-        {
-          @Override
-          public long apply(double left, long right)
-          {
-            return Evals.asLong(left == right);
-          }
-        },
-        () -> new LongOutDoublesInFunctionVectorValueProcessor(
-            left.asVectorProcessor(inspector),
-            right.asVectorProcessor(inspector),
-            inspector.getMaxVectorSize()
-        )
-        {
-          @Override
-          public long apply(double left, double right)
-          {
-            return Evals.asLong(left == right);
-          }
-        }
-    );
->>>>>>> 0c8e8e07
   }
 
   public static BivariateFunctionVectorProcessorFactory lessThan()
   {
-<<<<<<< HEAD
-    if (!ExpressionProcessing.useStrictBooleans()) {
-      return LegacyLessThan.INSTANCE;
-    }
     return LessThan.INSTANCE;
   }
 
@@ -180,80 +67,10 @@
           (left, right) -> Evals.asLong(left == right)
       );
     }
-=======
-    return makeBooleanProcessor(
-        inspector,
-        left,
-        right,
-        () -> new LongOutObjectsInFunctionVectorProcessor(
-            left.asVectorProcessor(inspector),
-            right.asVectorProcessor(inspector),
-            inspector.getMaxVectorSize(),
-            ExpressionType.STRING
-        )
-        {
-          @Nullable
-          @Override
-          Long processValue(@Nullable Object leftVal, @Nullable Object rightVal)
-          {
-            return Evals.asLong(!Objects.equals(leftVal, rightVal));
-          }
-        },
-        () -> new LongOutLongsInFunctionVectorValueProcessor(
-            left.asVectorProcessor(inspector),
-            right.asVectorProcessor(inspector),
-            inspector.getMaxVectorSize()
-        )
-        {
-          @Override
-          public long apply(long left, long right)
-          {
-            return Evals.asLong(left != right);
-          }
-        },
-        () -> new LongOutLongDoubleInFunctionVectorValueProcessor(
-            left.asVectorProcessor(inspector),
-            right.asVectorProcessor(inspector),
-            inspector.getMaxVectorSize()
-        )
-        {
-          @Override
-          public long apply(long left, double right)
-          {
-            return Evals.asLong(left != right);
-          }
-        },
-        () -> new LongOutDoubleLongInFunctionVectorValueProcessor(
-            left.asVectorProcessor(inspector),
-            right.asVectorProcessor(inspector),
-            inspector.getMaxVectorSize()
-        )
-        {
-          @Override
-          public long apply(double left, long right)
-          {
-            return Evals.asLong(left != right);
-          }
-        },
-        () -> new LongOutDoublesInFunctionVectorValueProcessor(
-            left.asVectorProcessor(inspector),
-            right.asVectorProcessor(inspector),
-            inspector.getMaxVectorSize()
-        )
-        {
-          @Override
-          public long apply(double left, double right)
-          {
-            return Evals.asLong(left != right);
-          }
-        }
-    );
->>>>>>> 0c8e8e07
   }
 
   public static class NotEqual extends SimpleVectorComparisonProcessorFactory
   {
-<<<<<<< HEAD
     private static final NotEqual INSTANCE = new NotEqual();
 
     public NotEqual()
@@ -266,82 +83,10 @@
           (left, right) -> Evals.asLong(left != right)
       );
     }
-=======
-    return makeBooleanProcessor(
-        inspector,
-        left,
-        right,
-        () -> new LongOutObjectsInFunctionVectorProcessor(
-            left.asVectorProcessor(inspector),
-            right.asVectorProcessor(inspector),
-            inspector.getMaxVectorSize(),
-            ExpressionType.STRING
-        )
-        {
-          @Nullable
-          @Override
-          Long processValue(@Nullable Object leftVal, @Nullable Object rightVal)
-          {
-            return Evals.asLong(
-                Comparators.<String>naturalNullsFirst().compare((String) leftVal, (String) rightVal) >= 0
-            );
-          }
-        },
-        () -> new LongOutLongsInFunctionVectorValueProcessor(
-            left.asVectorProcessor(inspector),
-            right.asVectorProcessor(inspector),
-            inspector.getMaxVectorSize()
-        )
-        {
-          @Override
-          public long apply(long left, long right)
-          {
-            return Evals.asLong(left >= right);
-          }
-        },
-        () -> new LongOutLongDoubleInFunctionVectorValueProcessor(
-            left.asVectorProcessor(inspector),
-            right.asVectorProcessor(inspector),
-            inspector.getMaxVectorSize()
-        )
-        {
-          @Override
-          public long apply(long left, double right)
-          {
-            return Evals.asLong(Double.compare(left, right) >= 0);
-          }
-        },
-        () -> new LongOutDoubleLongInFunctionVectorValueProcessor(
-            left.asVectorProcessor(inspector),
-            right.asVectorProcessor(inspector),
-            inspector.getMaxVectorSize()
-        )
-        {
-          @Override
-          public long apply(double left, long right)
-          {
-            return Evals.asLong(Double.compare(left, right) >= 0);
-          }
-        },
-        () -> new LongOutDoublesInFunctionVectorValueProcessor(
-            left.asVectorProcessor(inspector),
-            right.asVectorProcessor(inspector),
-            inspector.getMaxVectorSize()
-        )
-        {
-          @Override
-          public long apply(double left, double right)
-          {
-            return Evals.asLong(Double.compare(left, right) >= 0);
-          }
-        }
-    );
->>>>>>> 0c8e8e07
   }
 
   public static class GreaterThanOrEqual extends SimpleVectorComparisonProcessorFactory
   {
-<<<<<<< HEAD
     private static final GreaterThanOrEqual INSTANCE = new GreaterThanOrEqual();
 
     public GreaterThanOrEqual()
@@ -354,82 +99,10 @@
           (left, right) -> Evals.asLong(left >= right)
       );
     }
-=======
-    return makeBooleanProcessor(
-        inspector,
-        left,
-        right,
-        () -> new LongOutObjectsInFunctionVectorProcessor(
-            left.asVectorProcessor(inspector),
-            right.asVectorProcessor(inspector),
-            inspector.getMaxVectorSize(),
-            ExpressionType.STRING
-        )
-        {
-          @Nullable
-          @Override
-          Long processValue(@Nullable Object leftVal, @Nullable Object rightVal)
-          {
-            return Evals.asLong(
-                Comparators.<String>naturalNullsFirst().compare((String) leftVal, (String) rightVal) > 0
-            );
-          }
-        },
-        () -> new LongOutLongsInFunctionVectorValueProcessor(
-            left.asVectorProcessor(inspector),
-            right.asVectorProcessor(inspector),
-            inspector.getMaxVectorSize()
-        )
-        {
-          @Override
-          public long apply(long left, long right)
-          {
-            return Evals.asLong(left > right);
-          }
-        },
-        () -> new LongOutLongDoubleInFunctionVectorValueProcessor(
-            left.asVectorProcessor(inspector),
-            right.asVectorProcessor(inspector),
-            inspector.getMaxVectorSize()
-        )
-        {
-          @Override
-          public long apply(long left, double right)
-          {
-            return Evals.asLong(Double.compare(left, right) > 0);
-          }
-        },
-        () -> new LongOutDoubleLongInFunctionVectorValueProcessor(
-            left.asVectorProcessor(inspector),
-            right.asVectorProcessor(inspector),
-            inspector.getMaxVectorSize()
-        )
-        {
-          @Override
-          public long apply(double left, long right)
-          {
-            return Evals.asLong(Double.compare(left, right) > 0);
-          }
-        },
-        () -> new LongOutDoublesInFunctionVectorValueProcessor(
-            left.asVectorProcessor(inspector),
-            right.asVectorProcessor(inspector),
-            inspector.getMaxVectorSize()
-        )
-        {
-          @Override
-          public long apply(double left, double right)
-          {
-            return Evals.asLong(Double.compare(left, right) > 0);
-          }
-        }
-    );
->>>>>>> 0c8e8e07
   }
 
   public static class GreaterThan extends SimpleVectorComparisonProcessorFactory
   {
-<<<<<<< HEAD
     private static final GreaterThan INSTANCE = new GreaterThan();
 
     public GreaterThan()
@@ -442,82 +115,10 @@
           (left, right) -> Evals.asLong(left > right)
       );
     }
-=======
-    return makeBooleanProcessor(
-        inspector,
-        left,
-        right,
-        () -> new LongOutObjectsInFunctionVectorProcessor(
-            left.asVectorProcessor(inspector),
-            right.asVectorProcessor(inspector),
-            inspector.getMaxVectorSize(),
-            ExpressionType.STRING
-        )
-        {
-          @Nullable
-          @Override
-          Long processValue(@Nullable Object leftVal, @Nullable Object rightVal)
-          {
-            return Evals.asLong(
-                Comparators.<String>naturalNullsFirst().compare((String) leftVal, (String) rightVal) <= 0
-            );
-          }
-        },
-        () -> new LongOutLongsInFunctionVectorValueProcessor(
-            left.asVectorProcessor(inspector),
-            right.asVectorProcessor(inspector),
-            inspector.getMaxVectorSize()
-        )
-        {
-          @Override
-          public long apply(long left, long right)
-          {
-            return Evals.asLong(left <= right);
-          }
-        },
-        () -> new LongOutLongDoubleInFunctionVectorValueProcessor(
-            left.asVectorProcessor(inspector),
-            right.asVectorProcessor(inspector),
-            inspector.getMaxVectorSize()
-        )
-        {
-          @Override
-          public long apply(long left, double right)
-          {
-            return Evals.asLong(Double.compare(left, right) <= 0);
-          }
-        },
-        () -> new LongOutDoubleLongInFunctionVectorValueProcessor(
-            left.asVectorProcessor(inspector),
-            right.asVectorProcessor(inspector),
-            inspector.getMaxVectorSize()
-        )
-        {
-          @Override
-          public long apply(double left, long right)
-          {
-            return Evals.asLong(Double.compare(left, right) <= 0);
-          }
-        },
-        () -> new LongOutDoublesInFunctionVectorValueProcessor(
-            left.asVectorProcessor(inspector),
-            right.asVectorProcessor(inspector),
-            inspector.getMaxVectorSize()
-        )
-        {
-          @Override
-          public long apply(double left, double right)
-          {
-            return Evals.asLong(Double.compare(left, right) <= 0);
-          }
-        }
-    );
->>>>>>> 0c8e8e07
   }
 
   public static class LessThanOrEqual extends SimpleVectorComparisonProcessorFactory
   {
-<<<<<<< HEAD
     private static final LessThanOrEqual INSTANCE = new LessThanOrEqual();
 
     public LessThanOrEqual()
@@ -548,181 +149,6 @@
     }
   }
 
-  public static class LegacyEqual extends SimpleVectorComparisonLegacyProcessorFactory
-  {
-    private static final LegacyEqual INSTANCE = new LegacyEqual();
-
-    public LegacyEqual()
-    {
-      super(
-          (left, right) -> Evals.asLong(Objects.equals(left, right)),
-          (left, right) -> Evals.asLong(left == right),
-          (left, right) -> Evals.asDouble(left == right),
-          (left, right) -> Evals.asDouble(left == right),
-          (left, right) -> Evals.asDouble(left == right)
-      );
-    }
-  }
-
-  public static class LegacyNotEqual extends SimpleVectorComparisonLegacyProcessorFactory
-  {
-    private static final LegacyNotEqual INSTANCE = new LegacyNotEqual();
-
-    public LegacyNotEqual()
-    {
-      super(
-          (left, right) -> Evals.asLong(!Objects.equals(left, right)),
-          (left, right) -> Evals.asLong(left != right),
-          (left, right) -> Evals.asDouble(left != right),
-          (left, right) -> Evals.asDouble(left != right),
-          (left, right) -> Evals.asDouble(left != right)
-      );
-    }
-  }
-
-  public static class LegacyGreaterThanOrEqual extends SimpleVectorComparisonLegacyProcessorFactory
-  {
-    private static final LegacyGreaterThanOrEqual INSTANCE = new LegacyGreaterThanOrEqual();
-
-    public LegacyGreaterThanOrEqual()
-    {
-      super(
-          (left, right) -> Evals.asLong(
-              Comparators.<String>naturalNullsFirst().compare((String) left, (String) right) >= 0
-          ),
-          (left, right) -> Evals.asLong(left >= right),
-          (left, right) -> Evals.asDouble(left >= right),
-          (left, right) -> Evals.asDouble(left >= right),
-          (left, right) -> Evals.asDouble(left >= right)
-      );
-    }
-  }
-
-  public static class LegacyGreaterThan extends SimpleVectorComparisonLegacyProcessorFactory
-  {
-    private static final LegacyGreaterThan INSTANCE = new LegacyGreaterThan();
-
-    public LegacyGreaterThan()
-    {
-      super(
-          (left, right) -> Evals.asLong(
-              Comparators.<String>naturalNullsFirst().compare((String) left, (String) right) > 0
-          ),
-          (left, right) -> Evals.asLong(left > right),
-          (left, right) -> Evals.asDouble(left > right),
-          (left, right) -> Evals.asDouble(left > right),
-          (left, right) -> Evals.asDouble(left > right)
-      );
-    }
-  }
-
-  public static class LegacyLessThanOrEqual extends SimpleVectorComparisonLegacyProcessorFactory
-  {
-    private static final LegacyLessThanOrEqual INSTANCE = new LegacyLessThanOrEqual();
-
-    public LegacyLessThanOrEqual()
-    {
-      super(
-          (left, right) -> Evals.asLong(
-              Comparators.<String>naturalNullsFirst().compare((String) left, (String) right) <= 0
-          ),
-          (left, right) -> Evals.asLong(left <= right),
-          (left, right) -> Evals.asDouble(left <= right),
-          (left, right) -> Evals.asDouble(left <= right),
-          (left, right) -> Evals.asDouble(left <= right)
-      );
-    }
-  }
-
-  public static class LegacyLessThan extends SimpleVectorComparisonLegacyProcessorFactory
-  {
-    private static final LegacyLessThan INSTANCE = new LegacyLessThan();
-
-    public LegacyLessThan()
-    {
-      super(
-          (left, right) -> Evals.asLong(
-              Comparators.<String>naturalNullsFirst().compare((String) left, (String) right) < 0
-          ),
-          (left, right) -> Evals.asLong(left < right),
-          (left, right) -> Evals.asDouble(left < right),
-          (left, right) -> Evals.asDouble(left < right),
-          (left, right) -> Evals.asDouble(left < right)
-      );
-    }
-=======
-    return makeBooleanProcessor(
-        inspector,
-        left,
-        right,
-        () -> new LongOutObjectsInFunctionVectorProcessor(
-            left.asVectorProcessor(inspector),
-            right.asVectorProcessor(inspector),
-            inspector.getMaxVectorSize(),
-            ExpressionType.STRING
-        )
-        {
-          @Nullable
-          @Override
-          Long processValue(@Nullable Object leftVal, @Nullable Object rightVal)
-          {
-            return Evals.asLong(
-                Comparators.<String>naturalNullsFirst().compare((String) leftVal, (String) rightVal) < 0
-            );
-          }
-        },
-        () -> new LongOutLongsInFunctionVectorValueProcessor(
-            left.asVectorProcessor(inspector),
-            right.asVectorProcessor(inspector),
-            inspector.getMaxVectorSize()
-        )
-        {
-          @Override
-          public long apply(long left, long right)
-          {
-            return Evals.asLong(left < right);
-          }
-        },
-        () -> new LongOutLongDoubleInFunctionVectorValueProcessor(
-            left.asVectorProcessor(inspector),
-            right.asVectorProcessor(inspector),
-            inspector.getMaxVectorSize()
-        )
-        {
-          @Override
-          public long apply(long left, double right)
-          {
-            return Evals.asLong(Double.compare(left, right) < 0);
-          }
-        },
-        () -> new LongOutDoubleLongInFunctionVectorValueProcessor(
-            left.asVectorProcessor(inspector),
-            right.asVectorProcessor(inspector),
-            inspector.getMaxVectorSize()
-        )
-        {
-          @Override
-          public long apply(double left, long right)
-          {
-            return Evals.asLong(Double.compare(left, right) < 0);
-          }
-        },
-        () -> new LongOutDoublesInFunctionVectorValueProcessor(
-            left.asVectorProcessor(inspector),
-            right.asVectorProcessor(inspector),
-            inspector.getMaxVectorSize()
-        )
-        {
-          @Override
-          public long apply(double left, double right)
-          {
-            return Evals.asLong(Double.compare(left, right) < 0);
-          }
-        }
-    );
->>>>>>> 0c8e8e07
-  }
-
   private VectorComparisonProcessors()
   {
     // No instantiation
