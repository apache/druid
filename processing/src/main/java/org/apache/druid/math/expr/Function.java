/*
 * Licensed to the Apache Software Foundation (ASF) under one
 * or more contributor license agreements.  See the NOTICE file
 * distributed with this work for additional information
 * regarding copyright ownership.  The ASF licenses this file
 * to you under the Apache License, Version 2.0 (the
 * "License"); you may not use this file except in compliance
 * with the License.  You may obtain a copy of the License at
 *
 *   http://www.apache.org/licenses/LICENSE-2.0
 *
 * Unless required by applicable law or agreed to in writing,
 * software distributed under the License is distributed on an
 * "AS IS" BASIS, WITHOUT WARRANTIES OR CONDITIONS OF ANY
 * KIND, either express or implied.  See the License for the
 * specific language governing permissions and limitations
 * under the License.
 */

package org.apache.druid.math.expr;

import com.google.common.base.Preconditions;
import com.google.common.collect.ImmutableSet;
import org.apache.druid.common.config.NullHandling;
import org.apache.druid.java.util.common.DateTimes;
import org.apache.druid.java.util.common.HumanReadableBytes;
import org.apache.druid.java.util.common.StringUtils;
import org.apache.druid.java.util.common.UOE;
import org.apache.druid.math.expr.vector.CastToTypeVectorProcessor;
import org.apache.druid.math.expr.vector.ExprVectorProcessor;
import org.apache.druid.math.expr.vector.VectorComparisonProcessors;
import org.apache.druid.math.expr.vector.VectorMathProcessors;
import org.apache.druid.math.expr.vector.VectorProcessors;
import org.apache.druid.math.expr.vector.VectorStringProcessors;
import org.apache.druid.segment.column.TypeSignature;
import org.joda.time.DateTime;
import org.joda.time.DateTimeZone;
import org.joda.time.format.DateTimeFormat;

import javax.annotation.Nullable;
import java.math.BigDecimal;
import java.math.RoundingMode;
import java.util.ArrayList;
import java.util.Arrays;
import java.util.Collections;
import java.util.Comparator;
import java.util.List;
import java.util.Objects;
import java.util.Optional;
import java.util.Set;
import java.util.TreeSet;
import java.util.function.BinaryOperator;
import java.util.function.DoubleBinaryOperator;
import java.util.function.LongBinaryOperator;
import java.util.stream.Collectors;

/**
 * Base interface describing the mechanism used to evaluate a {@link FunctionExpr}. All {@link Function} implementations
 * are immutable.
 *
 * Do NOT remove "unused" members in this class. They are used by generated Antlr
 */
@SuppressWarnings("unused")
public interface Function extends NamedFunction
{
  /**
   * Evaluate the function, given a list of arguments and a set of bindings to provide values for {@link IdentifierExpr}.
   */
  ExprEval apply(List<Expr> args, Expr.ObjectBinding bindings);

  /**
   * Given a list of arguments to this {@link Function}, get the set of arguments that must evaluate to a scalar value
   */
  default Set<Expr> getScalarInputs(List<Expr> args)
  {
    return ImmutableSet.copyOf(args);
  }

  /**
   * Given a list of arguments to this {@link Function}, get the set of arguments that must evaluate to an array
   * value
   */
  default Set<Expr> getArrayInputs(List<Expr> args)
  {
    return Collections.emptySet();
  }

  /**
   * Returns true if a function expects any array arguments
   */
  default boolean hasArrayInputs()
  {
    return false;
  }

  /**
   * Returns true if function produces an array. All {@link Function} implementations are expected to
   * exclusively produce either scalar or array values.
   */
  default boolean hasArrayOutput()
  {
    return false;
  }

  /**
   * Validate function arguments. This method is called whenever a {@link FunctionExpr} is created, and should validate
   * everything that is feasible up front. Note that input type information is typically unavailable at the time
   * {@link Expr} are parsed, and so this method is incapable of performing complete validation.
   */
  void validateArguments(List<Expr> args);


  /**
   * Compute the output type of this function for a given set of argument expression inputs.
   *
   * @see Expr#getOutputType
   */
  @Nullable
  ExpressionType getOutputType(Expr.InputBindingInspector inspector, List<Expr> args);

  /**
   * Check if a function can be 'vectorized', for a given set of {@link Expr} inputs. If this method returns true,
   * {@link #asVectorProcessor} is expected to produce a {@link ExprVectorProcessor} which can evaluate values in
   * batches to use with vectorized query engines.
   *
   * @see Expr#canVectorize(Expr.InputBindingInspector)
   * @see ApplyFunction#canVectorize(Expr.InputBindingInspector, Expr, List)
   */
  default boolean canVectorize(Expr.InputBindingInspector inspector, List<Expr> args)
  {
    return false;
  }

  /**
   * Builds a 'vectorized' function expression processor, that can build vectorized processors for its input values
   * using {@link Expr#asVectorProcessor}, for use in vectorized query engines.
   *
   * @see Expr#asVectorProcessor(Expr.VectorInputBindingInspector)
   * @see ApplyFunction#asVectorProcessor(Expr.VectorInputBindingInspector, Expr, List)
   */
  default <T> ExprVectorProcessor<T> asVectorProcessor(Expr.VectorInputBindingInspector inspector, List<Expr> args)
  {
    throw new UOE("Function[%s] is not vectorized", name());
  }

  /**
   * Base class for a single variable input {@link Function} implementation
   */
  abstract class UnivariateFunction implements Function
  {
    @Override
    public void validateArguments(List<Expr> args)
    {
      validationHelperCheckArgumentCount(args, 1);
    }

    @Override
    public ExprEval apply(List<Expr> args, Expr.ObjectBinding bindings)
    {
      Expr expr = args.get(0);
      return eval(expr.eval(bindings));
    }

    protected abstract ExprEval eval(ExprEval param);
  }

  /**
   * Base class for a 2 variable input {@link Function} implementation
   */
  abstract class BivariateFunction implements Function
  {
    @Override
    public void validateArguments(List<Expr> args)
    {
      validationHelperCheckArgumentCount(args, 2);
    }

    @Override
    public ExprEval apply(List<Expr> args, Expr.ObjectBinding bindings)
    {
      Expr expr1 = args.get(0);
      Expr expr2 = args.get(1);
      return eval(expr1.eval(bindings), expr2.eval(bindings));
    }

    protected abstract ExprEval eval(ExprEval x, ExprEval y);
  }

  /**
   * Base class for a single variable input mathematical {@link Function}, with specialized 'eval' implementations that
   * that operate on primitive number types
   */
  abstract class UnivariateMathFunction extends UnivariateFunction
  {
    @Override
    protected final ExprEval eval(ExprEval param)
    {
      if (NullHandling.sqlCompatible() && param.isNumericNull()) {
        return ExprEval.of(null);
      }
      if (param.type().is(ExprType.LONG)) {
        return eval(param.asLong());
      } else if (param.type().is(ExprType.DOUBLE)) {
        return eval(param.asDouble());
      }
      return ExprEval.of(null);
    }

    protected ExprEval eval(long param)
    {
      return eval((double) param);
    }

    protected ExprEval eval(double param)
    {
      if (param < Long.MIN_VALUE || param > Long.MAX_VALUE) {
        throw validationFailed(
            "Possible data truncation, param [%f] is out of LONG value range",
            param
        );
      }
      return eval((long) param);
    }

    @Nullable
    @Override
    public ExpressionType getOutputType(Expr.InputBindingInspector inspector, List<Expr> args)
    {
      return args.get(0).getOutputType(inspector);
    }

    @Override
    public boolean canVectorize(Expr.InputBindingInspector inspector, List<Expr> args)
    {
      return inspector.areNumeric(args) && inspector.canVectorize(args);
    }
  }

  /**
   * Many math functions always output a {@link Double} primitive, regardless of input type.
   */
  abstract class DoubleUnivariateMathFunction extends UnivariateMathFunction
  {
    @Nullable
    @Override
    public ExpressionType getOutputType(Expr.InputBindingInspector inspector, List<Expr> args)
    {
      return ExpressionType.DOUBLE;
    }
  }

  /**
   * Base class for a 2 variable input mathematical {@link Function}, with specialized 'eval' implementations that
   * operate on primitive number types
   */
  abstract class BivariateMathFunction extends BivariateFunction
  {
    @Override
    protected final ExprEval eval(ExprEval x, ExprEval y)
    {
      // match the logic of BinaryEvalOpExprBase.eval, except there is no string handling so both strings is also null
      if (NullHandling.sqlCompatible() && (x.value() == null || y.value() == null)) {
        return ExprEval.of(null);
      }

      ExpressionType type = ExpressionTypeConversion.autoDetect(x, y);
      switch (type.getType()) {
        case STRING:
          return ExprEval.of(null);
        case LONG:
          return eval(x.asLong(), y.asLong());
        case DOUBLE:
        default:
          return eval(x.asDouble(), y.asDouble());
      }
    }

    protected ExprEval eval(long x, long y)
    {
      return eval((double) x, (double) y);
    }

    protected ExprEval eval(double x, double y)
    {
      return eval((long) x, (long) y);
    }

    @Nullable
    @Override
    public ExpressionType getOutputType(Expr.InputBindingInspector inspector, List<Expr> args)
    {
      return ExpressionTypeConversion.function(
          args.get(0).getOutputType(inspector),
          args.get(1).getOutputType(inspector)
      );
    }

    @Override
    public boolean canVectorize(Expr.InputBindingInspector inspector, List<Expr> args)
    {
      return inspector.areNumeric(args) && inspector.canVectorize(args);
    }
  }

  /**
   * Many math functions always output a {@link Double} primitive, regardless of input type.
   */
  abstract class DoubleBivariateMathFunction extends BivariateMathFunction
  {
    @Nullable
    @Override
    public ExpressionType getOutputType(Expr.InputBindingInspector inspector, List<Expr> args)
    {
      return ExpressionType.DOUBLE;
    }
  }

  abstract class BivariateBitwiseMathFunction extends BivariateFunction
  {
    @Override
    protected final ExprEval eval(ExprEval x, ExprEval y)
    {
      // this is a copy of the logic of BivariateMathFunction for string handling, which itself is a
      // remix of BinaryEvalOpExprBase.eval modified so that string inputs are always null outputs
      if (NullHandling.sqlCompatible() && (x.value() == null || y.value() == null)) {
        return ExprEval.of(null);
      }

      ExpressionType type = ExpressionTypeConversion.autoDetect(x, y);
      if (type.is(ExprType.STRING)) {
        return ExprEval.of(null);
      }
      return eval(x.asLong(), y.asLong());
    }

    protected abstract ExprEval eval(long x, long y);

    @Nullable
    @Override
    public ExpressionType getOutputType(Expr.InputBindingInspector inspector, List<Expr> args)
    {
      return ExpressionType.LONG;
    }

    @Override
    public boolean canVectorize(Expr.InputBindingInspector inspector, List<Expr> args)
    {
      return inspector.areNumeric(args) && inspector.canVectorize(args);
    }
  }

  /**
   * Base class for a 2 variable input {@link Function} whose first argument is a {@link ExprType#STRING} and second
   * argument is {@link ExprType#LONG}
   */
  abstract class StringLongFunction extends BivariateFunction
  {
    @Override
    protected final ExprEval eval(ExprEval x, ExprEval y)
    {
      if (!x.type().is(ExprType.STRING) || !y.type().is(ExprType.LONG)) {
        throw validationFailed("needs a STRING as first argument and a LONG as second argument");
      }
      return eval(x.asString(), y.asInt());
    }

    protected abstract ExprEval eval(@Nullable String x, int y);
  }

  /**
   * {@link Function} that takes 1 array operand and 1 scalar operand
   */
  abstract class ArrayScalarFunction implements Function
  {
    @Override
    public void validateArguments(List<Expr> args)
    {
      validationHelperCheckArgumentCount(args, 2);
    }

    @Override
    public Set<Expr> getScalarInputs(List<Expr> args)
    {
      return ImmutableSet.of(getScalarArgument(args));
    }

    @Override
    public Set<Expr> getArrayInputs(List<Expr> args)
    {
      return ImmutableSet.of(getArrayArgument(args));
    }

    @Override
    public boolean hasArrayInputs()
    {
      return true;
    }

    @Override
    public ExprEval apply(List<Expr> args, Expr.ObjectBinding bindings)
    {
      final ExprEval arrayExpr = getArrayArgument(args).eval(bindings);
      final ExprEval scalarExpr = getScalarArgument(args).eval(bindings);
      if (arrayExpr.asArray() == null) {
        return ExprEval.of(null);
      }
      return doApply(arrayExpr, scalarExpr);
    }

    Expr getScalarArgument(List<Expr> args)
    {
      return args.get(1);
    }

    Expr getArrayArgument(List<Expr> args)
    {
      return args.get(0);
    }

    abstract ExprEval doApply(ExprEval arrayExpr, ExprEval scalarExpr);
  }

  /**
   * {@link Function} that takes 2 array operands
   */
  abstract class ArraysFunction implements Function
  {
    @Override
    public void validateArguments(List<Expr> args)
    {
      validationHelperCheckArgumentCount(args, 2);
    }

    @Override
    public Set<Expr> getScalarInputs(List<Expr> args)
    {
      return Collections.emptySet();
    }

    @Override
    public Set<Expr> getArrayInputs(List<Expr> args)
    {
      return ImmutableSet.copyOf(args);
    }

    @Override
    public boolean hasArrayInputs()
    {
      return true;
    }

    @Override
    public ExprEval apply(List<Expr> args, Expr.ObjectBinding bindings)
    {
      final ExprEval arrayExpr1 = args.get(0).eval(bindings);
      final ExprEval arrayExpr2 = args.get(1).eval(bindings);

      if (arrayExpr1.asArray() == null) {
        return arrayExpr1;
      }
      if (arrayExpr2.asArray() == null) {
        return arrayExpr2;
      }

      return doApply(arrayExpr1, arrayExpr2);
    }

    abstract ExprEval doApply(ExprEval lhsExpr, ExprEval rhsExpr);
  }

  /**
   * Scaffolding for a 2 argument {@link Function} which accepts one array and one scalar input and adds the scalar
   * input to the array in some way.
   */
  abstract class ArrayAddElementFunction extends ArrayScalarFunction
  {
    @Override
    public boolean hasArrayOutput()
    {
      return true;
    }

    @Nullable
    @Override
    public ExpressionType getOutputType(Expr.InputBindingInspector inspector, List<Expr> args)
    {
      ExpressionType arrayType = getArrayArgument(args).getOutputType(inspector);
      return Optional.ofNullable(ExpressionType.asArrayType(arrayType)).orElse(arrayType);
    }

    @Override
    ExprEval doApply(ExprEval arrayExpr, ExprEval scalarExpr)
    {
      final ExpressionType arrayType = arrayExpr.asArrayType();
      if (!scalarExpr.type().equals(arrayExpr.elementType())) {
        // try to cast
        ExprEval coerced = scalarExpr.castTo(arrayExpr.elementType());
        return ExprEval.ofArray(arrayType, add(arrayType.getElementType(), arrayExpr.asArray(), coerced.value()));
      }

      return ExprEval.ofArray(arrayType, add(arrayType.getElementType(), arrayExpr.asArray(), scalarExpr.value()));
    }

    abstract <T> Object[] add(TypeSignature<ExprType> elementType, T[] array, @Nullable T val);
  }

  /**
   * Base scaffolding for functions which accept 2 array arguments and combine them in some way
   */
  abstract class ArraysMergeFunction extends ArraysFunction
  {
    @Override
    public Set<Expr> getArrayInputs(List<Expr> args)
    {
      return ImmutableSet.copyOf(args);
    }

    @Override
    public boolean hasArrayOutput()
    {
      return true;
    }

    @Nullable
    @Override
    public ExpressionType getOutputType(Expr.InputBindingInspector inspector, List<Expr> args)
    {
      ExpressionType arrayType = args.get(0).getOutputType(inspector);
      return Optional.ofNullable(ExpressionType.asArrayType(arrayType)).orElse(arrayType);
    }

    @Override
    ExprEval doApply(ExprEval lhsExpr, ExprEval rhsExpr)
    {
      final Object[] array1 = lhsExpr.asArray();
      final Object[] array2 = rhsExpr.asArray();

      if (array1 == null) {
        return ExprEval.of(null);
      }
      if (array2 == null) {
        return lhsExpr;
      }

      final ExpressionType arrayType = lhsExpr.asArrayType();

      if (!lhsExpr.asArrayType().equals(rhsExpr.asArrayType())) {
        // try to cast if they types don't match
        ExprEval coerced = rhsExpr.castTo(arrayType);
        ExprEval.ofArray(arrayType, merge(arrayType.getElementType(), lhsExpr.asArray(), coerced.asArray()));
      }

      return ExprEval.ofArray(arrayType, merge(arrayType.getElementType(), lhsExpr.asArray(), rhsExpr.asArray()));
    }

    abstract <T> Object[] merge(TypeSignature<ExprType> elementType, T[] array1, T[] array2);
  }

  abstract class ReduceFunction implements Function
  {
    private final DoubleBinaryOperator doubleReducer;
    private final LongBinaryOperator longReducer;
    private final BinaryOperator<String> stringReducer;

    ReduceFunction(
        DoubleBinaryOperator doubleReducer,
        LongBinaryOperator longReducer,
        BinaryOperator<String> stringReducer
    )
    {
      this.doubleReducer = doubleReducer;
      this.longReducer = longReducer;
      this.stringReducer = stringReducer;
    }

    @Override
    public void validateArguments(List<Expr> args)
    {
      // anything goes
    }

    @Nullable
    @Override
    public ExpressionType getOutputType(Expr.InputBindingInspector inspector, List<Expr> args)
    {
      ExpressionType outputType = ExpressionType.LONG;
      for (Expr expr : args) {
        outputType = ExpressionTypeConversion.function(outputType, expr.getOutputType(inspector));
      }
      return outputType;
    }

    @Override
    public ExprEval apply(List<Expr> args, Expr.ObjectBinding bindings)
    {
      if (args.isEmpty()) {
        return ExprEval.of(null);
      }

      // evaluate arguments and collect output type
      List<ExprEval<?>> evals = new ArrayList<>();
      ExpressionType outputType = ExpressionType.LONG;

      for (Expr expr : args) {
        ExprEval<?> exprEval = expr.eval(bindings);
        ExpressionType exprType = exprEval.type();

        if (isValidType(exprType)) {
          outputType = ExpressionTypeConversion.function(outputType, exprType);
        }

        if (exprEval.value() != null) {
          evals.add(exprEval);
        }
      }

      if (evals.isEmpty()) {
        // The GREATEST/LEAST functions are not in the SQL standard. Emulate the behavior of postgres (return null if
        // all expressions are null, otherwise skip null values) since it is used as a base for a wide number of
        // databases. This also matches the behavior the long/double greatest/least post aggregators. Some other
        // databases (e.g., MySQL) return null if any expression is null.
        // https://www.postgresql.org/docs/9.5/functions-conditional.html
        // https://dev.mysql.com/doc/refman/8.0/en/comparison-operators.html#function_least
        return ExprEval.of(null);
      }

      switch (outputType.getType()) {
        case DOUBLE:
          //noinspection OptionalGetWithoutIsPresent (empty list handled earlier)
          return ExprEval.of(evals.stream().mapToDouble(ExprEval::asDouble).reduce(doubleReducer).getAsDouble());
        case LONG:
          //noinspection OptionalGetWithoutIsPresent (empty list handled earlier)
          return ExprEval.of(evals.stream().mapToLong(ExprEval::asLong).reduce(longReducer).getAsLong());
        default:
          //noinspection OptionalGetWithoutIsPresent (empty list handled earlier)
          return ExprEval.of(evals.stream().map(ExprEval::asString).reduce(stringReducer).get());
      }
    }

    private boolean isValidType(ExpressionType exprType)
    {
      switch (exprType.getType()) {
        case DOUBLE:
        case LONG:
        case STRING:
          return true;
        default:
          throw validationFailed("does not accept %s types", exprType);
      }
    }
  }

  // ------------------------------ implementations ------------------------------

  class ParseLong implements Function
  {
    @Override
    public String name()
    {
      return "parse_long";
    }

    @Override
    public void validateArguments(List<Expr> args)
    {
      validationHelperCheckAnyOfArgumentCount(args, 1, 2);
    }

    @Nullable
    @Override
    public ExpressionType getOutputType(Expr.InputBindingInspector inspector, List<Expr> args)
    {
      return ExpressionType.LONG;
    }

    @Override
    public ExprEval apply(List<Expr> args, Expr.ObjectBinding bindings)
    {
      final int radix = args.size() == 1 ? 10 : args.get(1).eval(bindings).asInt();

      final String input = NullHandling.nullToEmptyIfNeeded(args.get(0).eval(bindings).asString());
      if (input == null) {
        return ExprEval.ofLong(null);
      }

      final long retVal;
      try {
        if (radix == 16 && (input.startsWith("0x") || input.startsWith("0X"))) {
          // Strip leading 0x from hex strings.
          retVal = Long.parseLong(input.substring(2), radix);
        } else {
          retVal = Long.parseLong(input, radix);
        }
      }
      catch (NumberFormatException e) {
        return ExprEval.ofLong(null);
      }

      return ExprEval.of(retVal);
    }

    @Override
    public boolean canVectorize(Expr.InputBindingInspector inspector, List<Expr> args)
    {
      return (args.size() == 1 || (args.get(1).isLiteral() && args.get(1).getLiteralValue() instanceof Number)) &&
             inspector.canVectorize(args);
    }

    @Override
    public <T> ExprVectorProcessor<T> asVectorProcessor(Expr.VectorInputBindingInspector inspector, List<Expr> args)
    {
      if (args.size() == 1 || args.get(1).isLiteral()) {
        final int radix = args.size() == 1 ? 10 : ((Number) args.get(1).getLiteralValue()).intValue();
        return VectorProcessors.parseLong(inspector, args.get(0), radix);
      }
      // only single argument and 2 argument where the radix is constant is currently implemented
      // the canVectorize check should prevent this from happening, but explode just in case
      throw Exprs.cannotVectorize(this);
    }
  }

  class Pi implements Function
  {
    private static final double PI = Math.PI;

    @Override
    public String name()
    {
      return "pi";
    }

    @Override
    public ExprEval apply(List<Expr> args, Expr.ObjectBinding bindings)
    {
      return ExprEval.of(PI);
    }

    @Override
    public void validateArguments(List<Expr> args)
    {
      validationHelperCheckArgumentCount(args, 0);
    }

    @Nullable
    @Override
    public ExpressionType getOutputType(Expr.InputBindingInspector inspector, List<Expr> args)
    {
      return ExpressionType.DOUBLE;
    }

    @Override
    public boolean canVectorize(Expr.InputBindingInspector inspector, List<Expr> args)
    {
      return true;
    }

    @Override
    public <T> ExprVectorProcessor<T> asVectorProcessor(Expr.VectorInputBindingInspector inspector, List<Expr> args)
    {
      return VectorProcessors.constant(PI, inspector.getMaxVectorSize());
    }
  }

  class Abs extends UnivariateMathFunction
  {
    @Override
    public String name()
    {
      return "abs";
    }

    @Override
    protected ExprEval eval(long param)
    {
      return ExprEval.of(Math.abs(param));
    }

    @Override
    protected ExprEval eval(double param)
    {
      return ExprEval.of(Math.abs(param));
    }

    @Override
    public <T> ExprVectorProcessor<T> asVectorProcessor(Expr.VectorInputBindingInspector inspector, List<Expr> args)
    {
      return VectorMathProcessors.abs(inspector, args.get(0));
    }
  }

  class Acos extends DoubleUnivariateMathFunction
  {
    @Override
    public String name()
    {
      return "acos";
    }

    @Override
    protected ExprEval eval(double param)
    {
      return ExprEval.of(Math.acos(param));
    }

    @Override
    public <T> ExprVectorProcessor<T> asVectorProcessor(Expr.VectorInputBindingInspector inspector, List<Expr> args)
    {
      return VectorMathProcessors.acos(inspector, args.get(0));
    }
  }

  class Asin extends DoubleUnivariateMathFunction
  {
    @Override
    public String name()
    {
      return "asin";
    }

    @Override
    protected ExprEval eval(double param)
    {
      return ExprEval.of(Math.asin(param));
    }

    @Override
    public <T> ExprVectorProcessor<T> asVectorProcessor(Expr.VectorInputBindingInspector inspector, List<Expr> args)
    {
      return VectorMathProcessors.asin(inspector, args.get(0));
    }
  }

  class Atan extends DoubleUnivariateMathFunction
  {
    @Override
    public String name()
    {
      return "atan";
    }

    @Override
    protected ExprEval eval(double param)
    {
      return ExprEval.of(Math.atan(param));
    }

    @Override
    public <T> ExprVectorProcessor<T> asVectorProcessor(Expr.VectorInputBindingInspector inspector, List<Expr> args)
    {
      return VectorMathProcessors.atan(inspector, args.get(0));
    }
  }

  class BitwiseComplement extends UnivariateMathFunction
  {
    @Override
    public String name()
    {
      return "bitwiseComplement";
    }

    @Nullable
    @Override
    public ExpressionType getOutputType(Expr.InputBindingInspector inspector, List<Expr> args)
    {
      return ExpressionType.LONG;
    }

    @Override
    protected ExprEval eval(long param)
    {
      return ExprEval.of(~param);
    }

    @Override
    public <T> ExprVectorProcessor<T> asVectorProcessor(Expr.VectorInputBindingInspector inspector, List<Expr> args)
    {
      return VectorMathProcessors.bitwiseComplement(inspector, args.get(0));
    }
  }

  class BitwiseConvertLongBitsToDouble extends UnivariateMathFunction
  {
    @Override
    public String name()
    {
      return "bitwiseConvertLongBitsToDouble";
    }

    @Nullable
    @Override
    public ExpressionType getOutputType(Expr.InputBindingInspector inspector, List<Expr> args)
    {
      ExpressionType type = args.get(0).getOutputType(inspector);
      if (type == null) {
        return null;
      }
      return ExpressionType.DOUBLE;
    }

    @Override
    protected ExprEval eval(long param)
    {
      return ExprEval.of(Double.longBitsToDouble(param));
    }

    @Override
    public <T> ExprVectorProcessor<T> asVectorProcessor(Expr.VectorInputBindingInspector inspector, List<Expr> args)
    {
      return VectorMathProcessors.bitwiseConvertLongBitsToDouble(inspector, args.get(0));
    }
  }

  class BitwiseConvertDoubleToLongBits extends UnivariateMathFunction
  {
    @Override
    public String name()
    {
      return "bitwiseConvertDoubleToLongBits";
    }

    @Nullable
    @Override
    public ExpressionType getOutputType(Expr.InputBindingInspector inspector, List<Expr> args)
    {
      ExpressionType type = args.get(0).getOutputType(inspector);
      if (type == null) {
        return null;
      }
      return ExpressionType.LONG;
    }

    @Override
    protected ExprEval eval(double param)
    {
      return ExprEval.of(Double.doubleToLongBits(param));
    }

    @Override
    public <T> ExprVectorProcessor<T> asVectorProcessor(Expr.VectorInputBindingInspector inspector, List<Expr> args)
    {
      return VectorMathProcessors.bitwiseConvertDoubleToLongBits(inspector, args.get(0));
    }
  }

  class BitwiseAnd extends BivariateBitwiseMathFunction
  {
    @Override
    public String name()
    {
      return "bitwiseAnd";
    }

    @Override
    protected ExprEval eval(long x, long y)
    {
      return ExprEval.of(x & y);
    }

    @Override
    public <T> ExprVectorProcessor<T> asVectorProcessor(Expr.VectorInputBindingInspector inspector, List<Expr> args)
    {
      return VectorMathProcessors.bitwiseAnd(inspector, args.get(0), args.get(1));
    }
  }

  class BitwiseOr extends BivariateBitwiseMathFunction
  {
    @Override
    public String name()
    {
      return "bitwiseOr";
    }

    @Override
    protected ExprEval eval(long x, long y)
    {
      return ExprEval.of(x | y);
    }

    @Override
    public <T> ExprVectorProcessor<T> asVectorProcessor(Expr.VectorInputBindingInspector inspector, List<Expr> args)
    {
      return VectorMathProcessors.bitwiseOr(inspector, args.get(0), args.get(1));
    }
  }

  class BitwiseShiftLeft extends BivariateBitwiseMathFunction
  {
    @Override
    public String name()
    {
      return "bitwiseShiftLeft";
    }

    @Override
    protected ExprEval eval(long x, long y)
    {
      return ExprEval.of(x << y);
    }

    @Override
    public <T> ExprVectorProcessor<T> asVectorProcessor(Expr.VectorInputBindingInspector inspector, List<Expr> args)
    {
      return VectorMathProcessors.bitwiseShiftLeft(inspector, args.get(0), args.get(1));
    }
  }

  class BitwiseShiftRight extends BivariateBitwiseMathFunction
  {
    @Override
    public String name()
    {
      return "bitwiseShiftRight";
    }

    @Override
    protected ExprEval eval(long x, long y)
    {
      return ExprEval.of(x >> y);
    }

    @Override
    public <T> ExprVectorProcessor<T> asVectorProcessor(Expr.VectorInputBindingInspector inspector, List<Expr> args)
    {
      return VectorMathProcessors.bitwiseShiftRight(inspector, args.get(0), args.get(1));
    }
  }

  class BitwiseXor extends BivariateBitwiseMathFunction
  {
    @Override
    public String name()
    {
      return "bitwiseXor";
    }

    @Override
    protected ExprEval eval(long x, long y)
    {
      return ExprEval.of(x ^ y);
    }

    @Override
    public <T> ExprVectorProcessor<T> asVectorProcessor(Expr.VectorInputBindingInspector inspector, List<Expr> args)
    {
      return VectorMathProcessors.bitwiseXor(inspector, args.get(0), args.get(1));
    }
  }

  class Cbrt extends DoubleUnivariateMathFunction
  {
    @Override
    public String name()
    {
      return "cbrt";
    }

    @Override
    protected ExprEval eval(double param)
    {
      return ExprEval.of(Math.cbrt(param));
    }

    @Override
    public <T> ExprVectorProcessor<T> asVectorProcessor(Expr.VectorInputBindingInspector inspector, List<Expr> args)
    {
      return VectorMathProcessors.cbrt(inspector, args.get(0));
    }
  }

  class Ceil extends DoubleUnivariateMathFunction
  {
    @Override
    public String name()
    {
      return "ceil";
    }

    @Override
    protected ExprEval eval(double param)
    {
      return ExprEval.of(Math.ceil(param));
    }

    @Override
    public <T> ExprVectorProcessor<T> asVectorProcessor(Expr.VectorInputBindingInspector inspector, List<Expr> args)
    {
      return VectorMathProcessors.ceil(inspector, args.get(0));
    }
  }

  class Cos extends DoubleUnivariateMathFunction
  {
    @Override
    public String name()
    {
      return "cos";
    }

    @Override
    protected ExprEval eval(double param)
    {
      return ExprEval.of(Math.cos(param));
    }

    @Override
    public <T> ExprVectorProcessor<T> asVectorProcessor(Expr.VectorInputBindingInspector inspector, List<Expr> args)
    {
      return VectorMathProcessors.cos(inspector, args.get(0));
    }
  }

  class Cosh extends DoubleUnivariateMathFunction
  {
    @Override
    public String name()
    {
      return "cosh";
    }

    @Override
    protected ExprEval eval(double param)
    {
      return ExprEval.of(Math.cosh(param));
    }

    @Override
    public <T> ExprVectorProcessor<T> asVectorProcessor(Expr.VectorInputBindingInspector inspector, List<Expr> args)
    {
      return VectorMathProcessors.cosh(inspector, args.get(0));
    }
  }

  class Cot extends DoubleUnivariateMathFunction
  {
    @Override
    public String name()
    {
      return "cot";
    }

    @Override
    protected ExprEval eval(double param)
    {
      return ExprEval.of(Math.cos(param) / Math.sin(param));
    }

    @Override
    public <T> ExprVectorProcessor<T> asVectorProcessor(Expr.VectorInputBindingInspector inspector, List<Expr> args)
    {
      return VectorMathProcessors.cot(inspector, args.get(0));
    }
  }

  class SafeDivide extends BivariateMathFunction
  {
    public static final String NAME = "safe_divide";

    @Override
    public String name()
    {
      return NAME;
    }

    @Nullable
    @Override
    public ExpressionType getOutputType(Expr.InputBindingInspector inspector, List<Expr> args)
    {
      return ExpressionTypeConversion.function(
          args.get(0).getOutputType(inspector),
          args.get(1).getOutputType(inspector)
      );
    }

    @Override
    protected ExprEval eval(final long x, final long y)
    {
      if (y == 0) {
        if (x != 0) {
          return ExprEval.ofLong(null);
        }
        return ExprEval.ofLong(0);
      }
      return ExprEval.ofLong(x / y);
    }

    @Override
    protected ExprEval eval(final double x, final double y)
    {
      if (y == 0 || Double.isNaN(y)) {
        if (x != 0) {
          return ExprEval.ofDouble(null);
        }
        return ExprEval.ofDouble(0);
      }
      return ExprEval.ofDouble(x / y);
    }
  }

  class Div extends BivariateMathFunction
  {
    @Override
    public String name()
    {
      return "div";
    }

    @Override
    protected ExprEval eval(final long x, final long y)
    {
      return ExprEval.of(x / y);
    }

    @Override
    protected ExprEval eval(final double x, final double y)
    {
      return ExprEval.of((long) (x / y));
    }

    @Nullable
    @Override
    public ExpressionType getOutputType(Expr.InputBindingInspector inspector, List<Expr> args)
    {
      return ExpressionTypeConversion.integerMathFunction(
          args.get(0).getOutputType(inspector),
          args.get(1).getOutputType(inspector)
      );
    }

    @Override
    public <T> ExprVectorProcessor<T> asVectorProcessor(Expr.VectorInputBindingInspector inspector, List<Expr> args)
    {
      return VectorMathProcessors.longDivide(inspector, args.get(0), args.get(1));
    }
  }

  class Exp extends DoubleUnivariateMathFunction
  {
    @Override
    public String name()
    {
      return "exp";
    }

    @Override
    protected ExprEval eval(double param)
    {
      return ExprEval.of(Math.exp(param));
    }

    @Override
    public <T> ExprVectorProcessor<T> asVectorProcessor(Expr.VectorInputBindingInspector inspector, List<Expr> args)
    {
      return VectorMathProcessors.exp(inspector, args.get(0));
    }
  }

  class Expm1 extends DoubleUnivariateMathFunction
  {
    @Override
    public String name()
    {
      return "expm1";
    }

    @Override
    protected ExprEval eval(double param)
    {
      return ExprEval.of(Math.expm1(param));
    }

    @Override
    public <T> ExprVectorProcessor<T> asVectorProcessor(Expr.VectorInputBindingInspector inspector, List<Expr> args)
    {
      return VectorMathProcessors.expm1(inspector, args.get(0));
    }
  }

  class Floor extends DoubleUnivariateMathFunction
  {
    @Override
    public String name()
    {
      return "floor";
    }

    @Override
    protected ExprEval eval(double param)
    {
      return ExprEval.of(Math.floor(param));
    }

    @Override
    public <T> ExprVectorProcessor<T> asVectorProcessor(Expr.VectorInputBindingInspector inspector, List<Expr> args)
    {
      return VectorMathProcessors.floor(inspector, args.get(0));
    }
  }

  class GetExponent extends UnivariateMathFunction
  {
    @Override
    public String name()
    {
      return "getExponent";
    }

    @Override
    protected ExprEval eval(double param)
    {
      return ExprEval.of(Math.getExponent(param));
    }

    @Nullable
    @Override
    public ExpressionType getOutputType(Expr.InputBindingInspector inspector, List<Expr> args)
    {
      return ExpressionType.LONG;
    }

    @Override
    public <T> ExprVectorProcessor<T> asVectorProcessor(Expr.VectorInputBindingInspector inspector, List<Expr> args)
    {
      return VectorMathProcessors.getExponent(inspector, args.get(0));
    }
  }

  class Log extends DoubleUnivariateMathFunction
  {
    @Override
    public String name()
    {
      return "log";
    }

    @Override
    protected ExprEval eval(double param)
    {
      return ExprEval.of(Math.log(param));
    }

    @Override
    public <T> ExprVectorProcessor<T> asVectorProcessor(Expr.VectorInputBindingInspector inspector, List<Expr> args)
    {
      return VectorMathProcessors.log(inspector, args.get(0));
    }
  }

  class Log10 extends DoubleUnivariateMathFunction
  {
    @Override
    public String name()
    {
      return "log10";
    }

    @Override
    protected ExprEval eval(double param)
    {
      return ExprEval.of(Math.log10(param));
    }

    @Override
    public <T> ExprVectorProcessor<T> asVectorProcessor(Expr.VectorInputBindingInspector inspector, List<Expr> args)
    {
      return VectorMathProcessors.log10(inspector, args.get(0));
    }
  }

  class Log1p extends DoubleUnivariateMathFunction
  {
    @Override
    public String name()
    {
      return "log1p";
    }

    @Override
    protected ExprEval eval(double param)
    {
      return ExprEval.of(Math.log1p(param));
    }

    @Override
    public <T> ExprVectorProcessor<T> asVectorProcessor(Expr.VectorInputBindingInspector inspector, List<Expr> args)
    {
      return VectorMathProcessors.log1p(inspector, args.get(0));
    }
  }

  class NextUp extends DoubleUnivariateMathFunction
  {
    @Override
    public String name()
    {
      return "nextUp";
    }

    @Override
    protected ExprEval eval(double param)
    {
      return ExprEval.of(Math.nextUp(param));
    }

    @Override
    public <T> ExprVectorProcessor<T> asVectorProcessor(Expr.VectorInputBindingInspector inspector, List<Expr> args)
    {
      return VectorMathProcessors.nextUp(inspector, args.get(0));
    }
  }

  class Rint extends DoubleUnivariateMathFunction
  {
    @Override
    public String name()
    {
      return "rint";
    }

    @Override
    protected ExprEval eval(double param)
    {
      return ExprEval.of(Math.rint(param));
    }

    @Override
    public <T> ExprVectorProcessor<T> asVectorProcessor(Expr.VectorInputBindingInspector inspector, List<Expr> args)
    {
      return VectorMathProcessors.rint(inspector, args.get(0));
    }
  }

  class Round implements Function
  {
    //CHECKSTYLE.OFF: Regexp
    private static final BigDecimal MAX_FINITE_VALUE = BigDecimal.valueOf(Double.MAX_VALUE);
    private static final BigDecimal MIN_FINITE_VALUE = BigDecimal.valueOf(-1 * Double.MAX_VALUE);
    //CHECKSTYLE.ON: Regexp

    @Override
    public String name()
    {
      return "round";
    }

    @Override
    public ExprEval apply(List<Expr> args, Expr.ObjectBinding bindings)
    {
      ExprEval value1 = args.get(0).eval(bindings);

      if (NullHandling.sqlCompatible() && value1.isNumericNull()) {
        return ExprEval.of(null);
      }

      if (!value1.type().anyOf(ExprType.LONG, ExprType.DOUBLE)) {
        throw validationFailed(
            "first argument should be a LONG or DOUBLE but got %s instead",
            value1.type()
        );
      }

      if (args.size() == 1) {
        return eval(value1);
      } else {
        ExprEval value2 = args.get(1).eval(bindings);
        if (!value2.type().is(ExprType.LONG)) {
          throw validationFailed(
              "second argument should be a LONG but got %s instead",
              value2.type()
          );
        }
        return eval(value1, value2.asInt());
      }
    }

    @Override
    public void validateArguments(List<Expr> args)
    {
      validationHelperCheckAnyOfArgumentCount(args, 1, 2);
    }

    @Nullable
    @Override
    public ExpressionType getOutputType(Expr.InputBindingInspector inspector, List<Expr> args)
    {
      return args.get(0).getOutputType(inspector);
    }

    private ExprEval eval(ExprEval param)
    {
      return eval(param, 0);
    }

    private ExprEval eval(ExprEval param, int scale)
    {
      if (param.type().is(ExprType.LONG)) {
        return ExprEval.of(BigDecimal.valueOf(param.asLong()).setScale(scale, RoundingMode.HALF_UP).longValue());
      } else if (param.type().is(ExprType.DOUBLE)) {
        BigDecimal decimal = safeGetFromDouble(param.asDouble());
        return ExprEval.of(decimal.setScale(scale, RoundingMode.HALF_UP).doubleValue());
      } else {
        return ExprEval.of(null);
      }
    }

    /**
     * Converts non-finite doubles to BigDecimal values instead of throwing a NumberFormatException.
     */
    private static BigDecimal safeGetFromDouble(double val)
    {
      if (Double.isNaN(val)) {
        return BigDecimal.ZERO;
      } else if (val == Double.POSITIVE_INFINITY) {
        return MAX_FINITE_VALUE;
      } else if (val == Double.NEGATIVE_INFINITY) {
        return MIN_FINITE_VALUE;
      }
      return BigDecimal.valueOf(val);
    }
  }

  class Signum extends DoubleUnivariateMathFunction
  {
    @Override
    public String name()
    {
      return "signum";
    }

    @Override
    protected ExprEval eval(double param)
    {
      return ExprEval.of(Math.signum(param));
    }

    @Override
    public <T> ExprVectorProcessor<T> asVectorProcessor(Expr.VectorInputBindingInspector inspector, List<Expr> args)
    {
      return VectorMathProcessors.signum(inspector, args.get(0));
    }
  }

  class Sin extends DoubleUnivariateMathFunction
  {
    @Override
    public String name()
    {
      return "sin";
    }

    @Override
    protected ExprEval eval(double param)
    {
      return ExprEval.of(Math.sin(param));
    }

    @Override
    public <T> ExprVectorProcessor<T> asVectorProcessor(Expr.VectorInputBindingInspector inspector, List<Expr> args)
    {
      return VectorMathProcessors.sin(inspector, args.get(0));
    }
  }

  class Sinh extends DoubleUnivariateMathFunction
  {
    @Override
    public String name()
    {
      return "sinh";
    }

    @Override
    protected ExprEval eval(double param)
    {
      return ExprEval.of(Math.sinh(param));
    }

    @Override
    public <T> ExprVectorProcessor<T> asVectorProcessor(Expr.VectorInputBindingInspector inspector, List<Expr> args)
    {
      return VectorMathProcessors.sinh(inspector, args.get(0));
    }
  }

  class Sqrt extends DoubleUnivariateMathFunction
  {
    @Override
    public String name()
    {
      return "sqrt";
    }

    @Override
    protected ExprEval eval(double param)
    {
      return ExprEval.of(Math.sqrt(param));
    }

    @Override
    public <T> ExprVectorProcessor<T> asVectorProcessor(Expr.VectorInputBindingInspector inspector, List<Expr> args)
    {
      return VectorMathProcessors.sqrt(inspector, args.get(0));
    }
  }

  class Tan extends DoubleUnivariateMathFunction
  {
    @Override
    public String name()
    {
      return "tan";
    }

    @Override
    protected ExprEval eval(double param)
    {
      return ExprEval.of(Math.tan(param));
    }

    @Override
    public <T> ExprVectorProcessor<T> asVectorProcessor(Expr.VectorInputBindingInspector inspector, List<Expr> args)
    {
      return VectorMathProcessors.tan(inspector, args.get(0));
    }
  }

  class Tanh extends DoubleUnivariateMathFunction
  {
    @Override
    public String name()
    {
      return "tanh";
    }

    @Override
    protected ExprEval eval(double param)
    {
      return ExprEval.of(Math.tanh(param));
    }

    @Override
    public <T> ExprVectorProcessor<T> asVectorProcessor(Expr.VectorInputBindingInspector inspector, List<Expr> args)
    {
      return VectorMathProcessors.tanh(inspector, args.get(0));
    }
  }

  class ToDegrees extends DoubleUnivariateMathFunction
  {
    @Override
    public String name()
    {
      return "toDegrees";
    }

    @Override
    protected ExprEval eval(double param)
    {
      return ExprEval.of(Math.toDegrees(param));
    }

    @Override
    public <T> ExprVectorProcessor<T> asVectorProcessor(Expr.VectorInputBindingInspector inspector, List<Expr> args)
    {
      return VectorMathProcessors.toDegrees(inspector, args.get(0));
    }
  }

  class ToRadians extends DoubleUnivariateMathFunction
  {
    @Override
    public String name()
    {
      return "toRadians";
    }

    @Override
    protected ExprEval eval(double param)
    {
      return ExprEval.of(Math.toRadians(param));
    }

    @Override
    public <T> ExprVectorProcessor<T> asVectorProcessor(Expr.VectorInputBindingInspector inspector, List<Expr> args)
    {
      return VectorMathProcessors.toRadians(inspector, args.get(0));
    }
  }

  class Ulp extends DoubleUnivariateMathFunction
  {
    @Override
    public String name()
    {
      return "ulp";
    }

    @Override
    protected ExprEval eval(double param)
    {
      return ExprEval.of(Math.ulp(param));
    }

    @Override
    public <T> ExprVectorProcessor<T> asVectorProcessor(Expr.VectorInputBindingInspector inspector, List<Expr> args)
    {
      return VectorMathProcessors.ulp(inspector, args.get(0));
    }
  }

  class Atan2 extends DoubleBivariateMathFunction
  {
    @Override
    public String name()
    {
      return "atan2";
    }

    @Override
    protected ExprEval eval(double y, double x)
    {
      return ExprEval.of(Math.atan2(y, x));
    }

    @Override
    public <T> ExprVectorProcessor<T> asVectorProcessor(Expr.VectorInputBindingInspector inspector, List<Expr> args)
    {
      return VectorMathProcessors.atan2(inspector, args.get(0), args.get(1));
    }
  }

  class CopySign extends DoubleBivariateMathFunction
  {
    @Override
    public String name()
    {
      return "copySign";
    }

    @Override
    protected ExprEval eval(double x, double y)
    {
      return ExprEval.of(Math.copySign(x, y));
    }

    @Override
    public <T> ExprVectorProcessor<T> asVectorProcessor(Expr.VectorInputBindingInspector inspector, List<Expr> args)
    {
      return VectorMathProcessors.copySign(inspector, args.get(0), args.get(1));
    }
  }

  class Hypot extends DoubleBivariateMathFunction
  {
    @Override
    public String name()
    {
      return "hypot";
    }

    @Override
    protected ExprEval eval(double x, double y)
    {
      return ExprEval.of(Math.hypot(x, y));
    }

    @Override
    public <T> ExprVectorProcessor<T> asVectorProcessor(Expr.VectorInputBindingInspector inspector, List<Expr> args)
    {
      return VectorMathProcessors.hypot(inspector, args.get(0), args.get(1));
    }
  }

  class Remainder extends DoubleBivariateMathFunction
  {
    @Override
    public String name()
    {
      return "remainder";
    }

    @Override
    protected ExprEval eval(double x, double y)
    {
      return ExprEval.of(Math.IEEEremainder(x, y));
    }

    @Override
    public <T> ExprVectorProcessor<T> asVectorProcessor(Expr.VectorInputBindingInspector inspector, List<Expr> args)
    {
      return VectorMathProcessors.remainder(inspector, args.get(0), args.get(1));
    }
  }

  class Max extends BivariateMathFunction
  {
    @Override
    public String name()
    {
      return "max";
    }

    @Override
    protected ExprEval eval(long x, long y)
    {
      return ExprEval.of(Math.max(x, y));
    }

    @Override
    protected ExprEval eval(double x, double y)
    {
      return ExprEval.of(Math.max(x, y));
    }

    @Override
    public <T> ExprVectorProcessor<T> asVectorProcessor(Expr.VectorInputBindingInspector inspector, List<Expr> args)
    {
      return VectorMathProcessors.max(inspector, args.get(0), args.get(1));
    }
  }

  class Min extends BivariateMathFunction
  {
    @Override
    public String name()
    {
      return "min";
    }

    @Override
    protected ExprEval eval(long x, long y)
    {
      return ExprEval.of(Math.min(x, y));
    }

    @Override
    protected ExprEval eval(double x, double y)
    {
      return ExprEval.of(Math.min(x, y));
    }

    @Override
    public <T> ExprVectorProcessor<T> asVectorProcessor(Expr.VectorInputBindingInspector inspector, List<Expr> args)
    {
      return VectorMathProcessors.min(inspector, args.get(0), args.get(1));
    }
  }

  class NextAfter extends DoubleBivariateMathFunction
  {
    @Override
    public String name()
    {
      return "nextAfter";
    }

    @Override
    protected ExprEval eval(double x, double y)
    {
      return ExprEval.of(Math.nextAfter(x, y));
    }

    @Override
    public <T> ExprVectorProcessor<T> asVectorProcessor(Expr.VectorInputBindingInspector inspector, List<Expr> args)
    {
      return VectorMathProcessors.nextAfter(inspector, args.get(0), args.get(1));
    }
  }

  class Pow extends DoubleBivariateMathFunction
  {
    @Override
    public String name()
    {
      return "pow";
    }

    @Override
    protected ExprEval eval(double x, double y)
    {
      return ExprEval.of(Math.pow(x, y));
    }

    @Override
    public <T> ExprVectorProcessor<T> asVectorProcessor(Expr.VectorInputBindingInspector inspector, List<Expr> args)
    {
      return VectorMathProcessors.doublePower(inspector, args.get(0), args.get(1));
    }
  }

  class Scalb extends BivariateFunction
  {
    @Override
    public String name()
    {
      return "scalb";
    }

    @Nullable
    @Override
    public ExpressionType getOutputType(Expr.InputBindingInspector inspector, List<Expr> args)
    {
      return ExpressionType.DOUBLE;
    }

    @Override
    protected ExprEval eval(ExprEval x, ExprEval y)
    {
      if (NullHandling.sqlCompatible() && (x.value() == null || y.value() == null)) {
        return ExprEval.of(null);
      }

      ExpressionType type = ExpressionTypeConversion.autoDetect(x, y);
      switch (type.getType()) {
        case STRING:
          return ExprEval.of(null);
        default:
          return ExprEval.of(Math.scalb(x.asDouble(), y.asInt()));
      }
    }

    @Override
    public boolean canVectorize(Expr.InputBindingInspector inspector, List<Expr> args)
    {
      return inspector.areNumeric(args) && inspector.canVectorize(args);
    }

    @Override
    public <T> ExprVectorProcessor<T> asVectorProcessor(Expr.VectorInputBindingInspector inspector, List<Expr> args)
    {
      return VectorMathProcessors.scalb(inspector, args.get(0), args.get(1));
    }
  }

  class CastFunc extends BivariateFunction
  {
    @Override
    public String name()
    {
      return "cast";
    }

    @Override
    protected ExprEval eval(ExprEval x, ExprEval y)
    {
      if (NullHandling.sqlCompatible() && x.value() == null) {
        return ExprEval.of(null);
      }
      ExpressionType castTo;
      try {
        castTo = ExpressionType.fromString(StringUtils.toUpperCase(y.asString()));
      }
      catch (IllegalArgumentException e) {
        throw validationFailed("Invalid type [%s]", y.asString());
      }
      return x.castTo(castTo);
    }

    @Override
    public Set<Expr> getScalarInputs(List<Expr> args)
    {
      if (args.get(1).isLiteral()) {
        ExpressionType castTo = ExpressionType.fromString(
            StringUtils.toUpperCase(args.get(1).getLiteralValue().toString())
        );
        switch (castTo.getType()) {
          case ARRAY:
            return Collections.emptySet();
          default:
            return ImmutableSet.of(args.get(0));
        }
      }
      // unknown cast, can't safely assume either way
      return Collections.emptySet();
    }

    @Override
    public Set<Expr> getArrayInputs(List<Expr> args)
    {
      if (args.get(1).isLiteral()) {
        ExpressionType castTo = ExpressionType.fromString(
            StringUtils.toUpperCase(args.get(1).getLiteralValue().toString())
        );
        switch (castTo.getType()) {
          case LONG:
          case DOUBLE:
          case STRING:
            return Collections.emptySet();
          default:
            return ImmutableSet.of(args.get(0));
        }
      }
      // unknown cast, can't safely assume either way
      return Collections.emptySet();
    }

    @Nullable
    @Override
    public ExpressionType getOutputType(Expr.InputBindingInspector inspector, List<Expr> args)
    {
      // can only know cast output type if cast to argument is constant
      if (args.get(1).isLiteral()) {
        return ExpressionType.fromString(StringUtils.toUpperCase(args.get(1).getLiteralValue().toString()));
      }
      return null;
    }

    @Override
    public boolean canVectorize(Expr.InputBindingInspector inspector, List<Expr> args)
    {
      return args.get(0).canVectorize(inspector) && args.get(1).isLiteral();
    }

    @Override
    public <T> ExprVectorProcessor<T> asVectorProcessor(Expr.VectorInputBindingInspector inspector, List<Expr> args)
    {
      return CastToTypeVectorProcessor.cast(
          args.get(0).asVectorProcessor(inspector),
          ExpressionType.fromString(StringUtils.toUpperCase(args.get(1).getLiteralValue().toString()))
      );
    }
  }

  class GreatestFunc extends ReduceFunction
  {
    public static final String NAME = "greatest";

    public GreatestFunc()
    {
      super(
          Math::max,
          Math::max,
          BinaryOperator.maxBy(Comparator.naturalOrder())
      );
    }

    @Override
    public String name()
    {
      return NAME;
    }
  }

  class LeastFunc extends ReduceFunction
  {
    public static final String NAME = "least";

    public LeastFunc()
    {
      super(
          Math::min,
          Math::min,
          BinaryOperator.minBy(Comparator.naturalOrder())
      );
    }

    @Override
    public String name()
    {
      return NAME;
    }
  }

  class ConditionFunc implements Function
  {
    @Override
    public String name()
    {
      return "if";
    }

    @Override
    public ExprEval apply(List<Expr> args, Expr.ObjectBinding bindings)
    {
      ExprEval x = args.get(0).eval(bindings);
      return x.asBoolean() ? args.get(1).eval(bindings) : args.get(2).eval(bindings);
    }

    @Override
    public void validateArguments(List<Expr> args)
    {
      validationHelperCheckArgumentCount(args, 3);
    }

    @Nullable
    @Override
    public ExpressionType getOutputType(Expr.InputBindingInspector inspector, List<Expr> args)
    {
      return ExpressionTypeConversion.conditional(inspector, args.subList(1, 3));
    }
  }

  /**
   * "Searched CASE" function, similar to {@code CASE WHEN boolean_expr THEN result [ELSE else_result] END} in SQL.
   */
  class CaseSearchedFunc implements Function
  {
    @Override
    public String name()
    {
      return "case_searched";
    }

    @Override
    public ExprEval apply(final List<Expr> args, final Expr.ObjectBinding bindings)
    {
      for (int i = 0; i < args.size(); i += 2) {
        if (i == args.size() - 1) {
          // ELSE else_result.
          return args.get(i).eval(bindings);
        } else if (args.get(i).eval(bindings).asBoolean()) {
          // Matching WHEN boolean_expr THEN result
          return args.get(i + 1).eval(bindings);
        }
      }

      return ExprEval.of(null);
    }

    @Override
    public void validateArguments(List<Expr> args)
    {
      validationHelperCheckMinArgumentCount(args, 2);
    }

    @Nullable
    @Override
    public ExpressionType getOutputType(Expr.InputBindingInspector inspector, List<Expr> args)
    {
      List<Expr> results = new ArrayList<>();
      for (int i = 1; i < args.size(); i += 2) {
        results.add(args.get(i));
      }
      // add else
      results.add(args.get(args.size() - 1));
      return ExpressionTypeConversion.conditional(inspector, results);
    }
  }

  /**
   * "Simple CASE" function, similar to {@code CASE expr WHEN value THEN result [ELSE else_result] END} in SQL.
   */
  class CaseSimpleFunc implements Function
  {
    @Override
    public String name()
    {
      return "case_simple";
    }

    @Override
    public ExprEval apply(final List<Expr> args, final Expr.ObjectBinding bindings)
    {
      for (int i = 1; i < args.size(); i += 2) {
        if (i == args.size() - 1) {
          // ELSE else_result.
          return args.get(i).eval(bindings);
        } else if (new BinEqExpr("==", args.get(0), args.get(i)).eval(bindings).asBoolean()) {
          // Matching WHEN value THEN result
          return args.get(i + 1).eval(bindings);
        }
      }

      return ExprEval.of(null);
    }

    @Override
    public void validateArguments(List<Expr> args)
    {
      validationHelperCheckMinArgumentCount(args, 3);
    }

    @Nullable
    @Override
    public ExpressionType getOutputType(Expr.InputBindingInspector inspector, List<Expr> args)
    {
      List<Expr> results = new ArrayList<>();
      for (int i = 2; i < args.size(); i += 2) {
        results.add(args.get(i));
      }
      // add else
      results.add(args.get(args.size() - 1));
      return ExpressionTypeConversion.conditional(inspector, results);
    }
  }

  class NvlFunc implements Function
  {
    @Override
    public String name()
    {
      return "nvl";
    }

    @Override
    public ExprEval apply(List<Expr> args, Expr.ObjectBinding bindings)
    {
      final ExprEval eval = args.get(0).eval(bindings);
      return eval.value() == null ? args.get(1).eval(bindings) : eval;
    }

    @Override
    public void validateArguments(List<Expr> args)
    {
      validationHelperCheckArgumentCount(args, 2);
    }

    @Nullable
    @Override
    public ExpressionType getOutputType(Expr.InputBindingInspector inspector, List<Expr> args)
    {
      return ExpressionTypeConversion.conditional(inspector, args);
    }

    @Override
    public boolean canVectorize(Expr.InputBindingInspector inspector, List<Expr> args)
    {
      return inspector.canVectorize(args);
    }

    @Override
    public <T> ExprVectorProcessor<T> asVectorProcessor(Expr.VectorInputBindingInspector inspector, List<Expr> args)
    {
      return VectorProcessors.nvl(inspector, args.get(0), args.get(1));
    }
  }

  /**
<<<<<<< HEAD
   * SQL function "x IS NOT DISTINCT FROM y". Very similar to "x = y", i.e. {@link BinEqExpr}, except this function
   * never returns null, and this function considers NULL as a value, so NULL itself is not-distinct-from NULL. For
   * example: `x == null` returns `null` in SQL-compatible null handling mode, but `notdistinctfrom(x, null)` is
   * true if `x` is null.
   */
  class IsNotDistinctFromFunc implements Function
=======
   * SQL function "IS NOT FALSE". Different from "IS TRUE" in that it returns true for NULL as well.
   */
  class IsNotFalseFunc implements Function
>>>>>>> 3ae5e978
  {
    @Override
    public String name()
    {
<<<<<<< HEAD
      return "notdistinctfrom";
=======
      return "notfalse";
>>>>>>> 3ae5e978
    }

    @Override
    public ExprEval apply(List<Expr> args, Expr.ObjectBinding bindings)
    {
<<<<<<< HEAD
      final ExprEval leftVal = args.get(0).eval(bindings);
      final ExprEval rightVal = args.get(1).eval(bindings);

      if (leftVal.value() == null || rightVal.value() == null) {
        return ExprEval.ofLongBoolean(leftVal.value() == null && rightVal.value() == null);
      }

      // Code copied and adapted from BinaryBooleanOpExprBase and BinEqExpr.
      // The code isn't shared due to differences in code structure: BinaryBooleanOpExprBase + BinEqExpr have logic
      // interleaved between parent and child class, but we can't use BinaryBooleanOpExprBase as a parent here, because
      // (a) this is a function, not an expr; and (b) our logic for handling and returning nulls is different from most
      // binary exprs, where null in means null out.
      final ExpressionType comparisonType = ExpressionTypeConversion.autoDetect(leftVal, rightVal);
      switch (comparisonType.getType()) {
        case STRING:
          return ExprEval.ofLongBoolean(Objects.equals(leftVal.asString(), rightVal.asString()));
        case LONG:
          return ExprEval.ofLongBoolean(leftVal.asLong() == rightVal.asLong());
        case ARRAY:
          final ExpressionType type = Preconditions.checkNotNull(
              ExpressionTypeConversion.leastRestrictiveType(leftVal.type(), rightVal.type()),
              "Cannot be null because ExprEval type is not nullable"
          );
          return ExprEval.ofLongBoolean(
              type.getNullableStrategy().compare(leftVal.castTo(type).asArray(), rightVal.castTo(type).asArray()) == 0
          );
        case DOUBLE:
        default:
          if (leftVal.isNumericNull() || rightVal.isNumericNull()) {
            return ExprEval.ofLongBoolean(leftVal.isNumericNull() && rightVal.isNumericNull());
          } else {
            return ExprEval.ofLongBoolean(leftVal.asDouble() == rightVal.asDouble());
          }
      }
=======
      final ExprEval arg = args.get(0).eval(bindings);
      return ExprEval.ofLongBoolean(arg.value() == null || arg.asBoolean());
>>>>>>> 3ae5e978
    }

    @Override
    public void validateArguments(List<Expr> args)
    {
<<<<<<< HEAD
      validationHelperCheckArgumentCount(args, 2);
=======
      validationHelperCheckArgumentCount(args, 1);
>>>>>>> 3ae5e978
    }

    @Nullable
    @Override
    public ExpressionType getOutputType(Expr.InputBindingInspector inspector, List<Expr> args)
    {
      return ExpressionType.LONG;
    }
  }

  /**
<<<<<<< HEAD
   * SQL function "x IS DISTINCT FROM y". Very similar to "x <> y", i.e. {@link BinNeqExpr}, except this function
   * never returns null.
   *
   * Implemented as a subclass of IsNotDistinctFromFunc to keep the code simple, and because we expect "notdistinctfrom"
   * to be more common than "isdistinctfrom" in actual usage.
   */
  class IsDistinctFromFunc extends IsNotDistinctFromFunc
=======
   * SQL function "IS NOT TRUE". Different from "IS FALSE" in that it returns true for NULL as well.
   */
  class IsNotTrueFunc implements Function
>>>>>>> 3ae5e978
  {
    @Override
    public String name()
    {
<<<<<<< HEAD
      return "isdistinctfrom";
=======
      return "nottrue";
>>>>>>> 3ae5e978
    }

    @Override
    public ExprEval apply(List<Expr> args, Expr.ObjectBinding bindings)
    {
<<<<<<< HEAD
      return ExprEval.ofLongBoolean(!super.apply(args, bindings).asBoolean());
=======
      final ExprEval arg = args.get(0).eval(bindings);
      return ExprEval.ofLongBoolean(arg.value() == null || !arg.asBoolean());
>>>>>>> 3ae5e978
    }

    @Override
    public void validateArguments(List<Expr> args)
    {
<<<<<<< HEAD
      validationHelperCheckArgumentCount(args, 2);
=======
      validationHelperCheckArgumentCount(args, 1);
>>>>>>> 3ae5e978
    }

    @Nullable
    @Override
    public ExpressionType getOutputType(Expr.InputBindingInspector inspector, List<Expr> args)
    {
      return ExpressionType.LONG;
    }
  }
<<<<<<< HEAD
=======

  /**
   * SQL function "IS FALSE".
   */
  class IsFalseFunc implements Function
  {
    @Override
    public String name()
    {
      return "isfalse";
    }

    @Override
    public ExprEval apply(List<Expr> args, Expr.ObjectBinding bindings)
    {
      final ExprEval arg = args.get(0).eval(bindings);
      return ExprEval.ofLongBoolean(arg.value() != null && !arg.asBoolean());
    }

    @Override
    public void validateArguments(List<Expr> args)
    {
      validationHelperCheckArgumentCount(args, 1);
    }

    @Nullable
    @Override
    public ExpressionType getOutputType(Expr.InputBindingInspector inspector, List<Expr> args)
    {
      return ExpressionType.LONG;
    }

    @Override
    public boolean canVectorize(Expr.InputBindingInspector inspector, List<Expr> args)
    {
      final Expr expr = args.get(0);
      return inspector.areNumeric(expr) && expr.canVectorize(inspector);
    }

    @Override
    public <T> ExprVectorProcessor<T> asVectorProcessor(Expr.VectorInputBindingInspector inspector, List<Expr> args)
    {
      return VectorComparisonProcessors.lessThanOrEqual(inspector, args.get(0), ExprEval.of(0L).toExpr());
    }
  }

  /**
   * SQL function "IS TRUE".
   */
  class IsTrueFunc implements Function
  {
    @Override
    public String name()
    {
      return "istrue";
    }

    @Override
    public ExprEval apply(List<Expr> args, Expr.ObjectBinding bindings)
    {
      final ExprEval arg = args.get(0).eval(bindings);
      return ExprEval.ofLongBoolean(arg.asBoolean());
    }

    @Override
    public void validateArguments(List<Expr> args)
    {
      validationHelperCheckArgumentCount(args, 1);
    }

    @Nullable
    @Override
    public ExpressionType getOutputType(Expr.InputBindingInspector inspector, List<Expr> args)
    {
      return ExpressionType.LONG;
    }

    @Override
    public boolean canVectorize(Expr.InputBindingInspector inspector, List<Expr> args)
    {
      final Expr expr = args.get(0);
      return inspector.areNumeric(expr) && expr.canVectorize(inspector);
    }

    @Override
    public <T> ExprVectorProcessor<T> asVectorProcessor(Expr.VectorInputBindingInspector inspector, List<Expr> args)
    {
      return VectorComparisonProcessors.greaterThan(inspector, args.get(0), ExprEval.of(0L).toExpr());
    }
  }

>>>>>>> 3ae5e978
  class IsNullFunc implements Function
  {
    @Override
    public String name()
    {
      return "isnull";
    }

    @Override
    public ExprEval apply(List<Expr> args, Expr.ObjectBinding bindings)
    {
      final ExprEval expr = args.get(0).eval(bindings);
      return ExprEval.ofLongBoolean(expr.value() == null);
    }

    @Override
    public void validateArguments(List<Expr> args)
    {
      validationHelperCheckArgumentCount(args, 1);
    }

    @Nullable
    @Override
    public ExpressionType getOutputType(Expr.InputBindingInspector inspector, List<Expr> args)
    {
      return ExpressionType.LONG;
    }

    @Override
    public boolean canVectorize(Expr.InputBindingInspector inspector, List<Expr> args)
    {
      return args.get(0).canVectorize(inspector);
    }

    @Override
    public <T> ExprVectorProcessor<T> asVectorProcessor(Expr.VectorInputBindingInspector inspector, List<Expr> args)
    {
      return VectorProcessors.isNull(inspector, args.get(0));
    }
  }

  class IsNotNullFunc implements Function
  {
    @Override
    public String name()
    {
      return "notnull";
    }

    @Override
    public ExprEval apply(List<Expr> args, Expr.ObjectBinding bindings)
    {
      final ExprEval expr = args.get(0).eval(bindings);
      return ExprEval.ofLongBoolean(expr.value() != null);
    }

    @Override
    public void validateArguments(List<Expr> args)
    {
      validationHelperCheckArgumentCount(args, 1);
    }

    @Nullable
    @Override
    public ExpressionType getOutputType(Expr.InputBindingInspector inspector, List<Expr> args)
    {
      return ExpressionType.LONG;
    }


    @Override
    public boolean canVectorize(Expr.InputBindingInspector inspector, List<Expr> args)
    {
      return args.get(0).canVectorize(inspector);
    }

    @Override
    public <T> ExprVectorProcessor<T> asVectorProcessor(Expr.VectorInputBindingInspector inspector, List<Expr> args)
    {
      return VectorProcessors.isNotNull(inspector, args.get(0));
    }
  }

  class ConcatFunc implements Function
  {
    @Override
    public String name()
    {
      return "concat";
    }

    @Override
    public ExprEval apply(List<Expr> args, Expr.ObjectBinding bindings)
    {
      if (args.size() == 0) {
        return ExprEval.of(null);
      } else {
        // Pass first argument in to the constructor to provide StringBuilder a little extra sizing hint.
        String first = NullHandling.nullToEmptyIfNeeded(args.get(0).eval(bindings).asString());
        if (first == null) {
          // Result of concatenation is null if any of the Values is null.
          // e.g. 'select CONCAT(null, "abc") as c;' will return null as per Standard SQL spec.
          return ExprEval.of(null);
        }
        final StringBuilder builder = new StringBuilder(first);
        for (int i = 1; i < args.size(); i++) {
          final String s = NullHandling.nullToEmptyIfNeeded(args.get(i).eval(bindings).asString());
          if (s == null) {
            // Result of concatenation is null if any of the Values is null.
            // e.g. 'select CONCAT(null, "abc") as c;' will return null as per Standard SQL spec.
            return ExprEval.of(null);
          } else {
            builder.append(s);
          }
        }
        return ExprEval.of(builder.toString());
      }
    }

    @Override
    public void validateArguments(List<Expr> args)
    {
      // anything goes
    }

    @Nullable
    @Override
    public ExpressionType getOutputType(Expr.InputBindingInspector inspector, List<Expr> args)
    {
      return ExpressionType.STRING;
    }

    @Override
    public boolean canVectorize(Expr.InputBindingInspector inspector, List<Expr> args)
    {
      return inspector.areScalar(args) && inspector.canVectorize(args);
    }

    @Override
    public <T> ExprVectorProcessor<T> asVectorProcessor(
        Expr.VectorInputBindingInspector inspector,
        List<Expr> args
    )
    {
      return VectorStringProcessors.concat(inspector, args);
    }
  }

  class StrlenFunc implements Function
  {
    @Override
    public String name()
    {
      return "strlen";
    }

    @Override
    public ExprEval apply(List<Expr> args, Expr.ObjectBinding bindings)
    {
      final String arg = args.get(0).eval(bindings).asString();
      return arg == null ? ExprEval.ofLong(null) : ExprEval.of(arg.length());
    }

    @Override
    public void validateArguments(List<Expr> args)
    {
      validationHelperCheckArgumentCount(args, 1);
    }

    @Nullable
    @Override
    public ExpressionType getOutputType(Expr.InputBindingInspector inspector, List<Expr> args)
    {
      return ExpressionType.LONG;
    }
  }

  class StringFormatFunc implements Function
  {
    @Override
    public String name()
    {
      return "format";
    }

    @Override
    public ExprEval apply(List<Expr> args, Expr.ObjectBinding bindings)
    {
      final String formatString = NullHandling.nullToEmptyIfNeeded(args.get(0).eval(bindings).asString());

      if (formatString == null) {
        return ExprEval.of(null);
      }

      final Object[] formatArgs = new Object[args.size() - 1];
      for (int i = 1; i < args.size(); i++) {
        formatArgs[i - 1] = args.get(i).eval(bindings).value();
      }

      return ExprEval.of(StringUtils.nonStrictFormat(formatString, formatArgs));
    }

    @Override
    public void validateArguments(List<Expr> args)
    {
      validationHelperCheckMinArgumentCount(args, 1);
    }

    @Nullable
    @Override
    public ExpressionType getOutputType(Expr.InputBindingInspector inspector, List<Expr> args)
    {
      return ExpressionType.STRING;
    }
  }

  class StrposFunc implements Function
  {
    @Override
    public String name()
    {
      return "strpos";
    }

    @Override
    public ExprEval apply(List<Expr> args, Expr.ObjectBinding bindings)
    {
      final String haystack = NullHandling.nullToEmptyIfNeeded(args.get(0).eval(bindings).asString());
      final String needle = NullHandling.nullToEmptyIfNeeded(args.get(1).eval(bindings).asString());

      if (haystack == null || needle == null) {
        return ExprEval.of(null);
      }

      final int fromIndex;

      if (args.size() >= 3) {
        fromIndex = args.get(2).eval(bindings).asInt();
      } else {
        fromIndex = 0;
      }

      return ExprEval.of(haystack.indexOf(needle, fromIndex));
    }

    @Override
    public void validateArguments(List<Expr> args)
    {
      validationHelperCheckAnyOfArgumentCount(args, 2, 3);
    }

    @Nullable
    @Override
    public ExpressionType getOutputType(Expr.InputBindingInspector inspector, List<Expr> args)
    {
      return ExpressionType.LONG;
    }
  }

  class SubstringFunc implements Function
  {
    @Override
    public String name()
    {
      return "substring";
    }

    @Override
    public ExprEval apply(List<Expr> args, Expr.ObjectBinding bindings)
    {
      final String arg = args.get(0).eval(bindings).asString();

      if (arg == null) {
        return ExprEval.of(null);
      }

      // Behaves like SubstringDimExtractionFn, not SQL SUBSTRING
      final int index = args.get(1).eval(bindings).asInt();
      final int length = args.get(2).eval(bindings).asInt();

      if (index < arg.length()) {
        if (length >= 0) {
          return ExprEval.of(arg.substring(index, Math.min(index + length, arg.length())));
        } else {
          return ExprEval.of(arg.substring(index));
        }
      } else {
        // If starting index of substring is greater then the length of string, the result will be a zero length string.
        // e.g. 'select substring("abc", 4,5) as c;' will return an empty string
        return ExprEval.of(NullHandling.defaultStringValue());
      }
    }

    @Override
    public void validateArguments(List<Expr> args)
    {
      validationHelperCheckArgumentCount(args, 3);
    }

    @Nullable
    @Override
    public ExpressionType getOutputType(Expr.InputBindingInspector inspector, List<Expr> args)
    {
      return ExpressionType.STRING;
    }
  }

  class RightFunc extends StringLongFunction
  {
    @Override
    public String name()
    {
      return "right";
    }

    @Nullable
    @Override
    public ExpressionType getOutputType(Expr.InputBindingInspector inspector, List<Expr> args)
    {
      return ExpressionType.STRING;
    }

    @Override
    protected ExprEval eval(@Nullable String x, int y)
    {
      if (y < 0) {
        throw validationFailed("needs a positive integer as the second argument");
      }
      if (x == null) {
        return ExprEval.of(null);
      }
      int len = x.length();
      return ExprEval.of(y < len ? x.substring(len - y) : x);
    }
  }

  class LeftFunc extends StringLongFunction
  {
    @Override
    public String name()
    {
      return "left";
    }

    @Nullable
    @Override
    public ExpressionType getOutputType(Expr.InputBindingInspector inspector, List<Expr> args)
    {
      return ExpressionType.STRING;
    }

    @Override
    protected ExprEval eval(@Nullable String x, int y)
    {
      if (y < 0) {
        throw validationFailed("needs a postive integer as second argument");
      }
      if (x == null) {
        return ExprEval.of(null);
      }
      return ExprEval.of(y < x.length() ? x.substring(0, y) : x);
    }
  }

  class ReplaceFunc implements Function
  {
    @Override
    public String name()
    {
      return "replace";
    }

    @Override
    public ExprEval apply(List<Expr> args, Expr.ObjectBinding bindings)
    {
      final String arg = args.get(0).eval(bindings).asString();
      final String pattern = NullHandling.nullToEmptyIfNeeded(args.get(1).eval(bindings).asString());
      final String replacement = NullHandling.nullToEmptyIfNeeded(args.get(2).eval(bindings).asString());
      if (arg == null) {
        return ExprEval.of(NullHandling.defaultStringValue());
      }
      return ExprEval.of(StringUtils.replace(arg, pattern, replacement));
    }

    @Override
    public void validateArguments(List<Expr> args)
    {
      validationHelperCheckArgumentCount(args, 3);
    }

    @Nullable
    @Override
    public ExpressionType getOutputType(Expr.InputBindingInspector inspector, List<Expr> args)
    {
      return ExpressionType.STRING;
    }
  }

  class LowerFunc implements Function
  {
    @Override
    public String name()
    {
      return "lower";
    }

    @Override
    public ExprEval apply(List<Expr> args, Expr.ObjectBinding bindings)
    {
      final String arg = args.get(0).eval(bindings).asString();
      if (arg == null) {
        return ExprEval.of(NullHandling.defaultStringValue());
      }
      return ExprEval.of(StringUtils.toLowerCase(arg));
    }

    @Override
    public void validateArguments(List<Expr> args)
    {
      validationHelperCheckArgumentCount(args, 1);
    }

    @Nullable
    @Override
    public ExpressionType getOutputType(Expr.InputBindingInspector inspector, List<Expr> args)
    {
      return ExpressionType.STRING;
    }
  }

  class UpperFunc implements Function
  {
    @Override
    public String name()
    {
      return "upper";
    }

    @Override
    public ExprEval apply(List<Expr> args, Expr.ObjectBinding bindings)
    {
      final String arg = args.get(0).eval(bindings).asString();
      if (arg == null) {
        return ExprEval.of(NullHandling.defaultStringValue());
      }
      return ExprEval.of(StringUtils.toUpperCase(arg));
    }

    @Override
    public void validateArguments(List<Expr> args)
    {
      validationHelperCheckArgumentCount(args, 1);
    }

    @Nullable
    @Override
    public ExpressionType getOutputType(Expr.InputBindingInspector inspector, List<Expr> args)
    {
      return ExpressionType.STRING;
    }
  }

  class ReverseFunc extends UnivariateFunction
  {
    @Override
    public String name()
    {
      return "reverse";
    }

    @Nullable
    @Override
    public ExpressionType getOutputType(Expr.InputBindingInspector inspector, List<Expr> args)
    {
      return ExpressionType.STRING;
    }

    @Override
    protected ExprEval eval(ExprEval param)
    {
      if (!param.type().is(ExprType.STRING)) {
        throw validationFailed("needs a STRING argument but got %s instead", param.type());
      }
      final String arg = param.asString();
      return ExprEval.of(arg == null ? NullHandling.defaultStringValue() : new StringBuilder(arg).reverse().toString());
    }
  }

  class RepeatFunc extends StringLongFunction
  {
    @Override
    public String name()
    {
      return "repeat";
    }

    @Nullable
    @Override
    public ExpressionType getOutputType(Expr.InputBindingInspector inspector, List<Expr> args)
    {
      return ExpressionType.STRING;
    }

    @Override
    protected ExprEval eval(String x, int y)
    {
      if (x == null) {
        return ExprEval.of(null);
      }
      return ExprEval.of(y < 1 ? NullHandling.defaultStringValue() : StringUtils.repeat(x, y));
    }
  }

  class LpadFunc implements Function
  {
    @Override
    public String name()
    {
      return "lpad";
    }

    @Override
    public ExprEval apply(List<Expr> args, Expr.ObjectBinding bindings)
    {
      String base = args.get(0).eval(bindings).asString();
      int len = args.get(1).eval(bindings).asInt();
      String pad = args.get(2).eval(bindings).asString();

      if (base == null || pad == null) {
        return ExprEval.of(null);
      } else {
        return ExprEval.of(len == 0 ? NullHandling.defaultStringValue() : StringUtils.lpad(base, len, pad));
      }

    }

    @Override
    public void validateArguments(List<Expr> args)
    {
      validationHelperCheckArgumentCount(args, 3);
    }

    @Nullable
    @Override
    public ExpressionType getOutputType(Expr.InputBindingInspector inspector, List<Expr> args)
    {
      return ExpressionType.STRING;
    }
  }

  class RpadFunc implements Function
  {
    @Override
    public String name()
    {
      return "rpad";
    }

    @Override
    public ExprEval apply(List<Expr> args, Expr.ObjectBinding bindings)
    {
      String base = args.get(0).eval(bindings).asString();
      int len = args.get(1).eval(bindings).asInt();
      String pad = args.get(2).eval(bindings).asString();

      if (base == null || pad == null) {
        return ExprEval.of(null);
      } else {
        return ExprEval.of(len == 0 ? NullHandling.defaultStringValue() : StringUtils.rpad(base, len, pad));
      }

    }

    @Override
    public void validateArguments(List<Expr> args)
    {
      validationHelperCheckArgumentCount(args, 3);
    }

    @Nullable
    @Override
    public ExpressionType getOutputType(Expr.InputBindingInspector inspector, List<Expr> args)
    {
      return ExpressionType.STRING;
    }
  }

  class TimestampFromEpochFunc implements Function
  {
    @Override
    public String name()
    {
      return "timestamp";
    }

    @Override
    public ExprEval apply(List<Expr> args, Expr.ObjectBinding bindings)
    {
      ExprEval value = args.get(0).eval(bindings);
      if (!value.type().is(ExprType.STRING)) {
        throw validationFailed(
            "first argument should be a STRING but got %s instead",
            value.type()
        );
      }

      DateTimes.UtcFormatter formatter = DateTimes.ISO_DATE_OPTIONAL_TIME;
      if (args.size() > 1) {
        ExprEval format = args.get(1).eval(bindings);
        if (!format.type().is(ExprType.STRING)) {
          throw validationFailed(
              "second argument should be STRING but got %s instead",
              format.type()
          );
        }
        formatter = DateTimes.wrapFormatter(DateTimeFormat.forPattern(format.asString()));
      }
      DateTime date;
      try {
        date = formatter.parse(value.asString());
      }
      catch (IllegalArgumentException e) {
        throw validationFailed(e, "invalid value %s", value.asString());
      }
      return toValue(date);
    }

    @Override
    public void validateArguments(List<Expr> args)
    {
      validationHelperCheckAnyOfArgumentCount(args, 1, 2);
    }

    @Nullable
    @Override
    public ExpressionType getOutputType(Expr.InputBindingInspector inspector, List<Expr> args)
    {
      return ExpressionType.LONG;
    }

    protected ExprEval toValue(DateTime date)
    {
      return ExprEval.of(date.getMillis());
    }
  }

  class UnixTimestampFunc extends TimestampFromEpochFunc
  {
    @Override
    public String name()
    {
      return "unix_timestamp";
    }

    @Override
    protected final ExprEval toValue(DateTime date)
    {
      return ExprEval.of(date.getMillis() / 1000);
    }
  }

  class SubMonthFunc implements Function
  {
    @Override
    public String name()
    {
      return "subtract_months";
    }

    @Override
    public ExprEval apply(List<Expr> args, Expr.ObjectBinding bindings)
    {
      Long left = args.get(0).eval(bindings).asLong();
      Long right = args.get(1).eval(bindings).asLong();
      DateTimeZone timeZone = DateTimes.inferTzFromString(args.get(2).eval(bindings).asString());

      if (left == null || right == null) {
        return ExprEval.of(null);
      } else {
        return ExprEval.of(DateTimes.subMonths(right, left, timeZone));
      }

    }

    @Override
    public void validateArguments(List<Expr> args)
    {
      validationHelperCheckArgumentCount(args, 3);
    }

    @Nullable
    @Override
    public ExpressionType getOutputType(Expr.InputBindingInspector inspector, List<Expr> args)
    {
      return ExpressionType.LONG;
    }
  }

  class MultiValueStringToArrayFunction implements Function
  {
    @Override
    public String name()
    {
      return "mv_to_array";
    }

    @Override
    public ExprEval apply(List<Expr> args, Expr.ObjectBinding bindings)
    {
      return args.get(0).eval(bindings).castTo(ExpressionType.STRING_ARRAY);
    }

    @Override
    public void validateArguments(List<Expr> args)
    {
      validationHelperCheckArgumentCount(args, 1);
      IdentifierExpr expr = args.get(0).getIdentifierExprIfIdentifierExpr();

      if (expr == null) {
        throw validationFailed(
            "argument %s should be an identifier expression. Use array() instead",
            args.get(0).toString()
        );
      }
    }

    @Nullable
    @Override
    public ExpressionType getOutputType(Expr.InputBindingInspector inspector, List<Expr> args)
    {
      return ExpressionType.STRING_ARRAY;
    }

    @Override
    public boolean hasArrayInputs()
    {
      return true;
    }

    @Override
    public boolean hasArrayOutput()
    {
      return true;
    }

    @Override
    public Set<Expr> getScalarInputs(List<Expr> args)
    {
      return Collections.emptySet();
    }

    @Override
    public Set<Expr> getArrayInputs(List<Expr> args)
    {
      return ImmutableSet.copyOf(args);
    }
  }

  class ArrayToMultiValueStringFunction implements Function
  {
    @Override
    public String name()
    {
      return "array_to_mv";
    }

    @Override
    public ExprEval apply(List<Expr> args, Expr.ObjectBinding bindings)
    {
      return args.get(0).eval(bindings).castTo(ExpressionType.STRING_ARRAY);
    }

    @Override
    public void validateArguments(List<Expr> args)
    {
      validationHelperCheckArgumentCount(args, 1);
      IdentifierExpr expr = args.get(0).getIdentifierExprIfIdentifierExpr();

      if (expr == null) {
        throw validationFailed(
            "argument %s should be an identifier expression. Use array() instead",
            args.get(0).toString()
        );
      }
    }

    @Nullable
    @Override
    public ExpressionType getOutputType(Expr.InputBindingInspector inspector, List<Expr> args)
    {
      return ExpressionType.STRING_ARRAY;
    }

    @Override
    public boolean hasArrayInputs()
    {
      return true;
    }

    @Override
    public boolean hasArrayOutput()
    {
      return true;
    }

    @Override
    public Set<Expr> getScalarInputs(List<Expr> args)
    {
      return Collections.emptySet();
    }

    @Override
    public Set<Expr> getArrayInputs(List<Expr> args)
    {
      return ImmutableSet.copyOf(args);
    }
  }

  class ArrayConstructorFunction implements Function
  {
    @Override
    public String name()
    {
      return "array";
    }

    @Override
    public ExprEval apply(List<Expr> args, Expr.ObjectBinding bindings)
    {
      // this is copied from 'BaseMapFunction.applyMap', need to find a better way to consolidate, or construct arrays,
      // or.. something...
      final int length = args.size();
      Object[] out = new Object[length];

      ExpressionType arrayType = null;

      for (int i = 0; i < length; i++) {
        ExprEval<?> evaluated = args.get(i).eval(bindings);
        arrayType = setArrayOutput(arrayType, out, i, evaluated);
      }

      return ExprEval.ofArray(arrayType, out);
    }

    @Override
    public Set<Expr> getScalarInputs(List<Expr> args)
    {
      return ImmutableSet.copyOf(args);
    }

    @Override
    public Set<Expr> getArrayInputs(List<Expr> args)
    {
      return Collections.emptySet();
    }

    @Override
    public boolean hasArrayOutput()
    {
      return true;
    }

    @Override
    public void validateArguments(List<Expr> args)
    {
      validationHelperCheckMinArgumentCount(args, 1);
    }

    @Nullable
    @Override
    public ExpressionType getOutputType(Expr.InputBindingInspector inspector, List<Expr> args)
    {
      ExpressionType type = ExpressionType.LONG;
      for (Expr arg : args) {
        type = ExpressionTypeConversion.function(type, arg.getOutputType(inspector));
      }
      return ExpressionType.asArrayType(type);
    }

    /**
     * Set an array element to the output array, checking for null if the array is numeric. If the type of the evaluated
     * array element does not match the array element type, this method will attempt to call {@link ExprEval#castTo}
     * to the array element type, else will set the element as is. If the type of the array is unknown, it will be
     * detected and defined from the first element. Returns the type of the array, which will be identical to the input
     * type, unless the input type was null.
     */
    static ExpressionType setArrayOutput(@Nullable ExpressionType arrayType, Object[] out, int i, ExprEval evaluated)
    {
      if (arrayType == null) {
        arrayType = ExpressionTypeFactory.getInstance().ofArray(evaluated.type());
      }
      if (arrayType.getElementType().isNumeric() && evaluated.isNumericNull()) {
        out[i] = null;
      } else if (!evaluated.asArrayType().equals(arrayType)) {
        out[i] = evaluated.castTo((ExpressionType) arrayType.getElementType()).value();
      } else {
        out[i] = evaluated.value();
      }
      return arrayType;
    }
  }

  class ArrayLengthFunction implements Function
  {
    @Override
    public String name()
    {
      return "array_length";
    }

    @Override
    public ExprEval apply(List<Expr> args, Expr.ObjectBinding bindings)
    {
      final ExprEval expr = args.get(0).eval(bindings);
      final Object[] array = expr.asArray();
      if (array == null) {
        return ExprEval.of(null);
      }

      return ExprEval.ofLong(array.length);
    }


    @Override
    public Set<Expr> getArrayInputs(List<Expr> args)
    {
      return ImmutableSet.of(args.get(0));
    }

    @Override
    public boolean hasArrayInputs()
    {
      return true;
    }

    @Override
    public void validateArguments(List<Expr> args)
    {
      validationHelperCheckArgumentCount(args, 1);
    }

    @Nullable
    @Override
    public ExpressionType getOutputType(Expr.InputBindingInspector inspector, List<Expr> args)
    {
      return ExpressionType.LONG;
    }

    @Override
    public Set<Expr> getScalarInputs(List<Expr> args)
    {
      return Collections.emptySet();
    }
  }

  class StringToArrayFunction implements Function
  {
    @Override
    public String name()
    {
      return "string_to_array";
    }

    @Override
    public void validateArguments(List<Expr> args)
    {
      validationHelperCheckArgumentCount(args, 2);
    }

    @Nullable
    @Override
    public ExpressionType getOutputType(Expr.InputBindingInspector inspector, List<Expr> args)
    {
      return ExpressionType.STRING_ARRAY;
    }

    @Override
    public ExprEval apply(List<Expr> args, Expr.ObjectBinding bindings)
    {
      final ExprEval expr = args.get(0).eval(bindings);
      final String arrayString = expr.asString();
      if (arrayString == null) {
        return ExprEval.of(null);
      }

      final String split = args.get(1).eval(bindings).asString();
      return ExprEval.ofStringArray(arrayString.split(split != null ? split : ""));
    }

    @Override
    public Set<Expr> getScalarInputs(List<Expr> args)
    {
      return ImmutableSet.copyOf(args);
    }

    @Override
    public boolean hasArrayOutput()
    {
      return true;
    }
  }

  class ArrayToStringFunction extends ArrayScalarFunction
  {
    @Override
    public String name()
    {
      return "array_to_string";
    }

    @Nullable
    @Override
    public ExpressionType getOutputType(Expr.InputBindingInspector inspector, List<Expr> args)
    {
      return ExpressionType.STRING;
    }

    @Override
    ExprEval doApply(ExprEval arrayExpr, ExprEval scalarExpr)
    {
      final String join = scalarExpr.asString();
      final Object[] raw = arrayExpr.asArray();
      if (raw == null || raw.length == 1 && raw[0] == null) {
        return ExprEval.of(null);
      }
      return ExprEval.of(
          Arrays.stream(raw).map(String::valueOf).collect(Collectors.joining(join != null ? join : ""))
      );
    }
  }

  class ArrayOffsetFunction extends ArrayScalarFunction
  {
    @Override
    public String name()
    {
      return "array_offset";
    }

    @Nullable
    @Override
    public ExpressionType getOutputType(Expr.InputBindingInspector inspector, List<Expr> args)
    {
      return ExpressionType.elementType(args.get(0).getOutputType(inspector));
    }

    @Override
    ExprEval doApply(ExprEval arrayExpr, ExprEval scalarExpr)
    {
      final Object[] array = arrayExpr.asArray();
      final int position = scalarExpr.asInt();

      if (array.length > position) {
        return ExprEval.ofType(arrayExpr.elementType(), array[position]);
      }
      return ExprEval.of(null);
    }
  }

  class ArrayOrdinalFunction extends ArrayScalarFunction
  {
    @Override
    public String name()
    {
      return "array_ordinal";
    }

    @Nullable
    @Override
    public ExpressionType getOutputType(Expr.InputBindingInspector inspector, List<Expr> args)
    {
      return ExpressionType.elementType(args.get(0).getOutputType(inspector));
    }

    @Override
    ExprEval doApply(ExprEval arrayExpr, ExprEval scalarExpr)
    {
      final Object[] array = arrayExpr.asArray();
      final int position = scalarExpr.asInt() - 1;

      if (array.length > position) {
        return ExprEval.ofType(arrayExpr.elementType(), array[position]);
      }
      return ExprEval.of(null);
    }
  }

  class ArrayOffsetOfFunction extends ArrayScalarFunction
  {
    @Override
    public String name()
    {
      return "array_offset_of";
    }

    @Nullable
    @Override
    public ExpressionType getOutputType(Expr.InputBindingInspector inspector, List<Expr> args)
    {
      return ExpressionType.LONG;
    }

    @Override
    ExprEval doApply(ExprEval arrayExpr, ExprEval scalarExpr)
    {
      final Object[] array = arrayExpr.asArray();

      switch (scalarExpr.type().getType()) {
        case STRING:
        case LONG:
        case DOUBLE:
          int index = -1;
          for (int i = 0; i < array.length; i++) {
            if (Objects.equals(array[i], scalarExpr.value())) {
              index = i;
              break;
            }
          }
          return index < 0 ? ExprEval.ofLong(NullHandling.replaceWithDefault() ? -1 : null) : ExprEval.ofLong(index);
        default:
          throw validationFailed(
              "second argument must be a a scalar type but got %s instead",
              scalarExpr.type()
          );
      }
    }
  }

  class ArrayOrdinalOfFunction extends ArrayScalarFunction
  {
    @Override
    public String name()
    {
      return "array_ordinal_of";
    }

    @Nullable
    @Override
    public ExpressionType getOutputType(Expr.InputBindingInspector inspector, List<Expr> args)
    {
      return ExpressionType.LONG;
    }

    @Override
    ExprEval doApply(ExprEval arrayExpr, ExprEval scalarExpr)
    {
      final Object[] array = arrayExpr.asArray();
      switch (scalarExpr.type().getType()) {
        case STRING:
        case LONG:
        case DOUBLE:
          int index = -1;
          for (int i = 0; i < array.length; i++) {
            if (Objects.equals(array[i], scalarExpr.value())) {
              index = i;
              break;
            }
          }
          return index < 0
                 ? ExprEval.ofLong(NullHandling.replaceWithDefault() ? -1 : null)
                 : ExprEval.ofLong(index + 1);
        default:
          throw validationFailed(
              "second argument must be a a scalar type but got %s instead",
              scalarExpr.type()
          );
      }
    }
  }

  class ArrayAppendFunction extends ArrayAddElementFunction
  {
    @Override
    public String name()
    {
      return "array_append";
    }

    @Override
    <T> Object[] add(TypeSignature<ExprType> elementType, T[] array, @Nullable T val)
    {
      final Object[] output = new Object[array.length + 1];
      for (int i = 0; i < array.length; i++) {
        output[i] = array[i];
      }
      output[array.length] = val;
      return output;
    }
  }

  class ArrayPrependFunction extends ArrayAddElementFunction
  {
    @Override
    public String name()
    {
      return "array_prepend";
    }

    @Override
    Expr getScalarArgument(List<Expr> args)
    {
      return args.get(0);
    }

    @Override
    Expr getArrayArgument(List<Expr> args)
    {
      return args.get(1);
    }

    @Override
    <T> Object[] add(TypeSignature<ExprType> elementType, T[] array, @Nullable T val)
    {
      final Object[] output = new Object[array.length + 1];
      output[0] = val;
      for (int i = 0; i < array.length; i++) {
        output[i + 1] = array[i];
      }
      return output;
    }
  }

  class ArrayConcatFunction extends ArraysMergeFunction
  {
    @Override
    public String name()
    {
      return "array_concat";
    }

    @Override
    <T> Object[] merge(TypeSignature<ExprType> elementType, T[] array1, T[] array2)
    {
      final Object[] output = new Object[array1.length + array2.length];
      for (int i = 0; i < array1.length; i++) {
        output[i] = array1[i];
      }
      for (int i = array1.length, j = 0; j < array2.length; i++, j++) {
        output[i] = array2[j];
      }
      return output;
    }
  }

  class ArraySetAddFunction extends ArrayAddElementFunction
  {
    @Override
    public String name()
    {
      return "array_set_add";
    }

    @Override
    <T> Object[] add(TypeSignature<ExprType> elementType, T[] array, @Nullable T val)
    {
      Set<T> set = new TreeSet<>(elementType.getNullableStrategy());
      set.addAll(Arrays.asList(array));
      set.add(val);
      return set.toArray();
    }
  }

  class ArraySetAddAllFunction extends ArraysMergeFunction
  {
    @Override
    public String name()
    {
      return "array_set_add_all";
    }

    @Override
    <T> Object[] merge(TypeSignature<ExprType> elementType, T[] array1, T[] array2)
    {
      Set<T> l = new TreeSet<>(elementType.getNullableStrategy());
      l.addAll(Arrays.asList(array1));
      l.addAll(Arrays.asList(array2));
      return l.toArray();
    }
  }

  class ArrayContainsFunction extends ArraysFunction
  {
    @Override
    public String name()
    {
      return "array_contains";
    }

    @Override
    public boolean hasArrayOutput()
    {
      return true;
    }

    @Nullable
    @Override
    public ExpressionType getOutputType(Expr.InputBindingInspector inspector, List<Expr> args)
    {
      return ExpressionType.LONG;
    }

    @Override
    ExprEval doApply(ExprEval lhsExpr, ExprEval rhsExpr)
    {
      final Object[] array1 = lhsExpr.asArray();
      final Object[] array2 = rhsExpr.asArray();
      return ExprEval.ofLongBoolean(Arrays.asList(array1).containsAll(Arrays.asList(array2)));
    }
  }

  class ArrayOverlapFunction extends ArraysFunction
  {
    @Override
    public String name()
    {
      return "array_overlap";
    }

    @Nullable
    @Override
    public ExpressionType getOutputType(Expr.InputBindingInspector inspector, List<Expr> args)
    {
      return ExpressionType.LONG;
    }

    @Override
    ExprEval doApply(ExprEval lhsExpr, ExprEval rhsExpr)
    {
      final Object[] array1 = lhsExpr.asArray();
      final List<Object> array2 = Arrays.asList(rhsExpr.asArray());
      boolean any = false;
      for (Object check : array1) {
        any |= array2.contains(check);
      }
      return ExprEval.ofLongBoolean(any);
    }
  }

  class ArraySliceFunction implements Function
  {
    @Override
    public String name()
    {
      return "array_slice";
    }

    @Override
    public void validateArguments(List<Expr> args)
    {
      validationHelperCheckAnyOfArgumentCount(args, 2, 3);
    }

    @Nullable
    @Override
    public ExpressionType getOutputType(Expr.InputBindingInspector inspector, List<Expr> args)
    {
      ExpressionType arrayType = args.get(0).getOutputType(inspector);
      return Optional.ofNullable(ExpressionType.asArrayType(arrayType)).orElse(arrayType);
    }

    @Override
    public Set<Expr> getScalarInputs(List<Expr> args)
    {
      if (args.size() == 3) {
        return ImmutableSet.of(args.get(1), args.get(2));
      } else {
        return ImmutableSet.of(args.get(1));
      }
    }

    @Override
    public Set<Expr> getArrayInputs(List<Expr> args)
    {
      return ImmutableSet.of(args.get(0));
    }

    @Override
    public boolean hasArrayInputs()
    {
      return true;
    }

    @Override
    public boolean hasArrayOutput()
    {
      return true;
    }

    @Override
    public ExprEval apply(List<Expr> args, Expr.ObjectBinding bindings)
    {
      final ExprEval expr = args.get(0).eval(bindings);
      final Object[] array = expr.asArray();
      if (array == null) {
        return ExprEval.of(null);
      }

      final int start = args.get(1).eval(bindings).asInt();
      int end = array.length;
      if (args.size() == 3) {
        end = args.get(2).eval(bindings).asInt();
      }

      if (start < 0 || start > array.length || start > end) {
        // Arrays.copyOfRange will throw exception in these cases
        return ExprEval.of(null);
      }

      return ExprEval.ofArray(expr.asArrayType(), Arrays.copyOfRange(expr.asArray(), start, end));
    }
  }

  abstract class SizeFormatFunc implements Function
  {
    protected abstract HumanReadableBytes.UnitSystem getUnitSystem();

    @Override
    public ExprEval apply(List<Expr> args, Expr.ObjectBinding bindings)
    {
      final ExprEval valueParam = args.get(0).eval(bindings);
      if (NullHandling.sqlCompatible() && valueParam.isNumericNull()) {
        return ExprEval.of(null);
      }

      /**
       * only LONG and DOUBLE are allowed
       * For a DOUBLE, it will be cast to LONG before format
       */
      if (valueParam.value() != null && !valueParam.type().anyOf(ExprType.LONG, ExprType.DOUBLE)) {
        throw validationFailed(
            "needs a number as its first argument but got %s instead",
            valueParam.type()
        );
      }

      /**
       * By default, precision is 2
       */
      long precision = 2;
      if (args.size() > 1) {
        ExprEval precisionParam = args.get(1).eval(bindings);
        if (!precisionParam.type().is(ExprType.LONG)) {
          throw validationFailed(
              "needs a LONG as its second argument but got %s instead",
              precisionParam.type()
          );
        }
        precision = precisionParam.asLong();
        if (precision < 0 || precision > 3) {
          throw validationFailed(
              "given precision[%d] must be in the range of [0,3]",
              precision
          );
        }
      }

      return ExprEval.of(HumanReadableBytes.format(valueParam.asLong(), precision, this.getUnitSystem()));
    }

    @Override
    public void validateArguments(List<Expr> args)
    {
      validationHelperCheckAnyOfArgumentCount(args, 1, 2);
    }

    @Nullable
    @Override
    public ExpressionType getOutputType(Expr.InputBindingInspector inputTypes, List<Expr> args)
    {
      return ExpressionType.STRING;
    }
  }

  class HumanReadableDecimalByteFormatFunc extends SizeFormatFunc
  {
    @Override
    public String name()
    {
      return "human_readable_decimal_byte_format";
    }

    @Override
    protected HumanReadableBytes.UnitSystem getUnitSystem()
    {
      return HumanReadableBytes.UnitSystem.DECIMAL_BYTE;
    }
  }

  class HumanReadableBinaryByteFormatFunc extends SizeFormatFunc
  {
    @Override
    public String name()
    {
      return "human_readable_binary_byte_format";
    }

    @Override
    protected HumanReadableBytes.UnitSystem getUnitSystem()
    {
      return HumanReadableBytes.UnitSystem.BINARY_BYTE;
    }
  }

  class HumanReadableDecimalFormatFunc extends SizeFormatFunc
  {
    @Override
    public String name()
    {
      return "human_readable_decimal_format";
    }

    @Override
    protected HumanReadableBytes.UnitSystem getUnitSystem()
    {
      return HumanReadableBytes.UnitSystem.DECIMAL;
    }
  }
}<|MERGE_RESOLUTION|>--- conflicted
+++ resolved
@@ -2227,33 +2227,22 @@
   }
 
   /**
-<<<<<<< HEAD
    * SQL function "x IS NOT DISTINCT FROM y". Very similar to "x = y", i.e. {@link BinEqExpr}, except this function
    * never returns null, and this function considers NULL as a value, so NULL itself is not-distinct-from NULL. For
    * example: `x == null` returns `null` in SQL-compatible null handling mode, but `notdistinctfrom(x, null)` is
    * true if `x` is null.
    */
   class IsNotDistinctFromFunc implements Function
-=======
-   * SQL function "IS NOT FALSE". Different from "IS TRUE" in that it returns true for NULL as well.
-   */
-  class IsNotFalseFunc implements Function
->>>>>>> 3ae5e978
-  {
-    @Override
-    public String name()
-    {
-<<<<<<< HEAD
+  {
+    @Override
+    public String name()
+    {
       return "notdistinctfrom";
-=======
-      return "notfalse";
->>>>>>> 3ae5e978
     }
 
     @Override
     public ExprEval apply(List<Expr> args, Expr.ObjectBinding bindings)
     {
-<<<<<<< HEAD
       final ExprEval leftVal = args.get(0).eval(bindings);
       final ExprEval rightVal = args.get(1).eval(bindings);
 
@@ -2288,20 +2277,12 @@
             return ExprEval.ofLongBoolean(leftVal.asDouble() == rightVal.asDouble());
           }
       }
-=======
-      final ExprEval arg = args.get(0).eval(bindings);
-      return ExprEval.ofLongBoolean(arg.value() == null || arg.asBoolean());
->>>>>>> 3ae5e978
     }
 
     @Override
     public void validateArguments(List<Expr> args)
     {
-<<<<<<< HEAD
       validationHelperCheckArgumentCount(args, 2);
-=======
-      validationHelperCheckArgumentCount(args, 1);
->>>>>>> 3ae5e978
     }
 
     @Nullable
@@ -2313,7 +2294,6 @@
   }
 
   /**
-<<<<<<< HEAD
    * SQL function "x IS DISTINCT FROM y". Very similar to "x <> y", i.e. {@link BinNeqExpr}, except this function
    * never returns null.
    *
@@ -2321,41 +2301,87 @@
    * to be more common than "isdistinctfrom" in actual usage.
    */
   class IsDistinctFromFunc extends IsNotDistinctFromFunc
-=======
+  {
+    @Override
+    public String name()
+    {
+      return "isdistinctfrom";
+    }
+
+    @Override
+    public ExprEval apply(List<Expr> args, Expr.ObjectBinding bindings)
+    {
+      return ExprEval.ofLongBoolean(!super.apply(args, bindings).asBoolean());
+    }
+
+    @Override
+    public void validateArguments(List<Expr> args)
+    {
+      validationHelperCheckArgumentCount(args, 2);
+    }
+
+    @Nullable
+    @Override
+    public ExpressionType getOutputType(Expr.InputBindingInspector inspector, List<Expr> args)
+    {
+      return ExpressionType.LONG;
+    }
+  }
+
+  /**
+   * SQL function "IS NOT FALSE". Different from "IS TRUE" in that it returns true for NULL as well.
+   */
+  class IsNotFalseFunc implements Function
+  {
+    @Override
+    public String name()
+    {
+      return "notfalse";
+    }
+
+    @Override
+    public ExprEval apply(List<Expr> args, Expr.ObjectBinding bindings)
+    {
+      final ExprEval arg = args.get(0).eval(bindings);
+      return ExprEval.ofLongBoolean(arg.value() == null || arg.asBoolean());
+    }
+
+    @Override
+    public void validateArguments(List<Expr> args)
+    {
+      validationHelperCheckArgumentCount(args, 1);
+    }
+
+    @Nullable
+    @Override
+    public ExpressionType getOutputType(Expr.InputBindingInspector inspector, List<Expr> args)
+    {
+      return ExpressionType.LONG;
+    }
+  }
+
+  /**
    * SQL function "IS NOT TRUE". Different from "IS FALSE" in that it returns true for NULL as well.
    */
   class IsNotTrueFunc implements Function
->>>>>>> 3ae5e978
-  {
-    @Override
-    public String name()
-    {
-<<<<<<< HEAD
-      return "isdistinctfrom";
-=======
+  {
+    @Override
+    public String name()
+    {
       return "nottrue";
->>>>>>> 3ae5e978
     }
 
     @Override
     public ExprEval apply(List<Expr> args, Expr.ObjectBinding bindings)
     {
-<<<<<<< HEAD
-      return ExprEval.ofLongBoolean(!super.apply(args, bindings).asBoolean());
-=======
       final ExprEval arg = args.get(0).eval(bindings);
       return ExprEval.ofLongBoolean(arg.value() == null || !arg.asBoolean());
->>>>>>> 3ae5e978
     }
 
     @Override
     public void validateArguments(List<Expr> args)
     {
-<<<<<<< HEAD
-      validationHelperCheckArgumentCount(args, 2);
-=======
       validationHelperCheckArgumentCount(args, 1);
->>>>>>> 3ae5e978
     }
 
     @Nullable
@@ -2365,8 +2391,6 @@
       return ExpressionType.LONG;
     }
   }
-<<<<<<< HEAD
-=======
 
   /**
    * SQL function "IS FALSE".
@@ -2458,7 +2482,6 @@
     }
   }
 
->>>>>>> 3ae5e978
   class IsNullFunc implements Function
   {
     @Override
