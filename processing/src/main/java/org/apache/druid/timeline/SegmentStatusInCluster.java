/*
 * Licensed to the Apache Software Foundation (ASF) under one
 * or more contributor license agreements.  See the NOTICE file
 * distributed with this work for additional information
 * regarding copyright ownership.  The ASF licenses this file
 * to you under the Apache License, Version 2.0 (the
 * "License"); you may not use this file except in compliance
 * with the License.  You may obtain a copy of the License at
 *
 *   http://www.apache.org/licenses/LICENSE-2.0
 *
 * Unless required by applicable law or agreed to in writing,
 * software distributed under the License is distributed on an
 * "AS IS" BASIS, WITHOUT WARRANTIES OR CONDITIONS OF ANY
 * KIND, either express or implied.  See the License for the
 * specific language governing permissions and limitations
 * under the License.
 */

package org.apache.druid.timeline;

import com.fasterxml.jackson.annotation.JsonCreator;
import com.fasterxml.jackson.annotation.JsonProperty;
import com.fasterxml.jackson.annotation.JsonUnwrapped;

import javax.annotation.Nullable;
import java.util.Objects;

/**
 * This class represents the current state of a segment in the cluster and encapsulates the following:
 * <ul>
 *   <li>the {@code DataSegment} object</li>
 *   <li>overshadowed status of the segment</li>
 *   <li>replication factor of the segment</li>
 *   <li>number of rows in the segment</li>
 *   <li>if the segment is realtime</li>
 * </ul>
 * <br></br>
 * Objects of this class are used to sync the state of segments from the Coordinator to different services, typically the Broker.
 * The {@link #compareTo} method considers only the {@link SegmentId}.
 */
public class SegmentStatusInCluster implements Comparable<SegmentStatusInCluster>
{
  private final boolean overshadowed;
  /**
   * The replication factor for the segment added across all tiers. This value is null if the load rules for
   * the segment have not been evaluated yet.
   */
  private final Integer replicationFactor;
  /**
   * dataSegment is serialized "unwrapped", i.e. it's properties are included as properties of
   * enclosing class. If in the future, if {@code SegmentStatusInCluster} were to extend {@link DataSegment},
   * there will be no change in the serialized format.
   */
  @JsonUnwrapped
  private final DataSegment dataSegment;
  /**
   * Number of rows in the segment.
   */
  private final Long numRows;
  /**
   * If the segment is realtime.
   */
  private final boolean realtime;

  private final boolean handedOff;

  @JsonCreator
  public SegmentStatusInCluster(
      @JsonProperty("overshadowed") boolean overshadowed,
      @JsonProperty("replicationFactor") @Nullable Integer replicationFactor,
<<<<<<< HEAD
      @JsonProperty("handedOff") boolean handedOff
  )
  {
    // Jackson will overwrite dataSegment if needed (even though the field is final)
    this(null, overshadowed, replicationFactor, handedOff);
=======
      @JsonProperty("numRows") @Nullable Long numRows,
      @JsonProperty("realtime") boolean realtime
  )
  {
    // Jackson will overwrite dataSegment if needed (even though the field is final)
    this(null, overshadowed, replicationFactor, numRows, realtime);
>>>>>>> a0437b6c
  }

  public SegmentStatusInCluster(
      DataSegment dataSegment,
      boolean overshadowed,
      Integer replicationFactor,
<<<<<<< HEAD
      boolean handedOff
=======
      Long numRows,
      boolean realtime
>>>>>>> a0437b6c
  )
  {
    this.dataSegment = dataSegment;
    this.overshadowed = overshadowed;
    this.replicationFactor = replicationFactor;
<<<<<<< HEAD
    this.handedOff = handedOff;
=======
    this.numRows = numRows;
    this.realtime = realtime;
>>>>>>> a0437b6c
  }

  @JsonProperty
  public boolean isOvershadowed()
  {
    return overshadowed;
  }

  @JsonProperty
  public DataSegment getDataSegment()
  {
    return dataSegment;
  }

  @Nullable
  @JsonProperty
  public Integer getReplicationFactor()
  {
    return replicationFactor;
  }

<<<<<<< HEAD
  @JsonProperty
  public boolean isHandedOff()
  {
    return handedOff;
  }

=======
  @Nullable
  @JsonProperty
  public Long getNumRows()
  {
    return numRows;
  }

  @JsonProperty
  public boolean isRealtime()
  {
    return realtime;
  }
>>>>>>> a0437b6c

  @Override
  public boolean equals(Object o)
  {
    if (this == o) {
      return true;
    }
    if (o == null || getClass() != o.getClass()) {
      return false;
    }

    SegmentStatusInCluster that = (SegmentStatusInCluster) o;
    return overshadowed == that.overshadowed
           && realtime == that.realtime
           && Objects.equals(replicationFactor, that.replicationFactor)
<<<<<<< HEAD
           && Objects.equals(handedOff, that.handedOff)
           && Objects.equals(dataSegment, that.dataSegment);
=======
           && Objects.equals(dataSegment, that.dataSegment)
           && Objects.equals(numRows, that.numRows);
>>>>>>> a0437b6c
  }

  @Override
  public int hashCode()
  {
<<<<<<< HEAD
    return Objects.hash(overshadowed, handedOff, replicationFactor, dataSegment);
=======
    return Objects.hash(overshadowed, replicationFactor, dataSegment, numRows, realtime);
>>>>>>> a0437b6c
  }

  @Override
  public int compareTo(SegmentStatusInCluster o)
  {
    return dataSegment.getId().compareTo(o.dataSegment.getId());
  }

  @Override
  public String toString()
  {
    return "SegmentStatusInCluster{" +
           "overshadowed=" + overshadowed +
           ", replicationFactor=" + replicationFactor +
           ", handedOff=" + handedOff +
           ", dataSegment=" + dataSegment +
           ", numRows=" + numRows +
           ", realtime=" + realtime +
           '}';
  }
}<|MERGE_RESOLUTION|>--- conflicted
+++ resolved
@@ -69,43 +69,30 @@
   public SegmentStatusInCluster(
       @JsonProperty("overshadowed") boolean overshadowed,
       @JsonProperty("replicationFactor") @Nullable Integer replicationFactor,
-<<<<<<< HEAD
+      @JsonProperty("numRows") @Nullable Long numRows,
+      @JsonProperty("realtime") boolean realtime,
       @JsonProperty("handedOff") boolean handedOff
   )
   {
     // Jackson will overwrite dataSegment if needed (even though the field is final)
-    this(null, overshadowed, replicationFactor, handedOff);
-=======
-      @JsonProperty("numRows") @Nullable Long numRows,
-      @JsonProperty("realtime") boolean realtime
-  )
-  {
-    // Jackson will overwrite dataSegment if needed (even though the field is final)
-    this(null, overshadowed, replicationFactor, numRows, realtime);
->>>>>>> a0437b6c
+    this(null, overshadowed, replicationFactor, numRows, realtime, handedOff);
   }
 
   public SegmentStatusInCluster(
       DataSegment dataSegment,
       boolean overshadowed,
       Integer replicationFactor,
-<<<<<<< HEAD
+      Long numRows,
+      boolean realtime,
       boolean handedOff
-=======
-      Long numRows,
-      boolean realtime
->>>>>>> a0437b6c
   )
   {
     this.dataSegment = dataSegment;
     this.overshadowed = overshadowed;
     this.replicationFactor = replicationFactor;
-<<<<<<< HEAD
-    this.handedOff = handedOff;
-=======
     this.numRows = numRows;
     this.realtime = realtime;
->>>>>>> a0437b6c
+    this.handedOff = handedOff;
   }
 
   @JsonProperty
@@ -127,14 +114,6 @@
     return replicationFactor;
   }
 
-<<<<<<< HEAD
-  @JsonProperty
-  public boolean isHandedOff()
-  {
-    return handedOff;
-  }
-
-=======
   @Nullable
   @JsonProperty
   public Long getNumRows()
@@ -147,7 +126,12 @@
   {
     return realtime;
   }
->>>>>>> a0437b6c
+
+  @JsonProperty
+  public boolean isHandedOff()
+  {
+    return handedOff;
+  }
 
   @Override
   public boolean equals(Object o)
@@ -163,23 +147,15 @@
     return overshadowed == that.overshadowed
            && realtime == that.realtime
            && Objects.equals(replicationFactor, that.replicationFactor)
-<<<<<<< HEAD
-           && Objects.equals(handedOff, that.handedOff)
-           && Objects.equals(dataSegment, that.dataSegment);
-=======
            && Objects.equals(dataSegment, that.dataSegment)
-           && Objects.equals(numRows, that.numRows);
->>>>>>> a0437b6c
+           && Objects.equals(numRows, that.numRows)
+           && Objects.equals(handedOff, that.handedOff);
   }
 
   @Override
   public int hashCode()
   {
-<<<<<<< HEAD
-    return Objects.hash(overshadowed, handedOff, replicationFactor, dataSegment);
-=======
-    return Objects.hash(overshadowed, replicationFactor, dataSegment, numRows, realtime);
->>>>>>> a0437b6c
+    return Objects.hash(overshadowed, replicationFactor, dataSegment, numRows, realtime, handedOff);
   }
 
   @Override
@@ -194,10 +170,10 @@
     return "SegmentStatusInCluster{" +
            "overshadowed=" + overshadowed +
            ", replicationFactor=" + replicationFactor +
-           ", handedOff=" + handedOff +
            ", dataSegment=" + dataSegment +
            ", numRows=" + numRows +
            ", realtime=" + realtime +
+           ", handedOff=" + handedOff +
            '}';
   }
 }