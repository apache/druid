--- conflicted
+++ resolved
@@ -128,14 +128,8 @@
    */
   public static boolean useThreeValueLogic()
   {
-<<<<<<< HEAD
-    return NullHandling.sqlCompatible() &&
+    return sqlCompatible() &&
            INSTANCE.isUseThreeValueLogicForNativeFilters();
-=======
-    return sqlCompatible() &&
-           INSTANCE.isUseThreeValueLogicForNativeFilters() &&
-           ExpressionProcessing.useStrictBooleans();
->>>>>>> cd6083fb
   }
 
   @Nullable
