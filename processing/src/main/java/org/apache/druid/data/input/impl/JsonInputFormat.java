--- conflicted
+++ resolved
@@ -118,15 +118,11 @@
     return featureSpec;
   }
 
-<<<<<<< HEAD
-=======
   boolean isLineSplittable()
   {
     return lineSplittable;
   }
 
-  @JsonProperty // No @JsonInclude, since default is variable, so we can't assume false is default
->>>>>>> 792e5c58
   public boolean isKeepNullColumns()
   {
     if (keepNullColumns != null) {
