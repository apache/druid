package org.apache.druid.data.input.impl.delta;

import com.google.common.collect.Iterators;
import io.delta.kernel.data.FilteredColumnarBatch;
import io.delta.kernel.data.Row;
import io.delta.kernel.types.ArrayType;
import io.delta.kernel.types.BinaryType;
import io.delta.kernel.types.BooleanType;
import io.delta.kernel.types.ByteType;
import io.delta.kernel.types.DataType;
import io.delta.kernel.types.DateType;
import io.delta.kernel.types.DecimalType;
import io.delta.kernel.types.DoubleType;
import io.delta.kernel.types.FloatType;
import io.delta.kernel.types.IntegerType;
import io.delta.kernel.types.LongType;
import io.delta.kernel.types.MapType;
import io.delta.kernel.types.ShortType;
import io.delta.kernel.types.StringType;
import io.delta.kernel.types.StructType;
import io.delta.kernel.types.TimestampType;
import org.apache.druid.data.input.InputRow;
import org.apache.druid.data.input.InputRowListPlusRawValues;
import org.apache.druid.data.input.InputSourceReader;
import org.apache.druid.data.input.InputStats;
import org.apache.druid.java.util.common.CloseableIterators;
<<<<<<< HEAD
import org.apache.druid.java.util.common.logger.Logger;
=======
>>>>>>> 1bf4f7eb
import org.apache.druid.java.util.common.parsers.CloseableIterator;

import java.io.IOException;
import java.time.LocalDate;
import java.time.LocalDateTime;
import java.time.ZoneOffset;
import java.util.Collections;
import java.util.NoSuchElementException;
import java.util.stream.IntStream;

public class DeltaInputSourceReader implements InputSourceReader
{
  private static final Logger log = new Logger(DeltaInputSourceReader.class);

  private final io.delta.kernel.utils.CloseableIterator<FilteredColumnarBatch> filteredColumnarBatchCloseableIterator;

  public DeltaInputSourceReader(
      io.delta.kernel.utils.CloseableIterator<FilteredColumnarBatch> filteredColumnarBatchCloseableIterator
      )
  {
    this.filteredColumnarBatchCloseableIterator = filteredColumnarBatchCloseableIterator;
  }

  @Override
  public CloseableIterator<InputRow> read()
  {
    return new DeltaInputSourceIterator(filteredColumnarBatchCloseableIterator);
  }

  @Override
  public CloseableIterator<InputRow> read(InputStats inputStats) throws IOException
  {
<<<<<<< HEAD
    log.info("read(inputStats) -> re-routing to read()"); // todo: input stats need to be accounted for
    return read();
=======
    return new DeltaInputSourceIterator(filteredColumnarBatchCloseableIterator);
>>>>>>> 1bf4f7eb
  }

  @Override
  public CloseableIterator<InputRowListPlusRawValues> sample() throws IOException
  {
<<<<<<< HEAD
    log.info("sample() -> noop");
    return CloseableIterators.wrap(Collections.emptyIterator(), () -> {
    });
=======
    CloseableIterator<InputRow> inner = read();
    return new CloseableIterator<InputRowListPlusRawValues>()
    {
      @Override
      public void close() throws IOException
      {
        inner.close();
      }

      @Override
      public boolean hasNext()
      {
        return inner.hasNext();
      }

      @Override
      public InputRowListPlusRawValues next()
      {
        DeltaInputRow deltaInputRow = (DeltaInputRow) inner.next();
        return InputRowListPlusRawValues.of(deltaInputRow, deltaInputRow.getRawRowAsMap());
      }
    };
>>>>>>> 1bf4f7eb
  }

  private static class DeltaInputSourceIterator implements CloseableIterator<InputRow>
  {
    private final io.delta.kernel.utils.CloseableIterator<FilteredColumnarBatch> filteredColumnarBatchCloseableIterator;

    private io.delta.kernel.utils.CloseableIterator<Row> currentBatch = null;

    public DeltaInputSourceIterator(io.delta.kernel.utils.CloseableIterator<FilteredColumnarBatch> filteredColumnarBatchCloseableIterator
    )
    {
      this.filteredColumnarBatchCloseableIterator = filteredColumnarBatchCloseableIterator;
    }

    @Override
    public boolean hasNext() {
      while (currentBatch == null || !currentBatch.hasNext()) {
        if (!filteredColumnarBatchCloseableIterator.hasNext()) {
          return false; // No more batches or records to read!
        }
        currentBatch = filteredColumnarBatchCloseableIterator.next().getRows();
      }
      return true;
    }

    @Override
    public InputRow next()
    {
      if (!hasNext()) {
        throw new NoSuchElementException();
      }

      Row dataRow = currentBatch.next();
      int numCols = dataRow.getSchema().length();

      Object[] rowValues = IntStream.range(0, numCols)
                                    .mapToObj(colOrdinal -> getValue(dataRow, colOrdinal))
                                    .toArray();

      // TODO: construct schema? remove this after debugging
      for (Object rowValue : rowValues) {
        log.info("RowValue[%s]", rowValue);
      }
      return new DeltaInputRow(dataRow, null);
    }

    @Override
    public void close() throws IOException
    {
      filteredColumnarBatchCloseableIterator.close();
    }
  }

  /**
   * Derive value using the type mappings from row's schema pertaining to an ordinal
   */
  private static String getValue(Row dataRow, int columnOrdinal) {
    DataType dataType = dataRow.getSchema().at(columnOrdinal).getDataType();
    if (dataRow.isNullAt(columnOrdinal)) {
      return null;
    } else if (dataType instanceof BooleanType) {
      return Boolean.toString(dataRow.getBoolean(columnOrdinal));
    } else if (dataType instanceof ByteType) {
      return Byte.toString(dataRow.getByte(columnOrdinal));
    } else if (dataType instanceof ShortType) {
      return Short.toString(dataRow.getShort(columnOrdinal));
    } else if (dataType instanceof IntegerType) {
      return Integer.toString(dataRow.getInt(columnOrdinal));
    } else if (dataType instanceof DateType) {
      // DateType data is stored internally as the number of days since 1970-01-01
      int daysSinceEpochUTC = dataRow.getInt(columnOrdinal);
      return LocalDate.ofEpochDay(daysSinceEpochUTC).toString();
    } else if (dataType instanceof LongType) {
      return Long.toString(dataRow.getLong(columnOrdinal));
    } else if (dataType instanceof TimestampType) {
      // TimestampType data is stored internally as the number of microseconds since epoch
      long microSecsSinceEpochUTC = dataRow.getLong(columnOrdinal);
      LocalDateTime dateTime = LocalDateTime.ofEpochSecond(
          microSecsSinceEpochUTC / 1_000_000 /* epochSecond */,
          (int) (1000 * microSecsSinceEpochUTC % 1_000_000) /* nanoOfSecond */,
          ZoneOffset.UTC);
      return dateTime.toString();
    } else if (dataType instanceof FloatType) {
      return Float.toString(dataRow.getFloat(columnOrdinal));
    } else if (dataType instanceof DoubleType) {
      return Double.toString(dataRow.getDouble(columnOrdinal));
    } else if (dataType instanceof StringType) {
      return dataRow.getString(columnOrdinal);
    } else if (dataType instanceof BinaryType) {
      return new String(dataRow.getBinary(columnOrdinal));
    } else if (dataType instanceof DecimalType) {
      return dataRow.getDecimal(columnOrdinal).toString();
    } else if (dataType instanceof StructType) {
      return "TODO: struct value";
    } else if (dataType instanceof ArrayType) {
      return "TODO: list value";
    } else if (dataType instanceof MapType) {
      return "TODO: map value";
    } else {
      throw new UnsupportedOperationException("unsupported data type: " + dataType);
    }
  }
}<|MERGE_RESOLUTION|>--- conflicted
+++ resolved
@@ -24,10 +24,7 @@
 import org.apache.druid.data.input.InputSourceReader;
 import org.apache.druid.data.input.InputStats;
 import org.apache.druid.java.util.common.CloseableIterators;
-<<<<<<< HEAD
 import org.apache.druid.java.util.common.logger.Logger;
-=======
->>>>>>> 1bf4f7eb
 import org.apache.druid.java.util.common.parsers.CloseableIterator;
 
 import java.io.IOException;
@@ -60,22 +57,12 @@
   @Override
   public CloseableIterator<InputRow> read(InputStats inputStats) throws IOException
   {
-<<<<<<< HEAD
-    log.info("read(inputStats) -> re-routing to read()"); // todo: input stats need to be accounted for
-    return read();
-=======
     return new DeltaInputSourceIterator(filteredColumnarBatchCloseableIterator);
->>>>>>> 1bf4f7eb
   }
 
   @Override
   public CloseableIterator<InputRowListPlusRawValues> sample() throws IOException
   {
-<<<<<<< HEAD
-    log.info("sample() -> noop");
-    return CloseableIterators.wrap(Collections.emptyIterator(), () -> {
-    });
-=======
     CloseableIterator<InputRow> inner = read();
     return new CloseableIterator<InputRowListPlusRawValues>()
     {
@@ -98,7 +85,6 @@
         return InputRowListPlusRawValues.of(deltaInputRow, deltaInputRow.getRawRowAsMap());
       }
     };
->>>>>>> 1bf4f7eb
   }
 
   private static class DeltaInputSourceIterator implements CloseableIterator<InputRow>
