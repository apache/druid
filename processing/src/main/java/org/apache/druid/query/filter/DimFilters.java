--- conflicted
+++ resolved
@@ -84,13 +84,10 @@
         return and(filters);
     }
   }
-<<<<<<< HEAD
-=======
 
   public static DimFilter conjunction(DimFilter... filters)
   {
     List<DimFilter> list = Arrays.stream(filters).filter(v -> v != null).collect(Collectors.toList());
     return conjunction(list);
   }
->>>>>>> 2aba981c
 }