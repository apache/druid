--- conflicted
+++ resolved
@@ -253,11 +253,7 @@
               }
             }
             if (finalInterval == null) {
-<<<<<<< HEAD
               throw new ISE("Row came from an unscanned interval");
-=======
-              throw new ISE("Row unexpectedly came from an unscanned interval");
->>>>>>> 707b5aae
             }
           }
         }
