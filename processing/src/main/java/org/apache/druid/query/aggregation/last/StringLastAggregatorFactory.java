/*
 * Licensed to the Apache Software Foundation (ASF) under one
 * or more contributor license agreements.  See the NOTICE file
 * distributed with this work for additional information
 * regarding copyright ownership.  The ASF licenses this file
 * to you under the Apache License, Version 2.0 (the
 * "License"); you may not use this file except in compliance
 * with the License.  You may obtain a copy of the License at
 *
 *   http://www.apache.org/licenses/LICENSE-2.0
 *
 * Unless required by applicable law or agreed to in writing,
 * software distributed under the License is distributed on an
 * "AS IS" BASIS, WITHOUT WARRANTIES OR CONDITIONS OF ANY
 * KIND, either express or implied.  See the License for the
 * specific language governing permissions and limitations
 * under the License.
 */

package org.apache.druid.query.aggregation.last;

import com.fasterxml.jackson.annotation.JsonCreator;
import com.fasterxml.jackson.annotation.JsonProperty;
import com.fasterxml.jackson.annotation.JsonTypeName;
import com.google.common.base.Preconditions;
import com.google.common.collect.ImmutableList;
import org.apache.druid.java.util.common.IAE;
import org.apache.druid.query.aggregation.AggregateCombiner;
import org.apache.druid.query.aggregation.Aggregator;
import org.apache.druid.query.aggregation.AggregatorFactory;
import org.apache.druid.query.aggregation.AggregatorUtil;
import org.apache.druid.query.aggregation.BufferAggregator;
import org.apache.druid.query.aggregation.SerializablePairLongString;
import org.apache.druid.query.aggregation.VectorAggregator;
import org.apache.druid.query.aggregation.first.StringFirstAggregatorFactory;
import org.apache.druid.query.aggregation.first.StringFirstLastUtils;
import org.apache.druid.query.cache.CacheKeyBuilder;
import org.apache.druid.query.dimension.DefaultDimensionSpec;
import org.apache.druid.segment.BaseObjectColumnValueSelector;
import org.apache.druid.segment.ColumnInspector;
import org.apache.druid.segment.ColumnSelectorFactory;
import org.apache.druid.segment.NilColumnValueSelector;
import org.apache.druid.segment.column.ColumnCapabilities;
import org.apache.druid.segment.column.ColumnHolder;
import org.apache.druid.segment.column.ColumnType;
<<<<<<< HEAD
import org.apache.druid.segment.column.ValueType;
import org.apache.druid.segment.vector.SingleValueDimensionVectorSelector;
=======
import org.apache.druid.segment.column.Types;
>>>>>>> bf99d2c7
import org.apache.druid.segment.vector.VectorColumnSelectorFactory;
import org.apache.druid.segment.vector.VectorObjectSelector;
import org.apache.druid.segment.vector.VectorValueSelector;
import org.apache.druid.segment.virtual.ExpressionVectorSelectors;

import javax.annotation.Nullable;
import java.nio.ByteBuffer;
import java.util.Comparator;
import java.util.List;
import java.util.Map;
import java.util.Objects;

@JsonTypeName("stringLast")
public class StringLastAggregatorFactory extends AggregatorFactory
{
  public static final ColumnType TYPE = ColumnType.ofComplex("serializablePairLongString");

  private static final Aggregator NIL_AGGREGATOR = new StringLastAggregator(
      NilColumnValueSelector.instance(),
      NilColumnValueSelector.instance(),
      0,
      false
  )
  {
    @Override
    public void aggregate()
    {
      // no-op
    }
  };

  private static final BufferAggregator NIL_BUFFER_AGGREGATOR = new StringLastBufferAggregator(
      NilColumnValueSelector.instance(),
      NilColumnValueSelector.instance(),
      0,
      false
  )
  {
    @Override
    public void aggregate(ByteBuffer buf, int position)
    {
      // no-op
    }
  };

  private final String fieldName;
  private final String timeColumn;
  private final String name;
  protected final int maxStringBytes;

  @JsonCreator
  public StringLastAggregatorFactory(
      @JsonProperty("name") String name,
      @JsonProperty("fieldName") final String fieldName,
      @JsonProperty("timeColumn") @Nullable final String timeColumn,
      @JsonProperty("maxStringBytes") Integer maxStringBytes
  )
  {
    Preconditions.checkNotNull(name, "Must have a valid, non-null aggregator name");
    Preconditions.checkNotNull(fieldName, "Must have a valid, non-null fieldName");

    if (maxStringBytes != null && maxStringBytes < 0) {
      throw new IAE("maxStringBytes must be greater than 0");
    }

    this.name = name;
    this.fieldName = fieldName;
    this.timeColumn = timeColumn == null ? ColumnHolder.TIME_COLUMN_NAME : timeColumn;
    this.maxStringBytes = maxStringBytes == null
                          ? StringFirstAggregatorFactory.DEFAULT_MAX_STRING_SIZE
                          : maxStringBytes;
  }

  @Override
  public Aggregator factorize(ColumnSelectorFactory metricFactory)
  {
    final BaseObjectColumnValueSelector<?> valueSelector = metricFactory.makeColumnValueSelector(fieldName);
    if (valueSelector instanceof NilColumnValueSelector) {
      return NIL_AGGREGATOR;
    } else {
      return new StringLastAggregator(
          metricFactory.makeColumnValueSelector(timeColumn),
          valueSelector,
          maxStringBytes,
          StringFirstLastUtils.selectorNeedsFoldCheck(valueSelector, metricFactory.getColumnCapabilities(fieldName))
      );
    }
  }

  @Override
  public BufferAggregator factorizeBuffered(ColumnSelectorFactory metricFactory)
  {
    final BaseObjectColumnValueSelector<?> valueSelector = metricFactory.makeColumnValueSelector(fieldName);
    if (valueSelector instanceof NilColumnValueSelector) {
      return NIL_BUFFER_AGGREGATOR;
    } else {
      return new StringLastBufferAggregator(
          metricFactory.makeColumnValueSelector(timeColumn),
          valueSelector,
          maxStringBytes,
          StringFirstLastUtils.selectorNeedsFoldCheck(valueSelector, metricFactory.getColumnCapabilities(fieldName))
      );
    }
  }

  @Override
  public boolean canVectorize(ColumnInspector columnInspector)
  {
    return true;
  }

  @Override
  public VectorAggregator factorizeVector(VectorColumnSelectorFactory selectorFactory)
  {
<<<<<<< HEAD
    ColumnCapabilities capabilities = selectorFactory.getColumnCapabilities(fieldName);
    VectorValueSelector timeSelector = selectorFactory.makeValueSelector(timeColumn);
    if (capabilities != null) {
      if (capabilities.is(ValueType.STRING) && capabilities.isDictionaryEncoded().isTrue()) {
        if (!capabilities.hasMultipleValues().isTrue()) {
          SingleValueDimensionVectorSelector sSelector = selectorFactory.makeSingleValueDimensionSelector(
              DefaultDimensionSpec.of(
                  fieldName));
          return new SingleStringLastDimensionVectorAggregator(timeSelector, sSelector, maxStringBytes);
        }
      }
=======

    final ColumnCapabilities capabilities = selectorFactory.getColumnCapabilities(fieldName);
    VectorValueSelector timeSelector = selectorFactory.makeValueSelector(timeColumn);
    if (Types.isNumeric(capabilities)) {
      VectorValueSelector valueSelector = selectorFactory.makeValueSelector(fieldName);
      VectorObjectSelector objectSelector = ExpressionVectorSelectors.castValueSelectorToObject(
          selectorFactory.getReadableVectorInspector(),
          fieldName,
          valueSelector,
          capabilities.toColumnType(),
          ColumnType.STRING
      );
      return new StringLastVectorAggregator(timeSelector, objectSelector, maxStringBytes);
>>>>>>> bf99d2c7
    }
    VectorObjectSelector vSelector = selectorFactory.makeObjectSelector(fieldName);
    if (capabilities != null) {
      return new StringLastVectorAggregator(timeSelector, vSelector, maxStringBytes);
    } else {
      return new StringLastVectorAggregator(null, vSelector, maxStringBytes);
    }
  }

  @Override
  public Comparator getComparator()
  {
    return StringFirstAggregatorFactory.VALUE_COMPARATOR;
  }

  @Override
  public Object combine(Object lhs, Object rhs)
  {
    return StringFirstAggregatorFactory.TIME_COMPARATOR.compare(lhs, rhs) > 0 ? lhs : rhs;
  }

  @Override
  public AggregateCombiner makeAggregateCombiner()
  {
    return new StringLastAggregateCombiner();
  }

  @Override
  public AggregatorFactory getCombiningFactory()
  {
    return new StringLastAggregatorFactory(name, name, timeColumn, maxStringBytes);
  }

  @Override
  public Object deserialize(Object object)
  {
    Map map = (Map) object;
    return new SerializablePairLongString(((Number) map.get("lhs")).longValue(), ((String) map.get("rhs")));
  }

  @Nullable
  @Override
  public Object finalizeComputation(@Nullable Object object)
  {
    return object == null ? null : ((SerializablePairLongString) object).rhs;
  }

  @Override
  @JsonProperty
  public String getName()
  {
    return name;
  }

  @JsonProperty
  public String getFieldName()
  {
    return fieldName;
  }

  @JsonProperty
  public String getTimeColumn()
  {
    return timeColumn;
  }

  @JsonProperty
  public Integer getMaxStringBytes()
  {
    return maxStringBytes;
  }

  @Override
  public List<String> requiredFields()
  {
    return ImmutableList.of(timeColumn, fieldName);
  }

  @Override
  public byte[] getCacheKey()
  {
    return new CacheKeyBuilder(AggregatorUtil.STRING_LAST_CACHE_TYPE_ID)
        .appendString(fieldName)
        .appendString(timeColumn)
        .appendInt(maxStringBytes)
        .build();
  }

  /**
   * actual type is {@link SerializablePairLongString}
   */
  @Override
  public ColumnType getIntermediateType()
  {
    return TYPE;
  }

  @Override
  public ColumnType getResultType()
  {
    return ColumnType.STRING;
  }

  @Override
  public int getMaxIntermediateSize()
  {
    return Long.BYTES + Integer.BYTES + maxStringBytes;
  }

  @Override
  public AggregatorFactory withName(String newName)
  {
    return new StringLastAggregatorFactory(newName, getFieldName(), getTimeColumn(), getMaxStringBytes());
  }

  @Override
  public boolean equals(Object o)
  {
    if (this == o) {
      return true;
    }
    if (o == null || getClass() != o.getClass()) {
      return false;
    }
    StringLastAggregatorFactory that = (StringLastAggregatorFactory) o;
    return maxStringBytes == that.maxStringBytes &&
        Objects.equals(fieldName, that.fieldName) &&
        Objects.equals(timeColumn, that.timeColumn) &&
        Objects.equals(name, that.name);
  }

  @Override
  public int hashCode()
  {
    return Objects.hash(fieldName, name, maxStringBytes, timeColumn);
  }

  @Override
  public String toString()
  {
    return "StringLastAggregatorFactory{" +
           "fieldName='" + fieldName + '\'' +
           ", name='" + name + '\'' +
           ", maxStringBytes=" + maxStringBytes +
           ", timeColumn=" + timeColumn +
           '}';
  }
}<|MERGE_RESOLUTION|>--- conflicted
+++ resolved
@@ -43,12 +43,9 @@
 import org.apache.druid.segment.column.ColumnCapabilities;
 import org.apache.druid.segment.column.ColumnHolder;
 import org.apache.druid.segment.column.ColumnType;
-<<<<<<< HEAD
+import org.apache.druid.segment.column.Types;
 import org.apache.druid.segment.column.ValueType;
 import org.apache.druid.segment.vector.SingleValueDimensionVectorSelector;
-=======
-import org.apache.druid.segment.column.Types;
->>>>>>> bf99d2c7
 import org.apache.druid.segment.vector.VectorColumnSelectorFactory;
 import org.apache.druid.segment.vector.VectorObjectSelector;
 import org.apache.druid.segment.vector.VectorValueSelector;
@@ -163,22 +160,10 @@
   @Override
   public VectorAggregator factorizeVector(VectorColumnSelectorFactory selectorFactory)
   {
-<<<<<<< HEAD
-    ColumnCapabilities capabilities = selectorFactory.getColumnCapabilities(fieldName);
-    VectorValueSelector timeSelector = selectorFactory.makeValueSelector(timeColumn);
-    if (capabilities != null) {
-      if (capabilities.is(ValueType.STRING) && capabilities.isDictionaryEncoded().isTrue()) {
-        if (!capabilities.hasMultipleValues().isTrue()) {
-          SingleValueDimensionVectorSelector sSelector = selectorFactory.makeSingleValueDimensionSelector(
-              DefaultDimensionSpec.of(
-                  fieldName));
-          return new SingleStringLastDimensionVectorAggregator(timeSelector, sSelector, maxStringBytes);
-        }
-      }
-=======
 
     final ColumnCapabilities capabilities = selectorFactory.getColumnCapabilities(fieldName);
     VectorValueSelector timeSelector = selectorFactory.makeValueSelector(timeColumn);
+
     if (Types.isNumeric(capabilities)) {
       VectorValueSelector valueSelector = selectorFactory.makeValueSelector(fieldName);
       VectorObjectSelector objectSelector = ExpressionVectorSelectors.castValueSelectorToObject(
@@ -189,8 +174,19 @@
           ColumnType.STRING
       );
       return new StringLastVectorAggregator(timeSelector, objectSelector, maxStringBytes);
->>>>>>> bf99d2c7
-    }
+    }
+
+    if (capabilities != null) {
+      if (capabilities.is(ValueType.STRING) && capabilities.isDictionaryEncoded().isTrue()) {
+        if (!capabilities.hasMultipleValues().isTrue()) {
+          SingleValueDimensionVectorSelector sSelector = selectorFactory.makeSingleValueDimensionSelector(
+              DefaultDimensionSpec.of(
+                  fieldName));
+          return new SingleStringLastDimensionVectorAggregator(timeSelector, sSelector, maxStringBytes);
+        }
+      }
+    }
+
     VectorObjectSelector vSelector = selectorFactory.makeObjectSelector(fieldName);
     if (capabilities != null) {
       return new StringLastVectorAggregator(timeSelector, vSelector, maxStringBytes);
@@ -316,9 +312,9 @@
     }
     StringLastAggregatorFactory that = (StringLastAggregatorFactory) o;
     return maxStringBytes == that.maxStringBytes &&
-        Objects.equals(fieldName, that.fieldName) &&
-        Objects.equals(timeColumn, that.timeColumn) &&
-        Objects.equals(name, that.name);
+           Objects.equals(fieldName, that.fieldName) &&
+           Objects.equals(timeColumn, that.timeColumn) &&
+           Objects.equals(name, that.name);
   }
 
   @Override
