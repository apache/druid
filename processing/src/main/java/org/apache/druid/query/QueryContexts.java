/*
 * Licensed to the Apache Software Foundation (ASF) under one
 * or more contributor license agreements.  See the NOTICE file
 * distributed with this work for additional information
 * regarding copyright ownership.  The ASF licenses this file
 * to you under the Apache License, Version 2.0 (the
 * "License"); you may not use this file except in compliance
 * with the License.  You may obtain a copy of the License at
 *
 *   http://www.apache.org/licenses/LICENSE-2.0
 *
 * Unless required by applicable law or agreed to in writing,
 * software distributed under the License is distributed on an
 * "AS IS" BASIS, WITHOUT WARRANTIES OR CONDITIONS OF ANY
 * KIND, either express or implied.  See the License for the
 * specific language governing permissions and limitations
 * under the License.
 */

package org.apache.druid.query;

import com.fasterxml.jackson.annotation.JsonCreator;
import com.fasterxml.jackson.annotation.JsonValue;
import org.apache.druid.guice.annotations.PublicApi;
import org.apache.druid.java.util.common.HumanReadableBytes;
import org.apache.druid.java.util.common.IAE;
import org.apache.druid.java.util.common.ISE;
import org.apache.druid.java.util.common.Numbers;
import org.apache.druid.java.util.common.StringUtils;

import javax.annotation.Nullable;

import java.math.BigDecimal;
import java.util.Arrays;
import java.util.HashMap;
import java.util.Map;
import java.util.Map.Entry;
import java.util.concurrent.TimeUnit;
import java.util.stream.Collectors;

@PublicApi
public class QueryContexts
{
  public static final String FINALIZE_KEY = "finalize";
  public static final String PRIORITY_KEY = "priority";
  public static final String LANE_KEY = "lane";
  public static final String TIMEOUT_KEY = "timeout";
  public static final String MAX_SCATTER_GATHER_BYTES_KEY = "maxScatterGatherBytes";
  public static final String MAX_QUEUED_BYTES_KEY = "maxQueuedBytes";
  public static final String DEFAULT_TIMEOUT_KEY = "defaultTimeout";
  public static final String BROKER_PARALLEL_MERGE_KEY = "enableParallelMerge";
  public static final String BROKER_PARALLEL_MERGE_INITIAL_YIELD_ROWS_KEY = "parallelMergeInitialYieldRows";
  public static final String BROKER_PARALLEL_MERGE_SMALL_BATCH_ROWS_KEY = "parallelMergeSmallBatchRows";
  public static final String BROKER_PARALLELISM = "parallelMergeParallelism";
  public static final String VECTORIZE_KEY = "vectorize";
  public static final String VECTORIZE_VIRTUAL_COLUMNS_KEY = "vectorizeVirtualColumns";
  public static final String VECTOR_SIZE_KEY = "vectorSize";
  public static final String MAX_SUBQUERY_ROWS_KEY = "maxSubqueryRows";
  public static final String MAX_SUBQUERY_BYTES_KEY = "maxSubqueryBytes";
  public static final String USE_NESTED_FOR_UNKNOWN_TYPE_IN_SUBQUERY = "useNestedForUnknownTypeInSubquery";
  public static final String JOIN_FILTER_PUSH_DOWN_KEY = "enableJoinFilterPushDown";
  public static final String JOIN_FILTER_REWRITE_ENABLE_KEY = "enableJoinFilterRewrite";
  public static final String JOIN_FILTER_REWRITE_VALUE_COLUMN_FILTERS_ENABLE_KEY = "enableJoinFilterRewriteValueColumnFilters";
  public static final String REWRITE_JOIN_TO_FILTER_ENABLE_KEY = "enableRewriteJoinToFilter";
  public static final String JOIN_FILTER_REWRITE_MAX_SIZE_KEY = "joinFilterRewriteMaxSize";
  public static final String MAX_NUMERIC_IN_FILTERS = "maxNumericInFilters";
  public static final String CURSOR_AUTO_ARRANGE_FILTERS = "cursorAutoArrangeFilters";
  // This flag controls whether a SQL join query with left scan should be attempted to be run as direct table access
  // instead of being wrapped inside a query. With direct table access enabled, Druid can push down the join operation to
  // data servers.
  public static final String SQL_JOIN_LEFT_SCAN_DIRECT = "enableJoinLeftTableScanDirect";
  public static final String USE_FILTER_CNF_KEY = "useFilterCNF";
  public static final String NUM_RETRIES_ON_MISSING_SEGMENTS_KEY = "numRetriesOnMissingSegments";
  public static final String RETURN_PARTIAL_RESULTS_KEY = "returnPartialResults";
  public static final String USE_CACHE_KEY = "useCache";
  public static final String SECONDARY_PARTITION_PRUNING_KEY = "secondaryPartitionPruning";
  public static final String ENABLE_DEBUG = "debug";
  public static final String BY_SEGMENT_KEY = "bySegment";
  public static final String BROKER_SERVICE_NAME = "brokerService";
  public static final String IN_SUB_QUERY_THRESHOLD_KEY = "inSubQueryThreshold";
  public static final String IN_FUNCTION_THRESHOLD = "inFunctionThreshold";
  public static final String IN_FUNCTION_EXPR_THRESHOLD = "inFunctionExprThreshold";
  public static final String TIME_BOUNDARY_PLANNING_KEY = "enableTimeBoundaryPlanning";
  public static final String POPULATE_CACHE_KEY = "populateCache";
  public static final String POPULATE_RESULT_LEVEL_CACHE_KEY = "populateResultLevelCache";
  public static final String USE_RESULT_LEVEL_CACHE_KEY = "useResultLevelCache";
  public static final String SERIALIZE_DATE_TIME_AS_LONG_KEY = "serializeDateTimeAsLong";
  public static final String SERIALIZE_DATE_TIME_AS_LONG_INNER_KEY = "serializeDateTimeAsLongInner";
  public static final String UNCOVERED_INTERVALS_LIMIT_KEY = "uncoveredIntervalsLimit";
  public static final String MIN_TOP_N_THRESHOLD = "minTopNThreshold";
  public static final String CATALOG_VALIDATION_ENABLED = "catalogValidationEnabled";
  /**
   * Context parameter to enable/disable the extended filtered sum rewrite logic.
   *
   * Controls the rewrite of:
   * <pre>
   *    SUM(CASE WHEN COND THEN COL1 ELSE 0 END)
   * to
   *    SUM(COL1) FILTER (COND)
   * </pre>
   * managed by {@link DruidAggregateCaseToFilterRule}. Defaults to true for performance,
   * but may produce incorrect results when the condition never matches (expected 0).
   * This is for testing and can be removed once a correct and high-performance rewrite
   * is implemented.
   */
  public static final String EXTENDED_FILTERED_SUM_REWRITE_ENABLED = "extendedFilteredSumRewrite";


  // projection context keys
  public static final String NO_PROJECTIONS = "noProjections";
  public static final String FORCE_PROJECTION = "forceProjections";
  public static final String USE_PROJECTION = "useProjection";

  // Unique identifier for the query, that is used to map the global shared resources (specifically merge buffers) to the
  // query's runtime
  public static final String QUERY_RESOURCE_ID = "queryResourceId";

  // SQL query context keys
  public static final String CTX_SQL_QUERY_ID = BaseQuery.SQL_QUERY_ID;
  public static final String CTX_SQL_STRINGIFY_ARRAYS = "sqlStringifyArrays";

  // SQL statement resource specific keys
  public static final String CTX_EXECUTION_MODE = "executionMode";

  public static final String CTX_NATIVE_QUERY_SQL_PLANNING_MODE = "plannerStrategy";
  public static final String NATIVE_QUERY_SQL_PLANNING_MODE_COUPLED = "COUPLED";
  public static final String NATIVE_QUERY_SQL_PLANNING_MODE_DECOUPLED = "DECOUPLED";

  // Defaults
  public static final boolean DEFAULT_BY_SEGMENT = false;
  public static final boolean DEFAULT_POPULATE_CACHE = true;
  public static final boolean DEFAULT_USE_CACHE = true;
  public static final boolean DEFAULT_POPULATE_RESULTLEVEL_CACHE = true;
  public static final boolean DEFAULT_USE_RESULTLEVEL_CACHE = true;
  public static final Vectorize DEFAULT_VECTORIZE = Vectorize.TRUE;
  public static final Vectorize DEFAULT_VECTORIZE_VIRTUAL_COLUMN = Vectorize.TRUE;
  public static final int DEFAULT_VECTOR_SIZE = 512;
  public static final int DEFAULT_PRIORITY = 0;
  public static final int DEFAULT_UNCOVERED_INTERVALS_LIMIT = 0;
  public static final long DEFAULT_TIMEOUT_MILLIS = TimeUnit.MINUTES.toMillis(5);
  public static final long NO_TIMEOUT = 0;
  public static final boolean DEFAULT_ENABLE_PARALLEL_MERGE = true;
  public static final boolean DEFAULT_ENABLE_JOIN_FILTER_PUSH_DOWN = true;
  public static final boolean DEFAULT_ENABLE_JOIN_FILTER_REWRITE = true;
  public static final boolean DEFAULT_ENABLE_JOIN_FILTER_REWRITE_VALUE_COLUMN_FILTERS = false;
  public static final boolean DEFAULT_ENABLE_REWRITE_JOIN_TO_FILTER = true;
  public static final long DEFAULT_ENABLE_JOIN_FILTER_REWRITE_MAX_SIZE = 10000;
  public static final boolean DEFAULT_ENABLE_SQL_JOIN_LEFT_SCAN_DIRECT = false;
  public static final boolean DEFAULT_USE_FILTER_CNF = false;
  public static final boolean DEFAULT_SECONDARY_PARTITION_PRUNING = true;
  public static final boolean DEFAULT_ENABLE_DEBUG = false;
  public static final int DEFAULT_IN_SUB_QUERY_THRESHOLD = Integer.MAX_VALUE;
  public static final int DEFAULT_IN_FUNCTION_THRESHOLD = 100;
  public static final int DEFAULT_IN_FUNCTION_EXPR_THRESHOLD = 2;
  public static final boolean DEFAULT_ENABLE_TIME_BOUNDARY_PLANNING = false;
  public static final boolean DEFAULT_CATALOG_VALIDATION_ENABLED = true;
<<<<<<< HEAD
  public static final boolean DEFAULT_EXTENDED_FILTERED_SUM_REWRITE_ENABLED = true;
=======
  public static final boolean DEFAULT_USE_NESTED_FOR_UNKNOWN_TYPE_IN_SUBQUERY = false;

>>>>>>> 3de46746

  @SuppressWarnings("unused") // Used by Jackson serialization
  public enum Vectorize
  {
    FALSE {
      @Override
      public boolean shouldVectorize(final boolean canVectorize)
      {
        return false;
      }
    },
    TRUE {
      @Override
      public boolean shouldVectorize(final boolean canVectorize)
      {
        return canVectorize;
      }
    },
    FORCE {
      @Override
      public boolean shouldVectorize(final boolean canVectorize)
      {
        if (!canVectorize) {
          throw new ISE("Cannot vectorize!");
        }

        return true;
      }
    };

    public abstract boolean shouldVectorize(boolean canVectorize);

    @JsonCreator
    public static Vectorize fromString(String str)
    {
      return Vectorize.valueOf(StringUtils.toUpperCase(str));
    }

    @Override
    @JsonValue
    public String toString()
    {
      return StringUtils.toLowerCase(name()).replace('_', '-');
    }
  }

  private QueryContexts()
  {
  }

  public static long parseLong(Map<String, Object> context, String key, long defaultValue)
  {
    return getAsLong(key, context.get(key), defaultValue);
  }

  public static int parseInt(Map<String, Object> context, String key, int defaultValue)
  {
    return getAsInt(key, context.get(key), defaultValue);
  }

  @Nullable
  public static String parseString(Map<String, Object> context, String key)
  {
    return parseString(context, key, null);
  }

  public static boolean parseBoolean(Map<String, Object> context, String key, boolean defaultValue)
  {
    return getAsBoolean(key, context.get(key), defaultValue);
  }

  public static String parseString(Map<String, Object> context, String key, String defaultValue)
  {
    return getAsString(key, context.get(key), defaultValue);
  }

  @SuppressWarnings("unused") // To keep IntelliJ inspections happy
  public static float parseFloat(Map<String, Object> context, String key, float defaultValue)
  {
    return getAsFloat(key, context.get(key), defaultValue);
  }

  public static String getAsString(
      final String key,
      final Object value,
      final String defaultValue
  )
  {
    if (value == null) {
      return defaultValue;
    } else if (value instanceof String) {
      return (String) value;
    }
    throw badTypeException(key, "a String", value);
  }

  @Nullable
  public static Boolean getAsBoolean(
      final String key,
      final Object value
  )
  {
    if (value == null) {
      return null;
    } else if (value instanceof String) {
      return Boolean.parseBoolean((String) value);
    } else if (value instanceof Boolean) {
      return (Boolean) value;
    }
    throw badTypeException(key, "a Boolean", value);
  }

  /**
   * Get the value of a context value as a {@code boolean}. The value is expected
   * to be {@code null}, a string or a {@code Boolean} object.
   */
  public static boolean getAsBoolean(
      final String key,
      final Object value,
      final boolean defaultValue
  )
  {
    Boolean val = getAsBoolean(key, value);
    return val == null ? defaultValue : val;
  }

  @Nullable
  public static Integer getAsInt(String key, Object value)
  {
    if (value == null) {
      return null;
    } else if (value instanceof Number) {
      return ((Number) value).intValue();
    } else if (value instanceof String) {
      try {
        return Numbers.parseInt(value);
      }
      catch (NumberFormatException ignored) {

        // Attempt to handle trivial decimal values: 12.00, etc.
        // This mimics how Jackson will convert "12.00" to a Integer on request.
        try {
          return new BigDecimal((String) value).intValueExact();
        }
        catch (Exception nfe) {
          // That didn't work either. Give up.
          throw badValueException(key, "in integer format", value);
        }
      }
    }

    throw badTypeException(key, "an Integer", value);
  }

  /**
   * Get the value of a context value as an {@code int}. The value is expected
   * to be {@code null}, a string or a {@code Number} object.
   */
  public static int getAsInt(
      final String key,
      final Object value,
      final int defaultValue
  )
  {
    Integer val = getAsInt(key, value);
    return val == null ? defaultValue : val;
  }

  @Nullable
  public static Long getAsLong(String key, Object value)
  {
    if (value == null) {
      return null;
    } else if (value instanceof Number) {
      return ((Number) value).longValue();
    } else if (value instanceof String) {
      try {
        return Numbers.parseLong(value);
      }
      catch (NumberFormatException ignored) {

        // Attempt to handle trivial decimal values: 12.00, etc.
        // This mimics how Jackson will convert "12.00" to a Long on request.
        try {
          return new BigDecimal((String) value).longValueExact();
        }
        catch (Exception nfe) {
          // That didn't work either. Give up.
          throw badValueException(key, "in long format", value);
        }
      }
    }
    throw badTypeException(key, "a Long", value);
  }

  /**
   * Get the value of a context value as an {@code long}. The value is expected
   * to be {@code null}, a string or a {@code Number} object.
   */
  public static long getAsLong(
      final String key,
      final Object value,
      final long defaultValue
  )
  {
    Long val = getAsLong(key, value);
    return val == null ? defaultValue : val;
  }

  /**
   * Get the value of a context value as an {@code Float}. The value is expected
   * to be {@code null}, a string or a {@code Number} object.
   */
  public static Float getAsFloat(final String key, final Object value)
  {
    if (value == null) {
      return null;
    } else if (value instanceof Number) {
      return ((Number) value).floatValue();
    } else if (value instanceof String) {
      try {
        return Float.parseFloat((String) value);
      }
      catch (NumberFormatException ignored) {
        throw badValueException(key, "in float format", value);
      }
    }
    throw badTypeException(key, "a Float", value);
  }

  public static float getAsFloat(
      final String key,
      final Object value,
      final float defaultValue
  )
  {
    Float val = getAsFloat(key, value);
    return val == null ? defaultValue : val;
  }

  public static HumanReadableBytes getAsHumanReadableBytes(
      final String key,
      final Object value,
      final HumanReadableBytes defaultValue
  )
  {
    if (null == value) {
      return defaultValue;
    } else if (value instanceof Number) {
      return HumanReadableBytes.valueOf(Numbers.parseLong(value));
    } else if (value instanceof String) {
      try {
        return HumanReadableBytes.valueOf(HumanReadableBytes.parse((String) value));
      }
      catch (IAE e) {
        throw badValueException(key, "a human readable number", value);
      }
    }

    throw badTypeException(key, "a human readable number", value);
  }

  /**
   * Insert, update or remove a single key to produce an overridden context.
   * Leaves the original context unchanged.
   *
   * @param context context to override
   * @param key     key to insert, update or remove
   * @param value   if {@code null}, remove the key. Otherwise, insert or replace
   *                the key.
   * @return a new context map
   */
  public static Map<String, Object> override(
      final Map<String, Object> context,
      final String key,
      final Object value
  )
  {
    Map<String, Object> overridden = new HashMap<>(context);
    if (value == null) {
      overridden.remove(key);
    } else {
      overridden.put(key, value);
    }
    return overridden;
  }

  /**
   * Insert or replace multiple keys to produce an overridden context.
   * Leaves the original context unchanged.
   *
   * @param context   context to override
   * @param overrides map of values to insert or replace
   * @return a new context map
   */
  public static Map<String, Object> override(
      final Map<String, Object> context,
      final Map<String, Object> overrides
  )
  {
    Map<String, Object> overridden = new HashMap<>();
    if (context != null) {
      overridden.putAll(context);
    }
    if (overrides != null) {
      overridden.putAll(overrides);
    }

    return overridden;
  }

  public static <E extends Enum<E>> E getAsEnum(String key, Object value, Class<E> clazz, E defaultValue)
  {
    E result = getAsEnum(key, value, clazz);
    if (result == null) {
      return defaultValue;
    } else {
      return result;
    }
  }


  @Nullable
  public static <E extends Enum<E>> E getAsEnum(String key, Object value, Class<E> clazz)
  {
    if (value == null) {
      return null;
    }

    try {
      if (value instanceof String) {
        return Enum.valueOf(clazz, StringUtils.toUpperCase((String) value));
      } else if (value instanceof Boolean) {
        return Enum.valueOf(clazz, StringUtils.toUpperCase(String.valueOf(value)));
      }
    }
    catch (IllegalArgumentException e) {
      throw badValueException(
          key,
          StringUtils.format(
              "referring to one of the values [%s] of enum [%s]",
              Arrays.stream(clazz.getEnumConstants()).map(E::name).collect(
                  Collectors.joining(",")),
              clazz.getSimpleName()
          ),
          value
      );
    }

    throw badTypeException(
        key,
        StringUtils.format("of type [%s]", clazz.getSimpleName()),
        value
    );
  }

  public static BadQueryContextException badValueException(
      final String key,
      final String expected,
      final Object actual
  )
  {
    return new BadQueryContextException(
        StringUtils.format(
            "Expected key [%s] to be %s, but got [%s]",
            key,
            expected,
            actual
        )
    );
  }

  public static BadQueryContextException badTypeException(
      final String key,
      final String expected,
      final Object actual
  )
  {
    return new BadQueryContextException(
        StringUtils.format(
            "Expected key [%s] to be %s, but got [%s]",
            key,
            expected,
            actual.getClass().getName()
        )
    );
  }

  public static void addDefaults(Map<String, Object> context, Map<String, Object> defaults)
  {
    for (Entry<String, Object> entry : defaults.entrySet()) {
      context.putIfAbsent(entry.getKey(), entry.getValue());
    }
  }
}<|MERGE_RESOLUTION|>--- conflicted
+++ resolved
@@ -154,12 +154,9 @@
   public static final int DEFAULT_IN_FUNCTION_EXPR_THRESHOLD = 2;
   public static final boolean DEFAULT_ENABLE_TIME_BOUNDARY_PLANNING = false;
   public static final boolean DEFAULT_CATALOG_VALIDATION_ENABLED = true;
-<<<<<<< HEAD
+  public static final boolean DEFAULT_USE_NESTED_FOR_UNKNOWN_TYPE_IN_SUBQUERY = false;
   public static final boolean DEFAULT_EXTENDED_FILTERED_SUM_REWRITE_ENABLED = true;
-=======
-  public static final boolean DEFAULT_USE_NESTED_FOR_UNKNOWN_TYPE_IN_SUBQUERY = false;
-
->>>>>>> 3de46746
+
 
   @SuppressWarnings("unused") // Used by Jackson serialization
   public enum Vectorize
