/*
 * Licensed to the Apache Software Foundation (ASF) under one
 * or more contributor license agreements.  See the NOTICE file
 * distributed with this work for additional information
 * regarding copyright ownership.  The ASF licenses this file
 * to you under the Apache License, Version 2.0 (the
 * "License"); you may not use this file except in compliance
 * with the License.  You may obtain a copy of the License at
 *
 *   http://www.apache.org/licenses/LICENSE-2.0
 *
 * Unless required by applicable law or agreed to in writing,
 * software distributed under the License is distributed on an
 * "AS IS" BASIS, WITHOUT WARRANTIES OR CONDITIONS OF ANY
 * KIND, either express or implied.  See the License for the
 * specific language governing permissions and limitations
 * under the License.
 */

package org.apache.druid.query.aggregation.first;

import com.fasterxml.jackson.annotation.JsonCreator;
import com.fasterxml.jackson.annotation.JsonProperty;
import com.fasterxml.jackson.annotation.JsonTypeName;
import com.google.common.base.Preconditions;
import com.google.common.primitives.Longs;
import org.apache.druid.java.util.common.IAE;
import org.apache.druid.query.aggregation.AggregateCombiner;
import org.apache.druid.query.aggregation.Aggregator;
import org.apache.druid.query.aggregation.AggregatorFactory;
import org.apache.druid.query.aggregation.AggregatorUtil;
import org.apache.druid.query.aggregation.BufferAggregator;
import org.apache.druid.query.aggregation.SerializablePairLongString;
import org.apache.druid.query.cache.CacheKeyBuilder;
import org.apache.druid.segment.BaseObjectColumnValueSelector;
import org.apache.druid.segment.ColumnSelectorFactory;
import org.apache.druid.segment.NilColumnValueSelector;
import org.apache.druid.segment.column.ColumnHolder;
import org.apache.druid.segment.column.ValueType;

import javax.annotation.Nullable;
import java.nio.ByteBuffer;
import java.util.Arrays;
import java.util.Collections;
import java.util.Comparator;
import java.util.List;
import java.util.Map;
import java.util.Objects;

@JsonTypeName("stringFirst")
public class StringFirstAggregatorFactory extends AggregatorFactory
{
  private static final Aggregator NIL_AGGREGATOR = new StringFirstAggregator(
      NilColumnValueSelector.instance(),
      NilColumnValueSelector.instance(),
      0,
      false
  )
  {
    @Override
    public void aggregate()
    {
      // no-op
    }
  };

  private static final BufferAggregator NIL_BUFFER_AGGREGATOR = new StringFirstBufferAggregator(
      NilColumnValueSelector.instance(),
      NilColumnValueSelector.instance(),
      0,
      false
  )
  {
    @Override
    public void aggregate(ByteBuffer buf, int position)
    {
      // no-op
    }
  };

  public static final int DEFAULT_MAX_STRING_SIZE = 1024;

  public static final Comparator TIME_COMPARATOR = (o1, o2) -> Longs.compare(
      ((SerializablePairLongString) o1).lhs,
      ((SerializablePairLongString) o2).lhs
  );

  public static final Comparator<SerializablePairLongString> VALUE_COMPARATOR = (o1, o2) -> {
    int comparation;

    // First we check if the objects are null
    if (o1 == null && o2 == null) {
      comparation = 0;
    } else if (o1 == null) {
      comparation = -1;
    } else if (o2 == null) {
      comparation = 1;
    } else {

      // If the objects are not null, we will try to compare using timestamp
      comparation = o1.lhs.compareTo(o2.lhs);

      // If both timestamp are the same, we try to compare the Strings
      if (comparation == 0) {

        // First we check if the strings are null
        if (o1.rhs == null && o2.rhs == null) {
          comparation = 0;
        } else if (o1.rhs == null) {
          comparation = -1;
        } else if (o2.rhs == null) {
          comparation = 1;
        } else {

          // If the strings are not null, we will compare them
          // Note: This comparation maybe doesn't make sense to first/last aggregators
          comparation = o1.rhs.compareTo(o2.rhs);
        }
      }
    }

    return comparation;
  };

  private final String fieldName;
  private final String name;
  protected final int maxStringBytes;

  @JsonCreator
  public StringFirstAggregatorFactory(
      @JsonProperty("name") String name,
      @JsonProperty("fieldName") final String fieldName,
      @JsonProperty("maxStringBytes") Integer maxStringBytes
  )
  {
    Preconditions.checkNotNull(name, "Must have a valid, non-null aggregator name");
    Preconditions.checkNotNull(fieldName, "Must have a valid, non-null fieldName");

    if (maxStringBytes != null && maxStringBytes < 0) {
      throw new IAE("maxStringBytes must be greater than 0");
    }

    this.name = name;
    this.fieldName = fieldName;
    this.maxStringBytes = maxStringBytes == null
                          ? StringFirstAggregatorFactory.DEFAULT_MAX_STRING_SIZE
                          : maxStringBytes;
  }

  @Override
  public Aggregator factorize(ColumnSelectorFactory metricFactory)
  {
    final BaseObjectColumnValueSelector<?> valueSelector = metricFactory.makeColumnValueSelector(fieldName);
    if (valueSelector instanceof NilColumnValueSelector) {
      return NIL_AGGREGATOR;
    } else {
      return new StringFirstAggregator(
          metricFactory.makeColumnValueSelector(ColumnHolder.TIME_COLUMN_NAME),
          valueSelector,
          maxStringBytes,
          StringFirstLastUtils.selectorNeedsFoldCheck(valueSelector, metricFactory.getColumnCapabilities(fieldName))
      );
    }
  }

  @Override
  public BufferAggregator factorizeBuffered(ColumnSelectorFactory metricFactory)
  {
    final BaseObjectColumnValueSelector<?> valueSelector = metricFactory.makeColumnValueSelector(fieldName);
    if (valueSelector instanceof NilColumnValueSelector) {
      return NIL_BUFFER_AGGREGATOR;
    } else {
      return new StringFirstBufferAggregator(
          metricFactory.makeColumnValueSelector(ColumnHolder.TIME_COLUMN_NAME),
          valueSelector,
          maxStringBytes,
          StringFirstLastUtils.selectorNeedsFoldCheck(valueSelector, metricFactory.getColumnCapabilities(fieldName))
      );
    }
  }

  @Override
  public Comparator getComparator()
  {
    return VALUE_COMPARATOR;
  }

  @Override
  public Object combine(Object lhs, Object rhs)
  {
<<<<<<< HEAD
    return TIME_COMPARATOR.compare(lhs, rhs) < 0 ? lhs : rhs;
=======
    return TIME_COMPARATOR.compare(lhs, rhs) <= 0 ? lhs : rhs;
>>>>>>> d32d1e70
  }

  @Override
  public AggregateCombiner makeAggregateCombiner()
  {
    return new StringFirstAggregateCombiner();
  }

  @Override
  public AggregatorFactory getCombiningFactory()
  {
    return new StringFirstAggregatorFactory(name, name, maxStringBytes);
  }

  @Override
  public List<AggregatorFactory> getRequiredColumns()
  {
    return Collections.singletonList(new StringFirstAggregatorFactory(fieldName, fieldName, maxStringBytes));
  }

  @Override
  public Object deserialize(Object object)
  {
    Map map = (Map) object;
    return new SerializablePairLongString(((Number) map.get("lhs")).longValue(), ((String) map.get("rhs")));
  }

  @Nullable
  @Override
  public Object finalizeComputation(@Nullable Object object)
  {
    return object == null ? null : ((SerializablePairLongString) object).rhs;
  }

  @Override
  @JsonProperty
  public String getName()
  {
    return name;
  }

  @JsonProperty
  public String getFieldName()
  {
    return fieldName;
  }

  @JsonProperty
  public Integer getMaxStringBytes()
  {
    return maxStringBytes;
  }

  @Override
  public List<String> requiredFields()
  {
    return Arrays.asList(ColumnHolder.TIME_COLUMN_NAME, fieldName);
  }

  @Override
  public byte[] getCacheKey()
  {
    return new CacheKeyBuilder(AggregatorUtil.STRING_FIRST_CACHE_TYPE_ID)
        .appendString(fieldName)
        .appendInt(maxStringBytes)
        .build();
  }

  @Override
  public String getComplexTypeName()
  {
    return "serializablePairLongString";
  }

  /**
   * actual type is {@link SerializablePairLongString}
   */
  @Override
  public ValueType getType()
  {
    return ValueType.COMPLEX;
  }

  @Override
  public ValueType getFinalizedType()
  {
    return ValueType.STRING;
  }

  @Override
  public int getMaxIntermediateSize()
  {
    return Long.BYTES + Integer.BYTES + maxStringBytes;
  }

  @Override
  public boolean equals(Object o)
  {
    if (this == o) {
      return true;
    }
    if (o == null || getClass() != o.getClass()) {
      return false;
    }
    StringFirstAggregatorFactory that = (StringFirstAggregatorFactory) o;
    return maxStringBytes == that.maxStringBytes &&
           Objects.equals(fieldName, that.fieldName) &&
           Objects.equals(name, that.name);
  }

  @Override
  public int hashCode()
  {
    return Objects.hash(fieldName, name, maxStringBytes);
  }

  @Override
  public String toString()
  {
    return "StringFirstAggregatorFactory{" +
           "fieldName='" + fieldName + '\'' +
           ", name='" + name + '\'' +
           ", maxStringBytes=" + maxStringBytes +
           '}';
  }
}<|MERGE_RESOLUTION|>--- conflicted
+++ resolved
@@ -188,11 +188,7 @@
   @Override
   public Object combine(Object lhs, Object rhs)
   {
-<<<<<<< HEAD
-    return TIME_COMPARATOR.compare(lhs, rhs) < 0 ? lhs : rhs;
-=======
     return TIME_COMPARATOR.compare(lhs, rhs) <= 0 ? lhs : rhs;
->>>>>>> d32d1e70
   }
 
   @Override
