--- conflicted
+++ resolved
@@ -110,14 +110,12 @@
   public static final byte HLL_SKETCH_TO_STRING_CACHE_TYPE_ID = 0x31;
   public static final byte HLL_SKETCH_TO_ESTIMATE_AND_BOUNDS_CACHE_TYPE_ID = 0x32;
 
-<<<<<<< HEAD
+  // Fixed buckets histogram aggregator
+  public static final byte FIXED_BUCKET_HIST_CACHE_TYPE_ID = 0x33;
+
   // bloom filter extension
   public static final byte BLOOM_FILTER_CACHE_TYPE_ID = 0x34;
   public static final byte BLOOM_FILTER_MERGE_CACHE_TYPE_ID = 0x35;
-=======
-  // Fixed buckets histogram aggregator
-  public static final byte FIXED_BUCKET_HIST_CACHE_TYPE_ID = 0x33;
->>>>>>> cc06e7e2
 
   /**
    * returns the list of dependent postAggregators that should be calculated in order to calculate given postAgg
