--- conflicted
+++ resolved
@@ -265,11 +265,7 @@
       final Iterable<QueryRunner<ResultRow>> queryRunners
   )
   {
-<<<<<<< HEAD
-    return new GroupByMergedQueryRunner<>(exec, configSupplier, queryWatcher, queryRunners);
-=======
-    return new GroupByMergedQueryRunner<>(queryProcessingPool, configSupplier, queryWatcher, bufferPool, queryRunners);
->>>>>>> df4894af
+    return new GroupByMergedQueryRunner<>(queryProcessingPool, configSupplier, queryWatcher, queryRunners);
   }
 
   @Override
