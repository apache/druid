--- conflicted
+++ resolved
@@ -25,14 +25,9 @@
 import org.apache.druid.guice.annotations.UnstableApi;
 import org.apache.druid.query.DataSource;
 import org.apache.druid.query.TableDataSource;
-<<<<<<< HEAD
 import org.apache.druid.segment.ReferenceCountedSegmentProvider;
 import org.apache.druid.segment.Segment;
-=======
-import org.apache.druid.segment.ReferenceCountingSegment;
-import org.apache.druid.segment.SegmentReference;
 import org.apache.druid.timeline.SegmentId;
->>>>>>> d52391ee
 
 /**
  * Interface for enforcing policies on data sources and segments in Druid queries.
@@ -84,7 +79,7 @@
   default void validateOrElseThrow(Segment segment, Policy policy) throws DruidException
   {
     SegmentId segmentId = segment.getId();
-    // SegmentId is null if the segment is not table based, or is already closed
+    // SegmentId is null if the segment is not table based
     if (segmentId == null) {
       return;
     }
