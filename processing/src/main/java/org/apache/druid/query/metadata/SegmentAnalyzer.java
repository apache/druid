--- conflicted
+++ resolved
@@ -347,14 +347,9 @@
       @Nullable final ColumnHolder columnHolder
   )
   {
-<<<<<<< HEAD
-=======
     final TypeSignature<ValueType> typeSignature = capabilities == null ? ColumnType.UNKNOWN_COMPLEX : capabilities;
     final String typeName = typeSignature.getComplexTypeName();
 
-    // serialize using asTypeString (which is also used for JSON so can easily round-trip complex type info back into ColumnType)
-    final String serdeTypeName = typeSignature.asTypeString();
->>>>>>> 6c196a5e
     try (final ComplexColumn complexColumn = columnHolder != null ? (ComplexColumn) columnHolder.getColumn() : null) {
       final boolean hasMultipleValues = capabilities != null && capabilities.hasMultipleValues().isTrue();
       final boolean hasNulls = capabilities != null && capabilities.hasNulls().isMaybeTrue();
@@ -369,7 +364,7 @@
         final Function<Object, Long> inputSizeFn = serde.inputSizeFn();
         if (inputSizeFn == null) {
           return new ColumnAnalysis(
-              capabilities == null ? ColumnType.ofComplex(typeName) : capabilities.toColumnType(),
+              capabilities.toColumnType(),
               typeName,
               hasMultipleValues,
               hasNulls,
@@ -388,7 +383,7 @@
       }
 
       return new ColumnAnalysis(
-          capabilities == null ? ColumnType.ofComplex(typeName) : capabilities.toColumnType(),
+          capabilities.toColumnType(),
           typeName,
           hasMultipleValues,
           hasNulls,
