--- conflicted
+++ resolved
@@ -253,18 +253,12 @@
    * The size of the occupancy of a particular aggregate type
    * (dynamic capacity enlargement is based on the number of aggregates) evaluates the tuning strategy,
    * with the default null value indicating that no tuning is required
-<<<<<<< HEAD
-   * @return
-   */
-  public MaxIntermediateSizeAdjustStrategy getMaxIntermediateSizeAdjustStrategy() {
-=======
    *
    * @return
    */
   @Nullable
   public MaxIntermediateSizeAdjustStrategy getMaxIntermediateSizeAdjustStrategy()
   {
->>>>>>> 5021d755
     return null;
   }
 
