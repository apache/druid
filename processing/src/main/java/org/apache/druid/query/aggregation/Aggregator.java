--- conflicted
+++ resolved
@@ -80,17 +80,4 @@
   {
     return 0;
   }
-<<<<<<< HEAD
-
-  /**
-   * True if required adjust bytesInMemory{@link IncrementalIndex#bytesInMemory}
-   *
-   * @return
-   */
-  default boolean requiredAdjustSize()
-  {
-    return false;
-  }
-=======
->>>>>>> 3401e7fc
 }