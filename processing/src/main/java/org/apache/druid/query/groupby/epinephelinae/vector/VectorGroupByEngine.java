/*
 * Licensed to the Apache Software Foundation (ASF) under one
 * or more contributor license agreements.  See the NOTICE file
 * distributed with this work for additional information
 * regarding copyright ownership.  The ASF licenses this file
 * to you under the Apache License, Version 2.0 (the
 * "License"); you may not use this file except in compliance
 * with the License.  You may obtain a copy of the License at
 *
 *   http://www.apache.org/licenses/LICENSE-2.0
 *
 * Unless required by applicable law or agreed to in writing,
 * software distributed under the License is distributed on an
 * "AS IS" BASIS, WITHOUT WARRANTIES OR CONDITIONS OF ANY
 * KIND, either express or implied.  See the License for the
 * specific language governing permissions and limitations
 * under the License.
 */

package org.apache.druid.query.groupby.epinephelinae.vector;

import com.google.common.annotations.VisibleForTesting;
import com.google.common.base.Suppliers;
import org.apache.datasketches.memory.WritableMemory;
import org.apache.druid.java.util.common.guava.BaseSequence;
import org.apache.druid.java.util.common.guava.Sequence;
import org.apache.druid.java.util.common.io.Closer;
import org.apache.druid.java.util.common.parsers.CloseableIterator;
import org.apache.druid.query.DruidProcessingConfig;
import org.apache.druid.query.aggregation.AggregatorAdapters;
import org.apache.druid.query.aggregation.AggregatorFactory;
import org.apache.druid.query.dimension.DefaultDimensionSpec;
import org.apache.druid.query.dimension.DimensionSpec;
import org.apache.druid.query.groupby.GroupByQuery;
import org.apache.druid.query.groupby.GroupByQueryConfig;
import org.apache.druid.query.groupby.GroupByQueryMetrics;
import org.apache.druid.query.groupby.GroupingEngine;
import org.apache.druid.query.groupby.ResultRow;
import org.apache.druid.query.groupby.epinephelinae.AggregateResult;
import org.apache.druid.query.groupby.epinephelinae.BufferArrayGrouper;
import org.apache.druid.query.groupby.epinephelinae.CloseableGrouperIterator;
import org.apache.druid.query.groupby.epinephelinae.HashVectorGrouper;
import org.apache.druid.query.groupby.epinephelinae.VectorGrouper;
import org.apache.druid.query.groupby.epinephelinae.collection.MemoryPointer;
import org.apache.druid.query.vector.VectorCursorGranularizer;
import org.apache.druid.segment.ColumnInspector;
import org.apache.druid.segment.ColumnProcessors;
import org.apache.druid.segment.CursorMaker;
import org.apache.druid.segment.StorageAdapter;
import org.apache.druid.segment.column.ColumnCapabilities;
import org.apache.druid.segment.vector.VectorColumnSelectorFactory;
import org.apache.druid.segment.vector.VectorCursor;
import org.joda.time.DateTime;
import org.joda.time.Interval;

import javax.annotation.Nullable;
import java.io.IOException;
import java.nio.ByteBuffer;
import java.util.Collections;
import java.util.Iterator;
import java.util.List;
import java.util.NoSuchElementException;
import java.util.stream.Collectors;

/**
 * Contains logic to process a groupBy query on a single {@link StorageAdapter} in a vectorized manner.
 * This code runs on anything that processes {@link StorageAdapter} directly, typically data servers like Historicals.
 * <p>
 * Used for vectorized processing by
 * {@link GroupingEngine#process(GroupByQuery, StorageAdapter, GroupByQueryMetrics)}.
 *
 * @see org.apache.druid.query.groupby.epinephelinae.GroupByQueryEngine for non-vectorized version of this logic
 */
public class VectorGroupByEngine
{
  private VectorGroupByEngine()
  {
    // No instantiation.
  }

  public static Sequence<ResultRow> process(
      final GroupByQuery query,
      final StorageAdapter storageAdapter,
      final CursorMaker cursorMaker,
      final ByteBuffer processingBuffer,
      @Nullable final DateTime fudgeTimestamp,
      final Interval interval,
      final GroupByQueryConfig config,
      final DruidProcessingConfig processingConfig
  )
  {
    return new BaseSequence<>(
        new BaseSequence.IteratorMaker<ResultRow, CloseableIterator<ResultRow>>()
        {
          @Override
          public CloseableIterator<ResultRow> make()
          {
            final VectorCursor cursor = cursorMaker.makeVectorCursor();

            if (cursor == null) {
              // Return empty iterator.
              return new CloseableIterator<ResultRow>()
              {
                @Override
                public boolean hasNext()
                {
                  return false;
                }

                @Override
                public ResultRow next()
                {
                  throw new NoSuchElementException();
                }

                @Override
                public void close()
                {
                  // Nothing to do.
                }
              };
            }

            try {
              final VectorColumnSelectorFactory columnSelectorFactory = cursor.getColumnSelectorFactory();
              final List<GroupByVectorColumnSelector> dimensions = query.getDimensions().stream().map(
                  dimensionSpec -> {
                    if (dimensionSpec instanceof DefaultDimensionSpec) {
                      // Delegate creation of GroupByVectorColumnSelector to the column selector factory, so that
                      // virtual columns (like ExpressionVirtualColumn) can control their own grouping behavior.
                      return columnSelectorFactory.makeGroupByVectorColumnSelector(
                          dimensionSpec.getDimension(),
                          config.getDeferExpressionDimensions()
                      );
                    } else {
                      return ColumnProcessors.makeVectorProcessor(
                          dimensionSpec,
                          GroupByVectorColumnProcessorFactory.instance(),
                          columnSelectorFactory
                      );
                    }
                  }
              ).collect(Collectors.toList());

              return new VectorGroupByEngineIterator(
                  query,
                  config,
                  processingConfig,
                  storageAdapter,
                  cursor,
                  interval,
                  dimensions,
                  processingBuffer,
                  fudgeTimestamp
              );
            }
            catch (Throwable e) {
              try {
                cursor.close();
              }
              catch (Throwable e2) {
                e.addSuppressed(e2);
              }
              throw e;
            }
          }

          @Override
          public void cleanup(CloseableIterator<ResultRow> iterFromMake)
          {
            try {
              iterFromMake.close();
            }
            catch (IOException e) {
              throw new RuntimeException(e);
            }
          }
        }
    );
  }

<<<<<<< HEAD
  public static boolean canVectorizeDimensions(
=======
  public static boolean canVectorize(
      final GroupByQuery query,
      final StorageAdapter adapter,
      @Nullable final Filter filter
  )
  {
    final ColumnInspector inspector = query.getVirtualColumns().wrapInspector(adapter);

    return adapter.canVectorize(filter, query.getVirtualColumns(), false)
           && canVectorizeDimensions(inspector, query.getDimensions())
           && VirtualColumns.shouldVectorize(query, query.getVirtualColumns(), adapter)
           && canVectorizeAggregators(inspector, query.getAggregatorSpecs());
  }

  private static boolean canVectorizeDimensions(
>>>>>>> aeb2ee59
      final ColumnInspector inspector,
      final List<DimensionSpec> dimensions
  )
  {
    for (DimensionSpec dimension : dimensions) {
      if (!dimension.canVectorize()) {
        return false;
      }

      if (dimension.mustDecorate()) {
        // group by on multi value dimensions are not currently supported
        // DimensionSpecs that decorate may turn singly-valued columns into multi-valued selectors.
        // To be safe, we must return false here.
        return false;
      }

      if (!dimension.getOutputType().isPrimitive()) {
        // group by on arrays and complex types is not currently supported in the vector processing engine
        return false;
      }

      // Now check column capabilities.
      final ColumnCapabilities columnCapabilities = inspector.getColumnCapabilities(dimension.getDimension());
      if (columnCapabilities != null && columnCapabilities.hasMultipleValues().isMaybeTrue()) {
        // null here currently means the column does not exist, nil columns can be vectorized
        // multi-value columns implicit unnest is not currently supported in the vector processing engine
        return false;
      }
    }
    return true;
  }

  public static boolean canVectorizeAggregators(
      final ColumnInspector inspector,
      final List<AggregatorFactory> aggregatorFactories
  )
  {
    for (AggregatorFactory aggregatorFactory : aggregatorFactories) {
      if (!aggregatorFactory.canVectorize(inspector)) {
        return false;
      }
    }
    return true;
  }

  @VisibleForTesting
  static class VectorGroupByEngineIterator implements CloseableIterator<ResultRow>
  {
    private final GroupByQuery query;
    private final GroupByQueryConfig querySpecificConfig;
    private final DruidProcessingConfig processingConfig;
    private final StorageAdapter storageAdapter;
    private final VectorCursor cursor;
    private final List<GroupByVectorColumnSelector> selectors;
    private final ByteBuffer processingBuffer;
    private final DateTime fudgeTimestamp;
    private final int keySize;
    private final WritableMemory keySpace;
    private final VectorGrouper vectorGrouper;

    @Nullable
    private final VectorCursorGranularizer granulizer;

    // Granularity-bucket iterator and current bucket.
    private final Iterator<Interval> bucketIterator;

    @Nullable
    private Interval bucketInterval;

    // -1 if the current vector was fully aggregated after a call to "initNewDelegate". Otherwise, the number of
    // rows of the current vector that were aggregated.
    private int partiallyAggregatedRows = -1;

    // Sum of internal state footprint across all "selectors".
    private long selectorInternalFootprint = 0;

    @Nullable
    private CloseableGrouperIterator<MemoryPointer, ResultRow> delegate = null;

    VectorGroupByEngineIterator(
        final GroupByQuery query,
        final GroupByQueryConfig querySpecificConfig,
        final DruidProcessingConfig processingConfig,
        final StorageAdapter storageAdapter,
        final VectorCursor cursor,
        final Interval queryInterval,
        final List<GroupByVectorColumnSelector> selectors,
        final ByteBuffer processingBuffer,
        @Nullable final DateTime fudgeTimestamp
    )
    {
      this.query = query;
      this.querySpecificConfig = querySpecificConfig;
      this.processingConfig = processingConfig;
      this.storageAdapter = storageAdapter;
      this.cursor = cursor;
      this.selectors = selectors;
      this.processingBuffer = processingBuffer;
      this.fudgeTimestamp = fudgeTimestamp;
      this.keySize = selectors.stream().mapToInt(GroupByVectorColumnSelector::getGroupingKeySize).sum();
      this.keySpace = WritableMemory.allocate(keySize * cursor.getMaxVectorSize());
      this.vectorGrouper = makeGrouper();
      this.granulizer = VectorCursorGranularizer.create(storageAdapter, cursor, query.getGranularity(), queryInterval);

      if (granulizer != null) {
        this.bucketIterator = granulizer.getBucketIterable().iterator();
      } else {
        this.bucketIterator = Collections.emptyIterator();
      }

      this.bucketInterval = this.bucketIterator.hasNext() ? this.bucketIterator.next() : null;
    }

    @Override
    public ResultRow next()
    {
      if (!hasNext()) {
        throw new NoSuchElementException();
      }

      return delegate.next();
    }

    @Override
    public boolean hasNext()
    {
      if (delegate != null && delegate.hasNext()) {
        return true;
      } else {
        final boolean moreToRead = !cursor.isDone() || partiallyAggregatedRows >= 0;

        if (bucketInterval != null && moreToRead) {
          while (delegate == null || !delegate.hasNext()) {
            if (delegate != null) {
              delegate.close();
              vectorGrouper.reset();
              selectors.forEach(GroupByVectorColumnSelector::reset);
              selectorInternalFootprint = 0;
            }

            delegate = initNewDelegate();
          }
          return true;
        } else {
          return false;
        }
      }
    }

    @Override
    public void close() throws IOException
    {
      Closer closer = Closer.create();
      closer.register(vectorGrouper);
      if (delegate != null) {
        closer.register(delegate);
      }
      closer.register(cursor);
      closer.close();
    }

    @VisibleForTesting
    VectorGrouper makeGrouper()
    {
      final VectorGrouper grouper;

      final int cardinalityForArrayAggregation = GroupingEngine.getCardinalityForArrayAggregation(
          querySpecificConfig,
          query,
          storageAdapter,
          processingBuffer
      );

      if (cardinalityForArrayAggregation >= 0) {
        grouper = new BufferArrayGrouper(
            Suppliers.ofInstance(processingBuffer),
            AggregatorAdapters.factorizeVector(
                cursor.getColumnSelectorFactory(),
                query.getAggregatorSpecs()
            ),
            cardinalityForArrayAggregation
        );
      } else {
        grouper = new HashVectorGrouper(
            Suppliers.ofInstance(processingBuffer),
            keySize,
            AggregatorAdapters.factorizeVector(
                cursor.getColumnSelectorFactory(),
                query.getAggregatorSpecs()
            ),
            querySpecificConfig.getBufferGrouperMaxSize(),
            querySpecificConfig.getBufferGrouperMaxLoadFactor(),
            querySpecificConfig.getBufferGrouperInitialBuckets()
        );
      }

      grouper.initVectorized(cursor.getMaxVectorSize());

      return grouper;
    }

    private CloseableGrouperIterator<MemoryPointer, ResultRow> initNewDelegate()
    {
      // Method must not be called unless there's a current bucketInterval.
      assert bucketInterval != null;

      final DateTime timestamp = fudgeTimestamp != null
                                 ? fudgeTimestamp
                                 : query.getGranularity().toDateTime(bucketInterval.getStartMillis());

      while (!cursor.isDone()) {
        final int startOffset;

        if (partiallyAggregatedRows < 0) {
          granulizer.setCurrentOffsets(bucketInterval);
          startOffset = granulizer.getStartOffset();
        } else {
          startOffset = granulizer.getStartOffset() + partiallyAggregatedRows;
        }

        if (granulizer.getEndOffset() > startOffset) {
          // Write keys to the keySpace.
          int keyOffset = 0;
          for (final GroupByVectorColumnSelector selector : selectors) {
            // Update selectorInternalFootprint now, but check it later. (We reset on the first vector that causes us
            // to go past the limit.)
            selectorInternalFootprint +=
                selector.writeKeys(keySpace, keySize, keyOffset, startOffset, granulizer.getEndOffset());

            keyOffset += selector.getGroupingKeySize();
          }

          // Aggregate this vector.
          final AggregateResult result = vectorGrouper.aggregateVector(
              keySpace,
              startOffset,
              granulizer.getEndOffset()
          );

          if (result.isOk()) {
            partiallyAggregatedRows = -1;
          } else {
            if (partiallyAggregatedRows < 0) {
              partiallyAggregatedRows = result.getCount();
            } else {
              partiallyAggregatedRows += result.getCount();
            }
          }
        } else {
          partiallyAggregatedRows = -1;
        }

        if (partiallyAggregatedRows >= 0) {
          break;
        } else if (!granulizer.advanceCursorWithinBucket()) {
          // Advance bucketInterval.
          bucketInterval = bucketIterator.hasNext() ? bucketIterator.next() : null;
          break;
        } else if (selectorInternalFootprint > querySpecificConfig.getActualMaxSelectorDictionarySize(processingConfig)) {
          break;
        }
      }

      final boolean resultRowHasTimestamp = query.getResultRowHasTimestamp();
      final int resultRowDimensionStart = query.getResultRowDimensionStart();
      final int resultRowAggregatorStart = query.getResultRowAggregatorStart();

      return new CloseableGrouperIterator<>(
          vectorGrouper.iterator(),
          entry -> {
            final ResultRow resultRow = ResultRow.create(query.getResultRowSizeWithoutPostAggregators());

            // Add timestamp, if necessary.
            if (resultRowHasTimestamp) {
              resultRow.set(0, timestamp.getMillis());
            }

            // Add dimensions.
            int keyOffset = 0;
            for (int i = 0; i < selectors.size(); i++) {
              final GroupByVectorColumnSelector selector = selectors.get(i);

              selector.writeKeyToResultRow(
                  entry.getKey(),
                  keyOffset,
                  resultRow,
                  resultRowDimensionStart + i
              );

              keyOffset += selector.getGroupingKeySize();
            }

            // Convert dimension values to desired output types, possibly.
            GroupingEngine.convertRowTypesToOutputTypes(
                query.getDimensions(),
                resultRow,
                resultRowDimensionStart
            );

            // Add aggregations.
            for (int i = 0; i < entry.getValues().length; i++) {
              resultRow.set(resultRowAggregatorStart + i, entry.getValues()[i]);
            }

            return resultRow;
          },
          () -> {} // Grouper will be closed when VectorGroupByEngineIterator is closed.
      );
    }
  }
}<|MERGE_RESOLUTION|>--- conflicted
+++ resolved
@@ -28,7 +28,6 @@
 import org.apache.druid.java.util.common.parsers.CloseableIterator;
 import org.apache.druid.query.DruidProcessingConfig;
 import org.apache.druid.query.aggregation.AggregatorAdapters;
-import org.apache.druid.query.aggregation.AggregatorFactory;
 import org.apache.druid.query.dimension.DefaultDimensionSpec;
 import org.apache.druid.query.dimension.DimensionSpec;
 import org.apache.druid.query.groupby.GroupByQuery;
@@ -179,25 +178,7 @@
     );
   }
 
-<<<<<<< HEAD
   public static boolean canVectorizeDimensions(
-=======
-  public static boolean canVectorize(
-      final GroupByQuery query,
-      final StorageAdapter adapter,
-      @Nullable final Filter filter
-  )
-  {
-    final ColumnInspector inspector = query.getVirtualColumns().wrapInspector(adapter);
-
-    return adapter.canVectorize(filter, query.getVirtualColumns(), false)
-           && canVectorizeDimensions(inspector, query.getDimensions())
-           && VirtualColumns.shouldVectorize(query, query.getVirtualColumns(), adapter)
-           && canVectorizeAggregators(inspector, query.getAggregatorSpecs());
-  }
-
-  private static boolean canVectorizeDimensions(
->>>>>>> aeb2ee59
       final ColumnInspector inspector,
       final List<DimensionSpec> dimensions
   )
@@ -224,19 +205,6 @@
       if (columnCapabilities != null && columnCapabilities.hasMultipleValues().isMaybeTrue()) {
         // null here currently means the column does not exist, nil columns can be vectorized
         // multi-value columns implicit unnest is not currently supported in the vector processing engine
-        return false;
-      }
-    }
-    return true;
-  }
-
-  public static boolean canVectorizeAggregators(
-      final ColumnInspector inspector,
-      final List<AggregatorFactory> aggregatorFactories
-  )
-  {
-    for (AggregatorFactory aggregatorFactory : aggregatorFactories) {
-      if (!aggregatorFactory.canVectorize(inspector)) {
         return false;
       }
     }
