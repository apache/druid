--- conflicted
+++ resolved
@@ -28,10 +28,7 @@
 import org.apache.druid.segment.SegmentReference;
 import org.apache.druid.segment.UnnestSegment;
 import org.apache.druid.segment.VirtualColumn;
-<<<<<<< HEAD
-=======
 
->>>>>>> 52a107bc
 import javax.annotation.Nullable;
 
 import java.util.List;
@@ -136,19 +133,9 @@
   }
 
   @Override
-<<<<<<< HEAD
   public Function<SegmentReference, SegmentReference> createSegmentMapFunction(SegmentMapConfig cfg)
   {
     final Function<SegmentReference, SegmentReference> segmentMapFn = base.createSegmentMapFunction(cfg);
-=======
-  public Function<SegmentReference, SegmentReference> createSegmentMapFunction(
-      Query query
-  )
-  {
-    final Function<SegmentReference, SegmentReference> segmentMapFn = base.createSegmentMapFunction(
-        query
-    );
->>>>>>> 52a107bc
     return baseSegment -> new UnnestSegment(segmentMapFn.apply(baseSegment), virtualColumn, unnestFilter);
   }
 
