/*
 * Licensed to the Apache Software Foundation (ASF) under one
 * or more contributor license agreements.  See the NOTICE file
 * distributed with this work for additional information
 * regarding copyright ownership.  The ASF licenses this file
 * to you under the Apache License, Version 2.0 (the
 * "License"); you may not use this file except in compliance
 * with the License.  You may obtain a copy of the License at
 *
 *   http://www.apache.org/licenses/LICENSE-2.0
 *
 * Unless required by applicable law or agreed to in writing,
 * software distributed under the License is distributed on an
 * "AS IS" BASIS, WITHOUT WARRANTIES OR CONDITIONS OF ANY
 * KIND, either express or implied.  See the License for the
 * specific language governing permissions and limitations
 * under the License.
 */

package org.apache.druid.query.select;

import com.fasterxml.jackson.core.type.TypeReference;
import com.fasterxml.jackson.databind.ObjectMapper;
import com.google.common.base.Function;
import com.google.common.base.Functions;
import com.google.common.base.Preconditions;
import com.google.common.base.Supplier;
import com.google.common.collect.Iterables;
import com.google.common.collect.Lists;
import com.google.common.collect.Ordering;
import com.google.inject.Inject;
import org.apache.druid.java.util.common.StringUtils;
import org.apache.druid.java.util.common.granularity.Granularity;
import org.apache.druid.java.util.common.guava.Comparators;
import org.apache.druid.java.util.common.guava.Sequence;
import org.apache.druid.java.util.common.guava.nary.BinaryFn;
import org.apache.druid.query.CacheStrategy;
import org.apache.druid.query.IntervalChunkingQueryRunnerDecorator;
import org.apache.druid.query.Query;
import org.apache.druid.query.QueryPlus;
import org.apache.druid.query.QueryRunner;
import org.apache.druid.query.QueryToolChest;
import org.apache.druid.query.Result;
import org.apache.druid.query.ResultGranularTimestampComparator;
import org.apache.druid.query.ResultMergeQueryRunner;
import org.apache.druid.query.aggregation.MetricManipulationFn;
import org.apache.druid.query.dimension.DimensionSpec;
import org.apache.druid.query.filter.DimFilter;
import org.apache.druid.timeline.LogicalSegment;
import org.apache.druid.timeline.SegmentId;
import org.joda.time.DateTime;
import org.joda.time.Interval;

import java.nio.ByteBuffer;
import java.util.Arrays;
import java.util.Collections;
import java.util.Iterator;
import java.util.List;
import java.util.Map;
import java.util.Set;
import java.util.TreeMap;
import java.util.TreeSet;

/**
 */
public class SelectQueryQueryToolChest extends QueryToolChest<Result<SelectResultValue>, SelectQuery>
{
  private static final byte SELECT_QUERY = 0x16;
  private static final TypeReference<Object> OBJECT_TYPE_REFERENCE =
      new TypeReference<Object>()
      {
      };
  private static final TypeReference<Result<SelectResultValue>> TYPE_REFERENCE =
      new TypeReference<Result<SelectResultValue>>()
      {
      };

  private final ObjectMapper jsonMapper;
  private final IntervalChunkingQueryRunnerDecorator intervalChunkingQueryRunnerDecorator;
  private final SelectQueryMetricsFactory queryMetricsFactory;

  public SelectQueryQueryToolChest(
      ObjectMapper jsonMapper,
      IntervalChunkingQueryRunnerDecorator intervalChunkingQueryRunnerDecorator,
      Supplier<SelectQueryConfig> configSupplier
  )
  {
    this(jsonMapper, intervalChunkingQueryRunnerDecorator, configSupplier, DefaultSelectQueryMetricsFactory.instance());
  }

  @Inject
  public SelectQueryQueryToolChest(
      ObjectMapper jsonMapper,
      IntervalChunkingQueryRunnerDecorator intervalChunkingQueryRunnerDecorator,
      Supplier<SelectQueryConfig> configSupplier,
      SelectQueryMetricsFactory queryMetricsFactory
  )
  {
    this.jsonMapper = jsonMapper;
    this.intervalChunkingQueryRunnerDecorator = intervalChunkingQueryRunnerDecorator;
    this.queryMetricsFactory = queryMetricsFactory;
  }

  @Override
  public QueryRunner<Result<SelectResultValue>> mergeResults(
      QueryRunner<Result<SelectResultValue>> queryRunner
  )
  {
    return new ResultMergeQueryRunner<Result<SelectResultValue>>(queryRunner)
    {
      @Override
      protected Ordering<Result<SelectResultValue>> makeOrdering(Query<Result<SelectResultValue>> query)
      {
        return ResultGranularTimestampComparator.create(
            ((SelectQuery) query).getGranularity(), query.isDescending()
        );
      }

      @Override
      protected BinaryFn<Result<SelectResultValue>, Result<SelectResultValue>, Result<SelectResultValue>> createMergeFn(
          Query<Result<SelectResultValue>> input
      )
      {
        SelectQuery query = (SelectQuery) input;
        return new SelectBinaryFn(
            query.getGranularity(),
            query.getPagingSpec(),
            query.isDescending()
        );
      }
    };
  }

  @Override
  public SelectQueryMetrics makeMetrics(SelectQuery query)
  {
    SelectQueryMetrics queryMetrics = queryMetricsFactory.makeMetrics(query);
    queryMetrics.query(query);
    return queryMetrics;
  }

  @Override
  public Function<Result<SelectResultValue>, Result<SelectResultValue>> makePreComputeManipulatorFn(
      final SelectQuery query,
      final MetricManipulationFn fn
  )
  {
    return Functions.identity();
  }

  @Override
  public TypeReference<Result<SelectResultValue>> getResultTypeReference()
  {
    return TYPE_REFERENCE;
  }

  @Override
  public CacheStrategy<Result<SelectResultValue>, Object, SelectQuery> getCacheStrategy(final SelectQuery query)
  {

    return new CacheStrategy<Result<SelectResultValue>, Object, SelectQuery>()
    {
      private final List<DimensionSpec> dimensionSpecs =
          query.getDimensions() != null ? query.getDimensions() : Collections.emptyList();
      private final List<String> dimOutputNames = dimensionSpecs.size() > 0 ?
          Lists.transform(dimensionSpecs, DimensionSpec::getOutputName) : Collections.emptyList();

      @Override
      public boolean isCacheable(SelectQuery query, boolean willMergeRunners)
      {
        return true;
      }

      @Override
      public byte[] computeCacheKey(SelectQuery query)
      {
        final DimFilter dimFilter = query.getDimensionsFilter();
        final byte[] filterBytes = dimFilter == null ? new byte[]{} : dimFilter.getCacheKey();
        final byte[] granularityBytes = query.getGranularity().getCacheKey();

        final List<DimensionSpec> dimensionSpecs =
            query.getDimensions() != null ? query.getDimensions() : Collections.emptyList();
        final byte[][] dimensionsBytes = new byte[dimensionSpecs.size()][];
        int dimensionsBytesSize = 0;
        int index = 0;
        for (DimensionSpec dimension : dimensionSpecs) {
          dimensionsBytes[index] = dimension.getCacheKey();
          dimensionsBytesSize += dimensionsBytes[index].length;
          ++index;
        }

        final Set<String> metrics = new TreeSet<>();
        if (query.getMetrics() != null) {
          metrics.addAll(query.getMetrics());
        }

        final byte[][] metricBytes = new byte[metrics.size()][];
        int metricBytesSize = 0;
        index = 0;
        for (String metric : metrics) {
          metricBytes[index] = StringUtils.toUtf8(metric);
          metricBytesSize += metricBytes[index].length;
          ++index;
        }

        final byte[] virtualColumnsCacheKey = query.getVirtualColumns().getCacheKey();
        final byte isDescendingByte = query.isDescending() ? (byte) 1 : 0;

        final ByteBuffer queryCacheKey = ByteBuffer
            .allocate(
                2
                + granularityBytes.length
                + filterBytes.length
                + query.getPagingSpec().getCacheKey().length
                + dimensionsBytesSize
                + metricBytesSize
                + virtualColumnsCacheKey.length
            )
            .put(SELECT_QUERY)
            .put(granularityBytes)
            .put(filterBytes)
            .put(query.getPagingSpec().getCacheKey())
            .put(isDescendingByte);

        for (byte[] dimensionsByte : dimensionsBytes) {
          queryCacheKey.put(dimensionsByte);
        }

        for (byte[] metricByte : metricBytes) {
          queryCacheKey.put(metricByte);
        }

        queryCacheKey.put(virtualColumnsCacheKey);

        return queryCacheKey.array();
      }

      @Override
      public TypeReference<Object> getCacheObjectClazz()
      {
        return OBJECT_TYPE_REFERENCE;
      }

      @Override
      public Function<Result<SelectResultValue>, Object> prepareForCache(boolean isResultLevelCache)
      {
        return new Function<Result<SelectResultValue>, Object>()
        {
          @Override
          public Object apply(final Result<SelectResultValue> input)
          {
            if (!dimOutputNames.isEmpty()) {
              return Arrays.asList(
                  input.getTimestamp().getMillis(),
                  input.getValue().getPagingIdentifiers(),
                  input.getValue().getDimensions(),
                  input.getValue().getMetrics(),
                  input.getValue().getEvents(),
                  dimOutputNames
              );
            }
            return Arrays.asList(
                input.getTimestamp().getMillis(),
                input.getValue().getPagingIdentifiers(),
                input.getValue().getDimensions(),
                input.getValue().getMetrics(),
                input.getValue().getEvents()
            );
          }
        };
      }

      @Override
      public Function<Object, Result<SelectResultValue>> pullFromCache(boolean isResultLevelCache)
      {
        return new Function<Object, Result<SelectResultValue>>()
        {
          private final Granularity granularity = query.getGranularity();

          @Override
          public Result<SelectResultValue> apply(Object input)
          {
            List<Object> results = (List<Object>) input;
            Iterator<Object> resultIter = results.iterator();

            DateTime timestamp = granularity.toDateTime(((Number) resultIter.next()).longValue());

            Map<String, Integer> pageIdentifier = jsonMapper.convertValue(
                resultIter.next(),
                new TypeReference<Map<String, Integer>>() {}
            );
            Set<String> dimensionSet = jsonMapper.convertValue(resultIter.next(), new TypeReference<Set<String>>() {});
            Set<String> metricSet = jsonMapper.convertValue(resultIter.next(), new TypeReference<Set<String>>() {});
            List<EventHolder> eventHolders = jsonMapper.convertValue(
                resultIter.next(),
                new TypeReference<List<EventHolder>>() {}
            );
            // check the condition that outputName of cached result should be updated
            if (resultIter.hasNext()) {
              List<String> cachedOutputNames = (List<String>) resultIter.next();
              Preconditions.checkArgument(
                  cachedOutputNames.size() == dimOutputNames.size(),
                  "Cache hit but different number of dimensions??"
              );
              for (int idx = 0; idx < dimOutputNames.size(); idx++) {
                if (!cachedOutputNames.get(idx).equals(dimOutputNames.get(idx))) {
                  // rename outputName in the EventHolder
                  for (EventHolder eventHolder : eventHolders) {
                    Object obj = eventHolder.getEvent().remove(cachedOutputNames.get(idx));
                    if (obj != null) {
                      eventHolder.getEvent().put(dimOutputNames.get(idx), obj);
                    }
                  }
                }
              }
            }

            return new Result<>(
                timestamp,
                new SelectResultValue(pageIdentifier, dimensionSet, metricSet, eventHolders)
            );
          }
        };
      }
    };
  }

  @Override
  public QueryRunner<Result<SelectResultValue>> preMergeQueryDecoration(final QueryRunner<Result<SelectResultValue>> runner)
  {
    return intervalChunkingQueryRunnerDecorator.decorate(
        new QueryRunner<Result<SelectResultValue>>()
        {
          @Override
          public Sequence<Result<SelectResultValue>> run(
              QueryPlus<Result<SelectResultValue>> queryPlus,
              Map<String, Object> responseContext
          )
          {
            SelectQuery selectQuery = (SelectQuery) queryPlus.getQuery();
            if (selectQuery.getDimensionsFilter() != null) {
              selectQuery = selectQuery.withDimFilter(selectQuery.getDimensionsFilter().optimize());
              queryPlus = queryPlus.withQuery(selectQuery);
            }
            return runner.run(queryPlus, responseContext);
          }
        }, this);
  }

  @Override
  public <T extends LogicalSegment> List<T> filterSegments(SelectQuery query, List<T> segments)
  {
    // at the point where this code is called, only one datasource should exist.
    final String dataSource = Iterables.getOnlyElement(query.getDataSource().getNames());

    PagingSpec pagingSpec = query.getPagingSpec();
    Map<String, Integer> paging = pagingSpec.getPagingIdentifiers();
    if (paging == null || paging.isEmpty()) {
      return segments;
    }

    final Granularity granularity = query.getGranularity();

    TreeMap<Long, Long> granularThresholds = Maps.newTreeMap();

    // A paged select query using a UnionDataSource will return pagingIdentifiers from segments in more than one
    // dataSource which confuses subsequent queries and causes a failure. To avoid this, filter only the paging keys
    // that are applicable to this dataSource so that each dataSource in a union query gets the appropriate keys.
    paging
        .keySet()
        .stream()
        .filter(identifier -> SegmentId.tryParse(dataSource, identifier) != null)
        .map(SegmentId.makeIntervalExtractor(dataSource))
        .sorted(query.isDescending() ? Comparators.intervalsByEndThenStart()
                                     : Comparators.intervalsByStartThenEnd())
        .forEach(interval -> {
          if (query.isDescending()) {
            long granularEnd = granularity.bucketStart(interval.getEnd()).getMillis();
            Long currentEnd = granularThresholds.get(granularEnd);
            if (currentEnd == null || interval.getEndMillis() > currentEnd) {
              granularThresholds.put(granularEnd, interval.getEndMillis());
            }
          } else {
            long granularStart = granularity.bucketStart(interval.getStart()).getMillis();
            Long currentStart = granularThresholds.get(granularStart);
            if (currentStart == null || interval.getStartMillis() < currentStart) {
              granularThresholds.put(granularStart, interval.getStartMillis());
            }
          }
<<<<<<< HEAD
        });
=======
        }
    );

    List<Interval> intervals = Lists.newArrayList(
        Iterables.transform(filteredPagingKeys, DataSegmentUtils.INTERVAL_EXTRACTOR(dataSource))
    );
    Comparator<Interval> comparator;
    if (query.isDescending()) {
      comparator = Comparators.intervalsByEndThenStart();
    } else {
      comparator = Comparators.intervalsByStartThenEnd();
    }
    Collections.sort(intervals, comparator);

    TreeMap<Long, Long> granularThresholds = new TreeMap<>();
    for (Interval interval : intervals) {
      if (query.isDescending()) {
        long granularEnd = granularity.bucketStart(interval.getEnd()).getMillis();
        Long currentEnd = granularThresholds.get(granularEnd);
        if (currentEnd == null || interval.getEndMillis() > currentEnd) {
          granularThresholds.put(granularEnd, interval.getEndMillis());
        }
      } else {
        long granularStart = granularity.bucketStart(interval.getStart()).getMillis();
        Long currentStart = granularThresholds.get(granularStart);
        if (currentStart == null || interval.getStartMillis() < currentStart) {
          granularThresholds.put(granularStart, interval.getStartMillis());
        }
      }
    }
>>>>>>> 676f5e6d

    List<T> queryIntervals = Lists.newArrayList(segments);

    Iterator<T> it = queryIntervals.iterator();
    if (query.isDescending()) {
      while (it.hasNext()) {
        Interval interval = it.next().getInterval();
        Map.Entry<Long, Long> ceiling = granularThresholds.ceilingEntry(granularity.bucketStart(interval.getEnd()).getMillis());
        if (ceiling == null || interval.getStartMillis() >= ceiling.getValue()) {
          it.remove();
        }
      }
    } else {
      while (it.hasNext()) {
        Interval interval = it.next().getInterval();
        Map.Entry<Long, Long> floor = granularThresholds.floorEntry(granularity.bucketStart(interval.getStart()).getMillis());
        if (floor == null || interval.getEndMillis() <= floor.getValue()) {
          it.remove();
        }
      }
    }
    return queryIntervals;
  }
}<|MERGE_RESOLUTION|>--- conflicted
+++ resolved
@@ -361,7 +361,7 @@
 
     final Granularity granularity = query.getGranularity();
 
-    TreeMap<Long, Long> granularThresholds = Maps.newTreeMap();
+    TreeMap<Long, Long> granularThresholds = new TreeMap<>();
 
     // A paged select query using a UnionDataSource will return pagingIdentifiers from segments in more than one
     // dataSource which confuses subsequent queries and causes a failure. To avoid this, filter only the paging keys
@@ -387,40 +387,7 @@
               granularThresholds.put(granularStart, interval.getStartMillis());
             }
           }
-<<<<<<< HEAD
         });
-=======
-        }
-    );
-
-    List<Interval> intervals = Lists.newArrayList(
-        Iterables.transform(filteredPagingKeys, DataSegmentUtils.INTERVAL_EXTRACTOR(dataSource))
-    );
-    Comparator<Interval> comparator;
-    if (query.isDescending()) {
-      comparator = Comparators.intervalsByEndThenStart();
-    } else {
-      comparator = Comparators.intervalsByStartThenEnd();
-    }
-    Collections.sort(intervals, comparator);
-
-    TreeMap<Long, Long> granularThresholds = new TreeMap<>();
-    for (Interval interval : intervals) {
-      if (query.isDescending()) {
-        long granularEnd = granularity.bucketStart(interval.getEnd()).getMillis();
-        Long currentEnd = granularThresholds.get(granularEnd);
-        if (currentEnd == null || interval.getEndMillis() > currentEnd) {
-          granularThresholds.put(granularEnd, interval.getEndMillis());
-        }
-      } else {
-        long granularStart = granularity.bucketStart(interval.getStart()).getMillis();
-        Long currentStart = granularThresholds.get(granularStart);
-        if (currentStart == null || interval.getStartMillis() < currentStart) {
-          granularThresholds.put(granularStart, interval.getStartMillis());
-        }
-      }
-    }
->>>>>>> 676f5e6d
 
     List<T> queryIntervals = Lists.newArrayList(segments);
 
