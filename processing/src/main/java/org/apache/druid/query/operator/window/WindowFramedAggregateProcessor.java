/*
 * Licensed to the Apache Software Foundation (ASF) under one
 * or more contributor license agreements.  See the NOTICE file
 * distributed with this work for additional information
 * regarding copyright ownership.  The ASF licenses this file
 * to you under the Apache License, Version 2.0 (the
 * "License"); you may not use this file except in compliance
 * with the License.  You may obtain a copy of the License at
 *
 *   http://www.apache.org/licenses/LICENSE-2.0
 *
 * Unless required by applicable law or agreed to in writing,
 * software distributed under the License is distributed on an
 * "AS IS" BASIS, WITHOUT WARRANTIES OR CONDITIONS OF ANY
 * KIND, either express or implied.  See the License for the
 * specific language governing permissions and limitations
 * under the License.
 */

package org.apache.druid.query.operator.window;

import com.fasterxml.jackson.annotation.JsonCreator;
import com.fasterxml.jackson.annotation.JsonProperty;
import org.apache.druid.query.aggregation.AggregatorFactory;
import org.apache.druid.query.rowsandcols.RowsAndColumns;
import org.apache.druid.query.rowsandcols.semantic.DefaultFramedOnHeapAggregatable;
import org.apache.druid.query.rowsandcols.semantic.FramedOnHeapAggregatable;

import javax.annotation.Nullable;
import java.util.Arrays;
import java.util.Objects;

public class WindowFramedAggregateProcessor implements Processor
{
  @Nullable
  private static <T> T[] emptyToNull(T[] arr)
  {
    if (arr == null || arr.length == 0) {
      return null;
    } else {
      return arr;
    }
  }

  private final WindowFrame frame;
  private final AggregatorFactory[] aggregations;

  @JsonCreator
  public WindowFramedAggregateProcessor(
      @JsonProperty("frame") WindowFrame frame,
      @JsonProperty("aggregations") AggregatorFactory[] aggregations
  )
  {
    this.frame = frame;
    this.aggregations = emptyToNull(aggregations);
  }

  @JsonProperty("frame")
  public WindowFrame getFrame()
  {
    return frame;
  }

  @JsonProperty("aggregations")
  public AggregatorFactory[] getAggregations()
  {
    return aggregations;
  }

  @Override
  public RowsAndColumns process(RowsAndColumns inputPartition)
  {
    FramedOnHeapAggregatable agger = inputPartition.as(FramedOnHeapAggregatable.class);
    if (agger == null) {
      agger = new DefaultFramedOnHeapAggregatable(RowsAndColumns.expectAppendable(inputPartition));
    }
    return agger.aggregateAll(frame, aggregations);
  }

  @Override
  public boolean validateEquivalent(Processor otherProcessor)
  {
    if (otherProcessor instanceof WindowFramedAggregateProcessor) {
      WindowFramedAggregateProcessor other = (WindowFramedAggregateProcessor) otherProcessor;
      return frame.equals(other.frame) && Arrays.equals(aggregations, other.aggregations);
    }
    return false;
  }


  @Override
  public String toString()
  {
    return "WindowFramedAggregateProcessor{" +
           "frame=" + frame +
           ", aggregations=" + Arrays.toString(aggregations) +
           '}';
  }

  @Override
<<<<<<< HEAD
  public boolean equals(Object o)
  {
    if (this == o) {
      return true;
    }
    if (o == null || getClass() != o.getClass()) {
      return false;
    }
    WindowFramedAggregateProcessor that = (WindowFramedAggregateProcessor) o;
    return Objects.equals(frame, that.frame) && Arrays.equals(aggregations, that.aggregations);
  }

  @Override
  public int hashCode()
  {
    int result = Objects.hash(frame);
    result = 31 * result + Arrays.hashCode(aggregations);
    return result;
  }
=======
  public int hashCode()
  {
    final int prime = 31;
    int result = 1;
    result = prime * result + Arrays.hashCode(aggregations);
    result = prime * result + Objects.hash(frame);
    return result;
  }

  @Override
  public boolean equals(Object obj)
  {
    if (this == obj) {
      return true;
    }
    if (obj == null) {
      return false;
    }
    if (getClass() != obj.getClass()) {
      return false;
    }
    WindowFramedAggregateProcessor other = (WindowFramedAggregateProcessor) obj;
    return Arrays.equals(aggregations, other.aggregations) && Objects.equals(frame, other.frame);
  }


>>>>>>> 9d4e8053
}<|MERGE_RESOLUTION|>--- conflicted
+++ resolved
@@ -98,27 +98,6 @@
   }
 
   @Override
-<<<<<<< HEAD
-  public boolean equals(Object o)
-  {
-    if (this == o) {
-      return true;
-    }
-    if (o == null || getClass() != o.getClass()) {
-      return false;
-    }
-    WindowFramedAggregateProcessor that = (WindowFramedAggregateProcessor) o;
-    return Objects.equals(frame, that.frame) && Arrays.equals(aggregations, that.aggregations);
-  }
-
-  @Override
-  public int hashCode()
-  {
-    int result = Objects.hash(frame);
-    result = 31 * result + Arrays.hashCode(aggregations);
-    return result;
-  }
-=======
   public int hashCode()
   {
     final int prime = 31;
@@ -143,7 +122,4 @@
     WindowFramedAggregateProcessor other = (WindowFramedAggregateProcessor) obj;
     return Arrays.equals(aggregations, other.aggregations) && Objects.equals(frame, other.frame);
   }
-
-
->>>>>>> 9d4e8053
 }