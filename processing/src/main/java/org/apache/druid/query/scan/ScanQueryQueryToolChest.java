/*
 * Licensed to the Apache Software Foundation (ASF) under one
 * or more contributor license agreements.  See the NOTICE file
 * distributed with this work for additional information
 * regarding copyright ownership.  The ASF licenses this file
 * to you under the Apache License, Version 2.0 (the
 * "License"); you may not use this file except in compliance
 * with the License.  You may obtain a copy of the License at
 *
 *   http://www.apache.org/licenses/LICENSE-2.0
 *
 * Unless required by applicable law or agreed to in writing,
 * software distributed under the License is distributed on an
 * "AS IS" BASIS, WITHOUT WARRANTIES OR CONDITIONS OF ANY
 * KIND, either express or implied.  See the License for the
 * specific language governing permissions and limitations
 * under the License.
 */

package org.apache.druid.query.scan;

import com.fasterxml.jackson.core.type.TypeReference;
import com.google.common.base.Function;
import com.google.common.base.Functions;
import com.google.common.collect.Iterables;
import com.google.inject.Inject;
import org.apache.druid.java.util.common.ISE;
import org.apache.druid.java.util.common.UOE;
import org.apache.druid.java.util.common.guava.BaseSequence;
import org.apache.druid.java.util.common.guava.Sequence;
import org.apache.druid.java.util.common.guava.Sequences;
import org.apache.druid.query.GenericQueryMetricsFactory;
import org.apache.druid.query.Query;
import org.apache.druid.query.QueryMetrics;
import org.apache.druid.query.QueryRunner;
import org.apache.druid.query.QueryToolChest;
import org.apache.druid.query.aggregation.MetricManipulationFn;
import org.apache.druid.segment.VirtualColumn;
import org.apache.druid.segment.column.RowSignature;
import org.apache.druid.segment.column.ValueType;
import org.apache.druid.utils.CloseableUtils;

import java.util.List;
import java.util.Map;

public class ScanQueryQueryToolChest extends QueryToolChest<ScanResultValue, ScanQuery>
{
  private static final TypeReference<ScanResultValue> TYPE_REFERENCE = new TypeReference<ScanResultValue>()
  {
  };

  private final ScanQueryConfig scanQueryConfig;
  private final GenericQueryMetricsFactory queryMetricsFactory;

  @Inject
  public ScanQueryQueryToolChest(
      final ScanQueryConfig scanQueryConfig,
      final GenericQueryMetricsFactory queryMetricsFactory
  )
  {
    this.scanQueryConfig = scanQueryConfig;
    this.queryMetricsFactory = queryMetricsFactory;
  }

  @Override
  public QueryRunner<ScanResultValue> mergeResults(final QueryRunner<ScanResultValue> runner)
  {
    return (queryPlus, responseContext) -> {
      // Ensure "legacy" is a non-null value, such that all other nodes this query is forwarded to will treat it
      // the same way, even if they have different default legacy values.
      //
      // Also, remove "offset" and add it to the "limit" (we won't push the offset down, just apply it here, at the
      // merge at the top of the stack).
      final ScanQuery originalQuery = ((ScanQuery) (queryPlus.getQuery()));

      final long newLimit;
      if (!originalQuery.isLimited()) {
        // Unlimited stays unlimited.
        newLimit = Long.MAX_VALUE;
      } else if (originalQuery.getScanRowsLimit() > Long.MAX_VALUE - originalQuery.getScanRowsOffset()) {
        throw new ISE(
            "Cannot apply limit[%d] with offset[%d] due to overflow",
            originalQuery.getScanRowsLimit(),
            originalQuery.getScanRowsOffset()
        );
      } else {
        newLimit = originalQuery.getScanRowsLimit() + originalQuery.getScanRowsOffset();
      }

      final ScanQuery queryToRun = originalQuery.withNonNullLegacy(scanQueryConfig)
                                                .withOffset(0)
                                                .withLimit(newLimit);

      final Sequence<ScanResultValue> results;

      if (!queryToRun.isLimited()) {
        results = runner.run(queryPlus.withQuery(queryToRun), responseContext);
      } else {
        results = new BaseSequence<>(
            new BaseSequence.IteratorMaker<ScanResultValue, ScanQueryLimitRowIterator>()
            {
<<<<<<< HEAD
              CloseableUtils.closeAndWrapExceptions(iterFromMake);
            }
          });
=======
              @Override
              public ScanQueryLimitRowIterator make()
              {
                return new ScanQueryLimitRowIterator(runner, queryPlus.withQuery(queryToRun), responseContext);
              }

              @Override
              public void cleanup(ScanQueryLimitRowIterator iterFromMake)
              {
                CloseQuietly.close(iterFromMake);
              }
            });
      }

      if (originalQuery.getScanRowsOffset() > 0) {
        return new ScanQueryOffsetSequence(results, originalQuery.getScanRowsOffset());
      } else {
        return results;
      }
>>>>>>> 6cca7242
    };
  }

  @Override
  public QueryMetrics<Query<?>> makeMetrics(ScanQuery query)
  {
    return queryMetricsFactory.makeMetrics(query);
  }

  @Override
  public Function<ScanResultValue, ScanResultValue> makePreComputeManipulatorFn(
      ScanQuery query,
      MetricManipulationFn fn
  )
  {
    return Functions.identity();
  }

  @Override
  public TypeReference<ScanResultValue> getResultTypeReference()
  {
    return TYPE_REFERENCE;
  }

  @Override
  public QueryRunner<ScanResultValue> preMergeQueryDecoration(final QueryRunner<ScanResultValue> runner)
  {
    return (queryPlus, responseContext) -> {
      return runner.run(queryPlus, responseContext);
    };
  }

  @Override
  public RowSignature resultArraySignature(final ScanQuery query)
  {
    if (query.getColumns() == null || query.getColumns().isEmpty()) {
      // Note: if no specific list of columns is provided, then since we can't predict what columns will come back, we
      // unfortunately can't do array-based results. In this case, there is a major difference between standard and
      // array-based results: the standard results will detect and return _all_ columns, whereas the array-based results
      // will include none of them.
      return RowSignature.empty();
    } else {
      final RowSignature.Builder builder = RowSignature.builder();

      if (query.withNonNullLegacy(scanQueryConfig).isLegacy()) {
        builder.add(ScanQueryEngine.LEGACY_TIMESTAMP_KEY, null);
      }

      for (String columnName : query.getColumns()) {
        // With the Scan query we only know the columnType for virtual columns. Let's report those, at least.
        final ValueType columnType;

        final VirtualColumn virtualColumn = query.getVirtualColumns().getVirtualColumn(columnName);
        if (virtualColumn != null) {
          columnType = virtualColumn.capabilities(columnName).getType();
        } else {
          // Unknown type. In the future, it would be nice to have a way to fill these in.
          columnType = null;
        }

        builder.add(columnName, columnType);
      }

      return builder.build();
    }
  }

  @Override
  public Sequence<Object[]> resultsAsArrays(final ScanQuery query, final Sequence<ScanResultValue> resultSequence)
  {
    final List<String> fields = resultArraySignature(query).getColumnNames();
    final Function<?, Object[]> mapper;

    switch (query.getResultFormat()) {
      case RESULT_FORMAT_LIST:
        mapper = (Map<String, Object> row) -> {
          final Object[] rowArray = new Object[fields.size()];

          for (int i = 0; i < fields.size(); i++) {
            rowArray[i] = row.get(fields.get(i));
          }

          return rowArray;
        };
        break;
      case RESULT_FORMAT_COMPACTED_LIST:
        mapper = (List<Object> row) -> {
          if (row.size() == fields.size()) {
            return row.toArray();
          } else if (fields.isEmpty()) {
            return new Object[0];
          } else {
            // Uh oh... mismatch in expected and actual field count. I don't think this should happen, so let's
            // throw an exception. If this really does happen, and there's a good reason for it, then we should remap
            // the result row here.
            throw new ISE("Mismatch in expected[%d] vs actual[%s] field count", fields.size(), row.size());
          }
        };
        break;
      default:
        throw new UOE("Unsupported resultFormat for array-based results: %s", query.getResultFormat());
    }

    return resultSequence.flatMap(
        result -> {
          // Generics? Where we're going, we don't need generics.
          final List rows = (List) result.getEvents();
          final Iterable arrays = Iterables.transform(rows, (Function) mapper);
          return Sequences.simple(arrays);
        }
    );
  }
}<|MERGE_RESOLUTION|>--- conflicted
+++ resolved
@@ -99,11 +99,6 @@
         results = new BaseSequence<>(
             new BaseSequence.IteratorMaker<ScanResultValue, ScanQueryLimitRowIterator>()
             {
-<<<<<<< HEAD
-              CloseableUtils.closeAndWrapExceptions(iterFromMake);
-            }
-          });
-=======
               @Override
               public ScanQueryLimitRowIterator make()
               {
@@ -113,7 +108,7 @@
               @Override
               public void cleanup(ScanQueryLimitRowIterator iterFromMake)
               {
-                CloseQuietly.close(iterFromMake);
+                CloseableUtils.closeAndWrapExceptions(iterFromMake);
               }
             });
       }
@@ -123,7 +118,6 @@
       } else {
         return results;
       }
->>>>>>> 6cca7242
     };
   }
 
