/*
 * Licensed to the Apache Software Foundation (ASF) under one
 * or more contributor license agreements.  See the NOTICE file
 * distributed with this work for additional information
 * regarding copyright ownership.  The ASF licenses this file
 * to you under the Apache License, Version 2.0 (the
 * "License"); you may not use this file except in compliance
 * with the License.  You may obtain a copy of the License at
 *
 *   http://www.apache.org/licenses/LICENSE-2.0
 *
 * Unless required by applicable law or agreed to in writing,
 * software distributed under the License is distributed on an
 * "AS IS" BASIS, WITHOUT WARRANTIES OR CONDITIONS OF ANY
 * KIND, either express or implied.  See the License for the
 * specific language governing permissions and limitations
 * under the License.
 */

package org.apache.druid.frame.file;

import com.google.common.base.Preconditions;
import com.google.common.util.concurrent.ListenableFuture;
import io.netty.buffer.ByteBuf;
import io.netty.handler.codec.http.HttpContent;
import io.netty.handler.codec.http.HttpResponse;
import io.netty.handler.codec.http.HttpResponseStatus;
import org.apache.druid.frame.channel.ReadableByteChunksFrameChannel;
import org.apache.druid.java.util.common.ISE;
import org.apache.druid.java.util.http.client.response.ClientResponse;
import org.apache.druid.java.util.http.client.response.HttpResponseHandler;

import javax.annotation.Nullable;

/**
 * An {@link HttpResponseHandler} that streams data into a {@link ReadableByteChunksFrameChannel}.
 *
 * It is not required that the request actually fetches an entire frame file. The return object for this handler,
 * {@link FrameFilePartialFetch}, allows callers to tell how much of the file was read in a particular request.
 *
 * This handler implements backpressure through {@link FrameFilePartialFetch#backpressureFuture()}. This allows callers
 * to back off from issuing the next request, if appropriate. However: the handler does not implement backpressure
 * through the {@link HttpResponseHandler.TrafficCop} mechanism. Therefore, it is important that each request retrieve
 * a modest amount of data.
 *
 * The last fetch must be empty (zero content bytes) and must have the header {@link #HEADER_LAST_FETCH_NAME} set to
 * {@link #HEADER_LAST_FETCH_VALUE}. Under these conditions, {@link FrameFilePartialFetch#isLastFetch()} returns true.
 */
public class FrameFileHttpResponseHandler implements HttpResponseHandler<FrameFilePartialFetch, FrameFilePartialFetch>
{
  public static final String HEADER_LAST_FETCH_NAME = "X-Druid-Frame-Last-Fetch";
  public static final String HEADER_LAST_FETCH_VALUE = "yes";

  private final ReadableByteChunksFrameChannel channel;

  public FrameFileHttpResponseHandler(final ReadableByteChunksFrameChannel channel)
  {
    this.channel = Preconditions.checkNotNull(channel, "channel");
  }

  @Override
  public ClientResponse<FrameFilePartialFetch> handleResponse(final HttpResponse response, final TrafficCop trafficCop)
  {
<<<<<<< HEAD
    final ClientResponse<FrameFilePartialFetch> clientResponse = ClientResponse.unfinished(new FrameFilePartialFetch());

    if (response.status().code() != HttpResponseStatus.OK.code()) {
=======
    if (response.getStatus().getCode() != HttpResponseStatus.OK.getCode()) {
>>>>>>> 3755f30b
      // Note: if the error body is chunked, we will discard all future chunks due to setting exceptionCaught here.
      // This is OK because we don't need the body; just the HTTP status code.
      final ClientResponse<FrameFilePartialFetch> clientResponse =
          ClientResponse.unfinished(new FrameFilePartialFetch(false));
      exceptionCaught(clientResponse, new ISE("Server for [%s] returned [%s]", channel.getId(), response.getStatus()));
      return clientResponse;
    } else {
<<<<<<< HEAD
      return response(clientResponse, null);
=======
      final boolean lastFetchHeaderSet = HEADER_LAST_FETCH_VALUE.equals(response.headers().get(HEADER_LAST_FETCH_NAME));
      final ClientResponse<FrameFilePartialFetch> clientResponse =
          ClientResponse.unfinished(new FrameFilePartialFetch(lastFetchHeaderSet));
      return response(clientResponse, response.getContent());
>>>>>>> 3755f30b
    }
  }

  @Override
  public ClientResponse<FrameFilePartialFetch> handleChunk(
      final ClientResponse<FrameFilePartialFetch> clientResponse,
      final HttpContent chunk,
      final long chunkNum
  )
  {
    return response(clientResponse, chunk.content());
  }

  @Override
  public ClientResponse<FrameFilePartialFetch> done(final ClientResponse<FrameFilePartialFetch> clientResponse)
  {
    return ClientResponse.finished(clientResponse.getObj());
  }

  @Override
  public void exceptionCaught(
      final ClientResponse<FrameFilePartialFetch> clientResponse,
      final Throwable e
  )
  {
    clientResponse.getObj().exceptionCaught(e);
  }

  private ClientResponse<FrameFilePartialFetch> response(
      final ClientResponse<FrameFilePartialFetch> clientResponse,
      @Nullable final ByteBuf content
  )
  {
    final FrameFilePartialFetch clientResponseObj = clientResponse.getObj();

    if (clientResponseObj.isExceptionCaught()) {
      // If there was an exception, exit early without updating "channel". Important because "handleChunk" can be
      // called after "handleException" in two cases: it can be called after an error "response", if the error body
      // is chunked; and it can be called when "handleChunk" is called after "exceptionCaught". In neither case do
      // we want to add that extra chunk to the channel.
      return ClientResponse.finished(clientResponseObj);
    }

    if (content != null) {
      final byte[] chunk = new byte[content.readableBytes()];
      content.getBytes(content.readerIndex(), chunk);

      try {
        final ListenableFuture<?> backpressureFuture = channel.addChunk(chunk);

        if (backpressureFuture != null) {
          clientResponseObj.setBackpressureFuture(backpressureFuture);
        }

        clientResponseObj.addBytesRead(chunk.length);
      }
      catch (Exception e) {
        clientResponseObj.exceptionCaught(e);
      }
    }

    return ClientResponse.unfinished(clientResponseObj);
  }
}<|MERGE_RESOLUTION|>--- conflicted
+++ resolved
@@ -61,28 +61,18 @@
   @Override
   public ClientResponse<FrameFilePartialFetch> handleResponse(final HttpResponse response, final TrafficCop trafficCop)
   {
-<<<<<<< HEAD
-    final ClientResponse<FrameFilePartialFetch> clientResponse = ClientResponse.unfinished(new FrameFilePartialFetch());
-
     if (response.status().code() != HttpResponseStatus.OK.code()) {
-=======
-    if (response.getStatus().getCode() != HttpResponseStatus.OK.getCode()) {
->>>>>>> 3755f30b
       // Note: if the error body is chunked, we will discard all future chunks due to setting exceptionCaught here.
       // This is OK because we don't need the body; just the HTTP status code.
       final ClientResponse<FrameFilePartialFetch> clientResponse =
           ClientResponse.unfinished(new FrameFilePartialFetch(false));
-      exceptionCaught(clientResponse, new ISE("Server for [%s] returned [%s]", channel.getId(), response.getStatus()));
+      exceptionCaught(clientResponse, new ISE("Server for [%s] returned [%s]", channel.getId(), response.status()));
       return clientResponse;
     } else {
-<<<<<<< HEAD
-      return response(clientResponse, null);
-=======
       final boolean lastFetchHeaderSet = HEADER_LAST_FETCH_VALUE.equals(response.headers().get(HEADER_LAST_FETCH_NAME));
       final ClientResponse<FrameFilePartialFetch> clientResponse =
           ClientResponse.unfinished(new FrameFilePartialFetch(lastFetchHeaderSet));
-      return response(clientResponse, response.getContent());
->>>>>>> 3755f30b
+      return response(clientResponse, null);
     }
   }
 
