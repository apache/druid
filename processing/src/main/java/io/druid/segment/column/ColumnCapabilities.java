/*
 * Licensed to Metamarkets Group Inc. (Metamarkets) under one
 * or more contributor license agreements. See the NOTICE file
 * distributed with this work for additional information
 * regarding copyright ownership. Metamarkets licenses this file
 * to you under the Apache License, Version 2.0 (the
 * "License"); you may not use this file except in compliance
 * with the License. You may obtain a copy of the License at
 *
 * http://www.apache.org/licenses/LICENSE-2.0
 *
 * Unless required by applicable law or agreed to in writing,
 * software distributed under the License is distributed on an
 * "AS IS" BASIS, WITHOUT WARRANTIES OR CONDITIONS OF ANY
 * KIND, either express or implied. See the License for the
 * specific language governing permissions and limitations
 * under the License.
 */

package io.druid.segment.column;

/**
 */
public interface ColumnCapabilities
{
  ValueType getType();

  boolean isDictionaryEncoded();
  boolean isRunLengthEncoded();
  boolean hasBitmapIndexes();
  boolean hasSpatialIndexes();
  boolean hasMultipleValues();

<<<<<<< HEAD
=======
  ColumnCapabilitiesImpl merge(ColumnCapabilities other);
>>>>>>> 675c6c00
}<|MERGE_RESOLUTION|>--- conflicted
+++ resolved
@@ -31,8 +31,4 @@
   boolean hasSpatialIndexes();
   boolean hasMultipleValues();
 
-<<<<<<< HEAD
-=======
-  ColumnCapabilitiesImpl merge(ColumnCapabilities other);
->>>>>>> 675c6c00
 }