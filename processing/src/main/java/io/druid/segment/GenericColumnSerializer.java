/*
 * Licensed to Metamarkets Group Inc. (Metamarkets) under one
 * or more contributor license agreements. See the NOTICE file
 * distributed with this work for additional information
 * regarding copyright ownership. Metamarkets licenses this file
 * to you under the Apache License, Version 2.0 (the
 * "License"); you may not use this file except in compliance
 * with the License. You may obtain a copy of the License at
 *
 * http://www.apache.org/licenses/LICENSE-2.0
 *
 * Unless required by applicable law or agreed to in writing,
 * software distributed under the License is distributed on an
 * "AS IS" BASIS, WITHOUT WARRANTIES OR CONDITIONS OF ANY
 * KIND, either express or implied. See the License for the
 * specific language governing permissions and limitations
 * under the License.
 */

package io.druid.segment;

import io.druid.guice.annotations.ExtensionPoint;
import io.druid.java.util.common.io.smoosh.FileSmoosher;

import javax.annotation.Nullable;
import java.io.Closeable;
import java.io.IOException;
import java.nio.channels.WritableByteChannel;

@ExtensionPoint
public interface GenericColumnSerializer extends Closeable
{
  void open() throws IOException;

<<<<<<< HEAD
  public void serialize(@Nullable Object obj) throws IOException;
=======
  void serialize(Object obj) throws IOException;
>>>>>>> 5da0241a

  long getSerializedSize();

  void writeToChannel(WritableByteChannel channel, FileSmoosher smoosher) throws IOException;
}<|MERGE_RESOLUTION|>--- conflicted
+++ resolved
@@ -32,11 +32,7 @@
 {
   void open() throws IOException;
 
-<<<<<<< HEAD
-  public void serialize(@Nullable Object obj) throws IOException;
-=======
-  void serialize(Object obj) throws IOException;
->>>>>>> 5da0241a
+  void serialize(@Nullable Object obj) throws IOException;
 
   long getSerializedSize();
 
