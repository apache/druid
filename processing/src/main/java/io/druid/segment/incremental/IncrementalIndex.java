/*
 * Licensed to Metamarkets Group Inc. (Metamarkets) under one
 * or more contributor license agreements. See the NOTICE file
 * distributed with this work for additional information
 * regarding copyright ownership. Metamarkets licenses this file
 * to you under the Apache License, Version 2.0 (the
 * "License"); you may not use this file except in compliance
 * with the License. You may obtain a copy of the License at
 *
 * http://www.apache.org/licenses/LICENSE-2.0
 *
 * Unless required by applicable law or agreed to in writing,
 * software distributed under the License is distributed on an
 * "AS IS" BASIS, WITHOUT WARRANTIES OR CONDITIONS OF ANY
 * KIND, either express or implied. See the License for the
 * specific language governing permissions and limitations
 * under the License.
 */

package io.druid.segment.incremental;

import com.google.common.annotations.VisibleForTesting;
import com.google.common.base.Enums;
import com.google.common.base.Function;
import com.google.common.base.Supplier;
import com.google.common.collect.ImmutableList;
import com.google.common.collect.ImmutableMap;
import com.google.common.collect.Iterators;
import com.google.common.collect.Lists;
import com.google.common.collect.Maps;
import com.google.common.primitives.Ints;
import com.google.common.primitives.Longs;
import io.druid.collections.NonBlockingPool;
import io.druid.data.input.InputRow;
import io.druid.data.input.MapBasedRow;
import io.druid.data.input.Row;
import io.druid.data.input.impl.DimensionSchema;
import io.druid.data.input.impl.DimensionsSpec;
import io.druid.data.input.impl.SpatialDimensionSchema;
import io.druid.java.util.common.IAE;
import io.druid.java.util.common.ISE;
import io.druid.java.util.common.StringUtils;
import io.druid.java.util.common.granularity.Granularity;
import io.druid.query.aggregation.AggregatorFactory;
import io.druid.query.aggregation.PostAggregator;
import io.druid.query.dimension.DimensionSpec;
import io.druid.query.groupby.RowBasedColumnSelectorFactory;
import io.druid.segment.ColumnSelectorFactory;
import io.druid.segment.DimensionHandler;
import io.druid.segment.DimensionHandlerUtils;
import io.druid.segment.DimensionIndexer;
import io.druid.segment.DimensionSelector;
import io.druid.segment.DoubleColumnSelector;
import io.druid.segment.FloatColumnSelector;
import io.druid.segment.LongColumnSelector;
import io.druid.segment.Metadata;
import io.druid.segment.ObjectColumnSelector;
import io.druid.segment.VirtualColumns;
import io.druid.segment.column.Column;
import io.druid.segment.column.ColumnCapabilities;
import io.druid.segment.column.ColumnCapabilitiesImpl;
import io.druid.segment.column.ValueType;
import io.druid.segment.serde.ComplexMetricExtractor;
import io.druid.segment.serde.ComplexMetricSerde;
import io.druid.segment.serde.ComplexMetrics;
import org.joda.time.DateTime;
import org.joda.time.Interval;

import javax.annotation.Nullable;
import javax.annotation.concurrent.GuardedBy;
import java.io.Closeable;
import java.lang.reflect.Array;
import java.nio.ByteBuffer;
import java.util.ArrayList;
import java.util.Arrays;
import java.util.Collections;
import java.util.Comparator;
import java.util.Deque;
import java.util.Iterator;
import java.util.List;
import java.util.Map;
import java.util.Objects;
import java.util.concurrent.ConcurrentHashMap;
import java.util.concurrent.ConcurrentLinkedDeque;
import java.util.concurrent.ConcurrentMap;
import java.util.concurrent.ConcurrentNavigableMap;
import java.util.concurrent.ConcurrentSkipListMap;
import java.util.concurrent.CopyOnWriteArrayList;
import java.util.concurrent.atomic.AtomicInteger;

/**
 */
public abstract class IncrementalIndex<AggregatorType> implements Iterable<Row>, Closeable
{
  private volatile DateTime maxIngestedEventTime;

  // Used to discover ValueType based on the class of values in a row
  // Also used to convert between the duplicate ValueType enums in DimensionSchema (druid-api) and main druid.
  private static final Map<Object, ValueType> TYPE_MAP = ImmutableMap.<Object, ValueType>builder()
      .put(Long.class, ValueType.LONG)
      .put(Double.class, ValueType.DOUBLE)
      .put(Float.class, ValueType.FLOAT)
      .put(String.class, ValueType.STRING)
      .put(DimensionSchema.ValueType.LONG, ValueType.LONG)
      .put(DimensionSchema.ValueType.FLOAT, ValueType.FLOAT)
      .put(DimensionSchema.ValueType.STRING, ValueType.STRING)
      .put(DimensionSchema.ValueType.DOUBLE, ValueType.DOUBLE)
      .build();

  /**
   * Column selector used at ingestion time for inputs to aggregators.
   *
   * @param agg                       the aggregator
   * @param in                        ingestion-time input row supplier
   * @param deserializeComplexMetrics whether complex objects should be deserialized by a {@link ComplexMetricExtractor}
   *
   * @return column selector factory
   */
  public static ColumnSelectorFactory makeColumnSelectorFactory(
      final VirtualColumns virtualColumns,
      final AggregatorFactory agg,
      final Supplier<InputRow> in,
      final boolean deserializeComplexMetrics
  )
  {
    final RowBasedColumnSelectorFactory baseSelectorFactory = RowBasedColumnSelectorFactory.create(in, null);

    class IncrementalIndexInputRowColumnSelectorFactory implements ColumnSelectorFactory
    {
      @Override
      public LongColumnSelector makeLongColumnSelector(final String columnName)
      {
        return baseSelectorFactory.makeLongColumnSelector(columnName);
      }

      @Override
      public FloatColumnSelector makeFloatColumnSelector(final String columnName)
      {
        return baseSelectorFactory.makeFloatColumnSelector(columnName);
      }

      @Override
      public ObjectColumnSelector makeObjectColumnSelector(final String column)
      {
        final String typeName = agg.getTypeName();

        final ObjectColumnSelector rawColumnSelector = baseSelectorFactory.makeObjectColumnSelector(column);

        if ((Enums.getIfPresent(ValueType.class, StringUtils.toUpperCase(typeName)).isPresent() && !typeName.equalsIgnoreCase(ValueType.COMPLEX.name()))
            || !deserializeComplexMetrics) {
          return rawColumnSelector;
        } else {
          final ComplexMetricSerde serde = ComplexMetrics.getSerdeForType(typeName);
          if (serde == null) {
            throw new ISE("Don't know how to handle type[%s]", typeName);
          }

          final ComplexMetricExtractor extractor = serde.getExtractor();
          return new ObjectColumnSelector()
          {
            @Override
            public Class classOfObject()
            {
              return extractor.extractedClass();
            }

            @Override
            public Object get()
            {
              return extractor.extractValue(in.get(), column);
            }
          };
        }
      }

      @Override
      public DimensionSelector makeDimensionSelector(DimensionSpec dimensionSpec)
      {
        return baseSelectorFactory.makeDimensionSelector(dimensionSpec);
      }

      @Nullable
      @Override
      public ColumnCapabilities getColumnCapabilities(String columnName)
      {
        return baseSelectorFactory.getColumnCapabilities(columnName);
      }

      @Override
      public DoubleColumnSelector makeDoubleColumnSelector(String columnName)
      {
        return baseSelectorFactory.makeDoubleColumnSelector(columnName);
      }
    }

    return virtualColumns.wrap(new IncrementalIndexInputRowColumnSelectorFactory());
  }

  private final long minTimestamp;
  private final Granularity gran;
  private final boolean rollup;
  private final List<Function<InputRow, InputRow>> rowTransformers;
  private final VirtualColumns virtualColumns;
  private final AggregatorFactory[] metrics;
  private final AggregatorType[] aggs;
  private final boolean deserializeComplexMetrics;
  private final boolean reportParseExceptions;
  private final Metadata metadata;

  private final Map<String, MetricDesc> metricDescs;

  private final Map<String, DimensionDesc> dimensionDescs;
  private final List<DimensionDesc> dimensionDescsList;
  private final Map<String, ColumnCapabilitiesImpl> columnCapabilities;
  private final AtomicInteger numEntries = new AtomicInteger();

  // This is modified on add() in a critical section.
  private final ThreadLocal<InputRow> in = new ThreadLocal<>();
  private final Supplier<InputRow> rowSupplier = in::get;

  /**
   * Setting deserializeComplexMetrics to false is necessary for intermediate aggregation such as groupBy that
   * should not deserialize input columns using ComplexMetricSerde for aggregators that return complex metrics.
   *
   * Set concurrentEventAdd to true to indicate that adding of input row should be thread-safe (for example, groupBy
   * where the multiple threads can add concurrently to the IncrementalIndex).
   *
   * @param incrementalIndexSchema    the schema to use for incremental index
   * @param deserializeComplexMetrics flag whether or not to call ComplexMetricExtractor.extractValue() on the input
   *                                  value for aggregators that return metrics other than float.
   * @param reportParseExceptions     flag whether or not to report ParseExceptions that occur while extracting values
   *                                  from input rows
   * @param concurrentEventAdd        flag whether ot not adding of input rows should be thread-safe
   */
  protected IncrementalIndex(
      final IncrementalIndexSchema incrementalIndexSchema,
      final boolean deserializeComplexMetrics,
      final boolean reportParseExceptions,
      final boolean concurrentEventAdd
  )
  {
    this.minTimestamp = incrementalIndexSchema.getMinTimestamp();
    this.gran = incrementalIndexSchema.getGran();
    this.rollup = incrementalIndexSchema.isRollup();
    this.virtualColumns = incrementalIndexSchema.getVirtualColumns();
    this.metrics = incrementalIndexSchema.getMetrics();
    this.rowTransformers = new CopyOnWriteArrayList<>();
    this.deserializeComplexMetrics = deserializeComplexMetrics;
    this.reportParseExceptions = reportParseExceptions;

    this.columnCapabilities = Maps.newHashMap();
    this.metadata = new Metadata()
        .setAggregators(getCombiningAggregators(metrics))
        .setTimestampSpec(incrementalIndexSchema.getTimestampSpec())
        .setQueryGranularity(this.gran)
        .setRollup(this.rollup);

    this.aggs = initAggs(metrics, rowSupplier, deserializeComplexMetrics, concurrentEventAdd);

    this.metricDescs = Maps.newLinkedHashMap();
    for (AggregatorFactory metric : metrics) {
      MetricDesc metricDesc = new MetricDesc(metricDescs.size(), metric);
      metricDescs.put(metricDesc.getName(), metricDesc);
      columnCapabilities.put(metricDesc.getName(), metricDesc.getCapabilities());
    }

    DimensionsSpec dimensionsSpec = incrementalIndexSchema.getDimensionsSpec();
    this.dimensionDescs = Maps.newLinkedHashMap();

    this.dimensionDescsList = new ArrayList<>();
    for (DimensionSchema dimSchema : dimensionsSpec.getDimensions()) {
      ValueType type = TYPE_MAP.get(dimSchema.getValueType());
      String dimName = dimSchema.getName();
      ColumnCapabilitiesImpl capabilities = makeCapabilitesFromValueType(type);
      if (dimSchema.getTypeName().equals(DimensionSchema.SPATIAL_TYPE_NAME)) {
        capabilities.setHasSpatialIndexes(true);
      } else {
        DimensionHandler handler = DimensionHandlerUtils.getHandlerFromCapabilities(
            dimName,
            capabilities,
            dimSchema.getMultiValueHandling()
        );
        addNewDimension(dimName, capabilities, handler);
      }
      columnCapabilities.put(dimName, capabilities);
    }

    //__time capabilities
    ColumnCapabilitiesImpl timeCapabilities = new ColumnCapabilitiesImpl();
    timeCapabilities.setType(ValueType.LONG);
    columnCapabilities.put(Column.TIME_COLUMN_NAME, timeCapabilities);

    // This should really be more generic
    List<SpatialDimensionSchema> spatialDimensions = dimensionsSpec.getSpatialDimensions();
    if (!spatialDimensions.isEmpty()) {
      this.rowTransformers.add(new SpatialDimensionRowTransformer(spatialDimensions));
    }
  }

  public static class Builder
  {
    private IncrementalIndexSchema incrementalIndexSchema;
    private boolean deserializeComplexMetrics;
    private boolean reportParseExceptions;
    private boolean concurrentEventAdd;
    private boolean sortFacts;
    private int maxRowCount;

    public Builder()
    {
      incrementalIndexSchema = null;
      deserializeComplexMetrics = true;
      reportParseExceptions = true;
      concurrentEventAdd = false;
      sortFacts = true;
      maxRowCount = 0;
    }

    public Builder setIndexSchema(final IncrementalIndexSchema incrementalIndexSchema)
    {
      this.incrementalIndexSchema = incrementalIndexSchema;
      return this;
    }

    /**
     * A helper method to set a simple index schema with only metrics and default values for the other parameters. Note
     * that this method is normally used for testing and benchmarking; it is unlikely that you would use it in
     * production settings.
     *
     * @param metrics variable array of {@link AggregatorFactory} metrics
     *
     * @return this
     */
    @VisibleForTesting
    public Builder setSimpleTestingIndexSchema(final AggregatorFactory... metrics)
    {
      this.incrementalIndexSchema = new IncrementalIndexSchema.Builder()
          .withMetrics(metrics)
          .build();
      return this;
    }

    public Builder setDeserializeComplexMetrics(final boolean deserializeComplexMetrics)
    {
      this.deserializeComplexMetrics = deserializeComplexMetrics;
      return this;
    }

    public Builder setReportParseExceptions(final boolean reportParseExceptions)
    {
      this.reportParseExceptions = reportParseExceptions;
      return this;
    }

    public Builder setConcurrentEventAdd(final boolean concurrentEventAdd)
    {
      this.concurrentEventAdd = concurrentEventAdd;
      return this;
    }

    public Builder setSortFacts(final boolean sortFacts)
    {
      this.sortFacts = sortFacts;
      return this;
    }

    public Builder setMaxRowCount(final int maxRowCount)
    {
      this.maxRowCount = maxRowCount;
      return this;
    }

    public IncrementalIndex buildOnheap()
    {
      if (maxRowCount <= 0) {
        throw new IllegalArgumentException("Invalid max row count: " + maxRowCount);
      }

      return new OnheapIncrementalIndex(
          Objects.requireNonNull(incrementalIndexSchema, "incrementIndexSchema is null"),
          deserializeComplexMetrics,
          reportParseExceptions,
          concurrentEventAdd,
          sortFacts,
          maxRowCount
      );
    }

    public IncrementalIndex buildOffheap(final NonBlockingPool<ByteBuffer> bufferPool)
    {
      if (maxRowCount <= 0) {
        throw new IllegalArgumentException("Invalid max row count: " + maxRowCount);
      }

      return new OffheapIncrementalIndex(
          Objects.requireNonNull(incrementalIndexSchema, "incrementalIndexSchema is null"),
          deserializeComplexMetrics,
          reportParseExceptions,
          concurrentEventAdd,
          sortFacts,
          maxRowCount,
          Objects.requireNonNull(bufferPool, "bufferPool is null")
      );
    }
  }

  public boolean isRollup()
  {
    return rollup;
  }

  public abstract FactsHolder getFacts();

  public abstract boolean canAppendRow();

  public abstract String getOutOfRowsReason();

  protected abstract AggregatorType[] initAggs(
      AggregatorFactory[] metrics,
      Supplier<InputRow> rowSupplier,
      boolean deserializeComplexMetrics,
      boolean concurrentEventAdd
  );

  // Note: This method needs to be thread safe.
  protected abstract Integer addToFacts(
      AggregatorFactory[] metrics,
      boolean deserializeComplexMetrics,
      boolean reportParseExceptions,
      InputRow row,
      AtomicInteger numEntries,
      TimeAndDims key,
      ThreadLocal<InputRow> rowContainer,
      Supplier<InputRow> rowSupplier
  ) throws IndexSizeExceededException;

  public abstract int getLastRowIndex();

  protected abstract AggregatorType[] getAggsForRow(int rowOffset);

  protected abstract Object getAggVal(AggregatorType agg, int rowOffset, int aggPosition);

  protected abstract float getMetricFloatValue(int rowOffset, int aggOffset);

  protected abstract long getMetricLongValue(int rowOffset, int aggOffset);

  protected abstract Object getMetricObjectValue(int rowOffset, int aggOffset);

  protected abstract double getMetricDoubleValue(int rowOffset, int aggOffset);

  @Override
  public void close()
  {
  }

  public InputRow formatRow(InputRow row)
  {
    for (Function<InputRow, InputRow> rowTransformer : rowTransformers) {
      row = rowTransformer.apply(row);
    }

    if (row == null) {
      throw new IAE("Row is null? How can this be?!");
    }
    return row;
  }

  private ValueType getTypeFromDimVal(Object dimVal)
  {
    Object singleVal;
    if (dimVal instanceof List) {
      List dimValList = (List) dimVal;
      singleVal = dimValList.size() == 0 ? null : dimValList.get(0);
    } else {
      singleVal = dimVal;
    }

    if (singleVal == null) {
      return null;
    }

    return TYPE_MAP.get(singleVal.getClass());
  }

  public Map<String, ColumnCapabilitiesImpl> getColumnCapabilities()
  {
    return columnCapabilities;
  }

  /**
   * Adds a new row.  The row might correspond with another row that already exists, in which case this will
   * update that row instead of inserting a new one.
   * <p>
   * <p>
   * Calls to add() are thread safe.
   * <p>
   *
   * @param row the row of data to add
   *
   * @return the number of rows in the data set after adding the InputRow
   */
  public int add(InputRow row) throws IndexSizeExceededException
  {
    TimeAndDims key = toTimeAndDims(row);
    final int rv = addToFacts(
        metrics,
        deserializeComplexMetrics,
        reportParseExceptions,
        row,
        numEntries,
        key,
        in,
        rowSupplier
    );
    updateMaxIngestedTime(row.getTimestamp());
    return rv;
  }

  @VisibleForTesting
  TimeAndDims toTimeAndDims(InputRow row) throws IndexSizeExceededException
  {
    row = formatRow(row);
    if (row.getTimestampFromEpoch() < minTimestamp) {
      throw new IAE("Cannot add row[%s] because it is below the minTimestamp[%s]", row, new DateTime(minTimestamp));
    }

    final List<String> rowDimensions = row.getDimensions();

    Object[] dims;
    List<Object> overflow = null;
    synchronized (dimensionDescs) {
      dims = new Object[dimensionDescs.size()];
      for (String dimension : rowDimensions) {
        boolean wasNewDim = false;
        ColumnCapabilitiesImpl capabilities;
        DimensionDesc desc = dimensionDescs.get(dimension);
        if (desc != null) {
          capabilities = desc.getCapabilities();
        } else {
          wasNewDim = true;
          capabilities = columnCapabilities.get(dimension);
          if (capabilities == null) {
            capabilities = new ColumnCapabilitiesImpl();
            // For schemaless type discovery, assume everything is a String for now, can change later.
            capabilities.setType(ValueType.STRING);
            capabilities.setDictionaryEncoded(true);
            capabilities.setHasBitmapIndexes(true);
            columnCapabilities.put(dimension, capabilities);
          }
          DimensionHandler handler = DimensionHandlerUtils.getHandlerFromCapabilities(dimension, capabilities, null);
          desc = addNewDimension(dimension, capabilities, handler);
        }
        DimensionHandler handler = desc.getHandler();
        DimensionIndexer indexer = desc.getIndexer();
        Object dimsKey = indexer.processRowValsToUnsortedEncodedKeyComponent(row.getRaw(dimension));

        // Set column capabilities as data is coming in
        if (!capabilities.hasMultipleValues() && dimsKey != null && handler.getLengthOfEncodedKeyComponent(dimsKey) > 1) {
          capabilities.setHasMultipleValues(true);
        }

        if (wasNewDim) {
          if (overflow == null) {
            overflow = Lists.newArrayList();
          }
          overflow.add(dimsKey);
        } else if (desc.getIndex() > dims.length || dims[desc.getIndex()] != null) {
          /*
           * index > dims.length requires that we saw this dimension and added it to the dimensionOrder map,
           * otherwise index is null. Since dims is initialized based on the size of dimensionOrder on each call to add,
           * it must have been added to dimensionOrder during this InputRow.
           *
           * if we found an index for this dimension it means we've seen it already. If !(index > dims.length) then
           * we saw it on a previous input row (this its safe to index into dims). If we found a value in
           * the dims array for this index, it means we have seen this dimension already on this input row.
           */
          throw new ISE("Dimension[%s] occurred more than once in InputRow", dimension);
        } else {
          dims[desc.getIndex()] = dimsKey;
        }
      }
    }

    if (overflow != null) {
      // Merge overflow and non-overflow
      Object[] newDims = new Object[dims.length + overflow.size()];
      System.arraycopy(dims, 0, newDims, 0, dims.length);
      for (int i = 0; i < overflow.size(); ++i) {
        newDims[dims.length + i] = overflow.get(i);
      }
      dims = newDims;
    }

    long truncated = 0;
    if (row.getTimestamp() != null) {
      truncated = gran.bucketStart(row.getTimestamp()).getMillis();
    }
    return new TimeAndDims(Math.max(truncated, minTimestamp), dims, dimensionDescsList);
  }

  private synchronized void updateMaxIngestedTime(DateTime eventTime)
  {
    if (maxIngestedEventTime == null || maxIngestedEventTime.isBefore(eventTime)) {
      maxIngestedEventTime = eventTime;
    }
  }

  public boolean isEmpty()
  {
    return numEntries.get() == 0;
  }

  public int size()
  {
    return numEntries.get();
  }

  private long getMinTimeMillis()
  {
    return getFacts().getMinTimeMillis();
  }

  private long getMaxTimeMillis()
  {
    return getFacts().getMaxTimeMillis();
  }

  public AggregatorType[] getAggs()
  {
    return aggs;
  }

  public AggregatorFactory[] getMetricAggs()
  {
    return metrics;
  }

  public List<String> getDimensionNames()
  {
    synchronized (dimensionDescs) {
      return ImmutableList.copyOf(dimensionDescs.keySet());
    }
  }

  public List<DimensionDesc> getDimensions()
  {
    synchronized (dimensionDescs) {
      return ImmutableList.copyOf(dimensionDescs.values());
    }
  }

  public DimensionDesc getDimension(String dimension)
  {
    synchronized (dimensionDescs) {
      return dimensionDescs.get(dimension);
    }
  }

  public String getMetricType(String metric)
  {
    final MetricDesc metricDesc = metricDescs.get(metric);
    return metricDesc != null ? metricDesc.getType() : null;
  }

  public Class getMetricClass(String metric)
  {
    MetricDesc metricDesc = metricDescs.get(metric);
    switch (metricDesc.getCapabilities().getType()) {
      case COMPLEX:
        return ComplexMetrics.getSerdeForType(metricDesc.getType()).getObjectStrategy().getClazz();
      case FLOAT:
<<<<<<< HEAD
        return Float.TYPE;
      case DOUBLE:
        return Double.TYPE;
=======
        return Float.class;
>>>>>>> 16817e40
      case LONG:
        return Long.class;
      case STRING:
        return String.class;
    }
    return null;
  }

  public Interval getInterval()
  {
    return new Interval(minTimestamp, isEmpty() ? minTimestamp : gran.increment(new DateTime(getMaxTimeMillis())).getMillis());
  }

  public DateTime getMinTime()
  {
    return isEmpty() ? null : new DateTime(getMinTimeMillis());
  }

  public DateTime getMaxTime()
  {
    return isEmpty() ? null : new DateTime(getMaxTimeMillis());
  }

  public Integer getDimensionIndex(String dimension)
  {
    DimensionDesc dimSpec = getDimension(dimension);
    return dimSpec == null ? null : dimSpec.getIndex();
  }

  public List<String> getDimensionOrder()
  {
    synchronized (dimensionDescs) {
      return ImmutableList.copyOf(dimensionDescs.keySet());
    }
  }

  private ColumnCapabilitiesImpl makeCapabilitesFromValueType(ValueType type)
  {
    ColumnCapabilitiesImpl capabilities = new ColumnCapabilitiesImpl();
    capabilities.setDictionaryEncoded(type == ValueType.STRING);
    capabilities.setHasBitmapIndexes(type == ValueType.STRING);
    capabilities.setType(type);
    return capabilities;
  }

  /**
   * Currently called to initialize IncrementalIndex dimension order during index creation
   * Index dimension ordering could be changed to initialize from DimensionsSpec after resolution of
   * https://github.com/druid-io/druid/issues/2011
   */
  public void loadDimensionIterable(Iterable<String> oldDimensionOrder, Map<String, ColumnCapabilitiesImpl> oldColumnCapabilities)
  {
    synchronized (dimensionDescs) {
      if (!dimensionDescs.isEmpty()) {
        throw new ISE("Cannot load dimension order when existing order[%s] is not empty.", dimensionDescs.keySet());
      }
      for (String dim : oldDimensionOrder) {
        if (dimensionDescs.get(dim) == null) {
          ColumnCapabilitiesImpl capabilities = oldColumnCapabilities.get(dim);
          columnCapabilities.put(dim, capabilities);
          DimensionHandler handler = DimensionHandlerUtils.getHandlerFromCapabilities(dim, capabilities, null);
          addNewDimension(dim, capabilities, handler);
        }
      }
    }
  }

  @GuardedBy("dimensionDescs")
  private DimensionDesc addNewDimension(String dim, ColumnCapabilitiesImpl capabilities, DimensionHandler handler)
  {
    DimensionDesc desc = new DimensionDesc(dimensionDescs.size(), dim, capabilities, handler);
    dimensionDescs.put(dim, desc);
    dimensionDescsList.add(desc);
    return desc;
  }

  public List<String> getMetricNames()
  {
    return ImmutableList.copyOf(metricDescs.keySet());
  }

  public List<MetricDesc> getMetrics()
  {
    return ImmutableList.copyOf(metricDescs.values());
  }

  public Integer getMetricIndex(String metricName)
  {
    MetricDesc metSpec = metricDescs.get(metricName);
    return metSpec == null ? null : metSpec.getIndex();
  }

  public ColumnCapabilities getCapabilities(String column)
  {
    return columnCapabilities.get(column);
  }

  public Metadata getMetadata()
  {
    return metadata;
  }

  private static AggregatorFactory[] getCombiningAggregators(AggregatorFactory[] aggregators)
  {
    AggregatorFactory[] combiningAggregators = new AggregatorFactory[aggregators.length];
    for (int i = 0; i < aggregators.length; i++) {
      combiningAggregators[i] = aggregators[i].getCombiningFactory();
    }
    return combiningAggregators;
  }

  public Map<String, DimensionHandler> getDimensionHandlers()
  {
    Map<String, DimensionHandler> handlers = Maps.newLinkedHashMap();
    for (DimensionDesc desc : dimensionDescsList) {
      handlers.put(desc.getName(), desc.getHandler());
    }
    return handlers;
  }

  @Override
  public Iterator<Row> iterator()
  {
    return iterableWithPostAggregations(null, false).iterator();
  }

  public Iterable<Row> iterableWithPostAggregations(final List<PostAggregator> postAggs, final boolean descending)
  {
    return new Iterable<Row>()
    {
      @Override
      public Iterator<Row> iterator()
      {
        final List<DimensionDesc> dimensions = getDimensions();

        return Iterators.transform(
            getFacts().iterator(descending),
            timeAndDims -> {
              final int rowOffset = timeAndDims.getRowIndex();

              Object[] theDims = timeAndDims.getDims();

              Map<String, Object> theVals = Maps.newLinkedHashMap();
              for (int i = 0; i < theDims.length; ++i) {
                Object dim = theDims[i];
                DimensionDesc dimensionDesc = dimensions.get(i);
                if (dimensionDesc == null) {
                  continue;
                }
                String dimensionName = dimensionDesc.getName();
                DimensionHandler handler = dimensionDesc.getHandler();
                if (dim == null || handler.getLengthOfEncodedKeyComponent(dim) == 0) {
                  theVals.put(dimensionName, null);
                  continue;
                }
                final DimensionIndexer indexer = dimensionDesc.getIndexer();
                Object rowVals = indexer.convertUnsortedEncodedKeyComponentToActualArrayOrList(dim, DimensionIndexer.LIST);
                theVals.put(dimensionName, rowVals);
              }

              AggregatorType[] aggs = getAggsForRow(rowOffset);
              for (int i = 0; i < aggs.length; ++i) {
                theVals.put(metrics[i].getName(), getAggVal(aggs[i], rowOffset, i));
              }

              if (postAggs != null) {
                for (PostAggregator postAgg : postAggs) {
                  theVals.put(postAgg.getName(), postAgg.compute(theVals));
                }
              }

              return new MapBasedRow(timeAndDims.getTimestamp(), theVals);
            }
        );
      }
    };
  }

  public DateTime getMaxIngestedEventTime()
  {
    return maxIngestedEventTime;
  }

  public static final class DimensionDesc
  {
    private final int index;
    private final String name;
    private final ColumnCapabilitiesImpl capabilities;
    private final DimensionHandler handler;
    private final DimensionIndexer indexer;

    public DimensionDesc(int index, String name, ColumnCapabilitiesImpl capabilities, DimensionHandler handler)
    {
      this.index = index;
      this.name = name;
      this.capabilities = capabilities;
      this.handler = handler;
      this.indexer = handler.makeIndexer();
    }

    public int getIndex()
    {
      return index;
    }

    public String getName()
    {
      return name;
    }

    public ColumnCapabilitiesImpl getCapabilities()
    {
      return capabilities;
    }

    public DimensionHandler getHandler()
    {
      return handler;
    }

    public DimensionIndexer getIndexer()
    {
      return indexer;
    }
  }

  public static final class MetricDesc
  {
    private final int index;
    private final String name;
    private final String type;
    private final ColumnCapabilitiesImpl capabilities;

    public MetricDesc(int index, AggregatorFactory factory)
    {
      this.index = index;
      this.name = factory.getName();

      String typeInfo = factory.getTypeName();
      this.capabilities = new ColumnCapabilitiesImpl();
      if (typeInfo.equalsIgnoreCase("float")) {
        capabilities.setType(ValueType.FLOAT);
        this.type = typeInfo;
      } else if (typeInfo.equalsIgnoreCase("long")) {
        capabilities.setType(ValueType.LONG);
        this.type = typeInfo;
      } else if (typeInfo.equalsIgnoreCase("double")) {
        capabilities.setType(ValueType.DOUBLE);
        this.type = typeInfo;
      } else {
        capabilities.setType(ValueType.COMPLEX);
        this.type = ComplexMetrics.getSerdeForType(typeInfo).getTypeName();
      }
    }

    public int getIndex()
    {
      return index;
    }

    public String getName()
    {
      return name;
    }

    public String getType()
    {
      return type;
    }

    public ColumnCapabilitiesImpl getCapabilities()
    {
      return capabilities;
    }
  }

  public static final class TimeAndDims
  {
    public static final int EMPTY_ROW_INDEX = -1;

    private final long timestamp;
    private final Object[] dims;
    private final List<DimensionDesc> dimensionDescsList;

    /**
     * rowIndex is not checked in {@link #equals} and {@link #hashCode} on purpose. TimeAndDims acts as a Map key
     * and "entry" object (rowIndex is the "value") at the same time. This is done to reduce object indirection and
     * improve locality, and avoid boxing of rowIndex as Integer, when stored in JDK collection:
     * {@link RollupFactsHolder} needs concurrent collections, that are not present in fastutil.
     */
    private int rowIndex;

    TimeAndDims(
        long timestamp,
        Object[] dims,
        List<DimensionDesc> dimensionDescsList
    )
    {
      this(timestamp, dims, dimensionDescsList, EMPTY_ROW_INDEX);
    }

    TimeAndDims(
        long timestamp,
        Object[] dims,
        List<DimensionDesc> dimensionDescsList,
        int rowIndex
    )
    {
      this.timestamp = timestamp;
      this.dims = dims;
      this.dimensionDescsList = dimensionDescsList;
      this.rowIndex = rowIndex;
    }

    public long getTimestamp()
    {
      return timestamp;
    }

    public Object[] getDims()
    {
      return dims;
    }

    public int getRowIndex()
    {
      return rowIndex;
    }

    private void setRowIndex(int rowIndex)
    {
      this.rowIndex = rowIndex;
    }

    @Override
    public String toString()
    {
      return "TimeAndDims{" +
             "timestamp=" + new DateTime(timestamp) +
             ", dims=" + Lists.transform(
          Arrays.asList(dims), new Function<Object, Object>()
          {
            @Override
            public Object apply(@Nullable Object input)
            {
              if (input == null || Array.getLength(input) == 0) {
                return Collections.singletonList("null");
              }
              return Collections.singletonList(input);
            }
          }
      ) + '}';
    }

    @Override
    public boolean equals(Object o)
    {
      if (this == o) {
        return true;
      }
      if (o == null || getClass() != o.getClass()) {
        return false;
      }

      TimeAndDims that = (TimeAndDims) o;

      if (timestamp != that.timestamp) {
        return false;
      }
      if (dims.length != that.dims.length) {
        return false;
      }
      for (int i = 0; i < dims.length; i++) {
        final DimensionIndexer indexer = dimensionDescsList.get(i).getIndexer();
        if (!indexer.checkUnsortedEncodedKeyComponentsEqual(dims[i], that.dims[i])) {
          return false;
        }
      }
      return true;
    }

    @Override
    public int hashCode()
    {
      int hash = (int) timestamp;
      for (int i = 0; i < dims.length; i++) {
        final DimensionIndexer indexer = dimensionDescsList.get(i).getIndexer();
        hash = 31 * hash + indexer.getUnsortedEncodedKeyComponentHashCode(dims[i]);
      }
      return hash;
    }
  }

  protected ColumnSelectorFactory makeColumnSelectorFactory(
      final AggregatorFactory agg,
      final Supplier<InputRow> in,
      final boolean deserializeComplexMetrics
  )
  {
    return makeColumnSelectorFactory(virtualColumns, agg, in, deserializeComplexMetrics);
  }

  protected final Comparator<TimeAndDims> dimsComparator()
  {
    return new TimeAndDimsComp(dimensionDescsList);
  }

  @VisibleForTesting
  static final class TimeAndDimsComp implements Comparator<TimeAndDims>
  {
    private List<DimensionDesc> dimensionDescs;

    public TimeAndDimsComp(List<DimensionDesc> dimDescs)
    {
      this.dimensionDescs = dimDescs;
    }

    @Override
    public int compare(TimeAndDims lhs, TimeAndDims rhs)
    {
      int retVal = Longs.compare(lhs.timestamp, rhs.timestamp);
      int numComparisons = Math.min(lhs.dims.length, rhs.dims.length);

      int index = 0;
      while (retVal == 0 && index < numComparisons) {
        final Object lhsIdxs = lhs.dims[index];
        final Object rhsIdxs = rhs.dims[index];

        if (lhsIdxs == null) {
          if (rhsIdxs == null) {
            ++index;
            continue;
          }
          return -1;
        }

        if (rhsIdxs == null) {
          return 1;
        }

        final DimensionIndexer indexer = dimensionDescs.get(index).getIndexer();
        retVal = indexer.compareUnsortedEncodedKeyComponents(lhsIdxs, rhsIdxs);
        ++index;
      }

      if (retVal == 0) {
        int lengthDiff = Ints.compare(lhs.dims.length, rhs.dims.length);
        if (lengthDiff == 0) {
          return 0;
        }
        Object[] largerDims = lengthDiff > 0 ? lhs.dims : rhs.dims;
        return allNull(largerDims, numComparisons) ? 0 : lengthDiff;
      }

      return retVal;
    }
  }

  private static boolean allNull(Object[] dims, int startPosition)
  {
    for (int i = startPosition; i < dims.length; i++) {
      if (dims[i] != null) {
        return false;
      }
    }
    return true;
  }

  interface FactsHolder
  {
    /**
     * @return the previous rowIndex associated with the specified key, or
     * {@code TimeAndDims#EMPTY_ROW_INDEX} if there was no mapping for the key.
     */
    int getPriorIndex(TimeAndDims key);

    long getMinTimeMillis();

    long getMaxTimeMillis();

    Iterator<TimeAndDims> iterator(boolean descending);

    Iterable<TimeAndDims> timeRangeIterable(boolean descending, long timeStart, long timeEnd);

    Iterable<TimeAndDims> keySet();

    /**
     * @return the previous rowIndex associated with the specified key, or
     * {@code TimeAndDims#EMPTY_ROW_INDEX} if there was no mapping for the key.
     */
    int putIfAbsent(TimeAndDims key, int rowIndex);

    void clear();
  }

  static class RollupFactsHolder implements FactsHolder
  {
    private final boolean sortFacts;
    // Can't use Set because we need to be able to get from collection
    private final ConcurrentMap<TimeAndDims, TimeAndDims> facts;
    private final List<DimensionDesc> dimensionDescsList;

    public RollupFactsHolder(boolean sortFacts, Comparator<TimeAndDims> timeAndDimsComparator, List<DimensionDesc> dimensionDescsList)
    {
      this.sortFacts = sortFacts;
      if (sortFacts) {
        this.facts = new ConcurrentSkipListMap<>(timeAndDimsComparator);
      } else {
        this.facts = new ConcurrentHashMap<>();
      }
      this.dimensionDescsList = dimensionDescsList;
    }

    @Override
    public int getPriorIndex(TimeAndDims key)
    {
      TimeAndDims timeAndDims = facts.get(key);
      return timeAndDims == null ? TimeAndDims.EMPTY_ROW_INDEX : timeAndDims.rowIndex;
    }

    @Override
    public long getMinTimeMillis()
    {
      if (sortFacts) {
        return ((ConcurrentNavigableMap<TimeAndDims, TimeAndDims>) facts).firstKey().getTimestamp();
      } else {
        throw new UnsupportedOperationException("can't get minTime from unsorted facts data.");
      }
    }

    @Override
    public long getMaxTimeMillis()
    {
      if (sortFacts) {
        return ((ConcurrentNavigableMap<TimeAndDims, TimeAndDims>) facts).lastKey().getTimestamp();
      } else {
        throw new UnsupportedOperationException("can't get maxTime from unsorted facts data.");
      }
    }

    @Override
    public Iterator<TimeAndDims> iterator(boolean descending)
    {
      if (descending && sortFacts) {
        return ((ConcurrentNavigableMap<TimeAndDims, TimeAndDims>) facts).descendingMap().keySet().iterator();
      }
      return keySet().iterator();
    }

    @Override
    public Iterable<TimeAndDims> timeRangeIterable(boolean descending, long timeStart, long timeEnd)
    {
      if (!sortFacts) {
        throw new UnsupportedOperationException("can't get timeRange from unsorted facts data.");
      }
      TimeAndDims start = new TimeAndDims(timeStart, new Object[]{}, dimensionDescsList);
      TimeAndDims end = new TimeAndDims(timeEnd, new Object[]{}, dimensionDescsList);
      ConcurrentNavigableMap<TimeAndDims, TimeAndDims> subMap =
          ((ConcurrentNavigableMap<TimeAndDims, TimeAndDims>) facts).subMap(start, end);
      final Map<TimeAndDims, TimeAndDims> rangeMap = descending ? subMap.descendingMap() : subMap;
      return rangeMap.keySet();
    }

    @Override
    public Iterable<TimeAndDims> keySet()
    {
      return facts.keySet();
    }

    @Override
    public int putIfAbsent(TimeAndDims key, int rowIndex)
    {
      // setRowIndex() must be called before facts.putIfAbsent() for visibility of rowIndex from concurrent readers.
      key.setRowIndex(rowIndex);
      TimeAndDims prev = facts.putIfAbsent(key, key);
      return prev == null ? TimeAndDims.EMPTY_ROW_INDEX : prev.rowIndex;
    }

    @Override
    public void clear()
    {
      facts.clear();
    }
  }

  static class PlainFactsHolder implements FactsHolder
  {
    private final boolean sortFacts;
    private final ConcurrentMap<Long, Deque<TimeAndDims>> facts;

    public PlainFactsHolder(boolean sortFacts)
    {
      this.sortFacts = sortFacts;
      if (sortFacts) {
        this.facts = new ConcurrentSkipListMap<>();
      } else {
        this.facts = new ConcurrentHashMap<>();
      }
    }

    @Override
    public int getPriorIndex(TimeAndDims key)
    {
      // always return EMPTY_ROW_INDEX to indicate that no prior key cause we always add new row
      return TimeAndDims.EMPTY_ROW_INDEX;
    }

    @Override
    public long getMinTimeMillis()
    {
      if (sortFacts) {
        return ((ConcurrentNavigableMap<Long, Deque<TimeAndDims>>) facts).firstKey();
      } else {
        throw new UnsupportedOperationException("can't get minTime from unsorted facts data.");
      }
    }

    @Override
    public long getMaxTimeMillis()
    {
      if (sortFacts) {
        return ((ConcurrentNavigableMap<Long, Deque<TimeAndDims>>) facts).lastKey();
      } else {
        throw new UnsupportedOperationException("can't get maxTime from unsorted facts data.");
      }
    }

    @Override
    public Iterator<TimeAndDims> iterator(boolean descending)
    {
      if (descending && sortFacts) {
        return concat(((ConcurrentNavigableMap<Long, Deque<TimeAndDims>>) facts)
                .descendingMap().values(), true).iterator();
      }
      return concat(facts.values(), false).iterator();
    }

    @Override
    public Iterable<TimeAndDims> timeRangeIterable(boolean descending, long timeStart, long timeEnd)
    {
      ConcurrentNavigableMap<Long, Deque<TimeAndDims>> subMap =
          ((ConcurrentNavigableMap<Long, Deque<TimeAndDims>>) facts).subMap(timeStart, timeEnd);
      final Map<Long, Deque<TimeAndDims>> rangeMap = descending ? subMap.descendingMap() : subMap;
      return concat(rangeMap.values(), descending);
    }

    private Iterable<TimeAndDims> concat(
        final Iterable<Deque<TimeAndDims>> iterable,
        final boolean descending
    )
    {
      return () -> Iterators.concat(
          Iterators.transform(
              iterable.iterator(),
              input -> descending ? input.descendingIterator() : input.iterator()
          )
      );
    }

    @Override
    public Iterable<TimeAndDims> keySet()
    {
      return concat(facts.values(), false);
    }

    @Override
    public int putIfAbsent(TimeAndDims key, int rowIndex)
    {
      Long time = key.getTimestamp();
      Deque<TimeAndDims> rows = facts.get(time);
      if (rows == null) {
        facts.putIfAbsent(time, new ConcurrentLinkedDeque<>());
        // in race condition, rows may be put by other thread, so always get latest status from facts
        rows = facts.get(time);
      }
      // setRowIndex() must be called before rows.add() for visibility of rowIndex from concurrent readers.
      key.setRowIndex(rowIndex);
      rows.add(key);
      // always return EMPTY_ROW_INDEX to indicate that we always add new row
      return TimeAndDims.EMPTY_ROW_INDEX;
    }

    @Override
    public void clear()
    {
      facts.clear();
    }
  }
}<|MERGE_RESOLUTION|>--- conflicted
+++ resolved
@@ -668,14 +668,10 @@
     switch (metricDesc.getCapabilities().getType()) {
       case COMPLEX:
         return ComplexMetrics.getSerdeForType(metricDesc.getType()).getObjectStrategy().getClazz();
+      case DOUBLE:
+        return Double.class;
       case FLOAT:
-<<<<<<< HEAD
-        return Float.TYPE;
-      case DOUBLE:
-        return Double.TYPE;
-=======
         return Float.class;
->>>>>>> 16817e40
       case LONG:
         return Long.class;
       case STRING:
