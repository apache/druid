--- conflicted
+++ resolved
@@ -23,16 +23,9 @@
 import com.google.common.collect.ImmutableList;
 import com.google.common.collect.Iterators;
 import com.google.common.collect.Lists;
-<<<<<<< HEAD
-import com.google.common.collect.Maps;
 import io.druid.java.util.common.granularity.Granularity;
-=======
-import io.druid.granularity.QueryGranularity;
->>>>>>> b0232b4e
 import io.druid.java.util.common.guava.Sequence;
 import io.druid.java.util.common.guava.Sequences;
-import io.druid.math.expr.Expr;
-import io.druid.math.expr.Parser;
 import io.druid.query.QueryInterruptedException;
 import io.druid.query.dimension.DefaultDimensionSpec;
 import io.druid.query.dimension.DimensionSpec;
@@ -240,11 +233,7 @@
           EntryHolder currEntry = new EntryHolder();
 
           @Override
-<<<<<<< HEAD
           public Cursor apply(@Nullable final Interval interval)
-=======
-          public Cursor apply(final Long input)
->>>>>>> b0232b4e
           {
             final long timeStart = Math.max(interval.getStartMillis(), actualInterval.getStartMillis());
 
