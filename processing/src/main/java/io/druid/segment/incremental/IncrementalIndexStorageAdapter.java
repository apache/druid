--- conflicted
+++ resolved
@@ -282,7 +282,7 @@
                 final String dimensionName = dimension.toLowerCase();
                 final IncrementalIndex.DimDim dimValLookup = index.getDimension(dimensionName);
                 if (dimValLookup == null) {
-                  return null;
+                  return new NullDimensionSelector();
                 }
 
                 final int maxId = dimValLookup.size();
@@ -348,16 +348,6 @@
                 };
               }
 
-<<<<<<< HEAD
-                      @Override
-                      public DimensionSelector makeDimensionSelector(String dimension)
-                      {
-                        final String dimensionName = dimension.toLowerCase();
-                        final IncrementalIndex.DimDim dimValLookup = index.getDimension(dimensionName);
-                        if (dimValLookup == null) {
-                          return new NullDimensionSelector();
-                        }
-=======
               @Override
               public FloatColumnSelector makeFloatColumnSelector(String columnName)
               {
@@ -373,7 +363,6 @@
                     }
                   };
                 }
->>>>>>> 25550472
 
                 final int metricIndex = metricIndexInt;
 
@@ -416,36 +405,6 @@
 
                 final Integer dimensionIndexInt = index.getDimensionIndex(columnName);
 
-<<<<<<< HEAD
-                        final Integer dimensionIndexInt = index.getDimensionIndex(columnName);
-
-                        if (dimensionIndexInt != null) {
-                          final int dimensionIndex = dimensionIndexInt;
-                          return new ObjectColumnSelector<String>()
-                          {
-                            @Override
-                            public Class classOfObject()
-                            {
-                              return String.class;
-                            }
-
-                            @Override
-                            public String get()
-                            {
-                              final String[] dimVals = currEntry.getKey().getDims()[dimensionIndex];
-                              if (dimVals == null || dimVals.length == 0) {
-                                return null;
-                              }
-                              if (dimVals.length == 1) {
-                                return dimVals[0];
-                              }
-                              throw new UnsupportedOperationException(
-                                  "makeObjectColumnSelector does not support multivalued columns"
-                              );
-                            }
-                          };
-                        }
-=======
                 if (dimensionIndexInt != null) {
                   final int dimensionIndex = dimensionIndexInt;
                   return new ObjectColumnSelector<Object>()
@@ -455,7 +414,6 @@
                     {
                       return Object.class;
                     }
->>>>>>> 25550472
 
                     @Override
                     public Object get()
