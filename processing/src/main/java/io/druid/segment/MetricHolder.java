--- conflicted
+++ resolved
@@ -23,10 +23,6 @@
 import io.druid.java.util.common.ISE;
 import io.druid.java.util.common.io.smoosh.SmooshedFileMapper;
 import io.druid.segment.data.CompressedFloatsIndexedSupplier;
-<<<<<<< HEAD
-import io.druid.segment.data.CompressedLongsIndexedSupplier;
-=======
->>>>>>> e115da39
 import io.druid.segment.data.GenericIndexed;
 import io.druid.segment.data.Indexed;
 import io.druid.segment.data.ObjectStrategy;
@@ -44,10 +40,6 @@
   private static final byte[] version = new byte[]{0x0};
   private static final SerializerUtils serializerUtils = new SerializerUtils();
 
-<<<<<<< HEAD
-=======
-
->>>>>>> e115da39
   public static MetricHolder fromByteBuffer(ByteBuffer buf, SmooshedFileMapper mapper) throws IOException
   {
     return fromByteBuffer(buf, null, mapper);
@@ -69,12 +61,6 @@
       case FLOAT:
         holder.floatType = CompressedFloatsIndexedSupplier.fromByteBuffer(buf, ByteOrder.nativeOrder());
         break;
-<<<<<<< HEAD
-      case DOUBLE:
-        holder.doubleType = CompressedDoublesIndexedSupplier.fromByteBuffer(buf, ByteOrder.nativeOrder());
-        break;
-=======
->>>>>>> e115da39
       case COMPLEX:
         if (strategy != null) {
           holder.complexType = GenericIndexed.read(buf, strategy, mapper);
