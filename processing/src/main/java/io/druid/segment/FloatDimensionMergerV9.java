/*
 * Licensed to Metamarkets Group Inc. (Metamarkets) under one
 * or more contributor license agreements. See the NOTICE file
 * distributed with this work for additional information
 * regarding copyright ownership. Metamarkets licenses this file
 * to you under the Apache License, Version 2.0 (the
 * "License"); you may not use this file except in compliance
 * with the License. You may obtain a copy of the License at
 *
 * http://www.apache.org/licenses/LICENSE-2.0
 *
 * Unless required by applicable law or agreed to in writing,
 * software distributed under the License is distributed on an
 * "AS IS" BASIS, WITHOUT WARRANTIES OR CONDITIONS OF ANY
 * KIND, either express or implied. See the License for the
 * specific language governing permissions and limitations
 * under the License.
 */

package io.druid.segment;

<<<<<<< HEAD
import io.druid.java.util.common.io.Closer;
import io.druid.segment.writeout.SegmentWriteOutMedium;
import io.druid.segment.column.ColumnCapabilities;
=======
>>>>>>> e115da39
import io.druid.segment.column.ColumnDescriptor;
import io.druid.segment.column.ValueType;
import io.druid.segment.data.CompressionStrategy;
import io.druid.segment.serde.FloatGenericColumnPartSerde;

import java.io.IOException;
import java.nio.IntBuffer;
import java.util.List;

public class FloatDimensionMergerV9 implements DimensionMergerV9<Float>
{
  protected String dimensionName;
  protected final IndexSpec indexSpec;
<<<<<<< HEAD
  protected ColumnCapabilities capabilities;
=======
  protected IOPeon ioPeon;
>>>>>>> e115da39

  private FloatColumnSerializer serializer;

  public FloatDimensionMergerV9(
      String dimensionName,
      IndexSpec indexSpec,
<<<<<<< HEAD
      SegmentWriteOutMedium segmentWriteOutMedium,
      ColumnCapabilities capabilities,
      ProgressIndicator progress
=======
      IOPeon ioPeon
>>>>>>> e115da39
  )
  {
    this.dimensionName = dimensionName;
    this.indexSpec = indexSpec;
<<<<<<< HEAD
    this.capabilities = capabilities;
    this.progress = progress;
=======
    this.ioPeon = ioPeon;
>>>>>>> e115da39

    try {
      setupEncodedValueWriter(segmentWriteOutMedium);
    }
    catch (IOException ioe) {
      throw new RuntimeException(ioe);
    }
  }

  private void setupEncodedValueWriter(SegmentWriteOutMedium segmentWriteOutMedium) throws IOException
  {
    final CompressionStrategy metCompression = indexSpec.getMetricCompression();
    this.serializer = FloatColumnSerializer.create(segmentWriteOutMedium, dimensionName, metCompression);
    serializer.open();
  }

  @Override
  public void writeMergedValueMetadata(List<IndexableAdapter> adapters) throws IOException
  {
    // floats have no additional metadata
  }

  @Override
  public Float convertSegmentRowValuesToMergedRowValues(Float segmentRow, int segmentIndexNumber)
  {
    return segmentRow;
  }

  @Override
  public void processMergedRow(Float rowValues) throws IOException
  {
    serializer.serialize(rowValues);
  }

  @Override
  public void writeIndexes(List<IntBuffer> segmentRowNumConversions) throws IOException
  {
    // floats have no indices to write
  }

  @Override
  public boolean canSkip()
  {
    // a float column can never be all null
    return false;
  }

  @Override
  public ColumnDescriptor makeColumnDescriptor() throws IOException
  {
    final ColumnDescriptor.Builder builder = ColumnDescriptor.builder();
    builder.setValueType(ValueType.FLOAT);
    builder.addSerde(
        FloatGenericColumnPartSerde.serializerBuilder()
                                  .withByteOrder(IndexIO.BYTE_ORDER)
                                  .withDelegate(serializer)
                                  .build()
    );
    return builder.build();
  }
}<|MERGE_RESOLUTION|>--- conflicted
+++ resolved
@@ -19,16 +19,11 @@
 
 package io.druid.segment;
 
-<<<<<<< HEAD
-import io.druid.java.util.common.io.Closer;
-import io.druid.segment.writeout.SegmentWriteOutMedium;
-import io.druid.segment.column.ColumnCapabilities;
-=======
->>>>>>> e115da39
 import io.druid.segment.column.ColumnDescriptor;
 import io.druid.segment.column.ValueType;
 import io.druid.segment.data.CompressionStrategy;
 import io.druid.segment.serde.FloatGenericColumnPartSerde;
+import io.druid.segment.writeout.SegmentWriteOutMedium;
 
 import java.io.IOException;
 import java.nio.IntBuffer;
@@ -38,34 +33,16 @@
 {
   protected String dimensionName;
   protected final IndexSpec indexSpec;
-<<<<<<< HEAD
-  protected ColumnCapabilities capabilities;
-=======
-  protected IOPeon ioPeon;
->>>>>>> e115da39
-
   private FloatColumnSerializer serializer;
 
   public FloatDimensionMergerV9(
       String dimensionName,
       IndexSpec indexSpec,
-<<<<<<< HEAD
-      SegmentWriteOutMedium segmentWriteOutMedium,
-      ColumnCapabilities capabilities,
-      ProgressIndicator progress
-=======
-      IOPeon ioPeon
->>>>>>> e115da39
+      SegmentWriteOutMedium segmentWriteOutMedium
   )
   {
     this.dimensionName = dimensionName;
     this.indexSpec = indexSpec;
-<<<<<<< HEAD
-    this.capabilities = capabilities;
-    this.progress = progress;
-=======
-    this.ioPeon = ioPeon;
->>>>>>> e115da39
 
     try {
       setupEncodedValueWriter(segmentWriteOutMedium);
