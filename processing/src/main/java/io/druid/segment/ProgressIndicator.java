/*
 * Licensed to Metamarkets Group Inc. (Metamarkets) under one
 * or more contributor license agreements. See the NOTICE file
 * distributed with this work for additional information
 * regarding copyright ownership. Metamarkets licenses this file
 * to you under the Apache License, Version 2.0 (the
 * "License"); you may not use this file except in compliance
 * with the License. You may obtain a copy of the License at
 *
 * http://www.apache.org/licenses/LICENSE-2.0
 *
 * Unless required by applicable law or agreed to in writing,
 * software distributed under the License is distributed on an
 * "AS IS" BASIS, WITHOUT WARRANTIES OR CONDITIONS OF ANY
 * KIND, either express or implied. See the License for the
 * specific language governing permissions and limitations
 * under the License.
 */

package io.druid.segment;

/**
 */
public interface ProgressIndicator
{
  void progress();

  void start();

  void stop();

  void startSection(String section);

<<<<<<< HEAD
  public void stopSection(String section);
=======
  void progressSection(String section, String message);

  void stopSection(String section);
>>>>>>> 675c6c00
}<|MERGE_RESOLUTION|>--- conflicted
+++ resolved
@@ -31,11 +31,5 @@
 
   void startSection(String section);
 
-<<<<<<< HEAD
-  public void stopSection(String section);
-=======
-  void progressSection(String section, String message);
-
   void stopSection(String section);
->>>>>>> 675c6c00
 }