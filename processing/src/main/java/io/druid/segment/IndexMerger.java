/*
 * Licensed to Metamarkets Group Inc. (Metamarkets) under one
 * or more contributor license agreements. See the NOTICE file
 * distributed with this work for additional information
 * regarding copyright ownership. Metamarkets licenses this file
 * to you under the Apache License, Version 2.0 (the
 * "License"); you may not use this file except in compliance
 * with the License. You may obtain a copy of the License at
 *
 * http://www.apache.org/licenses/LICENSE-2.0
 *
 * Unless required by applicable law or agreed to in writing,
 * software distributed under the License is distributed on an
 * "AS IS" BASIS, WITHOUT WARRANTIES OR CONDITIONS OF ANY
 * KIND, either express or implied. See the License for the
 * specific language governing permissions and limitations
 * under the License.
 */

package io.druid.segment;

import com.google.common.annotations.VisibleForTesting;
import com.google.common.base.Function;
import com.google.common.base.Strings;
import com.google.common.collect.ImmutableList;
import com.google.common.collect.Iterators;
import com.google.common.collect.Lists;
import com.google.common.collect.PeekingIterator;
import com.google.common.collect.Sets;
import com.google.common.primitives.Ints;
import com.google.inject.ImplementedBy;
import io.druid.common.utils.SerializerUtils;
import io.druid.java.util.common.ByteBufferUtils;
import io.druid.java.util.common.ISE;
import io.druid.java.util.common.Pair;
import io.druid.java.util.common.guava.Comparators;
import io.druid.java.util.common.guava.nary.BinaryFn;
import io.druid.java.util.common.logger.Logger;
import io.druid.java.util.common.parsers.CloseableIterator;
import io.druid.segment.writeout.SegmentWriteOutMediumFactory;
import io.druid.query.aggregation.AggregatorFactory;
import io.druid.segment.data.Indexed;
import io.druid.segment.incremental.IncrementalIndex;
import it.unimi.dsi.fastutil.ints.Int2ObjectMap;
import it.unimi.dsi.fastutil.ints.IntIterator;
import it.unimi.dsi.fastutil.ints.IntSortedSet;
import org.joda.time.Interval;

import javax.annotation.Nullable;
import java.io.File;
import java.io.IOException;
import java.nio.ByteBuffer;
import java.nio.IntBuffer;
import java.util.ArrayList;
import java.util.Arrays;
import java.util.Comparator;
import java.util.Iterator;
import java.util.List;
import java.util.NoSuchElementException;
import java.util.PriorityQueue;
import java.util.Set;
import java.util.stream.Collectors;

@ImplementedBy(IndexMergerV9.class)
public interface IndexMerger
{
  Logger log = new Logger(IndexMerger.class);

  SerializerUtils serializerUtils = new SerializerUtils();
  int INVALID_ROW = -1;

  static List<String> getMergedDimensionsFromQueryableIndexes(List<QueryableIndex> indexes)
  {
    return getMergedDimensions(toIndexableAdapters(indexes));
  }

  static List<IndexableAdapter> toIndexableAdapters(List<QueryableIndex> indexes)
  {
    return indexes.stream().map(QueryableIndexIndexableAdapter::new).collect(Collectors.toList());
  }

  static List<String> getMergedDimensions(List<IndexableAdapter> indexes)
  {
    if (indexes.size() == 0) {
      return ImmutableList.of();
    }
    List<String> commonDimOrder = getLongestSharedDimOrder(indexes);
    if (commonDimOrder == null) {
      log.warn("Indexes have incompatible dimension orders, using lexicographic order.");
      return getLexicographicMergedDimensions(indexes);
    } else {
      return commonDimOrder;
    }
  }

  static List<String> getLongestSharedDimOrder(List<IndexableAdapter> indexes)
  {
    int maxSize = 0;
    Iterable<String> orderingCandidate = null;
    for (IndexableAdapter index : indexes) {
      int iterSize = index.getDimensionNames().size();
      if (iterSize > maxSize) {
        maxSize = iterSize;
        orderingCandidate = index.getDimensionNames();
      }
    }

    if (orderingCandidate == null) {
      return null;
    }

    for (IndexableAdapter index : indexes) {
      Iterator<String> candidateIter = orderingCandidate.iterator();
      for (String matchDim : index.getDimensionNames()) {
        boolean matched = false;
        while (candidateIter.hasNext()) {
          String nextDim = candidateIter.next();
          if (matchDim.equals(nextDim)) {
            matched = true;
            break;
          }
        }
        if (!matched) {
          return null;
        }
      }
    }
    return ImmutableList.copyOf(orderingCandidate);
  }

  static List<String> getLexicographicMergedDimensions(List<IndexableAdapter> indexes)
  {
    return mergeIndexed(
        Lists.transform(
            indexes,
            new Function<IndexableAdapter, Iterable<String>>()
            {
              @Override
              public Iterable<String> apply(@Nullable IndexableAdapter input)
              {
                return input.getDimensionNames();
              }
            }
        )
    );
  }

  static <T extends Comparable<? super T>> ArrayList<T> mergeIndexed(List<Iterable<T>> indexedLists)
  {
    Set<T> retVal = Sets.newTreeSet(Comparators.<T>naturalNullsFirst());

    for (Iterable<T> indexedList : indexedLists) {
      for (T val : indexedList) {
        retVal.add(val);
      }
    }

    return Lists.newArrayList(retVal);
  }

  File persist(
      IncrementalIndex index,
      File outDir,
      IndexSpec indexSpec,
      @Nullable SegmentWriteOutMediumFactory segmentWriteOutMediumFactory
  ) throws IOException;

  /**
   * This is *not* thread-safe and havok will ensue if this is called and writes are still occurring
   * on the IncrementalIndex object.
   *
   * @param index        the IncrementalIndex to persist
   * @param dataInterval the Interval that the data represents
   * @param outDir       the directory to persist the data to
   *
   * @return the index output directory
   *
   * @throws IOException if an IO error occurs persisting the index
   */
  File persist(
      IncrementalIndex index,
      Interval dataInterval,
      File outDir,
      IndexSpec indexSpec,
      @Nullable SegmentWriteOutMediumFactory segmentWriteOutMediumFactory
  ) throws IOException;

  File persist(
      IncrementalIndex index,
      Interval dataInterval,
      File outDir,
      IndexSpec indexSpec,
      ProgressIndicator progress,
      @Nullable SegmentWriteOutMediumFactory segmentWriteOutMediumFactory
  ) throws IOException;

  File mergeQueryableIndex(
      List<QueryableIndex> indexes,
      boolean rollup,
      AggregatorFactory[] metricAggs,
      File outDir,
      IndexSpec indexSpec,
      @Nullable SegmentWriteOutMediumFactory segmentWriteOutMediumFactory
  ) throws IOException;

  File mergeQueryableIndex(
      List<QueryableIndex> indexes,
      boolean rollup,
      AggregatorFactory[] metricAggs,
      File outDir,
      IndexSpec indexSpec,
      ProgressIndicator progress,
      @Nullable SegmentWriteOutMediumFactory segmentWriteOutMediumFactory
  ) throws IOException;

  @VisibleForTesting
  File merge(
      List<IndexableAdapter> indexes,
      boolean rollup,
      AggregatorFactory[] metricAggs,
      File outDir,
      IndexSpec indexSpec
  ) throws IOException;

<<<<<<< HEAD
  File convert(File inDir, File outDir, IndexSpec indexSpec) throws IOException;

  File convert(
      File inDir,
      File outDir,
      IndexSpec indexSpec,
      ProgressIndicator progress,
      @Nullable SegmentWriteOutMediumFactory segmentWriteOutMediumFactory
  ) throws IOException;

  File append(
      List<IndexableAdapter> indexes,
      AggregatorFactory[] aggregators,
      File outDir,
      IndexSpec indexSpec,
      @Nullable SegmentWriteOutMediumFactory segmentWriteOutMediumFactory
  ) throws IOException;
=======
  // Faster than IndexMaker
  File convert(File inDir, File outDir, IndexSpec indexSpec) throws IOException;

  File convert(File inDir, File outDir, IndexSpec indexSpec, ProgressIndicator progress)
      throws IOException;

  File append(List<IndexableAdapter> indexes, AggregatorFactory[] aggregators, File outDir, IndexSpec indexSpec)
      throws IOException;
>>>>>>> e115da39

  interface IndexSeeker
  {
    int NOT_EXIST = -1;
    int NOT_INIT = -1;

    int seek(int dictId);
  }

  /**
   * Get old dictId from new dictId, and only support access in order
   */
  class IndexSeekerWithConversion implements IndexSeeker
  {
    private final IntBuffer dimConversions;
    private int currIndex;
    private int currVal;
    private int lastVal;

    IndexSeekerWithConversion(IntBuffer dimConversions)
    {
      this.dimConversions = dimConversions;
      this.currIndex = 0;
      this.currVal = IndexSeeker.NOT_INIT;
      this.lastVal = IndexSeeker.NOT_INIT;
    }

    @Override
    public int seek(int dictId)
    {
      if (dimConversions == null) {
        return IndexSeeker.NOT_EXIST;
      }
      if (lastVal != IndexSeeker.NOT_INIT) {
        if (dictId <= lastVal) {
          throw new ISE(
              "Value dictId[%d] is less than the last value dictId[%d] I have, cannot be.",
              dictId, lastVal
          );
        }
        return IndexSeeker.NOT_EXIST;
      }
      if (currVal == IndexSeeker.NOT_INIT) {
        currVal = dimConversions.get();
      }
      if (currVal == dictId) {
        int ret = currIndex;
        ++currIndex;
        if (dimConversions.hasRemaining()) {
          currVal = dimConversions.get();
        } else {
          lastVal = dictId;
        }
        return ret;
      } else if (currVal < dictId) {
        throw new ISE(
            "Skipped currValue dictId[%d], currIndex[%d]; incoming value dictId[%d]",
            currVal, currIndex, dictId
        );
      } else {
        return IndexSeeker.NOT_EXIST;
      }
    }
  }

  class MMappedIndexRowIterable implements Iterable<Rowboat>
  {
    private final Iterable<Rowboat> index;
    private final List<String> convertedDims;
    private final int indexNumber;
    private final List<DimensionMerger> mergers;


    MMappedIndexRowIterable(
        Iterable<Rowboat> index,
        List<String> convertedDims,
        int indexNumber,
        final List<DimensionMerger> mergers
    )
    {
      this.index = index;
      this.convertedDims = convertedDims;
      this.indexNumber = indexNumber;
      this.mergers = mergers;
    }

    @Override
    public Iterator<Rowboat> iterator()
    {
      return Iterators.transform(
          index.iterator(),
          new Function<Rowboat, Rowboat>()
          {
            @Override
            public Rowboat apply(@Nullable Rowboat input)
            {
              Object[] dims = input.getDims();
              Object[] newDims = new Object[convertedDims.size()];
              for (int i = 0; i < convertedDims.size(); ++i) {
                if (i >= dims.length) {
                  continue;
                }
                newDims[i] = mergers.get(i).convertSegmentRowValuesToMergedRowValues(dims[i], indexNumber);
              }

              final Rowboat retVal = new Rowboat(
                  input.getTimestamp(),
                  newDims,
                  input.getMetrics(),
                  input.getRowNum(),
                  input.getHandlers()
              );

              retVal.addRow(indexNumber, input.getRowNum());

              return retVal;
            }
          }
      );
    }
  }

  class RowboatMergeFunction implements BinaryFn<Rowboat, Rowboat, Rowboat>
  {
    private final AggregatorFactory[] metricAggs;

    public RowboatMergeFunction(AggregatorFactory[] metricAggs)
    {
      this.metricAggs = metricAggs;
    }

    @Override
    public Rowboat apply(Rowboat lhs, Rowboat rhs)
    {
      if (lhs == null) {
        return rhs;
      }
      if (rhs == null) {
        return lhs;
      }

      Object[] metrics = new Object[metricAggs.length];
      Object[] lhsMetrics = lhs.getMetrics();
      Object[] rhsMetrics = rhs.getMetrics();

      for (int i = 0; i < metrics.length; ++i) {
        Object lhsMetric = lhsMetrics[i];
        Object rhsMetric = rhsMetrics[i];
        if (lhsMetric == null) {
          metrics[i] = rhsMetric;
        } else if (rhsMetric == null) {
          metrics[i] = lhsMetric;
        } else {
          metrics[i] = metricAggs[i].combine(lhsMetric, rhsMetric);
        }
      }

      final Rowboat retVal = new Rowboat(
          lhs.getTimestamp(),
          lhs.getDims(),
          metrics,
          lhs.getRowNum(),
          lhs.getHandlers()
      );

      for (Rowboat rowboat : Arrays.asList(lhs, rhs)) {
        Iterator<Int2ObjectMap.Entry<IntSortedSet>> entryIterator =
            rowboat.getComprisedRows().int2ObjectEntrySet().fastIterator();
        while (entryIterator.hasNext()) {
          Int2ObjectMap.Entry<IntSortedSet> entry = entryIterator.next();

          for (IntIterator setIterator = entry.getValue().iterator(); setIterator.hasNext(); /* NOP */) {
            int rowNum = setIterator.nextInt();
            retVal.addRow(entry.getIntKey(), rowNum);
          }
        }
      }

      return retVal;
    }
  }

  class DictionaryMergeIterator implements CloseableIterator<String>
  {
    protected final IntBuffer[] conversions;
    protected final List<Pair<ByteBuffer, Integer>> directBufferAllocations = Lists.newArrayList();
    protected final PriorityQueue<Pair<Integer, PeekingIterator<String>>> pQueue;

    protected int counter;

    DictionaryMergeIterator(Indexed<String>[] dimValueLookups, boolean useDirect)
    {
      pQueue = new PriorityQueue<>(
          dimValueLookups.length,
          new Comparator<Pair<Integer, PeekingIterator<String>>>()
          {
            @Override
            public int compare(Pair<Integer, PeekingIterator<String>> lhs, Pair<Integer, PeekingIterator<String>> rhs)
            {
              return lhs.rhs.peek().compareTo(rhs.rhs.peek());
            }
          }
      );
      conversions = new IntBuffer[dimValueLookups.length];
      for (int i = 0; i < conversions.length; i++) {
        if (dimValueLookups[i] == null) {
          continue;
        }
        Indexed<String> indexed = dimValueLookups[i];
        if (useDirect) {
          int allocationSize = indexed.size() * Ints.BYTES;
          log.info("Allocating dictionary merging direct buffer with size[%,d]", allocationSize);
          final ByteBuffer conversionDirectBuffer = ByteBuffer.allocateDirect(allocationSize);
          conversions[i] = conversionDirectBuffer.asIntBuffer();
          directBufferAllocations.add(new Pair<>(conversionDirectBuffer, allocationSize));
        } else {
          conversions[i] = IntBuffer.allocate(indexed.size());
        }

        final PeekingIterator<String> iter = Iterators.peekingIterator(
            Iterators.transform(
                indexed.iterator(),
                new Function<String, String>()
                {
                  @Override
                  public String apply(@Nullable String input)
                  {
                    return Strings.nullToEmpty(input);
                  }
                }
            )
        );
        if (iter.hasNext()) {
          pQueue.add(Pair.of(i, iter));
        }
      }
    }

    @Override
    public boolean hasNext()
    {
      return !pQueue.isEmpty();
    }

    @Override
    public String next()
    {
      Pair<Integer, PeekingIterator<String>> smallest = pQueue.remove();
      if (smallest == null) {
        throw new NoSuchElementException();
      }
      final String value = writeTranslate(smallest, counter);

      while (!pQueue.isEmpty() && value.equals(pQueue.peek().rhs.peek())) {
        writeTranslate(pQueue.remove(), counter);
      }
      counter++;

      return value;
    }

    boolean needConversion(int index)
    {
      IntBuffer readOnly = conversions[index].asReadOnlyBuffer();
      readOnly.rewind();
      int i = 0;
      while (readOnly.hasRemaining()) {
        if (i != readOnly.get()) {
          return true;
        }
        i++;
      }
      return false;
    }

    private String writeTranslate(Pair<Integer, PeekingIterator<String>> smallest, int counter)
    {
      final int index = smallest.lhs;
      final String value = smallest.rhs.next();

      conversions[index].put(counter);
      if (smallest.rhs.hasNext()) {
        pQueue.add(smallest);
      }
      return value;
    }

    @Override
    public void remove()
    {
      throw new UnsupportedOperationException("remove");
    }
    
    @Override
    public void close()
    {
      for (Pair<ByteBuffer, Integer> bufferAllocation : directBufferAllocations) {
        log.info("Freeing dictionary merging direct buffer with size[%,d]", bufferAllocation.rhs);
        ByteBufferUtils.free(bufferAllocation.lhs);
      }
    }
  }
}<|MERGE_RESOLUTION|>--- conflicted
+++ resolved
@@ -37,10 +37,10 @@
 import io.druid.java.util.common.guava.nary.BinaryFn;
 import io.druid.java.util.common.logger.Logger;
 import io.druid.java.util.common.parsers.CloseableIterator;
-import io.druid.segment.writeout.SegmentWriteOutMediumFactory;
 import io.druid.query.aggregation.AggregatorFactory;
 import io.druid.segment.data.Indexed;
 import io.druid.segment.incremental.IncrementalIndex;
+import io.druid.segment.writeout.SegmentWriteOutMediumFactory;
 import it.unimi.dsi.fastutil.ints.Int2ObjectMap;
 import it.unimi.dsi.fastutil.ints.IntIterator;
 import it.unimi.dsi.fastutil.ints.IntSortedSet;
@@ -222,7 +222,7 @@
       IndexSpec indexSpec
   ) throws IOException;
 
-<<<<<<< HEAD
+  // Faster than IndexMaker
   File convert(File inDir, File outDir, IndexSpec indexSpec) throws IOException;
 
   File convert(
@@ -240,16 +240,6 @@
       IndexSpec indexSpec,
       @Nullable SegmentWriteOutMediumFactory segmentWriteOutMediumFactory
   ) throws IOException;
-=======
-  // Faster than IndexMaker
-  File convert(File inDir, File outDir, IndexSpec indexSpec) throws IOException;
-
-  File convert(File inDir, File outDir, IndexSpec indexSpec, ProgressIndicator progress)
-      throws IOException;
-
-  File append(List<IndexableAdapter> indexes, AggregatorFactory[] aggregators, File outDir, IndexSpec indexSpec)
-      throws IOException;
->>>>>>> e115da39
 
   interface IndexSeeker
   {
