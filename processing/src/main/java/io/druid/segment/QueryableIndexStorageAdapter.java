/*
 * Licensed to Metamarkets Group Inc. (Metamarkets) under one
 * or more contributor license agreements. See the NOTICE file
 * distributed with this work for additional information
 * regarding copyright ownership. Metamarkets licenses this file
 * to you under the Apache License, Version 2.0 (the
 * "License"); you may not use this file except in compliance
 * with the License. You may obtain a copy of the License at
 *
 * http://www.apache.org/licenses/LICENSE-2.0
 *
 * Unless required by applicable law or agreed to in writing,
 * software distributed under the License is distributed on an
 * "AS IS" BASIS, WITHOUT WARRANTIES OR CONDITIONS OF ANY
 * KIND, either express or implied. See the License for the
 * specific language governing permissions and limitations
 * under the License.
 */

package io.druid.segment;

import com.google.common.base.Function;
import com.google.common.collect.ImmutableList;
import com.google.common.collect.Lists;
import com.google.common.collect.Sets;
import io.druid.collections.bitmap.ImmutableBitmap;
import io.druid.java.util.common.DateTimes;
import io.druid.java.util.common.granularity.Granularity;
import io.druid.java.util.common.guava.Sequence;
import io.druid.java.util.common.guava.Sequences;
import io.druid.java.util.common.io.Closer;
import io.druid.query.BaseQuery;
import io.druid.query.BitmapResultFactory;
import io.druid.query.DefaultBitmapResultFactory;
import io.druid.query.QueryMetrics;
import io.druid.query.filter.Filter;
import io.druid.query.monomorphicprocessing.RuntimeShapeInspector;
import io.druid.segment.column.BitmapIndex;
import io.druid.segment.column.Column;
import io.druid.segment.column.ColumnCapabilities;
import io.druid.segment.column.ComplexColumn;
import io.druid.segment.column.GenericColumn;
import io.druid.segment.data.Indexed;
import io.druid.segment.data.Offset;
import io.druid.segment.data.ReadableOffset;
import io.druid.segment.filter.AndFilter;
import io.druid.segment.historical.HistoricalCursor;
import org.joda.time.DateTime;
import org.joda.time.Interval;

import javax.annotation.Nullable;
import java.util.ArrayList;
import java.util.Collections;
import java.util.List;
import java.util.Map;
import java.util.Objects;

/**
 */
public class QueryableIndexStorageAdapter implements StorageAdapter
{
  private final QueryableIndex index;

  public QueryableIndexStorageAdapter(QueryableIndex index)
  {
    this.index = index;
  }

  @Override
  public String getSegmentIdentifier()
  {
    throw new UnsupportedOperationException();
  }

  @Override
  public Interval getInterval()
  {
    return index.getDataInterval();
  }

  @Override
  public Indexed<String> getAvailableDimensions()
  {
    return index.getAvailableDimensions();
  }

  @Override
  public Iterable<String> getAvailableMetrics()
  {
    return Sets.difference(Sets.newHashSet(index.getColumnNames()), Sets.newHashSet(index.getAvailableDimensions()));
  }

  @Override
  public int getDimensionCardinality(String dimension)
  {
    if (dimension == null) {
      return 0;
    }

    Column column = index.getColumn(dimension);
    if (column == null) {
      return 0;
    }
    if (!column.getCapabilities().isDictionaryEncoded()) {
      return Integer.MAX_VALUE;
    }
    return column.getDictionaryEncoding().getCardinality();
  }

  @Override
  public int getNumRows()
  {
    return index.getNumRows();
  }

  @Override
  public DateTime getMinTime()
  {
    try (final GenericColumn column = index.getColumn(Column.TIME_COLUMN_NAME).getGenericColumn()) {
      return DateTimes.utc(column.getLongSingleValueRow(0));
    }
  }

  @Override
  public DateTime getMaxTime()
  {
    try (final GenericColumn column = index.getColumn(Column.TIME_COLUMN_NAME).getGenericColumn()) {
      return DateTimes.utc(column.getLongSingleValueRow(column.length() - 1));
    }
  }

  @Override
  @Nullable
  public Comparable getMinValue(String dimension)
  {
    Column column = index.getColumn(dimension);
    if (column != null && column.getCapabilities().hasBitmapIndexes()) {
      BitmapIndex bitmap = column.getBitmapIndex();
      return bitmap.getCardinality() > 0 ? bitmap.getValue(0) : null;
    }
    return null;
  }

  @Override
  @Nullable
  public Comparable getMaxValue(String dimension)
  {
    Column column = index.getColumn(dimension);
    if (column != null && column.getCapabilities().hasBitmapIndexes()) {
      BitmapIndex bitmap = column.getBitmapIndex();
      return bitmap.getCardinality() > 0 ? bitmap.getValue(bitmap.getCardinality() - 1) : null;
    }
    return null;
  }

  @Override
  public Capabilities getCapabilities()
  {
    return Capabilities.builder().dimensionValuesSorted(true).build();
  }

  @Override
  @Nullable
  public ColumnCapabilities getColumnCapabilities(String column)
  {
    return getColumnCapabilites(index, column);
  }

  @Override
  public Map<String, DimensionHandler> getDimensionHandlers()
  {
    return index.getDimensionHandlers();
  }

  @Override
  public String getColumnTypeName(String columnName)
  {
    final Column column = index.getColumn(columnName);
    try (final ComplexColumn complexColumn = column.getComplexColumn()) {
      return complexColumn != null ? complexColumn.getTypeName() : column.getCapabilities().getType().toString();
    }
  }

  @Override
  public DateTime getMaxIngestedEventTime()
  {
    // For immutable indexes, maxIngestedEventTime is maxTime.
    return getMaxTime();
  }

  @Override
  public Sequence<Cursor> makeCursors(
      Filter filter,
      Interval interval,
      VirtualColumns virtualColumns,
      Granularity gran,
      boolean descending,
      @Nullable QueryMetrics<?> queryMetrics
  )
  {

    DateTime minTime = getMinTime();
    long minDataTimestamp = minTime.getMillis();
    DateTime maxTime = getMaxTime();
    long maxDataTimestamp = maxTime.getMillis();
    final Interval dataInterval = new Interval(minTime, gran.bucketEnd(maxTime));

    if (!interval.overlaps(dataInterval)) {
      return Sequences.empty();
    }

    final Interval actualInterval = interval.overlap(dataInterval);

    final ColumnSelectorBitmapIndexSelector selector = new ColumnSelectorBitmapIndexSelector(
        index.getBitmapFactoryForDimensions(),
        virtualColumns,
        index
    );

    final int totalRows = index.getNumRows();

    /*
     * Filters can be applied in two stages:
     * pre-filtering: Use bitmap indexes to prune the set of rows to be scanned.
     * post-filtering: Iterate through rows and apply the filter to the row values
     *
     * The pre-filter and post-filter step have an implicit AND relationship. (i.e., final rows are those that
     * were not pruned AND those that matched the filter during row scanning)
     *
     * An AND filter can have its subfilters partitioned across the two steps. The subfilters that can be
     * processed entirely with bitmap indexes (subfilter returns true for supportsBitmapIndex())
     * will be moved to the pre-filtering stage.
     *
     * Any subfilters that cannot be processed entirely with bitmap indexes will be moved to the post-filtering stage.
     */
    final Offset offset;
    final List<Filter> preFilters;
    final List<Filter> postFilters = new ArrayList<>();
    int preFilteredRows = totalRows;
    if (filter == null) {
      preFilters = Collections.emptyList();
      offset = new NoFilterOffset(0, totalRows, descending);
    } else {
      preFilters = new ArrayList<>();

      if (filter instanceof AndFilter) {
        // If we get an AndFilter, we can split the subfilters across both filtering stages
        for (Filter subfilter : ((AndFilter) filter).getFilters()) {
          if (subfilter.supportsBitmapIndex(selector)) {
            preFilters.add(subfilter);
          } else {
            postFilters.add(subfilter);
          }
        }
      } else {
        // If we get an OrFilter or a single filter, handle the filter in one stage
        if (filter.supportsBitmapIndex(selector)) {
          preFilters.add(filter);
        } else {
          postFilters.add(filter);
        }
      }

      if (preFilters.size() == 0) {
        offset = new NoFilterOffset(0, index.getNumRows(), descending);
      } else {
        if (queryMetrics != null) {
          BitmapResultFactory<?> bitmapResultFactory =
              queryMetrics.makeBitmapResultFactory(selector.getBitmapFactory());
          long bitmapConstructionStartNs = System.nanoTime();
          // Use AndFilter.getBitmapResult to intersect the preFilters to get its short-circuiting behavior.
          ImmutableBitmap bitmapIndex = AndFilter.getBitmapIndex(selector, bitmapResultFactory, preFilters);
          preFilteredRows = bitmapIndex.size();
          offset = BitmapOffset.of(bitmapIndex, descending, totalRows);
          queryMetrics.reportBitmapConstructionTime(System.nanoTime() - bitmapConstructionStartNs);
        } else {
          BitmapResultFactory<?> bitmapResultFactory = new DefaultBitmapResultFactory(selector.getBitmapFactory());
          offset = BitmapOffset.of(
              AndFilter.getBitmapIndex(selector, bitmapResultFactory, preFilters),
              descending,
              totalRows
          );
        }
      }
    }

    final Filter postFilter;
    if (postFilters.size() == 0) {
      postFilter = null;
    } else if (postFilters.size() == 1) {
      postFilter = postFilters.get(0);
    } else {
      postFilter = new AndFilter(postFilters);
    }

    if (queryMetrics != null) {
      queryMetrics.preFilters(preFilters);
      queryMetrics.postFilters(postFilters);
      queryMetrics.reportSegmentRows(totalRows);
      queryMetrics.reportPreFilteredRows(preFilteredRows);
    }

    return Sequences.filter(
        new CursorSequenceBuilder(
            this,
            actualInterval,
            virtualColumns,
            gran,
            offset,
            minDataTimestamp,
            maxDataTimestamp,
            descending,
            postFilter,
            selector
        ).build(),
        Objects::nonNull
    );
  }

  @Nullable
  static ColumnCapabilities getColumnCapabilites(ColumnSelector index, String columnName)
  {
    Column columnObj = index.getColumn(columnName);
    if (columnObj == null) {
      return null;
    }
    return columnObj.getCapabilities();
  }

  private static class CursorSequenceBuilder
  {
    private final QueryableIndex index;
    private final Interval interval;
    private final VirtualColumns virtualColumns;
    private final Granularity gran;
    private final Offset offset;
    private final long minDataTimestamp;
    private final long maxDataTimestamp;
    private final boolean descending;
    private final Filter postFilter;
    private final ColumnSelectorBitmapIndexSelector bitmapIndexSelector;

    public CursorSequenceBuilder(
        QueryableIndexStorageAdapter storageAdapter,
        Interval interval,
        VirtualColumns virtualColumns,
        Granularity gran,
        Offset offset,
        long minDataTimestamp,
        long maxDataTimestamp,
        boolean descending,
        Filter postFilter,
        ColumnSelectorBitmapIndexSelector bitmapIndexSelector
    )
    {
      this.index = storageAdapter.index;
      this.interval = interval;
      this.virtualColumns = virtualColumns;
      this.gran = gran;
      this.offset = offset;
      this.minDataTimestamp = minDataTimestamp;
      this.maxDataTimestamp = maxDataTimestamp;
      this.descending = descending;
      this.postFilter = postFilter;
      this.bitmapIndexSelector = bitmapIndexSelector;
    }

    public Sequence<Cursor> build()
    {
      final Offset baseOffset = offset.clone();

      final GenericColumn timestamps = index.getColumn(Column.TIME_COLUMN_NAME).getGenericColumn();

      final Closer closer = Closer.create();
      closer.register(timestamps);

      Iterable<Interval> iterable = gran.getIterable(interval);
      if (descending) {
        iterable = Lists.reverse(ImmutableList.copyOf(iterable));
      }

      return Sequences.withBaggage(
          Sequences.map(
              Sequences.simple(iterable),
              new Function<Interval, Cursor>()
              {
                @Override
                public Cursor apply(final Interval inputInterval)
                {
                  final long timeStart = Math.max(interval.getStartMillis(), inputInterval.getStartMillis());
                  final long timeEnd = Math.min(
                      interval.getEndMillis(),
                      gran.increment(inputInterval.getStart()).getMillis()
                  );

                  if (descending) {
                    for (; baseOffset.withinBounds(); baseOffset.increment()) {
                      if (timestamps.getLongSingleValueRow(baseOffset.getOffset()) < timeEnd) {
                        break;
                      }
                    }
                  } else {
                    for (; baseOffset.withinBounds(); baseOffset.increment()) {
                      if (timestamps.getLongSingleValueRow(baseOffset.getOffset()) >= timeStart) {
                        break;
                      }
                    }
                  }

                  final Offset offset = descending ?
                                        new DescendingTimestampCheckingOffset(
                                            baseOffset,
                                            timestamps,
                                            timeStart,
                                            minDataTimestamp >= timeStart
                                        ) :
                                        new AscendingTimestampCheckingOffset(
                                            baseOffset,
                                            timestamps,
                                            timeEnd,
                                            maxDataTimestamp < timeEnd
                                        );


                  final Offset baseCursorOffset = offset.clone();
                  final ColumnSelectorFactory columnSelectorFactory = new QueryableIndexColumnSelectorFactory(
                      index,
                      virtualColumns,
                      descending,
                      closer,
                      baseCursorOffset.getBaseReadableOffset()
                  );
                  final DateTime myBucket = gran.toDateTime(inputInterval.getStartMillis());

<<<<<<< HEAD
                  if (postFilter == null) {
                    return new QueryableIndexCursor(baseCursorOffset, columnSelectorFactory, myBucket);
                  } else {
                    FilteredOffset filteredOffset = new FilteredOffset(
                        baseCursorOffset,
                        columnSelectorFactory,
                        descending,
                        postFilter,
                        bitmapIndexSelector
                    );
                    return new QueryableIndexCursor(filteredOffset, columnSelectorFactory, myBucket);
                  }
=======
                  abstract class QueryableIndexBaseCursor<OffsetType extends Offset> implements HistoricalCursor
                  {
                    OffsetType cursorOffset;

                    @Override
                    public OffsetType getOffset()
                    {
                      return cursorOffset;
                    }

                    @Override
                    public ReadableOffset getReadableOffset()
                    {
                      return cursorOffset;
                    }

                    @Override
                    public DateTime getTime()
                    {
                      return myBucket;
                    }

                    @Override
                    public void advanceTo(int offset)
                    {
                      int count = 0;
                      while (count < offset && !isDone()) {
                        advance();
                        count++;
                      }
                    }

                    @Override
                    public boolean isDone()
                    {
                      return !cursorOffset.withinBounds();
                    }

                    @Override
                    public boolean isDoneOrInterrupted()
                    {
                      return isDone() || Thread.currentThread().isInterrupted();
                    }

                    @Override
                    public DimensionSelector makeDimensionSelector(
                        DimensionSpec dimensionSpec
                    )
                    {
                      if (virtualColumns.exists(dimensionSpec.getDimension())) {
                        return virtualColumns.makeDimensionSelector(dimensionSpec, this);
                      }

                      return dimensionSpec.decorate(makeDimensionSelectorUndecorated(dimensionSpec));
                    }

                    private DimensionSelector makeDimensionSelectorUndecorated(
                        DimensionSpec dimensionSpec
                    )
                    {
                      final String dimension = dimensionSpec.getDimension();
                      final ExtractionFn extractionFn = dimensionSpec.getExtractionFn();

                      final Column columnDesc = index.getColumn(dimension);
                      if (columnDesc == null) {
                        return DimensionSelectorUtils.constantSelector(null, extractionFn);
                      }

                      if (dimension.equals(Column.TIME_COLUMN_NAME)) {
                        return new SingleScanTimeDimSelector(
                            makeLongColumnSelector(dimension),
                            extractionFn,
                            descending
                        );
                      }

                      if (columnDesc.getCapabilities().getType() == ValueType.LONG) {
                        return new LongWrappingDimensionSelector(makeLongColumnSelector(dimension), extractionFn);
                      }

                      if (columnDesc.getCapabilities().getType() == ValueType.FLOAT) {
                        return new FloatWrappingDimensionSelector(makeFloatColumnSelector(dimension), extractionFn);
                      }

                      if (columnDesc.getCapabilities().getType() == ValueType.DOUBLE) {
                        return new DoubleWrappingDimensionSelector(makeDoubleColumnSelector(dimension), extractionFn);
                      }
                      DictionaryEncodedColumn<String> cachedColumn = dictionaryColumnCache.get(dimension);
                      if (cachedColumn == null) {
                        cachedColumn = columnDesc.getDictionaryEncoding();
                        closer.register(cachedColumn);
                        dictionaryColumnCache.put(dimension, cachedColumn);
                      }

                      final DictionaryEncodedColumn<String> column = cachedColumn;
                      if (column == null) {
                        return DimensionSelectorUtils.constantSelector(null, extractionFn);
                      } else {
                        return column.makeDimensionSelector(this, extractionFn);
                      }
                    }

                    @Override
                    public FloatColumnSelector makeFloatColumnSelector(String columnName)
                    {
                      if (virtualColumns.exists(columnName)) {
                        return virtualColumns.makeFloatColumnSelector(columnName, this);
                      }

                      GenericColumn cachedMetricVals = genericColumnCache.get(columnName);

                      if (cachedMetricVals == null) {
                        Column holder = index.getColumn(columnName);
                        if (holder != null && ValueType.isNumeric(holder.getCapabilities().getType())) {
                          cachedMetricVals = holder.getGenericColumn();
                          closer.register(cachedMetricVals);
                          genericColumnCache.put(columnName, cachedMetricVals);
                        }
                      }

                      if (cachedMetricVals == null) {
                        return ZeroFloatColumnSelector.instance();
                      }

                      final GenericColumn metricVals = cachedMetricVals;
                      return new HistoricalFloatColumnSelector()
                      {
                        @Override
                        public float getFloat()
                        {
                          return metricVals.getFloatSingleValueRow(getReadableOffset().getOffset());
                        }

                        @Override
                        public float get(int offset)
                        {
                          return metricVals.getFloatSingleValueRow(offset);
                        }

                        @Override
                        public void inspectRuntimeShape(RuntimeShapeInspector inspector)
                        {
                          inspector.visit("metricVals", metricVals);
                          inspector.visit("cursorOffset", getReadableOffset());
                        }
                      };
                    }

                    @Override
                    public DoubleColumnSelector makeDoubleColumnSelector(String columnName)
                    {
                      if (virtualColumns.exists(columnName)) {
                        return virtualColumns.makeDoubleColumnSelector(columnName, this);
                      }

                      GenericColumn cachedMetricVals = genericColumnCache.get(columnName);

                      if (cachedMetricVals == null) {
                        Column holder = index.getColumn(columnName);
                        if (holder != null && ValueType.isNumeric(holder.getCapabilities().getType())) {
                          cachedMetricVals = holder.getGenericColumn();
                          closer.register(cachedMetricVals);
                          genericColumnCache.put(columnName, cachedMetricVals);
                        }
                      }

                      if (cachedMetricVals == null) {
                        return ZeroDoubleColumnSelector.instance();
                      }

                      final GenericColumn metricVals = cachedMetricVals;
                      return new DoubleColumnSelector()
                      {
                        @Override
                        public double getDouble()
                        {
                          return metricVals.getDoubleSingleValueRow(getReadableOffset().getOffset());
                        }

                        @Override
                        public void inspectRuntimeShape(RuntimeShapeInspector inspector)
                        {
                          inspector.visit("metricVals", metricVals);
                          inspector.visit("cursorOffset", getReadableOffset());
                        }
                      };
                    }

                    @Override
                    public LongColumnSelector makeLongColumnSelector(String columnName)
                    {
                      if (virtualColumns.exists(columnName)) {
                        return virtualColumns.makeLongColumnSelector(columnName, this);
                      }

                      GenericColumn cachedMetricVals = genericColumnCache.get(columnName);

                      if (cachedMetricVals == null) {
                        Column holder = index.getColumn(columnName);
                        if (holder != null && ValueType.isNumeric(holder.getCapabilities().getType())) {
                          cachedMetricVals = holder.getGenericColumn();
                          closer.register(cachedMetricVals);
                          genericColumnCache.put(columnName, cachedMetricVals);
                        }
                      }

                      if (cachedMetricVals == null) {
                        return ZeroLongColumnSelector.instance();
                      }

                      final GenericColumn metricVals = cachedMetricVals;
                      return new LongColumnSelector()
                      {
                        @Override
                        public long getLong()
                        {
                          return metricVals.getLongSingleValueRow(getReadableOffset().getOffset());
                        }

                        @Override
                        public void inspectRuntimeShape(RuntimeShapeInspector inspector)
                        {
                          inspector.visit("metricVals", metricVals);
                          inspector.visit("cursorOffset", getReadableOffset());
                        }
                      };
                    }


                    @Override
                    public ObjectColumnSelector makeObjectColumnSelector(String column)
                    {
                      if (virtualColumns.exists(column)) {
                        return virtualColumns.makeObjectColumnSelector(column, this);
                      }

                      Object cachedColumnVals = objectColumnCache.get(column);

                      if (cachedColumnVals == null) {
                        Column holder = index.getColumn(column);

                        if (holder != null) {
                          final ColumnCapabilities capabilities = holder.getCapabilities();

                          if (capabilities.isDictionaryEncoded()) {
                            cachedColumnVals = holder.getDictionaryEncoding();
                          } else if (capabilities.getType() == ValueType.COMPLEX) {
                            cachedColumnVals = holder.getComplexColumn();
                          } else {
                            cachedColumnVals = holder.getGenericColumn();
                          }
                        }

                        if (cachedColumnVals != null) {
                          closer.register((Closeable) cachedColumnVals);
                          objectColumnCache.put(column, cachedColumnVals);
                        }
                      }

                      if (cachedColumnVals == null) {
                        return null;
                      }

                      if (cachedColumnVals instanceof GenericColumn) {
                        final GenericColumn columnVals = (GenericColumn) cachedColumnVals;
                        final ValueType type = columnVals.getType();

                        if (columnVals.hasMultipleValues()) {
                          throw new UnsupportedOperationException(
                              "makeObjectColumnSelector does not support multi-value GenericColumns"
                          );
                        }

                        if (type == ValueType.FLOAT) {
                          return new ObjectColumnSelector<Float>()
                          {
                            @Override
                            public Class classOfObject()
                            {
                              return Float.class;
                            }

                            @Override
                            public Float get()
                            {
                              return columnVals.getFloatSingleValueRow(getReadableOffset().getOffset());
                            }
                          };
                        }
                        if (type == ValueType.DOUBLE) {
                          return new ObjectColumnSelector<Double>()
                          {
                            @Override
                            public Class classOfObject()
                            {
                              return Double.class;
                            }

                            @Override
                            public Double get()
                            {
                              return columnVals.getDoubleSingleValueRow(getReadableOffset().getOffset());
                            }
                          };
                        }
                        if (type == ValueType.LONG) {
                          return new ObjectColumnSelector<Long>()
                          {
                            @Override
                            public Class classOfObject()
                            {
                              return Long.class;
                            }

                            @Override
                            public Long get()
                            {
                              return columnVals.getLongSingleValueRow(getReadableOffset().getOffset());
                            }
                          };
                        }
                        if (type == ValueType.STRING) {
                          return new ObjectColumnSelector<String>()
                          {
                            @Override
                            public Class classOfObject()
                            {
                              return String.class;
                            }

                            @Override
                            public String get()
                            {
                              return columnVals.getStringSingleValueRow(getReadableOffset().getOffset());
                            }
                          };
                        }
                      }

                      if (cachedColumnVals instanceof DictionaryEncodedColumn) {
                        final DictionaryEncodedColumn<String> columnVals = (DictionaryEncodedColumn) cachedColumnVals;
                        if (columnVals.hasMultipleValues()) {
                          return new ObjectColumnSelector<Object>()
                          {
                            @Override
                            public Class classOfObject()
                            {
                              return Object.class;
                            }

                            @Override
                            public Object get()
                            {
                              int currentOffset = getReadableOffset().getOffset();
                              final IndexedInts multiValueRow = columnVals.getMultiValueRow(currentOffset);
                              if (multiValueRow.size() == 0) {
                                return null;
                              } else if (multiValueRow.size() == 1) {
                                return columnVals.lookupName(multiValueRow.get(0));
                              } else {
                                final String[] strings = new String[multiValueRow.size()];
                                for (int i = 0; i < multiValueRow.size(); i++) {
                                  strings[i] = columnVals.lookupName(multiValueRow.get(i));
                                }
                                return strings;
                              }
                            }
                          };
                        } else {
                          return new ObjectColumnSelector<String>()
                          {
                            @Override
                            public Class classOfObject()
                            {
                              return String.class;
                            }

                            @Override
                            public String get()
                            {
                              int currentOffset = getReadableOffset().getOffset();
                              return columnVals.lookupName(columnVals.getSingleValueRow(currentOffset));
                            }
                          };
                        }
                      }
>>>>>>> 43488df9

                }
              }
          ),
          closer
      );
    }
  }

  private static class QueryableIndexCursor implements HistoricalCursor
  {
    private final Offset cursorOffset;
    private final ColumnSelectorFactory columnSelectorFactory;
    private final DateTime bucketStart;

    QueryableIndexCursor(Offset cursorOffset, ColumnSelectorFactory columnSelectorFactory, DateTime bucketStart)
    {
      this.cursorOffset = cursorOffset;
      this.columnSelectorFactory = columnSelectorFactory;
      this.bucketStart = bucketStart;
    }

    @Override
    public Offset getOffset()
    {
      return cursorOffset;
    }

    @Override
    public ColumnSelectorFactory getColumnSelectorFactory()
    {
      return columnSelectorFactory;
    }

    @Override
    public DateTime getTime()
    {
      return bucketStart;
    }

<<<<<<< HEAD
    @Override
    public void advance()
    {
      cursorOffset.increment();
      // Must call BaseQuery.checkInterrupted() after cursorOffset.increment(), not before, because
      // FilteredOffset.increment() is a potentially long, not an "instant" operation (unlike to all other subclasses
      // of Offset) and it returns early on interruption, leaving itself in an illegal state. We should not let
      // aggregators, etc. access this illegal state and throw a QueryInterruptedException by calling
      // BaseQuery.checkInterrupted().
      BaseQuery.checkInterrupted();
    }
=======
                      @Override
                      public void reset()
                      {
                        cursorOffset = initOffset.clone();
                      }
                    };
                  } else {
                    return new QueryableIndexBaseCursor<FilteredOffset>()
                    {
                      private Offset baseOffset;

                      {
                        cursorOffset = new FilteredOffset(this, descending, postFilter, bitmapIndexSelector);
                        reset();
                      }
>>>>>>> 43488df9

    @Override
    public void advanceUninterruptibly()
    {
      cursorOffset.increment();
    }

    @Override
    public void advanceTo(int offset)
    {
      int count = 0;
      while (count < offset && !isDone()) {
        advance();
        count++;
      }
    }

    @Override
    public boolean isDone()
    {
      return !cursorOffset.withinBounds();
    }

    @Override
    public boolean isDoneOrInterrupted()
    {
      return isDone() || Thread.currentThread().isInterrupted();
    }

    @Override
    public void reset()
    {
      cursorOffset.reset();
    }
  }

  public abstract static class TimestampCheckingOffset extends Offset
  {
    final Offset baseOffset;
    final GenericColumn timestamps;
    final long timeLimit;
    final boolean allWithinThreshold;

    TimestampCheckingOffset(
        Offset baseOffset,
        GenericColumn timestamps,
        long timeLimit,
        boolean allWithinThreshold
    )
    {
      this.baseOffset = baseOffset;
      this.timestamps = timestamps;
      this.timeLimit = timeLimit;
      // checks if all the values are within the Threshold specified, skips timestamp lookups and checks if all values are within threshold.
      this.allWithinThreshold = allWithinThreshold;
    }

    @Override
    public int getOffset()
    {
      return baseOffset.getOffset();
    }

    @Override
    public boolean withinBounds()
    {
      if (!baseOffset.withinBounds()) {
        return false;
      }
      if (allWithinThreshold) {
        return true;
      }
      return timeInRange(timestamps.getLongSingleValueRow(baseOffset.getOffset()));
    }

    @Override
    public void reset()
    {
      baseOffset.reset();
    }

    @Override
    public ReadableOffset getBaseReadableOffset()
    {
      return baseOffset.getBaseReadableOffset();
    }

    protected abstract boolean timeInRange(long current);

    @Override
    public void increment()
    {
      baseOffset.increment();
    }

    @SuppressWarnings("MethodDoesntCallSuperMethod")
    @Override
    public Offset clone()
    {
      throw new IllegalStateException("clone");
    }

    @Override
    public void inspectRuntimeShape(RuntimeShapeInspector inspector)
    {
      inspector.visit("baseOffset", baseOffset);
      inspector.visit("timestamps", timestamps);
      inspector.visit("allWithinThreshold", allWithinThreshold);
    }
  }

  public static class AscendingTimestampCheckingOffset extends TimestampCheckingOffset
  {
    AscendingTimestampCheckingOffset(
        Offset baseOffset,
        GenericColumn timestamps,
        long timeLimit,
        boolean allWithinThreshold
    )
    {
      super(baseOffset, timestamps, timeLimit, allWithinThreshold);
    }

    @Override
    protected final boolean timeInRange(long current)
    {
      return current < timeLimit;
    }

    @Override
    public String toString()
    {
      return (baseOffset.withinBounds() ? timestamps.getLongSingleValueRow(baseOffset.getOffset()) : "OOB") +
             "<" + timeLimit + "::" + baseOffset;
    }

    @SuppressWarnings("MethodDoesntCallSuperMethod")
    @Override
    public Offset clone()
    {
      return new AscendingTimestampCheckingOffset(baseOffset.clone(), timestamps, timeLimit, allWithinThreshold);
    }
  }

  public static class DescendingTimestampCheckingOffset extends TimestampCheckingOffset
  {
    DescendingTimestampCheckingOffset(
        Offset baseOffset,
        GenericColumn timestamps,
        long timeLimit,
        boolean allWithinThreshold
    )
    {
      super(baseOffset, timestamps, timeLimit, allWithinThreshold);
    }

    @Override
    protected final boolean timeInRange(long current)
    {
      return current >= timeLimit;
    }

    @Override
    public String toString()
    {
      return timeLimit + ">=" +
             (baseOffset.withinBounds() ? timestamps.getLongSingleValueRow(baseOffset.getOffset()) : "OOB") +
             "::" + baseOffset;
    }

    @SuppressWarnings("MethodDoesntCallSuperMethod")
    @Override
    public Offset clone()
    {
      return new DescendingTimestampCheckingOffset(baseOffset.clone(), timestamps, timeLimit, allWithinThreshold);
    }
  }

  @Override
  public Metadata getMetadata()
  {
    return index.getMetadata();
  }
}<|MERGE_RESOLUTION|>--- conflicted
+++ resolved
@@ -432,7 +432,6 @@
                   );
                   final DateTime myBucket = gran.toDateTime(inputInterval.getStartMillis());
 
-<<<<<<< HEAD
                   if (postFilter == null) {
                     return new QueryableIndexCursor(baseCursorOffset, columnSelectorFactory, myBucket);
                   } else {
@@ -445,394 +444,6 @@
                     );
                     return new QueryableIndexCursor(filteredOffset, columnSelectorFactory, myBucket);
                   }
-=======
-                  abstract class QueryableIndexBaseCursor<OffsetType extends Offset> implements HistoricalCursor
-                  {
-                    OffsetType cursorOffset;
-
-                    @Override
-                    public OffsetType getOffset()
-                    {
-                      return cursorOffset;
-                    }
-
-                    @Override
-                    public ReadableOffset getReadableOffset()
-                    {
-                      return cursorOffset;
-                    }
-
-                    @Override
-                    public DateTime getTime()
-                    {
-                      return myBucket;
-                    }
-
-                    @Override
-                    public void advanceTo(int offset)
-                    {
-                      int count = 0;
-                      while (count < offset && !isDone()) {
-                        advance();
-                        count++;
-                      }
-                    }
-
-                    @Override
-                    public boolean isDone()
-                    {
-                      return !cursorOffset.withinBounds();
-                    }
-
-                    @Override
-                    public boolean isDoneOrInterrupted()
-                    {
-                      return isDone() || Thread.currentThread().isInterrupted();
-                    }
-
-                    @Override
-                    public DimensionSelector makeDimensionSelector(
-                        DimensionSpec dimensionSpec
-                    )
-                    {
-                      if (virtualColumns.exists(dimensionSpec.getDimension())) {
-                        return virtualColumns.makeDimensionSelector(dimensionSpec, this);
-                      }
-
-                      return dimensionSpec.decorate(makeDimensionSelectorUndecorated(dimensionSpec));
-                    }
-
-                    private DimensionSelector makeDimensionSelectorUndecorated(
-                        DimensionSpec dimensionSpec
-                    )
-                    {
-                      final String dimension = dimensionSpec.getDimension();
-                      final ExtractionFn extractionFn = dimensionSpec.getExtractionFn();
-
-                      final Column columnDesc = index.getColumn(dimension);
-                      if (columnDesc == null) {
-                        return DimensionSelectorUtils.constantSelector(null, extractionFn);
-                      }
-
-                      if (dimension.equals(Column.TIME_COLUMN_NAME)) {
-                        return new SingleScanTimeDimSelector(
-                            makeLongColumnSelector(dimension),
-                            extractionFn,
-                            descending
-                        );
-                      }
-
-                      if (columnDesc.getCapabilities().getType() == ValueType.LONG) {
-                        return new LongWrappingDimensionSelector(makeLongColumnSelector(dimension), extractionFn);
-                      }
-
-                      if (columnDesc.getCapabilities().getType() == ValueType.FLOAT) {
-                        return new FloatWrappingDimensionSelector(makeFloatColumnSelector(dimension), extractionFn);
-                      }
-
-                      if (columnDesc.getCapabilities().getType() == ValueType.DOUBLE) {
-                        return new DoubleWrappingDimensionSelector(makeDoubleColumnSelector(dimension), extractionFn);
-                      }
-                      DictionaryEncodedColumn<String> cachedColumn = dictionaryColumnCache.get(dimension);
-                      if (cachedColumn == null) {
-                        cachedColumn = columnDesc.getDictionaryEncoding();
-                        closer.register(cachedColumn);
-                        dictionaryColumnCache.put(dimension, cachedColumn);
-                      }
-
-                      final DictionaryEncodedColumn<String> column = cachedColumn;
-                      if (column == null) {
-                        return DimensionSelectorUtils.constantSelector(null, extractionFn);
-                      } else {
-                        return column.makeDimensionSelector(this, extractionFn);
-                      }
-                    }
-
-                    @Override
-                    public FloatColumnSelector makeFloatColumnSelector(String columnName)
-                    {
-                      if (virtualColumns.exists(columnName)) {
-                        return virtualColumns.makeFloatColumnSelector(columnName, this);
-                      }
-
-                      GenericColumn cachedMetricVals = genericColumnCache.get(columnName);
-
-                      if (cachedMetricVals == null) {
-                        Column holder = index.getColumn(columnName);
-                        if (holder != null && ValueType.isNumeric(holder.getCapabilities().getType())) {
-                          cachedMetricVals = holder.getGenericColumn();
-                          closer.register(cachedMetricVals);
-                          genericColumnCache.put(columnName, cachedMetricVals);
-                        }
-                      }
-
-                      if (cachedMetricVals == null) {
-                        return ZeroFloatColumnSelector.instance();
-                      }
-
-                      final GenericColumn metricVals = cachedMetricVals;
-                      return new HistoricalFloatColumnSelector()
-                      {
-                        @Override
-                        public float getFloat()
-                        {
-                          return metricVals.getFloatSingleValueRow(getReadableOffset().getOffset());
-                        }
-
-                        @Override
-                        public float get(int offset)
-                        {
-                          return metricVals.getFloatSingleValueRow(offset);
-                        }
-
-                        @Override
-                        public void inspectRuntimeShape(RuntimeShapeInspector inspector)
-                        {
-                          inspector.visit("metricVals", metricVals);
-                          inspector.visit("cursorOffset", getReadableOffset());
-                        }
-                      };
-                    }
-
-                    @Override
-                    public DoubleColumnSelector makeDoubleColumnSelector(String columnName)
-                    {
-                      if (virtualColumns.exists(columnName)) {
-                        return virtualColumns.makeDoubleColumnSelector(columnName, this);
-                      }
-
-                      GenericColumn cachedMetricVals = genericColumnCache.get(columnName);
-
-                      if (cachedMetricVals == null) {
-                        Column holder = index.getColumn(columnName);
-                        if (holder != null && ValueType.isNumeric(holder.getCapabilities().getType())) {
-                          cachedMetricVals = holder.getGenericColumn();
-                          closer.register(cachedMetricVals);
-                          genericColumnCache.put(columnName, cachedMetricVals);
-                        }
-                      }
-
-                      if (cachedMetricVals == null) {
-                        return ZeroDoubleColumnSelector.instance();
-                      }
-
-                      final GenericColumn metricVals = cachedMetricVals;
-                      return new DoubleColumnSelector()
-                      {
-                        @Override
-                        public double getDouble()
-                        {
-                          return metricVals.getDoubleSingleValueRow(getReadableOffset().getOffset());
-                        }
-
-                        @Override
-                        public void inspectRuntimeShape(RuntimeShapeInspector inspector)
-                        {
-                          inspector.visit("metricVals", metricVals);
-                          inspector.visit("cursorOffset", getReadableOffset());
-                        }
-                      };
-                    }
-
-                    @Override
-                    public LongColumnSelector makeLongColumnSelector(String columnName)
-                    {
-                      if (virtualColumns.exists(columnName)) {
-                        return virtualColumns.makeLongColumnSelector(columnName, this);
-                      }
-
-                      GenericColumn cachedMetricVals = genericColumnCache.get(columnName);
-
-                      if (cachedMetricVals == null) {
-                        Column holder = index.getColumn(columnName);
-                        if (holder != null && ValueType.isNumeric(holder.getCapabilities().getType())) {
-                          cachedMetricVals = holder.getGenericColumn();
-                          closer.register(cachedMetricVals);
-                          genericColumnCache.put(columnName, cachedMetricVals);
-                        }
-                      }
-
-                      if (cachedMetricVals == null) {
-                        return ZeroLongColumnSelector.instance();
-                      }
-
-                      final GenericColumn metricVals = cachedMetricVals;
-                      return new LongColumnSelector()
-                      {
-                        @Override
-                        public long getLong()
-                        {
-                          return metricVals.getLongSingleValueRow(getReadableOffset().getOffset());
-                        }
-
-                        @Override
-                        public void inspectRuntimeShape(RuntimeShapeInspector inspector)
-                        {
-                          inspector.visit("metricVals", metricVals);
-                          inspector.visit("cursorOffset", getReadableOffset());
-                        }
-                      };
-                    }
-
-
-                    @Override
-                    public ObjectColumnSelector makeObjectColumnSelector(String column)
-                    {
-                      if (virtualColumns.exists(column)) {
-                        return virtualColumns.makeObjectColumnSelector(column, this);
-                      }
-
-                      Object cachedColumnVals = objectColumnCache.get(column);
-
-                      if (cachedColumnVals == null) {
-                        Column holder = index.getColumn(column);
-
-                        if (holder != null) {
-                          final ColumnCapabilities capabilities = holder.getCapabilities();
-
-                          if (capabilities.isDictionaryEncoded()) {
-                            cachedColumnVals = holder.getDictionaryEncoding();
-                          } else if (capabilities.getType() == ValueType.COMPLEX) {
-                            cachedColumnVals = holder.getComplexColumn();
-                          } else {
-                            cachedColumnVals = holder.getGenericColumn();
-                          }
-                        }
-
-                        if (cachedColumnVals != null) {
-                          closer.register((Closeable) cachedColumnVals);
-                          objectColumnCache.put(column, cachedColumnVals);
-                        }
-                      }
-
-                      if (cachedColumnVals == null) {
-                        return null;
-                      }
-
-                      if (cachedColumnVals instanceof GenericColumn) {
-                        final GenericColumn columnVals = (GenericColumn) cachedColumnVals;
-                        final ValueType type = columnVals.getType();
-
-                        if (columnVals.hasMultipleValues()) {
-                          throw new UnsupportedOperationException(
-                              "makeObjectColumnSelector does not support multi-value GenericColumns"
-                          );
-                        }
-
-                        if (type == ValueType.FLOAT) {
-                          return new ObjectColumnSelector<Float>()
-                          {
-                            @Override
-                            public Class classOfObject()
-                            {
-                              return Float.class;
-                            }
-
-                            @Override
-                            public Float get()
-                            {
-                              return columnVals.getFloatSingleValueRow(getReadableOffset().getOffset());
-                            }
-                          };
-                        }
-                        if (type == ValueType.DOUBLE) {
-                          return new ObjectColumnSelector<Double>()
-                          {
-                            @Override
-                            public Class classOfObject()
-                            {
-                              return Double.class;
-                            }
-
-                            @Override
-                            public Double get()
-                            {
-                              return columnVals.getDoubleSingleValueRow(getReadableOffset().getOffset());
-                            }
-                          };
-                        }
-                        if (type == ValueType.LONG) {
-                          return new ObjectColumnSelector<Long>()
-                          {
-                            @Override
-                            public Class classOfObject()
-                            {
-                              return Long.class;
-                            }
-
-                            @Override
-                            public Long get()
-                            {
-                              return columnVals.getLongSingleValueRow(getReadableOffset().getOffset());
-                            }
-                          };
-                        }
-                        if (type == ValueType.STRING) {
-                          return new ObjectColumnSelector<String>()
-                          {
-                            @Override
-                            public Class classOfObject()
-                            {
-                              return String.class;
-                            }
-
-                            @Override
-                            public String get()
-                            {
-                              return columnVals.getStringSingleValueRow(getReadableOffset().getOffset());
-                            }
-                          };
-                        }
-                      }
-
-                      if (cachedColumnVals instanceof DictionaryEncodedColumn) {
-                        final DictionaryEncodedColumn<String> columnVals = (DictionaryEncodedColumn) cachedColumnVals;
-                        if (columnVals.hasMultipleValues()) {
-                          return new ObjectColumnSelector<Object>()
-                          {
-                            @Override
-                            public Class classOfObject()
-                            {
-                              return Object.class;
-                            }
-
-                            @Override
-                            public Object get()
-                            {
-                              int currentOffset = getReadableOffset().getOffset();
-                              final IndexedInts multiValueRow = columnVals.getMultiValueRow(currentOffset);
-                              if (multiValueRow.size() == 0) {
-                                return null;
-                              } else if (multiValueRow.size() == 1) {
-                                return columnVals.lookupName(multiValueRow.get(0));
-                              } else {
-                                final String[] strings = new String[multiValueRow.size()];
-                                for (int i = 0; i < multiValueRow.size(); i++) {
-                                  strings[i] = columnVals.lookupName(multiValueRow.get(i));
-                                }
-                                return strings;
-                              }
-                            }
-                          };
-                        } else {
-                          return new ObjectColumnSelector<String>()
-                          {
-                            @Override
-                            public Class classOfObject()
-                            {
-                              return String.class;
-                            }
-
-                            @Override
-                            public String get()
-                            {
-                              int currentOffset = getReadableOffset().getOffset();
-                              return columnVals.lookupName(columnVals.getSingleValueRow(currentOffset));
-                            }
-                          };
-                        }
-                      }
->>>>>>> 43488df9
 
                 }
               }
@@ -873,7 +484,6 @@
       return bucketStart;
     }
 
-<<<<<<< HEAD
     @Override
     public void advance()
     {
@@ -885,23 +495,6 @@
       // BaseQuery.checkInterrupted().
       BaseQuery.checkInterrupted();
     }
-=======
-                      @Override
-                      public void reset()
-                      {
-                        cursorOffset = initOffset.clone();
-                      }
-                    };
-                  } else {
-                    return new QueryableIndexBaseCursor<FilteredOffset>()
-                    {
-                      private Offset baseOffset;
-
-                      {
-                        cursorOffset = new FilteredOffset(this, descending, postFilter, bitmapIndexSelector);
-                        reset();
-                      }
->>>>>>> 43488df9
 
     @Override
     public void advanceUninterruptibly()
