/*
 * Licensed to Metamarkets Group Inc. (Metamarkets) under one
 * or more contributor license agreements. See the NOTICE file
 * distributed with this work for additional information
 * regarding copyright ownership. Metamarkets licenses this file
 * to you under the Apache License, Version 2.0 (the
 * "License"); you may not use this file except in compliance
 * with the License. You may obtain a copy of the License at
 *
 * http://www.apache.org/licenses/LICENSE-2.0
 *
 * Unless required by applicable law or agreed to in writing,
 * software distributed under the License is distributed on an
 * "AS IS" BASIS, WITHOUT WARRANTIES OR CONDITIONS OF ANY
 * KIND, either express or implied. See the License for the
 * specific language governing permissions and limitations
 * under the License.
 */

package io.druid.segment;

import com.google.common.base.Function;
import com.google.common.base.Predicates;
import com.google.common.base.Supplier;
import com.google.common.collect.ImmutableList;
import com.google.common.collect.Lists;
import com.google.common.collect.Maps;
import com.google.common.collect.Sets;
import com.google.common.io.Closer;

import io.druid.collections.bitmap.ImmutableBitmap;
import io.druid.granularity.QueryGranularity;
import io.druid.java.util.common.guava.Sequence;
import io.druid.java.util.common.guava.Sequences;
import io.druid.math.expr.Expr;
import io.druid.math.expr.Parser;
import io.druid.query.QueryInterruptedException;
import io.druid.query.dimension.DimensionSpec;
import io.druid.query.extraction.ExtractionFn;
import io.druid.query.filter.BooleanFilter;
import io.druid.query.filter.DruidLongPredicate;
import io.druid.query.filter.DruidPredicateFactory;
import io.druid.query.filter.Filter;
import io.druid.query.filter.RowOffsetMatcherFactory;
import io.druid.query.filter.ValueMatcher;
import io.druid.query.filter.ValueMatcherFactory;
import io.druid.segment.column.BitmapIndex;
import io.druid.segment.column.Column;
import io.druid.segment.column.ColumnCapabilities;
import io.druid.segment.column.ComplexColumn;
import io.druid.segment.column.DictionaryEncodedColumn;
import io.druid.segment.column.GenericColumn;
import io.druid.segment.column.ValueType;
import io.druid.segment.data.Indexed;
import io.druid.segment.data.IndexedInts;
import io.druid.segment.data.Offset;
import io.druid.segment.filter.AndFilter;
import io.druid.segment.filter.BooleanValueMatcher;
import io.druid.segment.filter.Filters;
import it.unimi.dsi.fastutil.ints.IntIterators;
import org.joda.time.DateTime;
import org.joda.time.Interval;
import org.roaringbitmap.IntIterator;

import java.io.Closeable;
import java.io.IOException;
import java.util.ArrayList;
import java.util.List;
import java.util.Map;

/**
 */
public class QueryableIndexStorageAdapter implements StorageAdapter
{
  private static final NullDimensionSelector NULL_DIMENSION_SELECTOR = new NullDimensionSelector();

  private final QueryableIndex index;

  public QueryableIndexStorageAdapter(
      QueryableIndex index
  )
  {
    this.index = index;
  }

  @Override
  public String getSegmentIdentifier()
  {
    throw new UnsupportedOperationException();
  }

  @Override
  public Interval getInterval()
  {
    return index.getDataInterval();
  }

  @Override
  public Indexed<String> getAvailableDimensions()
  {
    return index.getAvailableDimensions();
  }

  @Override
  public Iterable<String> getAvailableMetrics()
  {
    return Sets.difference(Sets.newHashSet(index.getColumnNames()), Sets.newHashSet(index.getAvailableDimensions()));
  }

  @Override
  public int getDimensionCardinality(String dimension)
  {
    if (dimension == null) {
      return 0;
    }

    Column column = index.getColumn(dimension);
    if (column == null) {
      return 0;
    }
    if (!column.getCapabilities().isDictionaryEncoded()) {
      return Integer.MAX_VALUE;
    }
    return column.getDictionaryEncoding().getCardinality();
  }

  @Override
  public int getNumRows()
  {
    return index.getNumRows();
  }

  @Override
  public DateTime getMinTime()
  {
    try (final GenericColumn column = index.getColumn(Column.TIME_COLUMN_NAME).getGenericColumn()) {
      return new DateTime(column.getLongSingleValueRow(0));
    }
  }

  @Override
  public DateTime getMaxTime()
  {
    try (final GenericColumn column = index.getColumn(Column.TIME_COLUMN_NAME).getGenericColumn()) {
      return new DateTime(column.getLongSingleValueRow(column.length() - 1));
    }
  }

  @Override
  public Comparable getMinValue(String dimension)
  {
    Column column = index.getColumn(dimension);
    if (column != null && column.getCapabilities().hasBitmapIndexes()) {
      BitmapIndex bitmap = column.getBitmapIndex();
      return bitmap.getCardinality() > 0 ? bitmap.getValue(0) : null;
    }
    return null;
  }

  @Override
  public Comparable getMaxValue(String dimension)
  {
    Column column = index.getColumn(dimension);
    if (column != null && column.getCapabilities().hasBitmapIndexes()) {
      BitmapIndex bitmap = column.getBitmapIndex();
      return bitmap.getCardinality() > 0 ? bitmap.getValue(bitmap.getCardinality() - 1) : null;
    }
    return null;
  }

  @Override
  public Capabilities getCapabilities()
  {
    return Capabilities.builder().dimensionValuesSorted(true).build();
  }

  @Override
  public ColumnCapabilities getColumnCapabilities(String column)
  {
    return getColumnCapabilites(index, column);
  }

  @Override
  public Map<String, DimensionHandler> getDimensionHandlers()
  {
    return index.getDimensionHandlers();
  }

  @Override
  public String getColumnTypeName(String columnName)
  {
    final Column column = index.getColumn(columnName);
    try (final ComplexColumn complexColumn = column.getComplexColumn()) {
      return complexColumn != null ? complexColumn.getTypeName() : column.getCapabilities().getType().toString();
    }
  }

  @Override
  public DateTime getMaxIngestedEventTime()
  {
    // For immutable indexes, maxIngestedEventTime is maxTime.
    return getMaxTime();
  }

  @Override
  public Sequence<Cursor> makeCursors(Filter filter, Interval interval, QueryGranularity gran, boolean descending)
  {
    Interval actualInterval = interval;

    long minDataTimestamp = getMinTime().getMillis();
    long maxDataTimestamp = getMaxTime().getMillis();
    final Interval dataInterval = new Interval(
        minDataTimestamp,
        gran.next(gran.truncate(maxDataTimestamp))
    );

    if (!actualInterval.overlaps(dataInterval)) {
      return Sequences.empty();
    }

    if (actualInterval.getStart().isBefore(dataInterval.getStart())) {
      actualInterval = actualInterval.withStart(dataInterval.getStart());
    }
    if (actualInterval.getEnd().isAfter(dataInterval.getEnd())) {
      actualInterval = actualInterval.withEnd(dataInterval.getEnd());
    }

    final ColumnSelectorBitmapIndexSelector selector = new ColumnSelectorBitmapIndexSelector(
        index.getBitmapFactoryForDimensions(),
        index
    );


    /**
     * Filters can be applied in two stages:
     * pre-filtering: Use bitmap indexes to prune the set of rows to be scanned.
     * post-filtering: Iterate through rows and apply the filter to the row values
     *
     * The pre-filter and post-filter step have an implicit AND relationship. (i.e., final rows are those that
     * were not pruned AND those that matched the filter during row scanning)
     *
     * An AND filter can have its subfilters partitioned across the two steps. The subfilters that can be
     * processed entirely with bitmap indexes (subfilter returns true for supportsBitmapIndex())
     * will be moved to the pre-filtering stage.
     *
     * Any subfilters that cannot be processed entirely with bitmap indexes will be moved to the post-filtering stage.
     */
    final Offset offset;
    final List<Filter> postFilters = new ArrayList<>();
    if (filter == null) {
      offset = new NoFilterOffset(0, index.getNumRows(), descending);
    } else {
      final List<Filter> preFilters = new ArrayList<>();

      if (filter instanceof AndFilter) {
        // If we get an AndFilter, we can split the subfilters across both filtering stages
        for (Filter subfilter : ((AndFilter) filter).getFilters()) {
          if (subfilter.supportsBitmapIndex(selector)) {
            preFilters.add(subfilter);
          } else {
            postFilters.add(subfilter);
          }
        }
      } else {
        // If we get an OrFilter or a single filter, handle the filter in one stage
        if (filter.supportsBitmapIndex(selector)) {
          preFilters.add(filter);
        } else {
          postFilters.add(filter);
        }
      }

      if (preFilters.size() == 0) {
        offset = new NoFilterOffset(0, index.getNumRows(), descending);
      } else {
        // Use AndFilter.getBitmapIndex to intersect the preFilters to get its short-circuiting behavior.
        offset = new BitmapOffset(
            selector.getBitmapFactory(),
            AndFilter.getBitmapIndex(selector, preFilters),
            descending
        );
      }
    }

    final Filter postFilter;
    if (postFilters.size() == 0) {
      postFilter = null;
    } else if (postFilters.size() == 1) {
      postFilter = postFilters.get(0);
    } else {
      postFilter = new AndFilter(postFilters);
    }

    return Sequences.filter(
        new CursorSequenceBuilder(
            this,
            actualInterval,
            gran,
            offset,
            minDataTimestamp,
            maxDataTimestamp,
            descending,
            postFilter,
            selector
        ).build(),
        Predicates.<Cursor>notNull()
    );
  }

  private static ColumnCapabilities getColumnCapabilites(ColumnSelector index, String columnName)
  {
    Column columnObj = index.getColumn(columnName);
    if (columnObj == null) {
      return null;
    }
    return columnObj.getCapabilities();
  }

  private static class CursorSequenceBuilder
  {
    private final StorageAdapter storageAdapter;
    private final QueryableIndex index;
    private final Interval interval;
    private final QueryGranularity gran;
    private final Offset offset;
    private final long minDataTimestamp;
    private final long maxDataTimestamp;
    private final boolean descending;
    private final Filter postFilter;
    private final ColumnSelectorBitmapIndexSelector bitmapIndexSelector;

    public CursorSequenceBuilder(
        QueryableIndexStorageAdapter storageAdapter,
        Interval interval,
        QueryGranularity gran,
        Offset offset,
        long minDataTimestamp,
        long maxDataTimestamp,
        boolean descending,
        Filter postFilter,
        ColumnSelectorBitmapIndexSelector bitmapIndexSelector
    )
    {
      this.storageAdapter = storageAdapter;
      this.index = storageAdapter.index;
      this.interval = interval;
      this.gran = gran;
      this.offset = offset;
      this.minDataTimestamp = minDataTimestamp;
      this.maxDataTimestamp = maxDataTimestamp;
      this.descending = descending;
      this.postFilter = postFilter;
      this.bitmapIndexSelector = bitmapIndexSelector;
    }

    public Sequence<Cursor> build()
    {
      final Offset baseOffset = offset.clone();

      final Map<String, DictionaryEncodedColumn> dictionaryColumnCache = Maps.newHashMap();
      final Map<String, GenericColumn> genericColumnCache = Maps.newHashMap();
      final Map<String, Object> objectColumnCache = Maps.newHashMap();

      final GenericColumn timestamps = index.getColumn(Column.TIME_COLUMN_NAME).getGenericColumn();

      final Closer closer = Closer.create();
      closer.register(timestamps);

      Iterable<Long> iterable = gran.iterable(interval.getStartMillis(), interval.getEndMillis());
      if (descending) {
        iterable = Lists.reverse(ImmutableList.copyOf(iterable));
      }

      return Sequences.withBaggage(
          Sequences.map(
              Sequences.simple(iterable),
              new Function<Long, Cursor>()
              {
                @Override
                public Cursor apply(final Long input)
                {
                  final long timeStart = Math.max(interval.getStartMillis(), input);
                  final long timeEnd = Math.min(interval.getEndMillis(), gran.next(input));

                  if (descending) {
                    for (; baseOffset.withinBounds(); baseOffset.increment()) {
                      if (timestamps.getLongSingleValueRow(baseOffset.getOffset()) < timeEnd) {
                        break;
                      }
                    }
                  } else {
                    for (; baseOffset.withinBounds(); baseOffset.increment()) {
                      if (timestamps.getLongSingleValueRow(baseOffset.getOffset()) >= timeStart) {
                        break;
                      }
                    }
                  }

                  final Offset offset = descending ?
                                        new DescendingTimestampCheckingOffset(
                                            baseOffset,
                                            timestamps,
                                            timeStart,
                                            minDataTimestamp >= timeStart
                                        ) :
                                        new AscendingTimestampCheckingOffset(
                                            baseOffset,
                                            timestamps,
                                            timeEnd,
                                            maxDataTimestamp < timeEnd
                                        );


                  final Offset initOffset = offset.clone();
                  final DateTime myBucket = gran.toDateTime(input);
                  final CursorOffsetHolder cursorOffsetHolder = new CursorOffsetHolder();

                  abstract class QueryableIndexBaseCursor implements Cursor
                  {
                    Offset cursorOffset;

                    @Override
                    public DimensionSelector makeDimensionSelector(
                        DimensionSpec dimensionSpec
                    )
                    {
                      return dimensionSpec.decorate(makeDimensionSelectorUndecorated(dimensionSpec));
                    }

                    private DimensionSelector makeDimensionSelectorUndecorated(
                        DimensionSpec dimensionSpec
                    )
                    {
                      final String dimension = dimensionSpec.getDimension();
                      final ExtractionFn extractionFn = dimensionSpec.getExtractionFn();

                      final Column columnDesc = index.getColumn(dimension);
                      if (columnDesc == null) {
                        return NULL_DIMENSION_SELECTOR;
                      }

                      if (dimension.equals(Column.TIME_COLUMN_NAME)) {
                        return new SingleScanTimeDimSelector(
                            makeLongColumnSelector(dimension),
                            extractionFn,
                            descending
                        );
                      }

                      DictionaryEncodedColumn<String> cachedColumn = dictionaryColumnCache.get(dimension);
                      if (cachedColumn == null) {
                        cachedColumn = columnDesc.getDictionaryEncoding();
                        closer.register(cachedColumn);
                        dictionaryColumnCache.put(dimension, cachedColumn);
                      }

                      final DictionaryEncodedColumn<String> column = cachedColumn;

                      if (column == null) {
                        return NULL_DIMENSION_SELECTOR;
                      } else if (columnDesc.getCapabilities().hasMultipleValues()) {
                        return new DimensionSelector()
                        {
                          @Override
                          public IndexedInts getRow()
                          {
                            return column.getMultiValueRow(cursorOffset.getOffset());
                          }

                          @Override
                          public int getValueCardinality()
                          {
                            return column.getCardinality();
                          }

                          @Override
                          public String lookupName(int id)
                          {
                            final String value = column.lookupName(id);
                            return extractionFn == null ?
                                   value :
                                   extractionFn.apply(value);
                          }

                          @Override
                          public int lookupId(String name)
                          {
                            if (extractionFn != null) {
                              throw new UnsupportedOperationException(
                                  "cannot perform lookup when applying an extraction function"
                              );
                            }
                            return column.lookupId(name);
                          }
                        };
                      } else {
                        return new DimensionSelector()
                        {
                          @Override
                          public IndexedInts getRow()
                          {
                            // using an anonymous class is faster than creating a class that stores a copy of the value
                            return new IndexedInts()
                            {
                              @Override
                              public int size()
                              {
                                return 1;
                              }

                              @Override
                              public int get(int index)
                              {
                                return column.getSingleValueRow(cursorOffset.getOffset());
                              }

                              @Override
                              public it.unimi.dsi.fastutil.ints.IntIterator iterator()
                              {
                                return IntIterators.singleton(column.getSingleValueRow(cursorOffset.getOffset()));
                              }

                              @Override
                              public void fill(int index, int[] toFill)
                              {
                                throw new UnsupportedOperationException("fill not supported");
                              }

                              @Override
                              public void close() throws IOException
                              {

                              }
                            };
                          }

                          @Override
                          public int getValueCardinality()
                          {
                            return column.getCardinality();
                          }

                          @Override
                          public String lookupName(int id)
                          {
                            final String value = column.lookupName(id);
                            return extractionFn == null ? value : extractionFn.apply(value);
                          }

                          @Override
                          public int lookupId(String name)
                          {
                            if (extractionFn != null) {
                              throw new UnsupportedOperationException(
                                  "cannot perform lookup when applying an extraction function"
                              );
                            }
                            return column.lookupId(name);
                          }
                        };
                      }
                    }


                    @Override
                    public FloatColumnSelector makeFloatColumnSelector(String columnName)
                    {
                      GenericColumn cachedMetricVals = genericColumnCache.get(columnName);

                      if (cachedMetricVals == null) {
                        Column holder = index.getColumn(columnName);
                        if (holder != null && (holder.getCapabilities().getType() == ValueType.FLOAT
                                               || holder.getCapabilities().getType() == ValueType.LONG)) {
                          cachedMetricVals = holder.getGenericColumn();
                          closer.register(cachedMetricVals);
                          genericColumnCache.put(columnName, cachedMetricVals);
                        }
                      }

                      if (cachedMetricVals == null) {
                        return new FloatColumnSelector()
                        {
                          @Override
                          public float get()
                          {
                            return 0.0f;
                          }
                        };
                      }

                      final GenericColumn metricVals = cachedMetricVals;
                      return new FloatColumnSelector()
                      {
                        @Override
                        public float get()
                        {
                          return metricVals.getFloatSingleValueRow(cursorOffset.getOffset());
                        }
                      };
                    }

                    @Override
                    public LongColumnSelector makeLongColumnSelector(String columnName)
                    {
                      GenericColumn cachedMetricVals = genericColumnCache.get(columnName);

                      if (cachedMetricVals == null) {
                        Column holder = index.getColumn(columnName);
                        if (holder != null && (holder.getCapabilities().getType() == ValueType.LONG
                                               || holder.getCapabilities().getType() == ValueType.FLOAT)) {
                          cachedMetricVals = holder.getGenericColumn();
                          closer.register(cachedMetricVals);
                          genericColumnCache.put(columnName, cachedMetricVals);
                        }
                      }

                      if (cachedMetricVals == null) {
                        return new LongColumnSelector()
                        {
                          @Override
                          public long get()
                          {
                            return 0L;
                          }
                        };
                      }

                      final GenericColumn metricVals = cachedMetricVals;
                      return new LongColumnSelector()
                      {
                        @Override
                        public long get()
                        {
                          return metricVals.getLongSingleValueRow(cursorOffset.getOffset());
                        }
                      };
                    }


                    @Override
                    public ObjectColumnSelector makeObjectColumnSelector(String column)
                    {
                      Object cachedColumnVals = objectColumnCache.get(column);

                      if (cachedColumnVals == null) {
                        Column holder = index.getColumn(column);

                        if (holder != null) {
                          final ColumnCapabilities capabilities = holder.getCapabilities();

                          if (capabilities.isDictionaryEncoded()) {
                            cachedColumnVals = holder.getDictionaryEncoding();
                          } else if (capabilities.getType() == ValueType.COMPLEX) {
                            cachedColumnVals = holder.getComplexColumn();
                          } else {
                            cachedColumnVals = holder.getGenericColumn();
                          }
                        }

                        if (cachedColumnVals != null) {
                          closer.register((Closeable) cachedColumnVals);
                          objectColumnCache.put(column, cachedColumnVals);
                        }
                      }

                      if (cachedColumnVals == null) {
                        return null;
                      }

                      if (cachedColumnVals instanceof GenericColumn) {
                        final GenericColumn columnVals = (GenericColumn) cachedColumnVals;
                        final ValueType type = columnVals.getType();

                        if (columnVals.hasMultipleValues()) {
                          throw new UnsupportedOperationException(
                              "makeObjectColumnSelector does not support multi-value GenericColumns"
                          );
                        }

                        if (type == ValueType.FLOAT) {
                          return new ObjectColumnSelector<Float>()
                          {
                            @Override
                            public Class classOfObject()
                            {
                              return Float.TYPE;
                            }

                            @Override
                            public Float get()
                            {
                              return columnVals.getFloatSingleValueRow(cursorOffset.getOffset());
                            }
                          };
                        }
                        if (type == ValueType.LONG) {
                          return new ObjectColumnSelector<Long>()
                          {
                            @Override
                            public Class classOfObject()
                            {
                              return Long.TYPE;
                            }

                            @Override
                            public Long get()
                            {
                              return columnVals.getLongSingleValueRow(cursorOffset.getOffset());
                            }
                          };
                        }
                        if (type == ValueType.STRING) {
                          return new ObjectColumnSelector<String>()
                          {
                            @Override
                            public Class classOfObject()
                            {
                              return String.class;
                            }

                            @Override
                            public String get()
                            {
                              return columnVals.getStringSingleValueRow(cursorOffset.getOffset());
                            }
                          };
                        }
                      }

                      if (cachedColumnVals instanceof DictionaryEncodedColumn) {
                        final DictionaryEncodedColumn<String> columnVals = (DictionaryEncodedColumn) cachedColumnVals;
                        if (columnVals.hasMultipleValues()) {
                          return new ObjectColumnSelector<Object>()
                          {
                            @Override
                            public Class classOfObject()
                            {
                              return Object.class;
                            }

                            @Override
                            public Object get()
                            {
                              final IndexedInts multiValueRow = columnVals.getMultiValueRow(cursorOffset.getOffset());
                              if (multiValueRow.size() == 0) {
                                return null;
                              } else if (multiValueRow.size() == 1) {
                                return columnVals.lookupName(multiValueRow.get(0));
                              } else {
                                final String[] strings = new String[multiValueRow.size()];
                                for (int i = 0; i < multiValueRow.size(); i++) {
                                  strings[i] = columnVals.lookupName(multiValueRow.get(i));
                                }
                                return strings;
                              }
                            }
                          };
                        } else {
                          return new ObjectColumnSelector<String>()
                          {
                            @Override
                            public Class classOfObject()
                            {
                              return String.class;
                            }

                            @Override
                            public String get()
                            {
                              return columnVals.lookupName(columnVals.getSingleValueRow(cursorOffset.getOffset()));
                            }
                          };
                        }
                      }

                      final ComplexColumn columnVals = (ComplexColumn) cachedColumnVals;
                      return new ObjectColumnSelector()
                      {
                        @Override
                        public Class classOfObject()
                        {
                          return columnVals.getClazz();
                        }

                        @Override
                        public Object get()
                        {
                          return columnVals.getRowValue(cursorOffset.getOffset());
                        }
                      };
                    }

                    @Override
                    public NumericColumnSelector makeMathExpressionSelector(String expression)
                    {
                      final Expr parsed = Parser.parse(expression);
                      final List<String> required = Parser.findRequiredBindings(parsed);

                      final Map<String, Supplier<Number>> values = Maps.newHashMapWithExpectedSize(required.size());
                      for (String columnName : index.getColumnNames()) {
                        if (!required.contains(columnName)) {
                          continue;
                        }
                        final GenericColumn column = index.getColumn(columnName).getGenericColumn();
                        if (column == null) {
                          continue;
                        }
                        closer.register(column);
                        if (column.getType() == ValueType.FLOAT) {
                          values.put(
                              columnName, new Supplier<Number>()
                              {
                                @Override
                                public Number get()
                                {
                                  return column.getFloatSingleValueRow(cursorOffset.getOffset());
                                }
                              }
                          );
                        } else if (column.getType() == ValueType.LONG) {
                          values.put(
                              columnName, new Supplier<Number>()
                              {
                                @Override
                                public Number get()
                                {
                                  return column.getLongSingleValueRow(cursorOffset.getOffset());
                                }
                              }
                          );
                        } else {
                          throw new UnsupportedOperationException(
                              "Not supported type " + column.getType() + " for column " + columnName
                          );
                        }
                      }
                      final Expr.ObjectBinding binding = Parser.withSuppliers(values);
                      return new NumericColumnSelector()
                      {
                        @Override
                        public Number get()
                        {
                          return parsed.eval(binding).numericValue();
                        }
                      };
                    }

                    @Override
                    public ColumnCapabilities getColumnCapabilities(String columnName)
                    {
                      return getColumnCapabilites(index, columnName);
                    }
                  }

                  if (postFilter == null) {
                    return new QueryableIndexBaseCursor()
                    {
                      {
                        reset();
                      }

                      @Override
                      public DateTime getTime()
                      {
                        return myBucket;
                      }

                      @Override
                      public void advance()
                      {
                        if (Thread.interrupted()) {
                          throw new QueryInterruptedException(new InterruptedException());
                        }
                        cursorOffset.increment();
                      }

                      @Override
                      public void advanceTo(int offset)
                      {
                        int count = 0;
                        while (count < offset && !isDone()) {
                          advance();
                          count++;
                        }
                      }

                      @Override
                      public boolean isDone()
                      {
                        return !cursorOffset.withinBounds();
                      }

                      @Override
                      public void reset()
                      {
                        cursorOffset = initOffset.clone();
                        cursorOffsetHolder.set(cursorOffset);
                      }
                    };
                  } else {
                    return new QueryableIndexBaseCursor()
                    {
                      CursorOffsetHolderValueMatcherFactory valueMatcherFactory = new CursorOffsetHolderValueMatcherFactory(
                          storageAdapter,
                          this
                      );
                      RowOffsetMatcherFactory rowOffsetMatcherFactory = new CursorOffsetHolderRowOffsetMatcherFactory(
                          cursorOffsetHolder,
                          descending
                      );

                      final ValueMatcher filterMatcher;

                      {
                        if (postFilter instanceof BooleanFilter) {
                          filterMatcher = ((BooleanFilter) postFilter).makeMatcher(
                              bitmapIndexSelector,
                              valueMatcherFactory,
                              rowOffsetMatcherFactory
                          );
                        } else {
                          if (postFilter.supportsBitmapIndex(bitmapIndexSelector)) {
                            filterMatcher = rowOffsetMatcherFactory.makeRowOffsetMatcher(postFilter.getBitmapIndex(
                                bitmapIndexSelector));
                          } else {
                            filterMatcher = postFilter.makeMatcher(valueMatcherFactory);
                          }
                        }
                      }

                      {
                        reset();
                      }

                      @Override
                      public DateTime getTime()
                      {
                        return myBucket;
                      }

                      @Override
                      public void advance()
                      {
                        if (Thread.interrupted()) {
                          throw new QueryInterruptedException(new InterruptedException());
                        }
                        cursorOffset.increment();

                        while (!isDone()) {
                          if (Thread.interrupted()) {
                            throw new QueryInterruptedException(new InterruptedException());
                          }
                          if (filterMatcher.matches()) {
                            return;
                          } else {
                            cursorOffset.increment();
                          }
                        }
                      }

                      @Override
                      public void advanceTo(int offset)
                      {
                        int count = 0;
                        while (count < offset && !isDone()) {
                          advance();
                          count++;
                        }
                      }

                      @Override
                      public boolean isDone()
                      {
                        return !cursorOffset.withinBounds();
                      }

                      @Override
                      public void reset()
                      {
                        cursorOffset = initOffset.clone();
                        cursorOffsetHolder.set(cursorOffset);
                        if (!isDone()) {
                          if (filterMatcher.matches()) {
                            return;
                          } else {
                            advance();
                          }
                        }
                      }
                    };
                  }

                }
              }
          ),
          closer
      );
    }
  }

  public static class CursorOffsetHolder
  {
    Offset currOffset = null;

    public Offset get()
    {
      return currOffset;
    }

    public void set(Offset currOffset)
    {
      this.currOffset = currOffset;
    }
  }

  private static class CursorOffsetHolderValueMatcherFactory implements ValueMatcherFactory
  {
    private final StorageAdapter storageAdapter;
    private final ColumnSelectorFactory cursor;
    private final List<String> availableMetrics;

    public CursorOffsetHolderValueMatcherFactory(
        StorageAdapter storageAdapter,
        ColumnSelectorFactory cursor
    )
    {
      this.storageAdapter = storageAdapter;
      this.cursor = cursor;
      this.availableMetrics = Lists.newArrayList(storageAdapter.getAvailableMetrics());
    }

    @Override
    public ValueMatcher makeValueMatcher(String dimension, final String value)
    {
      if (dimension.equals(Column.TIME_COLUMN_NAME) || availableMetrics.contains(dimension)) {
        if (getTypeForDimension(dimension) == ValueType.LONG) {
          return Filters.getLongValueMatcher(
              cursor.makeLongColumnSelector(dimension),
              value
          );
        }
      }

      final DimensionQueryHelper queryHelper = DimensionHandlerUtils.makeBaseQueryHelper(
          dimension,
          cursor.getColumnCapabilities(dimension),
          Lists.<String>newArrayList(storageAdapter.getAvailableDimensions())
      );
<<<<<<< HEAD
      return queryHelper.getValueMatcher(cursor, value);
=======

      // if matching against null, rows with size 0 should also match
      final boolean matchNull = Strings.isNullOrEmpty(value);

      final int id = selector.lookupId(value);
      if (id < 0) {
        return new BooleanValueMatcher(false);
      } else {
        return new ValueMatcher()
        {
          @Override
          public boolean matches()
          {
            IndexedInts row = selector.getRow();
            if (row.size() == 0) {
              return matchNull;
            }
            for (int i = 0; i < row.size(); i++) {
              if (row.get(i) == id) {
                return true;
              }
            }
            return false;
          }
        };
      }
>>>>>>> a8069f24
    }

    @Override
    public ValueMatcher makeValueMatcher(String dimension, final DruidPredicateFactory predicateFactory)
    {
      if (dimension.equals(Column.TIME_COLUMN_NAME) || availableMetrics.contains(dimension)) {
        if (getTypeForDimension(dimension) == ValueType.LONG) {
          return makeLongValueMatcher(dimension, predicateFactory.makeLongPredicate());
        }
      }

      final DimensionQueryHelper queryHelper = DimensionHandlerUtils.makeBaseQueryHelper(
          dimension,
          cursor.getColumnCapabilities(dimension),
          Lists.<String>newArrayList(storageAdapter.getAvailableDimensions())
      );
      return queryHelper.getValueMatcher(cursor, predicateFactory);
    }

    private ValueMatcher makeLongValueMatcher(String dimension, final DruidLongPredicate predicate)
    {
      return Filters.getLongPredicateMatcher(
          cursor.makeLongColumnSelector(dimension),
          predicate
      );
    }

    private ValueType getTypeForDimension(String dimension)
    {
      ColumnCapabilities capabilities = cursor.getColumnCapabilities(dimension);
      return capabilities == null ? ValueType.STRING : capabilities.getType();
    }
  }

  private static class CursorOffsetHolderRowOffsetMatcherFactory implements RowOffsetMatcherFactory
  {
    private final CursorOffsetHolder holder;
    private final boolean descending;

    public CursorOffsetHolderRowOffsetMatcherFactory(CursorOffsetHolder holder, boolean descending)
    {
      this.holder = holder;
      this.descending = descending;
    }

    // Use an iterator-based implementation, ImmutableBitmap.get(index) works differently for Concise and Roaring.
    // ImmutableConciseSet.get(index) is also inefficient, it performs a linear scan on each call
    @Override
    public ValueMatcher makeRowOffsetMatcher(final ImmutableBitmap rowBitmap)
    {
      final IntIterator iter = descending ?
                               BitmapOffset.getReverseBitmapOffsetIterator(rowBitmap) :
                               rowBitmap.iterator();

      if (!iter.hasNext()) {
        return new BooleanValueMatcher(false);
      }

      if (descending) {
        return new ValueMatcher()
        {
          int iterOffset = Integer.MAX_VALUE;

          @Override
          public boolean matches()
          {
            int currentOffset = holder.get().getOffset();
            while (iterOffset > currentOffset && iter.hasNext()) {
              iterOffset = iter.next();
            }

            return iterOffset == currentOffset;
          }
        };
      } else {
        return new ValueMatcher()
        {
          int iterOffset = -1;

          @Override
          public boolean matches()
          {
            int currentOffset = holder.get().getOffset();
            while (iterOffset < currentOffset && iter.hasNext()) {
              iterOffset = iter.next();
            }

            return iterOffset == currentOffset;
          }
        };
      }
    }
  }


  private abstract static class TimestampCheckingOffset implements Offset
  {
    protected final Offset baseOffset;
    protected final GenericColumn timestamps;
    protected final long timeLimit;
    protected final boolean allWithinThreshold;

    public TimestampCheckingOffset(
        Offset baseOffset,
        GenericColumn timestamps,
        long timeLimit,
        boolean allWithinThreshold
    )
    {
      this.baseOffset = baseOffset;
      this.timestamps = timestamps;
      this.timeLimit = timeLimit;
      // checks if all the values are within the Threshold specified, skips timestamp lookups and checks if all values are within threshold.
      this.allWithinThreshold = allWithinThreshold;
    }

    @Override
    public int getOffset()
    {
      return baseOffset.getOffset();
    }

    @Override
    public boolean withinBounds()
    {
      if (!baseOffset.withinBounds()) {
        return false;
      }
      if (allWithinThreshold) {
        return true;
      }
      return timeInRange(timestamps.getLongSingleValueRow(baseOffset.getOffset()));
    }

    protected abstract boolean timeInRange(long current);

    @Override
    public void increment()
    {
      baseOffset.increment();
    }

    @Override
    public Offset clone()
    {
      throw new IllegalStateException("clone");
    }
  }

  private static class AscendingTimestampCheckingOffset extends TimestampCheckingOffset
  {
    public AscendingTimestampCheckingOffset(
        Offset baseOffset,
        GenericColumn timestamps,
        long timeLimit,
        boolean allWithinThreshold
    )
    {
      super(baseOffset, timestamps, timeLimit, allWithinThreshold);
    }

    @Override
    protected final boolean timeInRange(long current)
    {
      return current < timeLimit;
    }

    @Override
    public String toString()
    {
      return (baseOffset.withinBounds() ? timestamps.getLongSingleValueRow(baseOffset.getOffset()) : "OOB") +
             "<" + timeLimit + "::" + baseOffset;
    }

    @Override
    public Offset clone()
    {
      return new AscendingTimestampCheckingOffset(baseOffset.clone(), timestamps, timeLimit, allWithinThreshold);
    }
  }

  private static class DescendingTimestampCheckingOffset extends TimestampCheckingOffset
  {
    public DescendingTimestampCheckingOffset(
        Offset baseOffset,
        GenericColumn timestamps,
        long timeLimit,
        boolean allWithinThreshold
    )
    {
      super(baseOffset, timestamps, timeLimit, allWithinThreshold);
    }

    @Override
    protected final boolean timeInRange(long current)
    {
      return current >= timeLimit;
    }

    @Override
    public String toString()
    {
      return timeLimit + ">=" +
             (baseOffset.withinBounds() ? timestamps.getLongSingleValueRow(baseOffset.getOffset()) : "OOB") +
             "::" + baseOffset;
    }

    @Override
    public Offset clone()
    {
      return new DescendingTimestampCheckingOffset(baseOffset.clone(), timestamps, timeLimit, allWithinThreshold);
    }
  }

  private static class NoFilterOffset implements Offset
  {
    private final int rowCount;
    private final boolean descending;
    private int currentOffset;

    NoFilterOffset(int currentOffset, int rowCount, boolean descending)
    {
      this.currentOffset = currentOffset;
      this.rowCount = rowCount;
      this.descending = descending;
    }

    @Override
    public void increment()
    {
      currentOffset++;
    }

    @Override
    public boolean withinBounds()
    {
      return currentOffset < rowCount;
    }

    @Override
    public Offset clone()
    {
      return new NoFilterOffset(currentOffset, rowCount, descending);
    }

    @Override
    public int getOffset()
    {
      return descending ? rowCount - currentOffset - 1 : currentOffset;
    }

    @Override
    public String toString()
    {
      return currentOffset + "/" + rowCount + (descending ? "(DSC)" : "");
    }
  }

  @Override
  public Metadata getMetadata()
  {
    return index.getMetadata();
  }
}<|MERGE_RESOLUTION|>--- conflicted
+++ resolved
@@ -1046,36 +1046,7 @@
           cursor.getColumnCapabilities(dimension),
           Lists.<String>newArrayList(storageAdapter.getAvailableDimensions())
       );
-<<<<<<< HEAD
       return queryHelper.getValueMatcher(cursor, value);
-=======
-
-      // if matching against null, rows with size 0 should also match
-      final boolean matchNull = Strings.isNullOrEmpty(value);
-
-      final int id = selector.lookupId(value);
-      if (id < 0) {
-        return new BooleanValueMatcher(false);
-      } else {
-        return new ValueMatcher()
-        {
-          @Override
-          public boolean matches()
-          {
-            IndexedInts row = selector.getRow();
-            if (row.size() == 0) {
-              return matchNull;
-            }
-            for (int i = 0; i < row.size(); i++) {
-              if (row.get(i) == id) {
-                return true;
-              }
-            }
-            return false;
-          }
-        };
-      }
->>>>>>> a8069f24
     }
 
     @Override
