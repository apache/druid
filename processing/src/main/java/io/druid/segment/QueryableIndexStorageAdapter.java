--- conflicted
+++ resolved
@@ -275,15 +275,13 @@
 
                       DictionaryEncodedColumn cachedColumn = dictionaryColumnCache.get(dimensionName);
                       final Column columnDesc = index.getColumn(dimensionName);
-<<<<<<< HEAD
                       if (columnDesc == null) {
                         return new NullDimensionSelector();
-=======
-
-                      if (cachedColumn == null && columnDesc != null) {
+                      }
+
+                      if (cachedColumn == null) {
                           cachedColumn = columnDesc.getDictionaryEncoding();
                           dictionaryColumnCache.put(dimensionName, cachedColumn);
->>>>>>> 25550472
                       }
 
                       final DictionaryEncodedColumn column = cachedColumn;
@@ -733,33 +731,23 @@
                     public DimensionSelector makeDimensionSelector(String dimension)
                     {
                       final String dimensionName = dimension.toLowerCase();
-<<<<<<< HEAD
-                      final Column column = index.getColumn(dimensionName);
+
+                      DictionaryEncodedColumn cachedColumn = dictionaryColumnCache.get(dimensionName);
+                      final Column columnDesc = index.getColumn(dimensionName);
+                      if (columnDesc == null) {
+                        return new NullDimensionSelector();
+                      }
+                      
+                      if (cachedColumn == null) {
+                        cachedColumn = columnDesc.getDictionaryEncoding();
+                        dictionaryColumnCache.put(dimensionName, cachedColumn);
+                      }
+
+                      final DictionaryEncodedColumn column = cachedColumn;
+
                       if (column == null) {
                         return new NullDimensionSelector();
-=======
-
-                      DictionaryEncodedColumn cachedColumn = dictionaryColumnCache.get(dimensionName);
-                      final Column columnDesc = index.getColumn(dimensionName);
-
-                      if (cachedColumn == null && columnDesc != null) {
-                        cachedColumn = columnDesc.getDictionaryEncoding();
-                        dictionaryColumnCache.put(dimensionName, cachedColumn);
->>>>>>> 25550472
-                      }
-
-                      final DictionaryEncodedColumn column = cachedColumn;
-
-<<<<<<< HEAD
-                      if (dict == null) {
-                        return new NullDimensionSelector();
-                      }
-                      else if (column.getCapabilities().hasMultipleValues()) {
-=======
-                      if (column == null) {
-                        return null;
-                      } else if (columnDesc.getCapabilities().hasMultipleValues()) {
->>>>>>> 25550472
+                      } else if (column.hasMultipleValues()) {
                         return new DimensionSelector()
                         {
                           @Override
