/*
 * Licensed to Metamarkets Group Inc. (Metamarkets) under one
 * or more contributor license agreements. See the NOTICE file
 * distributed with this work for additional information
 * regarding copyright ownership. Metamarkets licenses this file
 * to you under the Apache License, Version 2.0 (the
 * "License"); you may not use this file except in compliance
 * with the License. You may obtain a copy of the License at
 *
 * http://www.apache.org/licenses/LICENSE-2.0
 *
 * Unless required by applicable law or agreed to in writing,
 * software distributed under the License is distributed on an
 * "AS IS" BASIS, WITHOUT WARRANTIES OR CONDITIONS OF ANY
 * KIND, either express or implied. See the License for the
 * specific language governing permissions and limitations
 * under the License.
 */

package io.druid.segment;

import com.google.common.primitives.Ints;
import io.druid.collections.bitmap.ImmutableBitmap;
import io.druid.collections.bitmap.MutableBitmap;
import io.druid.java.util.common.StringUtils;
import io.druid.java.util.common.io.smoosh.FileSmoosher;
import io.druid.segment.data.BitmapSerdeFactory;
import io.druid.segment.data.ByteBufferWriter;
import io.druid.segment.writeout.SegmentWriteOutMedium;
import io.druid.segment.data.CompressionFactory;
import io.druid.segment.data.CompressionStrategy;
import io.druid.segment.data.ColumnarLongsSerializer;

import javax.annotation.Nullable;
import java.io.IOException;
import java.nio.ByteBuffer;
import java.nio.ByteOrder;
import java.nio.channels.WritableByteChannel;

/**
 * Unsafe for concurrent use from multiple threads.
 */
public class LongColumnSerializer implements GenericColumnSerializer
{
  public static LongColumnSerializer create(
      SegmentWriteOutMedium segmentWriteOutMedium,
      String filenameBase,
      CompressionStrategy compression,
      CompressionFactory.LongEncodingStrategy encoding,
      BitmapSerdeFactory bitmapSerdeFactory
  )
  {
    return new LongColumnSerializer(
        segmentWriteOutMedium,
        filenameBase,
        IndexIO.BYTE_ORDER,
        compression,
        encoding,
        bitmapSerdeFactory
    );
  }

  private final SegmentWriteOutMedium segmentWriteOutMedium;
  private final String filenameBase;
  private final ByteOrder byteOrder;
  private final CompressionStrategy compression;
  private final CompressionFactory.LongEncodingStrategy encoding;
<<<<<<< HEAD
  private final BitmapSerdeFactory bitmapSerdeFactory;
  private LongSupplierSerializer writer;
  private ByteBufferWriter<ImmutableBitmap> nullValueBitmapWriter;
  private MutableBitmap nullRowsBitmap;
  private int rowCount = 0;
=======
  private ColumnarLongsSerializer writer;
>>>>>>> 0f5c7d1a

  private LongColumnSerializer(
      SegmentWriteOutMedium segmentWriteOutMedium,
      String filenameBase,
      ByteOrder byteOrder,
      CompressionStrategy compression,
      CompressionFactory.LongEncodingStrategy encoding,
      BitmapSerdeFactory bitmapSerdeFactory
  )
  {
    this.segmentWriteOutMedium = segmentWriteOutMedium;
    this.filenameBase = filenameBase;
    this.byteOrder = byteOrder;
    this.compression = compression;
    this.encoding = encoding;
    this.bitmapSerdeFactory = bitmapSerdeFactory;
  }

  @Override
  public void open() throws IOException
  {
    writer = CompressionFactory.getLongSerializer(
        segmentWriteOutMedium,
        StringUtils.format("%s.long_column", filenameBase),
        byteOrder,
        encoding,
        compression
    );
    writer.open();
    nullValueBitmapWriter = new ByteBufferWriter<>(
        segmentWriteOutMedium,
        bitmapSerdeFactory.getObjectStrategy()
    );
    nullValueBitmapWriter.open();
    nullRowsBitmap = bitmapSerdeFactory.getBitmapFactory().makeEmptyMutableBitmap();
  }

  @Override
  public void serialize(@Nullable Object obj) throws IOException
  {
    if (obj == null) {
      nullRowsBitmap.add(rowCount);
      writer.add(0L);
    } else {
      writer.add(((Number) obj).longValue());
    }
    rowCount++;
  }

  @Override
  public long getSerializedSize() throws IOException
  {
    nullValueBitmapWriter.write(bitmapSerdeFactory.getBitmapFactory().makeImmutableBitmap(nullRowsBitmap));
    long bitmapSize = nullRowsBitmap.isEmpty()
                      ? 0L
                      : nullValueBitmapWriter.getSerializedSize();
    return Integer.BYTES + writer.getSerializedSize() + bitmapSize;
  }

  @Override
  public void writeTo(WritableByteChannel channel, FileSmoosher smoosher) throws IOException
  {
    channel.write(ByteBuffer.wrap(Ints.toByteArray((int) writer.getSerializedSize())));
    writer.writeTo(channel, smoosher);
    if (!nullRowsBitmap.isEmpty()) {
      nullValueBitmapWriter.writeTo(channel, smoosher);
    }
  }
}<|MERGE_RESOLUTION|>--- conflicted
+++ resolved
@@ -65,15 +65,12 @@
   private final ByteOrder byteOrder;
   private final CompressionStrategy compression;
   private final CompressionFactory.LongEncodingStrategy encoding;
-<<<<<<< HEAD
   private final BitmapSerdeFactory bitmapSerdeFactory;
-  private LongSupplierSerializer writer;
+
+  private ColumnarLongsSerializer writer;
   private ByteBufferWriter<ImmutableBitmap> nullValueBitmapWriter;
   private MutableBitmap nullRowsBitmap;
   private int rowCount = 0;
-=======
-  private ColumnarLongsSerializer writer;
->>>>>>> 0f5c7d1a
 
   private LongColumnSerializer(
       SegmentWriteOutMedium segmentWriteOutMedium,
