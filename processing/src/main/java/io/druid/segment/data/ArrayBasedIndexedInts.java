/*
 * Licensed to Metamarkets Group Inc. (Metamarkets) under one
 * or more contributor license agreements. See the NOTICE file
 * distributed with this work for additional information
 * regarding copyright ownership. Metamarkets licenses this file
 * to you under the Apache License, Version 2.0 (the
 * "License"); you may not use this file except in compliance
 * with the License. You may obtain a copy of the License at
 *
 * http://www.apache.org/licenses/LICENSE-2.0
 *
 * Unless required by applicable law or agreed to in writing,
 * software distributed under the License is distributed on an
 * "AS IS" BASIS, WITHOUT WARRANTIES OR CONDITIONS OF ANY
 * KIND, either express or implied. See the License for the
 * specific language governing permissions and limitations
 * under the License.
 */

package io.druid.segment.data;

import io.druid.java.util.common.IAE;
import io.druid.query.monomorphicprocessing.RuntimeShapeInspector;
import it.unimi.dsi.fastutil.ints.IntArrays;

/**
 */
public final class ArrayBasedIndexedInts implements IndexedInts
{
  private int[] expansion;
  private int size;

  public ArrayBasedIndexedInts()
  {
    expansion = IntArrays.EMPTY_ARRAY;
    size = 0;
  }

  public ArrayBasedIndexedInts(int[] expansion)
  {
    this.expansion = expansion;
    this.size = expansion.length;
  }

  public void ensureSize(int size)
  {
    if (expansion.length < size) {
      expansion = new int[size];
    }
  }

  public void setSize(int size)
  {
    if (size < 0 || size > expansion.length) {
      throw new IAE("Size[%d] > expansion.length[%d] or < 0", size, expansion.length);
    }
    this.size = size;
  }

  /**
   * Sets the values from the given array. The given values array is not reused and not prone to be muted later.
   * Instead, the values from this array are copied into an array which is internal to ArrayBasedIndexedInts.
   */
  public void setValues(int[] values, int size)
  {
    if (size < 0 || size > values.length) {
      throw new IAE("Size[%d] should be between 0 and %d", size, values.length);
    }
    ensureSize(size);
    System.arraycopy(values, 0, expansion, 0, size);
    this.size = size;
  }

  public void setValue(int index, int value)
  {
    expansion[index] = value;
  }

  @Override
  public int size()
  {
    return size;
  }

  @Override
  public int get(int index)
  {
    if (index < 0 || index >= size) {
      throw new IAE("index[%d] >= size[%d] or < 0", index, size);
    }
    return expansion[index];
  }

  @Override
<<<<<<< HEAD
  public void close()
  {
  }

  @Override
=======
>>>>>>> e538aa22
  public void inspectRuntimeShape(RuntimeShapeInspector inspector)
  {
    // nothing to inspect
  }
}<|MERGE_RESOLUTION|>--- conflicted
+++ resolved
@@ -92,14 +92,6 @@
   }
 
   @Override
-<<<<<<< HEAD
-  public void close()
-  {
-  }
-
-  @Override
-=======
->>>>>>> e538aa22
   public void inspectRuntimeShape(RuntimeShapeInspector inspector)
   {
     // nothing to inspect
