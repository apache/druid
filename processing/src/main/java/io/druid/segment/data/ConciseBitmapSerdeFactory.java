/*
 * Licensed to Metamarkets Group Inc. (Metamarkets) under one
 * or more contributor license agreements. See the NOTICE file
 * distributed with this work for additional information
 * regarding copyright ownership. Metamarkets licenses this file
 * to you under the Apache License, Version 2.0 (the
 * "License"); you may not use this file except in compliance
 * with the License. You may obtain a copy of the License at
 *
 * http://www.apache.org/licenses/LICENSE-2.0
 *
 * Unless required by applicable law or agreed to in writing,
 * software distributed under the License is distributed on an
 * "AS IS" BASIS, WITHOUT WARRANTIES OR CONDITIONS OF ANY
 * KIND, either express or implied. See the License for the
 * specific language governing permissions and limitations
 * under the License.
 */

package io.druid.segment.data;

<<<<<<< HEAD
import com.google.common.collect.Ordering;
=======
>>>>>>> e115da39
import io.druid.collections.bitmap.BitmapFactory;
import io.druid.collections.bitmap.ConciseBitmapFactory;
import io.druid.collections.bitmap.ImmutableBitmap;
import io.druid.collections.bitmap.WrappedImmutableConciseBitmap;
import io.druid.extendedset.intset.ImmutableConciseSet;

import java.nio.ByteBuffer;

/**
 */
public class ConciseBitmapSerdeFactory implements BitmapSerdeFactory
{
  private static final ObjectStrategy<ImmutableBitmap> objectStrategy = new ImmutableConciseSetObjectStrategy();
  private static final BitmapFactory bitmapFactory = new ConciseBitmapFactory();

  @Override
  public ObjectStrategy<ImmutableBitmap> getObjectStrategy()
  {
    return objectStrategy;
  }

  @Override
  public BitmapFactory getBitmapFactory()
  {
    return bitmapFactory;
  }

<<<<<<< HEAD
  private static final Ordering<WrappedImmutableConciseBitmap> CONCISE_COMPARATOR = new Ordering<WrappedImmutableConciseBitmap>()
  {
    @Override
    public int compare(
        WrappedImmutableConciseBitmap conciseSet, WrappedImmutableConciseBitmap conciseSet1
    )
    {
      if (conciseSet.isEmpty() && conciseSet1.isEmpty()) {
        return 0;
      }
      if (conciseSet.isEmpty()) {
        return -1;
      }
      if (conciseSet1.isEmpty()) {
        return 1;
      }
      return conciseSet.compareTo(conciseSet1);
    }
  }.nullsFirst();

  private static class ImmutableConciseSetObjectStrategy implements ObjectStrategy<ImmutableBitmap>
=======
  private static class ImmutableConciseSetObjectStrategy
      implements ObjectStrategy<ImmutableBitmap>
>>>>>>> e115da39
  {
    @Override
    public Class<ImmutableBitmap> getClazz()
    {
      return ImmutableBitmap.class;
    }

    @Override
    public WrappedImmutableConciseBitmap fromByteBuffer(ByteBuffer buffer, int numBytes)
    {
      buffer.limit(buffer.position() + numBytes);
      return new WrappedImmutableConciseBitmap(new ImmutableConciseSet(buffer));
    }

    @Override
    public byte[] toBytes(ImmutableBitmap val)
    {
      if (val == null || val.isEmpty()) {
        return new byte[]{};
      }
      return val.toBytes();
    }

    @Override
    public int compare(ImmutableBitmap o1, ImmutableBitmap o2)
    {
      throw new UnsupportedOperationException();
    }
  }

  @Override
  public String toString()
  {
    return "ConciseBitmapSerdeFactory{}";
  }

  @Override
  public boolean equals(Object o)
  {
    return this == o || o instanceof ConciseBitmapSerdeFactory;
  }

  @Override
  public int hashCode()
  {
    return 0;
  }
}<|MERGE_RESOLUTION|>--- conflicted
+++ resolved
@@ -19,10 +19,6 @@
 
 package io.druid.segment.data;
 
-<<<<<<< HEAD
-import com.google.common.collect.Ordering;
-=======
->>>>>>> e115da39
 import io.druid.collections.bitmap.BitmapFactory;
 import io.druid.collections.bitmap.ConciseBitmapFactory;
 import io.druid.collections.bitmap.ImmutableBitmap;
@@ -50,32 +46,7 @@
     return bitmapFactory;
   }
 
-<<<<<<< HEAD
-  private static final Ordering<WrappedImmutableConciseBitmap> CONCISE_COMPARATOR = new Ordering<WrappedImmutableConciseBitmap>()
-  {
-    @Override
-    public int compare(
-        WrappedImmutableConciseBitmap conciseSet, WrappedImmutableConciseBitmap conciseSet1
-    )
-    {
-      if (conciseSet.isEmpty() && conciseSet1.isEmpty()) {
-        return 0;
-      }
-      if (conciseSet.isEmpty()) {
-        return -1;
-      }
-      if (conciseSet1.isEmpty()) {
-        return 1;
-      }
-      return conciseSet.compareTo(conciseSet1);
-    }
-  }.nullsFirst();
-
   private static class ImmutableConciseSetObjectStrategy implements ObjectStrategy<ImmutableBitmap>
-=======
-  private static class ImmutableConciseSetObjectStrategy
-      implements ObjectStrategy<ImmutableBitmap>
->>>>>>> e115da39
   {
     @Override
     public Class<ImmutableBitmap> getClazz()
