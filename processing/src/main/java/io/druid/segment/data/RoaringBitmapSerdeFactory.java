--- conflicted
+++ resolved
@@ -68,33 +68,7 @@
     return bitmapFactory;
   }
 
-<<<<<<< HEAD
-  private static final Ordering<WrappedImmutableRoaringBitmap> RORING_COMPARATOR = new Ordering<WrappedImmutableRoaringBitmap>()
-  {
-    @Override
-    public int compare(
-        WrappedImmutableRoaringBitmap set1, WrappedImmutableRoaringBitmap set2
-    )
-    {
-      if (set1.isEmpty() && set2.isEmpty()) {
-        return 0;
-      }
-      if (set1.isEmpty()) {
-        return -1;
-      }
-      if (set2.isEmpty()) {
-        return 1;
-      }
-
-      return set1.compareTo(set2);
-    }
-  }.nullsFirst();
-
   private static class ImmutableRoaringBitmapObjectStrategy implements ObjectStrategy<ImmutableBitmap>
-=======
-  private static class ImmutableRoaringBitmapObjectStrategy
-      implements ObjectStrategy<ImmutableBitmap>
->>>>>>> e115da39
   {
     @Override
     public Class<ImmutableBitmap> getClazz()
