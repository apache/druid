/*
 * Licensed to Metamarkets Group Inc. (Metamarkets) under one
 * or more contributor license agreements. See the NOTICE file
 * distributed with this work for additional information
 * regarding copyright ownership. Metamarkets licenses this file
 * to you under the Apache License, Version 2.0 (the
 * "License"); you may not use this file except in compliance
 * with the License. You may obtain a copy of the License at
 *
 * http://www.apache.org/licenses/LICENSE-2.0
 *
 * Unless required by applicable law or agreed to in writing,
 * software distributed under the License is distributed on an
 * "AS IS" BASIS, WITHOUT WARRANTIES OR CONDITIONS OF ANY
 * KIND, either express or implied. See the License for the
 * specific language governing permissions and limitations
 * under the License.
 */

package io.druid.segment.data;

import com.google.common.primitives.Ints;
import io.druid.io.Channels;
import io.druid.java.util.common.IAE;
import io.druid.java.util.common.io.smoosh.FileSmoosher;
import io.druid.output.HeapByteBufferOutputBytes;
import io.druid.query.monomorphicprocessing.RuntimeShapeInspector;
<<<<<<< HEAD
import it.unimi.dsi.fastutil.ints.IntArrayList;
import it.unimi.dsi.fastutil.ints.IntIterator;
import it.unimi.dsi.fastutil.ints.IntList;
import it.unimi.dsi.fastutil.ints.IntLists;
=======
>>>>>>> d8b3bfa6

import java.io.IOException;
import java.nio.ByteBuffer;
import java.nio.channels.WritableByteChannel;

/**
 */
public class VSizeIndexedInts implements IndexedInts, Comparable<VSizeIndexedInts>, WritableSupplier<IndexedInts>
{
  public static final byte VERSION = 0x0;

  public static VSizeIndexedInts fromArray(int[] array)
  {
    return fromArray(array, Ints.max(array));
  }

  public static VSizeIndexedInts fromArray(int[] array, int maxValue)
  {
    return fromList(IntArrayList.wrap(array), maxValue);
  }

  public static VSizeIndexedInts empty()
  {
    return fromList(IntLists.EMPTY_LIST, 0);
  }

  public static VSizeIndexedInts fromList(IntList list, int maxValue)
  {
    int numBytes = getNumBytesForMax(maxValue);

    final ByteBuffer buffer = ByteBuffer.allocate((list.size() * numBytes) + (4 - numBytes));
    writeToBuffer(buffer, list, numBytes, maxValue);

    return new VSizeIndexedInts(buffer.asReadOnlyBuffer(), numBytes);
  }

  private static void writeToBuffer(ByteBuffer buffer, IntList list, int numBytes, int maxValue)
  {
    ByteBuffer helperBuffer = ByteBuffer.allocate(Ints.BYTES);
    for (int i = 0; i < list.size(); i++) {
      int val = list.getInt(i);
      if (val < 0) {
        throw new IAE("integer values must be positive, got[%d], i[%d]", val, i);
      }
      if (val > maxValue) {
        throw new IAE("val[%d] > maxValue[%d], please don't lie about maxValue.  i[%d]", val, maxValue, i);
      }

      helperBuffer.putInt(0, val);
      buffer.put(helperBuffer.array(), Ints.BYTES - numBytes, numBytes);
    }
    buffer.position(0);
  }

  public static byte getNumBytesForMax(int maxValue)
  {
    if (maxValue < 0) {
      throw new IAE("maxValue[%s] must be positive", maxValue);
    }

    if (maxValue <= 0xFF) {
      return 1;
    } else if (maxValue <= 0xFFFF) {
      return 2;
    } else if (maxValue <= 0xFFFFFF) {
      return 3;
    }
    return 4;
  }

  private final ByteBuffer buffer;
  private final int numBytes;

  private final int bitsToShift;
  private final int size;

  public VSizeIndexedInts(ByteBuffer buffer, int numBytes)
  {
    this.buffer = buffer;
    this.numBytes = numBytes;

    bitsToShift = 32 - (numBytes << 3); // numBytes * 8

    int numBufferBytes = 4 - numBytes;
    size = (buffer.remaining() - numBufferBytes) / numBytes;
  }

  @Override
  public int size()
  {
    return size;
  }

  @Override
  public int get(int index)
  {
    return buffer.getInt(buffer.position() + (index * numBytes)) >>> bitsToShift;
  }

  public int getNumBytesNoPadding()
  {
    return buffer.remaining() - (Ints.BYTES - numBytes);
  }

  public void writeBytesNoPaddingTo(HeapByteBufferOutputBytes out)
  {
    ByteBuffer toWrite = buffer.slice();
    toWrite.limit(toWrite.limit() - (Ints.BYTES - numBytes));
    out.write(toWrite);
  }

  public byte[] getBytes()
  {
    byte[] bytes = new byte[buffer.remaining()];
    buffer.asReadOnlyBuffer().get(bytes);
    return bytes;
  }

  @Override
  public int compareTo(VSizeIndexedInts o)
  {
    int retVal = Ints.compare(numBytes, o.numBytes);

    if (retVal == 0) {
      retVal = buffer.compareTo(o.buffer);
    }

    return retVal;
  }

  public int getNumBytes()
  {
    return numBytes;
  }

  @Override
  public long getSerializedSize() throws IOException
  {
    return metaSize() + buffer.remaining();
  }

<<<<<<< HEAD
  @Override
  public IntIterator iterator()
  {
    return new IndexedIntsIterator(this);
  }

  @Override
  public void writeTo(WritableByteChannel channel, FileSmoosher smoosher) throws IOException
  {
    ByteBuffer meta = ByteBuffer.allocate(metaSize());
    meta.put(VERSION);
    meta.put((byte) numBytes);
    meta.putInt(buffer.remaining());
    meta.flip();

    Channels.writeFully(channel, meta);
    Channels.writeFully(channel, buffer.asReadOnlyBuffer());
  }

  private int metaSize()
=======
  public void writeToChannel(WritableByteChannel channel) throws IOException
>>>>>>> d8b3bfa6
  {
    // version, numBytes, size
    return 1 + 1 + Ints.BYTES;
  }

  @Override
  public IndexedInts get()
  {
    return this;
  }

  public static VSizeIndexedInts readFromByteBuffer(ByteBuffer buffer)
  {
    byte versionFromBuffer = buffer.get();

    if (VERSION == versionFromBuffer) {
      int numBytes = buffer.get();
      int size = buffer.getInt();
      ByteBuffer bufferToUse = buffer.asReadOnlyBuffer();
      bufferToUse.limit(bufferToUse.position() + size);
      buffer.position(bufferToUse.limit());

      return new VSizeIndexedInts(
          bufferToUse,
          numBytes
      );
    }

    throw new IAE("Unknown version[%s]", versionFromBuffer);
  }

  @Override
  public void close() throws IOException
  {
  }

  @Override
  public void inspectRuntimeShape(RuntimeShapeInspector inspector)
  {
    inspector.visit("buffer", buffer);
  }
}<|MERGE_RESOLUTION|>--- conflicted
+++ resolved
@@ -25,13 +25,9 @@
 import io.druid.java.util.common.io.smoosh.FileSmoosher;
 import io.druid.output.HeapByteBufferOutputBytes;
 import io.druid.query.monomorphicprocessing.RuntimeShapeInspector;
-<<<<<<< HEAD
 import it.unimi.dsi.fastutil.ints.IntArrayList;
-import it.unimi.dsi.fastutil.ints.IntIterator;
 import it.unimi.dsi.fastutil.ints.IntList;
 import it.unimi.dsi.fastutil.ints.IntLists;
-=======
->>>>>>> d8b3bfa6
 
 import java.io.IOException;
 import java.nio.ByteBuffer;
@@ -173,13 +169,6 @@
     return metaSize() + buffer.remaining();
   }
 
-<<<<<<< HEAD
-  @Override
-  public IntIterator iterator()
-  {
-    return new IndexedIntsIterator(this);
-  }
-
   @Override
   public void writeTo(WritableByteChannel channel, FileSmoosher smoosher) throws IOException
   {
@@ -194,9 +183,6 @@
   }
 
   private int metaSize()
-=======
-  public void writeToChannel(WritableByteChannel channel) throws IOException
->>>>>>> d8b3bfa6
   {
     // version, numBytes, size
     return 1 + 1 + Ints.BYTES;
