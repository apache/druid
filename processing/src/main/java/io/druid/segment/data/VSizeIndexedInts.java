/*
 * Licensed to Metamarkets Group Inc. (Metamarkets) under one
 * or more contributor license agreements. See the NOTICE file
 * distributed with this work for additional information
 * regarding copyright ownership. Metamarkets licenses this file
 * to you under the Apache License, Version 2.0 (the
 * "License"); you may not use this file except in compliance
 * with the License. You may obtain a copy of the License at
 *
 * http://www.apache.org/licenses/LICENSE-2.0
 *
 * Unless required by applicable law or agreed to in writing,
 * software distributed under the License is distributed on an
 * "AS IS" BASIS, WITHOUT WARRANTIES OR CONDITIONS OF ANY
 * KIND, either express or implied. See the License for the
 * specific language governing permissions and limitations
 * under the License.
 */

package io.druid.segment.data;

import com.google.common.primitives.Ints;
import io.druid.common.utils.ByteUtils;
import io.druid.io.Channels;
import io.druid.java.util.common.IAE;
import io.druid.java.util.common.io.smoosh.FileSmoosher;
import io.druid.segment.writeout.HeapByteBufferWriteOutBytes;
import io.druid.query.monomorphicprocessing.RuntimeShapeInspector;
import io.druid.segment.serde.MetaSerdeHelper;
import it.unimi.dsi.fastutil.ints.IntArrayList;
import it.unimi.dsi.fastutil.ints.IntList;
import it.unimi.dsi.fastutil.ints.IntLists;

import java.io.IOException;
import java.nio.ByteBuffer;
import java.nio.channels.WritableByteChannel;

/**
 */
public class VSizeIndexedInts implements IndexedInts, Comparable<VSizeIndexedInts>, WritableSupplier<IndexedInts>
{
  public static final byte VERSION = 0x0;

  private static final MetaSerdeHelper<VSizeIndexedInts> metaSerdeHelper = MetaSerdeHelper
      .firstWriteByte((VSizeIndexedInts x) -> VERSION)
      .writeByte(x -> ByteUtils.checkedCast(x.numBytes))
      .writeInt(x -> x.buffer.remaining());

  public static VSizeIndexedInts fromArray(int[] array)
  {
    return fromArray(array, Ints.max(array));
  }

  public static VSizeIndexedInts fromArray(int[] array, int maxValue)
  {
    return fromList(IntArrayList.wrap(array), maxValue);
  }

<<<<<<< HEAD
  public static VSizeIndexedInts empty()
  {
    return fromList(IntLists.EMPTY_LIST, 0);
  }

  public static VSizeIndexedInts fromList(IntList list, int maxValue)
=======
  /**
   * provide for performance reason.
   */
  public static byte[] getBytesNoPaddingFromList(List<Integer> list, int maxValue)
  {
    int numBytes = getNumBytesForMax(maxValue);

    final ByteBuffer buffer = ByteBuffer.allocate((list.size() * numBytes));
    writeToBuffer(buffer, list, numBytes, maxValue);

    return buffer.array();
  }

  public static VSizeIndexedInts fromList(List<Integer> list, int maxValue)
>>>>>>> e115da39
  {
    int numBytes = getNumBytesForMax(maxValue);

    final ByteBuffer buffer = ByteBuffer.allocate((list.size() * numBytes) + (4 - numBytes));
    writeToBuffer(buffer, list, numBytes, maxValue);

    return new VSizeIndexedInts(buffer.asReadOnlyBuffer(), numBytes);
  }

  private static void writeToBuffer(ByteBuffer buffer, IntList list, int numBytes, int maxValue)
  {
    ByteBuffer helperBuffer = ByteBuffer.allocate(Ints.BYTES);
    for (int i = 0; i < list.size(); i++) {
      int val = list.getInt(i);
      if (val < 0) {
        throw new IAE("integer values must be positive, got[%d], i[%d]", val, i);
      }
      if (val > maxValue) {
        throw new IAE("val[%d] > maxValue[%d], please don't lie about maxValue.  i[%d]", val, maxValue, i);
      }

      helperBuffer.putInt(0, val);
      buffer.put(helperBuffer.array(), Ints.BYTES - numBytes, numBytes);
    }
    buffer.position(0);
  }

  public static byte getNumBytesForMax(int maxValue)
  {
    if (maxValue < 0) {
      throw new IAE("maxValue[%s] must be positive", maxValue);
    }

    if (maxValue <= 0xFF) {
      return 1;
    } else if (maxValue <= 0xFFFF) {
      return 2;
    } else if (maxValue <= 0xFFFFFF) {
      return 3;
    }
    return 4;
  }

  private final ByteBuffer buffer;
  private final int numBytes;

  private final int bitsToShift;
  private final int size;

  public VSizeIndexedInts(ByteBuffer buffer, int numBytes)
  {
    this.buffer = buffer;
    this.numBytes = numBytes;

    bitsToShift = 32 - (numBytes << 3); // numBytes * 8

    int numBufferBytes = 4 - numBytes;
    size = (buffer.remaining() - numBufferBytes) / numBytes;
  }

  @Override
  public int size()
  {
    return size;
  }

  @Override
  public int get(int index)
  {
    return buffer.getInt(buffer.position() + (index * numBytes)) >>> bitsToShift;
  }

  public int getNumBytesNoPadding()
  {
    return buffer.remaining() - (Ints.BYTES - numBytes);
  }

  public void writeBytesNoPaddingTo(HeapByteBufferWriteOutBytes out)
  {
    ByteBuffer toWrite = buffer.slice();
    toWrite.limit(toWrite.limit() - (Ints.BYTES - numBytes));
    out.write(toWrite);
  }

  @Override
  public int compareTo(VSizeIndexedInts o)
  {
    int retVal = Ints.compare(numBytes, o.numBytes);

    if (retVal == 0) {
      retVal = buffer.compareTo(o.buffer);
    }

    return retVal;
  }

  public int getNumBytes()
  {
    return numBytes;
  }

  @Override
  public long getSerializedSize() throws IOException
  {
    return metaSerdeHelper.size(this) + buffer.remaining();
  }

  @Override
  public void writeTo(WritableByteChannel channel, FileSmoosher smoosher) throws IOException
  {
    metaSerdeHelper.writeTo(channel, this);
    Channels.writeFully(channel, buffer.asReadOnlyBuffer());
  }

  @Override
  public IndexedInts get()
  {
    return this;
  }

  public static VSizeIndexedInts readFromByteBuffer(ByteBuffer buffer)
  {
    byte versionFromBuffer = buffer.get();

    if (VERSION == versionFromBuffer) {
      int numBytes = buffer.get();
      int size = buffer.getInt();
      ByteBuffer bufferToUse = buffer.asReadOnlyBuffer();
      bufferToUse.limit(bufferToUse.position() + size);
      buffer.position(bufferToUse.limit());

      return new VSizeIndexedInts(
          bufferToUse,
          numBytes
      );
    }

    throw new IAE("Unknown version[%s]", versionFromBuffer);
  }

  @Override
  public void close() throws IOException
  {
  }

  @Override
  public void inspectRuntimeShape(RuntimeShapeInspector inspector)
  {
    inspector.visit("buffer", buffer);
  }
}<|MERGE_RESOLUTION|>--- conflicted
+++ resolved
@@ -24,9 +24,9 @@
 import io.druid.io.Channels;
 import io.druid.java.util.common.IAE;
 import io.druid.java.util.common.io.smoosh.FileSmoosher;
-import io.druid.segment.writeout.HeapByteBufferWriteOutBytes;
 import io.druid.query.monomorphicprocessing.RuntimeShapeInspector;
 import io.druid.segment.serde.MetaSerdeHelper;
+import io.druid.segment.writeout.HeapByteBufferWriteOutBytes;
 import it.unimi.dsi.fastutil.ints.IntArrayList;
 import it.unimi.dsi.fastutil.ints.IntList;
 import it.unimi.dsi.fastutil.ints.IntLists;
@@ -56,29 +56,12 @@
     return fromList(IntArrayList.wrap(array), maxValue);
   }
 
-<<<<<<< HEAD
   public static VSizeIndexedInts empty()
   {
     return fromList(IntLists.EMPTY_LIST, 0);
   }
 
   public static VSizeIndexedInts fromList(IntList list, int maxValue)
-=======
-  /**
-   * provide for performance reason.
-   */
-  public static byte[] getBytesNoPaddingFromList(List<Integer> list, int maxValue)
-  {
-    int numBytes = getNumBytesForMax(maxValue);
-
-    final ByteBuffer buffer = ByteBuffer.allocate((list.size() * numBytes));
-    writeToBuffer(buffer, list, numBytes, maxValue);
-
-    return buffer.array();
-  }
-
-  public static VSizeIndexedInts fromList(List<Integer> list, int maxValue)
->>>>>>> e115da39
   {
     int numBytes = getNumBytesForMax(maxValue);
 
