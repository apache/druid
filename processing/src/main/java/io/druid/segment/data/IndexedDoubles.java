/*
 * Licensed to Metamarkets Group Inc. (Metamarkets) under one
 * or more contributor license agreements. See the NOTICE file
 * distributed with this work for additional information
 * regarding copyright ownership. Metamarkets licenses this file
 * to you under the Apache License, Version 2.0 (the
 * "License"); you may not use this file except in compliance
 * with the License. You may obtain a copy of the License at
 *
 * http://www.apache.org/licenses/LICENSE-2.0
 *
 * Unless required by applicable law or agreed to in writing,
 * software distributed under the License is distributed on an
 * "AS IS" BASIS, WITHOUT WARRANTIES OR CONDITIONS OF ANY
 * KIND, either express or implied. See the License for the
 * specific language governing permissions and limitations
 * under the License.
 */

package io.druid.segment.data;

import io.druid.collections.bitmap.ImmutableBitmap;
import io.druid.query.monomorphicprocessing.RuntimeShapeInspector;
import io.druid.segment.ColumnValueSelector;
import io.druid.segment.DoubleColumnSelector;
import io.druid.segment.historical.HistoricalColumnSelector;

import java.io.Closeable;

public interface IndexedDoubles extends Closeable
{
  int size();

  double get(int index);
<<<<<<< HEAD

  void fill(int index, double[] toFill);
=======
>>>>>>> 22c49b0d

  @Override
  void close();

  default ColumnValueSelector<Double> makeColumnValueSelector(ReadableOffset offset, ImmutableBitmap nullValueBitmap)
  {
    class HistoricalDoubleColumnSelector implements DoubleColumnSelector, HistoricalColumnSelector<Double>
    {
      @Override
      public double getDouble()
      {
        return IndexedDoubles.this.get(offset.getOffset());
      }

      @Override
      public double getDouble(int offset)
      {
        return IndexedDoubles.this.get(offset);
      }

      @Override
      public boolean isNull()
      {
        return nullValueBitmap.get(offset.getOffset());
      }

      @Override
      public void inspectRuntimeShape(RuntimeShapeInspector inspector)
      {
        inspector.visit("indexed", IndexedDoubles.this);
        inspector.visit("offset", offset);
      }
    }
    return new HistoricalDoubleColumnSelector();
  }
}
<|MERGE_RESOLUTION|>--- conflicted
+++ resolved
@@ -32,11 +32,6 @@
   int size();
 
   double get(int index);
-<<<<<<< HEAD
-
-  void fill(int index, double[] toFill);
-=======
->>>>>>> 22c49b0d
 
   @Override
   void close();
