/*
 * Licensed to Metamarkets Group Inc. (Metamarkets) under one
 * or more contributor license agreements. See the NOTICE file
 * distributed with this work for additional information
 * regarding copyright ownership. Metamarkets licenses this file
 * to you under the Apache License, Version 2.0 (the
 * "License"); you may not use this file except in compliance
 * with the License. You may obtain a copy of the License at
 *
 * http://www.apache.org/licenses/LICENSE-2.0
 *
 * Unless required by applicable law or agreed to in writing,
 * software distributed under the License is distributed on an
 * "AS IS" BASIS, WITHOUT WARRANTIES OR CONDITIONS OF ANY
 * KIND, either express or implied. See the License for the
 * specific language governing permissions and limitations
 * under the License.
 */

package io.druid.segment.serde;

import com.google.common.base.Supplier;
import io.druid.collections.bitmap.ImmutableBitmap;
import io.druid.segment.column.GenericColumn;
import io.druid.segment.column.IndexedDoublesGenericColumn;
import io.druid.segment.data.IndexedDoubles;


public class DoubleGenericColumnSupplier implements Supplier<GenericColumn>
{
<<<<<<< HEAD
  private final CompressedDoublesIndexedSupplier column;
  private final ImmutableBitmap nullValueBitmap;

  public DoubleGenericColumnSupplier(
      CompressedDoublesIndexedSupplier column,
      ImmutableBitmap nullValueBitmap
  )
=======
  private final Supplier<IndexedDoubles> column;

  public DoubleGenericColumnSupplier(Supplier<IndexedDoubles> column)
>>>>>>> 22c49b0d
  {
    this.column = column;
    this.nullValueBitmap = nullValueBitmap;
  }

  @Override
  public GenericColumn get()
  {
    return new IndexedDoublesGenericColumn(column.get(), nullValueBitmap);
  }
}<|MERGE_RESOLUTION|>--- conflicted
+++ resolved
@@ -28,19 +28,13 @@
 
 public class DoubleGenericColumnSupplier implements Supplier<GenericColumn>
 {
-<<<<<<< HEAD
-  private final CompressedDoublesIndexedSupplier column;
+  private final Supplier<IndexedDoubles> column;
   private final ImmutableBitmap nullValueBitmap;
 
   public DoubleGenericColumnSupplier(
-      CompressedDoublesIndexedSupplier column,
+      Supplier<IndexedDoubles> column,
       ImmutableBitmap nullValueBitmap
   )
-=======
-  private final Supplier<IndexedDoubles> column;
-
-  public DoubleGenericColumnSupplier(Supplier<IndexedDoubles> column)
->>>>>>> 22c49b0d
   {
     this.column = column;
     this.nullValueBitmap = nullValueBitmap;
