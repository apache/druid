/*
 * Licensed to Metamarkets Group Inc. (Metamarkets) under one
 * or more contributor license agreements. See the NOTICE file
 * distributed with this work for additional information
 * regarding copyright ownership. Metamarkets licenses this file
 * to you under the Apache License, Version 2.0 (the
 * "License"); you may not use this file except in compliance
 * with the License. You may obtain a copy of the License at
 *
 * http://www.apache.org/licenses/LICENSE-2.0
 *
 * Unless required by applicable law or agreed to in writing,
 * software distributed under the License is distributed on an
 * "AS IS" BASIS, WITHOUT WARRANTIES OR CONDITIONS OF ANY
 * KIND, either express or implied. See the License for the
 * specific language governing permissions and limitations
 * under the License.
 */

package io.druid.query.aggregation;

import io.druid.query.monomorphicprocessing.RuntimeShapeInspector;
import io.druid.segment.ColumnValueSelector;

/**
 * AggregateCombiner is used to fold rollup aggregation results from serveral "rows" of different indexes during index
 * merging (see {@link io.druid.segment.IndexMerger}).
 *
 * The state of the implementations of this interface is an aggregation value (either a primitive or an object), that
 * could be queried via {@link ColumnValueSelector}'s methods. Before {@link #reset} is ever called on an
 * AggregateCombiner, it's state is undefined and {@link ColumnValueSelector}'s methods could return something random,
 * or null, or throw an exception.
 *
 * This interface would probably better be called "AggregateFolder", but somebody may confuse it with "folder" as
 * "directory" synonym.
 *
 * @see AggregatorFactory#makeAggregateCombiner()
 * @see LongAggregateCombiner
 * @see DoubleAggregateCombiner
 * @see ObjectAggregateCombiner
 */
public interface AggregateCombiner<T> extends ColumnValueSelector<T>
{
  /**
   * Resets this AggregateCombiner's state value to the value of the given selector, e. g. after calling this method
   * combiner.get*() should return the same value as selector.get*().
   *
   * If the selector is an {@link io.druid.segment.ObjectColumnSelector}, the object returned from {@link
   * io.druid.segment.ObjectColumnSelector#getObject()} must not be modified, and must not become a subject for
   * modification during subsequent {@link #fold} calls.
   */
  void reset(ColumnValueSelector selector);

  /**
   * Folds this AggregateCombiner's state value with the value of the given selector and saves it in this
   * AggregateCombiner's state, e. g. after calling combiner.fold(selector), combiner.get*() should return the value
   * that would be the result of {@link AggregatorFactory#combine
   * aggregatorFactory.combine(combiner.get*(), selector.get*())} call.
   *
   * Unlike {@link AggregatorFactory#combine}, if the selector is an {@link io.druid.segment.ObjectColumnSelector}, the
   * object returned from {@link io.druid.segment.ObjectColumnSelector#getObject()} must not be modified, and must not
   * become a subject for modification during subsequent fold() calls.
   *
   * Since the state of AggregateCombiner is undefined before {@link #reset} is ever called on it, the effects of
   * calling fold() are also undefined in this case.
   *
   * @see AggregatorFactory#combine
   */
  void fold(ColumnValueSelector selector);

  @Override
<<<<<<< HEAD
  default boolean isNull()
  {
    return false;
=======
  default void inspectRuntimeShape(RuntimeShapeInspector inspector)
  {
    // Usually AggregateCombiner has nothing to inspect
>>>>>>> 5da0241a
  }
}<|MERGE_RESOLUTION|>--- conflicted
+++ resolved
@@ -69,14 +69,13 @@
   void fold(ColumnValueSelector selector);
 
   @Override
-<<<<<<< HEAD
   default boolean isNull()
   {
     return false;
-=======
+  }
+
   default void inspectRuntimeShape(RuntimeShapeInspector inspector)
   {
     // Usually AggregateCombiner has nothing to inspect
->>>>>>> 5da0241a
   }
 }