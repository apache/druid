/*
 * Licensed to Metamarkets Group Inc. (Metamarkets) under one
 * or more contributor license agreements. See the NOTICE file
 * distributed with this work for additional information
 * regarding copyright ownership. Metamarkets licenses this file
 * to you under the Apache License, Version 2.0 (the
 * "License"); you may not use this file except in compliance
 * with the License. You may obtain a copy of the License at
 *
 * http://www.apache.org/licenses/LICENSE-2.0
 *
 * Unless required by applicable law or agreed to in writing,
 * software distributed under the License is distributed on an
 * "AS IS" BASIS, WITHOUT WARRANTIES OR CONDITIONS OF ANY
 * KIND, either express or implied. See the License for the
 * specific language governing permissions and limitations
 * under the License.
 */

package io.druid.query.aggregation.first;

import io.druid.collections.SerializablePair;
import io.druid.query.aggregation.Aggregator;
import io.druid.segment.BaseFloatColumnValueSelector;
import io.druid.segment.BaseLongColumnValueSelector;

public class FloatFirstAggregator implements Aggregator
{

<<<<<<< HEAD
  private final FloatColumnSelector valueSelector;
  private final LongColumnSelector timeSelector;
=======
  private final BaseFloatColumnValueSelector valueSelector;
  private final BaseLongColumnValueSelector timeSelector;
  private final String name;
>>>>>>> dc7cb117

  protected long firstTime;
  protected float firstValue;

  public FloatFirstAggregator(
<<<<<<< HEAD
      LongColumnSelector timeSelector,
      FloatColumnSelector valueSelector
=======
      String name,
      BaseLongColumnValueSelector timeSelector,
      BaseFloatColumnValueSelector valueSelector
>>>>>>> dc7cb117
  )
  {
    this.valueSelector = valueSelector;
    this.timeSelector = timeSelector;

    reset();
  }

  @Override
  public void aggregate()
  {
    long time = timeSelector.getLong();
    if (time < firstTime) {
      firstTime = time;
      firstValue = valueSelector.getFloat();
    }
  }

  @Override
  public void reset()
  {
    firstTime = Long.MAX_VALUE;
    firstValue = 0;
  }

  @Override
  public Object get()
  {
    return new SerializablePair<>(firstTime, firstValue);
  }

  @Override
  public float getFloat()
  {
    return firstValue;
  }

  @Override
  public double getDouble()
  {
    return (double) firstValue;
  }

  @Override
  public long getLong()
  {
    return (long) firstValue;
  }

  @Override
  public void close()
  {

  }
}
<|MERGE_RESOLUTION|>--- conflicted
+++ resolved
@@ -27,27 +27,15 @@
 public class FloatFirstAggregator implements Aggregator
 {
 
-<<<<<<< HEAD
-  private final FloatColumnSelector valueSelector;
-  private final LongColumnSelector timeSelector;
-=======
   private final BaseFloatColumnValueSelector valueSelector;
   private final BaseLongColumnValueSelector timeSelector;
-  private final String name;
->>>>>>> dc7cb117
 
   protected long firstTime;
   protected float firstValue;
 
   public FloatFirstAggregator(
-<<<<<<< HEAD
-      LongColumnSelector timeSelector,
-      FloatColumnSelector valueSelector
-=======
-      String name,
       BaseLongColumnValueSelector timeSelector,
       BaseFloatColumnValueSelector valueSelector
->>>>>>> dc7cb117
   )
   {
     this.valueSelector = valueSelector;
