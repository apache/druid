/*
 * Licensed to Metamarkets Group Inc. (Metamarkets) under one
 * or more contributor license agreements. See the NOTICE file
 * distributed with this work for additional information
 * regarding copyright ownership. Metamarkets licenses this file
 * to you under the Apache License, Version 2.0 (the
 * "License"); you may not use this file except in compliance
 * with the License. You may obtain a copy of the License at
 *
 * http://www.apache.org/licenses/LICENSE-2.0
 *
 * Unless required by applicable law or agreed to in writing,
 * software distributed under the License is distributed on an
 * "AS IS" BASIS, WITHOUT WARRANTIES OR CONDITIONS OF ANY
 * KIND, either express or implied. See the License for the
 * specific language governing permissions and limitations
 * under the License.
 */

package io.druid.query.aggregation;

import com.fasterxml.jackson.annotation.JsonProperty;
import com.google.common.base.Preconditions;
import io.druid.query.filter.DimFilter;
import io.druid.query.filter.DruidLongPredicate;
import io.druid.query.filter.DruidPredicateFactory;
import io.druid.query.filter.ValueMatcher;
import io.druid.query.filter.ValueMatcherFactory;
import io.druid.segment.ColumnSelectorFactory;
import io.druid.segment.DimensionHandlerUtils;
import io.druid.segment.DimensionQueryHelper;
import io.druid.segment.column.Column;
import io.druid.segment.column.ColumnCapabilities;
import io.druid.segment.column.ValueType;
import io.druid.segment.filter.BooleanValueMatcher;
import io.druid.segment.filter.Filters;

import java.nio.ByteBuffer;
import java.util.Comparator;
import java.util.List;

public class FilteredAggregatorFactory extends AggregatorFactory
{
  private static final byte CACHE_TYPE_ID = 0x9;

  private final AggregatorFactory delegate;
  private final DimFilter filter;

  public FilteredAggregatorFactory(
      @JsonProperty("aggregator") AggregatorFactory delegate,
      @JsonProperty("filter") DimFilter filter
  )
  {
    Preconditions.checkNotNull(delegate);
    Preconditions.checkNotNull(filter);

    this.delegate = delegate;
    this.filter = filter;
  }

  @Override
  public Aggregator factorize(ColumnSelectorFactory columnSelectorFactory)
  {
    final ValueMatcherFactory valueMatcherFactory = new FilteredAggregatorValueMatcherFactory(columnSelectorFactory);
    final ValueMatcher valueMatcher = Filters.toFilter(filter).makeMatcher(valueMatcherFactory);
    return new FilteredAggregator(
        valueMatcher,
        delegate.factorize(columnSelectorFactory)
    );
  }

  @Override
  public BufferAggregator factorizeBuffered(ColumnSelectorFactory columnSelectorFactory)
  {
    final ValueMatcherFactory valueMatcherFactory = new FilteredAggregatorValueMatcherFactory(columnSelectorFactory);
    final ValueMatcher valueMatcher = Filters.toFilter(filter).makeMatcher(valueMatcherFactory);
    return new FilteredBufferAggregator(
        valueMatcher,
        delegate.factorizeBuffered(columnSelectorFactory)
    );
  }

  @Override
  public Comparator getComparator()
  {
    return delegate.getComparator();
  }

  @Override
  public Object combine(Object lhs, Object rhs)
  {
    return delegate.combine(lhs, rhs);
  }

  @Override
  public AggregatorFactory getCombiningFactory()
  {
    return delegate.getCombiningFactory();
  }

  @Override
  public Object deserialize(Object object)
  {
    return delegate.deserialize(object);
  }

  @Override
  public Object finalizeComputation(Object object)
  {
    return delegate.finalizeComputation(object);
  }

  @JsonProperty
  @Override
  public String getName()
  {
    return delegate.getName();
  }

  @Override
  public List<String> requiredFields()
  {
    return delegate.requiredFields();
  }

  @Override
  public byte[] getCacheKey()
  {
    byte[] filterCacheKey = filter.getCacheKey();
    byte[] aggregatorCacheKey = delegate.getCacheKey();
    return ByteBuffer.allocate(1 + filterCacheKey.length + aggregatorCacheKey.length)
                     .put(CACHE_TYPE_ID)
                     .put(filterCacheKey)
                     .put(aggregatorCacheKey)
                     .array();
  }

  @Override
  public String getTypeName()
  {
    return delegate.getTypeName();
  }

  @Override
  public int getMaxIntermediateSize()
  {
    return delegate.getMaxIntermediateSize();
  }

  @JsonProperty
  public AggregatorFactory getAggregator()
  {
    return delegate;
  }

  @JsonProperty
  public DimFilter getFilter()
  {
    return filter;
  }

  @Override
  public List<AggregatorFactory> getRequiredColumns()
  {
    return delegate.getRequiredColumns();
  }

  @Override
  public String toString()
  {
    return "FilteredAggregatorFactory{" +
           "delegate=" + delegate +
           ", filter=" + filter +
           '}';
  }

  @Override
  public boolean equals(Object o)
  {
    if (this == o) {
      return true;
    }
    if (o == null || getClass() != o.getClass()) {
      return false;
    }

    FilteredAggregatorFactory that = (FilteredAggregatorFactory) o;

    if (delegate != null ? !delegate.equals(that.delegate) : that.delegate != null) {
      return false;
    }
    if (filter != null ? !filter.equals(that.filter) : that.filter != null) {
      return false;
    }

    return true;
  }

  @Override
  public int hashCode()
  {
    int result = delegate != null ? delegate.hashCode() : 0;
    result = 31 * result + (filter != null ? filter.hashCode() : 0);
    return result;
  }

  private static class FilteredAggregatorValueMatcherFactory implements ValueMatcherFactory
  {
    private final ColumnSelectorFactory columnSelectorFactory;

    public FilteredAggregatorValueMatcherFactory(ColumnSelectorFactory columnSelectorFactory)
    {
      this.columnSelectorFactory = columnSelectorFactory;
    }

    @Override
    public ValueMatcher makeValueMatcher(final String dimension, final String value)
    {
      if (getTypeForDimension(dimension) == ValueType.LONG) {
        return Filters.getLongValueMatcher(
            columnSelectorFactory.makeLongColumnSelector(dimension),
            value
        );
      }

      final DimensionQueryHelper queryHelper = DimensionHandlerUtils.makeBaseQueryHelper(
          dimension,
          columnSelectorFactory.getColumnCapabilities(dimension),
          null
      );

<<<<<<< HEAD
      return queryHelper.getValueMatcher(columnSelectorFactory, value);
=======
      // Compare "value" as null if it's empty.
      final String valueString = Strings.emptyToNull(value);

      // Missing columns match a null or empty string value, and don't match anything else.
      if (selector == null) {
        return new BooleanValueMatcher(valueString == null);
      }

      final int cardinality = selector.getValueCardinality();

      if (cardinality >= 0) {
        // Dictionary-encoded dimension. Compare by id instead of by value to save time.
        final int valueId = selector.lookupId(valueString);

        return new ValueMatcher()
        {
          @Override
          public boolean matches()
          {
            final IndexedInts row = selector.getRow();
            final int size = row.size();
            if (size == 0) {
              // null should match empty rows in multi-value columns
              return valueString == null;
            } else {
              for (int i = 0; i < size; ++i) {
                if (row.get(i) == valueId) {
                  return true;
                }
              }
              return false;
            }
          }
        };
      } else {
        // Not dictionary-encoded. Skip the optimization.
        return new ValueMatcher()
        {
          @Override
          public boolean matches()
          {
            final IndexedInts row = selector.getRow();
            final int size = row.size();
            if (size == 0) {
              // null should match empty rows in multi-value columns
              return valueString == null;
            } else {
              for (int i = 0; i < size; ++i) {
                if (Objects.equals(selector.lookupName(row.get(i)), valueString)) {
                  return true;
                }
              }
              return false;
            }
          }
        };
      }
>>>>>>> a8069f24
    }

    public ValueMatcher makeValueMatcher(final String dimension, final DruidPredicateFactory predicateFactory)
    {
      ValueType type = getTypeForDimension(dimension);
      switch (type) {
        case LONG:
          return makeLongValueMatcher(dimension, predicateFactory.makeLongPredicate());
        case STRING:
          final DimensionQueryHelper queryHelper = DimensionHandlerUtils.makeBaseQueryHelper(
              dimension,
              columnSelectorFactory.getColumnCapabilities(dimension),
              null
          );
          return queryHelper.getValueMatcher(columnSelectorFactory, predicateFactory);
        default:
          return new BooleanValueMatcher(predicateFactory.makeStringPredicate().apply(null));
      }
    }

    private ValueMatcher makeLongValueMatcher(String dimension, DruidLongPredicate predicate)
    {
      return Filters.getLongPredicateMatcher(
          columnSelectorFactory.makeLongColumnSelector(dimension),
          predicate
      );
    }

    private ValueType getTypeForDimension(String dimension)
    {
      // FilteredAggregatorFactory is sometimes created from a ColumnSelectorFactory that
      // has no knowledge of column capabilities/types.
      // Default to LONG for __time, STRING for everything else.
      if (dimension.equals(Column.TIME_COLUMN_NAME)) {
        return ValueType.LONG;
      }
      ColumnCapabilities capabilities = columnSelectorFactory.getColumnCapabilities(dimension);
      return capabilities == null ? ValueType.STRING : capabilities.getType();
    }
  }
}<|MERGE_RESOLUTION|>--- conflicted
+++ resolved
@@ -229,67 +229,7 @@
           null
       );
 
-<<<<<<< HEAD
       return queryHelper.getValueMatcher(columnSelectorFactory, value);
-=======
-      // Compare "value" as null if it's empty.
-      final String valueString = Strings.emptyToNull(value);
-
-      // Missing columns match a null or empty string value, and don't match anything else.
-      if (selector == null) {
-        return new BooleanValueMatcher(valueString == null);
-      }
-
-      final int cardinality = selector.getValueCardinality();
-
-      if (cardinality >= 0) {
-        // Dictionary-encoded dimension. Compare by id instead of by value to save time.
-        final int valueId = selector.lookupId(valueString);
-
-        return new ValueMatcher()
-        {
-          @Override
-          public boolean matches()
-          {
-            final IndexedInts row = selector.getRow();
-            final int size = row.size();
-            if (size == 0) {
-              // null should match empty rows in multi-value columns
-              return valueString == null;
-            } else {
-              for (int i = 0; i < size; ++i) {
-                if (row.get(i) == valueId) {
-                  return true;
-                }
-              }
-              return false;
-            }
-          }
-        };
-      } else {
-        // Not dictionary-encoded. Skip the optimization.
-        return new ValueMatcher()
-        {
-          @Override
-          public boolean matches()
-          {
-            final IndexedInts row = selector.getRow();
-            final int size = row.size();
-            if (size == 0) {
-              // null should match empty rows in multi-value columns
-              return valueString == null;
-            } else {
-              for (int i = 0; i < size; ++i) {
-                if (Objects.equals(selector.lookupName(row.get(i)), valueString)) {
-                  return true;
-                }
-              }
-              return false;
-            }
-          }
-        };
-      }
->>>>>>> a8069f24
     }
 
     public ValueMatcher makeValueMatcher(final String dimension, final DruidPredicateFactory predicateFactory)
