--- conflicted
+++ resolved
@@ -61,7 +61,7 @@
   @Override
   public float getFloat(ByteBuffer buf, int position)
   {
-    return (float)buf.getDouble(position);
+    return (float) buf.getDouble(position);
   }
 
 
@@ -72,18 +72,14 @@
   }
 
   @Override
-<<<<<<< HEAD
-  public void close()
-  {
-=======
   public double getDouble(ByteBuffer buf, int position)
   {
     return buf.getDouble(position);
   }
 
   @Override
-  public void close() {
->>>>>>> 38b03f56
+  public void close()
+  {
     script.close();
   }
 
