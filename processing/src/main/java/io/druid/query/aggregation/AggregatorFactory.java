/*
 * Licensed to the Apache Software Foundation (ASF) under one
 * or more contributor license agreements.  See the NOTICE file
 * distributed with this work for additional information
 * regarding copyright ownership.  The ASF licenses this file
 * to you under the Apache License, Version 2.0 (the
 * "License"); you may not use this file except in compliance
 * with the License.  You may obtain a copy of the License at
 *
 *   http://www.apache.org/licenses/LICENSE-2.0
 *
 * Unless required by applicable law or agreed to in writing,
 * software distributed under the License is distributed on an
 * "AS IS" BASIS, WITHOUT WARRANTIES OR CONDITIONS OF ANY
 * KIND, either express or implied.  See the License for the
 * specific language governing permissions and limitations
 * under the License.
 */

package io.druid.query.aggregation;

import io.druid.guice.annotations.ExtensionPoint;
import io.druid.java.util.common.Cacheable;
import io.druid.java.util.common.UOE;
import io.druid.java.util.common.logger.Logger;
import io.druid.query.PerSegmentQueryOptimizationContext;
import io.druid.segment.ColumnSelectorFactory;

import javax.annotation.Nullable;
import java.util.Arrays;
import java.util.Comparator;
import java.util.LinkedHashMap;
import java.util.List;
import java.util.Map;

/**
 * AggregatorFactory is a strategy (in the terms of Design Patterns) that represents column aggregation, e. g. min,
 * max, sum of metric columns, or cardinality of dimension columns (see {@link
 * io.druid.query.aggregation.cardinality.CardinalityAggregatorFactory}).
 * Implementations of {@link AggregatorFactory} which need to Support Nullable Aggregations are encouraged
 * to extend {@link NullableAggregatorFactory}.
 */
@ExtensionPoint
public abstract class AggregatorFactory implements Cacheable
{
  private static final Logger log = new Logger(AggregatorFactory.class);

  public abstract Aggregator factorize(ColumnSelectorFactory metricFactory);

  public abstract BufferAggregator factorizeBuffered(ColumnSelectorFactory metricFactory);

  public abstract Comparator getComparator();

  /**
   * A method that knows how to combine the outputs of {@link Aggregator#get} produced via {@link #factorize} or {@link
   * BufferAggregator#get} produced via {@link #factorizeBuffered}. Note, even though this method is called "combine",
   * this method's contract *does* allow for mutation of the input objects. Thus, any use of lhs or rhs after calling
   * this method is highly discouraged.
   *
   * @param lhs The left hand side of the combine
   * @param rhs The right hand side of the combine
   *
   * @return an object representing the combination of lhs and rhs, this can be a new object or a mutation of the inputs
   */
  @Nullable
  public abstract Object combine(@Nullable Object lhs, @Nullable Object rhs);

  /**
   * Creates an AggregateCombiner to fold rollup aggregation results from serveral "rows" of different indexes during
   * index merging. AggregateCombiner implements the same logic as {@link #combine}, with the difference that it uses
   * {@link io.druid.segment.ColumnValueSelector} and it's subinterfaces to get inputs and implements {@code
   * ColumnValueSelector} to provide output.
   *
   * @see AggregateCombiner
   * @see io.druid.segment.IndexMerger
   */
  public AggregateCombiner makeAggregateCombiner()
  {
    throw new UOE("[%s] does not implement makeAggregateCombiner()", this.getClass().getName());
  }

  /**
   * Creates an {@link AggregateCombiner} which supports nullability.
   * Implementations of {@link AggregatorFactory} which need to Support Nullable Aggregations are encouraged
   * to extend {@link NullableAggregatorFactory} instead of overriding this method.
   * Default implementation calls {@link #makeAggregateCombiner()} for backwards compatibility.
   *
   * @see AggregateCombiner
   * @see NullableAggregatorFactory
   */
  public AggregateCombiner makeNullableAggregateCombiner()
  {
    return makeAggregateCombiner();
  }

  /**
   * Returns an AggregatorFactory that can be used to combine the output of aggregators from this factory.  This
   * generally amounts to simply creating a new factory that is the same as the current except with its input
   * column renamed to the same as the output column.
   *
   * @return a new Factory that can be used for operations on top of data output from the current factory.
   */
  public abstract AggregatorFactory getCombiningFactory();

  /**
   * Returns an AggregatorFactory that can be used to merge the output of aggregators from this factory and
   * other factory.
   * This method is relevant only for AggregatorFactory which can be used at ingestion time.
   *
   * @return a new Factory that can be used for merging the output of aggregators from this factory and other.
   */
  public AggregatorFactory getMergingFactory(AggregatorFactory other) throws AggregatorFactoryNotMergeableException
  {
    final AggregatorFactory combiningFactory = this.getCombiningFactory();
    if (other.getName().equals(this.getName()) && combiningFactory.equals(other.getCombiningFactory())) {
      return combiningFactory;
    } else {
      throw new AggregatorFactoryNotMergeableException(this, other);
    }
  }

  /**
   * Gets a list of all columns that this AggregatorFactory will scan
   *
   * @return AggregatorFactories for the columns to scan of the parent AggregatorFactory
   */
  public abstract List<AggregatorFactory> getRequiredColumns();

  /**
   * A method that knows how to "deserialize" the object from whatever form it might have been put into
   * in order to transfer via JSON.
   *
   * @param object the object to deserialize
   *
   * @return the deserialized object
   */
  public abstract Object deserialize(Object object);

  /**
   * "Finalizes" the computation of an object.  Primarily useful for complex types that have a different mergeable
   * intermediate format than their final resultant output.
   *
   * @param object the object to be finalized
   *
   * @return the finalized value that should be returned for the initial query
   */
  @Nullable
  public abstract Object finalizeComputation(@Nullable Object object);

  public abstract String getName();

  public abstract List<String> requiredFields();

  public abstract String getTypeName();

  /**
   * Returns the maximum size that this aggregator will require in bytes for intermediate storage of results.
   *
   * @return the maximum number of bytes that an aggregator of this type will require for intermediate result storage.
   */
  public abstract int getMaxIntermediateSize();

  /**
<<<<<<< HEAD
   * Returns the maximum size that this aggregator will require in bytes for intermediate storage of results.
   * Implementations of {@link AggregatorFactory} which need to Support Nullable Aggregations are encouraged
   * to extend {@link NullableAggregatorFactory} instead of overriding this method.
   * Default implementation calls {@link #makeAggregateCombiner()} for backwards compatibility.
   *
   * @return the maximum number of bytes that an aggregator of this type will require for intermediate result storage.
   */
  public int getMaxIntermediateSizeWithNulls()
  {
    return getMaxIntermediateSize();
=======
   * Return a potentially optimized form of this AggregatorFactory for per-segment queries.
   */
  public AggregatorFactory optimizeForSegment(PerSegmentQueryOptimizationContext optimizationContext)
  {
    return this;
>>>>>>> b9c445c7
  }

  /**
   * Merges the list of AggregatorFactory[] (presumable from metadata of some segments being merged) and
   * returns merged AggregatorFactory[] (for the metadata for merged segment).
   * Null is returned if it is not possible to do the merging for any of the following reason.
   * - one of the element in input list is null i.e. aggregators for one the segments being merged is unknown
   * - AggregatorFactory of same name can not be merged if they are not compatible
   *
   * @param aggregatorsList
   *
   * @return merged AggregatorFactory[] or Null if merging is not possible.
   */
  @Nullable
  public static AggregatorFactory[] mergeAggregators(List<AggregatorFactory[]> aggregatorsList)
  {
    if (aggregatorsList == null || aggregatorsList.isEmpty()) {
      return null;
    }

    if (aggregatorsList.size() == 1) {
      final AggregatorFactory[] aggregatorFactories = aggregatorsList.get(0);
      if (aggregatorFactories != null) {
        final AggregatorFactory[] combiningFactories = new AggregatorFactory[aggregatorFactories.length];
        Arrays.setAll(combiningFactories, i -> aggregatorFactories[i].getCombiningFactory());
        return combiningFactories;
      } else {
        return null;
      }
    }

    Map<String, AggregatorFactory> mergedAggregators = new LinkedHashMap<>();

    for (AggregatorFactory[] aggregators : aggregatorsList) {

      if (aggregators != null) {
        for (AggregatorFactory aggregator : aggregators) {
          String name = aggregator.getName();
          if (mergedAggregators.containsKey(name)) {
            AggregatorFactory other = mergedAggregators.get(name);
            try {
              // the order of aggregator matters when calling getMergingFactory()
              // because it returns a combiningAggregator which can be different from the original aggregator.
              mergedAggregators.put(name, aggregator.getMergingFactory(other));
            }
            catch (AggregatorFactoryNotMergeableException ex) {
              log.warn(ex, "failed to merge aggregator factories");
              mergedAggregators = null;
              break;
            }
          } else {
            mergedAggregators.put(name, aggregator);
          }
        }
      } else {
        mergedAggregators = null;
        break;
      }
    }

    return mergedAggregators == null
           ? null
           : mergedAggregators.values().toArray(new AggregatorFactory[0]);
  }
}<|MERGE_RESOLUTION|>--- conflicted
+++ resolved
@@ -161,7 +161,6 @@
   public abstract int getMaxIntermediateSize();
 
   /**
-<<<<<<< HEAD
    * Returns the maximum size that this aggregator will require in bytes for intermediate storage of results.
    * Implementations of {@link AggregatorFactory} which need to Support Nullable Aggregations are encouraged
    * to extend {@link NullableAggregatorFactory} instead of overriding this method.
@@ -172,13 +171,14 @@
   public int getMaxIntermediateSizeWithNulls()
   {
     return getMaxIntermediateSize();
-=======
+  }
+
+  /**
    * Return a potentially optimized form of this AggregatorFactory for per-segment queries.
    */
   public AggregatorFactory optimizeForSegment(PerSegmentQueryOptimizationContext optimizationContext)
   {
     return this;
->>>>>>> b9c445c7
   }
 
   /**
