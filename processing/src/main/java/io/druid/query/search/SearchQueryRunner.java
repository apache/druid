--- conflicted
+++ resolved
@@ -127,17 +127,10 @@
         final Object2IntRBTreeMap<SearchHit> set
     )
     {
-<<<<<<< HEAD
-      if (selector != null && !DimensionSelectorUtils.isNilSelector(selector)) {
-        final IndexedInts vals = selector.getRow();
-        for (int i = 0; i < vals.size(); ++i) {
-          final String dimVal = selector.lookupName(vals.get(i));
-=======
       if (selector != null && !isNilSelector(selector)) {
         final IndexedInts row = selector.getRow();
         for (int i = 0, rowSize = row.size(); i < rowSize; ++i) {
           final String dimVal = selector.lookupName(row.get(i));
->>>>>>> 6b158abe
           if (searchQuerySpec.accept(dimVal)) {
             set.addTo(new SearchHit(outputName, Strings.nullToEmpty(dimVal)), 1);
             if (set.size() >= limit) {
