/*
 * Druid - a distributed column store.
 * Copyright (C) 2012, 2013  Metamarkets Group Inc.
 *
 * This program is free software; you can redistribute it and/or
 * modify it under the terms of the GNU General Public License
 * as published by the Free Software Foundation; either version 2
 * of the License, or (at your option) any later version.
 *
 * This program is distributed in the hope that it will be useful,
 * but WITHOUT ANY WARRANTY; without even the implied warranty of
 * MERCHANTABILITY or FITNESS FOR A PARTICULAR PURPOSE.  See the
 * GNU General Public License for more details.
 *
 * You should have received a copy of the GNU General Public License
 * along with this program; if not, write to the Free Software
 * Foundation, Inc., 51 Franklin Street, Fifth Floor, Boston, MA  02110-1301, USA.
 */

package io.druid.query.topn;

import com.fasterxml.jackson.core.type.TypeReference;
import com.google.common.base.Function;
import com.google.common.base.Joiner;
import com.google.common.collect.Iterables;
import com.google.common.collect.Lists;
import com.google.common.collect.Maps;
import com.google.common.collect.Ordering;
import com.google.common.primitives.Ints;
import com.google.inject.Inject;
import com.metamx.common.ISE;
import com.metamx.common.guava.MergeSequence;
import com.metamx.common.guava.Sequence;
import com.metamx.common.guava.Sequences;
import com.metamx.common.guava.nary.BinaryFn;
import com.metamx.emitter.service.ServiceMetricEvent;
import io.druid.collections.OrderedMergeSequence;
import io.druid.granularity.QueryGranularity;
import io.druid.query.CacheStrategy;
import io.druid.query.DataSourceUtil;
import io.druid.query.IntervalChunkingQueryRunner;
import io.druid.query.Query;
import io.druid.query.QueryCacheHelper;
import io.druid.query.QueryRunner;
import io.druid.query.QueryToolChest;
import io.druid.query.Result;
import io.druid.query.ResultGranularTimestampComparator;
import io.druid.query.ResultMergeQueryRunner;
import io.druid.query.aggregation.AggregatorFactory;
import io.druid.query.aggregation.AggregatorUtil;
import io.druid.query.aggregation.MetricManipulationFn;
import io.druid.query.aggregation.PostAggregator;
import io.druid.query.filter.DimFilter;
import org.joda.time.DateTime;
import org.joda.time.Interval;
import org.joda.time.Minutes;

import java.nio.ByteBuffer;
import java.util.Iterator;
import java.util.List;
import java.util.Map;

/**
 */
public class TopNQueryQueryToolChest extends QueryToolChest<Result<TopNResultValue>, TopNQuery>
{
  private static final byte TOPN_QUERY = 0x1;
  private static final Joiner COMMA_JOIN = Joiner.on(",");
  private static final TypeReference<Result<TopNResultValue>> TYPE_REFERENCE = new TypeReference<Result<TopNResultValue>>()
  {
  };
  private static final TypeReference<Object> OBJECT_TYPE_REFERENCE = new TypeReference<Object>()
  {
  };
  private final TopNQueryConfig config;

  @Inject
  public TopNQueryQueryToolChest(
      TopNQueryConfig config
  )
  {
    this.config = config;
  }

  private static List<PostAggregator> prunePostAggregators(TopNQuery query)
  {
    return AggregatorUtil.pruneDependentPostAgg(
        query.getPostAggregatorSpecs(),
        query.getTopNMetricSpec().getMetricName(query.getDimensionSpec())
    );
  }

  @Override
  public QueryRunner<Result<TopNResultValue>> mergeResults(QueryRunner<Result<TopNResultValue>> runner)
  {
    return new ResultMergeQueryRunner<Result<TopNResultValue>>(runner)
    {
      @Override
      protected Ordering<Result<TopNResultValue>> makeOrdering(Query<Result<TopNResultValue>> query)
      {
        return Ordering.from(
            new ResultGranularTimestampComparator<TopNResultValue>(
                ((TopNQuery) query).getGranularity()
            )
        );
      }

      @Override
      protected BinaryFn<Result<TopNResultValue>, Result<TopNResultValue>, Result<TopNResultValue>> createMergeFn(
          Query<Result<TopNResultValue>> input
      )
      {
        TopNQuery query = (TopNQuery) input;
        return new TopNBinaryFn(
            TopNResultMerger.identity,
            query.getGranularity(),
            query.getDimensionSpec(),
            query.getTopNMetricSpec(),
            query.getThreshold(),
            query.getAggregatorSpecs(),
            query.getPostAggregatorSpecs()
        );
      }
    };
  }

  @Override
  public Sequence<Result<TopNResultValue>> mergeSequences(Sequence<Sequence<Result<TopNResultValue>>> seqOfSequences)
  {
    return new OrderedMergeSequence<>(getOrdering(), seqOfSequences);
  }

  @Override
  public ServiceMetricEvent.Builder makeMetricBuilder(TopNQuery query)
  {
    int numMinutes = 0;
    for (Interval interval : query.getIntervals()) {
      numMinutes += Minutes.minutesIn(interval).getMinutes();
    }

    return new ServiceMetricEvent.Builder()
        .setUser2(DataSourceUtil.getMetricName(query.getDataSource()))
        .setUser4(String.format("topN/%s/%s", query.getThreshold(), query.getDimensionSpec().getDimension()))
        .setUser5(COMMA_JOIN.join(query.getIntervals()))
        .setUser6(String.valueOf(query.hasFilters()))
        .setUser7(String.format("%,d aggs", query.getAggregatorSpecs().size()))
        .setUser9(Minutes.minutes(numMinutes).toString());
  }

  @Override
  public Function<Result<TopNResultValue>, Result<TopNResultValue>> makePreComputeManipulatorFn(
      final TopNQuery query, final MetricManipulationFn fn
  )
  {
    return new Function<Result<TopNResultValue>, Result<TopNResultValue>>()
    {
      private String dimension = query.getDimensionSpec().getOutputName();

      @Override
      public Result<TopNResultValue> apply(Result<TopNResultValue> result)
      {
        List<Map<String, Object>> serializedValues = Lists.newArrayList(
            Iterables.transform(
                result.getValue(),
                new Function<DimensionAndMetricValueExtractor, Map<String, Object>>()
                {
                  @Override
                  public Map<String, Object> apply(DimensionAndMetricValueExtractor input)
                  {
                    final Map<String, Object> values = Maps.newHashMap();
                    for (AggregatorFactory agg : query.getAggregatorSpecs()) {
                      values.put(agg.getName(), fn.manipulate(agg, input.getMetric(agg.getName())));
                    }
                    for (PostAggregator postAgg : prunePostAggregators(query)) {
                      Object calculatedPostAgg = input.getMetric(postAgg.getName());
                      if (calculatedPostAgg != null) {
                        values.put(postAgg.getName(), calculatedPostAgg);
                      } else {
                        values.put(postAgg.getName(), postAgg.compute(values));
                      }
                    }
                    values.put(dimension, input.getDimensionValue(dimension));

                    return values;
                  }
                }
            )
        );

        return new Result<TopNResultValue>(
            result.getTimestamp(),
            new TopNResultValue(serializedValues)
        );
      }
    };
  }

  @Override
  public Function<Result<TopNResultValue>, Result<TopNResultValue>> makePostComputeManipulatorFn(
      final TopNQuery query, final MetricManipulationFn fn
  )
  {
    return new Function<Result<TopNResultValue>, Result<TopNResultValue>>()
    {
      private String dimension = query.getDimensionSpec().getOutputName();

      @Override
      public Result<TopNResultValue> apply(Result<TopNResultValue> result)
      {
        List<Map<String, Object>> serializedValues = Lists.newArrayList(
            Iterables.transform(
                result.getValue(),
                new Function<DimensionAndMetricValueExtractor, Map<String, Object>>()
                {
                  @Override
                  public Map<String, Object> apply(DimensionAndMetricValueExtractor input)
                  {
                    final Map<String, Object> values = Maps.newHashMap();
                    // put non finalized aggregators for calculating dependent post Aggregators
                    for (AggregatorFactory agg : query.getAggregatorSpecs()) {
                      values.put(agg.getName(), input.getMetric(agg.getName()));
                    }

                    for (PostAggregator postAgg : query.getPostAggregatorSpecs()) {
                      Object calculatedPostAgg = input.getMetric(postAgg.getName());
                      if (calculatedPostAgg != null) {
                        values.put(postAgg.getName(), calculatedPostAgg);
                      } else {
                        values.put(postAgg.getName(), postAgg.compute(values));
                      }
                    }
                    for (AggregatorFactory agg : query.getAggregatorSpecs()) {
                      values.put(agg.getName(), fn.manipulate(agg, input.getMetric(agg.getName())));
                    }

                    values.put(dimension, input.getDimensionValue(dimension));

                    return values;
                  }
                }
            )
        );

        return new Result<>(
            result.getTimestamp(),
            new TopNResultValue(serializedValues)
        );
      }
    };
  }

  @Override
  public TypeReference<Result<TopNResultValue>> getResultTypeReference()
  {
    return TYPE_REFERENCE;
  }

  @Override
  public CacheStrategy<Result<TopNResultValue>, Object, TopNQuery> getCacheStrategy(final TopNQuery query)
  {
    return new CacheStrategy<Result<TopNResultValue>, Object, TopNQuery>()
    {
      private final List<AggregatorFactory> aggs = query.getAggregatorSpecs();
      private final List<PostAggregator> postAggs = AggregatorUtil.pruneDependentPostAgg(
          query.getPostAggregatorSpecs(),
          query.getTopNMetricSpec()
               .getMetricName(query.getDimensionSpec())
      );

      @Override
      public byte[] computeCacheKey(TopNQuery query)
      {
        final byte[] dimensionSpecBytes = query.getDimensionSpec().getCacheKey();
        final byte[] metricSpecBytes = query.getTopNMetricSpec().getCacheKey();

        final DimFilter dimFilter = query.getDimensionsFilter();
        final byte[] filterBytes = dimFilter == null ? new byte[]{} : dimFilter.getCacheKey();
        final byte[] aggregatorBytes = QueryCacheHelper.computeAggregatorBytes(query.getAggregatorSpecs());
        final byte[] granularityBytes = query.getGranularity().cacheKey();

        return ByteBuffer
            .allocate(
                1 + dimensionSpecBytes.length + metricSpecBytes.length + 4 +
                granularityBytes.length + filterBytes.length + aggregatorBytes.length
            )
            .put(TOPN_QUERY)
            .put(dimensionSpecBytes)
            .put(metricSpecBytes)
            .put(Ints.toByteArray(query.getThreshold()))
            .put(granularityBytes)
            .put(filterBytes)
            .put(aggregatorBytes)
            .array();
      }

      @Override
      public TypeReference<Object> getCacheObjectClazz()
      {
        return OBJECT_TYPE_REFERENCE;
      }

      @Override
      public Function<Result<TopNResultValue>, Object> prepareForCache()
      {
        return new Function<Result<TopNResultValue>, Object>()
        {
          @Override
          public Object apply(final Result<TopNResultValue> input)
          {
            List<DimensionAndMetricValueExtractor> results = Lists.newArrayList(input.getValue());
            final List<Object> retVal = Lists.newArrayListWithCapacity(results.size() + 1);

            // make sure to preserve timezone information when caching results
            retVal.add(input.getTimestamp().getMillis());
            for (DimensionAndMetricValueExtractor result : results) {
              List<Object> vals = Lists.newArrayListWithCapacity(aggs.size() + 2);
              vals.add(result.getStringDimensionValue(query.getDimensionSpec().getOutputName()));
              for (AggregatorFactory agg : aggs) {
                vals.add(result.getMetric(agg.getName()));
              }
              retVal.add(vals);
            }
            return retVal;
          }
        };
      }

      @Override
      public Function<Object, Result<TopNResultValue>> pullFromCache()
      {
        return new Function<Object, Result<TopNResultValue>>()
        {
          private final QueryGranularity granularity = query.getGranularity();

          @Override
          public Result<TopNResultValue> apply(Object input)
          {
            List<Object> results = (List<Object>) input;
            List<Map<String, Object>> retVal = Lists.newArrayListWithCapacity(results.size());

            Iterator<Object> inputIter = results.iterator();
            DateTime timestamp = granularity.toDateTime(new DateTime(inputIter.next()).getMillis());

            while (inputIter.hasNext()) {
              List<Object> result = (List<Object>) inputIter.next();
              Map<String, Object> vals = Maps.newLinkedHashMap();

              Iterator<AggregatorFactory> aggIter = aggs.iterator();
              Iterator<Object> resultIter = result.iterator();

              vals.put(query.getDimensionSpec().getOutputName(), resultIter.next());

              while (aggIter.hasNext() && resultIter.hasNext()) {
                final AggregatorFactory factory = aggIter.next();
                vals.put(factory.getName(), factory.deserialize(resultIter.next()));
              }

              for (PostAggregator postAgg : postAggs) {
                vals.put(postAgg.getName(), postAgg.compute(vals));
              }

              retVal.add(vals);
            }

            return new Result<>(timestamp, new TopNResultValue(retVal));
          }
        };
      }

      @Override
      public Sequence<Result<TopNResultValue>> mergeSequences(Sequence<Sequence<Result<TopNResultValue>>> seqOfSequences)
      {
        return new MergeSequence<>(getOrdering(), seqOfSequences);
      }
    };
  }

  @Override
  public QueryRunner<Result<TopNResultValue>> preMergeQueryDecoration(QueryRunner<Result<TopNResultValue>> runner)
  {
<<<<<<< HEAD
    return new IntervalChunkingQueryRunner<>(runner, config.getChunkPeriod());
=======
    return new IntervalChunkingQueryRunner<Result<TopNResultValue>>(
        runner,
        config.getChunkPeriod()
    );
>>>>>>> 25550472
  }

  @Override
  public QueryRunner<Result<TopNResultValue>> postMergeQueryDecoration(final QueryRunner<Result<TopNResultValue>> runner)
  {
    return new ThresholdAdjustingQueryRunner(runner, config.getMinTopNThreshold());
  }

  public Ordering<Result<TopNResultValue>> getOrdering()
  {
    return Ordering.natural();
  }

  private static class ThresholdAdjustingQueryRunner implements QueryRunner<Result<TopNResultValue>>
  {
    private final QueryRunner<Result<TopNResultValue>> runner;
    private final int minTopNThreshold;

    public ThresholdAdjustingQueryRunner(
        QueryRunner<Result<TopNResultValue>> runner,
        int minTopNThreshold
    )
    {
      this.runner = runner;
      this.minTopNThreshold = minTopNThreshold;
    }

    @Override
    public Sequence<Result<TopNResultValue>> run(Query<Result<TopNResultValue>> input)
    {
      if (!(input instanceof TopNQuery)) {
        throw new ISE("Can only handle [%s], got [%s]", TopNQuery.class, input.getClass());
      }

      final TopNQuery query = (TopNQuery) input;
      if (query.getThreshold() > minTopNThreshold) {
        return runner.run(query);
      }

      final boolean isBySegment = query.getContextBySegment(false);

      return Sequences.map(
          runner.run(query.withThreshold(minTopNThreshold)),
          new Function<Result<TopNResultValue>, Result<TopNResultValue>>()
          {
            @Override
            public Result<TopNResultValue> apply(Result<TopNResultValue> input)
            {
              if (isBySegment) {
                BySegmentTopNResultValue value = (BySegmentTopNResultValue) input.getValue();

                return new Result<TopNResultValue>(
                    input.getTimestamp(),
                    new BySegmentTopNResultValue(
                        Lists.transform(
                            value.getResults(),
                            new Function<Result<TopNResultValue>, Result<TopNResultValue>>()
                            {
                              @Override
                              public Result<TopNResultValue> apply(Result<TopNResultValue> input)
                              {
                                return new Result<>(
                                    input.getTimestamp(),
                                    new TopNResultValue(
                                        Lists.<Object>newArrayList(
                                            Iterables.limit(
                                                input.getValue(),
                                                query.getThreshold()
                                            )
                                        )
                                    )
                                );
                              }
                            }
                        ),
                        value.getSegmentId(),
                        value.getIntervalString()
                    )
                );
              }

              return new Result<>(
                  input.getTimestamp(),
                  new TopNResultValue(
                      Lists.<Object>newArrayList(
                          Iterables.limit(
                              input.getValue(),
                              query.getThreshold()
                          )
                      )
                  )
              );
            }
          }
      );
    }
  }
}<|MERGE_RESOLUTION|>--- conflicted
+++ resolved
@@ -378,14 +378,7 @@
   @Override
   public QueryRunner<Result<TopNResultValue>> preMergeQueryDecoration(QueryRunner<Result<TopNResultValue>> runner)
   {
-<<<<<<< HEAD
     return new IntervalChunkingQueryRunner<>(runner, config.getChunkPeriod());
-=======
-    return new IntervalChunkingQueryRunner<Result<TopNResultValue>>(
-        runner,
-        config.getChunkPeriod()
-    );
->>>>>>> 25550472
   }
 
   @Override
