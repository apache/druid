/*
 * Druid - a distributed column store.
 * Copyright (C) 2012, 2013  Metamarkets Group Inc.
 *
 * This program is free software; you can redistribute it and/or
 * modify it under the terms of the GNU General Public License
 * as published by the Free Software Foundation; either version 2
 * of the License, or (at your option) any later version.
 *
 * This program is distributed in the hope that it will be useful,
 * but WITHOUT ANY WARRANTY; without even the implied warranty of
 * MERCHANTABILITY or FITNESS FOR A PARTICULAR PURPOSE.  See the
 * GNU General Public License for more details.
 *
 * You should have received a copy of the GNU General Public License
 * along with this program; if not, write to the Free Software
 * Foundation, Inc., 51 Franklin Street, Fifth Floor, Boston, MA  02110-1301, USA.
 */

package io.druid.query.topn;

import com.google.inject.Inject;
import com.metamx.common.ISE;
import com.metamx.common.guava.BaseSequence;
import com.metamx.common.guava.Sequence;
import io.druid.collections.StupidPool;
import io.druid.guice.annotations.Global;
import io.druid.query.ChainedExecutionQueryRunner;
import io.druid.query.Query;
import io.druid.query.QueryRunner;
import io.druid.query.QueryRunnerFactory;
import io.druid.query.QueryToolChest;
import io.druid.query.QueryWatcher;
import io.druid.query.Result;
import io.druid.segment.Segment;

import java.nio.ByteBuffer;
import java.util.Iterator;
import java.util.concurrent.ExecutorService;

/**
 */
public class TopNQueryRunnerFactory implements QueryRunnerFactory<Result<TopNResultValue>, TopNQuery>
{
  private final StupidPool<ByteBuffer> computationBufferPool;
  private final TopNQueryQueryToolChest toolchest;
  private final QueryWatcher queryWatcher;

  @Inject
  public TopNQueryRunnerFactory(
      @Global StupidPool<ByteBuffer> computationBufferPool,
      TopNQueryQueryToolChest toolchest,
      QueryWatcher queryWatcher
  )
  {
    this.computationBufferPool = computationBufferPool;
    this.toolchest = toolchest;
    this.queryWatcher = queryWatcher;
  }

  @Override
  public QueryRunner<Result<TopNResultValue>> createRunner(final Segment segment)
  {
    final TopNQueryEngine queryEngine = new TopNQueryEngine(computationBufferPool);
    return new QueryRunner<Result<TopNResultValue>>()
    {
      @Override
      public Sequence<Result<TopNResultValue>> run(Query<Result<TopNResultValue>> input)
      {
        if (!(input instanceof TopNQuery)) {
          throw new ISE("Got a [%s] which isn't a %s", input.getClass(), TopNQuery.class);
        }

<<<<<<< HEAD
        final TopNQuery legacyQuery = (TopNQuery) input;

        return new BaseSequence<>(
            new BaseSequence.IteratorMaker<Result<TopNResultValue>, Iterator<Result<TopNResultValue>>>()
            {
              @Override
              public Iterator<Result<TopNResultValue>> make()
              {
                return queryEngine.query(legacyQuery, segment.asStorageAdapter()).iterator();
              }

              @Override
              public void cleanup(Iterator<Result<TopNResultValue>> toClean)
              {

              }
            }
        );
=======
        return queryEngine.query((TopNQuery) input, segment.asStorageAdapter());
>>>>>>> 25550472
      }
    };

  }

  @Override
  public QueryRunner<Result<TopNResultValue>> mergeRunners(
      ExecutorService queryExecutor, Iterable<QueryRunner<Result<TopNResultValue>>> queryRunners
  )
  {
<<<<<<< HEAD
    return new ChainedExecutionQueryRunner<>(
        queryExecutor, toolchest.getOrdering(), queryRunners
=======
    return new ChainedExecutionQueryRunner<Result<TopNResultValue>>(
        queryExecutor, toolchest.getOrdering(), queryWatcher, queryRunners
>>>>>>> 25550472
    );
  }

  @Override
  public QueryToolChest<Result<TopNResultValue>, TopNQuery> getToolchest()
  {
    return toolchest;
  }
}<|MERGE_RESOLUTION|>--- conflicted
+++ resolved
@@ -71,28 +71,7 @@
           throw new ISE("Got a [%s] which isn't a %s", input.getClass(), TopNQuery.class);
         }
 
-<<<<<<< HEAD
-        final TopNQuery legacyQuery = (TopNQuery) input;
-
-        return new BaseSequence<>(
-            new BaseSequence.IteratorMaker<Result<TopNResultValue>, Iterator<Result<TopNResultValue>>>()
-            {
-              @Override
-              public Iterator<Result<TopNResultValue>> make()
-              {
-                return queryEngine.query(legacyQuery, segment.asStorageAdapter()).iterator();
-              }
-
-              @Override
-              public void cleanup(Iterator<Result<TopNResultValue>> toClean)
-              {
-
-              }
-            }
-        );
-=======
         return queryEngine.query((TopNQuery) input, segment.asStorageAdapter());
->>>>>>> 25550472
       }
     };
 
@@ -103,13 +82,8 @@
       ExecutorService queryExecutor, Iterable<QueryRunner<Result<TopNResultValue>>> queryRunners
   )
   {
-<<<<<<< HEAD
     return new ChainedExecutionQueryRunner<>(
-        queryExecutor, toolchest.getOrdering(), queryRunners
-=======
-    return new ChainedExecutionQueryRunner<Result<TopNResultValue>>(
         queryExecutor, toolchest.getOrdering(), queryWatcher, queryRunners
->>>>>>> 25550472
     );
   }
 
