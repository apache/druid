--- conflicted
+++ resolved
@@ -24,10 +24,7 @@
 import com.metamx.common.ISE;
 import com.metamx.common.Pair;
 import com.metamx.common.guava.Accumulator;
-<<<<<<< HEAD
 import io.druid.collections.StupidPool;
-=======
->>>>>>> b7409873
 import io.druid.data.input.Row;
 import io.druid.data.input.Rows;
 import io.druid.granularity.QueryGranularity;
@@ -35,10 +32,7 @@
 import io.druid.query.dimension.DimensionSpec;
 import io.druid.segment.incremental.IncrementalIndex;
 
-<<<<<<< HEAD
 import java.nio.ByteBuffer;
-=======
->>>>>>> b7409873
 import java.util.List;
 
 public class GroupByQueryHelper
@@ -94,18 +88,14 @@
       @Override
       public IncrementalIndex accumulate(IncrementalIndex accumulated, T in)
       {
-<<<<<<< HEAD
-        if (accumulated.add(Rows.toCaseInsensitiveInputRow(in, dimensions)) > config.getMaxResults()) {
-          throw new ISE("Computation exceeds maxRows limit[%s]", config.getMaxResults());
-=======
+
         if (in instanceof Row) {
-          if (accumulated.add(Rows.toCaseInsensitiveInputRow((Row) in, dimensions), false)
+          if (accumulated.add(Rows.toCaseInsensitiveInputRow((Row) in, dimensions))
               > config.getMaxResults()) {
             throw new ISE("Computation exceeds maxRows limit[%s]", config.getMaxResults());
           }
         } else {
           throw new ISE("Unable to accumulate something of type [%s]", in.getClass());
->>>>>>> b7409873
         }
 
         return accumulated;
