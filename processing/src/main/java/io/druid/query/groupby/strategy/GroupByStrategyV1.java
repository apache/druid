/*
 * Licensed to Metamarkets Group Inc. (Metamarkets) under one
 * or more contributor license agreements. See the NOTICE file
 * distributed with this work for additional information
 * regarding copyright ownership. Metamarkets licenses this file
 * to you under the Apache License, Version 2.0 (the
 * "License"); you may not use this file except in compliance
 * with the License. You may obtain a copy of the License at
 *
 * http://www.apache.org/licenses/LICENSE-2.0
 *
 * Unless required by applicable law or agreed to in writing,
 * software distributed under the License is distributed on an
 * "AS IS" BASIS, WITHOUT WARRANTIES OR CONDITIONS OF ANY
 * KIND, either express or implied. See the License for the
 * specific language governing permissions and limitations
 * under the License.
 */

package io.druid.query.groupby.strategy;

import com.google.common.base.Function;
import com.google.common.base.Predicate;
import com.google.common.base.Supplier;
import com.google.common.collect.ImmutableList;
import com.google.common.collect.ImmutableMap;
import com.google.common.collect.Iterables;
import com.google.common.collect.Lists;
import com.google.common.collect.Sets;
import com.google.common.util.concurrent.ListeningExecutorService;
import com.google.inject.Inject;
import io.druid.collections.StupidPool;
import io.druid.data.input.Row;
import io.druid.guice.annotations.Global;
import io.druid.java.util.common.IAE;
import io.druid.java.util.common.guava.Sequence;
import io.druid.java.util.common.guava.Sequences;
import io.druid.query.GroupByMergedQueryRunner;
import io.druid.query.IntervalChunkingQueryRunnerDecorator;
import io.druid.query.QueryPlus;
import io.druid.query.QueryRunner;
import io.druid.query.QueryWatcher;
import io.druid.query.aggregation.AggregatorFactory;
import io.druid.query.aggregation.PostAggregator;
import io.druid.query.dimension.DimensionSpec;
import io.druid.query.groupby.GroupByQuery;
import io.druid.query.groupby.GroupByQueryConfig;
import io.druid.query.groupby.GroupByQueryEngine;
import io.druid.query.groupby.GroupByQueryHelper;
import io.druid.query.groupby.GroupByQueryQueryToolChest;
import io.druid.query.groupby.orderby.NoopLimitSpec;
import io.druid.query.groupby.resource.GroupByQueryResource;
import io.druid.query.spec.MultipleIntervalSegmentSpec;
import io.druid.segment.StorageAdapter;
import io.druid.segment.incremental.IncrementalIndex;
import io.druid.segment.incremental.IncrementalIndexStorageAdapter;
import org.joda.time.Interval;

import java.nio.ByteBuffer;
import java.util.Map;
import java.util.Set;

public class GroupByStrategyV1 implements GroupByStrategy
{
  private final Supplier<GroupByQueryConfig> configSupplier;
  private final GroupByQueryEngine engine;
  private final QueryWatcher queryWatcher;
  private final StupidPool<ByteBuffer> bufferPool;

  @Inject
  public GroupByStrategyV1(
      Supplier<GroupByQueryConfig> configSupplier,
      GroupByQueryEngine engine,
      QueryWatcher queryWatcher,
      @Global StupidPool<ByteBuffer> bufferPool
  )
  {
    this.configSupplier = configSupplier;
    this.engine = engine;
    this.queryWatcher = queryWatcher;
    this.bufferPool = bufferPool;
  }

  @Override
  public GroupByQueryResource prepareResource(GroupByQuery query, boolean willMergeRunners)
  {
    return new GroupByQueryResource();
  }

  @Override
  public boolean isCacheable(boolean willMergeRunners)
  {
    return true;
  }

  @Override
  public QueryRunner<Row> createIntervalChunkingRunner(
      final IntervalChunkingQueryRunnerDecorator decorator,
      final QueryRunner<Row> runner,
      final GroupByQueryQueryToolChest toolChest
  )
  {
    return decorator.decorate(runner, toolChest);
  }

  @Override
  public boolean doMergeResults(final GroupByQuery query)
  {
    return query.getContextBoolean(GroupByQueryQueryToolChest.GROUP_BY_MERGE_KEY, true);
  }

  @Override
  public Sequence<Row> mergeResults(
      final QueryRunner<Row> baseRunner,
      final GroupByQuery query,
      final Map<String, Object> responseContext
  )
  {
    final IncrementalIndex index = GroupByQueryHelper.makeIncrementalIndex(
        query,
        configSupplier.get(),
        bufferPool,
        baseRunner.run(
<<<<<<< HEAD
            QueryPlus.wrap(
              new GroupByQuery(
                  query.getDataSource(),
                  query.getQuerySegmentSpec(),
                  query.getVirtualColumns(),
                  query.getDimFilter(),
                  query.getGranularity(),
                  query.getDimensions(),
                  query.getAggregatorSpecs(),
                  // Don't do post aggs until the end of this method.
                  ImmutableList.<PostAggregator>of(),
                  // Don't do "having" clause until the end of this method.
                  null,
                  null,
                  query.getContext()
              ).withOverriddenContext(
                  ImmutableMap.<String, Object>of(
                      "finalize", false,
                      //setting sort to false avoids unnecessary sorting while merging results. we only need to sort
                      //in the end when returning results to user. (note this is only respected by groupBy v1)
                      GroupByQueryHelper.CTX_KEY_SORT_RESULTS, false,
                      //no merging needed at historicals because GroupByQueryRunnerFactory.mergeRunners(..) would return
                      //merged results. (note this is only respected by groupBy v1)
                      GroupByQueryQueryToolChest.GROUP_BY_MERGE_KEY, false,
                      GroupByQueryConfig.CTX_KEY_STRATEGY, GroupByStrategySelector.STRATEGY_V1
                  )
              )
            ),
=======
            new GroupByQuery.Builder(query)
                // Don't do post aggs until the end of this method.
                .setPostAggregatorSpecs(ImmutableList.of())
                // Don't do "having" clause until the end of this method.
                .setHavingSpec(null)
                .setLimitSpec(NoopLimitSpec.instance())
                .overrideContext(
                    ImmutableMap.of(
                        "finalize", false,
                        //setting sort to false avoids unnecessary sorting while merging results. we only need to sort
                        //in the end when returning results to user. (note this is only respected by groupBy v1)
                        GroupByQueryHelper.CTX_KEY_SORT_RESULTS, false,
                        //no merging needed at historicals because GroupByQueryRunnerFactory.mergeRunners(..) would
                        //return merged results. (note this is only respected by groupBy v1)
                        GroupByQueryQueryToolChest.GROUP_BY_MERGE_KEY, false,
                        GroupByQueryConfig.CTX_KEY_STRATEGY, GroupByStrategySelector.STRATEGY_V1
                    )
                )
                .build(),
>>>>>>> 52f7bb09
            responseContext
        ),
        true
    );

    return Sequences.withBaggage(query.postProcess(GroupByQueryHelper.postAggregate(query, index)), index);
  }

  @Override
  public Sequence<Row> processSubqueryResult(
      GroupByQuery subquery, GroupByQuery query, GroupByQueryResource resource, Sequence<Row> subqueryResult
  )
  {
    final Set<AggregatorFactory> aggs = Sets.newHashSet();

    // Nested group-bys work by first running the inner query and then materializing the results in an incremental
    // index which the outer query is then run against. To build the incremental index, we use the fieldNames from
    // the aggregators for the outer query to define the column names so that the index will match the query. If
    // there are multiple types of aggregators in the outer query referencing the same fieldName, we will try to build
    // multiple columns of the same name using different aggregator types and will fail. Here, we permit multiple
    // aggregators of the same type referencing the same fieldName (and skip creating identical columns for the
    // subsequent ones) and return an error if the aggregator types are different.
    final Set<String> dimensionNames = Sets.newHashSet();
    for (DimensionSpec dimension : subquery.getDimensions()) {
      dimensionNames.add(dimension.getOutputName());
    }
    for (AggregatorFactory aggregatorFactory : query.getAggregatorSpecs()) {
      for (final AggregatorFactory transferAgg : aggregatorFactory.getRequiredColumns()) {
        if (dimensionNames.contains(transferAgg.getName())) {
          // This transferAgg is already represented in the subquery's dimensions. Assume that the outer aggregator
          // *probably* wants the dimension and just ignore it. This is a gross workaround for cases like having
          // a cardinality aggregator in the outer query. It is necessary because what this block of code is trying to
          // do is use aggregators to "transfer" values from the inner results to an incremental index, but aggregators
          // can't transfer all kinds of values (strings are a common one). If you don't like it, use groupBy v2, which
          // doesn't have this problem.
          continue;
        }
        if (Iterables.any(aggs, new Predicate<AggregatorFactory>()
        {
          @Override
          public boolean apply(AggregatorFactory agg)
          {
            return agg.getName().equals(transferAgg.getName()) && !agg.equals(transferAgg);
          }
        })) {
          throw new IAE("Inner aggregator can currently only be referenced by a single type of outer aggregator" +
                        " for '%s'", transferAgg.getName());
        }

        aggs.add(transferAgg);
      }
    }

    // We need the inner incremental index to have all the columns required by the outer query
    final GroupByQuery innerQuery = new GroupByQuery.Builder(subquery)
        .setAggregatorSpecs(Lists.newArrayList(aggs))
        .setInterval(subquery.getIntervals())
        .setPostAggregatorSpecs(Lists.<PostAggregator>newArrayList())
        .build();

    final GroupByQuery outerQuery = new GroupByQuery.Builder(query)
        .setLimitSpec(query.getLimitSpec().merge(subquery.getLimitSpec()))
        .build();

    final IncrementalIndex innerQueryResultIndex = GroupByQueryHelper.makeIncrementalIndex(
        innerQuery.withOverriddenContext(
            ImmutableMap.<String, Object>of(
                GroupByQueryHelper.CTX_KEY_SORT_RESULTS, true
            )
        ),
        configSupplier.get(),
        bufferPool,
        subqueryResult,
        false
    );

    //Outer query might have multiple intervals, but they are expected to be non-overlapping and sorted which
    //is ensured by QuerySegmentSpec.
    //GroupByQueryEngine can only process one interval at a time, so we need to call it once per interval
    //and concatenate the results.
    final IncrementalIndex outerQueryResultIndex = GroupByQueryHelper.makeIncrementalIndex(
        outerQuery,
        configSupplier.get(),
        bufferPool,
        Sequences.concat(
            Sequences.map(
                Sequences.simple(outerQuery.getIntervals()),
                new Function<Interval, Sequence<Row>>()
                {
                  @Override
                  public Sequence<Row> apply(Interval interval)
                  {
                    return process(
                        outerQuery.withQuerySegmentSpec(
                            new MultipleIntervalSegmentSpec(ImmutableList.of(interval))
                        ),
                        new IncrementalIndexStorageAdapter(innerQueryResultIndex)
                    );
                  }
                }
            )
        ),
        true
    );

    innerQueryResultIndex.close();

    return Sequences.withBaggage(
        outerQuery.postProcess(GroupByQueryHelper.postAggregate(query, outerQueryResultIndex)),
        outerQueryResultIndex
    );
  }

  @Override
  public QueryRunner<Row> mergeRunners(
      final ListeningExecutorService exec,
      final Iterable<QueryRunner<Row>> queryRunners
  )
  {
    return new GroupByMergedQueryRunner<>(exec, configSupplier, queryWatcher, bufferPool, queryRunners);
  }

  @Override
  public Sequence<Row> process(
      final GroupByQuery query,
      final StorageAdapter storageAdapter
  )
  {
    return engine.process(query, storageAdapter);
  }
}<|MERGE_RESOLUTION|>--- conflicted
+++ resolved
@@ -121,56 +121,27 @@
         configSupplier.get(),
         bufferPool,
         baseRunner.run(
-<<<<<<< HEAD
             QueryPlus.wrap(
-              new GroupByQuery(
-                  query.getDataSource(),
-                  query.getQuerySegmentSpec(),
-                  query.getVirtualColumns(),
-                  query.getDimFilter(),
-                  query.getGranularity(),
-                  query.getDimensions(),
-                  query.getAggregatorSpecs(),
-                  // Don't do post aggs until the end of this method.
-                  ImmutableList.<PostAggregator>of(),
-                  // Don't do "having" clause until the end of this method.
-                  null,
-                  null,
-                  query.getContext()
-              ).withOverriddenContext(
-                  ImmutableMap.<String, Object>of(
-                      "finalize", false,
-                      //setting sort to false avoids unnecessary sorting while merging results. we only need to sort
-                      //in the end when returning results to user. (note this is only respected by groupBy v1)
-                      GroupByQueryHelper.CTX_KEY_SORT_RESULTS, false,
-                      //no merging needed at historicals because GroupByQueryRunnerFactory.mergeRunners(..) would return
-                      //merged results. (note this is only respected by groupBy v1)
-                      GroupByQueryQueryToolChest.GROUP_BY_MERGE_KEY, false,
-                      GroupByQueryConfig.CTX_KEY_STRATEGY, GroupByStrategySelector.STRATEGY_V1
-                  )
-              )
+                new GroupByQuery.Builder(query)
+                    // Don't do post aggs until the end of this method.
+                    .setPostAggregatorSpecs(ImmutableList.of())
+                    // Don't do "having" clause until the end of this method.
+                    .setHavingSpec(null)
+                    .setLimitSpec(NoopLimitSpec.instance())
+                    .overrideContext(
+                        ImmutableMap.of(
+                            "finalize", false,
+                            //set sort to false avoids unnecessary sorting while merging results. we only need to sort
+                            //in the end when returning results to user. (note this is only respected by groupBy v1)
+                            GroupByQueryHelper.CTX_KEY_SORT_RESULTS, false,
+                            //no merging needed at historicals because GroupByQueryRunnerFactory.mergeRunners(..) would
+                            //return merged results. (note this is only respected by groupBy v1)
+                            GroupByQueryQueryToolChest.GROUP_BY_MERGE_KEY, false,
+                            GroupByQueryConfig.CTX_KEY_STRATEGY, GroupByStrategySelector.STRATEGY_V1
+                        )
+                    )
+                    .build()
             ),
-=======
-            new GroupByQuery.Builder(query)
-                // Don't do post aggs until the end of this method.
-                .setPostAggregatorSpecs(ImmutableList.of())
-                // Don't do "having" clause until the end of this method.
-                .setHavingSpec(null)
-                .setLimitSpec(NoopLimitSpec.instance())
-                .overrideContext(
-                    ImmutableMap.of(
-                        "finalize", false,
-                        //setting sort to false avoids unnecessary sorting while merging results. we only need to sort
-                        //in the end when returning results to user. (note this is only respected by groupBy v1)
-                        GroupByQueryHelper.CTX_KEY_SORT_RESULTS, false,
-                        //no merging needed at historicals because GroupByQueryRunnerFactory.mergeRunners(..) would
-                        //return merged results. (note this is only respected by groupBy v1)
-                        GroupByQueryQueryToolChest.GROUP_BY_MERGE_KEY, false,
-                        GroupByQueryConfig.CTX_KEY_STRATEGY, GroupByStrategySelector.STRATEGY_V1
-                    )
-                )
-                .build(),
->>>>>>> 52f7bb09
             responseContext
         ),
         true
