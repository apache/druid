--- conflicted
+++ resolved
@@ -25,6 +25,7 @@
 import com.google.common.base.Function;
 import com.google.common.base.Functions;
 import com.google.common.base.Preconditions;
+import com.google.common.base.Predicate;
 import com.google.common.collect.ImmutableList;
 import com.google.common.collect.Lists;
 import com.google.common.collect.Ordering;
@@ -64,10 +65,7 @@
 import io.druid.segment.column.ValueType;
 import org.joda.time.Interval;
 
-<<<<<<< HEAD
-=======
 import javax.annotation.Nullable;
->>>>>>> b578adac
 import java.util.ArrayList;
 import java.util.Arrays;
 import java.util.Comparator;
@@ -104,12 +102,9 @@
   private final List<AggregatorFactory> aggregatorSpecs;
   private final List<PostAggregator> postAggregatorSpecs;
 
-<<<<<<< HEAD
   private final Function<Sequence<Row>, Sequence<Row>> limitFn;
   private final boolean applyLimitPushDown;
-=======
   private final Function<Sequence<Row>, Sequence<Row>> postProcessingFn;
->>>>>>> b578adac
 
   @JsonCreator
   public GroupByQuery(
@@ -201,7 +196,8 @@
     // We're not counting __time, even though that name is problematic. See: https://github.com/druid-io/druid/pull/3684
     verifyOutputNames(this.dimensions, this.aggregatorSpecs, this.postAggregatorSpecs);
 
-<<<<<<< HEAD
+    this.postProcessingFn = postProcessingFn != null ? postProcessingFn : makePostProcessingFn();
+
     // Check if limit push down configuration is valid and check if limit push down will be applied
     this.applyLimitPushDown = determineApplyLimitPushDown();
 
@@ -211,7 +207,7 @@
     if (getContextBoolean(GroupByStrategyV2.CTX_KEY_OUTERMOST, true)) {
       postProcFn = this.limitSpec.build(this.dimensions, this.aggregatorSpecs, this.postAggregatorSpecs);
     } else {
-      postProcFn = new NoopLimitSpec().build(this.dimensions, this.aggregatorSpecs, this.postAggregatorSpecs);
+      postProcFn = NoopLimitSpec.INSTANCE.build(this.dimensions, this.aggregatorSpecs, this.postAggregatorSpecs);
     }
 
     if (havingSpec != null) {
@@ -240,42 +236,6 @@
     }
 
     limitFn = postProcFn;
-  }
-
-  /**
-   * A private constructor that avoids all of the various state checks.  Used by the with*() methods where the checks
-   * have already passed in order for the object to exist.
-   */
-  private GroupByQuery(
-      DataSource dataSource,
-      QuerySegmentSpec querySegmentSpec,
-      VirtualColumns virtualColumns,
-      DimFilter dimFilter,
-      Granularity granularity,
-      List<DimensionSpec> dimensions,
-      List<AggregatorFactory> aggregatorSpecs,
-      List<PostAggregator> postAggregatorSpecs,
-      HavingSpec havingSpec,
-      LimitSpec orderBySpec,
-      Function<Sequence<Row>, Sequence<Row>> limitFn,
-      Map<String, Object> context
-  )
-  {
-    super(dataSource, querySegmentSpec, false, context);
-
-    this.virtualColumns = virtualColumns;
-    this.dimFilter = dimFilter;
-    this.granularity = granularity;
-    this.dimensions = dimensions;
-    this.aggregatorSpecs = aggregatorSpecs;
-    this.postAggregatorSpecs = postAggregatorSpecs;
-    this.havingSpec = havingSpec;
-    this.limitSpec = orderBySpec;
-    this.limitFn = limitFn;
-    this.applyLimitPushDown = determineApplyLimitPushDown();
-=======
-    this.postProcessingFn = postProcessingFn != null ? postProcessingFn : makePostProcessingFn();
->>>>>>> b578adac
   }
 
   @JsonProperty
