/*
 * Licensed to Metamarkets Group Inc. (Metamarkets) under one
 * or more contributor license agreements. See the NOTICE file
 * distributed with this work for additional information
 * regarding copyright ownership. Metamarkets licenses this file
 * to you under the Apache License, Version 2.0 (the
 * "License"); you may not use this file except in compliance
 * with the License. You may obtain a copy of the License at
 *
 * http://www.apache.org/licenses/LICENSE-2.0
 *
 * Unless required by applicable law or agreed to in writing,
 * software distributed under the License is distributed on an
 * "AS IS" BASIS, WITHOUT WARRANTIES OR CONDITIONS OF ANY
 * KIND, either express or implied. See the License for the
 * specific language governing permissions and limitations
 * under the License.
 */

package io.druid.query.groupby.epinephelinae;

import com.google.common.base.Supplier;
import com.google.common.collect.Iterators;
import com.google.common.primitives.Ints;
import io.druid.java.util.common.IAE;
import io.druid.query.aggregation.AggregatorFactory;
import io.druid.segment.ColumnSelectorFactory;

import java.nio.ByteBuffer;
import java.util.AbstractList;
import java.util.Collections;
import java.util.Comparator;
import java.util.Iterator;
import java.util.List;
import java.util.NoSuchElementException;

public class BufferGrouper<KeyType> extends AbstractBufferGrouper<KeyType>
{
<<<<<<< HEAD
=======
  private static final Logger log = new Logger(BufferGrouper.class);
  private static final AggregateResult DICTIONARY_FULL = AggregateResult.failure(
      "Not enough dictionary space to execute this query. Try increasing "
      + "druid.query.groupBy.maxMergingDictionarySize or enable disk spilling by setting "
      + "druid.query.groupBy.maxOnDiskStorage to a positive number."
  );
  private static final AggregateResult HASHTABLE_FULL = AggregateResult.failure(
      "Not enough aggregation table space to execute this query. Try increasing "
      + "druid.processing.buffer.sizeBytes or enable disk spilling by setting "
      + "druid.query.groupBy.maxOnDiskStorage to a positive number."
  );

>>>>>>> b578adac
  private static final int MIN_INITIAL_BUCKETS = 4;
  private static final int DEFAULT_INITIAL_BUCKETS = 1024;
  private static final float DEFAULT_MAX_LOAD_FACTOR = 0.7f;

  private ByteBuffer buffer;
  private boolean initialized = false;

  // Track the offsets of used buckets using this list.
  // When a new bucket is initialized by initializeNewBucketKey(), an offset is added to this list.
  // When expanding the table, the list is reset() and filled with the new offsets of the copied buckets.
  private ByteBuffer offsetListBuffer;
  private ByteBufferIntList offsetList;

  public BufferGrouper(
      final Supplier<ByteBuffer> bufferSupplier,
      final KeySerde<KeyType> keySerde,
      final ColumnSelectorFactory columnSelectorFactory,
      final AggregatorFactory[] aggregatorFactories,
      final int bufferGrouperMaxSize,
      final float maxLoadFactor,
      final int initialBuckets
  )
  {
    super(bufferSupplier, keySerde, aggregatorFactories, bufferGrouperMaxSize);

    this.maxLoadFactor = maxLoadFactor > 0 ? maxLoadFactor : DEFAULT_MAX_LOAD_FACTOR;
    this.initialBuckets = initialBuckets > 0 ? Math.max(MIN_INITIAL_BUCKETS, initialBuckets) : DEFAULT_INITIAL_BUCKETS;

    if (this.maxLoadFactor >= 1.0f) {
      throw new IAE("Invalid maxLoadFactor[%f], must be < 1.0", maxLoadFactor);
    }

    int offset = HASH_SIZE + keySize;
    for (int i = 0; i < aggregatorFactories.length; i++) {
      aggregators[i] = aggregatorFactories[i].factorizeBuffered(columnSelectorFactory);
      aggregatorOffsets[i] = offset;
      offset += aggregatorFactories[i].getMaxIntermediateSize();
    }

    this.bucketSize = offset;
  }

  @Override
  public void init()
  {
    if (!initialized) {
      this.buffer = bufferSupplier.get();

      int hashTableSize = ByteBufferHashTable.calculateTableArenaSizeWithPerBucketAdditionalSize(
          buffer.capacity(),
          bucketSize,
          Ints.BYTES
      );

      hashTableBuffer = buffer.duplicate();
      hashTableBuffer.position(0);
      hashTableBuffer.limit(hashTableSize);
      hashTableBuffer = hashTableBuffer.slice();

      offsetListBuffer = buffer.duplicate();
      offsetListBuffer.position(hashTableSize);
      offsetListBuffer.limit(buffer.capacity());
      offsetListBuffer = offsetListBuffer.slice();

      this.offsetList = new ByteBufferIntList(
          offsetListBuffer,
          offsetListBuffer.capacity() / Ints.BYTES
      );

      this.hashTable = new ByteBufferHashTable(
          maxLoadFactor,
          initialBuckets,
          bucketSize,
          hashTableBuffer,
          keySize,
          bufferGrouperMaxSize,
          new BufferGrouperBucketUpdateHandler()
      );

      reset();
      initialized = true;
    }
  }

  @Override
  public boolean isInitialized()
  {
    return initialized;
  }

  @Override
<<<<<<< HEAD
  public void newBucketHook(int bucketOffset)
  {
  }

  @Override
  public boolean canSkipAggregate(boolean bucketWasUsed, int bucketOffset)
=======
  public AggregateResult aggregate(KeyType key, int keyHash)
  {
    final ByteBuffer keyBuffer = keySerde.toByteBuffer(key);
    if (keyBuffer == null) {
      // This may just trigger a spill and get ignored, which is ok. If it bubbles up to the user, the message will
      // be correct.
      return DICTIONARY_FULL;
    }

    if (keyBuffer.remaining() != keySize) {
      throw new IAE(
          "keySerde.toByteBuffer(key).remaining[%s] != keySerde.keySize[%s], buffer was the wrong size?!",
          keyBuffer.remaining(),
          keySize
      );
    }

    int bucket = findBucket(
        tableBuffer,
        buckets,
        bucketSize,
        size < Math.min(maxSize, bufferGrouperMaxSize),
        keyBuffer,
        keySize,
        keyHash
    );

    if (bucket < 0) {
      if (size < bufferGrouperMaxSize) {
        growIfPossible();
        bucket = findBucket(tableBuffer, buckets, bucketSize, size < maxSize, keyBuffer, keySize, keyHash);
      }

      if (bucket < 0) {
        // This may just trigger a spill and get ignored, which is ok. If it bubbles up to the user, the message will
        // be correct.
        return HASHTABLE_FULL;
      }
    }

    final int offset = bucket * bucketSize;

    // Set up key if this is a new bucket.
    if (!isUsed(bucket)) {
      tableBuffer.position(offset);
      tableBuffer.putInt(keyHash | 0x80000000);
      tableBuffer.put(keyBuffer);

      for (int i = 0; i < aggregators.length; i++) {
        aggregators[i].init(tableBuffer, offset + aggregatorOffsets[i]);
      }

      buffer.putInt(tableArenaSize + size * Ints.BYTES, offset);
      size++;
    }

    // Aggregate the current row.
    for (int i = 0; i < aggregators.length; i++) {
      aggregators[i].aggregate(tableBuffer, offset + aggregatorOffsets[i]);
    }

    return AggregateResult.ok();
  }

  @Override
  public AggregateResult aggregate(final KeyType key)
>>>>>>> b578adac
  {
    return false;
  }

  @Override
  public void afterAggregateHook(int bucketOffset)
  {

  }

  @Override
  public void reset()
  {
    offsetList.reset();
    hashTable.reset();
    keySerde.reset();
  }

  @Override
  public Iterator<Entry<KeyType>> iterator(boolean sorted)
  {
    if (!initialized) {
      // it's possible for iterator() to be called before initialization when
      // a nested groupBy's subquery has an empty result set (see testEmptySubquery() in GroupByQueryRunnerTest)
      return Iterators.<Entry<KeyType>>emptyIterator();
    }

    if (sorted) {
      final List<Integer> wrappedOffsets = new AbstractList<Integer>()
      {
        @Override
        public Integer get(int index)
        {
          return offsetList.get(index);
        }

        @Override
        public Integer set(int index, Integer element)
        {
          final Integer oldValue = get(index);
          offsetList.set(index, element);
          return oldValue;
        }

        @Override
        public int size()
        {
          return hashTable.getSize();
        }
      };

      final BufferComparator comparator = keySerde.bufferComparator();

      // Sort offsets in-place.
      Collections.sort(
          wrappedOffsets,
          new Comparator<Integer>()
          {
            @Override
            public int compare(Integer lhs, Integer rhs)
            {
              final ByteBuffer tableBuffer = hashTable.getTableBuffer();
              return comparator.compare(
                  tableBuffer,
                  tableBuffer,
                  lhs + HASH_SIZE,
                  rhs + HASH_SIZE
              );
            }
          }
      );

      return new Iterator<Entry<KeyType>>()
      {
        int curr = 0;
        final int size = getSize();

        @Override
        public boolean hasNext()
        {
          return curr < size;
        }

        @Override
        public Entry<KeyType> next()
        {
          if (curr >= size) {
            throw new NoSuchElementException();
          }
          return bucketEntryForOffset(wrappedOffsets.get(curr++));
        }

        @Override
        public void remove()
        {
          throw new UnsupportedOperationException();
        }
      };
    } else {
      // Unsorted iterator
      return new Iterator<Entry<KeyType>>()
      {
        int curr = 0;
        final int size = getSize();

        @Override
        public boolean hasNext()
        {
          return curr < size;
        }

        @Override
        public Entry<KeyType> next()
        {
          if (curr >= size) {
            throw new NoSuchElementException();
          }
          final int offset = offsetList.get(curr);
          final Entry<KeyType> entry = bucketEntryForOffset(offset);
          curr++;

          return entry;
        }

        @Override
        public void remove()
        {
          throw new UnsupportedOperationException();
        }
      };
    }
  }

  private class BufferGrouperBucketUpdateHandler implements ByteBufferHashTable.BucketUpdateHandler
  {

    @Override
    public void handleNewBucket(int bucketOffset)
    {
      offsetList.add(bucketOffset);
    }

    @Override
    public void handlePreTableSwap()
    {
      offsetList.reset();
    }

    @Override
    public void handleBucketMove(
        int oldBucketOffset, int newBucketOffset, ByteBuffer oldBuffer, ByteBuffer newBuffer
    )
    {
      // relocate aggregators (see https://github.com/druid-io/druid/pull/4071)
      for (int i = 0; i < aggregators.length; i++) {
        aggregators[i].relocate(
            oldBucketOffset + aggregatorOffsets[i],
            newBucketOffset + aggregatorOffsets[i],
            oldBuffer,
            newBuffer
        );
      }

      offsetList.add(newBucketOffset);
    }
  }
}<|MERGE_RESOLUTION|>--- conflicted
+++ resolved
@@ -23,6 +23,7 @@
 import com.google.common.collect.Iterators;
 import com.google.common.primitives.Ints;
 import io.druid.java.util.common.IAE;
+import io.druid.java.util.common.logger.Logger;
 import io.druid.query.aggregation.AggregatorFactory;
 import io.druid.segment.ColumnSelectorFactory;
 
@@ -36,21 +37,7 @@
 
 public class BufferGrouper<KeyType> extends AbstractBufferGrouper<KeyType>
 {
-<<<<<<< HEAD
-=======
   private static final Logger log = new Logger(BufferGrouper.class);
-  private static final AggregateResult DICTIONARY_FULL = AggregateResult.failure(
-      "Not enough dictionary space to execute this query. Try increasing "
-      + "druid.query.groupBy.maxMergingDictionarySize or enable disk spilling by setting "
-      + "druid.query.groupBy.maxOnDiskStorage to a positive number."
-  );
-  private static final AggregateResult HASHTABLE_FULL = AggregateResult.failure(
-      "Not enough aggregation table space to execute this query. Try increasing "
-      + "druid.processing.buffer.sizeBytes or enable disk spilling by setting "
-      + "druid.query.groupBy.maxOnDiskStorage to a positive number."
-  );
-
->>>>>>> b578adac
   private static final int MIN_INITIAL_BUCKETS = 4;
   private static final int DEFAULT_INITIAL_BUCKETS = 1024;
   private static final float DEFAULT_MAX_LOAD_FACTOR = 0.7f;
@@ -142,81 +129,12 @@
   }
 
   @Override
-<<<<<<< HEAD
   public void newBucketHook(int bucketOffset)
   {
   }
 
   @Override
   public boolean canSkipAggregate(boolean bucketWasUsed, int bucketOffset)
-=======
-  public AggregateResult aggregate(KeyType key, int keyHash)
-  {
-    final ByteBuffer keyBuffer = keySerde.toByteBuffer(key);
-    if (keyBuffer == null) {
-      // This may just trigger a spill and get ignored, which is ok. If it bubbles up to the user, the message will
-      // be correct.
-      return DICTIONARY_FULL;
-    }
-
-    if (keyBuffer.remaining() != keySize) {
-      throw new IAE(
-          "keySerde.toByteBuffer(key).remaining[%s] != keySerde.keySize[%s], buffer was the wrong size?!",
-          keyBuffer.remaining(),
-          keySize
-      );
-    }
-
-    int bucket = findBucket(
-        tableBuffer,
-        buckets,
-        bucketSize,
-        size < Math.min(maxSize, bufferGrouperMaxSize),
-        keyBuffer,
-        keySize,
-        keyHash
-    );
-
-    if (bucket < 0) {
-      if (size < bufferGrouperMaxSize) {
-        growIfPossible();
-        bucket = findBucket(tableBuffer, buckets, bucketSize, size < maxSize, keyBuffer, keySize, keyHash);
-      }
-
-      if (bucket < 0) {
-        // This may just trigger a spill and get ignored, which is ok. If it bubbles up to the user, the message will
-        // be correct.
-        return HASHTABLE_FULL;
-      }
-    }
-
-    final int offset = bucket * bucketSize;
-
-    // Set up key if this is a new bucket.
-    if (!isUsed(bucket)) {
-      tableBuffer.position(offset);
-      tableBuffer.putInt(keyHash | 0x80000000);
-      tableBuffer.put(keyBuffer);
-
-      for (int i = 0; i < aggregators.length; i++) {
-        aggregators[i].init(tableBuffer, offset + aggregatorOffsets[i]);
-      }
-
-      buffer.putInt(tableArenaSize + size * Ints.BYTES, offset);
-      size++;
-    }
-
-    // Aggregate the current row.
-    for (int i = 0; i < aggregators.length; i++) {
-      aggregators[i].aggregate(tableBuffer, offset + aggregatorOffsets[i]);
-    }
-
-    return AggregateResult.ok();
-  }
-
-  @Override
-  public AggregateResult aggregate(final KeyType key)
->>>>>>> b578adac
   {
     return false;
   }
