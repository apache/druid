/*
 * Licensed to Metamarkets Group Inc. (Metamarkets) under one
 * or more contributor license agreements. See the NOTICE file
 * distributed with this work for additional information
 * regarding copyright ownership. Metamarkets licenses this file
 * to you under the Apache License, Version 2.0 (the
 * "License"); you may not use this file except in compliance
 * with the License. You may obtain a copy of the License at
 *
 * http://www.apache.org/licenses/LICENSE-2.0
 *
 * Unless required by applicable law or agreed to in writing,
 * software distributed under the License is distributed on an
 * "AS IS" BASIS, WITHOUT WARRANTIES OR CONDITIONS OF ANY
 * KIND, either express or implied. See the License for the
 * specific language governing permissions and limitations
 * under the License.
 */

package io.druid.query.groupby.epinephelinae;

import com.fasterxml.jackson.annotation.JsonCreator;
import com.fasterxml.jackson.annotation.JsonValue;
import com.fasterxml.jackson.databind.ObjectMapper;
import com.google.common.base.Preconditions;
import com.google.common.base.Supplier;
import com.google.common.collect.Lists;
import com.google.common.collect.Maps;
import com.google.common.primitives.Chars;
import com.google.common.primitives.Doubles;
import com.google.common.primitives.Floats;
import com.google.common.primitives.Ints;
import com.google.common.primitives.Longs;
import com.google.common.util.concurrent.ListeningExecutorService;
import io.druid.collections.ResourceHolder;
import io.druid.common.utils.IntArrayUtils;
import io.druid.data.input.MapBasedRow;
import io.druid.data.input.Row;
import io.druid.java.util.common.IAE;
import io.druid.java.util.common.ISE;
import io.druid.java.util.common.Pair;
import io.druid.java.util.common.granularity.AllGranularity;
import io.druid.java.util.common.guava.Accumulator;
import io.druid.java.util.common.guava.Comparators;
import io.druid.query.BaseQuery;
import io.druid.query.ColumnSelectorPlus;
import io.druid.query.aggregation.AggregatorFactory;
import io.druid.query.dimension.ColumnSelectorStrategy;
import io.druid.query.dimension.ColumnSelectorStrategyFactory;
import io.druid.query.dimension.DimensionSpec;
import io.druid.query.groupby.GroupByQuery;
import io.druid.query.groupby.GroupByQueryConfig;
import io.druid.query.groupby.RowBasedColumnSelectorFactory;
import io.druid.query.groupby.epinephelinae.Grouper.BufferComparator;
import io.druid.query.groupby.orderby.DefaultLimitSpec;
import io.druid.query.groupby.orderby.OrderByColumnSpec;
import io.druid.query.groupby.strategy.GroupByStrategyV2;
import io.druid.query.ordering.StringComparator;
import io.druid.query.ordering.StringComparators;
import io.druid.segment.BaseDoubleColumnValueSelector;
import io.druid.segment.BaseFloatColumnValueSelector;
import io.druid.segment.BaseLongColumnValueSelector;
import io.druid.segment.ColumnSelectorFactory;
import io.druid.segment.ColumnValueSelector;
import io.druid.segment.DimensionHandlerUtils;
import io.druid.segment.DimensionSelector;
<<<<<<< HEAD
import io.druid.segment.DoubleColumnSelector;
import io.druid.segment.FloatColumnSelector;
import io.druid.segment.LongColumnSelector;
import io.druid.segment.NullHandlingHelper;
=======
>>>>>>> 5da0241a
import io.druid.segment.column.ColumnCapabilities;
import io.druid.segment.column.ValueType;
import io.druid.segment.data.IndexedInts;
import it.unimi.dsi.fastutil.ints.IntArrays;
import it.unimi.dsi.fastutil.objects.Object2IntMap;
import it.unimi.dsi.fastutil.objects.Object2IntOpenHashMap;
import org.joda.time.DateTime;

import javax.annotation.Nullable;
import java.io.Closeable;
import java.nio.ByteBuffer;
import java.util.ArrayList;
import java.util.Arrays;
import java.util.Comparator;
import java.util.HashSet;
import java.util.List;
import java.util.Map;
import java.util.Objects;
import java.util.Set;
import java.util.function.Function;
import java.util.stream.IntStream;

// this class contains shared code between GroupByMergingQueryRunnerV2 and GroupByRowProcessor
public class RowBasedGrouperHelper
{
  // Entry in dictionary, node pointer in reverseDictionary, hash + k/v/next pointer in reverseDictionary nodes
  private static final int ROUGH_OVERHEAD_PER_DICTIONARY_ENTRY = Longs.BYTES * 5 + Ints.BYTES;

  private static final int SINGLE_THREAD_CONCURRENCY_HINT = -1;
  private static final int UNKNOWN_THREAD_PRIORITY = -1;
  private static final long UNKNOWN_TIMEOUT = -1L;

  /**
   * Create a single-threaded grouper and accumulator.
   */
  public static Pair<Grouper<RowBasedKey>, Accumulator<AggregateResult, Row>> createGrouperAccumulatorPair(
      final GroupByQuery query,
      final boolean isInputRaw,
      final Map<String, ValueType> rawInputRowSignature,
      final GroupByQueryConfig config,
      final Supplier<ByteBuffer> bufferSupplier,
      final LimitedTemporaryStorage temporaryStorage,
      final ObjectMapper spillMapper,
      final AggregatorFactory[] aggregatorFactories,
      final int mergeBufferSize
  )
  {
    return createGrouperAccumulatorPair(
        query,
        isInputRaw,
        rawInputRowSignature,
        config,
        bufferSupplier,
        null,
        SINGLE_THREAD_CONCURRENCY_HINT,
        temporaryStorage,
        spillMapper,
        aggregatorFactories,
        null,
        UNKNOWN_THREAD_PRIORITY,
        false,
        UNKNOWN_TIMEOUT,
        mergeBufferSize
    );
  }

  /**
   * If isInputRaw is true, transformations such as timestamp truncation and extraction functions have not
   * been applied to the input rows yet, for example, in a nested query, if an extraction function is being
   * applied in the outer query to a field of the inner query. This method must apply those transformations.
   */
  public static Pair<Grouper<RowBasedKey>, Accumulator<AggregateResult, Row>> createGrouperAccumulatorPair(
      final GroupByQuery query,
      final boolean isInputRaw,
      final Map<String, ValueType> rawInputRowSignature,
      final GroupByQueryConfig config,
      final Supplier<ByteBuffer> bufferSupplier,
      final Supplier<ResourceHolder<ByteBuffer>> combineBufferSupplier,
      final int concurrencyHint,
      final LimitedTemporaryStorage temporaryStorage,
      final ObjectMapper spillMapper,
      final AggregatorFactory[] aggregatorFactories,
      @Nullable final ListeningExecutorService grouperSorter,
      final int priority,
      final boolean hasQueryTimeout,
      final long queryTimeoutAt,
      final int mergeBufferSize
  )
  {
    // concurrencyHint >= 1 for concurrent groupers, -1 for single-threaded
    Preconditions.checkArgument(concurrencyHint >= 1 || concurrencyHint == -1, "invalid concurrencyHint");

    final List<ValueType> valueTypes = DimensionHandlerUtils.getValueTypesFromDimensionSpecs(query.getDimensions());

    final GroupByQueryConfig querySpecificConfig = config.withOverrides(query);
    final boolean includeTimestamp = GroupByStrategyV2.getUniversalTimestamp(query) == null;

    final ThreadLocal<Row> columnSelectorRow = new ThreadLocal<>();
    final ColumnSelectorFactory columnSelectorFactory = query.getVirtualColumns().wrap(
        RowBasedColumnSelectorFactory.create(
            columnSelectorRow,
            rawInputRowSignature
        )
    );

    final boolean willApplyLimitPushDown = query.isApplyLimitPushDown();
    final DefaultLimitSpec limitSpec = willApplyLimitPushDown ? (DefaultLimitSpec) query.getLimitSpec() : null;
    boolean sortHasNonGroupingFields = false;
    if (willApplyLimitPushDown) {
      sortHasNonGroupingFields = DefaultLimitSpec.sortingOrderHasNonGroupingFields(
          limitSpec,
          query.getDimensions()
      );
    }

    final Grouper.KeySerdeFactory<RowBasedKey> keySerdeFactory = new RowBasedKeySerdeFactory(
        includeTimestamp,
        query.getContextSortByDimsFirst(),
        query.getDimensions(),
        querySpecificConfig.getMaxMergingDictionarySize() / (concurrencyHint == -1 ? 1 : concurrencyHint),
        valueTypes,
        aggregatorFactories,
        limitSpec
    );

    final Grouper<RowBasedKey> grouper;
    if (concurrencyHint == -1) {
      grouper = new SpillingGrouper<>(
          bufferSupplier,
          keySerdeFactory,
          columnSelectorFactory,
          aggregatorFactories,
          querySpecificConfig.getBufferGrouperMaxSize(),
          querySpecificConfig.getBufferGrouperMaxLoadFactor(),
          querySpecificConfig.getBufferGrouperInitialBuckets(),
          temporaryStorage,
          spillMapper,
          true,
          limitSpec,
          sortHasNonGroupingFields,
          mergeBufferSize
      );
    } else {
      final Grouper.KeySerdeFactory<RowBasedKey> combineKeySerdeFactory = new RowBasedKeySerdeFactory(
          includeTimestamp,
          query.getContextSortByDimsFirst(),
          query.getDimensions(),
          querySpecificConfig.getMaxMergingDictionarySize(), // use entire dictionary space for combining key serde
          valueTypes,
          aggregatorFactories,
          limitSpec
      );

      grouper = new ConcurrentGrouper<>(
          querySpecificConfig,
          bufferSupplier,
          combineBufferSupplier,
          keySerdeFactory,
          combineKeySerdeFactory,
          columnSelectorFactory,
          aggregatorFactories,
          temporaryStorage,
          spillMapper,
          concurrencyHint,
          limitSpec,
          sortHasNonGroupingFields,
          grouperSorter,
          priority,
          hasQueryTimeout,
          queryTimeoutAt
      );
    }

    final int keySize = includeTimestamp ? query.getDimensions().size() + 1 : query.getDimensions().size();
    final ValueExtractFunction valueExtractFn = makeValueExtractFunction(
        query,
        isInputRaw,
        includeTimestamp,
        columnSelectorFactory,
        valueTypes
    );

    final Accumulator<AggregateResult, Row> accumulator = new Accumulator<AggregateResult, Row>()
    {
      @Override
      public AggregateResult accumulate(
          final AggregateResult priorResult,
          final Row row
      )
      {
        BaseQuery.checkInterrupted();

        if (priorResult != null && !priorResult.isOk()) {
          // Pass-through error returns without doing more work.
          return priorResult;
        }

        if (!grouper.isInitialized()) {
          grouper.init();
        }

        columnSelectorRow.set(row);

        final Comparable[] key = new Comparable[keySize];
        valueExtractFn.apply(row, key);

        final AggregateResult aggregateResult = grouper.aggregate(new RowBasedKey(key));
        columnSelectorRow.set(null);

        return aggregateResult;
      }
    };

    return new Pair<>(grouper, accumulator);
  }

  private interface TimestampExtractFunction
  {
    long apply(Row row);
  }

  private static TimestampExtractFunction makeTimestampExtractFunction(
      final GroupByQuery query,
      final boolean isInputRaw
  )
  {
    if (isInputRaw) {
      if (query.getGranularity() instanceof AllGranularity) {
        return new TimestampExtractFunction()
        {
          @Override
          public long apply(Row row)
          {
            return query.getIntervals().get(0).getStartMillis();
          }
        };
      } else {
        return new TimestampExtractFunction()
        {
          @Override
          public long apply(Row row)
          {
            return query.getGranularity().bucketStart(row.getTimestamp()).getMillis();
          }
        };
      }
    } else {
      return new TimestampExtractFunction()
      {
        @Override
        public long apply(Row row)
        {
          return row.getTimestampFromEpoch();
        }
      };
    }
  }

  private interface ValueExtractFunction
  {
    Comparable[] apply(Row row, Comparable[] key);
  }

  private static ValueExtractFunction makeValueExtractFunction(
      final GroupByQuery query,
      final boolean isInputRaw,
      final boolean includeTimestamp,
      final ColumnSelectorFactory columnSelectorFactory,
      final List<ValueType> valueTypes
  )
  {
    final TimestampExtractFunction timestampExtractFn = includeTimestamp ?
                                                        makeTimestampExtractFunction(query, isInputRaw) :
                                                        null;

    final Function<Comparable, Comparable>[] valueConvertFns = makeValueConvertFunctions(valueTypes);

    if (isInputRaw) {
      final Supplier<Comparable>[] inputRawSuppliers = getValueSuppliersForDimensions(
          columnSelectorFactory,
          query.getDimensions()
      );

      if (includeTimestamp) {
        return new ValueExtractFunction()
        {
          @Override
          public Comparable[] apply(Row row, Comparable[] key)
          {
            key[0] = timestampExtractFn.apply(row);
            for (int i = 1; i < key.length; i++) {
              final Comparable val = inputRawSuppliers[i - 1].get();
              key[i] = valueConvertFns[i - 1].apply(val);
            }
            return key;
          }
        };
      } else {
        return new ValueExtractFunction()
        {
          @Override
          public Comparable[] apply(Row row, Comparable[] key)
          {
            for (int i = 0; i < key.length; i++) {
              final Comparable val = inputRawSuppliers[i].get();
              key[i] = valueConvertFns[i].apply(val);
            }
            return key;
          }
        };
      }
    } else {
      if (includeTimestamp) {
        return new ValueExtractFunction()
        {
          @Override
          public Comparable[] apply(Row row, Comparable[] key)
          {
            key[0] = timestampExtractFn.apply(row);
            for (int i = 1; i < key.length; i++) {
              final Comparable val = (Comparable) row.getRaw(query.getDimensions().get(i - 1).getOutputName());
              key[i] = valueConvertFns[i - 1].apply(val);
            }
            return key;
          }
        };
      } else {
        return new ValueExtractFunction()
        {
          @Override
          public Comparable[] apply(Row row, Comparable[] key)
          {
            for (int i = 0; i < key.length; i++) {
              final Comparable val = (Comparable) row.getRaw(query.getDimensions().get(i).getOutputName());
              key[i] = valueConvertFns[i].apply(val);
            }
            return key;
          }
        };
      }
    }
  }

  public static CloseableGrouperIterator<RowBasedKey, Row> makeGrouperIterator(
      final Grouper<RowBasedKey> grouper,
      final GroupByQuery query,
      final Closeable closeable
  )
  {
    final boolean includeTimestamp = GroupByStrategyV2.getUniversalTimestamp(query) == null;

    return new CloseableGrouperIterator<>(
        grouper,
        true,
        new Function<Grouper.Entry<RowBasedKey>, Row>()
        {
          @Override
          public Row apply(Grouper.Entry<RowBasedKey> entry)
          {
            Map<String, Object> theMap = Maps.newLinkedHashMap();

            // Get timestamp, maybe.
            final DateTime timestamp;
            final int dimStart;

            if (includeTimestamp) {
              timestamp = query.getGranularity().toDateTime(((long) (entry.getKey().getKey()[0])));
              dimStart = 1;
            } else {
              timestamp = null;
              dimStart = 0;
            }

            // Add dimensions.
            for (int i = dimStart; i < entry.getKey().getKey().length; i++) {
              Object dimVal = entry.getKey().getKey()[i];
              theMap.put(
                  query.getDimensions().get(i - dimStart).getOutputName(),
                  dimVal instanceof String ? NullHandlingHelper.defaultToNull((String) dimVal) : dimVal
              );
            }

            // Add aggregations.
            for (int i = 0; i < entry.getValues().length; i++) {
              theMap.put(query.getAggregatorSpecs().get(i).getName(), entry.getValues()[i]);
            }

            return new MapBasedRow(timestamp, theMap);
          }
        },
        closeable
    );
  }

  static class RowBasedKey
  {
    private final Object[] key;

    RowBasedKey(final Object[] key)
    {
      this.key = key;
    }

    @JsonCreator
    public static RowBasedKey fromJsonArray(final Object[] key)
    {
      // Type info is lost during serde:
      // Floats may be deserialized as doubles, Longs may be deserialized as integers, convert them back
      for (int i = 0; i < key.length; i++) {
        if (key[i] instanceof Integer) {
          key[i] = ((Integer) key[i]).longValue();
        } else if (key[i] instanceof Double) {
          key[i] = ((Double) key[i]).floatValue();
        }
      }

      return new RowBasedKey(key);
    }

    @JsonValue
    public Object[] getKey()
    {
      return key;
    }

    @Override
    public boolean equals(Object o)
    {
      if (this == o) {
        return true;
      }
      if (o == null || getClass() != o.getClass()) {
        return false;
      }

      RowBasedKey that = (RowBasedKey) o;

      return Arrays.equals(key, that.key);
    }

    @Override
    public int hashCode()
    {
      return Arrays.hashCode(key);
    }

    @Override
    public String toString()
    {
      return Arrays.toString(key);
    }
  }

  private static final InputRawSupplierColumnSelectorStrategyFactory STRATEGY_FACTORY =
      new InputRawSupplierColumnSelectorStrategyFactory();

  private interface InputRawSupplierColumnSelectorStrategy<ValueSelectorType> extends ColumnSelectorStrategy
  {
    Supplier<Comparable> makeInputRawSupplier(ValueSelectorType selector);
  }

  private static class StringInputRawSupplierColumnSelectorStrategy
      implements InputRawSupplierColumnSelectorStrategy<DimensionSelector>
  {
    @Override
    public Supplier<Comparable> makeInputRawSupplier(DimensionSelector selector)
    {
      return () -> {
        IndexedInts index = selector.getRow();
        return index.size() == 0
               ? null
               : selector.lookupName(index.get(0));
      };
    }
  }

  private static class InputRawSupplierColumnSelectorStrategyFactory
      implements ColumnSelectorStrategyFactory<InputRawSupplierColumnSelectorStrategy>
  {
    @Override
    public InputRawSupplierColumnSelectorStrategy makeColumnSelectorStrategy(
        ColumnCapabilities capabilities, ColumnValueSelector selector
    )
    {
      ValueType type = capabilities.getType();
      switch (type) {
        case STRING:
          return new StringInputRawSupplierColumnSelectorStrategy();
        case LONG:
          return (InputRawSupplierColumnSelectorStrategy<BaseLongColumnValueSelector>)
              columnSelector -> columnSelector::getLong;
        case FLOAT:
          return (InputRawSupplierColumnSelectorStrategy<BaseFloatColumnValueSelector>)
              columnSelector -> columnSelector::getFloat;
        case DOUBLE:
          return (InputRawSupplierColumnSelectorStrategy<BaseDoubleColumnValueSelector>)
              columnSelector -> columnSelector::getDouble;
        default:
          throw new IAE("Cannot create query type helper from invalid type [%s]", type);
      }
    }
  }

  @SuppressWarnings("unchecked")
  private static Supplier<Comparable>[] getValueSuppliersForDimensions(
      final ColumnSelectorFactory columnSelectorFactory,
      final List<DimensionSpec> dimensions
  )
  {
    final Supplier[] inputRawSuppliers = new Supplier[dimensions.size()];
    final ColumnSelectorPlus[] selectorPluses = DimensionHandlerUtils.createColumnSelectorPluses(
        STRATEGY_FACTORY,
        dimensions,
        columnSelectorFactory
    );

    for (int i = 0; i < selectorPluses.length; i++) {
      final ColumnSelectorPlus<InputRawSupplierColumnSelectorStrategy> selectorPlus = selectorPluses[i];
      final InputRawSupplierColumnSelectorStrategy strategy = selectorPlus.getColumnSelectorStrategy();
      inputRawSuppliers[i] = strategy.makeInputRawSupplier(selectorPlus.getSelector());
    }

    return inputRawSuppliers;
  }

  @SuppressWarnings("unchecked")
  private static Function<Comparable, Comparable>[] makeValueConvertFunctions(
      final List<ValueType> valueTypes
  )
  {
    final Function<Comparable, Comparable>[] functions = new Function[valueTypes.size()];
    for (int i = 0; i < functions.length; i++) {
      ValueType type = valueTypes.get(i);
      // Subquery post-aggs aren't added to the rowSignature (see rowSignatureFor() in GroupByQueryHelper) because
      // their types aren't known, so default to String handling.
      type = type == null ? ValueType.STRING : type;
      switch (type) {
        case STRING:
          functions[i] = input -> DimensionHandlerUtils.convertObjectToString(input);
          break;

        case LONG:
          functions[i] = input -> DimensionHandlerUtils.convertObjectToLong(input);
          break;

        case FLOAT:
          functions[i] = input -> DimensionHandlerUtils.convertObjectToFloat(input);
          break;

        case DOUBLE:
          functions[i] = input -> DimensionHandlerUtils.convertObjectToDouble(input);
          break;
        default:
          throw new IAE("invalid type: [%s]", type);
      }
    }
    return functions;
  }

  private static class RowBasedKeySerdeFactory implements Grouper.KeySerdeFactory<RowBasedKey>
  {
    private final boolean includeTimestamp;
    private final boolean sortByDimsFirst;
    private final int dimCount;
    private final long maxDictionarySize;
    private final DefaultLimitSpec limitSpec;
    private final List<DimensionSpec> dimensions;
    final AggregatorFactory[] aggregatorFactories;
    private final List<ValueType> valueTypes;

    RowBasedKeySerdeFactory(
        boolean includeTimestamp,
        boolean sortByDimsFirst,
        List<DimensionSpec> dimensions,
        long maxDictionarySize,
        List<ValueType> valueTypes,
        final AggregatorFactory[] aggregatorFactories,
        DefaultLimitSpec limitSpec
    )
    {
      this.includeTimestamp = includeTimestamp;
      this.sortByDimsFirst = sortByDimsFirst;
      this.dimensions = dimensions;
      this.dimCount = dimensions.size();
      this.maxDictionarySize = maxDictionarySize;
      this.limitSpec = limitSpec;
      this.aggregatorFactories = aggregatorFactories;
      this.valueTypes = valueTypes;
    }

    @Override
    public long getMaxDictionarySize()
    {
      return maxDictionarySize;
    }

    @Override
    public Grouper.KeySerde<RowBasedKey> factorize()
    {
      return new RowBasedKeySerde(
          includeTimestamp,
          sortByDimsFirst,
          dimensions,
          maxDictionarySize,
          limitSpec,
          valueTypes,
          null
      );
    }

    @Override
    public Grouper.KeySerde<RowBasedKey> factorizeWithDictionary(List<String> dictionary)
    {
      return new RowBasedKeySerde(
          includeTimestamp,
          sortByDimsFirst,
          dimensions,
          maxDictionarySize,
          limitSpec,
          valueTypes,
          dictionary
      );
    }

    @Override
    public Comparator<Grouper.Entry<RowBasedKey>> objectComparator(boolean forceDefaultOrder)
    {
      if (limitSpec != null && !forceDefaultOrder) {
        return objectComparatorWithAggs();
      }

      if (includeTimestamp) {
        if (sortByDimsFirst) {
          return new Comparator<Grouper.Entry<RowBasedKey>>()
          {
            @Override
            public int compare(Grouper.Entry<RowBasedKey> entry1, Grouper.Entry<RowBasedKey> entry2)
            {
              final int cmp = compareDimsInRows(entry1.getKey(), entry2.getKey(), 1);
              if (cmp != 0) {
                return cmp;
              }

              return Longs.compare((long) entry1.getKey().getKey()[0], (long) entry2.getKey().getKey()[0]);
            }
          };
        } else {
          return new Comparator<Grouper.Entry<RowBasedKey>>()
          {
            @Override
            public int compare(Grouper.Entry<RowBasedKey> entry1, Grouper.Entry<RowBasedKey> entry2)
            {
              final int timeCompare = Longs.compare(
                  (long) entry1.getKey().getKey()[0],
                  (long) entry2.getKey().getKey()[0]
              );

              if (timeCompare != 0) {
                return timeCompare;
              }

              return compareDimsInRows(entry1.getKey(), entry2.getKey(), 1);
            }
          };
        }
      } else {
        return new Comparator<Grouper.Entry<RowBasedKey>>()
        {
          @Override
          public int compare(Grouper.Entry<RowBasedKey> entry1, Grouper.Entry<RowBasedKey> entry2)
          {
            return compareDimsInRows(entry1.getKey(), entry2.getKey(), 0);
          }
        };
      }
    }

    private Comparator<Grouper.Entry<RowBasedKey>> objectComparatorWithAggs()
    {
      // use the actual sort order from the limitspec if pushing down to merge partial results correctly
      final List<Boolean> needsReverses = Lists.newArrayList();
      final List<Boolean> aggFlags = Lists.newArrayList();
      final List<Boolean> isNumericField = Lists.newArrayList();
      final List<StringComparator> comparators = Lists.newArrayList();
      final List<Integer> fieldIndices = Lists.newArrayList();
      final Set<Integer> orderByIndices = new HashSet<>();

      for (OrderByColumnSpec orderSpec : limitSpec.getColumns()) {
        final boolean needsReverse = orderSpec.getDirection() != OrderByColumnSpec.Direction.ASCENDING;
        int dimIndex = OrderByColumnSpec.getDimIndexForOrderBy(orderSpec, dimensions);
        if (dimIndex >= 0) {
          fieldIndices.add(dimIndex);
          orderByIndices.add(dimIndex);
          needsReverses.add(needsReverse);
          aggFlags.add(false);
          final ValueType type = dimensions.get(dimIndex).getOutputType();
          isNumericField.add(ValueType.isNumeric(type));
          comparators.add(orderSpec.getDimensionComparator());
        } else {
          int aggIndex = OrderByColumnSpec.getAggIndexForOrderBy(orderSpec, Arrays.asList(aggregatorFactories));
          if (aggIndex >= 0) {
            fieldIndices.add(aggIndex);
            needsReverses.add(needsReverse);
            aggFlags.add(true);
            final String typeName = aggregatorFactories[aggIndex].getTypeName();
            isNumericField.add(ValueType.isNumeric(ValueType.fromString(typeName)));
            comparators.add(orderSpec.getDimensionComparator());
          }
        }
      }

      for (int i = 0; i < dimCount; i++) {
        if (!orderByIndices.contains(i)) {
          fieldIndices.add(i);
          aggFlags.add(false);
          needsReverses.add(false);
          final ValueType type = dimensions.get(i).getOutputType();
          isNumericField.add(ValueType.isNumeric(type));
          comparators.add(StringComparators.LEXICOGRAPHIC);
        }
      }

      if (includeTimestamp) {
        if (sortByDimsFirst) {
          return new Comparator<Grouper.Entry<RowBasedKey>>()
          {
            @Override
            public int compare(Grouper.Entry<RowBasedKey> entry1, Grouper.Entry<RowBasedKey> entry2)
            {
              final int cmp = compareDimsInRowsWithAggs(
                  entry1,
                  entry2,
                  1,
                  needsReverses,
                  aggFlags,
                  fieldIndices,
                  isNumericField,
                  comparators
              );
              if (cmp != 0) {
                return cmp;
              }

              return Longs.compare((long) entry1.getKey().getKey()[0], (long) entry2.getKey().getKey()[0]);
            }
          };
        } else {
          return new Comparator<Grouper.Entry<RowBasedKey>>()
          {
            @Override
            public int compare(Grouper.Entry<RowBasedKey> entry1, Grouper.Entry<RowBasedKey> entry2)
            {
              final int timeCompare = Longs.compare((long) entry1.getKey().getKey()[0], (long) entry2.getKey().getKey()[0]);

              if (timeCompare != 0) {
                return timeCompare;
              }

              return compareDimsInRowsWithAggs(
                  entry1,
                  entry2,
                  1,
                  needsReverses,
                  aggFlags,
                  fieldIndices,
                  isNumericField,
                  comparators
              );
            }
          };
        }
      } else {
        return new Comparator<Grouper.Entry<RowBasedKey>>()
        {
          @Override
          public int compare(Grouper.Entry<RowBasedKey> entry1, Grouper.Entry<RowBasedKey> entry2)
          {
            return compareDimsInRowsWithAggs(
                entry1,
                entry2,
                0,
                needsReverses,
                aggFlags,
                fieldIndices,
                isNumericField,
                comparators
            );
          }
        };
      }
    }

    private static int compareDimsInRows(RowBasedKey key1, RowBasedKey key2, int dimStart)
    {
      for (int i = dimStart; i < key1.getKey().length; i++) {
        final int cmp = Comparators.<Comparable>naturalNullsFirst().compare(
            (Comparable) key1.getKey()[i],
            (Comparable) key2.getKey()[i]
        );
        if (cmp != 0) {
          return cmp;
        }
      }

      return 0;
    }

    private static int compareDimsInRowsWithAggs(
        Grouper.Entry<RowBasedKey> entry1,
        Grouper.Entry<RowBasedKey> entry2,
        int dimStart,
        final List<Boolean> needsReverses,
        final List<Boolean> aggFlags,
        final List<Integer> fieldIndices,
        final List<Boolean> isNumericField,
        final List<StringComparator> comparators
    )
    {
      for (int i = 0; i < fieldIndices.size(); i++) {
        final int fieldIndex = fieldIndices.get(i);
        final boolean needsReverse = needsReverses.get(i);
        final int cmp;
        final Comparable lhs;
        final Comparable rhs;

        if (aggFlags.get(i)) {
          if (needsReverse) {
            lhs = (Comparable) entry2.getValues()[fieldIndex];
            rhs = (Comparable) entry1.getValues()[fieldIndex];
          } else {
            lhs = (Comparable) entry1.getValues()[fieldIndex];
            rhs = (Comparable) entry2.getValues()[fieldIndex];
          }
        } else {
          if (needsReverse) {
            lhs = (Comparable) entry2.getKey().getKey()[fieldIndex + dimStart];
            rhs = (Comparable) entry1.getKey().getKey()[fieldIndex + dimStart];
          } else {
            lhs = (Comparable) entry1.getKey().getKey()[fieldIndex + dimStart];
            rhs = (Comparable) entry2.getKey().getKey()[fieldIndex + dimStart];
          }
        }

        final StringComparator comparator = comparators.get(i);

        if (isNumericField.get(i) && comparator.equals(StringComparators.NUMERIC)) {
          // use natural comparison
          cmp = Comparators.<Comparable>naturalNullsFirst().compare(lhs, rhs);
        } else {
          cmp = comparator.compare(DimensionHandlerUtils.convertObjectToString(lhs),
                                   DimensionHandlerUtils.convertObjectToString(rhs));
        }

        if (cmp != 0) {
          return cmp;
        }
      }

      return 0;
    }
  }

  static long estimateStringKeySize(String key)
  {
    return (long) key.length() * Chars.BYTES + ROUGH_OVERHEAD_PER_DICTIONARY_ENTRY;
  }

  private static class RowBasedKeySerde implements Grouper.KeySerde<RowBasedGrouperHelper.RowBasedKey>
  {
    private static final int DICTIONARY_INITIAL_CAPACITY = 10000;
    private static final int UNKNOWN_DICTIONARY_ID = -1;

    private final boolean includeTimestamp;
    private final boolean sortByDimsFirst;
    private final List<DimensionSpec> dimensions;
    private final int dimCount;
    private final int keySize;
    private final ByteBuffer keyBuffer;
    private final RowBasedKeySerdeHelper[] serdeHelpers;
    private final BufferComparator[] serdeHelperComparators;
    private final DefaultLimitSpec limitSpec;
    private final List<ValueType> valueTypes;

    private final boolean enableRuntimeDictionaryGeneration;

    private final List<String> dictionary;
    private final Object2IntMap<String> reverseDictionary;

    // Size limiting for the dictionary, in (roughly estimated) bytes.
    private final long maxDictionarySize;

    private long currentEstimatedSize = 0;

    // dictionary id -> rank of the sorted dictionary
    // This is initialized in the constructor and bufferComparator() with static dictionary and dynamic dictionary,
    // respectively.
    private int[] rankOfDictionaryIds = null;

    RowBasedKeySerde(
        final boolean includeTimestamp,
        final boolean sortByDimsFirst,
        final List<DimensionSpec> dimensions,
        final long maxDictionarySize,
        final DefaultLimitSpec limitSpec,
        final List<ValueType> valueTypes,
        @Nullable final List<String> dictionary
    )
    {
      this.includeTimestamp = includeTimestamp;
      this.sortByDimsFirst = sortByDimsFirst;
      this.dimensions = dimensions;
      this.dimCount = dimensions.size();
      this.valueTypes = valueTypes;
      this.limitSpec = limitSpec;
      this.enableRuntimeDictionaryGeneration = dictionary == null;
      this.dictionary = enableRuntimeDictionaryGeneration ? new ArrayList<>(DICTIONARY_INITIAL_CAPACITY) : dictionary;
      this.reverseDictionary = enableRuntimeDictionaryGeneration ?
                               new Object2IntOpenHashMap<>(DICTIONARY_INITIAL_CAPACITY) :
                               new Object2IntOpenHashMap<>(dictionary.size());
      this.reverseDictionary.defaultReturnValue(UNKNOWN_DICTIONARY_ID);
      this.maxDictionarySize = maxDictionarySize;
      this.serdeHelpers = makeSerdeHelpers(limitSpec != null, enableRuntimeDictionaryGeneration);
      this.serdeHelperComparators = new BufferComparator[serdeHelpers.length];
      Arrays.setAll(serdeHelperComparators, i -> serdeHelpers[i].getBufferComparator());
      this.keySize = (includeTimestamp ? Longs.BYTES : 0) + getTotalKeySize();
      this.keyBuffer = ByteBuffer.allocate(keySize);

      if (!enableRuntimeDictionaryGeneration) {
        final long initialDictionarySize = dictionary.stream()
                                                     .mapToLong(RowBasedGrouperHelper::estimateStringKeySize)
                                                     .sum();
        Preconditions.checkState(
            maxDictionarySize >= initialDictionarySize,
            "Dictionary size[%s] exceeds threshold[%s]",
            initialDictionarySize,
            maxDictionarySize
        );

        for (int i = 0; i < dictionary.size(); i++) {
          reverseDictionary.put(dictionary.get(i), i);
        }

        initializeRankOfDictionaryIds();
      }
    }

    private void initializeRankOfDictionaryIds()
    {
      final int dictionarySize = dictionary.size();
      rankOfDictionaryIds = IntStream.range(0, dictionarySize).toArray();
      IntArrays.quickSort(
          rankOfDictionaryIds,
          (i1, i2) -> dictionary.get(i1).compareTo(dictionary.get(i2))
      );

      IntArrayUtils.inverse(rankOfDictionaryIds);
    }

    @Override
    public int keySize()
    {
      return keySize;
    }

    @Override
    public Class<RowBasedKey> keyClazz()
    {
      return RowBasedKey.class;
    }

    @Override
    public List<String> getDictionary()
    {
      return dictionary;
    }

    @Override
    public ByteBuffer toByteBuffer(RowBasedKey key)
    {
      keyBuffer.rewind();

      final int dimStart;
      if (includeTimestamp) {
        keyBuffer.putLong((long) key.getKey()[0]);
        dimStart = 1;
      } else {
        dimStart = 0;
      }
      for (int i = dimStart; i < key.getKey().length; i++) {
        if (!serdeHelpers[i - dimStart].putToKeyBuffer(key, i)) {
          return null;
        }
      }

      keyBuffer.flip();
      return keyBuffer;
    }

    @Override
    public RowBasedKey fromByteBuffer(ByteBuffer buffer, int position)
    {
      final int dimStart;
      final Comparable[] key;
      final int dimsPosition;

      if (includeTimestamp) {
        key = new Comparable[dimCount + 1];
        key[0] = buffer.getLong(position);
        dimsPosition = position + Longs.BYTES;
        dimStart = 1;
      } else {
        key = new Comparable[dimCount];
        dimsPosition = position;
        dimStart = 0;
      }

      for (int i = dimStart; i < key.length; i++) {
        // Writes value from buffer to key[i]
        serdeHelpers[i - dimStart].getFromByteBuffer(buffer, dimsPosition, i, key);
      }

      return new RowBasedKey(key);
    }

    @Override
    public Grouper.BufferComparator bufferComparator()
    {
<<<<<<< HEAD
      if (sortableIds == null) {
        Map<String, Integer> sortedMap = Maps.newTreeMap(Comparators.<String>naturalNullsFirst());
        for (int id = 0; id < dictionary.size(); id++) {
          sortedMap.put(dictionary.get(id), id);
        }
        sortableIds = new int[dictionary.size()];
        int index = 0;
        for (final Integer id : sortedMap.values()) {
          sortableIds[id] = index++;
        }
=======
      if (rankOfDictionaryIds == null) {
        initializeRankOfDictionaryIds();
>>>>>>> 5da0241a
      }

      if (includeTimestamp) {
        if (sortByDimsFirst) {
          return new Grouper.BufferComparator()
          {
            @Override
            public int compare(ByteBuffer lhsBuffer, ByteBuffer rhsBuffer, int lhsPosition, int rhsPosition)
            {
              final int cmp = compareDimsInBuffersForNullFudgeTimestamp(
                  serdeHelperComparators,
                  lhsBuffer,
                  rhsBuffer,
                  lhsPosition,
                  rhsPosition
              );
              if (cmp != 0) {
                return cmp;
              }

              return Longs.compare(lhsBuffer.getLong(lhsPosition), rhsBuffer.getLong(rhsPosition));
            }
          };
        } else {
          return new Grouper.BufferComparator()
          {
            @Override
            public int compare(ByteBuffer lhsBuffer, ByteBuffer rhsBuffer, int lhsPosition, int rhsPosition)
            {
              final int timeCompare = Longs.compare(lhsBuffer.getLong(lhsPosition), rhsBuffer.getLong(rhsPosition));

              if (timeCompare != 0) {
                return timeCompare;
              }

              return compareDimsInBuffersForNullFudgeTimestamp(
                  serdeHelperComparators,
                  lhsBuffer,
                  rhsBuffer,
                  lhsPosition,
                  rhsPosition
              );
            }
          };
        }
      } else {
        return new Grouper.BufferComparator()
        {
          @Override
          public int compare(ByteBuffer lhsBuffer, ByteBuffer rhsBuffer, int lhsPosition, int rhsPosition)
          {
            for (int i = 0; i < dimCount; i++) {
              final int cmp = serdeHelperComparators[i].compare(
                  lhsBuffer,
                  rhsBuffer,
                  lhsPosition,
                  rhsPosition
              );

              if (cmp != 0) {
                return cmp;
              }
            }

            return 0;
          }
        };
      }
    }

    @Override
    public Grouper.BufferComparator bufferComparatorWithAggregators(
        AggregatorFactory[] aggregatorFactories,
        int[] aggregatorOffsets
    )
    {
      final List<RowBasedKeySerdeHelper> adjustedSerdeHelpers;
      final List<Boolean> needsReverses = Lists.newArrayList();
      List<RowBasedKeySerdeHelper> orderByHelpers = new ArrayList<>();
      List<RowBasedKeySerdeHelper> otherDimHelpers = new ArrayList<>();
      Set<Integer> orderByIndices = new HashSet<>();

      int aggCount = 0;
      boolean needsReverse;
      for (OrderByColumnSpec orderSpec : limitSpec.getColumns()) {
        needsReverse = orderSpec.getDirection() != OrderByColumnSpec.Direction.ASCENDING;
        int dimIndex = OrderByColumnSpec.getDimIndexForOrderBy(orderSpec, dimensions);
        if (dimIndex >= 0) {
          RowBasedKeySerdeHelper serdeHelper = serdeHelpers[dimIndex];
          orderByHelpers.add(serdeHelper);
          orderByIndices.add(dimIndex);
          needsReverses.add(needsReverse);
        } else {
          int aggIndex = OrderByColumnSpec.getAggIndexForOrderBy(orderSpec, Arrays.asList(aggregatorFactories));
          if (aggIndex >= 0) {
            final RowBasedKeySerdeHelper serdeHelper;
            final StringComparator stringComparator = orderSpec.getDimensionComparator();
            final String typeName = aggregatorFactories[aggIndex].getTypeName();
            final int aggOffset = aggregatorOffsets[aggIndex] - Ints.BYTES;

            aggCount++;

            final ValueType valueType = ValueType.fromString(typeName);
            if (!ValueType.isNumeric(valueType)) {
              throw new IAE("Cannot order by a non-numeric aggregator[%s]", orderSpec);
            }

            serdeHelper = makeNumericSerdeHelper(valueType, aggOffset, true, stringComparator);

            orderByHelpers.add(serdeHelper);
            needsReverses.add(needsReverse);
          }
        }
      }

      for (int i = 0; i < dimCount; i++) {
        if (!orderByIndices.contains(i)) {
          otherDimHelpers.add(serdeHelpers[i]);
          needsReverses.add(false); // default to Ascending order if dim is not in an orderby spec
        }
      }

      adjustedSerdeHelpers = orderByHelpers;
      adjustedSerdeHelpers.addAll(otherDimHelpers);

      final BufferComparator[] adjustedSerdeHelperComparators = new BufferComparator[adjustedSerdeHelpers.size()];
      Arrays.setAll(adjustedSerdeHelperComparators, i -> adjustedSerdeHelpers.get(i).getBufferComparator());

      final int fieldCount = dimCount + aggCount;

      if (includeTimestamp) {
        if (sortByDimsFirst) {
          return new Grouper.BufferComparator()
          {
            @Override
            public int compare(ByteBuffer lhsBuffer, ByteBuffer rhsBuffer, int lhsPosition, int rhsPosition)
            {
              final int cmp = compareDimsInBuffersForNullFudgeTimestampForPushDown(
                  adjustedSerdeHelperComparators,
                  needsReverses,
                  fieldCount,
                  lhsBuffer,
                  rhsBuffer,
                  lhsPosition,
                  rhsPosition
              );
              if (cmp != 0) {
                return cmp;
              }

              return Longs.compare(lhsBuffer.getLong(lhsPosition), rhsBuffer.getLong(rhsPosition));
            }
          };
        } else {
          return new Grouper.BufferComparator()
          {
            @Override
            public int compare(ByteBuffer lhsBuffer, ByteBuffer rhsBuffer, int lhsPosition, int rhsPosition)
            {
              final int timeCompare = Longs.compare(lhsBuffer.getLong(lhsPosition), rhsBuffer.getLong(rhsPosition));

              if (timeCompare != 0) {
                return timeCompare;
              }

              int cmp = compareDimsInBuffersForNullFudgeTimestampForPushDown(
                  adjustedSerdeHelperComparators,
                  needsReverses,
                  fieldCount,
                  lhsBuffer,
                  rhsBuffer,
                  lhsPosition,
                  rhsPosition
              );

              return cmp;
            }
          };
        }
      } else {
        return new Grouper.BufferComparator()
        {
          @Override
          public int compare(ByteBuffer lhsBuffer, ByteBuffer rhsBuffer, int lhsPosition, int rhsPosition)
          {
            for (int i = 0; i < fieldCount; i++) {
              final int cmp;
              if (needsReverses.get(i)) {
                cmp = adjustedSerdeHelperComparators[i].compare(
                    rhsBuffer,
                    lhsBuffer,
                    rhsPosition,
                    lhsPosition
                );
              } else {
                cmp = adjustedSerdeHelperComparators[i].compare(
                    lhsBuffer,
                    rhsBuffer,
                    lhsPosition,
                    rhsPosition
                );
              }

              if (cmp != 0) {
                return cmp;
              }
            }

            return 0;
          }
        };
      }
    }

    @Override
    public void reset()
    {
<<<<<<< HEAD
      dictionary.clear();
      reverseDictionary.clear();
      sortableIds = null;
      currentEstimatedSize = 0;
    }

    /**
     * Adds s to the dictionary. If the dictionary's size limit would be exceeded by adding this key, then
     * this returns -1.
     *
     * @param s a string
     *
     * @return id for this string, or -1
     */
    private int addToDictionary(final String s)
    {
      Integer idx = reverseDictionary.get(s);
      if (idx == null) {
        final long additionalEstimatedSize = (long) (s == null ? 0 : s.length()) * Chars.BYTES
                                             + ROUGH_OVERHEAD_PER_DICTIONARY_ENTRY;
        if (currentEstimatedSize + additionalEstimatedSize > maxDictionarySize) {
          return -1;
        }

        idx = dictionary.size();
        reverseDictionary.put(s, idx);
        dictionary.add(s);
        currentEstimatedSize += additionalEstimatedSize;
=======
      if (enableRuntimeDictionaryGeneration) {
        dictionary.clear();
        reverseDictionary.clear();
        rankOfDictionaryIds = null;
        currentEstimatedSize = 0;
>>>>>>> 5da0241a
      }
    }

    private int getTotalKeySize()
    {
      int size = 0;
      for (RowBasedKeySerdeHelper helper : serdeHelpers) {
        size += helper.getKeyBufferValueSize();
      }
      return size;
    }

    private RowBasedKeySerdeHelper[] makeSerdeHelpers(
        boolean pushLimitDown,
        boolean enableRuntimeDictionaryGeneration
    )
    {
      final List<RowBasedKeySerdeHelper> helpers = new ArrayList<>();
      int keyBufferPosition = 0;

      for (int i = 0; i < dimCount; i++) {
        final StringComparator stringComparator;
        if (limitSpec != null) {
          final String dimName = dimensions.get(i).getOutputName();
          stringComparator = DefaultLimitSpec.getComparatorForDimName(limitSpec, dimName);
        } else {
          stringComparator = null;
        }

        RowBasedKeySerdeHelper helper = makeSerdeHelper(
            valueTypes.get(i),
            keyBufferPosition,
            pushLimitDown,
            stringComparator,
            enableRuntimeDictionaryGeneration
        );

        keyBufferPosition += helper.getKeyBufferValueSize();
        helpers.add(helper);
      }

      return helpers.toArray(new RowBasedKeySerdeHelper[helpers.size()]);
    }

    private RowBasedKeySerdeHelper makeSerdeHelper(
        ValueType valueType,
        int keyBufferPosition,
        boolean pushLimitDown,
        @Nullable StringComparator stringComparator,
        boolean enableRuntimeDictionaryGeneration
    )
    {
      switch (valueType) {
        case STRING:
          if (enableRuntimeDictionaryGeneration) {
            return new DynamicDictionaryStringRowBasedKeySerdeHelper(
                keyBufferPosition,
                pushLimitDown,
                stringComparator
            );
          } else {
            return new StaticDictionaryStringRowBasedKeySerdeHelper(
                keyBufferPosition,
                pushLimitDown,
                stringComparator
            );
          }
        case LONG:
        case FLOAT:
        case DOUBLE:
          return makeNumericSerdeHelper(valueType, keyBufferPosition, pushLimitDown, stringComparator);
        default:
          throw new IAE("invalid type: %s", valueType);
      }
    }

    private RowBasedKeySerdeHelper makeNumericSerdeHelper(
        ValueType valueType,
        int keyBufferPosition,
        boolean pushLimitDown,
        @Nullable StringComparator stringComparator
    )
    {
      switch (valueType) {
        case LONG:
          return new LongRowBasedKeySerdeHelper(keyBufferPosition, pushLimitDown, stringComparator);
        case FLOAT:
          return new FloatRowBasedKeySerdeHelper(keyBufferPosition, pushLimitDown, stringComparator);
        case DOUBLE:
          return new DoubleRowBasedKeySerdeHelper(keyBufferPosition, pushLimitDown, stringComparator);
        default:
          throw new IAE("invalid type: %s", valueType);
      }
    }

    private static boolean isPrimitiveComparable(boolean pushLimitDown, @Nullable StringComparator stringComparator)
    {
      return !pushLimitDown || stringComparator == null || stringComparator.equals(StringComparators.NUMERIC);
    }

    private abstract class AbstractStringRowBasedKeySerdeHelper implements RowBasedKeySerdeHelper
    {
      final int keyBufferPosition;

      final BufferComparator bufferComparator;

      AbstractStringRowBasedKeySerdeHelper(
          int keyBufferPosition,
          boolean pushLimitDown,
          @Nullable StringComparator stringComparator
      )
      {
        this.keyBufferPosition = keyBufferPosition;
        if (!pushLimitDown) {
          bufferComparator = (lhsBuffer, rhsBuffer, lhsPosition, rhsPosition) -> Ints.compare(
              rankOfDictionaryIds[lhsBuffer.getInt(lhsPosition + keyBufferPosition)],
              rankOfDictionaryIds[rhsBuffer.getInt(rhsPosition + keyBufferPosition)]
          );
        } else {
          final StringComparator realComparator = stringComparator == null ?
                                                  StringComparators.LEXICOGRAPHIC :
                                                  stringComparator;
          bufferComparator = (lhsBuffer, rhsBuffer, lhsPosition, rhsPosition) -> {
            String lhsStr = dictionary.get(lhsBuffer.getInt(lhsPosition + keyBufferPosition));
            String rhsStr = dictionary.get(rhsBuffer.getInt(rhsPosition + keyBufferPosition));
            return realComparator.compare(lhsStr, rhsStr);
          };
        }
      }

      @Override
      public int getKeyBufferValueSize()
      {
        return Ints.BYTES;
      }

      @Override
      public void getFromByteBuffer(ByteBuffer buffer, int initialOffset, int dimValIdx, Comparable[] dimValues)
      {
        dimValues[dimValIdx] = dictionary.get(buffer.getInt(initialOffset + keyBufferPosition));
      }

      @Override
      public BufferComparator getBufferComparator()
      {
        return bufferComparator;
      }
    }

    private class DynamicDictionaryStringRowBasedKeySerdeHelper extends AbstractStringRowBasedKeySerdeHelper
    {
      DynamicDictionaryStringRowBasedKeySerdeHelper(
          int keyBufferPosition,
          boolean pushLimitDown,
          @Nullable StringComparator stringComparator
      )
      {
        super(keyBufferPosition, pushLimitDown, stringComparator);
      }

      @Override
      public boolean putToKeyBuffer(RowBasedKey key, int idx)
      {
        final int id = addToDictionary((String) key.getKey()[idx]);
        if (id < 0) {
          return false;
        }
        keyBuffer.putInt(id);
        return true;
      }

      /**
       * Adds s to the dictionary. If the dictionary's size limit would be exceeded by adding this key, then
       * this returns -1.
       *
       * @param s a string
       *
       * @return id for this string, or -1
       */
      private int addToDictionary(final String s)
      {
<<<<<<< HEAD
        int index = buffer.getInt(initialOffset + keyBufferPosition);
        String str = dictionary.get(index);
        dimValues[dimValIdx] = dictionary.get(buffer.getInt(initialOffset + keyBufferPosition));
      }
=======
        int idx = reverseDictionary.getInt(s);
        if (idx == UNKNOWN_DICTIONARY_ID) {
          final long additionalEstimatedSize = estimateStringKeySize(s);
          if (currentEstimatedSize + additionalEstimatedSize > maxDictionarySize) {
            return -1;
          }
>>>>>>> 5da0241a

          idx = dictionary.size();
          reverseDictionary.put(s, idx);
          dictionary.add(s);
          currentEstimatedSize += additionalEstimatedSize;
        }
        return idx;
      }
    }

    private class StaticDictionaryStringRowBasedKeySerdeHelper extends AbstractStringRowBasedKeySerdeHelper
    {
      StaticDictionaryStringRowBasedKeySerdeHelper(
          int keyBufferPosition,
          boolean pushLimitDown,
          @Nullable StringComparator stringComparator
      )
      {
        super(keyBufferPosition, pushLimitDown, stringComparator);
      }

      @Override
      public boolean putToKeyBuffer(RowBasedKey key, int idx)
      {
        final String stringKey = (String) key.getKey()[idx];

        final int dictIndex = reverseDictionary.getInt(stringKey);
        if (dictIndex == UNKNOWN_DICTIONARY_ID) {
          throw new ISE("Cannot find key[%s] from dictionary", stringKey);
        }
        keyBuffer.putInt(dictIndex);
        return true;
      }
    }

    private class LongRowBasedKeySerdeHelper implements RowBasedKeySerdeHelper
    {
      final int keyBufferPosition;
      final BufferComparator bufferComparator;

      LongRowBasedKeySerdeHelper(
          int keyBufferPosition,
          boolean pushLimitDown,
          @Nullable StringComparator stringComparator
      )
      {
        this.keyBufferPosition = keyBufferPosition;
        if (isPrimitiveComparable(pushLimitDown, stringComparator)) {
          bufferComparator = (lhsBuffer, rhsBuffer, lhsPosition, rhsPosition) -> Longs.compare(
              lhsBuffer.getLong(lhsPosition + keyBufferPosition),
              rhsBuffer.getLong(rhsPosition + keyBufferPosition)
          );
        } else {
          bufferComparator = (lhsBuffer, rhsBuffer, lhsPosition, rhsPosition) -> {
            long lhs = lhsBuffer.getLong(lhsPosition + keyBufferPosition);
            long rhs = rhsBuffer.getLong(rhsPosition + keyBufferPosition);

            return stringComparator.compare(String.valueOf(lhs), String.valueOf(rhs));
          };
        }
      }

      @Override
      public int getKeyBufferValueSize()
      {
        return Longs.BYTES + Byte.BYTES;
      }

      @Override
      public boolean putToKeyBuffer(RowBasedKey key, int idx)
      {
        Long aLong = (Long) key.getKey()[idx];
        keyBuffer.put(aLong == null ? (byte) 1 : (byte) 0);
        keyBuffer.putLong(DimensionHandlerUtils.nullToZero(aLong));
        return true;
      }

      protected Long readFromBuffer(ByteBuffer buffer, int initialOffset)
      {
        if (buffer.get(initialOffset + keyBufferPosition) == (byte) 1) {
          return NullHandlingHelper.nullToDefault((Long) null);
        }
        return buffer.getLong(initialOffset + keyBufferPosition + Byte.BYTES);
      }

      @Override
      public void getFromByteBuffer(ByteBuffer buffer, int initialOffset, int dimValIdx, Comparable[] dimValues)
      {
        dimValues[dimValIdx] = readFromBuffer(buffer, initialOffset);
      }

      @Override
<<<<<<< HEAD
      public int compare(ByteBuffer lhsBuffer, ByteBuffer rhsBuffer, int lhsPosition, int rhsPosition)
      {
        return Objects.compare(
            readFromBuffer(lhsBuffer, lhsPosition),
            readFromBuffer(rhsBuffer, rhsPosition),
            Comparators.naturalNullsFirst()
        );
      }
    }

    private class LimitPushDownLongRowBasedKeySerdeHelper extends LongRowBasedKeySerdeHelper
    {
      final StringComparator cmp;

      public LimitPushDownLongRowBasedKeySerdeHelper(int keyBufferPosition, StringComparator cmp)
      {
        super(keyBufferPosition);
        this.cmp = cmp;
      }

      @Override
      public int compare(ByteBuffer lhsBuffer, ByteBuffer rhsBuffer, int lhsPosition, int rhsPosition)
      {
        Long lhs = readFromBuffer(lhsBuffer, lhsPosition);
        Long rhs = readFromBuffer(rhsBuffer, rhsPosition);
        return cmp.compare(String.valueOf(lhs), String.valueOf(rhs));
=======
      public BufferComparator getBufferComparator()
      {
        return bufferComparator;
>>>>>>> 5da0241a
      }
    }

    private class FloatRowBasedKeySerdeHelper implements RowBasedKeySerdeHelper
    {
      final int keyBufferPosition;
      final BufferComparator bufferComparator;

      FloatRowBasedKeySerdeHelper(
          int keyBufferPosition,
          boolean pushLimitDown,
          @Nullable StringComparator stringComparator)
      {
        this.keyBufferPosition = keyBufferPosition;
        if (isPrimitiveComparable(pushLimitDown, stringComparator)) {
          bufferComparator = (lhsBuffer, rhsBuffer, lhsPosition, rhsPosition) -> Float.compare(
              lhsBuffer.getFloat(lhsPosition + keyBufferPosition),
              rhsBuffer.getFloat(rhsPosition + keyBufferPosition)
          );
        } else {
          bufferComparator = (lhsBuffer, rhsBuffer, lhsPosition, rhsPosition) -> {
            float lhs = lhsBuffer.getFloat(lhsPosition + keyBufferPosition);
            float rhs = rhsBuffer.getFloat(rhsPosition + keyBufferPosition);
            return stringComparator.compare(String.valueOf(lhs), String.valueOf(rhs));
          };
        }
      }

      @Override
      public int getKeyBufferValueSize()
      {
        return Floats.BYTES + Byte.BYTES;
      }

      @Override
      public boolean putToKeyBuffer(RowBasedKey key, int idx)
      {
        Float aFloat = (Float) key.getKey()[idx];
        keyBuffer.put(aFloat == null ? (byte) 1 : (byte) 0);
        keyBuffer.putFloat(DimensionHandlerUtils.nullToZero(aFloat));
        return true;
      }

      protected Float readFromBuffer(ByteBuffer buffer, int initialOffset)
      {
        if (buffer.get(initialOffset + keyBufferPosition) == (byte) 1) {
          return NullHandlingHelper.nullToDefault((Float) null);
        }
        return buffer.getFloat(initialOffset + keyBufferPosition + Byte.BYTES);
      }

      @Override
      public void getFromByteBuffer(ByteBuffer buffer, int initialOffset, int dimValIdx, Comparable[] dimValues)
      {
        dimValues[dimValIdx] = readFromBuffer(buffer, initialOffset);
      }

      @Override
<<<<<<< HEAD
      public int compare(ByteBuffer lhsBuffer, ByteBuffer rhsBuffer, int lhsPosition, int rhsPosition)
      {
        return Objects.compare(
            readFromBuffer(lhsBuffer, lhsPosition),
            readFromBuffer(rhsBuffer, rhsPosition),
            Comparators.naturalNullsFirst()
        );
      }
    }

    private class LimitPushDownFloatRowBasedKeySerdeHelper extends FloatRowBasedKeySerdeHelper
    {
      final StringComparator cmp;

      public LimitPushDownFloatRowBasedKeySerdeHelper(int keyBufferPosition, StringComparator cmp)
      {
        super(keyBufferPosition);
        this.cmp = cmp;
      }

      @Override
      public int compare(ByteBuffer lhsBuffer, ByteBuffer rhsBuffer, int lhsPosition, int rhsPosition)
      {
        Float lhs = readFromBuffer(lhsBuffer, lhsPosition);
        Float rhs = readFromBuffer(rhsBuffer, rhsPosition);
        return cmp.compare(String.valueOf(lhs), String.valueOf(rhs));
=======
      public BufferComparator getBufferComparator()
      {
        return bufferComparator;
>>>>>>> 5da0241a
      }
    }

    private class DoubleRowBasedKeySerdeHelper implements RowBasedKeySerdeHelper
    {
      final int keyBufferPosition;
      final BufferComparator bufferComparator;

      DoubleRowBasedKeySerdeHelper(
          int keyBufferPosition,
          boolean pushLimitDown,
          @Nullable StringComparator stringComparator
      )
      {
        this.keyBufferPosition = keyBufferPosition;
        if (isPrimitiveComparable(pushLimitDown, stringComparator)) {
          bufferComparator = (lhsBuffer, rhsBuffer, lhsPosition, rhsPosition) -> Double.compare(
              lhsBuffer.getDouble(lhsPosition + keyBufferPosition),
              rhsBuffer.getDouble(rhsPosition + keyBufferPosition)
          );
        } else {
          bufferComparator = (lhsBuffer, rhsBuffer, lhsPosition, rhsPosition) -> {
            double lhs = lhsBuffer.getDouble(lhsPosition + keyBufferPosition);
            double rhs = rhsBuffer.getDouble(rhsPosition + keyBufferPosition);
            return stringComparator.compare(String.valueOf(lhs), String.valueOf(rhs));
          };
        }
      }

      @Override
      public int getKeyBufferValueSize()
      {
        return Doubles.BYTES + Byte.BYTES;
      }

      @Override
      public boolean putToKeyBuffer(RowBasedKey key, int idx)
      {
        Double aDouble = (Double) key.getKey()[idx];
        keyBuffer.put(aDouble == null ? (byte) 1 : (byte) 0);
        keyBuffer.putDouble(DimensionHandlerUtils.nullToZero(aDouble));
        return true;
      }

      protected Double readFromBuffer(ByteBuffer buffer, int initialOffset)
      {
        if (buffer.get(initialOffset + keyBufferPosition) == (byte) 1) {
          return NullHandlingHelper.nullToDefault((Double) null);
        }
        return buffer.getDouble(initialOffset + keyBufferPosition + Byte.BYTES);
      }

      @Override
      public void getFromByteBuffer(ByteBuffer buffer, int initialOffset, int dimValIdx, Comparable[] dimValues)
      {
        dimValues[dimValIdx] = readFromBuffer(buffer, initialOffset);
      }

      @Override
      public BufferComparator getBufferComparator()
      {
<<<<<<< HEAD
        return Objects.compare(
            readFromBuffer(lhsBuffer, lhsPosition),
            readFromBuffer(rhsBuffer, rhsPosition),
            Comparators.naturalNullsFirst()
        );
=======
        return bufferComparator;
>>>>>>> 5da0241a
      }
    }
  }

  private static int compareDimsInBuffersForNullFudgeTimestamp(
      BufferComparator[] serdeHelperComparators,
      ByteBuffer lhsBuffer,
      ByteBuffer rhsBuffer,
      int lhsPosition,
      int rhsPosition
  )
  {
    for (BufferComparator comparator : serdeHelperComparators) {
      final int cmp = comparator.compare(
          lhsBuffer,
          rhsBuffer,
          lhsPosition + Longs.BYTES,
          rhsPosition + Longs.BYTES
      );
      if (cmp != 0) {
        return cmp;
      }
    }

<<<<<<< HEAD
      @Override
      public int compare(ByteBuffer lhsBuffer, ByteBuffer rhsBuffer, int lhsPosition, int rhsPosition)
      {
        Double lhs = readFromBuffer(lhsBuffer, lhsPosition);
        Double rhs = readFromBuffer(rhsBuffer, rhsPosition);
        return cmp.compare(String.valueOf(lhs), String.valueOf(rhs));
=======
    return 0;
  }

  private static int compareDimsInBuffersForNullFudgeTimestampForPushDown(
      BufferComparator[] serdeHelperComparators,
      List<Boolean> needsReverses,
      int dimCount,
      ByteBuffer lhsBuffer,
      ByteBuffer rhsBuffer,
      int lhsPosition,
      int rhsPosition
  )
  {
    for (int i = 0; i < dimCount; i++) {
      final int cmp;
      if (needsReverses.get(i)) {
        cmp = serdeHelperComparators[i].compare(
            rhsBuffer,
            lhsBuffer,
            rhsPosition + Longs.BYTES,
            lhsPosition + Longs.BYTES
        );
      } else {
        cmp = serdeHelperComparators[i].compare(
            lhsBuffer,
            rhsBuffer,
            lhsPosition + Longs.BYTES,
            rhsPosition + Longs.BYTES
        );
      }
      if (cmp != 0) {
        return cmp;
>>>>>>> 5da0241a
      }
    }

    return 0;
  }
}<|MERGE_RESOLUTION|>--- conflicted
+++ resolved
@@ -64,13 +64,7 @@
 import io.druid.segment.ColumnValueSelector;
 import io.druid.segment.DimensionHandlerUtils;
 import io.druid.segment.DimensionSelector;
-<<<<<<< HEAD
-import io.druid.segment.DoubleColumnSelector;
-import io.druid.segment.FloatColumnSelector;
-import io.druid.segment.LongColumnSelector;
 import io.druid.segment.NullHandlingHelper;
-=======
->>>>>>> 5da0241a
 import io.druid.segment.column.ColumnCapabilities;
 import io.druid.segment.column.ValueType;
 import io.druid.segment.data.IndexedInts;
@@ -88,7 +82,6 @@
 import java.util.HashSet;
 import java.util.List;
 import java.util.Map;
-import java.util.Objects;
 import java.util.Set;
 import java.util.function.Function;
 import java.util.stream.IntStream;
@@ -935,7 +928,8 @@
 
   static long estimateStringKeySize(String key)
   {
-    return (long) key.length() * Chars.BYTES + ROUGH_OVERHEAD_PER_DICTIONARY_ENTRY;
+    long length = key == null ? 0 : key.length();
+    return length * Chars.BYTES + ROUGH_OVERHEAD_PER_DICTIONARY_ENTRY;
   }
 
   private static class RowBasedKeySerde implements Grouper.KeySerde<RowBasedGrouperHelper.RowBasedKey>
@@ -1023,7 +1017,7 @@
       rankOfDictionaryIds = IntStream.range(0, dictionarySize).toArray();
       IntArrays.quickSort(
           rankOfDictionaryIds,
-          (i1, i2) -> dictionary.get(i1).compareTo(dictionary.get(i2))
+          (i1, i2) -> Comparators.<String>naturalNullsFirst().compare(dictionary.get(i1), dictionary.get(i2))
       );
 
       IntArrayUtils.inverse(rankOfDictionaryIds);
@@ -1098,21 +1092,8 @@
     @Override
     public Grouper.BufferComparator bufferComparator()
     {
-<<<<<<< HEAD
-      if (sortableIds == null) {
-        Map<String, Integer> sortedMap = Maps.newTreeMap(Comparators.<String>naturalNullsFirst());
-        for (int id = 0; id < dictionary.size(); id++) {
-          sortedMap.put(dictionary.get(id), id);
-        }
-        sortableIds = new int[dictionary.size()];
-        int index = 0;
-        for (final Integer id : sortedMap.values()) {
-          sortableIds[id] = index++;
-        }
-=======
       if (rankOfDictionaryIds == null) {
         initializeRankOfDictionaryIds();
->>>>>>> 5da0241a
       }
 
       if (includeTimestamp) {
@@ -1330,42 +1311,11 @@
     @Override
     public void reset()
     {
-<<<<<<< HEAD
-      dictionary.clear();
-      reverseDictionary.clear();
-      sortableIds = null;
-      currentEstimatedSize = 0;
-    }
-
-    /**
-     * Adds s to the dictionary. If the dictionary's size limit would be exceeded by adding this key, then
-     * this returns -1.
-     *
-     * @param s a string
-     *
-     * @return id for this string, or -1
-     */
-    private int addToDictionary(final String s)
-    {
-      Integer idx = reverseDictionary.get(s);
-      if (idx == null) {
-        final long additionalEstimatedSize = (long) (s == null ? 0 : s.length()) * Chars.BYTES
-                                             + ROUGH_OVERHEAD_PER_DICTIONARY_ENTRY;
-        if (currentEstimatedSize + additionalEstimatedSize > maxDictionarySize) {
-          return -1;
-        }
-
-        idx = dictionary.size();
-        reverseDictionary.put(s, idx);
-        dictionary.add(s);
-        currentEstimatedSize += additionalEstimatedSize;
-=======
       if (enableRuntimeDictionaryGeneration) {
         dictionary.clear();
         reverseDictionary.clear();
         rankOfDictionaryIds = null;
         currentEstimatedSize = 0;
->>>>>>> 5da0241a
       }
     }
 
@@ -1547,19 +1497,12 @@
        */
       private int addToDictionary(final String s)
       {
-<<<<<<< HEAD
-        int index = buffer.getInt(initialOffset + keyBufferPosition);
-        String str = dictionary.get(index);
-        dimValues[dimValIdx] = dictionary.get(buffer.getInt(initialOffset + keyBufferPosition));
-      }
-=======
         int idx = reverseDictionary.getInt(s);
         if (idx == UNKNOWN_DICTIONARY_ID) {
           final long additionalEstimatedSize = estimateStringKeySize(s);
           if (currentEstimatedSize + additionalEstimatedSize > maxDictionarySize) {
             return -1;
           }
->>>>>>> 5da0241a
 
           idx = dictionary.size();
           reverseDictionary.put(s, idx);
@@ -1632,8 +1575,13 @@
       public boolean putToKeyBuffer(RowBasedKey key, int idx)
       {
         Long aLong = (Long) key.getKey()[idx];
-        keyBuffer.put(aLong == null ? (byte) 1 : (byte) 0);
-        keyBuffer.putLong(DimensionHandlerUtils.nullToZero(aLong));
+        if (aLong == null) {
+          keyBuffer.put((byte) 1);
+          keyBuffer.putLong(0L);
+        } else {
+          keyBuffer.put((byte) 0);
+          keyBuffer.putLong(aLong);
+        }
         return true;
       }
 
@@ -1641,8 +1589,9 @@
       {
         if (buffer.get(initialOffset + keyBufferPosition) == (byte) 1) {
           return NullHandlingHelper.nullToDefault((Long) null);
-        }
-        return buffer.getLong(initialOffset + keyBufferPosition + Byte.BYTES);
+        } else {
+          return buffer.getLong(initialOffset + keyBufferPosition + Byte.BYTES);
+        }
       }
 
       @Override
@@ -1652,38 +1601,9 @@
       }
 
       @Override
-<<<<<<< HEAD
-      public int compare(ByteBuffer lhsBuffer, ByteBuffer rhsBuffer, int lhsPosition, int rhsPosition)
-      {
-        return Objects.compare(
-            readFromBuffer(lhsBuffer, lhsPosition),
-            readFromBuffer(rhsBuffer, rhsPosition),
-            Comparators.naturalNullsFirst()
-        );
-      }
-    }
-
-    private class LimitPushDownLongRowBasedKeySerdeHelper extends LongRowBasedKeySerdeHelper
-    {
-      final StringComparator cmp;
-
-      public LimitPushDownLongRowBasedKeySerdeHelper(int keyBufferPosition, StringComparator cmp)
-      {
-        super(keyBufferPosition);
-        this.cmp = cmp;
-      }
-
-      @Override
-      public int compare(ByteBuffer lhsBuffer, ByteBuffer rhsBuffer, int lhsPosition, int rhsPosition)
-      {
-        Long lhs = readFromBuffer(lhsBuffer, lhsPosition);
-        Long rhs = readFromBuffer(rhsBuffer, rhsPosition);
-        return cmp.compare(String.valueOf(lhs), String.valueOf(rhs));
-=======
       public BufferComparator getBufferComparator()
       {
         return bufferComparator;
->>>>>>> 5da0241a
       }
     }
 
@@ -1695,7 +1615,8 @@
       FloatRowBasedKeySerdeHelper(
           int keyBufferPosition,
           boolean pushLimitDown,
-          @Nullable StringComparator stringComparator)
+          @Nullable StringComparator stringComparator
+      )
       {
         this.keyBufferPosition = keyBufferPosition;
         if (isPrimitiveComparable(pushLimitDown, stringComparator)) {
@@ -1722,8 +1643,13 @@
       public boolean putToKeyBuffer(RowBasedKey key, int idx)
       {
         Float aFloat = (Float) key.getKey()[idx];
-        keyBuffer.put(aFloat == null ? (byte) 1 : (byte) 0);
-        keyBuffer.putFloat(DimensionHandlerUtils.nullToZero(aFloat));
+        if (aFloat == null) {
+          keyBuffer.put((byte) 1);
+          keyBuffer.putFloat(0F);
+        } else {
+          keyBuffer.put((byte) 0);
+          keyBuffer.putFloat(aFloat);
+        }
         return true;
       }
 
@@ -1731,8 +1657,9 @@
       {
         if (buffer.get(initialOffset + keyBufferPosition) == (byte) 1) {
           return NullHandlingHelper.nullToDefault((Float) null);
-        }
-        return buffer.getFloat(initialOffset + keyBufferPosition + Byte.BYTES);
+        } else {
+          return buffer.getFloat(initialOffset + keyBufferPosition + Byte.BYTES);
+        }
       }
 
       @Override
@@ -1742,38 +1669,9 @@
       }
 
       @Override
-<<<<<<< HEAD
-      public int compare(ByteBuffer lhsBuffer, ByteBuffer rhsBuffer, int lhsPosition, int rhsPosition)
-      {
-        return Objects.compare(
-            readFromBuffer(lhsBuffer, lhsPosition),
-            readFromBuffer(rhsBuffer, rhsPosition),
-            Comparators.naturalNullsFirst()
-        );
-      }
-    }
-
-    private class LimitPushDownFloatRowBasedKeySerdeHelper extends FloatRowBasedKeySerdeHelper
-    {
-      final StringComparator cmp;
-
-      public LimitPushDownFloatRowBasedKeySerdeHelper(int keyBufferPosition, StringComparator cmp)
-      {
-        super(keyBufferPosition);
-        this.cmp = cmp;
-      }
-
-      @Override
-      public int compare(ByteBuffer lhsBuffer, ByteBuffer rhsBuffer, int lhsPosition, int rhsPosition)
-      {
-        Float lhs = readFromBuffer(lhsBuffer, lhsPosition);
-        Float rhs = readFromBuffer(rhsBuffer, rhsPosition);
-        return cmp.compare(String.valueOf(lhs), String.valueOf(rhs));
-=======
       public BufferComparator getBufferComparator()
       {
         return bufferComparator;
->>>>>>> 5da0241a
       }
     }
 
@@ -1813,8 +1711,13 @@
       public boolean putToKeyBuffer(RowBasedKey key, int idx)
       {
         Double aDouble = (Double) key.getKey()[idx];
-        keyBuffer.put(aDouble == null ? (byte) 1 : (byte) 0);
-        keyBuffer.putDouble(DimensionHandlerUtils.nullToZero(aDouble));
+        if (aDouble == null) {
+          keyBuffer.put((byte) 1);
+          keyBuffer.putDouble(0.0D);
+        } else {
+          keyBuffer.put((byte) 0);
+          keyBuffer.putDouble(aDouble);
+        }
         return true;
       }
 
@@ -1822,8 +1725,9 @@
       {
         if (buffer.get(initialOffset + keyBufferPosition) == (byte) 1) {
           return NullHandlingHelper.nullToDefault((Double) null);
-        }
-        return buffer.getDouble(initialOffset + keyBufferPosition + Byte.BYTES);
+        } else {
+          return buffer.getDouble(initialOffset + keyBufferPosition + Byte.BYTES);
+        }
       }
 
       @Override
@@ -1835,15 +1739,7 @@
       @Override
       public BufferComparator getBufferComparator()
       {
-<<<<<<< HEAD
-        return Objects.compare(
-            readFromBuffer(lhsBuffer, lhsPosition),
-            readFromBuffer(rhsBuffer, rhsPosition),
-            Comparators.naturalNullsFirst()
-        );
-=======
         return bufferComparator;
->>>>>>> 5da0241a
       }
     }
   }
@@ -1868,14 +1764,6 @@
       }
     }
 
-<<<<<<< HEAD
-      @Override
-      public int compare(ByteBuffer lhsBuffer, ByteBuffer rhsBuffer, int lhsPosition, int rhsPosition)
-      {
-        Double lhs = readFromBuffer(lhsBuffer, lhsPosition);
-        Double rhs = readFromBuffer(rhsBuffer, rhsPosition);
-        return cmp.compare(String.valueOf(lhs), String.valueOf(rhs));
-=======
     return 0;
   }
 
@@ -1908,7 +1796,6 @@
       }
       if (cmp != 0) {
         return cmp;
->>>>>>> 5da0241a
       }
     }
 
