--- conflicted
+++ resolved
@@ -30,11 +30,6 @@
 import com.google.common.collect.Lists;
 import com.google.common.collect.Maps;
 import com.google.inject.Inject;
-<<<<<<< HEAD
-import io.druid.collections.StupidPool;
-=======
-import com.metamx.emitter.service.ServiceMetricEvent;
->>>>>>> ebd100cb
 import io.druid.data.input.MapBasedRow;
 import io.druid.data.input.Row;
 import io.druid.granularity.QueryGranularity;
@@ -97,28 +92,16 @@
       IntervalChunkingQueryRunnerDecorator intervalChunkingQueryRunnerDecorator
   )
   {
-<<<<<<< HEAD
-    this(
-        configSupplier,
-        strategySelector,
-        bufferPool,
-        intervalChunkingQueryRunnerDecorator,
-        DefaultQueryMetricsFactory.instance()
-    );
+    this(strategySelector, intervalChunkingQueryRunnerDecorator, DefaultQueryMetricsFactory.instance());
   }
 
   @Inject
   public GroupByQueryQueryToolChest(
-      Supplier<GroupByQueryConfig> configSupplier,
       GroupByStrategySelector strategySelector,
-      @Global StupidPool<ByteBuffer> bufferPool,
       IntervalChunkingQueryRunnerDecorator intervalChunkingQueryRunnerDecorator,
       QueryMetricsFactory queryMetricsFactory
   )
   {
-    this.configSupplier = configSupplier;
-=======
->>>>>>> ebd100cb
     this.strategySelector = strategySelector;
     this.intervalChunkingQueryRunnerDecorator = intervalChunkingQueryRunnerDecorator;
     this.queryMetricsFactory = queryMetricsFactory;
