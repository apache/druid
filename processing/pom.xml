--- conflicted
+++ resolved
@@ -285,27 +285,6 @@
                 <groupId>org.apache.maven.plugins</groupId>
                 <artifactId>maven-surefire-plugin</artifactId>
                 <configuration>
-<<<<<<< HEAD
-                    <!-- locale settings must be set on the command line before startup -->
-                    <!-- set default options -->
-                    <argLine>
-                        @{jacocoArgLine}
-                        -Xmx512m
-                        -XX:MaxDirectMemorySize=2500m
-                        -XX:+ExitOnOutOfMemoryError
-                        -XX:+HeapDumpOnOutOfMemoryError
-                        -Duser.language=en
-                        -Duser.GroupByQueryRunnerTest.javacountry=US
-                        -Dfile.encoding=UTF-8
-                        -Duser.timezone=UTC
-                        -Djava.util.logging.manager=org.apache.logging.log4j.jul.LogManager
-                        <!--@TODO After fixing https://github.com/apache/druid/issues/4964 remove this parameter-->
-                        -Ddruid.indexing.doubleStorage=double
-                    </argLine>
-                    <!-- our tests are very verbose, let's keep the volume down -->
-                    <redirectTestOutputToFile>true</redirectTestOutputToFile>
-=======
->>>>>>> e82890fd
                     <excludedGroups>org.apache.druid.collections.test.annotation.Benchmark</excludedGroups>
                 </configuration>
             </plugin>
