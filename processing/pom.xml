--- conflicted
+++ resolved
@@ -74,14 +74,13 @@
             <artifactId>icu4j</artifactId>
         </dependency>
         <dependency>
-<<<<<<< HEAD
-            <groupId>com.clearspring.analytics</groupId>
-            <artifactId>stream</artifactId>
-=======
             <groupId>org.mozilla</groupId>
             <artifactId>rhino</artifactId>
             <version>1.7R4</version>
->>>>>>> d33aba72
+        </dependency>
+        <dependency>
+            <groupId>com.clearspring.analytics</groupId>
+            <artifactId>stream</artifactId>
         </dependency>
 
 
