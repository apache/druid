--- conflicted
+++ resolved
@@ -61,14 +61,9 @@
     "\n",
     "The API uses the router to forward messages to each of Druid's services so that you don't have to keep track of the host and port for each service.\n",
     "\n",
-<<<<<<< HEAD
-    "In the Docker Compose tutorial environment, the Router service runns at \"http://router:8888\".\n",
-    "If you are not using the Docker Compose environment, edit the URL for the `jupyter_client`.\n",
-=======
     "In the Docker Compose tutorial environment, the Router service runs at \"http://router:8888\".\n",
     "If you are not using the Docker Compose environment, edit the URL for the `jupyter_client`.\n",
     "For example, to `http://localhost:8888/`.\n",
->>>>>>> 51f722b7
     "\n",
     "The `jupyter_client()` method waits for the cluster to be ready and sets up the client to display tables and messages as HTML. To use this code without waiting and without HTML formatting, use the `client()` method instead."
    ]
