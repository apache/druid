/*
 * Licensed to Metamarkets Group Inc. (Metamarkets) under one
 * or more contributor license agreements. See the NOTICE file
 * distributed with this work for additional information
 * regarding copyright ownership. Metamarkets licenses this file
 * to you under the Apache License, Version 2.0 (the
 * "License"); you may not use this file except in compliance
 * with the License. You may obtain a copy of the License at
 *
 * http://www.apache.org/licenses/LICENSE-2.0
 *
 * Unless required by applicable law or agreed to in writing,
 * software distributed under the License is distributed on an
 * "AS IS" BASIS, WITHOUT WARRANTIES OR CONDITIONS OF ANY
 * KIND, either express or implied. See the License for the
 * specific language governing permissions and limitations
 * under the License.
 */

package io.druid.java.util.common.guava;

import com.google.common.base.Supplier;
import com.google.common.base.Suppliers;
import com.google.common.base.Throwables;

import java.io.Closeable;
import java.io.IOException;

/**
 */
public class ConcatSequence<T> implements Sequence<T>
{
  private final Sequence<Sequence<T>> baseSequences;

  public ConcatSequence(
      Sequence<Sequence<T>> baseSequences
  )
  {
    this.baseSequences = baseSequences;
  }

  @Override
  public <OutType> OutType accumulate(OutType initValue, final Accumulator<OutType, T> accumulator)
  {
    return baseSequences.accumulate(
        initValue, new Accumulator<OutType, Sequence<T>>()
        {
          @Override
          public OutType accumulate(OutType accumulated, Sequence<T> in)
          {
            return in.accumulate(accumulated, accumulator);
          }
        }
    );
  }

  @Override
  public <OutType> OutType accumulate(
      final Supplier<OutType> initValue, final Accumulator<OutType, T> accumulator
  )
  {
    return baseSequences.accumulate(
        initValue, new Accumulator<OutType, Sequence<T>>()
        {
          @Override
          public OutType accumulate(OutType accumulated, Sequence<T> in)
          {
            return in.accumulate(accumulated, accumulator);
          }
        }
    );
  }

  @Override
  public <OutType> Yielder<OutType> toYielder(
      final OutType initValue,
      final YieldingAccumulator<OutType, T> accumulator
  )
  {
    return toYielder(Suppliers.ofInstance(initValue), accumulator);
  }

  @Override
  public <OutType> Yielder<OutType> toYielder(
      Supplier<OutType> initValue, YieldingAccumulator<OutType, T> accumulator
  )
  {
    Yielder<Sequence<T>> yielderYielder = baseSequences.toYielder(
        (Sequence<T>) null,
        new YieldingAccumulator<Sequence<T>, Sequence<T>>()
        {
          @Override
          public Sequence<T> accumulate(Sequence<T> accumulated, Sequence<T> in)
          {
            yield();
            return in;
          }
        }
    );

    try {
      return makeYielder(yielderYielder, initValue, accumulator);
    }
    catch (Throwable t) {
      try {
        yielderYielder.close();
      }
      catch (Exception e) {
        t.addSuppressed(e);
      }
      throw t;
    }
  }

  public <OutType> Yielder<OutType> makeYielder(
      Yielder<Sequence<T>> yielderYielder,
      Supplier<OutType> initValSupplier,
      YieldingAccumulator<OutType, T> accumulator
  )
  {
<<<<<<< HEAD
    if (yielderYielder.isDone()) {
      return Yielders.done(initValSupplier.get(), yielderYielder);
    } else {
      // pass the supplier to get the first Yielder
      Yielder<OutType> yielder = yielderYielder.get().toYielder(initValSupplier, accumulator);
=======
    while (!yielderYielder.isDone()) {
      Yielder<OutType> yielder = yielderYielder.get().toYielder(initValue, accumulator);
>>>>>>> 515caa8a
      if (accumulator.yielded()) {
        return wrapYielder(yielder, yielderYielder, accumulator);
      }

      OutType initVal = yielder.get();
      try {
        yielder.close();
      }
      catch (IOException e) {
        throw Throwables.propagate(e);
      }

      yielderYielder = yielderYielder.next(null);

      while (!yielderYielder.isDone()) {
        yielder = yielderYielder.get().toYielder(initVal, accumulator);
        if (accumulator.yielded()) {
          return wrapYielder(yielder, yielderYielder, accumulator);
        }

        initVal = yielder.get();
        try {
          yielder.close();
        }
        catch (IOException e) {
          throw Throwables.propagate(e);
        }

        yielderYielder = yielderYielder.next(null);
      }

      return Yielders.done(initVal, yielderYielder);
    }
  }

  private <OutType> Yielder<OutType> wrapYielder(
      final Yielder<OutType> yielder,
      final Yielder<Sequence<T>> yielderYielder,
      final YieldingAccumulator<OutType, T> accumulator
  )
  {
    if (!accumulator.yielded()) {
      OutType nextInit = yielder.get();
      try {
        yielder.close();
      }
      catch (IOException e) {
        throw Throwables.propagate(e);
      }

      return makeYielder(yielderYielder.next(null), Suppliers.ofInstance(nextInit), accumulator);
    }

    return new Yielder<OutType>()
    {
      @Override
      public OutType get()
      {
        return yielder.get();
      }

      @Override
      public Yielder<OutType> next(OutType initValue)
      {
        return wrapYielder(yielder.next(initValue), yielderYielder, accumulator);
      }

      @Override
      public boolean isDone()
      {
        return false;
      }

      @Override
      public void close() throws IOException
      {
        try (Closeable toClose = yielderYielder) {
          yielder.close();
        }
      }
    };
  }
}<|MERGE_RESOLUTION|>--- conflicted
+++ resolved
@@ -118,16 +118,12 @@
       YieldingAccumulator<OutType, T> accumulator
   )
   {
-<<<<<<< HEAD
     if (yielderYielder.isDone()) {
       return Yielders.done(initValSupplier.get(), yielderYielder);
     } else {
       // pass the supplier to get the first Yielder
       Yielder<OutType> yielder = yielderYielder.get().toYielder(initValSupplier, accumulator);
-=======
-    while (!yielderYielder.isDone()) {
-      Yielder<OutType> yielder = yielderYielder.get().toYielder(initValue, accumulator);
->>>>>>> 515caa8a
+
       if (accumulator.yielded()) {
         return wrapYielder(yielder, yielderYielder, accumulator);
       }
