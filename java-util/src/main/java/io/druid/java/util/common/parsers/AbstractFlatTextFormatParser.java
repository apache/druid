--- conflicted
+++ resolved
@@ -166,11 +166,6 @@
   private Map<String, Object> computeKeyValues(List<String> fieldNames, List<String> values)
   {
     Map<String, Object> retVal = new LinkedHashMap<>();
-<<<<<<< HEAD
-
-    Iterator<String> keysIter = fieldNames.iterator();
-=======
->>>>>>> 566a982e
     Iterator<String> valsIter = values.iterator();
 
     for (String key : fieldNames) {
@@ -188,7 +183,7 @@
   {
     String deli = null;
     if (this.multiValueDelimiter == null) {
-      deli = AbstractFlatTextFormatParser.this.listDelimiter;
+      deli = this.listDelimiter;
     } else if (this.multiValueDelimiter.get(key) != null) {
       deli = this.multiValueDelimiter.get(key);
     }
