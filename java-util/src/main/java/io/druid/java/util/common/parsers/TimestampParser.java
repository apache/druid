--- conflicted
+++ resolved
@@ -49,11 +49,7 @@
           Preconditions.checkArgument(input != null && !input.isEmpty(), "null timestamp");
           for (int i = 0; i < input.length(); i++) {
             if (input.charAt(i) < '0' || input.charAt(i) > '9') {
-<<<<<<< HEAD
-              return DateTimes.of(ParserUtils.stripQuotes(input));
-=======
               return parser.parseDateTime(ParserUtils.stripQuotes(input));
->>>>>>> e91d4d1b
             }
           }
 
