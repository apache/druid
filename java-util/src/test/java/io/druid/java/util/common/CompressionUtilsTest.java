--- conflicted
+++ resolved
@@ -63,13 +63,9 @@
   static {
     final StringBuilder builder = new StringBuilder();
     try (InputStream stream = CompressionUtilsTest.class.getClassLoader().getResourceAsStream("loremipsum.txt")) {
-<<<<<<< HEAD
-      final Iterator<String> it = new Scanner(stream).useDelimiter(Pattern.quote("|"));
-=======
       final Iterator<String> it = new Scanner(
           new InputStreamReader(stream, StandardCharsets.UTF_8)
       ).useDelimiter(Pattern.quote("|"));
->>>>>>> 2cd91b64
       while (it.hasNext()) {
         builder.append(it.next());
       }
