--- conflicted
+++ resolved
@@ -233,18 +233,12 @@
   public void testMergeOne() throws Exception
   {
     final Sequence<Integer> mergeOne = new MergeSequence<>(
-<<<<<<< HEAD
         Ordering.natural(),
         Sequences.<Sequence<Integer>>simple(
             Collections.singletonList(
                 TestSequence.create(1)
             )
         )
-=======
-        Ordering.natural(), Sequences.simple(
-        Collections.singletonList(TestSequence.create(1))
-    )
->>>>>>> c3b7704b
     );
 
     SequenceTestHelper.testAll(mergeOne, Collections.singletonList(1));
