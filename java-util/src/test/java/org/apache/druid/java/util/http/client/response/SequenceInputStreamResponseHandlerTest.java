/*
 * Licensed to the Apache Software Foundation (ASF) under one
 * or more contributor license agreements.  See the NOTICE file
 * distributed with this work for additional information
 * regarding copyright ownership.  The ASF licenses this file
 * to you under the Apache License, Version 2.0 (the
 * "License"); you may not use this file except in compliance
 * with the License.  You may obtain a copy of the License at
 *
 *   http://www.apache.org/licenses/LICENSE-2.0
 *
 * Unless required by applicable law or agreed to in writing,
 * software distributed under the License is distributed on an
 * "AS IS" BASIS, WITHOUT WARRANTIES OR CONDITIONS OF ANY
 * KIND, either express or implied.  See the License for the
 * specific language governing permissions and limitations
 * under the License.
 */

package org.apache.druid.java.util.http.client.response;

import org.jboss.netty.buffer.BigEndianHeapChannelBuffer;
import org.jboss.netty.handler.codec.http.DefaultHttpChunk;
import org.jboss.netty.handler.codec.http.DefaultHttpResponse;
import org.jboss.netty.handler.codec.http.HttpResponse;
import org.jboss.netty.handler.codec.http.HttpResponseStatus;
import org.jboss.netty.handler.codec.http.HttpVersion;
import org.junit.AfterClass;
import org.junit.Assert;
import org.junit.BeforeClass;
import org.junit.Test;

import java.io.ByteArrayInputStream;
import java.io.IOException;
import java.io.InputStream;
import java.nio.ByteBuffer;
import java.util.ArrayList;
import java.util.Iterator;
import java.util.Random;

public class SequenceInputStreamResponseHandlerTest
{
  private static final int TOTAL_BYTES = 1 << 10;
  private static final ArrayList<byte[]> BYTE_LIST = new ArrayList<>();
  private static final Random RANDOM = new Random(378134789L);
  private static byte[] allBytes = new byte[TOTAL_BYTES];

  @BeforeClass
  public static void setUp()
  {
    final ByteBuffer buffer = ByteBuffer.wrap(allBytes);
    while (buffer.hasRemaining()) {
      final byte[] bytes = new byte[Math.min(RANDOM.nextInt(128), buffer.remaining())];
      RANDOM.nextBytes(bytes);
      buffer.put(bytes);
      BYTE_LIST.add(bytes);
    }
  }

  @AfterClass
  public static void tearDown()
  {
    BYTE_LIST.clear();
    allBytes = null;
  }

  private static void fillBuff(InputStream inputStream, byte[] buff) throws IOException
  {
    int off = 0;
    while (off < buff.length) {
      final int read = inputStream.read(buff, off, buff.length - off);
      if (read < 0) {
        throw new IOException("Unexpected end of stream");
      }
      off += read;
    }
  }

  @Test(expected = TesterException.class)
  public void testExceptionalChunkedStream() throws IOException
  {
    Iterator<byte[]> it = BYTE_LIST.iterator();

    SequenceInputStreamResponseHandler responseHandler = new SequenceInputStreamResponseHandler();
    final HttpResponse response = new DefaultHttpResponse(HttpVersion.HTTP_1_1, HttpResponseStatus.OK);
    response.setChunked(true);
<<<<<<< HEAD
    ClientResponse<InputStream> clientResponse = responseHandler.handleResponse(response);
    final int failAt = RANDOM.nextInt(allBytes.length);
=======
    ClientResponse<InputStream> clientResponse = responseHandler.handleResponse(response, null);
    final int failAt = Math.abs(RANDOM.nextInt()) % allBytes.length;
    long chunkNum = 0;
>>>>>>> 96a1076e
    while (it.hasNext()) {
      final DefaultHttpChunk chunk = new DefaultHttpChunk(
          new BigEndianHeapChannelBuffer(it.next())
          {
            @Override
            public void getBytes(int index, byte[] dst, int dstIndex, int length)
            {
              if (dstIndex + length >= failAt) {
                throw new TesterException();
              }
              super.getBytes(index, dst, dstIndex, length);
            }
          }
      );
      clientResponse = responseHandler.handleChunk(clientResponse, chunk, ++chunkNum);
    }
    clientResponse = responseHandler.done(clientResponse);

    final InputStream stream = clientResponse.getObj();
    final byte[] buff = new byte[allBytes.length];
    fillBuff(stream, buff);
  }

  public static class TesterException extends RuntimeException
  {
  }

  @Test(expected = TesterException.class)
  public void testExceptionalSingleStream() throws IOException
  {
    SequenceInputStreamResponseHandler responseHandler = new SequenceInputStreamResponseHandler();
    final HttpResponse response = new DefaultHttpResponse(HttpVersion.HTTP_1_1, HttpResponseStatus.OK);
    response.setChunked(false);
    response.setContent(
        new BigEndianHeapChannelBuffer(allBytes)
        {
          @Override
          public void getBytes(int index, byte[] dst, int dstIndex, int length)
          {
            if (dstIndex + length >= allBytes.length) {
              throw new TesterException();
            }
            super.getBytes(index, dst, dstIndex, length);
          }
        }
    );
    ClientResponse<InputStream> clientResponse = responseHandler.handleResponse(response, null);
    clientResponse = responseHandler.done(clientResponse);

    final InputStream stream = clientResponse.getObj();
    final byte[] buff = new byte[allBytes.length];
    fillBuff(stream, buff);
  }

  @Test
  public void simpleMultiStreamTest() throws IOException
  {
    Iterator<byte[]> it = BYTE_LIST.iterator();

    SequenceInputStreamResponseHandler responseHandler = new SequenceInputStreamResponseHandler();
    final HttpResponse response = new DefaultHttpResponse(HttpVersion.HTTP_1_1, HttpResponseStatus.OK);
    response.setChunked(true);
    ClientResponse<InputStream> clientResponse = responseHandler.handleResponse(response, null);
    long chunkNum = 0;
    while (it.hasNext()) {
      final DefaultHttpChunk chunk = new DefaultHttpChunk(new BigEndianHeapChannelBuffer(it.next()));
      clientResponse = responseHandler.handleChunk(clientResponse, chunk, ++chunkNum);
    }
    clientResponse = responseHandler.done(clientResponse);

    final InputStream stream = clientResponse.getObj();
    final InputStream expectedStream = new ByteArrayInputStream(allBytes);
    int read = 0;
    while (read < allBytes.length) {
      final byte[] expectedBytes = new byte[Math.min(RANDOM.nextInt(128), allBytes.length - read)];
      final byte[] actualBytes = new byte[expectedBytes.length];
      fillBuff(stream, actualBytes);
      fillBuff(expectedStream, expectedBytes);
      Assert.assertArrayEquals(expectedBytes, actualBytes);
      read += expectedBytes.length;
    }
    Assert.assertEquals(allBytes.length, responseHandler.getByteCount());
  }


  @Test
  public void alignedMultiStreamTest() throws IOException
  {
    Iterator<byte[]> it = BYTE_LIST.iterator();

    SequenceInputStreamResponseHandler responseHandler = new SequenceInputStreamResponseHandler();
    final HttpResponse response = new DefaultHttpResponse(HttpVersion.HTTP_1_1, HttpResponseStatus.OK);
    response.setChunked(true);
    ClientResponse<InputStream> clientResponse = responseHandler.handleResponse(response, null);
    long chunkNum = 0;
    while (it.hasNext()) {
      final DefaultHttpChunk chunk = new DefaultHttpChunk(new BigEndianHeapChannelBuffer(it.next()));
      clientResponse = responseHandler.handleChunk(clientResponse, chunk, ++chunkNum);
    }
    clientResponse = responseHandler.done(clientResponse);

    final InputStream stream = clientResponse.getObj();
    final InputStream expectedStream = new ByteArrayInputStream(allBytes);

    for (byte[] bytes : BYTE_LIST) {
      final byte[] expectedBytes = new byte[bytes.length];
      final byte[] actualBytes = new byte[expectedBytes.length];
      fillBuff(stream, actualBytes);
      fillBuff(expectedStream, expectedBytes);
      Assert.assertArrayEquals(expectedBytes, actualBytes);
      Assert.assertArrayEquals(expectedBytes, bytes);
    }
    Assert.assertEquals(allBytes.length, responseHandler.getByteCount());
  }

  @Test
  public void simpleSingleStreamTest() throws IOException
  {
    SequenceInputStreamResponseHandler responseHandler = new SequenceInputStreamResponseHandler();
    final HttpResponse response = new DefaultHttpResponse(HttpVersion.HTTP_1_1, HttpResponseStatus.OK);
    response.setChunked(false);
    response.setContent(new BigEndianHeapChannelBuffer(allBytes));
    ClientResponse<InputStream> clientResponse = responseHandler.handleResponse(response, null);
    clientResponse = responseHandler.done(clientResponse);

    final InputStream stream = clientResponse.getObj();
    final InputStream expectedStream = new ByteArrayInputStream(allBytes);
    int read = 0;
    while (read < allBytes.length) {
      final byte[] expectedBytes = new byte[Math.min(RANDOM.nextInt(128), allBytes.length - read)];
      final byte[] actualBytes = new byte[expectedBytes.length];
      fillBuff(stream, actualBytes);
      fillBuff(expectedStream, expectedBytes);
      Assert.assertArrayEquals(expectedBytes, actualBytes);
      read += expectedBytes.length;
    }
    Assert.assertEquals(allBytes.length, responseHandler.getByteCount());
  }

}<|MERGE_RESOLUTION|>--- conflicted
+++ resolved
@@ -84,14 +84,9 @@
     SequenceInputStreamResponseHandler responseHandler = new SequenceInputStreamResponseHandler();
     final HttpResponse response = new DefaultHttpResponse(HttpVersion.HTTP_1_1, HttpResponseStatus.OK);
     response.setChunked(true);
-<<<<<<< HEAD
-    ClientResponse<InputStream> clientResponse = responseHandler.handleResponse(response);
+    ClientResponse<InputStream> clientResponse = responseHandler.handleResponse(response, null);
     final int failAt = RANDOM.nextInt(allBytes.length);
-=======
-    ClientResponse<InputStream> clientResponse = responseHandler.handleResponse(response, null);
-    final int failAt = Math.abs(RANDOM.nextInt()) % allBytes.length;
     long chunkNum = 0;
->>>>>>> 96a1076e
     while (it.hasNext()) {
       final DefaultHttpChunk chunk = new DefaultHttpChunk(
           new BigEndianHeapChannelBuffer(it.next())
