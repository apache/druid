--- conflicted
+++ resolved
@@ -32,14 +32,6 @@
 
 Druid now supports SQL-compliant array types. Whenever possible, you should use the array type over multi-value dimensions. See [Migration guide: MVDs to arrays](migr-mvd-array.md).
 
-<<<<<<< HEAD
-## Migrate to `maxSubqueryBytes` from `maxSubqueryRows`
-
-`maxSubqueryBytes` and `maxSubqueryRows` are guardrails to limit the amount of subquery data stored in the Java heap. `maxSubqueryBytes` is a better alternative to `maxSubqueryRows` because row-based limits  ignore the size of the individual rows. The values for `maxSubqueryRows` also doesn't take into account the size of the cluster, which is available with the `maxSubqueryBytes` automatic configuration. See [Migration guide: Subquery limit](migr-subquery-limit.md).
-=======
--->
->>>>>>> 8b5802d4
-
 ## Migrate to front-coded dictionary encoding
 
 Druid encodes string columns into dictionaries for better compression. Front-coded dictionary encoding reduces storage and improves performance by optimizing for strings that share similar beginning substrings. See [Migration guide: front-coded dictionaries](migr-front-coded-dict.md) for more information.
