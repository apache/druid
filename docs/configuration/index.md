---
id: index
title: "Configuration reference"
---

<!--
  ~ Licensed to the Apache Software Foundation (ASF) under one
  ~ or more contributor license agreements.  See the NOTICE file
  ~ distributed with this work for additional information
  ~ regarding copyright ownership.  The ASF licenses this file
  ~ to you under the Apache License, Version 2.0 (the
  ~ "License"); you may not use this file except in compliance
  ~ with the License.  You may obtain a copy of the License at
  ~
  ~   http://www.apache.org/licenses/LICENSE-2.0
  ~
  ~ Unless required by applicable law or agreed to in writing,
  ~ software distributed under the License is distributed on an
  ~ "AS IS" BASIS, WITHOUT WARRANTIES OR CONDITIONS OF ANY
  ~ KIND, either express or implied.  See the License for the
  ~ specific language governing permissions and limitations
  ~ under the License.
  -->


This page documents all of the configuration properties for each Druid service type.

## Recommended Configuration File Organization

A recommended way of organizing Druid configuration files can be seen in the `conf` directory in the Druid package root, shown below:

```
$ ls -R conf
druid

conf/druid:
_common       broker        coordinator   historical    middleManager overlord

conf/druid/_common:
common.runtime.properties log4j2.xml

conf/druid/broker:
jvm.config         runtime.properties

conf/druid/coordinator:
jvm.config         runtime.properties

conf/druid/historical:
jvm.config         runtime.properties

conf/druid/middleManager:
jvm.config         runtime.properties

conf/druid/overlord:
jvm.config         runtime.properties
```

Each directory has a `runtime.properties` file containing configuration properties for the specific Druid process corresponding to the directory (e.g., `historical`).

The `jvm.config` files contain JVM flags such as heap sizing properties for each service.

Common properties shared by all services are placed in `_common/common.runtime.properties`.

## Common Configurations

The properties under this section are common configurations that should be shared across all Druid services in a cluster.

### JVM Configuration Best Practices

There are four JVM parameters that we set on all of our processes:

-  `-Duser.timezone=UTC`: This sets the default timezone of the JVM to UTC. We always set this and do not test with other default timezones, so local timezones might work, but they also might uncover weird and interesting bugs. To issue queries in a non-UTC timezone, see [query granularities](../querying/granularities.md#period-granularities)
-  `-Dfile.encoding=UTF-8` This is similar to timezone, we test assuming UTF-8. Local encodings might work, but they also might result in weird and interesting bugs.
-  `-Djava.io.tmpdir=<a path>` Various parts of Druid use temporary files to interact with the file system. These files can become quite large. This means that systems that have small `/tmp` directories can cause problems for Druid. Therefore, set the JVM tmp directory to a location with ample space.

     Also consider the following when configuring the JVM tmp directory:
     - The temp directory should not be volatile tmpfs.
     - This directory should also have good read and write speed.
     - Avoid NFS mount.
     - The `org.apache.druid.java.util.metrics.SysMonitor` requires execute privileges on files in `java.io.tmpdir`. If you are using the system monitor, do not set `java.io.tmpdir` to `noexec`.
-  `-Djava.util.logging.manager=org.apache.logging.log4j.jul.LogManager` This allows log4j2 to handle logs for non-log4j2 components (like jetty) which use standard java logging.

### Extensions

Many of Druid's external dependencies can be plugged in as modules. Extensions can be provided using the following configs:

|Property|Description|Default|
|--------|-----------|-------|
|`druid.extensions.directory`|The root extension directory where user can put extensions related files. Druid will load extensions stored under this directory.|`extensions` (This is a relative path to Druid's working directory)|
|`druid.extensions.hadoopDependenciesDir`|The root hadoop dependencies directory where user can put hadoop related dependencies files. Druid will load the dependencies based on the hadoop coordinate specified in the hadoop index task.|`hadoop-dependencies` (This is a relative path to Druid's working directory|
|`druid.extensions.loadList`|A JSON array of extensions to load from extension directories by Druid. If it is not specified, its value will be `null` and Druid will load all the extensions under `druid.extensions.directory`. If its value is empty list `[]`, then no extensions will be loaded at all. It is also allowed to specify absolute path of other custom extensions not stored in the common extensions directory.|null|
|`druid.extensions.searchCurrentClassloader`|This is a boolean flag that determines if Druid will search the main classloader for extensions.  It defaults to true but can be turned off if you have reason to not automatically add all modules on the classpath.|true|
|`druid.extensions.useExtensionClassloaderFirst`|This is a boolean flag that determines if Druid extensions should prefer loading classes from their own jars rather than jars bundled with Druid. If false, extensions must be compatible with classes provided by any jars bundled with Druid. If true, extensions may depend on conflicting versions.|false|
|`druid.extensions.hadoopContainerDruidClasspath`|Hadoop Indexing launches hadoop jobs and this configuration provides way to explicitly set the user classpath for the hadoop job. By default this is computed automatically by druid based on the druid process classpath and set of extensions. However, sometimes you might want to be explicit to resolve dependency conflicts between druid and hadoop.|null|
|`druid.extensions.addExtensionsToHadoopContainer`|Only applicable if `druid.extensions.hadoopContainerDruidClasspath` is provided. If set to true, then extensions specified in the loadList are added to hadoop container classpath. Note that when `druid.extensions.hadoopContainerDruidClasspath` is not provided then extensions are always added to hadoop container classpath.|false|

### Modules

|Property|Description|Default|
|--------|-----------|-------|
|`druid.modules.excludeList`|A JSON array of canonical class names (e.g., `"org.apache.druid.somepackage.SomeModule"`) of module classes which shouldn't be loaded, even if they are found in extensions specified by `druid.extensions.loadList`, or in the list of core modules specified to be loaded on a particular Druid process type. Useful when some useful extension contains some module, which shouldn't be loaded on some Druid process type because some dependencies of that module couldn't be satisfied.|[]|

### Zookeeper
We recommend just setting the base ZK path and the ZK service host, but all ZK paths that Druid uses can be overwritten to absolute paths.

|Property|Description|Default|
|--------|-----------|-------|
|`druid.zk.paths.base`|Base Zookeeper path.|`/druid`|
|`druid.zk.service.host`|The ZooKeeper hosts to connect to. This is a REQUIRED property and therefore a host address must be supplied.|none|
|`druid.zk.service.user`|The username to authenticate with ZooKeeper. This is an optional property.|none|
|`druid.zk.service.pwd`|The [Password Provider](../operations/password-provider.md) or the string password to authenticate with ZooKeeper. This is an optional property.|none|
|`druid.zk.service.authScheme`|digest is the only authentication scheme supported. |digest|

#### Zookeeper Behavior

|Property|Description|Default|
|--------|-----------|-------|
|`druid.zk.service.sessionTimeoutMs`|ZooKeeper session timeout, in milliseconds.|`30000`|
|`druid.zk.service.connectionTimeoutMs`|ZooKeeper connection timeout, in milliseconds.|`15000`|
|`druid.zk.service.compress`|Boolean flag for whether or not created Znodes should be compressed.|`true`|
|`druid.zk.service.acl`|Boolean flag for whether or not to enable ACL security for ZooKeeper. If ACL is enabled, zNode creators will have all permissions.|`false`|

#### Path Configuration
Druid interacts with ZK through a set of standard path configurations. We recommend just setting the base ZK path, but all ZK paths that Druid uses can be overwritten to absolute paths.

|Property|Description|Default|
|--------|-----------|-------|
|`druid.zk.paths.base`|Base Zookeeper path.|`/druid`|
|`druid.zk.paths.propertiesPath`|Zookeeper properties path.|`${druid.zk.paths.base}/properties`|
|`druid.zk.paths.announcementsPath`|Druid process announcement path.|`${druid.zk.paths.base}/announcements`|
|`druid.zk.paths.liveSegmentsPath`|Current path for where Druid processes announce their segments.|`${druid.zk.paths.base}/segments`|
|`druid.zk.paths.loadQueuePath`|Entries here cause Historical processes to load and drop segments.|`${druid.zk.paths.base}/loadQueue`|
|`druid.zk.paths.coordinatorPath`|Used by the Coordinator for leader election.|`${druid.zk.paths.base}/coordinator`|
|`druid.zk.paths.servedSegmentsPath`|@Deprecated. Legacy path for where Druid processes announce their segments.|`${druid.zk.paths.base}/servedSegments`|

The indexing service also uses its own set of paths. These configs can be included in the common configuration.

|Property|Description|Default|
|--------|-----------|-------|
|`druid.zk.paths.indexer.base`|Base zookeeper path for |`${druid.zk.paths.base}/indexer`|
|`druid.zk.paths.indexer.announcementsPath`|Middle managers announce themselves here.|`${druid.zk.paths.indexer.base}/announcements`|
|`druid.zk.paths.indexer.tasksPath`|Used to assign tasks to MiddleManagers.|`${druid.zk.paths.indexer.base}/tasks`|
|`druid.zk.paths.indexer.statusPath`|Parent path for announcement of task statuses.|`${druid.zk.paths.indexer.base}/status`|

If `druid.zk.paths.base` and `druid.zk.paths.indexer.base` are both set, and none of the other `druid.zk.paths.*` or `druid.zk.paths.indexer.*` values are set, then the other properties will be evaluated relative to their respective `base`.
For example, if `druid.zk.paths.base` is set to `/druid1` and `druid.zk.paths.indexer.base` is set to `/druid2` then `druid.zk.paths.announcementsPath` will default to `/druid1/announcements` while `druid.zk.paths.indexer.announcementsPath` will default to `/druid2/announcements`.

The following path is used for service discovery. It is **not** affected by `druid.zk.paths.base` and **must** be specified separately.

|Property|Description|Default|
|--------|-----------|-------|
|`druid.discovery.curator.path`|Services announce themselves under this ZooKeeper path.|`/druid/discovery`|

### Exhibitor

[Exhibitor](https://github.com/Netflix/exhibitor/wiki) is a supervisor system for ZooKeeper.
Exhibitor can dynamically scale-up/down the cluster of ZooKeeper servers.
Druid can update self-owned list of ZooKeeper servers through Exhibitor without restarting.
That is, it allows Druid to keep the connections of Exhibitor-supervised ZooKeeper servers.

|Property|Description|Default|
|--------|-----------|-------|
|`druid.exhibitor.service.hosts`|A JSON array which contains the hostnames of Exhibitor instances. Please specify this property if you want to use Exhibitor-supervised cluster.|none|
|`druid.exhibitor.service.port`|The REST port used to connect to Exhibitor.|`8080`|
|`druid.exhibitor.service.restUriPath`|The path of the REST call used to get the server set.|`/exhibitor/v1/cluster/list`|
|`druid.exhibitor.service.useSsl`|Boolean flag for whether or not to use https protocol.|`false`|
|`druid.exhibitor.service.pollingMs`|How often to poll the exhibitors for the list|`10000`|

Note that `druid.zk.service.host` is used as a backup in case an Exhibitor instance can't be contacted and therefore should still be set.

### TLS

#### General Configuration

|Property|Description|Default|
|--------|-----------|-------|
|`druid.enablePlaintextPort`|Enable/Disable HTTP connector.|`true`|
|`druid.enableTlsPort`|Enable/Disable HTTPS connector.|`false`|

Although not recommended but both HTTP and HTTPS connectors can be enabled at a time and respective ports are configurable using `druid.plaintextPort`
and `druid.tlsPort` properties on each process. Please see `Configuration` section of individual processes to check the valid and default values for these ports.

#### Jetty Server TLS Configuration

Druid uses Jetty as an embedded web server. To learn more about TLS/SSL, certificates, and related concepts in Jetty, including explanations of the configuration settings below, see "Configuring SSL/TLS KeyStores" in the [Jetty Operations Guide](https://www.eclipse.org/jetty/documentation.php).

For information about TLS/SSL support in Java in general, see the [Java Secure Socket Extension (JSSE) Reference Guide](http://docs.oracle.com/javase/8/docs/technotes/guides/security/jsse/JSSERefGuide.html).
The [Java Cryptography Architecture
Standard Algorithm Name Documentation for JDK 8](http://docs.oracle.com/javase/8/docs/technotes/guides/security/StandardNames.html) lists all possible
values for the following properties, among others provided by the Java implementation.

|Property|Description|Default|Required|
|--------|-----------|-------|--------|
|`druid.server.https.keyStorePath`|The file path or URL of the TLS/SSL Key store.|none|yes|
|`druid.server.https.keyStoreType`|The type of the key store.|none|yes|
|`druid.server.https.certAlias`|Alias of TLS/SSL certificate for the connector.|none|yes|
|`druid.server.https.keyStorePassword`|The [Password Provider](../operations/password-provider.md) or String password for the Key Store.|none|yes|

Following table contains non-mandatory advanced configuration options, use caution.

|Property|Description|Default|Required|
|--------|-----------|-------|--------|
|`druid.server.https.keyManagerFactoryAlgorithm`|Algorithm to use for creating KeyManager, more details [here](https://docs.oracle.com/javase/7/docs/technotes/guides/security/jsse/JSSERefGuide.html#KeyManager).|`javax.net.ssl.KeyManagerFactory.getDefaultAlgorithm()`|no|
|`druid.server.https.keyManagerPassword`|The [Password Provider](../operations/password-provider.md) or String password for the Key Manager.|none|no|
|`druid.server.https.includeCipherSuites`|List of cipher suite names to include. You can either use the exact cipher suite name or a regular expression.|Jetty's default include cipher list|no|
|`druid.server.https.excludeCipherSuites`|List of cipher suite names to exclude. You can either use the exact cipher suite name or a regular expression.|Jetty's default exclude cipher list|no|
|`druid.server.https.includeProtocols`|List of exact protocols names to include.|Jetty's default include protocol list|no|
|`druid.server.https.excludeProtocols`|List of exact protocols names to exclude.|Jetty's default exclude protocol list|no|


#### Internal Client TLS Configuration (requires `simple-client-sslcontext` extension)

These properties apply to the SSLContext that will be provided to the internal HTTP client that Druid services use to communicate with each other. These properties require the `simple-client-sslcontext` extension to be loaded. Without it, Druid services will be unable to communicate with each other when TLS is enabled.

|Property|Description|Default|Required|
|--------|-----------|-------|--------|
|`druid.client.https.protocol`|SSL protocol to use.|`TLSv1.2`|no|
|`druid.client.https.trustStoreType`|The type of the key store where trusted root certificates are stored.|`java.security.KeyStore.getDefaultType()`|no|
|`druid.client.https.trustStorePath`|The file path or URL of the TLS/SSL Key store where trusted root certificates are stored.|none|yes|
|`druid.client.https.trustStoreAlgorithm`|Algorithm to be used by TrustManager to validate certificate chains|`javax.net.ssl.TrustManagerFactory.getDefaultAlgorithm()`|no|
|`druid.client.https.trustStorePassword`|The [Password Provider](../operations/password-provider.md) or String password for the Trust Store.|none|yes|

This [document](http://docs.oracle.com/javase/8/docs/technotes/guides/security/StandardNames.html) lists all the possible
values for the above mentioned configs among others provided by Java implementation.

### Authentication and Authorization

|Property|Type|Description|Default|Required|
|--------|-----------|--------|--------|--------|
|`druid.auth.authenticatorChain`|JSON List of Strings|List of Authenticator type names|["allowAll"]|no|
|`druid.escalator.type`|String|Type of the Escalator that should be used for internal Druid communications. This Escalator must use an authentication scheme that is supported by an Authenticator in `druid.auth.authenticatorChain`.|"noop"|no|
|`druid.auth.authorizers`|JSON List of Strings|List of Authorizer type names |["allowAll"]|no|
|`druid.auth.unsecuredPaths`| List of Strings|List of paths for which security checks will not be performed. All requests to these paths will be allowed.|[]|no|
|`druid.auth.allowUnauthenticatedHttpOptions`|Boolean|If true, skip authentication checks for HTTP OPTIONS requests. This is needed for certain use cases, such as supporting CORS pre-flight requests. Note that disabling authentication checks for OPTIONS requests will allow unauthenticated users to determine what Druid endpoints are valid (by checking if the OPTIONS request returns a 200 instead of 404), so enabling this option may reveal information about server configuration, including information about what extensions are loaded (if those extensions add endpoints).|false|no|

For more information, please see [Authentication and Authorization](../design/auth.md).

For configuration options for specific auth extensions, please refer to the extension documentation.

### Startup Logging

All processes can log debugging information on startup.

|Property|Description|Default|
|--------|-----------|-------|
|`druid.startup.logging.logProperties`|Log all properties on startup (from common.runtime.properties, runtime.properties, and the JVM command line).|false|
|`druid.startup.logging.maskProperties`|Masks sensitive properties (passwords, for example) containing theses words.|["password"]|

Note that some sensitive information may be logged if these settings are enabled.

### Request Logging

All processes that can serve queries can also log the query requests they see. Broker processes can additionally log the SQL requests (both from HTTP and JDBC) they see.
For an example of setting up request logging, see [Request logging](../operations/request-logging.md).

|Property|Description|Default|
|--------|-----------|-------|
|`druid.request.logging.type`|How to log every query request. Choices: `noop`, [`file`](#file-request-logging), [`emitter`](#emitter-request-logging), [`slf4j`](#slf4j-request-logging), [`filtered`](#filtered-request-logging), [`composing`](#composing-request-logging), [`switching`](#switching-request-logging)|`noop` (request logging disabled by default)|

Note that you can enable sending all the HTTP requests to log by setting  `org.apache.druid.jetty.RequestLog` to the `DEBUG` level. See [Logging](../configuration/logging.md) for more information.

#### File request logging

The `file` request logger stores daily request logs on disk.

|Property|Description|Default|
|--------|-----------|-------|
|`druid.request.logging.dir`|Historical, Realtime and Broker processes maintain request logs of all of the requests they get (interaction is via POST, so normal request logs don’t generally capture information about the actual query), this specifies the directory to store the request logs in|none|
|`druid.request.logging.filePattern`|[Joda datetime format](http://www.joda.org/joda-time/apidocs/org/joda/time/format/DateTimeFormat.html) for each file|"yyyy-MM-dd'.log'"|

The format of request logs is TSV, one line per requests, with five fields: timestamp, remote\_addr, native\_query, query\_context, sql\_query.

For native JSON request, the `sql_query` field is empty. Example
```
2019-01-14T10:00:00.000Z        127.0.0.1   {"queryType":"topN","dataSource":{"type":"table","name":"wikiticker"},"virtualColumns":[],"dimension":{"type":"LegacyDimensionSpec","dimension":"page","outputName":"page","outputType":"STRING"},"metric":{"type":"LegacyTopNMetricSpec","metric":"count"},"threshold":10,"intervals":{"type":"LegacySegmentSpec","intervals":["2015-09-12T00:00:00.000Z/2015-09-13T00:00:00.000Z"]},"filter":null,"granularity":{"type":"all"},"aggregations":[{"type":"count","name":"count"}],"postAggregations":[],"context":{"queryId":"74c2d540-d700-4ebd-b4a9-3d02397976aa"},"descending":false}    {"query/time":100,"query/bytes":800,"success":true,"identity":"user1"}
```

For SQL query request, the `native_query` field is empty. Example
```
2019-01-14T10:00:00.000Z        127.0.0.1       {"sqlQuery/time":100,"sqlQuery/bytes":600,"success":true,"identity":"user1"}  {"query":"SELECT page, COUNT(*) AS Edits FROM wikiticker WHERE __time BETWEEN TIMESTAMP '2015-09-12 00:00:00' AND TIMESTAMP '2015-09-13 00:00:00' GROUP BY page ORDER BY Edits DESC LIMIT 10","context":{"sqlQueryId":"c9d035a0-5ffd-4a79-a865-3ffdadbb5fdd","nativeQueryIds":"[490978e4-f5c7-4cf6-b174-346e63cf8863]"}}
```

#### Emitter request logging

The `emitter` request logger emits every request to the external location specified in the [emitter](#enabling-metrics) configuration.

|Property|Description|Default|
|--------|-----------|-------|
|`druid.request.logging.feed`|Feed name for requests.|none|

#### SLF4J request logging

The `slf4j` request logger logs every request using SLF4J. It serializes native queries into JSON in the log message regardless of the SLF4J format specification. Requests are logged under the class `org.apache.druid.server.log.LoggingRequestLogger`.

|Property|Description|Default|
|--------|-----------|-------|
|`druid.request.logging.setMDC`|If you want to set MDC entries within the log entry, set this value to `true`. Your logging system must be configured to support MDC in order to format this data.|false|
|`druid.request.logging.setContextMDC`|Set to "true" to add  the Druid query `context` to the MDC entries. Only applies when `setMDC` is `true`.|false|

For a native query, the following MDC fields are populated when `setMDC` is `true`:

|MDC field|Description|
|---------|-----------|
|`queryId`   |The query ID|
|`sqlQueryId`|The SQL query ID if this query is part of a SQL request|
|`dataSource`|The datasource the query was against|
|`queryType` |The type of the query|
|`hasFilters`|If the query has any filters|
|`remoteAddr`|The remote address of the requesting client|
|`duration`  |The duration of the query interval|
|`resultOrdering`|The ordering of results|
|`descending`|If the query is a descending query|

#### Filtered request logging

The `filtered` request logger filters requests based on the query type or how long a query takes to complete.
For native queries, the logger only logs requests when the `query/time` metric exceeds the threshold provided in `queryTimeThresholdMs`.
For SQL queries, it only logs requests when the `sqlQuery/time` metric exceeds threshold provided in `sqlQueryTimeThresholdMs`.
See [Metrics](../operations/metrics.md) for more details on query metrics.

Requests that meet the threshold are logged using the request logger type set in `druid.request.logging.delegate.type`.

|Property|Description|Default|
|--------|-----------|-------|
|`druid.request.logging.queryTimeThresholdMs`|Threshold value for the `query/time` metric in milliseconds.|0, i.e., no filtering|
|`druid.request.logging.sqlQueryTimeThresholdMs`|Threshold value for the `sqlQuery/time` metric in milliseconds.|0, i.e., no filtering|
|`druid.request.logging.mutedQueryTypes` | Query requests of these types are not logged. Query types are defined as string objects corresponding to the "queryType" value for the specified query in the Druid's [native JSON query API](http://druid.apache.org/docs/latest/querying/querying). Misspelled query types will be ignored. Example to ignore scan and timeBoundary queries: ["scan", "timeBoundary"]| []|
|`druid.request.logging.delegate.type`|Type of delegate request logger to log requests.|none|

#### Composing request logging
The `composing` request logger emits request logs to multiple request loggers.

|Property|Description|Default|
|--------|-----------|-------|
|`druid.request.logging.loggerProviders`|List of request loggers for emitting request logs.|none|

#### Switching request logging
The `switching` request logger routes native query request logs to one request logger and SQL query request logs to another request logger.

|Property|Description|Default|
|--------|-----------|-------|
|`druid.request.logging.nativeQueryLogger`|Request logger for emitting native query request logs.|none|
|`druid.request.logging.sqlQueryLogger`|Request logger for emitting SQL query request logs.|none|

### Audit Logging

Coordinator and Overlord log changes to lookups, segment load/drop rules, dynamic configuration changes for auditing

|Property|Description|Default|
|--------|-----------|-------|
|`druid.audit.manager.auditHistoryMillis`|Default duration for querying audit history.|1 week|
|`druid.audit.manager.includePayloadAsDimensionInMetric`|Boolean flag on whether to add `payload` column in service metric.|false|
|`druid.audit.manager.maxPayloadSizeBytes`|The maximum size of audit payload to store in Druid's metadata store audit table. If the size of audit payload exceeds this value, the audit log would be stored with a message indicating that the payload was omitted instead. Setting `maxPayloadSizeBytes` to -1 (default value) disables this check, meaning Druid will always store audit payload regardless of it's size. Setting to any negative number other than `-1` is invalid. Human-readable format is supported, see [here](human-readable-byte.md).  |-1|
|`druid.audit.manager.skipNullField`|If true, the audit payload stored in metadata store will exclude any field with null value. |false|

### Enabling Metrics

You can configure Druid processes to emit [metrics](../operations/metrics.md) regularly from a number of [monitors](#metrics-monitors) via [emitters](#metrics-emitters).

|Property|Description|Default|
|--------|-----------|-------|
|`druid.monitoring.emissionPeriod`| Frequency that Druid emits metrics.|`PT1M`|
|[`druid.monitoring.monitors`](#metrics-monitors)|Sets list of Druid monitors used by a process.|none (no monitors)|
|[`druid.emitter`](#metrics-emitters)|Setting this value initializes one of the emitter modules.|`noop` (metric emission disabled by default)|

#### Metrics monitors

Metric monitoring is an essential part of Druid operations.  The following monitors are available:

|Name|Description|
|----|-----------|
|`org.apache.druid.client.cache.CacheMonitor`|Emits metrics (to logs) about the segment results cache for Historical and Broker processes. Reports typical cache statistics include hits, misses, rates, and size (bytes and number of entries), as well as timeouts and and errors.|
|`org.apache.druid.java.util.metrics.SysMonitor`|Reports on various system activities and statuses using the [SIGAR library](https://github.com/hyperic/sigar). Requires execute privileges on files in `java.io.tmpdir`. Do not set `java.io.tmpdir` to `noexec` when using `SysMonitor`.|
|`org.apache.druid.java.util.metrics.JvmMonitor`|Reports various JVM-related statistics.|
|`org.apache.druid.java.util.metrics.JvmCpuMonitor`|Reports statistics of CPU consumption by the JVM.|
|`org.apache.druid.java.util.metrics.CpuAcctDeltaMonitor`|Reports consumed CPU as per the cpuacct cgroup.|
|`org.apache.druid.java.util.metrics.JvmThreadsMonitor`|Reports Thread statistics in the JVM, like numbers of total, daemon, started, died threads.|
|`org.apache.druid.java.util.metrics.CgroupCpuMonitor`|Reports CPU shares and quotas as per the `cpu` cgroup.|
|`org.apache.druid.java.util.metrics.CgroupCpuSetMonitor`|Reports CPU core/HT and memory node allocations as per the `cpuset` cgroup.|
|`org.apache.druid.java.util.metrics.CgroupMemoryMonitor`|Reports memory statistic as per the memory cgroup.|
|`org.apache.druid.server.metrics.EventReceiverFirehoseMonitor`|Reports how many events have been queued in the EventReceiverFirehose.|
|`org.apache.druid.server.metrics.HistoricalMetricsMonitor`|Reports statistics on Historical processes. Available only on Historical processes.|
|`org.apache.druid.server.metrics.QueryCountStatsMonitor`|Reports how many queries have been successful/failed/interrupted.|
|`org.apache.druid.server.emitter.HttpEmittingMonitor`|Reports internal metrics of `http` or `parametrized` emitter (see below). Must not be used with another emitter type. See the description of the metrics here: https://github.com/apache/druid/pull/4973.|
|`org.apache.druid.server.metrics.TaskCountStatsMonitor`|Reports how many ingestion tasks are currently running/pending/waiting and also the number of successful/failed tasks per emission period.|
|`org.apache.druid.server.metrics.TaskSlotCountStatsMonitor`|Reports metrics about task slot usage per emission period.|
|`org.apache.druid.server.metrics.WorkerTaskCountStatsMonitor`|Reports how many ingestion tasks are currently running/pending/waiting, the number of successful/failed tasks, and metrics about task slot usage for the reporting worker, per emission period. Only supported by middleManager node types.|

For example, you might configure monitors on all processes for system and JVM information within `common.runtime.properties` as follows:

```
druid.monitoring.monitors=["org.apache.druid.java.util.metrics.SysMonitor","org.apache.druid.java.util.metrics.JvmMonitor"]
```

You can override cluster-wide configuration by amending the `runtime.properties` of individual processes.

#### Metrics emitters

There are several emitters available:

- `noop` (default) disables metric emission.
- [`logging`](#logging-emitter-module) emits logs using Log4j2.
- [`http`](#http-emitter-module) sends `POST` requests of JSON events.
- [`parametrized`](#parametrized-http-emitter-module) operates like the `http` emitter but fine-tunes the recipient URL based on the event feed.
- [`composing`](#composing-emitter-module) initializes multiple emitter modules.
- [`graphite`](#graphite-emitter) emits metrics to a [Graphite](https://graphiteapp.org/) Carbon service.

##### Logging Emitter Module

|Property|Description|Default|
|--------|-----------|-------|
|`druid.emitter.logging.loggerClass`|Choices: HttpPostEmitter, LoggingEmitter, NoopServiceEmitter, ServiceEmitter. The class used for logging.|LoggingEmitter|
|`druid.emitter.logging.logLevel`|Choices: debug, info, warn, error. The log level at which message are logged.|info|

##### HTTP Emitter Module

|Property|Description|Default|
|--------|-----------|-------|
|`druid.emitter.http.flushMillis`|How often the internal message buffer is flushed (data is sent).|60000|
|`druid.emitter.http.flushCount`|How many messages the internal message buffer can hold before flushing (sending).|500|
|`druid.emitter.http.basicAuthentication`|[Password Provider](../operations/password-provider.md) for providing Login and password for authentication in "login:password" form, e.g., `druid.emitter.http.basicAuthentication=admin:adminpassword` uses Default Password Provider which allows plain text passwords.|not specified = no authentication|
|`druid.emitter.http.flushTimeOut`|The timeout after which an event should be sent to the endpoint, even if internal buffers are not filled, in milliseconds.|not specified = no timeout|
|`druid.emitter.http.batchingStrategy`|The strategy of how the batch is formatted. "ARRAY" means `[event1,event2]`, "NEWLINES" means `event1\nevent2`, ONLY_EVENTS means `event1event2`.|ARRAY|
|`druid.emitter.http.maxBatchSize`|The maximum batch size, in bytes.|the minimum of (10% of JVM heap size divided by 2) or (5242880 (i. e. 5 MiB))|
|`druid.emitter.http.batchQueueSizeLimit`|The maximum number of batches in emitter queue, if there are problems with emitting.|the maximum of (2) or (10% of the JVM heap size divided by 5MiB)|
|`druid.emitter.http.minHttpTimeoutMillis`|If the speed of filling batches imposes timeout smaller than that, not even trying to send batch to endpoint, because it will likely fail, not being able to send the data that fast. Configure this depending based on emitter/successfulSending/minTimeMs metric. Reasonable values are 10ms..100ms.|0|
|`druid.emitter.http.recipientBaseUrl`|The base URL to emit messages to. Druid will POST JSON to be consumed at the HTTP endpoint specified by this property.|none, required config|

##### HTTP Emitter Module TLS Overrides

By default, when sending events to a TLS-enabled receiver, the HTTP Emitter uses an SSLContext obtained from the process described at [Druid's internal communication over TLS](../operations/tls-support.md), i.e., the same
SSLContext that would be used for internal communications between Druid processes.

In some use cases it may be desirable to have the HTTP Emitter use its own separate truststore configuration. For example, there may be organizational policies that prevent the TLS-enabled metrics receiver's certificate from being added to the same truststore used by Druid's internal HTTP client.

The following properties allow the HTTP Emitter to use its own truststore configuration when building its SSLContext.

|Property|Description|Default|
|--------|-----------|-------|
|`druid.emitter.http.ssl.useDefaultJavaContext`|If set to true, the HttpEmitter will use `SSLContext.getDefault()`, the default Java SSLContext, and all other properties below are ignored.|false|
|`druid.emitter.http.ssl.trustStorePath`|The file path or URL of the TLS/SSL Key store where trusted root certificates are stored. If this is unspecified, the HTTP Emitter will use the same SSLContext as Druid's internal HTTP client, as described in the beginning of this section, and all other properties below are ignored.|null|
|`druid.emitter.http.ssl.trustStoreType`|The type of the key store where trusted root certificates are stored.|`java.security.KeyStore.getDefaultType()`|
|`druid.emitter.http.ssl.trustStoreAlgorithm`|Algorithm to be used by TrustManager to validate certificate chains|`javax.net.ssl.TrustManagerFactory.getDefaultAlgorithm()`|
|`druid.emitter.http.ssl.trustStorePassword`|The [Password Provider](../operations/password-provider.md) or String password for the Trust Store.|none|
|`druid.emitter.http.ssl.protocol`|TLS protocol to use.|"TLSv1.2"|

##### Parametrized HTTP Emitter Module

The parametrized emitter takes the same configs as the [`http` emitter](#http-emitter-module) using the prefix `druid.emitter.parametrized.httpEmitting.`.
For example:
* `druid.emitter.parametrized.httpEmitting.flushMillis`
* `druid.emitter.parametrized.httpEmitting.flushCount`
* `druid.emitter.parametrized.httpEmitting.ssl.trustStorePath`

Do not specify `recipientBaseUrl` with the parametrized emitter.
Instead use `recipientBaseUrlPattern` described in the table below.

|Property|Description|Default|
|--------|-----------|-------|
|`druid.emitter.parametrized.recipientBaseUrlPattern`|The URL pattern to send an event to, based on the event's feed. E.g., `http://foo.bar/{feed}`, that will send event to `http://foo.bar/metrics` if the event's feed is "metrics".|none, required config|

##### Composing Emitter Module

|Property|Description|Default|
|--------|-----------|-------|
|`druid.emitter.composing.emitters`|List of emitter modules to load, e.g., ["logging","http"].|[]|

##### Graphite Emitter

To use graphite as emitter set `druid.emitter=graphite`. For configuration details, see [Graphite emitter](../development/extensions-contrib/graphite.md) for the Graphite emitter Druid extension.


### Metadata storage

These properties specify the JDBC connection and other configuration around the metadata storage. The only processes that connect to the metadata storage with these properties are the [Coordinator](../design/coordinator.md) and [Overlord](../design/overlord.md).

|Property|Description|Default|
|--------|-----------|-------|
|`druid.metadata.storage.type`|The type of metadata storage to use. Choose from "mysql", "postgresql", or "derby".|derby|
|`druid.metadata.storage.connector.connectURI`|The JDBC URI for the database to connect to|none|
|`druid.metadata.storage.connector.user`|The username to connect with.|none|
|`druid.metadata.storage.connector.password`|The [Password Provider](../operations/password-provider.md) or String password used to connect with.|none|
|`druid.metadata.storage.connector.createTables`|If Druid requires a table and it doesn't exist, create it?|true|
|`druid.metadata.storage.tables.base`|The base name for tables.|druid|
|`druid.metadata.storage.tables.dataSource`|The table to use to look for dataSources which created by [Kafka Indexing Service](../development/extensions-core/kafka-ingestion.md).|druid_dataSource|
|`druid.metadata.storage.tables.pendingSegments`|The table to use to look for pending segments.|druid_pendingSegments|
|`druid.metadata.storage.tables.segments`|The table to use to look for segments.|druid_segments|
|`druid.metadata.storage.tables.rules`|The table to use to look for segment load/drop rules.|druid_rules|
|`druid.metadata.storage.tables.config`|The table to use to look for configs.|druid_config|
|`druid.metadata.storage.tables.tasks`|Used by the indexing service to store tasks.|druid_tasks|
|`druid.metadata.storage.tables.taskLog`|Used by the indexing service to store task logs.|druid_taskLog|
|`druid.metadata.storage.tables.taskLock`|Used by the indexing service to store task locks.|druid_taskLock|
|`druid.metadata.storage.tables.supervisors`|Used by the indexing service to store supervisor configurations.|druid_supervisors|
|`druid.metadata.storage.tables.audit`|The table to use for audit history of configuration changes, e.g., Coordinator rules.|druid_audit|

### Deep storage

The configurations concern how to push and pull [Segments](../design/segments.md) from deep storage.

|Property|Description|Default|
|--------|-----------|-------|
|`druid.storage.type`|Choices:local, noop, s3, hdfs, c*. The type of deep storage to use.|local|

#### Local Deep Storage

Local deep storage uses the local filesystem.

|Property|Description|Default|
|--------|-----------|-------|
|`druid.storage.storageDirectory`|Directory on disk to use as deep storage.|/tmp/druid/localStorage|

#### Noop Deep Storage

This deep storage doesn't do anything. There are no configs.

#### S3 Deep Storage

This deep storage is used to interface with Amazon's S3. Note that the `druid-s3-extensions` extension must be loaded.
The below table shows some important configurations for S3. See [S3 Deep Storage](../development/extensions-core/s3.md) for full configurations.

|Property|Description|Default|
|--------|-----------|-------|
|`druid.storage.bucket`|S3 bucket name.|none|
|`druid.storage.baseKey`|S3 object key prefix for storage.|none|
|`druid.storage.disableAcl`|Boolean flag for ACL. If this is set to `false`, the full control would be granted to the bucket owner. This may require to set additional permissions. See [S3 permissions settings](../development/extensions-core/s3.md#s3-permissions-settings).|false|
|`druid.storage.archiveBucket`|S3 bucket name for archiving when running the *archive task*.|none|
|`druid.storage.archiveBaseKey`|S3 object key prefix for archiving.|none|
|`druid.storage.sse.type`|Server-side encryption type. Should be one of `s3`, `kms`, and `custom`. See the below [Server-side encryption section](../development/extensions-core/s3.md#server-side-encryption) for more details.|None|
|`druid.storage.sse.kms.keyId`|AWS KMS key ID. This is used only when `druid.storage.sse.type` is `kms` and can be empty to use the default key ID.|None|
|`druid.storage.sse.custom.base64EncodedKey`|Base64-encoded key. Should be specified if `druid.storage.sse.type` is `custom`.|None|
|`druid.storage.useS3aSchema`|If true, use the "s3a" filesystem when using Hadoop-based ingestion. If false, the "s3n" filesystem will be used. Only affects Hadoop-based ingestion.|false|

#### HDFS Deep Storage

This deep storage is used to interface with HDFS.  Note that the `druid-hdfs-storage` extension must be loaded.

|Property|Description|Default|
|--------|-----------|-------|
|`druid.storage.storageDirectory`|HDFS directory to use as deep storage.|none|

#### Cassandra Deep Storage

This deep storage is used to interface with Cassandra.  Note that the `druid-cassandra-storage` extension must be loaded.

|Property|Description|Default|
|--------|-----------|-------|
|`druid.storage.host`|Cassandra host.|none|
|`druid.storage.keyspace`|Cassandra key space.|none|


### Ingestion Security Configuration

#### HDFS input source

You can set the following property to specify permissible protocols for
the [HDFS input source](../ingestion/native-batch-input-source.md#hdfs-input-source) and the [HDFS firehose](../ingestion/native-batch-firehose.md#hdfsfirehose).

|Property|Possible Values|Description|Default|
|--------|---------------|-----------|-------|
|`druid.ingestion.hdfs.allowedProtocols`|List of protocols|Allowed protocols for the HDFS input source and HDFS firehose.|["hdfs"]|


#### HTTP input source

You can set the following property to specify permissible protocols for
the [HTTP input source](../ingestion/native-batch-input-source.md#http-input-source) and the [HTTP firehose](../ingestion/native-batch-firehose.md#httpfirehose).

|Property|Possible Values|Description|Default|
|--------|---------------|-----------|-------|
|`druid.ingestion.http.allowedProtocols`|List of protocols|Allowed protocols for the HTTP input source and HTTP firehose.|["http", "https"]|


### External Data Access Security Configuration

#### JDBC Connections to External Databases

You can use the following properties to specify permissible JDBC options for:
- [SQL input source](../ingestion/native-batch-input-source.md#sql-input-source)
- [SQL firehose](../ingestion/native-batch-firehose.md#sqlfirehose),
- [globally cached JDBC lookups](../development/extensions-core/lookups-cached-global.md#jdbc-lookup)
- [JDBC Data Fetcher for per-lookup caching](../development/extensions-core/druid-lookups.md#data-fetcher-layer).

These properties do not apply to metadata storage connections.

|Property|Possible Values|Description|Default|
|--------|---------------|-----------|-------|
|`druid.access.jdbc.enforceAllowedProperties`|Boolean|When true, Druid applies `druid.access.jdbc.allowedProperties` to JDBC connections starting with `jdbc:postgresql:`, `jdbc:mysql:`, or `jdbc:mariadb:`. When false, Druid allows any kind of JDBC connections without JDBC property validation. This config is for backward compatibility especially during upgrades since enforcing allow list can break existing ingestion jobs or lookups based on JDBC. This config is deprecated and will be removed in a future release.|true|
|`druid.access.jdbc.allowedProperties`|List of JDBC properties|Defines a list of allowed JDBC properties. Druid always enforces the list for all JDBC connections starting with `jdbc:postgresql:`, `jdbc:mysql:`, and `jdbc:mariadb:` if `druid.access.jdbc.enforceAllowedProperties` is set to true.<br/><br/>This option is tested against MySQL connector 5.1.48, MariaDB connector 2.7.4, and PostgreSQL connector 42.2.14. Other connector versions might not work.|["useSSL", "requireSSL", "ssl", "sslmode"]|
|`druid.access.jdbc.allowUnknownJdbcUrlFormat`|Boolean|When false, Druid only accepts JDBC connections starting with `jdbc:postgresql:` or `jdbc:mysql:`. When true, Druid allows JDBC connections to any kind of database, but only enforces `druid.access.jdbc.allowedProperties` for PostgreSQL and MySQL/MariaDB.|true|


### Task Logging

You can use the `druid.indexer` configuration to set a [long-term storage](#log-long-term-storage) location for task log files, and to set a [retention policy](#log-retention-policy).

For more information about ingestion tasks and the process of generating logs, see the [task reference](../ingestion/tasks.md).

#### Log Long-term Storage

|Property|Description|Default|
|--------|-----------|-------|
|`druid.indexer.logs.type`|Where to store task logs.  `noop`, [`s3`](#s3-task-logs), [`azure`](#azure-blob-store-task-logs), [`google`](#google-cloud-storage-task-logs), [`hdfs`](#hdfs-task-logs), [`file`](#file-task-logs) |`file`|

##### File Task Logs

Store task logs in the local filesystem.

|Property|Description|Default|
|--------|-----------|-------|
|`druid.indexer.logs.directory`|Local filesystem path.|log|

##### S3 Task Logs

Store task logs in S3. Note that the `druid-s3-extensions` extension must be loaded.

|Property|Description|Default|
|--------|-----------|-------|
|`druid.indexer.logs.s3Bucket`|S3 bucket name.|none|
|`druid.indexer.logs.s3Prefix`|S3 key prefix.|none|
|`druid.indexer.logs.disableAcl`|Boolean flag for ACL. If this is set to `false`, the full control would be granted to the bucket owner. If the task logs bucket is the same as the deep storage (S3) bucket, then the value of this property will need to be set to true if druid.storage.disableAcl has been set to true.|false|

##### Azure Blob Store Task Logs
Store task logs in Azure Blob Store.

Note: The `druid-azure-extensions` extension must be loaded, and this uses the same storage account as the deep storage module for azure.

|Property|Description|Default|
|--------|-----------|-------|
|`druid.indexer.logs.container`|The Azure Blob Store container to write logs to|none|
|`druid.indexer.logs.prefix`|The path to prepend to logs|none|

##### Google Cloud Storage Task Logs
Store task logs in Google Cloud Storage.

Note: The `druid-google-extensions` extension must be loaded, and this uses the same storage settings as the deep storage module for google.

|Property|Description|Default|
|--------|-----------|-------|
|`druid.indexer.logs.bucket`|The Google Cloud Storage bucket to write logs to|none|
|`druid.indexer.logs.prefix`|The path to prepend to logs|none|

##### HDFS Task Logs

Store task logs in HDFS. Note that the `druid-hdfs-storage` extension must be loaded.

|Property|Description|Default|
|--------|-----------|-------|
|`druid.indexer.logs.directory`|The directory to store logs.|none|

#### Log Retention Policy

|Property|Description|Default|
|--------|-----------|-------|
|`druid.indexer.logs.kill.enabled`|Boolean value for whether to enable deletion of old task logs. If set to true, Overlord will submit kill tasks periodically based on `druid.indexer.logs.kill.delay` specified, which will delete task logs from the log directory as well as tasks and tasklogs table entries in metadata storage except for tasks created in the last `druid.indexer.logs.kill.durationToRetain` period. |false|
|`druid.indexer.logs.kill.durationToRetain`| Required if kill is enabled. In milliseconds, task logs and entries in task-related metadata storage tables to be retained created in last x milliseconds. |None|
|`druid.indexer.logs.kill.initialDelay`| Optional. Number of milliseconds after Overlord start when first auto kill is run. |random value less than 300000 (5 mins)|
|`druid.indexer.logs.kill.delay`|Optional. Number of milliseconds of delay between successive executions of auto kill run. |21600000 (6 hours)|

### API error response

You can configure Druid API error responses to hide internal information like the Druid class name, stack trace, thread name, servlet name, code, line/column number, host, or IP address.

|Property|Description|Default|
|--------|-----------|-------|
|`druid.server.http.showDetailedJettyErrors`|When set to true, any error from the Jetty layer / Jetty filter includes the following fields  in the JSON response: `servlet`, `message`, `url`, `status`, and `cause`, if it exists. When set to false, the JSON response only includes `message`, `url`, and `status`. The field values remain unchanged.|true|
|`druid.server.http.errorResponseTransform.strategy`|Error response transform strategy. The strategy controls how Druid transforms error responses from Druid services. When unset or set to `none`, Druid leaves error responses unchanged.|`none`|

##### Error response transform strategy

You can use an error response transform strategy to transform error responses from within Druid services to hide internal information.
When you specify an error response transform strategy other than `none`, Druid transforms the error responses from Druid services as follows:
 - For any query API that fails in the Router service, Druid sets the fields `errorClass` and `host` to null. Druid applies the transformation strategy to the `errorMessage` field.
 - For any SQL query API that fails, for example `POST /druid/v2/sql/...`, Druid sets the fields `errorClass` and `host` to null. Druid applies the transformation strategy to the `errorMessage` field.
 - For any JDBC related exceptions, Druid will turn all checked exceptions into `QueryInterruptedException` otherwise druid will attempt to keep the exception as the same type. For example if the original exception isn't owned by Druid it will become `QueryInterruptedException`. Druid applies the transformation strategy to the `errorMessage` field.

###### No error response transform strategy

In this mode, Druid leaves error responses from underlying services unchanged and returns the unchanged errors to the API client.
This is the default Druid error response mode. To explicitly enable this strategy, set `druid.server.http.errorResponseTransform.strategy` to "none".

###### Allowed regular expression error response transform strategy

In this mode, Druid validates the error responses from underlying services against a list of regular expressions. Only error messages that match a configured regular expression are returned. To enable this strategy, set `druid.server.http.errorResponseTransform.strategy` to `allowedRegex`.

|Property|Description|Default|
|--------|-----------|-------|
|`druid.server.http.errorResponseTransform.allowedRegex`|The list of regular expressions Druid uses to validate error messages. If the error message matches any of the regular expressions, then Druid includes it in the response unchanged. If the error message does not match any of the regular expressions, Druid replaces the error message with null or with a default message depending on the type of underlying Exception. |`[]`|

For example, consider the following error response:
```
{"error":"Plan validation failed","errorMessage":"org.apache.calcite.runtime.CalciteContextException: From line 1, column 15 to line 1, column 38: Object 'nonexistent-datasource' not found","errorClass":"org.apache.calcite.tools.ValidationException","host":null}
```
If `druid.server.http.errorResponseTransform.allowedRegex` is set to `[]`, Druid transforms the query error response to the following:
```
{"error":"Plan validation failed","errorMessage":null,"errorClass":null,"host":null}
```
On the other hand, if `druid.server.http.errorResponseTransform.allowedRegex` is set to `[".*CalciteContextException.*"]` then Druid transforms the query error response to the following:
```
{"error":"Plan validation failed","errorMessage":"org.apache.calcite.runtime.CalciteContextException: From line 1, column 15 to line 1, column 38: Object 'nonexistent-datasource' not found","errorClass":null,"host":null}
```

### Overlord Discovery

This config is used to find the [Overlord](../design/overlord.md) using Curator service discovery. Only required if you are actually running an Overlord.

|Property|Description|Default|
|--------|-----------|-------|
|`druid.selectors.indexing.serviceName`|The druid.service name of the Overlord process. To start the Overlord with a different name, set it with this property. |druid/overlord|


### Coordinator Discovery

This config is used to find the [Coordinator](../design/coordinator.md) using Curator service discovery. This config is used by the realtime indexing processes to get information about the segments loaded in the cluster.

|Property|Description|Default|
|--------|-----------|-------|
|`druid.selectors.coordinator.serviceName`|The druid.service name of the Coordinator process. To start the Coordinator with a different name, set it with this property. |druid/coordinator|


### Announcing Segments

You can configure how to announce and unannounce Znodes in ZooKeeper (using Curator). For normal operations you do not need to override any of these configs.

##### Batch Data Segment Announcer

In current Druid, multiple data segments may be announced under the same Znode.

|Property|Description|Default|
|--------|-----------|-------|
|`druid.announcer.segmentsPerNode`|Each Znode contains info for up to this many segments.|50|
|`druid.announcer.maxBytesPerNode`|Max byte size for Znode.|524288|
|`druid.announcer.skipDimensionsAndMetrics`|Skip Dimensions and Metrics list from segment announcements. NOTE: Enabling this will also remove the dimensions and metrics list from Coordinator and Broker endpoints.|false|
|`druid.announcer.skipLoadSpec`|Skip segment LoadSpec from segment announcements. NOTE: Enabling this will also remove the loadspec from Coordinator and Broker endpoints.|false|

### JavaScript

Druid supports dynamic runtime extension through JavaScript functions. This functionality can be configured through
the following properties.

|Property|Description|Default|
|--------|-----------|-------|
|`druid.javascript.enabled`|Set to "true" to enable JavaScript functionality. This affects the JavaScript parser, filter, extractionFn, aggregator, post-aggregator, router strategy, and worker selection strategy.|false|

> JavaScript-based functionality is disabled by default. Please refer to the Druid [JavaScript programming guide](../development/javascript.md) for guidelines about using Druid's JavaScript functionality, including instructions on how to enable it.

### Double Column storage

Prior to version 0.13.0, Druid's storage layer used a 32-bit float representation to store columns created by the
doubleSum, doubleMin, and doubleMax aggregators at indexing time.
Starting from version 0.13.0 the default will be 64-bit floats for Double columns.
Using 64-bit representation for double column will lead to avoid precision loss at the cost of doubling the storage size of such columns.
To keep the old format set the system-wide property `druid.indexing.doubleStorage=float`.
You can also use floatSum, floatMin and floatMax to use 32-bit float representation.
Support for 64-bit floating point columns was released in Druid 0.11.0, so if you use this feature then older versions of Druid will not be able to read your data segments.

|Property|Description|Default|
|--------|-----------|-------|
|`druid.indexing.doubleStorage`|Set to "float" to use 32-bit double representation for double columns.|double|

### SQL compatible null handling
Prior to version 0.13.0, Druid string columns treated `''` and `null` values as interchangeable, and numeric columns were unable to represent `null` values, coercing `null` to `0`. Druid 0.13.0 introduced a mode which enabled SQL compatible null handling, allowing string columns to distinguish empty strings from nulls, and numeric columns to contain null rows.

|Property|Description|Default|
|---|---|---|
|`druid.generic.useDefaultValueForNull`|When set to `true`, `null` values will be stored as `''` for string columns and `0` for numeric columns. Set to `false` to store and query data in SQL compatible mode.|`true`|
|`druid.generic.ignoreNullsForStringCardinality`|When set to `true`, `null` values will be ignored for the built-in cardinality aggregator over string columns. Set to `false` to include `null` values while estimating cardinality of only string columns using the built-in cardinality aggregator. This setting takes effect only when `druid.generic.useDefaultValueForNull` is set to `true` and is ignored in SQL compatibility mode. Additionally, empty strings (equivalent to null) are not counted when this is set to `true`. |`false`|
This mode does have a storage size and query performance cost, see [segment documentation](../design/segments.md#sql-compatible-null-handling) for more details.

### HTTP Client

All Druid components can communicate with each other over HTTP.

|Property|Description|Default|
|--------|-----------|-------|
|`druid.global.http.numConnections`|Size of connection pool per destination URL. If there are more HTTP requests than this number that all need to speak to the same URL, then they will queue up.|`20`|
|`druid.global.http.eagerInitialization`|Indicates that http connections should be eagerly initialized. If set to true, `numConnections` connections are created upon initialization|`true`|
|`druid.global.http.compressionCodec`|Compression codec to communicate with others. May be "gzip" or "identity".|`gzip`|
|`druid.global.http.readTimeout`|The timeout for data reads.|`PT15M`|
|`druid.global.http.unusedConnectionTimeout`|The timeout for idle connections in connection pool. The connection in the pool will be closed after this timeout and a new one will be established. This timeout should be less than `druid.global.http.readTimeout`. Set this timeout = ~90% of `druid.global.http.readTimeout`|`PT4M`|
|`druid.global.http.numMaxThreads`|Maximum number of I/O worker threads|`max(10, ((number of cores * 17) / 16 + 2) + 30)`|

## Master Server

This section contains the configuration options for the processes that reside on Master servers (Coordinators and Overlords) in the suggested [three-server configuration](../design/processes.md#server-types).

### Coordinator

For general Coordinator Process information, see [here](../design/coordinator.md).

#### Static Configuration

These Coordinator static configurations can be defined in the `coordinator/runtime.properties` file.

##### Coordinator Process Config

|Property|Description|Default|
|--------|-----------|-------|
|`druid.host`|The host for the current process. This is used to advertise the current processes location as reachable from another process and should generally be specified such that `http://${druid.host}/` could actually talk to this process|InetAddress.getLocalHost().getCanonicalHostName()|
|`druid.bindOnHost`|Indicating whether the process's internal jetty server bind on `druid.host`. Default is false, which means binding to all interfaces.|false|
|`druid.plaintextPort`|This is the port to actually listen on; unless port mapping is used, this will be the same port as is on `druid.host`|8081|
|`druid.tlsPort`|TLS port for HTTPS connector, if [druid.enableTlsPort](../operations/tls-support.md) is set then this config will be used. If `druid.host` contains port then that port will be ignored. This should be a non-negative Integer.|8281|
|`druid.service`|The name of the service. This is used as a dimension when emitting metrics and alerts to differentiate between the various services|druid/coordinator|

##### Coordinator Operation

|Property|Description|Default|
|--------|-----------|-------|
|`druid.coordinator.period`|The run period for the Coordinator. The Coordinator operates by maintaining the current state of the world in memory and periodically looking at the set of "used" segments and segments being served to make decisions about whether any changes need to be made to the data topology. This property sets the delay between each of these runs.|PT60S|
|`druid.coordinator.period.indexingPeriod`|How often to send compact/merge/conversion tasks to the indexing service. It's recommended to be longer than `druid.manager.segments.pollDuration`|PT1800S (30 mins)|
|`druid.coordinator.startDelay`|The operation of the Coordinator works on the assumption that it has an up-to-date view of the state of the world when it runs, the current ZK interaction code, however, is written in a way that doesn’t allow the Coordinator to know for a fact that it’s done loading the current state of the world. This delay is a hack to give it enough time to believe that it has all the data.|PT300S|
|`druid.coordinator.load.timeout`|The timeout duration for when the Coordinator assigns a segment to a Historical process.|PT15M|
|`druid.coordinator.kill.pendingSegments.on`|Boolean flag for whether or not the Coordinator clean up old entries in the `pendingSegments` table of metadata store. If set to true, Coordinator will check the created time of most recently complete task. If it doesn't exist, it finds the created time of the earliest running/pending/waiting tasks. Once the created time is found, then for all dataSources not in the `killPendingSegmentsSkipList` (see [Dynamic configuration](#dynamic-configuration)), Coordinator will ask the Overlord to clean up the entries 1 day or more older than the found created time in the `pendingSegments` table. This will be done periodically based on `druid.coordinator.period.indexingPeriod` specified.|true|
|`druid.coordinator.kill.on`|Boolean flag for whether or not the Coordinator should submit kill task for unused segments, that is, hard delete them from metadata store and deep storage. If set to true, then for all whitelisted dataSources (or optionally all), Coordinator will submit tasks periodically based on `period` specified. These kill tasks will delete all unused segments except for the last `durationToRetain` period. A whitelist can be set via dynamic configuration `killDataSourceWhitelist` described later.|true|
|`druid.coordinator.kill.period`|How often to send kill tasks to the indexing service. Value must be greater than `druid.coordinator.period.indexingPeriod`. Only applies if kill is turned on.|P1D (1 Day)|
|`druid.coordinator.kill.durationToRetain`| Do not kill unused segments in last `durationToRetain`, must be greater or equal to 0. Only applies and MUST be specified if kill is turned on.|`P90D`|
|`druid.coordinator.kill.maxSegments`|Kill at most n unused segments per kill task submission, must be greater than 0. Only applies and MUST be specified if kill is turned on.|100|
|`druid.coordinator.balancer.strategy`|Specify the type of balancing strategy for the coordinator to use to distribute segments among the historicals. `cachingCost` is logically equivalent to `cost` but is more CPU-efficient on large clusters. `diskNormalized` weights the costs according to the servers' disk usage ratios - there are known issues with this strategy distributing segments unevenly across the cluster. `random` distributes segments among services randomly.|`cost`|
|`druid.coordinator.balancer.cachingCost.awaitInitialization`|Whether to wait for segment view initialization before creating the `cachingCost` balancing strategy. This property is enabled only when `druid.coordinator.balancer.strategy` is `cachingCost`. If set to 'true', the Coordinator will not start to assign segments, until the segment view is initialized. If set to 'false', the Coordinator will fallback to use the `cost` balancing strategy only if the segment view is not initialized yet. Notes, it may take much time to wait for the initialization since the `cachingCost` balancing strategy involves much computing to build itself.|false|
|`druid.coordinator.loadqueuepeon.repeatDelay`|The start and repeat delay for the loadqueuepeon, which manages the load and drop of segments.|PT0.050S (50 ms)|
|`druid.coordinator.asOverlord.enabled`|Boolean value for whether this Coordinator process should act like an Overlord as well. This configuration allows users to simplify a druid cluster by not having to deploy any standalone Overlord processes. If set to true, then Overlord console is available at `http://coordinator-host:port/console.html` and be sure to set `druid.coordinator.asOverlord.overlordService` also. See next.|false|
|`druid.coordinator.asOverlord.overlordService`| Required, if `druid.coordinator.asOverlord.enabled` is `true`. This must be same value as `druid.service` on standalone Overlord processes and `druid.selectors.indexing.serviceName` on Middle Managers.|NULL|

##### Metadata Management

|Property|Description|Required?|Default|
|--------|-----------|---------|-------|
|`druid.coordinator.period.metadataStoreManagementPeriod`|How often to run metadata management tasks in [ISO 8601](https://en.wikipedia.org/wiki/ISO_8601) duration format. |No | `PT1H`|
|`druid.coordinator.kill.supervisor.on`| Boolean value for whether to enable automatic deletion of terminated supervisors. If set to true, Coordinator will periodically remove terminated supervisors from the supervisor table in metadata storage.| No | True|
|`druid.coordinator.kill.supervisor.period`| How often to do automatic deletion of terminated supervisor in [ISO 8601](https://en.wikipedia.org/wiki/ISO_8601) duration format. Value must be equal to or greater than  `druid.coordinator.period.metadataStoreManagementPeriod`. Only applies if `druid.coordinator.kill.supervisor.on` is set to "True".| No| `P1D`|
|`druid.coordinator.kill.supervisor.durationToRetain`| Duration of terminated supervisor to be retained from created time in [ISO 8601](https://en.wikipedia.org/wiki/ISO_8601) duration format. Only applies if `druid.coordinator.kill.supervisor.on` is set to "True".| Yes if `druid.coordinator.kill.supervisor.on` is set to "True".| `P90D`|
|`druid.coordinator.kill.audit.on`| Boolean value for whether to enable automatic deletion of audit logs. If set to true, Coordinator will periodically remove audit logs from the audit table entries in metadata storage.| No | True|
|`druid.coordinator.kill.audit.period`| How often to do automatic deletion of audit logs in [ISO 8601](https://en.wikipedia.org/wiki/ISO_8601) duration format. Value must be equal to or greater than  `druid.coordinator.period.metadataStoreManagementPeriod`. Only applies if `druid.coordinator.kill.audit.on` is set to "True".| No| `P1D`|
|`druid.coordinator.kill.audit.durationToRetain`| Duration of audit logs to be retained from created time in [ISO 8601](https://en.wikipedia.org/wiki/ISO_8601) duration format. Only applies if `druid.coordinator.kill.audit.on` is set to "True".| Yes if `druid.coordinator.kill.audit.on` is set to "True".| `P90D`|
|`druid.coordinator.kill.compaction.on`| Boolean value for whether to enable automatic deletion of compaction configurations. If set to true, Coordinator will periodically remove compaction configuration of inactive datasource (datasource with no used and unused segments) from the config table in metadata storage.  | No | False|
|`druid.coordinator.kill.compaction.period`| How often to do automatic deletion of compaction configurations in [ISO 8601](https://en.wikipedia.org/wiki/ISO_8601) duration format. Value must be equal to or greater than  `druid.coordinator.period.metadataStoreManagementPeriod`. Only applies if `druid.coordinator.kill.compaction.on` is set to "True".| No| `P1D`|
|`druid.coordinator.kill.rule.on`| Boolean value for whether to enable automatic deletion of rules. If set to true, Coordinator will periodically remove rules of inactive datasource (datasource with no used and unused segments) from the rule table in metadata storage.| No | True|
|`druid.coordinator.kill.rule.period`| How often to do automatic deletion of rules in [ISO 8601](https://en.wikipedia.org/wiki/ISO_8601) duration format. Value must be equal to or greater than  `druid.coordinator.period.metadataStoreManagementPeriod`. Only applies if `druid.coordinator.kill.rule.on` is set to "True".| No| `P1D`|
|`druid.coordinator.kill.rule.durationToRetain`| Duration of rules to be retained from created time in [ISO 8601](https://en.wikipedia.org/wiki/ISO_8601) duration format. Only applies if `druid.coordinator.kill.rule.on` is set to "True".| Yes if `druid.coordinator.kill.rule.on` is set to "True".| `P90D`|
|`druid.coordinator.kill.datasource.on`| Boolean value for whether to enable automatic deletion of datasource metadata (Note: datasource metadata only exists for datasource created from supervisor). If set to true, Coordinator will periodically remove datasource metadata of terminated supervisor from the datasource table in metadata storage.  | No | True|
|`druid.coordinator.kill.datasource.period`| How often to do automatic deletion of datasource metadata in [ISO 8601](https://en.wikipedia.org/wiki/ISO_8601) duration format. Value must be equal to or greater than  `druid.coordinator.period.metadataStoreManagementPeriod`. Only applies if `druid.coordinator.kill.datasource.on` is set to "True".| No| `P1D`|
|`druid.coordinator.kill.datasource.durationToRetain`| Duration of datasource metadata to be retained from created time in [ISO 8601](https://en.wikipedia.org/wiki/ISO_8601) duration format. Only applies if `druid.coordinator.kill.datasource.on` is set to "True".| Yes if `druid.coordinator.kill.datasource.on` is set to "True".| `P90D`|

##### Segment Management
|Property|Possible Values|Description|Default|
|--------|---------------|-----------|-------|
|`druid.serverview.type`|batch or http|Segment discovery method to use. "http" enables discovering segments using HTTP instead of zookeeper.|batch|
|`druid.coordinator.loadqueuepeon.type`|curator or http|Whether to use "http" or "curator" implementation to assign segment loads/drops to historical|curator|
|`druid.coordinator.segment.awaitInitializationOnStart`|true or false|Whether the Coordinator will wait for its view of segments to fully initialize before starting up. If set to 'true', the Coordinator's HTTP server will not start up, and the Coordinator will not announce itself as available, until the server view is initialized.|true|

###### Additional config when "http" loadqueuepeon is used
|Property|Description|Default|
|--------|-----------|-------|
|`druid.coordinator.loadqueuepeon.http.batchSize`|Number of segment load/drop requests to batch in one HTTP request. Note that it must be smaller than `druid.segmentCache.numLoadingThreads` config on Historical process.|1|

##### Metadata Retrieval

|Property|Description|Default|
|--------|-----------|-------|
|`druid.manager.config.pollDuration`|How often the manager polls the config table for updates.|PT1M|
|`druid.manager.segments.pollDuration`|The duration between polls the Coordinator does for updates to the set of active segments. Generally defines the amount of lag time it can take for the Coordinator to notice new segments.|PT1M|
|`druid.manager.rules.pollDuration`|The duration between polls the Coordinator does for updates to the set of active rules. Generally defines the amount of lag time it can take for the Coordinator to notice rules.|PT1M|
|`druid.manager.rules.defaultRule`|The default rule for the cluster|_default|
|`druid.manager.rules.alertThreshold`|The duration after a failed poll upon which an alert should be emitted.|PT10M|

#### Dynamic Configuration

The Coordinator has dynamic configuration to change certain behavior on the fly. The Coordinator uses a JSON spec object from the Druid [metadata storage](../dependencies/metadata-storage.md) config table. This object is detailed below:

It is recommended that you use the Coordinator Console to configure these parameters. However, if you need to do it via HTTP, the JSON object can be submitted to the Coordinator via a POST request at:

```
http://<COORDINATOR_IP>:<PORT>/druid/coordinator/v1/config
```

Optional Header Parameters for auditing the config change can also be specified.

|Header Param Name| Description | Default |
|----------|-------------|---------|
|`X-Druid-Author`| author making the config change|""|
|`X-Druid-Comment`| comment describing the change being done|""|

A sample Coordinator dynamic config JSON object is shown below:

```json
{
  "millisToWaitBeforeDeleting": 900000,
  "mergeBytesLimit": 100000000,
  "mergeSegmentsLimit" : 1000,
  "maxSegmentsToMove": 5,
  "useBatchedSegmentSampler": false,
  "percentOfSegmentsToConsiderPerMove": 100,
  "replicantLifetime": 15,
  "replicationThrottleLimit": 10,
  "emitBalancingStats": false,
  "killDataSourceWhitelist": ["wikipedia", "testDatasource"],
  "decommissioningNodes": ["localhost:8182", "localhost:8282"],
  "decommissioningMaxPercentOfMaxSegmentsToMove": 70,
  "pauseCoordination": false,
  "replicateAfterLoadTimeout": false,
  "maxNonPrimaryReplicantsToLoad": 2147483647
}
```

Issuing a GET request at the same URL will return the spec that is currently in place. A description of the config setup spec is shown below.

|Property|Description|Default|
|--------|-----------|-------|
|`millisToWaitBeforeDeleting`|How long does the Coordinator need to be a leader before it can start marking overshadowed segments as unused in metadata storage.|900000 (15 mins)|
|`mergeBytesLimit`|The maximum total uncompressed size in bytes of segments to merge.|524288000L|
|`mergeSegmentsLimit`|The maximum number of segments that can be in a single [append task](../ingestion/tasks.md).|100|
|`maxSegmentsToMove`|The maximum number of segments that can be moved at any given time.|5|
|`useBatchedSegmentSampler`|Boolean flag for whether or not we should use the Reservoir Sampling with a reservoir of size k instead of fixed size 1 to pick segments to move. This option can be enabled to speed up segment balancing process, especially if there are huge number of segments in the cluster or if there are too many segments to move.|false|
|`percentOfSegmentsToConsiderPerMove`|Deprecated. This will eventually be phased out by the batched segment sampler. You can enable the batched segment sampler now by setting the dynamic Coordinator config, `useBatchedSegmentSampler`, to `true`. Note that if you choose to enable the batched segment sampler, `percentOfSegmentsToConsiderPerMove` will no longer have any effect on balancing. If `useBatchedSegmentSampler == false`, this config defines the percentage of the total number of segments in the cluster that are considered every time a segment needs to be selected for a move. Druid orders servers by available capacity ascending (the least available capacity first) and then iterates over the servers. For each server, Druid iterates over the segments on the server, considering them for moving. The default config of 100% means that every segment on every server is a candidate to be moved. This should make sense for most small to medium-sized clusters. However, an admin may find it preferable to drop this value lower if they don't think that it is worthwhile to consider every single segment in the cluster each time it is looking for a segment to move.|100|
|`replicantLifetime`|The maximum number of Coordinator runs for a segment to be replicated before we start alerting.|15|
|`replicationThrottleLimit`|The maximum number of segments that can be replicated at one time.|10|
|`balancerComputeThreads`|Thread pool size for computing moving cost of segments in segment balancing. Consider increasing this if you have a lot of segments and moving segments starts to get stuck.|1|
|`emitBalancingStats`|Boolean flag for whether or not we should emit balancing stats. This is an expensive operation.|false|
|`killDataSourceWhitelist`|List of specific data sources for which kill tasks are sent if property `druid.coordinator.kill.on` is true. This can be a list of comma-separated data source names or a JSON array.|none|
|`killPendingSegmentsSkipList`|List of data sources for which pendingSegments are _NOT_ cleaned up if property `druid.coordinator.kill.pendingSegments.on` is true. This can be a list of comma-separated data sources or a JSON array.|none|
|`maxSegmentsInNodeLoadingQueue`|The maximum number of segments that could be queued for loading to any given server. This parameter could be used to speed up segments loading process, especially if there are "slow" nodes in the cluster (with low loading speed) or if too much segments scheduled to be replicated to some particular node (faster loading could be preferred to better segments distribution). Desired value depends on segments loading speed, acceptable replication time and number of nodes. Value 1000 could be a start point for a rather big cluster. Default value is 100. |100|
|`decommissioningNodes`| List of historical servers to 'decommission'. Coordinator will not assign new segments to 'decommissioning' servers,  and segments will be moved away from them to be placed on non-decommissioning servers at the maximum rate specified by `decommissioningMaxPercentOfMaxSegmentsToMove`.|none|
|`decommissioningMaxPercentOfMaxSegmentsToMove`|  The maximum number of segments that may be moved away from 'decommissioning' servers to non-decommissioning (that is, active) servers during one Coordinator run. This value is relative to the total maximum segment movements allowed during one run which is determined by `maxSegmentsToMove`. If `decommissioningMaxPercentOfMaxSegmentsToMove` is 0, segments will neither be moved from _or to_ 'decommissioning' servers, effectively putting them in a sort of "maintenance" mode that will not participate in balancing or assignment by load rules. Decommissioning can also become stalled if there are no available active servers to place the segments. By leveraging the maximum percent of decommissioning segment movements, an operator can prevent active servers from overload by prioritizing balancing, or decrease decommissioning time instead. The value should be between 0 and 100.|70|
|`pauseCoordination`| Boolean flag for whether or not the coordinator should execute its various duties of coordinating the cluster. Setting this to true essentially pauses all coordination work while allowing the API to remain up. Duties that are paused include all classes that implement the `CoordinatorDuty` Interface. Such duties include: Segment balancing, Segment compaction, Emission of metrics controlled by the dynamic coordinator config `emitBalancingStats`, Submitting kill tasks for unused segments (if enabled), Logging of used segments in the cluster, Marking of newly unused or overshadowed segments, Matching and execution of load/drop rules for used segments, Unloading segments that are no longer marked as used from Historical servers. An example of when an admin may want to pause coordination would be if they are doing deep storage maintenance on HDFS Name Nodes with downtime and don't want the coordinator to be directing Historical Nodes to hit the Name Node with API requests until maintenance is done and the deep store is declared healthy for use again. |false|
|`replicateAfterLoadTimeout`| Boolean flag for whether or not additional replication is needed for segments that have failed to load due to the expiry of `druid.coordinator.load.timeout`. If this is set to true, the coordinator will attempt to replicate the failed segment on a different historical server. This helps improve the segment availability if there are a few slow historicals in the cluster. However, the slow historical may still load the segment later and the coordinator may issue drop requests if the segment is over-replicated.|false|
|`maxNonPrimaryReplicantsToLoad`|This is the maximum number of non-primary segment replicants to load per Coordination run. This number can be set to put a hard upper limit on the number of replicants loaded. It is a tool that can help prevent long delays in new data being available for query after events that require many non-primary replicants to be loaded by the cluster; such as a Historical node disconnecting from the cluster. The default value essentially means there is no limit on the number of replicants loaded per coordination cycle. If you want to use a non-default value for this config, you may want to start with it being `~20%` of the number of segments found on your Historical server with the most segments. You can use the Druid metric, `coordinator/time` with the filter `duty=org.apache.druid.server.coordinator.duty.RunRules` to see how different values of this config impact your Coordinator execution time.|`Integer.MAX_VALUE`|


To view the audit history of Coordinator dynamic config issue a GET request to the URL -

```
http://<COORDINATOR_IP>:<PORT>/druid/coordinator/v1/config/history?interval=<interval>
```

default value of interval can be specified by setting `druid.audit.manager.auditHistoryMillis` (1 week if not configured) in Coordinator runtime.properties

To view last <n> entries of the audit history of Coordinator dynamic config issue a GET request to the URL -

```
http://<COORDINATOR_IP>:<PORT>/druid/coordinator/v1/config/history?count=<n>
```

##### Lookups Dynamic Configuration
These configuration options control the behavior of the Lookup dynamic configuration described in the [lookups page](../querying/lookups.md)

|Property|Description|Default|
|--------|-----------|-------|
|`druid.manager.lookups.hostDeleteTimeout`|How long to wait for a `DELETE` request to a particular process before considering the `DELETE` a failure|PT1S|
|`druid.manager.lookups.hostUpdateTimeout`|How long to wait for a `POST` request to a particular process before considering the `POST` a failure|PT10S|
|`druid.manager.lookups.deleteAllTimeout`|How long to wait for all `DELETE` requests to finish before considering the delete attempt a failure|PT10S|
|`druid.manager.lookups.updateAllTimeout`|How long to wait for all `POST` requests to finish before considering the attempt a failure|PT60S|
|`druid.manager.lookups.threadPoolSize`|How many processes can be managed concurrently (concurrent POST and DELETE requests). Requests this limit will wait in a queue until a slot becomes available.|10|
|`druid.manager.lookups.period`|How many milliseconds between checks for configuration changes|30_000|

##### Automatic compaction dynamic configuration

You can set or update automatic compaction properties dynamically using the
[Coordinator API](../operations/api-reference.md#automatic-compaction-configuration) without restarting Coordinators.

For details about segment compaction, see [Segment size optimization](../operations/segment-optimization.md).

You can configure automatic compaction through the following properties:

|Property|Description|Required|
|--------|-----------|--------|
|`dataSource`|dataSource name to be compacted.|yes|
|`taskPriority`|[Priority](../ingestion/tasks.md#priority) of compaction task.|no (default = 25)|
|`inputSegmentSizeBytes`|Maximum number of total segment bytes processed per compaction task. Since a time chunk must be processed in its entirety, if the segments for a particular time chunk have a total size in bytes greater than this parameter, compaction will not run for that time chunk. Because each compaction task runs with a single thread, setting this value too far above 1–2GB will result in compaction tasks taking an excessive amount of time.|no (default = Long.MAX_VALUE)|
|`maxRowsPerSegment`|Max number of rows per segment after compaction.|no|
|`skipOffsetFromLatest`|The offset for searching segments to be compacted in [ISO 8601](https://en.wikipedia.org/wiki/ISO_8601) duration format. Strongly recommended to set for realtime dataSources. See [Data handling with compaction](../ingestion/compaction.md#data-handling-with-compaction).|no (default = "P1D")|
|`tuningConfig`|Tuning config for compaction tasks. See below [Automatic compaction tuningConfig](#automatic-compaction-tuningconfig).|no|
|`taskContext`|[Task context](../ingestion/tasks.md#context) for compaction tasks.|no|
<<<<<<< HEAD
|`granularitySpec`|Custom `granularitySpec`. See [Automatic compaction granularitySpec](#automatic-compaction-granularityspec).|No|
|`dimensionsSpec`|Custom `dimensionsSpec`. See [Automatic compaction dimensionsSpec](#automatic-compaction-dimensionsspec).|No|
|`transformSpec`|Custom `transformSpec`. See [Automatic compaction transformSpec](#automatic-compaction-transformspec).|No|
|`ioConfig`|IO config for compaction tasks. See below [Automatic compaction ioConfig](#automatic-compaction-ioconfig).|no|
=======
|`granularitySpec`|Custom `granularitySpec`. See [Automatic compaction granularitySpec](#automatic-compaction-granularityspec)|No|
|`dimensionsSpec`|Custom `dimensionsSpec`. See [Automatic compaction dimensionsSpec](#automatic-compaction-dimensions-spec)|No|
|`transformSpec`|Custom `transformSpec`. See [Automatic compaction transformSpec](#automatic-compaction-transform-spec)|No|
|`metricsSpec`|Custom [`metricsSpec`](../ingestion/ingestion-spec.md#metricsspec). The compaction task preserves any existing metrics regardless of whether `metricsSpec` is specified. If `metricsSpec` is specified, Druid does not reapply any aggregators matching the metric names specified in `metricsSpec` to rows that already have the associated metrics. For rows that do not already have the metric specified in `metricsSpec`, Druid applies the metric aggregator on the source column, then proceeds to combine the metrics across segments as usual. If `metricsSpec` is not specified, Druid automatically discovers the metrics in the existing segments and combines existing metrics with the same metric name across segments. Aggregators for metrics with the same name are assumed to be compatible for combining across segments, otherwise the compaction task may fail.|No|
|`ioConfig`|IO config for compaction tasks. See below [Compaction Task IOConfig](#automatic-compaction-ioconfig).|no|
>>>>>>> 7b89682b

An example of an automatic compaction config is:

```json
{
  "dataSource": "wikiticker",
  "granularitySpec" : {
    "segmentGranularity" : "none"
  }
}
```

Compaction tasks fail when higher priority tasks cause Druid to revoke their locks. By default, realtime tasks like ingestion have a higher priority than compaction tasks. Therefore frequent conflicts between compaction tasks and realtime tasks can cause the coordinator's automatic compaction to get stuck.
You may see this issue with streaming ingestion from Kafka and Kinesis, which ingest late-arriving data. To mitigate this problem, set `skipOffsetFromLatest` to a value large enough so that arriving data tends to fall outside the offset value from the current time. This way you can avoid conflicts between compaction tasks and realtime ingestion tasks.

###### Automatic compaction tuningConfig

Auto-compaction supports a subset of the [tuningConfig for Parallel task](../ingestion/native-batch.md#tuningconfig).
The below is a list of the supported configurations for auto-compaction.

|Property|Description|Required|
|--------|-----------|--------|
|type|The task type, this should always be `index_parallel`.|yes|
|`maxRowsInMemory`|Used in determining when intermediate persists to disk should occur. Normally user does not need to set this, but depending on the nature of data, if rows are short in terms of bytes, user may not want to store a million rows in memory and this value should be set.|no (default = 1000000)|
|`maxBytesInMemory`|Used in determining when intermediate persists to disk should occur. Normally this is computed internally and user does not need to set it. This value represents number of bytes to aggregate in heap memory before persisting. This is based on a rough estimate of memory usage and not actual usage. The maximum heap memory usage for indexing is `maxBytesInMemory` * (2 + `maxPendingPersists`)|no (default = 1/6 of max JVM memory)|
|`splitHintSpec`|Used to give a hint to control the amount of data that each first phase task reads. This hint could be ignored depending on the implementation of the input source. See [Split hint spec](../ingestion/native-batch.md#split-hint-spec) for more details.|no (default = size-based split hint spec)|
|`partitionsSpec`|Defines how to partition data in each time chunk, see [`PartitionsSpec`](../ingestion/native-batch.md#partitionsspec)|no (default = `dynamic`)|
|`indexSpec`|Defines segment storage format options to be used at indexing time, see [IndexSpec](../ingestion/ingestion-spec.md#indexspec)|no|
|`indexSpecForIntermediatePersists`|Defines segment storage format options to be used at indexing time for intermediate persisted temporary segments. this can be used to disable dimension/metric compression on intermediate segments to reduce memory required for final merging. however, disabling compression on intermediate segments might increase page cache use while they are used before getting merged into final segment published, see [IndexSpec](../ingestion/ingestion-spec.md#indexspec) for possible values.|no|
|`maxPendingPersists`|Maximum number of persists that can be pending but not started. If this limit would be exceeded by a new intermediate persist, ingestion will block until the currently-running persist finishes. Maximum heap memory usage for indexing scales with `maxRowsInMemory` * (2 + `maxPendingPersists`).|no (default = 0, meaning one persist can be running concurrently with ingestion, and none can be queued up)|
|`pushTimeout`|Milliseconds to wait for pushing segments. It must be >= 0, where 0 means to wait forever.|no (default = 0)|
|`segmentWriteOutMediumFactory`|Segment write-out medium to use when creating segments. See [SegmentWriteOutMediumFactory](../ingestion/native-batch-simple-task.md#segmentwriteoutmediumfactory).|no (default is the value from `druid.peon.defaultSegmentWriteOutMediumFactory.type` is used)|
|`maxNumConcurrentSubTasks`|Maximum number of worker tasks which can be run in parallel at the same time. The supervisor task would spawn worker tasks up to `maxNumConcurrentSubTasks` regardless of the current available task slots. If this value is set to 1, the supervisor task processes data ingestion on its own instead of spawning worker tasks. If this value is set to too large, too many worker tasks can be created which might block other ingestion. Check [Capacity Planning](../ingestion/native-batch.md#capacity-planning) for more details.|no (default = 1)|
|`maxRetry`|Maximum number of retries on task failures.|no (default = 3)|
|`maxNumSegmentsToMerge`|Max limit for the number of segments that a single task can merge at the same time in the second phase. Used only with `hashed` or `single_dim` partitionsSpec.|no (default = 100)|
|`totalNumMergeTasks`|Total number of tasks to merge segments in the merge phase when `partitionsSpec` is set to `hashed` or `single_dim`.|no (default = 10)|
|`taskStatusCheckPeriodMs`|Polling period in milliseconds to check running task statuses.|no (default = 1000)|
|`chatHandlerTimeout`|Timeout for reporting the pushed segments in worker tasks.|no (default = PT10S)|
|`chatHandlerNumRetries`|Retries for reporting the pushed segments in worker tasks.|no (default = 5)|

###### Automatic compaction granularitySpec

|Field|Description|Required|
|-----|-----------|--------|
|`segmentGranularity`|Time chunking period for the segment granularity. Defaults to 'null', which preserves the original segment granularity. Accepts all [Query granularity](../querying/granularities.md) values.|No|
|`queryGranularity`|The resolution of timestamp storage within each segment. Defaults to 'null', which preserves the original query granularity. Accepts all [Query granularity](../querying/granularities.md) values.|No|
|`rollup`|Whether to enable ingestion-time rollup or not. Defaults to 'null', which preserves the original setting. Note that once data is rollup, individual records can no longer be recovered. |No|

###### Automatic compaction dimensionsSpec

|Field|Description|Required|
|-----|-----------|--------|
|`dimensions`| A list of dimension names or objects. Defaults to 'null', which preserves the original dimensions. Note that setting this will cause segments manually compacted with `dimensionExclusions` to be compacted again.|No|

###### Automatic compaction transformSpec

|Field|Description|Required|
|-----|-----------|--------|
|`filter`| The `filter` conditionally filters input rows during compaction. Only rows that pass the filter will be included in the compacted segments. Any of Druid's standard [query filters](../querying/filters.md) can be used. Defaults to 'null', which will not filter any row. |No|

###### Automatic compaction ioConfig

Auto-compaction supports a subset of the [IOConfig for Parallel task](../ingestion/native-batch.md).
The below is a list of the supported configurations for auto-compaction.

|Property|Description|Default|Required|
|--------|-----------|-------|--------|
|`dropExisting`|If `true` the compaction task replaces all existing segments fully contained by the umbrella interval of the compacted segments when the task publishes new segments and tombstones. If compaction fails, Druid does not publish any segments or tombstones. WARNING: this functionality is still in beta. Note that changing this config does not cause intervals to be compacted again.|false|no|

### Overlord

For general Overlord Process information, see [here](../design/overlord.md).

#### Overlord Static Configuration

These Overlord static configurations can be defined in the `overlord/runtime.properties` file.

##### Overlord Process Configs

|Property|Description|Default|
|--------|-----------|-------|
|`druid.host`|The host for the current process. This is used to advertise the current processes location as reachable from another process and should generally be specified such that `http://${druid.host}/` could actually talk to this process|InetAddress.getLocalHost().getCanonicalHostName()|
|`druid.bindOnHost`|Indicating whether the process's internal jetty server bind on `druid.host`. Default is false, which means binding to all interfaces.|false|
|`druid.plaintextPort`|This is the port to actually listen on; unless port mapping is used, this will be the same port as is on `druid.host`|8090|
|`druid.tlsPort`|TLS port for HTTPS connector, if [druid.enableTlsPort](../operations/tls-support.md) is set then this config will be used. If `druid.host` contains port then that port will be ignored. This should be a non-negative Integer.|8290|
|`druid.service`|The name of the service. This is used as a dimension when emitting metrics and alerts to differentiate between the various services|druid/overlord|

##### Overlord Operations

|Property|Description|Default|
|--------|-----------|-------|
|`druid.indexer.runner.type`|Choices "local" or "remote". Indicates whether tasks should be run locally or in a distributed environment. Experimental task runner "httpRemote" is also available which is same as "remote" but uses HTTP to interact with Middle Managers instead of Zookeeper.|local|
|`druid.indexer.storage.type`|Choices are "local" or "metadata". Indicates whether incoming tasks should be stored locally (in heap) or in metadata storage. "local" is mainly for internal testing while "metadata" is recommended in production because storing incoming tasks in metadata storage allows for tasks to be resumed if the Overlord should fail.|local|
|`druid.indexer.storage.recentlyFinishedThreshold`|Duration of time to store task results. Default is 24 hours. If you have hundreds of tasks running in a day, consider increasing this threshold.|PT24H|
|`druid.indexer.tasklock.forceTimeChunkLock`|_**Setting this to false is still experimental**_<br/> If set, all tasks are enforced to use time chunk lock. If not set, each task automatically chooses a lock type to use. This configuration can be overwritten by setting `forceTimeChunkLock` in the [task context](../ingestion/tasks.md#context). See [Task Locking & Priority](../ingestion/tasks.md#context) for more details about locking in tasks.|true|
|`druid.indexer.task.default.context`|Default task context that is applied to all tasks submitted to the Overlord. Any default in this config does not override neither the context values the user provides nor `druid.indexer.tasklock.forceTimeChunkLock`.|empty context|
|`druid.indexer.queue.maxSize`|Maximum number of active tasks at one time.|Integer.MAX_VALUE|
|`druid.indexer.queue.startDelay`|Sleep this long before starting Overlord queue management. This can be useful to give a cluster time to re-orient itself after e.g. a widespread network issue.|PT1M|
|`druid.indexer.queue.restartDelay`|Sleep this long when Overlord queue management throws an exception before trying again.|PT30S|
|`druid.indexer.queue.storageSyncRate`|Sync Overlord state this often with an underlying task persistence mechanism.|PT1M|

The following configs only apply if the Overlord is running in remote mode. For a description of local vs. remote mode, see [Overlord Process](../design/overlord.md).

|Property|Description|Default|
|--------|-----------|-------|
|`druid.indexer.runner.taskAssignmentTimeout`|How long to wait after a task as been assigned to a MiddleManager before throwing an error.|PT5M|
|`druid.indexer.runner.minWorkerVersion`|The minimum MiddleManager version to send tasks to. |"0"|
| `druid.indexer.runner.parallelIndexTaskSlotRatio`| The ratio of task slots available for parallel indexing supervisor tasks per worker. The specified value must be in the range [0, 1]. |1|
|`druid.indexer.runner.compressZnodes`|Indicates whether or not the Overlord should expect MiddleManagers to compress Znodes.|true|
|`druid.indexer.runner.maxZnodeBytes`|The maximum size Znode in bytes that can be created in Zookeeper, should be in the range of [10KiB, 2GiB). [Human-readable format](human-readable-byte.md) is supported.| 512 KiB |
|`druid.indexer.runner.taskCleanupTimeout`|How long to wait before failing a task after a MiddleManager is disconnected from Zookeeper.|PT15M|
|`druid.indexer.runner.taskShutdownLinkTimeout`|How long to wait on a shutdown request to a MiddleManager before timing out|PT1M|
|`druid.indexer.runner.pendingTasksRunnerNumThreads`|Number of threads to allocate pending-tasks to workers, must be at least 1.|1|
|`druid.indexer.runner.maxRetriesBeforeBlacklist`|Number of consecutive times the MiddleManager can fail tasks,  before the worker is blacklisted, must be at least 1|5|
|`druid.indexer.runner.workerBlackListBackoffTime`|How long to wait before a task is whitelisted again. This value should be greater that the value set for taskBlackListCleanupPeriod.|PT15M|
|`druid.indexer.runner.workerBlackListCleanupPeriod`|A duration after which the cleanup thread will startup to clean blacklisted workers.|PT5M|
|`druid.indexer.runner.maxPercentageBlacklistWorkers`|The maximum percentage of workers to blacklist, this must be between 0 and 100.|20|

There are additional configs for autoscaling (if it is enabled):

|Property|Description|Default|
|--------|-----------|-------|
|`druid.indexer.autoscale.strategy`|Choices are "noop", "ec2" or "gce". Sets the strategy to run when autoscaling is required.|noop|
|`druid.indexer.autoscale.doAutoscale`|If set to "true" autoscaling will be enabled.|false|
|`druid.indexer.autoscale.provisionPeriod`|How often to check whether or not new MiddleManagers should be added.|PT1M|
|`druid.indexer.autoscale.terminatePeriod`|How often to check when MiddleManagers should be removed.|PT5M|
|`druid.indexer.autoscale.originTime`|The starting reference timestamp that the terminate period increments upon.|2012-01-01T00:55:00.000Z|
|`druid.indexer.autoscale.workerIdleTimeout`|How long can a worker be idle (not a run task) before it can be considered for termination.|PT90M|
|`druid.indexer.autoscale.maxScalingDuration`|How long the Overlord will wait around for a MiddleManager to show up before giving up.|PT15M|
|`druid.indexer.autoscale.numEventsToTrack`|The number of autoscaling related events (node creation and termination) to track.|10|
|`druid.indexer.autoscale.pendingTaskTimeout`|How long a task can be in "pending" state before the Overlord tries to scale up.|PT30S|
|`druid.indexer.autoscale.workerVersion`|If set, will only create nodes of set version during autoscaling. Overrides dynamic configuration. |null|
|`druid.indexer.autoscale.workerPort`|The port that MiddleManagers will run on.|8080|
|`druid.indexer.autoscale.workerCapacityHint`| An estimation of the number of task slots available for each worker launched by the auto scaler when there are no workers running. The auto scaler uses the worker capacity hint to launch workers with an adequate capacity to handle pending tasks. When unset or set to a value less than or equal to 0, the auto scaler scales workers equal to the value for `minNumWorkers` in autoScaler config instead. The auto scaler assumes that each worker, either a middleManager or indexer, has the same amount of task slots. Therefore, when all your workers have the same capacity (homogeneous capacity), set the value for `autoscale.workerCapacityHint` equal to `druid.worker.capacity`. If your workers have different capacities (heterogeneous capacity), set the value to the average of `druid.worker.capacity` across the workers. For example, if two workers have `druid.worker.capacity=10`, and one has `druid.worker.capacity=4`, set `autoscale.workerCapacityHint=8`. Only applies to `pendingTaskBased` provisioning strategy.|-1|

##### Supervisors

|Property|Description|Default|
|--------|-----------|-------|
|`druid.supervisor.healthinessThreshold`|The number of successful runs before an unhealthy supervisor is again considered healthy.|3|
|`druid.supervisor.unhealthinessThreshold`|The number of failed runs before the supervisor is considered unhealthy.|3|
|`druid.supervisor.taskHealthinessThreshold`|The number of consecutive task successes before an unhealthy supervisor is again considered healthy.|3|
|`druid.supervisor.taskUnhealthinessThreshold`|The number of consecutive task failures before the supervisor is considered unhealthy.|3|
|`druid.supervisor.storeStackTrace`|Whether full stack traces of supervisor exceptions should be stored and returned by the supervisor `/status` endpoint.|false|
|`druid.supervisor.maxStoredExceptionEvents`|The maximum number of exception events that can be returned through the supervisor `/status` endpoint.|`max(healthinessThreshold, unhealthinessThreshold)`|

#### Overlord Dynamic Configuration

The Overlord can dynamically change worker behavior.

The JSON object can be submitted to the Overlord via a POST request at:

```
http://<OVERLORD_IP>:<port>/druid/indexer/v1/worker
```

Optional Header Parameters for auditing the config change can also be specified.

|Header Param Name| Description | Default |
|----------|-------------|---------|
|`X-Druid-Author`| author making the config change|""|
|`X-Druid-Comment`| comment describing the change being done|""|

A sample worker config spec is shown below:

```json
{
  "selectStrategy": {
    "type": "fillCapacity",
    "affinityConfig": {
      "affinity": {
        "datasource1": ["host1:port", "host2:port"],
        "datasource2": ["host3:port"]
      }
    }
  },
  "autoScaler": {
    "type": "ec2",
    "minNumWorkers": 2,
    "maxNumWorkers": 12,
    "envConfig": {
      "availabilityZone": "us-east-1a",
      "nodeData": {
        "amiId": "${AMI}",
        "instanceType": "c3.8xlarge",
        "minInstances": 1,
        "maxInstances": 1,
        "securityGroupIds": ["${IDs}"],
        "keyName": "${KEY_NAME}"
      },
      "userData": {
        "impl": "string",
        "data": "${SCRIPT_COMMAND}",
        "versionReplacementString": ":VERSION:",
        "version": null
      }
    }
  }
}
```

Issuing a GET request at the same URL will return the current worker config spec that is currently in place. The worker config spec list above is just a sample for EC2 and it is possible to extend the code base for other deployment environments. A description of the worker config spec is shown below.

|Property|Description|Default|
|--------|-----------|-------|
|`selectStrategy`|How to assign tasks to MiddleManagers. Choices are `fillCapacity`, `equalDistribution`, and `javascript`.|equalDistribution|
|`autoScaler`|Only used if autoscaling is enabled. See below.|null|

To view the audit history of worker config issue a GET request to the URL -

```
http://<OVERLORD_IP>:<port>/druid/indexer/v1/worker/history?interval=<interval>
```

default value of interval can be specified by setting `druid.audit.manager.auditHistoryMillis` (1 week if not configured) in Overlord runtime.properties.

To view last <n> entries of the audit history of worker config issue a GET request to the URL -

```
http://<OVERLORD_IP>:<port>/druid/indexer/v1/worker/history?count=<n>
```

##### Worker Select Strategy

Worker select strategies control how Druid assigns tasks to MiddleManagers.

###### Equal Distribution

Tasks are assigned to the MiddleManager with the most free slots at the time the task begins running. This is useful if
you want work evenly distributed across your MiddleManagers.

|Property|Description|Default|
|--------|-----------|-------|
|`type`|`equalDistribution`.|required; must be `equalDistribution`|
|`affinityConfig`|[Affinity config](#affinity) object|null (no affinity)|

###### Equal Distribution With Category Spec

This strategy is a variant of `Equal Distribution`, which support `workerCategorySpec` field rather than `affinityConfig`. By specifying `workerCategorySpec`, you can assign tasks to run on different categories of MiddleManagers based on the tasks' **taskType** and **dataSource name**. This strategy can't work with `AutoScaler` since the behavior is undefined.

|Property|Description|Default|
|--------|-----------|-------|
|`type`|`equalDistributionWithCategorySpec`.|required; must be `equalDistributionWithCategorySpec`|
|`workerCategorySpec`|[Worker Category Spec](#workercategoryspec) object|null (no worker category spec)|

Example: specify tasks default to run on **c1** whose task
type is "index_kafka", while dataSource "ds1" run on **c2**.

```json
{
  "selectStrategy": {
    "type": "equalDistributionWithCategorySpec",
    "workerCategorySpec": {
      "strong": false,
      "categoryMap": {
        "index_kafka": {
           "defaultCategory": "c1",
           "categoryAffinity": {
              "ds1": "c2"
           }
        }
      }
    }
  }
}
```

###### Fill Capacity

Tasks are assigned to the worker with the most currently-running tasks at the time the task begins running. This is
useful in situations where you are elastically auto-scaling MiddleManagers, since it will tend to pack some full and
leave others empty. The empty ones can be safely terminated.

Note that if `druid.indexer.runner.pendingTasksRunnerNumThreads` is set to _N_ > 1, then this strategy will fill _N_
MiddleManagers up to capacity simultaneously, rather than a single MiddleManager.

|Property|Description|Default|
|--------|-----------|-------|
|`type`|`fillCapacity`.|required; must be `fillCapacity`|
|`affinityConfig`|[Affinity config](#affinity) object|null (no affinity)|

###### Fill Capacity With Category Spec

This strategy is a variant of `Fill Capacity`, which support `workerCategorySpec` field rather than `affinityConfig`. The usage is the same with _equalDistributionWithCategorySpec_ strategy. This strategy can't work with `AutoScaler` since the behavior is undefined.

|Property|Description|Default|
|--------|-----------|-------|
|`type`|`fillCapacityWithCategorySpec`.|required; must be `fillCapacityWithCategorySpec`|
|`workerCategorySpec`|[Worker Category Spec](#workercategoryspec) object|null (no worker category spec)|

> Before using the _equalDistributionWithCategorySpec_ and _fillCapacityWithCategorySpec_ strategies, you must upgrade overlord and all MiddleManagers to the version that support this feature.

<a name="javascript-worker-select-strategy"></a>

###### JavaScript

Allows defining arbitrary logic for selecting workers to run task using a JavaScript function.
The function is passed remoteTaskRunnerConfig, map of workerId to available workers and task to be executed and returns the workerId on which the task should be run or null if the task cannot be run.
It can be used for rapid development of missing features where the worker selection logic is to be changed or tuned often.
If the selection logic is quite complex and cannot be easily tested in JavaScript environment,
its better to write a druid extension module with extending current worker selection strategies written in java.

|Property|Description|Default|
|--------|-----------|-------|
|`type`|`javascript`.|required; must be `javascript`|
|`function`|String representing JavaScript function| |

Example: a function that sends batch_index_task to workers 10.0.0.1 and 10.0.0.2 and all other tasks to other available workers.

```
{
"type":"javascript",
"function":"function (config, zkWorkers, task) {\nvar batch_workers = new java.util.ArrayList();\nbatch_workers.add(\"middleManager1_hostname:8091\");\nbatch_workers.add(\"middleManager2_hostname:8091\");\nworkers = zkWorkers.keySet().toArray();\nvar sortedWorkers = new Array()\n;for(var i = 0; i < workers.length; i++){\n sortedWorkers[i] = workers[i];\n}\nArray.prototype.sort.call(sortedWorkers,function(a, b){return zkWorkers.get(b).getCurrCapacityUsed() - zkWorkers.get(a).getCurrCapacityUsed();});\nvar minWorkerVer = config.getMinWorkerVersion();\nfor (var i = 0; i < sortedWorkers.length; i++) {\n var worker = sortedWorkers[i];\n  var zkWorker = zkWorkers.get(worker);\n  if(zkWorker.canRunTask(task) && zkWorker.isValidVersion(minWorkerVer)){\n    if(task.getType() == 'index_hadoop' && batch_workers.contains(worker)){\n      return worker;\n    } else {\n      if(task.getType() != 'index_hadoop' && !batch_workers.contains(worker)){\n        return worker;\n      }\n    }\n  }\n}\nreturn null;\n}"
}
```

> JavaScript-based functionality is disabled by default. Please refer to the Druid [JavaScript programming guide](../development/javascript.md) for guidelines about using Druid's JavaScript functionality, including instructions on how to enable it.

###### Affinity

Use the `affinityConfig` field to pass affinity configuration to the _equalDistribution_ and _fillCapacity_ strategies. If not provided, the default is to not use affinity at all.

|Property|Description|Default|
|--------|-----------|-------|
|`affinity`|JSON object mapping a datasource String name to a list of indexing service MiddleManager host:port String values. Druid doesn't perform DNS resolution, so the 'host' value must match what is configured on the MiddleManager and what the MiddleManager announces itself as (examine the Overlord logs to see what your MiddleManager announces itself as).|{}|
|`strong`|When `true` tasks for a datasource must be assigned to affinity-mapped MiddleManagers. Tasks remain queued until a slot becomes available.  When `false`, Druid may assign tasks for a datasource to other MiddleManagers when affinity-mapped MiddleManagers are unavailable to run queued tasks.|false|

###### WorkerCategorySpec

WorkerCategorySpec can be provided to the _equalDistributionWithCategorySpec_ and _fillCapacityWithCategorySpec_ strategies using the "workerCategorySpec"
field. If not provided, the default is to not use it at all.

|Property|Description|Default|
|--------|-----------|-------|
|`categoryMap`|A JSON map object mapping a task type String name to a [CategoryConfig](#categoryconfig) object, by which you can specify category config for different task type.|{}|
|`strong`|With weak workerCategorySpec (the default), tasks for a dataSource may be assigned to other MiddleManagers if the MiddleManagers specified in `categoryMap` are not able to run all pending tasks in the queue for that dataSource. With strong workerCategorySpec, tasks for a dataSource will only ever be assigned to their specified MiddleManagers, and will wait in the pending queue if necessary.|false|

###### CategoryConfig

|Property|Description|Default|
|--------|-----------|-------|
|`defaultCategory`|Specify default category for a task type.|null|
|`categoryAffinity`|A JSON map object mapping a datasource String name to a category String name of the MiddleManager. If category isn't specified for a datasource, then using the `defaultCategory`. If no specified category and the `defaultCategory` is also null, then tasks can run on any available MiddleManagers.|null|

##### Autoscaler

Amazon's EC2 together with Google's GCE are currently the only supported autoscalers.

EC2's autoscaler properties are:

|Property|Description|Default|
|--------|-----------|-------|
|`minNumWorkers`|The minimum number of workers that can be in the cluster at any given time.|0|
|`maxNumWorkers`|The maximum number of workers that can be in the cluster at any given time.|0|
|`availabilityZone`|What availability zone to run in.|none|
|`nodeData`|A JSON object that describes how to launch new nodes.|none; required|
|`userData`|A JSON object that describes how to configure new nodes. If you have set druid.indexer.autoscale.workerVersion, this must have a versionReplacementString. Otherwise, a versionReplacementString is not necessary.|none; optional|

For GCE's properties, please refer to the [gce-extensions](../development/extensions-contrib/gce-extensions.md).

## Data Server

This section contains the configuration options for the processes that reside on Data servers (MiddleManagers/Peons and Historicals) in the suggested [three-server configuration](../design/processes.md#server-types).

Configuration options for the experimental [Indexer process](../design/indexer.md) are also provided here.

### MiddleManager and Peons

These MiddleManager and Peon configurations can be defined in the `middleManager/runtime.properties` file.

#### MiddleManager Process Config

|Property|Description|Default|
|--------|-----------|-------|
|`druid.host`|The host for the current process. This is used to advertise the current processes location as reachable from another process and should generally be specified such that `http://${druid.host}/` could actually talk to this process|InetAddress.getLocalHost().getCanonicalHostName()|
|`druid.bindOnHost`|Indicating whether the process's internal jetty server bind on `druid.host`. Default is false, which means binding to all interfaces.|false|
|`druid.plaintextPort`|This is the port to actually listen on; unless port mapping is used, this will be the same port as is on `druid.host`|8091|
|`druid.tlsPort`|TLS port for HTTPS connector, if [druid.enableTlsPort](../operations/tls-support.md) is set then this config will be used. If `druid.host` contains port then that port will be ignored. This should be a non-negative Integer.|8291|
|`druid.service`|The name of the service. This is used as a dimension when emitting metrics and alerts to differentiate between the various services|druid/middlemanager|

#### MiddleManager Configuration

Middle managers pass their configurations down to their child peons. The MiddleManager requires the following configs:

|Property|Description|Default|
|--------|-----------|-------|
|`druid.indexer.runner.allowedPrefixes`|Whitelist of prefixes for configs that can be passed down to child peons.|"com.metamx", "druid", "org.apache.druid", "user.timezone", "file.encoding", "java.io.tmpdir", "hadoop"|
|`druid.indexer.runner.compressZnodes`|Indicates whether or not the MiddleManagers should compress Znodes.|true|
|`druid.indexer.runner.classpath`|Java classpath for the peon.|System.getProperty("java.class.path")|
|`druid.indexer.runner.javaCommand`|Command required to execute java.|java|
|`druid.indexer.runner.javaOpts`|*DEPRECATED* A string of -X Java options to pass to the peon's JVM. Quotable parameters or parameters with spaces are encouraged to use javaOptsArray|""|
|`druid.indexer.runner.javaOptsArray`|A JSON array of strings to be passed in as options to the peon's JVM. This is additive to javaOpts and is recommended for properly handling arguments which contain quotes or spaces like `["-XX:OnOutOfMemoryError=kill -9 %p"]`|`[]`|
|`druid.indexer.runner.maxZnodeBytes`|The maximum size Znode in bytes that can be created in Zookeeper, should be in the range of [10KiB, 2GiB). [Human-readable format](human-readable-byte.md) is supported.|512KiB|
|`druid.indexer.runner.startPort`|Starting port used for peon processes, should be greater than 1023 and less than 65536.|8100|
|`druid.indexer.runner.endPort`|Ending port used for peon processes, should be greater than or equal to `druid.indexer.runner.startPort` and less than 65536.|65535|
|`druid.indexer.runner.ports`|A JSON array of integers to specify ports that used for peon processes. If provided and non-empty, ports for peon processes will be chosen from these ports. And `druid.indexer.runner.startPort/druid.indexer.runner.endPort` will be completely ignored.|`[]`|
|`druid.worker.ip`|The IP of the worker.|localhost|
|`druid.worker.version`|Version identifier for the MiddleManager.|0|
|`druid.worker.capacity`|Maximum number of tasks the MiddleManager can accept.|Number of CPUs on the machine - 1|
|`druid.worker.category`|A string to name the category that the MiddleManager node belongs to.|`_default_worker_category`|

#### Peon Processing

Processing properties set on the Middlemanager will be passed through to Peons.

|Property|Description|Default|
|--------|-----------|-------|
|`druid.processing.buffer.sizeBytes`|This specifies a buffer size (less than 2GiB) for the storage of intermediate results. The computation engine in both the Historical and Realtime processes will use a scratch buffer of this size to do all of their intermediate computations off-heap. Larger values allow for more aggregations in a single pass over the data while smaller values can require more passes depending on the query that is being executed. [Human-readable format](human-readable-byte.md) is supported.|auto (max 1 GiB)|
|`druid.processing.buffer.poolCacheMaxCount`|processing buffer pool caches the buffers for later use, this is the maximum count cache will grow to. note that pool can create more buffers than it can cache if necessary.|Integer.MAX_VALUE|
|`druid.processing.formatString`|Realtime and Historical processes use this format string to name their processing threads.|processing-%s|
|`druid.processing.numMergeBuffers`|The number of direct memory buffers available for merging query results. The buffers are sized by `druid.processing.buffer.sizeBytes`. This property is effectively a concurrency limit for queries that require merging buffers. If you are using any queries that require merge buffers (currently, just groupBy v2) then you should have at least two of these.|`max(2, druid.processing.numThreads / 4)`|
|`druid.processing.numThreads`|The number of processing threads to have available for parallel processing of segments. Our rule of thumb is `num_cores - 1`, which means that even under heavy load there will still be one core available to do background tasks like talking with ZooKeeper and pulling down segments. If only one core is available, this property defaults to the value `1`.|Number of cores - 1 (or 1)|
|`druid.processing.columnCache.sizeBytes`|Maximum size in bytes for the dimension value lookup cache. Any value greater than `0` enables the cache. It is currently disabled by default. Enabling the lookup cache can significantly improve the performance of aggregators operating on dimension values, such as the JavaScript aggregator, or cardinality aggregator, but can slow things down if the cache hit rate is low (i.e. dimensions with few repeating values). Enabling it may also require additional garbage collection tuning to avoid long GC pauses.|`0` (disabled)|
|`druid.processing.fifo`|If the processing queue should treat tasks of equal priority in a FIFO manner|`false`|
|`druid.processing.tmpDir`|Path where temporary files created while processing a query should be stored. If specified, this configuration takes priority over the default `java.io.tmpdir` path.|path represented by `java.io.tmpdir`|
|`druid.processing.intermediaryData.storage.type`|Storage type for storing intermediary segments of data shuffle between native parallel index tasks. Current choices are "local" which stores segment files in local storage of Middle Managers (or Indexer) or "deepstore" which uses configured deep storage. Note - With "deepstore" type data is stored in `shuffle-data` directory under the configured deep storage path, auto clean up for this directory is not supported yet. One can setup cloud storage lifecycle rules for auto clean up of data at `shuffle-data` prefix location.|local|

The amount of direct memory needed by Druid is at least
`druid.processing.buffer.sizeBytes * (druid.processing.numMergeBuffers + druid.processing.numThreads + 1)`. You can
ensure at least this amount of direct memory is available by providing `-XX:MaxDirectMemorySize=<VALUE>` in
`druid.indexer.runner.javaOptsArray` as documented above.

#### Peon query configuration

See [general query configuration](#general-query-configuration).

#### Peon Caching

You can optionally configure caching to be enabled on the peons by setting caching configs here.

|Property|Possible Values|Description|Default|
|--------|---------------|-----------|-------|
|`druid.realtime.cache.useCache`|true, false|Enable the cache on the realtime.|false|
|`druid.realtime.cache.populateCache`|true, false|Populate the cache on the realtime.|false|
|`druid.realtime.cache.unCacheable`|All druid query types|All query types to not cache.|`[]`|
|`druid.realtime.cache.maxEntrySize`|positive integer|Maximum cache entry size in bytes.|1_000_000|

See [cache configuration](#cache-configuration) for how to configure cache settings.


#### Additional Peon Configuration
Although peons inherit the configurations of their parent MiddleManagers, explicit child peon configs in MiddleManager can be set by prefixing them with:

```
druid.indexer.fork.property
```
Additional peon configs include:

|Property|Description|Default|
|--------|-----------|-------|
|`druid.peon.mode`|Choices are "local" and "remote". Setting this to local means you intend to run the peon as a standalone process (Not recommended).|remote|
|`druid.indexer.task.baseDir`|Base temporary working directory.|`System.getProperty("java.io.tmpdir")`|
|`druid.indexer.task.baseTaskDir`|Base temporary working directory for tasks.|`${druid.indexer.task.baseDir}/persistent/task`|
|`druid.indexer.task.batchProcessingMode`| Batch ingestion tasks have three operating modes to control construction and tracking for intermediary segments: `OPEN_SEGMENTS`, `CLOSED_SEGMENTS`, and `CLOSED_SEGMENT_SINKS`. `OPEN_SEGMENTS` uses the streaming ingestion code path and performs a `mmap` on intermediary segments to build a timeline to make these segments available to realtime queries. Batch ingestion doesn't require intermediary segments, so the default mode, `CLOSED_SEGMENTS`, eliminates `mmap` of intermediary segments. `CLOSED_SEGMENTS` mode still tracks the entire set of segments in heap. The `CLOSED_SEGMENTS_SINKS` mode is the most aggressive configuration and should have the smallest memory footprint. It eliminates in-memory tracking and `mmap` of intermediary segments produced during segment creation. `CLOSED_SEGMENTS_SINKS` mode isn't as well tested as other modes so is currently considered experimental. You can use `OPEN_SEGMENTS` mode if problems occur with the 2 newer modes. |`CLOSED_SEGMENTS`|
|`druid.indexer.task.defaultHadoopCoordinates`|Hadoop version to use with HadoopIndexTasks that do not request a particular version.|org.apache.hadoop:hadoop-client:2.8.5|
|`druid.indexer.task.defaultRowFlushBoundary`|Highest row count before persisting to disk. Used for indexing generating tasks.|75000|
|`druid.indexer.task.directoryLockTimeout`|Wait this long for zombie peons to exit before giving up on their replacements.|PT10M|
|`druid.indexer.task.gracefulShutdownTimeout`|Wait this long on middleManager restart for restorable tasks to gracefully exit.|PT5M|
|`druid.indexer.task.hadoopWorkingPath`|Temporary working directory for Hadoop tasks.|`/tmp/druid-indexing`|
|`druid.indexer.task.restoreTasksOnRestart`|If true, MiddleManagers will attempt to stop tasks gracefully on shutdown and restore them on restart.|false|
|`druid.indexer.task.ignoreTimestampSpecForDruidInputSource`|If true, tasks using the [Druid input source](../ingestion/native-batch-input-source.md) will ignore the provided timestampSpec, and will use the `__time` column of the input datasource. This option is provided for compatibility with ingestion specs written before Druid 0.22.0.|false|
|`druid.indexer.task.storeEmptyColumns`|Boolean value for whether or not to store empty columns during ingestion. When set to true, Druid stores every column specified in the [`dimensionsSpec`](../ingestion/ingestion-spec.md#dimensionsspec). If you use schemaless ingestion and don't specify any dimensions to ingest, you must also set [`includeAllDimensions`](../ingestion/ingestion-spec.md#dimensionsspec) for Druid to store empty columns.<br/><br/>If you set `storeEmptyColumns` to false, Druid SQL queries referencing empty columns will fail. If you intend to leave `storeEmptyColumns` disabled, you should either ingest dummy data for empty columns or else not query on empty columns.<br/><br/>This configuration can be overwritten by setting `storeEmptyColumns` in the [task context](../ingestion/tasks.md#context-parameters).|true|
|`druid.indexer.server.maxChatRequests`|Maximum number of concurrent requests served by a task's chat handler. Set to 0 to disable limiting.|0|

If the peon is running in remote mode, there must be an Overlord up and running. Peons in remote mode can set the following configurations:

|Property|Description|Default|
|--------|-----------|-------|
|`druid.peon.taskActionClient.retry.minWait`|The minimum retry time to communicate with Overlord.|PT5S|
|`druid.peon.taskActionClient.retry.maxWait`|The maximum retry time to communicate with Overlord.|PT1M|
|`druid.peon.taskActionClient.retry.maxRetryCount`|The maximum number of retries to communicate with Overlord.|60|

##### SegmentWriteOutMediumFactory

When new segments are created, Druid temporarily stores some preprocessed data in some buffers. Currently three types of
*medium* exist for those buffers: *temporary files*, *off-heap memory*, and *on-heap memory*.

*Temporary files* (`tmpFile`) are stored under the task working directory (see `druid.indexer.task.baseTaskDir`
configuration above) and thus share it's mounting properties, e. g. they could be backed by HDD, SSD or memory (tmpfs).
This type of medium may do unnecessary disk I/O and requires some disk space to be available.

*Off-heap memory medium* (`offHeapMemory`) creates buffers in off-heap memory of a JVM process that is running a task.
This type of medium is preferred, but it may require to allow the JVM to have more off-heap memory, by changing
`-XX:MaxDirectMemorySize` configuration. It is not yet understood how does the required off-heap memory size relates
to the size of the segments being created. But definitely it doesn't make sense to add more extra off-heap memory,
than the configured maximum *heap* size (`-Xmx`) for the same JVM.

*On-heap memory medium* (`onHeapMemory`) creates buffers using the allocated heap memory of the JVM process running a task.
Using on-heap memory introduces garbage collection overhead and so is not recommended in most cases. This type of medium is
most helpful for tasks run on external clusters where it may be difficult to allocate and work with direct memory
effectively.

For most types of tasks SegmentWriteOutMediumFactory could be configured per-task (see [Tasks](../ingestion/tasks.md)
page, "TuningConfig" section), but if it's not specified for a task, or it's not supported for a particular task type,
then the value from the configuration below is used:

|Property|Description|Default|
|--------|-----------|-------|
|`druid.peon.defaultSegmentWriteOutMediumFactory.type`|`tmpFile`, `offHeapMemory`, or `onHeapMemory`, see explanation above|`tmpFile`|

### Indexer

#### Indexer Process Configuration

|Property|Description|Default|
|--------|-----------|-------|
|`druid.host`|The host for the current process. This is used to advertise the current processes location as reachable from another process and should generally be specified such that `http://${druid.host}/` could actually talk to this process|InetAddress.getLocalHost().getCanonicalHostName()|
|`druid.bindOnHost`|Indicating whether the process's internal jetty server bind on `druid.host`. Default is false, which means binding to all interfaces.|false|
|`druid.plaintextPort`|This is the port to actually listen on; unless port mapping is used, this will be the same port as is on `druid.host`|8091|
|`druid.tlsPort`|TLS port for HTTPS connector, if [druid.enableTlsPort](../operations/tls-support.md) is set then this config will be used. If `druid.host` contains port then that port will be ignored. This should be a non-negative Integer.|8283|
|`druid.service`|The name of the service. This is used as a dimension when emitting metrics and alerts to differentiate between the various services|druid/indexer|

#### Indexer General Configuration

|Property|Description|Default|
|--------|-----------|-------|
|`druid.worker.version`|Version identifier for the Indexer.|0|
|`druid.worker.capacity`|Maximum number of tasks the Indexer can accept.|Number of available processors - 1|
|`druid.worker.globalIngestionHeapLimitBytes`|Total amount of heap available for ingestion processing. This is applied by automatically setting the `maxBytesInMemory` property on tasks.|60% of configured JVM heap|
|`druid.worker.numConcurrentMerges`|Maximum number of segment persist or merge operations that can run concurrently across all tasks.|`druid.worker.capacity` / 2, rounded down|
|`druid.indexer.task.baseDir`|Base temporary working directory.|`System.getProperty("java.io.tmpdir")`|
|`druid.indexer.task.baseTaskDir`|Base temporary working directory for tasks.|`${druid.indexer.task.baseDir}/persistent/tasks`|
|`druid.indexer.task.defaultHadoopCoordinates`|Hadoop version to use with HadoopIndexTasks that do not request a particular version.|org.apache.hadoop:hadoop-client:2.8.5|
|`druid.indexer.task.gracefulShutdownTimeout`|Wait this long on Indexer restart for restorable tasks to gracefully exit.|PT5M|
|`druid.indexer.task.hadoopWorkingPath`|Temporary working directory for Hadoop tasks.|`/tmp/druid-indexing`|
|`druid.indexer.task.restoreTasksOnRestart`|If true, the Indexer will attempt to stop tasks gracefully on shutdown and restore them on restart.|false|
|`druid.indexer.task.ignoreTimestampSpecForDruidInputSource`|If true, tasks using the [Druid input source](../ingestion/native-batch-input-source.md) will ignore the provided timestampSpec, and will use the `__time` column of the input datasource. This option is provided for compatibility with ingestion specs written before Druid 0.22.0.|false|
|`druid.indexer.task.storeEmptyColumns`|Boolean value for whether or not to store empty columns during ingestion. When set to true, Druid stores every column specified in the [`dimensionsSpec`](../ingestion/ingestion-spec.md#dimensionsspec). If you use schemaless ingestion and don't specify any dimensions to ingest, you must also set [`includeAllDimensions`](../ingestion/ingestion-spec.md#dimensionsspec) for Druid to store empty columns.<br/><br/>If you set `storeEmptyColumns` to false, Druid SQL queries referencing empty columns will fail. If you intend to leave `storeEmptyColumns` disabled, you should either ingest dummy data for empty columns or else not query on empty columns.<br/><br/>This configuration can be overwritten by setting `storeEmptyColumns` in the [task context](../ingestion/tasks.md#context-parameters).|true|
|`druid.peon.taskActionClient.retry.minWait`|The minimum retry time to communicate with Overlord.|PT5S|
|`druid.peon.taskActionClient.retry.maxWait`|The maximum retry time to communicate with Overlord.|PT1M|
|`druid.peon.taskActionClient.retry.maxRetryCount`|The maximum number of retries to communicate with Overlord.|60|

#### Indexer Concurrent Requests

Druid uses Jetty to serve HTTP requests.

|Property|Description|Default|
|--------|-----------|-------|
|`druid.server.http.numThreads`|Number of threads for HTTP requests. Please see the [Indexer Server HTTP threads](../design/indexer.md#server-http-threads) documentation for more details on how the Indexer uses this configuration.|max(10, (Number of cores * 17) / 16 + 2) + 30|
|`druid.server.http.queueSize`|Size of the worker queue used by Jetty server to temporarily store incoming client connections. If this value is set and a request is rejected by jetty because queue is full then client would observe request failure with TCP connection being closed immediately with a completely empty response from server.|Unbounded|
|`druid.server.http.maxIdleTime`|The Jetty max idle time for a connection.|PT5M|
|`druid.server.http.enableRequestLimit`|If enabled, no requests would be queued in jetty queue and "HTTP 429 Too Many Requests" error response would be sent. |false|
|`druid.server.http.defaultQueryTimeout`|Query timeout in millis, beyond which unfinished queries will be cancelled|300000|
|`druid.server.http.gracefulShutdownTimeout`|The maximum amount of time Jetty waits after receiving shutdown signal. After this timeout the threads will be forcefully shutdown. This allows any queries that are executing to complete(Only values greater than zero are valid).|`PT30S`|
|`druid.server.http.unannouncePropagationDelay`|How long to wait for zookeeper unannouncements to propagate before shutting down Jetty. This is a minimum and `druid.server.http.gracefulShutdownTimeout` does not start counting down until after this period elapses.|`PT0S` (do not wait)|
|`druid.server.http.maxQueryTimeout`|Maximum allowed value (in milliseconds) for `timeout` parameter. See [query-context](../querying/query-context.md) to know more about `timeout`. Query is rejected if the query context `timeout` is greater than this value. |Long.MAX_VALUE|
|`druid.server.http.maxRequestHeaderSize`|Maximum size of a request header in bytes. Larger headers consume more memory and can make a server more vulnerable to denial of service attacks.|8 * 1024|
|`druid.server.http.enableForwardedRequestCustomizer`|If enabled, adds Jetty ForwardedRequestCustomizer which reads X-Forwarded-* request headers to manipulate servlet request object when Druid is used behind a proxy.|false|
|`druid.server.http.allowedHttpMethods`|List of HTTP methods that should be allowed in addition to the ones required by Druid APIs. Druid APIs require GET, PUT, POST, and DELETE, which are always allowed. This option is not useful unless you have installed an extension that needs these additional HTTP methods or that adds functionality related to CORS. None of Druid's bundled extensions require these methods.|[]|

#### Indexer Processing Resources

|Property|Description|Default|
|--------|-----------|-------|
|`druid.processing.buffer.sizeBytes`|This specifies a buffer size (less than 2GiB) for the storage of intermediate results. The computation engine in the Indexer processes will use a scratch buffer of this size to do all of their intermediate computations off-heap. Larger values allow for more aggregations in a single pass over the data while smaller values can require more passes depending on the query that is being executed. [Human-readable format](human-readable-byte.md) is supported.|auto (max 1GiB)|
|`druid.processing.buffer.poolCacheMaxCount`|processing buffer pool caches the buffers for later use, this is the maximum count cache will grow to. note that pool can create more buffers than it can cache if necessary.|Integer.MAX_VALUE|
|`druid.processing.formatString`|Indexer processes use this format string to name their processing threads.|processing-%s|
|`druid.processing.numMergeBuffers`|The number of direct memory buffers available for merging query results. The buffers are sized by `druid.processing.buffer.sizeBytes`. This property is effectively a concurrency limit for queries that require merging buffers. If you are using any queries that require merge buffers (currently, just groupBy v2) then you should have at least two of these.|`max(2, druid.processing.numThreads / 4)`|
|`druid.processing.numThreads`|The number of processing threads to have available for parallel processing of segments. Our rule of thumb is `num_cores - 1`, which means that even under heavy load there will still be one core available to do background tasks like talking with ZooKeeper and pulling down segments. If only one core is available, this property defaults to the value `1`.|Number of cores - 1 (or 1)|
|`druid.processing.columnCache.sizeBytes`|Maximum size in bytes for the dimension value lookup cache. Any value greater than `0` enables the cache. It is currently disabled by default. Enabling the lookup cache can significantly improve the performance of aggregators operating on dimension values, such as the JavaScript aggregator, or cardinality aggregator, but can slow things down if the cache hit rate is low (i.e. dimensions with few repeating values). Enabling it may also require additional garbage collection tuning to avoid long GC pauses.|`0` (disabled)|
|`druid.processing.fifo`|If the processing queue should treat tasks of equal priority in a FIFO manner|`false`|
|`druid.processing.tmpDir`|Path where temporary files created while processing a query should be stored. If specified, this configuration takes priority over the default `java.io.tmpdir` path.|path represented by `java.io.tmpdir`|

The amount of direct memory needed by Druid is at least
`druid.processing.buffer.sizeBytes * (druid.processing.numMergeBuffers + druid.processing.numThreads + 1)`. You can
ensure at least this amount of direct memory is available by providing `-XX:MaxDirectMemorySize=<VALUE>` at the command
line.


#### Query Configurations

See [general query configuration](#general-query-configuration).

#### Indexer Caching

You can optionally configure caching to be enabled on the Indexer by setting caching configs here.

|Property|Possible Values|Description|Default|
|--------|---------------|-----------|-------|
|`druid.realtime.cache.useCache`|true, false|Enable the cache on the realtime.|false|
|`druid.realtime.cache.populateCache`|true, false|Populate the cache on the realtime.|false|
|`druid.realtime.cache.unCacheable`|All druid query types|All query types to not cache.|`[]`|
|`druid.realtime.cache.maxEntrySize`|positive integer|Maximum cache entry size in bytes.|1_000_000|

See [cache configuration](#cache-configuration) for how to configure cache settings.

Note that only local caches such as the `local`-type cache and `caffeine` cache are supported. If a remote cache such as `memcached` is used, it will be ignored.

### Historical

For general Historical Process information, see [here](../design/historical.md).

These Historical configurations can be defined in the `historical/runtime.properties` file.

#### Historical Process Configuration
|Property|Description|Default|
|--------|-----------|-------|
|`druid.host`|The host for the current process. This is used to advertise the current processes location as reachable from another process and should generally be specified such that `http://${druid.host}/` could actually talk to this process|InetAddress.getLocalHost().getCanonicalHostName()|
|`druid.bindOnHost`|Indicating whether the process's internal jetty server bind on `druid.host`. Default is false, which means binding to all interfaces.|false|
|`druid.plaintextPort`|This is the port to actually listen on; unless port mapping is used, this will be the same port as is on `druid.host`|8083|
|`druid.tlsPort`|TLS port for HTTPS connector, if [druid.enableTlsPort](../operations/tls-support.md) is set then this config will be used. If `druid.host` contains port then that port will be ignored. This should be a non-negative Integer.|8283|
|`druid.service`|The name of the service. This is used as a dimension when emitting metrics and alerts to differentiate between the various services|druid/historical|

#### Historical General Configuration

|Property|Description|Default|
|--------|-----------|-------|
|`druid.server.maxSize`|The maximum number of bytes-worth of segments that the process wants assigned to it. The Coordinator process will attempt to assign segments to a Historical process only if this property is greater than the total size of segments served by it. Since this property defines the upper limit on the total segment size that can be assigned to a Historical, it is defaulted to the sum of all `maxSize` values specified within `druid.segmentCache.locations` property. Human-readable format is supported, see [here](human-readable-byte.md). |Sum of `maxSize` values defined within `druid.segmentCache.locations`|
|`druid.server.tier`| A string to name the distribution tier that the storage process belongs to. Many of the [rules Coordinator processes use](../operations/rule-configuration.md) to manage segments can be keyed on tiers. |  `_default_tier` |
|`druid.server.priority`|In a tiered architecture, the priority of the tier, thus allowing control over which processes are queried. Higher numbers mean higher priority. The default (no priority) works for architecture with no cross replication (tiers that have no data-storage overlap). Data centers typically have equal priority. | 0 |

#### Storing Segments

|Property|Description|Default|
|--------|-----------|-------|
|`druid.segmentCache.locations`|Segments assigned to a Historical process are first stored on the local file system (in a disk cache) and then served by the Historical process. These locations define where that local cache resides. This value cannot be NULL or EMPTY. Here is an example `druid.segmentCache.locations=[{"path": "/mnt/druidSegments", "maxSize": "10k", "freeSpacePercent": 1.0}]`. "freeSpacePercent" is optional, if provided then enforces that much of free disk partition space while storing segments. But, it depends on File.getTotalSpace() and File.getFreeSpace() methods, so enable if only if they work for your File System.| none |
|`druid.segmentCache.locationSelector.strategy`|The strategy used to select a location from the configured `druid.segmentCache.locations` for segment distribution. Possible values are `leastBytesUsed`, `roundRobin`, `random`, or `mostAvailableSize`. |leastBytesUsed|
|`druid.segmentCache.deleteOnRemove`|Delete segment files from cache once a process is no longer serving a segment.|true|
|`druid.segmentCache.dropSegmentDelayMillis`|How long a process delays before completely dropping segment.|30000 (30 seconds)|
|`druid.segmentCache.infoDir`|Historical processes keep track of the segments they are serving so that when the process is restarted they can reload the same segments without waiting for the Coordinator to reassign. This path defines where this metadata is kept. Directory will be created if needed.|${first_location}/info_dir|
|`druid.segmentCache.announceIntervalMillis`|How frequently to announce segments while segments are loading from cache. Set this value to zero to wait for all segments to be loaded before announcing.|5000 (5 seconds)|
|`druid.segmentCache.numLoadingThreads`|How many segments to drop or load concurrently from deep storage. Note that the work of loading segments involves downloading segments from deep storage, decompressing them and loading them to a memory mapped location. So the work is not all I/O Bound. Depending on CPU and network load, one could possibly increase this config to a higher value.|max(1,Number of cores / 6)|
|`druid.segmentCache.numBootstrapThreads`|How many segments to load concurrently during historical startup.|`druid.segmentCache.numLoadingThreads`|
|`druid.segmentCache.lazyLoadOnStart`|Whether or not to load segment columns metadata lazily during historical startup. When set to true, Historical startup time will be dramatically improved by deferring segment loading until the first time that segment takes part in a query, which will incur this cost instead.|false|
|`druid.coordinator.loadqueuepeon.curator.numCallbackThreads`|Number of threads for executing callback actions associated with loading or dropping of segments. One might want to increase this number when noticing clusters are lagging behind w.r.t. balancing segments across historical nodes.|2|
|`druid.segmentCache.numThreadsToLoadSegmentsIntoPageCacheOnDownload`|Number of threads to asynchronously read segment index files into null output stream on each new segment download after the historical process finishes bootstrapping. Recommended to set to 1 or 2 or leave unspecified to disable. See also `druid.segmentCache.numThreadsToLoadSegmentsIntoPageCacheOnBootstrap`|0|
|`druid.segmentCache.numThreadsToLoadSegmentsIntoPageCacheOnBootstrap`|Number of threads to asynchronously read segment index files into null output stream during historical process bootstrap. This thread pool is terminated after historical process finishes bootstrapping. Recommended to set to half of available cores. If left unspecified, `druid.segmentCache.numThreadsToLoadSegmentsIntoPageCacheOnDownload` will be used. If both configs are unspecified, this feature is disabled. Preemptively loading segments into page cache helps in the sense that later when a segment is queried, it's already in page cache and only a minor page fault needs to be triggered instead of a more costly major page fault to make the query latency more consistent. Note that loading segment into page cache just does a blind loading of segment index files and will evict any existing segments from page cache at the discretion of operating system when the total segment size on local disk is larger than the page cache usable in the RAM, which roughly equals to total available RAM in the host - druid process memory including both heap and direct memory allocated - memory used by other non druid processes on the host, so it is the user's responsibility to ensure the host has enough RAM to host all the segments to avoid random evictions to fully leverage this feature.|`druid.segmentCache.numThreadsToLoadSegmentsIntoPageCacheOnDownload`|

In `druid.segmentCache.locations`, *freeSpacePercent* was added because *maxSize* setting is only a theoretical limit and assumes that much space will always be available for storing segments. In case of any druid bug leading to unaccounted segment files left alone on disk or some other process writing stuff to disk, This check can start failing segment loading early before filling up the disk completely and leaving the host usable otherwise.

In `druid.segmentCache.locationSelector.strategy`, one of `leastBytesUsed`, `roundRobin`, `random`, or `mostAvailableSize` could be specified to represent the strategy to distribute segments across multiple segment cache locations.

|Strategy|Description|
|--------|-----------|
|`leastBytesUsed`|selects a location which has least bytes used in absolute terms.|
|`roundRobin`|selects a location in a round robin fashion oblivious to the bytes used or the capacity.|
|`random`|selects a segment cache location randomly each time among the available storage locations.|
|`mostAvailableSize`|selects a segment cache location that has most free space among the available storage locations.|

Note that if `druid.segmentCache.numLoadingThreads` > 1, multiple threads can download different segments at the same time. In this case, with the leastBytesUsed strategy or mostAvailableSize strategy, historicals may select a sub-optimal storage location because each decision is based on a snapshot of the storage location status of when a segment is requested to download.

#### Historical query configs

##### Concurrent Requests

Druid uses Jetty to serve HTTP requests.

|Property|Description|Default|
|--------|-----------|-------|
|`druid.server.http.numThreads`|Number of threads for HTTP requests.|max(10, (Number of cores * 17) / 16 + 2) + 30|
|`druid.server.http.queueSize`|Size of the worker queue used by Jetty server to temporarily store incoming client connections. If this value is set and a request is rejected by jetty because queue is full then client would observe request failure with TCP connection being closed immediately with a completely empty response from server.|Unbounded|
|`druid.server.http.maxIdleTime`|The Jetty max idle time for a connection.|PT5M|
|`druid.server.http.enableRequestLimit`|If enabled, no requests would be queued in jetty queue and "HTTP 429 Too Many Requests" error response would be sent. |false|
|`druid.server.http.defaultQueryTimeout`|Query timeout in millis, beyond which unfinished queries will be cancelled|300000|
|`druid.server.http.gracefulShutdownTimeout`|The maximum amount of time Jetty waits after receiving shutdown signal. After this timeout the threads will be forcefully shutdown. This allows any queries that are executing to complete(Only values greater than zero are valid).|`PT30S`|
|`druid.server.http.unannouncePropagationDelay`|How long to wait for zookeeper unannouncements to propagate before shutting down Jetty. This is a minimum and `druid.server.http.gracefulShutdownTimeout` does not start counting down until after this period elapses.|`PT0S` (do not wait)|
|`druid.server.http.maxQueryTimeout`|Maximum allowed value (in milliseconds) for `timeout` parameter. See [query-context](../querying/query-context.md) to know more about `timeout`. Query is rejected if the query context `timeout` is greater than this value. |Long.MAX_VALUE|
|`druid.server.http.maxRequestHeaderSize`|Maximum size of a request header in bytes. Larger headers consume more memory and can make a server more vulnerable to denial of service attacks.|8 * 1024|

##### Processing

|Property|Description|Default|
|--------|-----------|-------|
|`druid.processing.buffer.sizeBytes`|This specifies a buffer size (less than 2GiB), for the storage of intermediate results. The computation engine in both the Historical and Realtime processes will use a scratch buffer of this size to do all of their intermediate computations off-heap. Larger values allow for more aggregations in a single pass over the data while smaller values can require more passes depending on the query that is being executed.  [Human-readable format](human-readable-byte.md) is supported.|auto (max 1GiB)|
|`druid.processing.buffer.poolCacheMaxCount`|processing buffer pool caches the buffers for later use, this is the maximum count cache will grow to. note that pool can create more buffers than it can cache if necessary.|Integer.MAX_VALUE|
|`druid.processing.formatString`|Realtime and Historical processes use this format string to name their processing threads.|processing-%s|
|`druid.processing.numMergeBuffers`|The number of direct memory buffers available for merging query results. The buffers are sized by `druid.processing.buffer.sizeBytes`. This property is effectively a concurrency limit for queries that require merging buffers. If you are using any queries that require merge buffers (currently, just groupBy v2) then you should have at least two of these.|`max(2, druid.processing.numThreads / 4)`|
|`druid.processing.numThreads`|The number of processing threads to have available for parallel processing of segments. Our rule of thumb is `num_cores - 1`, which means that even under heavy load there will still be one core available to do background tasks like talking with ZooKeeper and pulling down segments. If only one core is available, this property defaults to the value `1`.|Number of cores - 1 (or 1)|
|`druid.processing.columnCache.sizeBytes`|Maximum size in bytes for the dimension value lookup cache. Any value greater than `0` enables the cache. It is currently disabled by default. Enabling the lookup cache can significantly improve the performance of aggregators operating on dimension values, such as the JavaScript aggregator, or cardinality aggregator, but can slow things down if the cache hit rate is low (i.e. dimensions with few repeating values). Enabling it may also require additional garbage collection tuning to avoid long GC pauses.|`0` (disabled)|
|`druid.processing.fifo`|If the processing queue should treat tasks of equal priority in a FIFO manner|`false`|
|`druid.processing.tmpDir`|Path where temporary files created while processing a query should be stored. If specified, this configuration takes priority over the default `java.io.tmpdir` path.|path represented by `java.io.tmpdir`|

The amount of direct memory needed by Druid is at least
`druid.processing.buffer.sizeBytes * (druid.processing.numMergeBuffers + druid.processing.numThreads + 1)`. You can
ensure at least this amount of direct memory is available by providing `-XX:MaxDirectMemorySize=<VALUE>` at the command
line.

##### Historical query configuration

See [general query configuration](#general-query-configuration).

#### Historical Caching

You can optionally only configure caching to be enabled on the Historical by setting caching configs here.

|Property|Possible Values|Description|Default|
|--------|---------------|-----------|-------|
|`druid.historical.cache.useCache`|true, false|Enable the cache on the Historical.|false|
|`druid.historical.cache.populateCache`|true, false|Populate the cache on the Historical.|false|
|`druid.historical.cache.unCacheable`|All druid query types|All query types to not cache.|`[]`|
|`druid.historical.cache.maxEntrySize`|positive integer|Maximum cache entry size in bytes.|1_000_000|

See [cache configuration](#cache-configuration) for how to configure cache settings.

## Query Server

This section contains the configuration options for the processes that reside on Query servers (Brokers) in the suggested [three-server configuration](../design/processes.md#server-types).

Configuration options for the experimental [Router process](../design/router.md) are also provided here.

### Broker

For general Broker process information, see [here](../design/broker.md).

These Broker configurations can be defined in the `broker/runtime.properties` file.

#### Broker Process Configs

|Property|Description|Default|
|--------|-----------|-------|
|`druid.host`|The host for the current process. This is used to advertise the current processes location as reachable from another process and should generally be specified such that `http://${druid.host}/` could actually talk to this process|InetAddress.getLocalHost().getCanonicalHostName()|
|`druid.bindOnHost`|Indicating whether the process's internal jetty server bind on `druid.host`. Default is false, which means binding to all interfaces.|false|
|`druid.plaintextPort`|This is the port to actually listen on; unless port mapping is used, this will be the same port as is on `druid.host`|8082|
|`druid.tlsPort`|TLS port for HTTPS connector, if [druid.enableTlsPort](../operations/tls-support.md) is set then this config will be used. If `druid.host` contains port then that port will be ignored. This should be a non-negative Integer.|8282|
|`druid.service`|The name of the service. This is used as a dimension when emitting metrics and alerts to differentiate between the various services|druid/broker|

#### Query configuration

##### Query routing

|Property|Possible Values|Description|Default|
|--------|---------------|-----------|-------|
|`druid.broker.balancer.type`|`random`, `connectionCount`|Determines how the broker balances connections to Historical processes. `random` choose randomly, `connectionCount` picks the process with the fewest number of active connections to|`random`|
|`druid.broker.select.tier`|`highestPriority`, `lowestPriority`, `custom`|If segments are cross-replicated across tiers in a cluster, you can tell the broker to prefer to select segments in a tier with a certain priority.|`highestPriority`|
|`druid.broker.select.tier.custom.priorities`|`An array of integer priorities.` E.g., `[-1, 0, 1, 2]`|Select servers in tiers with a custom priority list.|The config only has effect if `druid.broker.select.tier` is set to `custom`. If `druid.broker.select.tier` is set to `custom` but this config is not specified, the effect is the same as `druid.broker.select.tier` set to `highestPriority`. Any of the integers in this config can be ignored if there's no corresponding tiers with such priorities. Tiers with priorities explicitly specified in this config always have higher priority than those not and those not specified fall back to use `highestPriority` strategy among themselves.|

##### Query prioritization and laning

*Laning strategies* allow you to control capacity utilization for heterogeneous query workloads. With laning, the broker examines and classifies a query for the purpose of assigning it to a 'lane'. Lanes have capacity limits, enforced by the broker, that can be used to ensure sufficient resources are available for other lanes or for interactive queries (with no lane), or to limit overall throughput for queries within the lane. Requests in excess of the capacity are discarded with an HTTP 429 status code.

|Property|Description|Default|
|--------|-----------|-------|
|`druid.query.scheduler.numThreads`|Maximum number of HTTP threads to dedicate to query processing. To save HTTP thread capacity, this should be lower than `druid.server.http.numThreads`, but it is worth noting that like `druid.server.http.enableRequestLimit` is set that query requests over this limit will be denied instead of waiting in the Jetty HTTP request queue.|Unbounded|
|`druid.query.scheduler.laning.strategy`|Query laning strategy to use to assign queries to a lane in order to control capacities for certain classes of queries.|`none`|
|`druid.query.scheduler.prioritization.strategy`|Query prioritization strategy to automatically assign priorities.|`manual`|

##### Prioritization strategies

###### Manual prioritization strategy
With this configuration, queries are never assigned a priority automatically, but will preserve a priority manually set on the [query context](../querying/query-context.md) with the `priority` key. This mode can be explicitly set by setting `druid.query.scheduler.prioritization.strategy` to `manual`.

###### Threshold prioritization strategy

This prioritization strategy lowers the priority of queries that cross any of a configurable set of thresholds, such as how far in the past the data is, how large of an interval a query covers, or the number of segments taking part in a query.

This strategy can be enabled by setting `druid.query.scheduler.prioritization.strategy` to `threshold`.

|Property|Description|Default|
|--------|-----------|-------|
|`druid.query.scheduler.prioritization.periodThreshold`|ISO duration threshold for how old data can be queried before automatically adjusting query priority.|None|
|`druid.query.scheduler.prioritization.durationThreshold`|ISO duration threshold for maximum duration a queries interval can span before the priority is automatically adjusted.|None|
|`druid.query.scheduler.prioritization.segmentCountThreshold`|Number threshold for maximum number of segments that can take part in a query before its priority is automatically adjusted.|None|
|`druid.query.scheduler.prioritization.adjustment`|Amount to reduce the priority of queries which cross any threshold.|None|

##### Laning strategies

###### No laning strategy

In this mode, queries are never assigned a lane, and the concurrent query count will only be limited by `druid.server.http.numThreads` or `druid.query.scheduler.numThreads`, if set. This is the default Druid query scheduler operating mode. Enable this strategy explicitly by setting `druid.query.scheduler.laning.strategy` to `none`.

###### 'High/Low' laning strategy
This laning strategy splits queries with a `priority` below zero into a `low` query lane, automatically. Queries with priority of zero (the default) or above are considered 'interactive'. The limit on `low` queries can be set to some desired percentage of the total capacity (or HTTP thread pool size), reserving capacity for interactive queries. Queries in the `low` lane are _not_ guaranteed their capacity, which may be consumed by interactive queries, but may use up to this limit if total capacity is available.

If the `low` lane is specified in the [query context](../querying/query-context.md) `lane` parameter, this will override the computed lane.

This strategy can be enabled by setting `druid.query.scheduler.laning.strategy=hilo`.

|Property|Description|Default|
|--------|-----------|-------|
|`druid.query.scheduler.laning.maxLowPercent`|Maximum percent of the smaller number of `druid.server.http.numThreads` or `druid.query.scheduler.numThreads`, defining the number of HTTP threads that can be used by queries with a priority lower than 0. Value must be an integer in the range 1 to 100, and will be rounded up|No default, must be set if using this mode|


###### 'Manual' laning strategy
This laning strategy is best suited for cases where one or more external applications which query Druid are capable of manually deciding what lane a given query should belong to. Configured with a map of lane names to percent or exact max capacities, queries with a matching `lane` parameter in the [query context](../querying/query-context.md) will be subjected to those limits.

|Property|Description|Default|
|--------|-----------|-------|
|`druid.query.scheduler.laning.lanes.{name}`|Maximum percent or exact limit of queries that can concurrently run in the defined lanes. Any number of lanes may be defined like this. The lane names 'total' and 'default' are reserved for internal use.|No default, must define at least one lane with a limit above 0. If `druid.query.scheduler.laning.isLimitPercent` is set to `true`, values must be integers in the range of 1 to 100.|
|`druid.query.scheduler.laning.isLimitPercent`|If set to `true`, the values set for `druid.query.scheduler.laning.lanes` will be treated as a percent of the smaller number of `druid.server.http.numThreads` or `druid.query.scheduler.numThreads`. Note that in this mode, these lane values across lanes are _not_ required to add up to, and can exceed, 100%.|`false`|

##### Server Configuration

Druid uses Jetty to serve HTTP requests. Each query being processed consumes a single thread from `druid.server.http.numThreads`, so consider defining `druid.query.scheduler.numThreads` to a lower value in order to reserve HTTP threads for responding to health checks, lookup loading, and other non-query, and in most cases comparatively very short lived, HTTP requests.

|Property|Description|Default|
|--------|-----------|-------|
|`druid.server.http.numThreads`|Number of threads for HTTP requests.|max(10, (Number of cores * 17) / 16 + 2) + 30|
|`druid.server.http.queueSize`|Size of the worker queue used by Jetty server to temporarily store incoming client connections. If this value is set and a request is rejected by jetty because queue is full then client would observe request failure with TCP connection being closed immediately with a completely empty response from server.|Unbounded|
|`druid.server.http.maxIdleTime`|The Jetty max idle time for a connection.|PT5M|
|`druid.server.http.enableRequestLimit`|If enabled, no requests would be queued in jetty queue and "HTTP 429 Too Many Requests" error response would be sent. |false|
|`druid.server.http.defaultQueryTimeout`|Query timeout in millis, beyond which unfinished queries will be cancelled|300000|
|`druid.server.http.maxScatterGatherBytes`|Maximum number of bytes gathered from data processes such as Historicals and realtime processes to execute a query. Queries that exceed this limit will fail. This is an advance configuration that allows to protect in case Broker is under heavy load and not utilizing the data gathered in memory fast enough and leading to OOMs. This limit can be further reduced at query time using `maxScatterGatherBytes` in the context. Note that having large limit is not necessarily bad if broker is never under heavy concurrent load in which case data gathered is processed quickly and freeing up the memory used. Human-readable format is supported, see [here](human-readable-byte.md). |Long.MAX_VALUE|
|`druid.server.http.maxSubqueryRows`|Maximum number of rows from all subqueries per query. Druid stores the subquery rows in temporary tables that live in the Java heap. `druid.server.http.maxSubqueryRows` is a guardrail to prevent the system from exhausting available heap. When a subquery exceeds the row limit, Druid throws a resource limit exceeded exception: "Subquery generated results beyond maximum."<br><br>It is a good practice to avoid large subqueries in Druid. However, if you choose to raise the subquery row limit, you must also increase the heap size of all Brokers, Historicals, and task Peons that process data for the subqueries to accommodate the subquery results.<br><br>There is no formula to calculate the correct value. Trial and error is the best approach.|100000|
|`druid.server.http.gracefulShutdownTimeout`|The maximum amount of time Jetty waits after receiving shutdown signal. After this timeout the threads will be forcefully shutdown. This allows any queries that are executing to complete(Only values greater than zero are valid).|`PT30S`|
|`druid.server.http.unannouncePropagationDelay`|How long to wait for zookeeper unannouncements to propagate before shutting down Jetty. This is a minimum and `druid.server.http.gracefulShutdownTimeout` does not start counting down until after this period elapses.|`PT0S` (do not wait)|
|`druid.server.http.maxQueryTimeout`|Maximum allowed value (in milliseconds) for `timeout` parameter. See [query-context](../querying/query-context.md) to know more about `timeout`. Query is rejected if the query context `timeout` is greater than this value. |Long.MAX_VALUE|
|`druid.server.http.maxRequestHeaderSize`|Maximum size of a request header in bytes. Larger headers consume more memory and can make a server more vulnerable to denial of service attacks. |8 * 1024|

##### Client Configuration

Druid Brokers use an HTTP client to communicate with with data servers (Historical servers and real-time tasks). This
client has the following configuration options.

|Property|Description|Default|
|--------|-----------|-------|
|`druid.broker.http.numConnections`|Size of connection pool for the Broker to connect to Historical and real-time processes. If there are more queries than this number that all need to speak to the same process, then they will queue up.|`20`|
|`druid.broker.http.eagerInitialization`|Indicates that http connections from Broker to Historical and Real-time processes should be eagerly initialized. If set to true, `numConnections` connections are created upon initialization|`true`|
|`druid.broker.http.compressionCodec`|Compression codec the Broker uses to communicate with Historical and real-time processes. May be "gzip" or "identity".|`gzip`|
|`druid.broker.http.readTimeout`|The timeout for data reads from Historical servers and real-time tasks.|`PT15M`|
|`druid.broker.http.unusedConnectionTimeout`|The timeout for idle connections in connection pool. The connection in the pool will be closed after this timeout and a new one will be established. This timeout should be less than `druid.broker.http.readTimeout`. Set this timeout = ~90% of `druid.broker.http.readTimeout`|`PT4M`|
|`druid.broker.http.maxQueuedBytes`|Maximum number of bytes queued per query before exerting backpressure on the channel to the data server. Similar to `druid.server.http.maxScatterGatherBytes`, except unlike that configuration, this one will trigger backpressure rather than query failure. Zero means disabled. Can be overridden by the ["maxQueuedBytes" query context parameter](../querying/query-context.md). Human-readable format is supported, see [here](human-readable-byte.md). |`0` (disabled)|
|`druid.broker.http.numMaxThreads`|`Maximum number of I/O worker threads|max(10, ((number of cores * 17) / 16 + 2) + 30)`|

##### Retry Policy

Druid broker can optionally retry queries internally for transient errors.

|Property|Description|Default|
|--------|-----------|-------|
|`druid.broker.retryPolicy.numTries`|Number of tries.|1|

##### Processing

The broker uses processing configs for nested groupBy queries.

|Property|Description|Default|
|--------|-----------|-------|
|`druid.processing.buffer.sizeBytes`|This specifies a buffer size (less than 2GiB) for the storage of intermediate results. The computation engine in both the Historical and Realtime processes will use a scratch buffer of this size to do all of their intermediate computations off-heap. Larger values allow for more aggregations in a single pass over the data while smaller values can require more passes depending on the query that is being executed. [Human-readable format](human-readable-byte.md) is supported.|auto (max 1GiB)|
|`druid.processing.buffer.poolCacheInitialCount`|initializes the number of buffers allocated on the intermediate results pool. Note that pool can create more buffers if necessary.|`0`|
|`druid.processing.buffer.poolCacheMaxCount`|processing buffer pool caches the buffers for later use, this is the maximum count cache will grow to. note that pool can create more buffers than it can cache if necessary.|Integer.MAX_VALUE|
|`druid.processing.numMergeBuffers`|The number of direct memory buffers available for merging query results. The buffers are sized by `druid.processing.buffer.sizeBytes`. This property is effectively a concurrency limit for queries that require merging buffers. If you are using any queries that require merge buffers (currently, just groupBy v2) then you should have at least two of these.|`max(2, druid.processing.numThreads / 4)`|
|`druid.processing.columnCache.sizeBytes`|Maximum size in bytes for the dimension value lookup cache. Any value greater than `0` enables the cache. It is currently disabled by default. Enabling the lookup cache can significantly improve the performance of aggregators operating on dimension values, such as the JavaScript aggregator, or cardinality aggregator, but can slow things down if the cache hit rate is low (i.e. dimensions with few repeating values). Enabling it may also require additional garbage collection tuning to avoid long GC pauses.|`0` (disabled)|
|`druid.processing.fifo`|If the processing queue should treat tasks of equal priority in a FIFO manner|`false`|
|`druid.processing.tmpDir`|Path where temporary files created while processing a query should be stored. If specified, this configuration takes priority over the default `java.io.tmpdir` path.|path represented by `java.io.tmpdir`|
|`druid.processing.merge.useParallelMergePool`|Enable automatic parallel merging for Brokers on a dedicated async ForkJoinPool. If `false`, instead merges will be done serially on the `HTTP` thread pool.|`true`|
|`druid.processing.merge.pool.parallelism`|Size of ForkJoinPool. Note that the default configuration assumes that the value returned by `Runtime.getRuntime().availableProcessors()` represents 2 hyper-threads per physical core, and multiplies this value by `0.75` in attempt to size `1.5` times the number of _physical_ cores.|`Runtime.getRuntime().availableProcessors() * 0.75` (rounded up)|
|`druid.processing.merge.pool.defaultMaxQueryParallelism`|Default maximum number of parallel merge tasks per query. Note that the default configuration assumes that the value returned by `Runtime.getRuntime().availableProcessors()` represents 2 hyper-threads per physical core, and multiplies this value by `0.5` in attempt to size to the number of _physical_ cores.|`Runtime.getRuntime().availableProcessors() * 0.5` (rounded up)|
|`druid.processing.merge.pool.awaitShutdownMillis`|Time to wait for merge ForkJoinPool tasks to complete before ungracefully stopping on process shutdown in milliseconds.|`60_000`|
|`druid.processing.merge.task.targetRunTimeMillis`|Ideal run-time of each ForkJoinPool merge task, before forking off a new task to continue merging sequences.|`100`|
|`druid.processing.merge.task.initialYieldNumRows`|Number of rows to yield per ForkJoinPool merge task, before forking off a new task to continue merging sequences.|`16384`|
|`druid.processing.merge.task.smallBatchNumRows`|Size of result batches to operate on in ForkJoinPool merge tasks.|`4096`|

The amount of direct memory needed by Druid is at least
`druid.processing.buffer.sizeBytes * (druid.processing.numMergeBuffers + 1)`. You can
ensure at least this amount of direct memory is available by providing `-XX:MaxDirectMemorySize=<VALUE>` at the command
line.

##### Broker query configuration

See [general query configuration](#general-query-configuration).

###### Broker Generated Query Configuration Supplementation

The Broker generates queries internally. This configuration section describes how an operator can augment the configuration
of these queries.

As of now the only supported augmentation is overriding the default query context. This allows an operator the flexibility
to adjust it as they see fit. A common use of this configuration is to override the query priority of the cluster generated
queries in order to avoid running as a default priority of 0.

|Property|Description|Default|
|--------|-----------|-------|
|`druid.broker.internal.query.config.context`|A string formatted `key:value` map of a query context to add to internally generated broker queries.|null|


#### SQL

The Druid SQL server is configured through the following properties on the Broker.

|Property|Description|Default|
|--------|-----------|-------|
|`druid.sql.enable`|Whether to enable SQL at all, including background metadata fetching. If false, this overrides all other SQL-related properties and disables SQL metadata, serving, and planning completely.|true|
|`druid.sql.avatica.enable`|Whether to enable JDBC querying at `/druid/v2/sql/avatica/`.|true|
|`druid.sql.avatica.maxConnections`|Maximum number of open connections for the Avatica server. These are not HTTP connections, but are logical client connections that may span multiple HTTP connections.|25|
|`druid.sql.avatica.maxRowsPerFrame`|Maximum acceptable value for the JDBC client `Statement.setFetchSize` method. This setting determines the maximum number of rows that Druid will populate in a single 'fetch' for a JDBC `ResultSet`. Set this property to -1 to enforce no row limit on the server-side and potentially return the entire set of rows on the initial statement execution. If the JDBC client calls `Statement.setFetchSize` with a value other than -1, Druid uses the lesser value of the client-provided limit and `maxRowsPerFrame`. If `maxRowsPerFrame` is smaller than `minRowsPerFrame`, then the `ResultSet` size will be fixed. To handle queries that produce results with a large number of rows, you can increase value of `druid.sql.avatica.maxRowsPerFrame` to reduce the number of fetches required to completely transfer the result set.|5,000|
|`druid.sql.avatica.minRowsPerFrame`|Minimum acceptable value for the JDBC client `Statement.setFetchSize` method. The value for this property must greater than 0. If the JDBC client calls `Statement.setFetchSize` with a lesser value, Druid uses `minRowsPerFrame` instead. If `maxRowsPerFrame` is less than `minRowsPerFrame`, Druid uses the minimum value of the two. For handling queries which produce results with a large number of rows, you can increase this value to reduce the number of fetches required to completely transfer the result set.|100|
|`druid.sql.avatica.maxStatementsPerConnection`|Maximum number of simultaneous open statements per Avatica client connection.|4|
|`druid.sql.avatica.connectionIdleTimeout`|Avatica client connection idle timeout.|PT5M|
|`druid.sql.http.enable`|Whether to enable JSON over HTTP querying at `/druid/v2/sql/`.|true|
|`druid.sql.planner.maxTopNLimit`|Maximum threshold for a [TopN query](../querying/topnquery.md). Higher limits will be planned as [GroupBy queries](../querying/groupbyquery.md) instead.|100000|
|`druid.sql.planner.metadataRefreshPeriod`|Throttle for metadata refreshes.|PT1M|
|`druid.sql.planner.useApproximateCountDistinct`|Whether to use an approximate cardinality algorithm for `COUNT(DISTINCT foo)`.|true|
|`druid.sql.planner.useGroupingSetForExactDistinct`|Only relevant when `useApproximateCountDistinct` is disabled. If set to true, exact distinct queries are re-written using grouping sets. Otherwise, exact distinct queries are re-written using joins. This should be set to true for group by query with multiple exact distinct aggregations. This flag can be overridden per query.|false|
|`druid.sql.planner.useApproximateTopN`|Whether to use approximate [TopN queries](../querying/topnquery.md) when a SQL query could be expressed as such. If false, exact [GroupBy queries](../querying/groupbyquery.md) will be used instead.|true|
|`druid.sql.planner.requireTimeCondition`|Whether to require SQL to have filter conditions on __time column so that all generated native queries will have user specified intervals. If true, all queries without filter condition on __time column will fail|false|
|`druid.sql.planner.sqlTimeZone`|Sets the default time zone for the server, which will affect how time functions and timestamp literals behave. Should be a time zone name like "America/Los_Angeles" or offset like "-08:00".|UTC|
|`druid.sql.planner.metadataSegmentCacheEnable`|Whether to keep a cache of published segments in broker. If true, broker polls coordinator in background to get segments from metadata store and maintains a local cache. If false, coordinator's REST API will be invoked when broker needs published segments info.|false|
|`druid.sql.planner.metadataSegmentPollPeriod`|How often to poll coordinator for published segments list if `druid.sql.planner.metadataSegmentCacheEnable` is set to true. Poll period is in milliseconds. |60000|
|`druid.sql.planner.authorizeSystemTablesDirectly`|If true, Druid authorizes queries against any of the system schema tables (`sys` in SQL) as `SYSTEM_TABLE` resources which require `READ` access, in addition to permissions based content filtering.|false|
|`druid.sql.planner.useNativeQueryExplain`|If true, `EXPLAIN PLAN FOR` will return the explain plan as a JSON representation of equivalent native query(s), else it will return the original version of explain plan generated by Calcite. It can be overridden per query with `useNativeQueryExplain` context key.|false|
|`druid.sql.planner.maxNumericInFilters`|Max limit for the amount of numeric values that can be compared for a string type dimension when the entire SQL WHERE clause of a query translates to an [OR](../querying/filters.md#or) of [Bound filter](../querying/filters.md#bound-filter). By default, Druid does not restrict the amount of numeric Bound Filters on String columns, although this situation may block other queries from running. Set this property to a smaller value to prevent Druid from running queries that have prohibitively long segment processing times. The optimal limit requires some trial and error; we recommend starting with 100.  Users who submit a query that exceeds the limit of `maxNumericInFilters` should instead rewrite their queries to use strings in the `WHERE` clause instead of numbers. For example, `WHERE someString IN (‘123’, ‘456’)`. If this value is disabled, `maxNumericInFilters` set through query context is ignored.|`-1` (disabled)|
|`druid.sql.approxCountDistinct.function`|Implementation to use for the [`APPROX_COUNT_DISTINCT` function](../querying/sql-aggregations.md). Without extensions loaded, the only valid value is `APPROX_COUNT_DISTINCT_BUILTIN` (a HyperLogLog, or HLL, based implementation). If the [DataSketches extension](../development/extensions-core/datasketches-extension.md) is loaded, this can also be `APPROX_COUNT_DISTINCT_DS_HLL` (alternative HLL implementation) or `APPROX_COUNT_DISTINCT_DS_THETA`.<br><br>Theta sketches use significantly more memory than HLL sketches, so you should prefer one of the two HLL implementations.|APPROX_COUNT_DISTINCT_BUILTIN|

> Previous versions of Druid had properties named `druid.sql.planner.maxQueryCount` and `druid.sql.planner.maxSemiJoinRowsInMemory`.
> These properties are no longer available. Since Druid 0.18.0, you can use `druid.server.http.maxSubqueryRows` to control the maximum
> number of rows permitted across all subqueries.

#### Broker Caching

You can optionally only configure caching to be enabled on the Broker by setting caching configs here.

|Property|Possible Values|Description|Default|
|--------|---------------|-----------|-------|
|`druid.broker.cache.useCache`|true, false|Enable the cache on the Broker.|false|
|`druid.broker.cache.populateCache`|true, false|Populate the cache on the Broker.|false|
|`druid.broker.cache.useResultLevelCache`|true, false|Enable result level caching on the Broker.|false|
|`druid.broker.cache.populateResultLevelCache`|true, false|Populate the result level cache on the Broker.|false|
|`druid.broker.cache.resultLevelCacheLimit`|positive integer|Maximum size of query response that can be cached.|`Integer.MAX_VALUE`|
|`druid.broker.cache.unCacheable`|All druid query types|All query types to not cache.|`[]`|
|`druid.broker.cache.cacheBulkMergeLimit`|positive integer or 0|Queries with more segments than this number will not attempt to fetch from cache at the broker level, leaving potential caching fetches (and cache result merging) to the Historicals|`Integer.MAX_VALUE`|
|`druid.broker.cache.maxEntrySize`|positive integer|Maximum cache entry size in bytes.|1_000_000|

See [cache configuration](#cache-configuration) for how to configure cache settings.

> Note: Even if cache is enabled, for [groupBy v2](../querying/groupbyquery.md#strategies) queries, both of non-result level cache and result level cache do not work on Brokers.
> See [Differences between v1 and v2](../querying/groupbyquery.md#differences-between-v1-and-v2) and [Query caching](../querying/caching.md) for more information.

#### Segment Discovery
|Property|Possible Values|Description|Default|
|--------|---------------|-----------|-------|
|`druid.serverview.type`|batch or http|Segment discovery method to use. "http" enables discovering segments using HTTP instead of zookeeper.|batch|
|`druid.broker.segment.watchedTiers`|List of strings|The Broker watches segment announcements from processes that serve segments to build a cache to relate each process to the segments it serves. This configuration allows the Broker to only consider segments being served from a list of tiers. By default, Broker considers all tiers. This can be used to partition your dataSources in specific Historical tiers and configure brokers in partitions so that they are only queryable for specific dataSources. This config is mutually exclusive from `druid.broker.segment.ignoredTiers` and at most one of these can be configured on a Broker.|none|
|`druid.broker.segment.ignoredTiers`|List of strings|The Broker watches segment announcements from processes that serve segments to build a cache to relate each process to the segments it serves. This configuration allows the Broker to ignore the segments being served from a list of tiers. By default, Broker considers all tiers. This config is mutually exclusive from `druid.broker.segment.watchedTiers` and at most one of these can be configured on a Broker.|none|
|`druid.broker.segment.watchedDataSources`|List of strings|Broker watches the segment announcements from processes serving segments to build cache of which process is serving which segments, this configuration allows to only consider segments being served from a whitelist of dataSources. By default, Broker would consider all datasources. This can be used to configure brokers in partitions so that they are only queryable for specific dataSources.|none|
|`druid.broker.segment.watchRealtimeTasks`|Boolean|The Broker watches segment announcements from processes that serve segments to build a cache to relate each process to the segments it serves.  When `watchRealtimeTasks` is true, the Broker watches for segment announcements from both Historicals and realtime processes. To configure a broker to exclude segments served by realtime processes, set `watchRealtimeTasks` to false. |true|
|`druid.broker.segment.awaitInitializationOnStart`|Boolean|Whether the Broker will wait for its view of segments to fully initialize before starting up. If set to 'true', the Broker's HTTP server will not start up, and the Broker will not announce itself as available, until the server view is initialized. See also `druid.sql.planner.awaitInitializationOnStart`, a related setting.|true|

## Cache Configuration

This section describes caching configuration that is common to Broker, Historical, and MiddleManager/Peon processes.

Caching could optionally be enabled on the Broker, Historical, and MiddleManager/Peon processes. See
[Broker](#broker-caching), [Historical](#historical-caching), and [Peon](#peon-caching) configuration options for how to
enable it for different processes.

Druid uses a local in-memory cache by default, unless a different type of cache is specified.
Use the `druid.cache.type` configuration to set a different kind of cache.

Cache settings are set globally, so the same configuration can be re-used
for both Broker and Historical processes, when defined in the common properties file.


### Cache Type

|Property|Possible Values|Description|Default|
|--------|---------------|-----------|-------|
|`druid.cache.type`|`local`, `memcached`, `hybrid`, `caffeine`|The type of cache to use for queries. See below of the configuration options for each cache type|`caffeine`|

#### Local Cache

> DEPRECATED: Use caffeine (default as of v0.12.0) instead

The local cache is deprecated in favor of the Caffeine cache, and may be removed in a future version of Druid. The Caffeine cache affords significantly better performance and control over eviction behavior compared to `local` cache, and is recommended in any situation where you are using JRE 8u60 or higher.

A simple in-memory LRU cache. Local cache resides in JVM heap memory, so if you enable it, make sure you increase heap size accordingly.

|Property|Description|Default|
|--------|-----------|-------|
|`druid.cache.sizeInBytes`|Maximum cache size in bytes. Zero disables caching.|0|
|`druid.cache.initialSize`|Initial size of the hashtable backing the cache.|500000|
|`druid.cache.logEvictionCount`|If non-zero, log cache eviction every `logEvictionCount` items.|0|

#### Caffeine Cache

A highly performant local cache implementation for Druid based on [Caffeine](https://github.com/ben-manes/caffeine). Requires a JRE8u60 or higher if using `COMMON_FJP`.

##### Configuration

Below are the configuration options known to this module:

|`runtime.properties`|Description|Default|
|--------------------|-----------|-------|
|`druid.cache.type`| Set this to `caffeine` or leave out parameter|`caffeine`|
|`druid.cache.sizeInBytes`|The maximum size of the cache in bytes on heap. It can be configured as described in [here](human-readable-byte.md). |min(1GiB, Runtime.maxMemory / 10)|
|`druid.cache.expireAfter`|The time (in ms) after an access for which a cache entry may be expired|None (no time limit)|
|`druid.cache.cacheExecutorFactory`|The executor factory to use for Caffeine maintenance. One of `COMMON_FJP`, `SINGLE_THREAD`, or `SAME_THREAD`|ForkJoinPool common pool (`COMMON_FJP`)|
|`druid.cache.evictOnClose`|If a close of a namespace (ex: removing a segment from a process) should cause an eager eviction of associated cache values|`false`|

##### `druid.cache.cacheExecutorFactory`

Here are the possible values for `druid.cache.cacheExecutorFactory`, which controls how maintenance tasks are run

* `COMMON_FJP` (default) use the common ForkJoinPool. Should use with [JRE 8u60 or higher](https://github.com/apache/druid/pull/4810#issuecomment-329922810). Older versions of the JRE may have worse performance than newer JRE versions.
* `SINGLE_THREAD` Use a single-threaded executor.
* `SAME_THREAD` Cache maintenance is done eagerly.

##### Metrics
In addition to the normal cache metrics, the caffeine cache implementation also reports the following in both `total` and `delta`

|Metric|Description|Normal value|
|------|-----------|------------|
|`query/cache/caffeine/*/requests`|Count of hits or misses|hit + miss|
|`query/cache/caffeine/*/loadTime`|Length of time caffeine spends loading new values (unused feature)|0|
|`query/cache/caffeine/*/evictionBytes`|Size in bytes that have been evicted from the cache|Varies, should tune cache `sizeInBytes` so that `sizeInBytes`/`evictionBytes` is approximately the rate of cache churn you desire|


##### Memcached

Uses memcached as cache backend. This allows all processes to share the same cache.

|Property|Description|Default|
|--------|-----------|-------|
|`druid.cache.expiration`|Memcached [expiration time](https://code.google.com/p/memcached/wiki/NewCommands#Standard_Protocol).|2592000 (30 days)|
|`druid.cache.timeout`|Maximum time in milliseconds to wait for a response from Memcached.|500|
|`druid.cache.hosts`|Comma separated list of Memcached hosts `<host:port>`.|none|
|`druid.cache.maxObjectSize`|Maximum object size in bytes for a Memcached object.|52428800 (50 MiB)|
|`druid.cache.memcachedPrefix`|Key prefix for all keys in Memcached.|druid|
|`druid.cache.numConnections`|Number of memcached connections to use.|1|
|`druid.cache.protocol`|Memcached communication protocol. Can be binary or text.|binary|
|`druid.cache.locator`|Memcached locator. Can be consistent or array_mod.|consistent|

#### Hybrid

Uses a combination of any two caches as a two-level L1 / L2 cache.
This may be used to combine a local in-memory cache with a remote memcached cache.

Cache requests will first check L1 cache before checking L2.
If there is an L1 miss and L2 hit, it will also populate L1.


|Property|Description|Default|
|--------|-----------|-------|
|`druid.cache.l1.type`|type of cache to use for L1 cache. See `druid.cache.type` configuration for valid types.|`caffeine`|
|`druid.cache.l2.type`|type of cache to use for L2 cache. See `druid.cache.type` configuration for valid types.|`caffeine`|
|`druid.cache.l1.*`|Any property valid for the given type of L1 cache can be set using this prefix. For instance, if you are using a `caffeine` L1 cache, specify `druid.cache.l1.sizeInBytes` to set its size.|defaults are the same as for the given cache type.|
|`druid.cache.l2.*`|Prefix for L2 cache settings, see description for L1.|defaults are the same as for the given cache type.|
|`druid.cache.useL2`|A boolean indicating whether to query L2 cache, if it's a miss in L1. It makes sense to configure this to `false` on Historical processes, if L2 is a remote cache like `memcached`, and this cache also used on brokers, because in this case if a query reached Historical it means that a broker didn't find corresponding results in the same remote cache, so a query to the remote cache from Historical is guaranteed to be a miss.|`true`|
|`druid.cache.populateL2`|A boolean indicating whether to put results into L2 cache.|`true`|

## General query configuration

This section describes configurations that control behavior of Druid's query types, applicable to Broker, Historical, and MiddleManager processes.

### Overriding default query context values

Any [Query Context General Parameter](../querying/query-context.md#general-parameters) default value can be
overridden by setting runtime property in the format of `druid.query.default.context.{query_context_key}`.
`druid.query.default.context.{query_context_key}` runtime property prefix applies to all current and future
query context keys, the same as how query context parameter passed with the query works. Note that the runtime property
value can be overridden if value for the same key is explicitly specify in the query contexts.

The precedence chain for query context values is as follows:

hard-coded default value in Druid code <- runtime property not prefixed with `druid.query.default.context`
<- runtime property prefixed with `druid.query.default.context` <- context parameter in the query

Note that not all query context key has a runtime property not prefixed with `druid.query.default.context` that can
override the hard-coded default value. For example, `maxQueuedBytes` has `druid.broker.http.maxQueuedBytes`
but `joinFilterRewriteMaxSize` does not. Hence, the only way of overriding `joinFilterRewriteMaxSize` hard-coded default
value is with runtime property `druid.query.default.context.joinFilterRewriteMaxSize`.

To further elaborate on the previous example:

If neither `druid.broker.http.maxQueuedBytes` or `druid.query.default.context.maxQueuedBytes` is set and
the query does not have `maxQueuedBytes` in the context, then the hard-coded value in Druid code is use.
If runtime property only contains `druid.broker.http.maxQueuedBytes=x` and query does not have `maxQueuedBytes` in the
context, then the value of the property, `x`, is use. However, if query does have `maxQueuedBytes` in the context,
then that value is use instead.
If runtime property only contains `druid.query.default.context.maxQueuedBytes=y` OR runtime property contains both
`druid.broker.http.maxQueuedBytes=x` and `druid.query.default.context.maxQueuedBytes=y`, then the value of
`druid.query.default.context.maxQueuedBytes`, `y`, is use (given that query does not have `maxQueuedBytes` in the
context). If query does have `maxQueuedBytes` in the context, then that value is use instead.

### TopN query config

|Property|Description|Default|
|--------|-----------|-------|
|`druid.query.topN.minTopNThreshold`|See [TopN Aliasing](../querying/topnquery.md#aliasing) for details.|1000|

### Search query config

|Property|Description|Default|
|--------|-----------|-------|
|`druid.query.search.maxSearchLimit`|Maximum number of search results to return.|1000|
|`druid.query.search.searchStrategy`|Default search query strategy.|useIndexes|

### SegmentMetadata query config

|Property|Description|Default|
|--------|-----------|-------|
|`druid.query.segmentMetadata.defaultHistory`|When no interval is specified in the query, use a default interval of defaultHistory before the end time of the most recent segment, specified in ISO8601 format. This property also controls the duration of the default interval used by GET /druid/v2/datasources/{dataSourceName} interactions for retrieving datasource dimensions/metrics.|P1W|
|`druid.query.segmentMetadata.defaultAnalysisTypes`|This can be used to set the Default Analysis Types for all segment metadata queries, this can be overridden when making the query|["cardinality", "interval", "minmax"]|

### GroupBy query config

This section describes the configurations for groupBy queries. You can set the runtime properties in the `runtime.properties` file on Broker, Historical, and MiddleManager processes. You can set the query context parameters through the [query context](../querying/query-context.md).

#### Configurations for groupBy v2

Supported runtime properties:

|Property|Description|Default|
|--------|-----------|-------|
|`druid.query.groupBy.maxSelectorDictionarySize`|Maximum amount of heap space (approximately) to use for per-segment string dictionaries. See [groupBy memory tuning and resource limits](../querying/groupbyquery.md#memory-tuning-and-resource-limits) for details.|100000000|
|`druid.query.groupBy.maxMergingDictionarySize`|Maximum amount of heap space (approximately) to use for per-query string dictionaries. When the dictionary exceeds this size, a spill to disk will be triggered. See [groupBy memory tuning and resource limits](../querying/groupbyquery.md#memory-tuning-and-resource-limits) for details.|100000000|
|`druid.query.groupBy.maxOnDiskStorage`|Maximum amount of disk space to use, per-query, for spilling result sets to disk when either the merging buffer or the dictionary fills up. Queries that exceed this limit will fail. Set to zero to disable disk spilling.|0 (disabled)|

Supported query contexts:

|Key|Description|
|---|-----------|
|`maxSelectorDictionarySize`|Can be used to lower the value of `druid.query.groupBy.maxMergingDictionarySize` for this query.|
|`maxMergingDictionarySize`|Can be used to lower the value of `druid.query.groupBy.maxMergingDictionarySize` for this query.|
|`maxOnDiskStorage`|Can be used to lower the value of `druid.query.groupBy.maxOnDiskStorage` for this query.|


### Advanced configurations

#### Common configurations for all groupBy strategies

Supported runtime properties:

|Property|Description|Default|
|--------|-----------|-------|
|`druid.query.groupBy.defaultStrategy`|Default groupBy query strategy.|v2|
|`druid.query.groupBy.singleThreaded`|Merge results using a single thread.|false|

Supported query contexts:

|Key|Description|
|---|-----------|
|`groupByStrategy`|Overrides the value of `druid.query.groupBy.defaultStrategy` for this query.|
|`groupByIsSingleThreaded`|Overrides the value of `druid.query.groupBy.singleThreaded` for this query.|


#### GroupBy v2 configurations

Supported runtime properties:

|Property|Description|Default|
|--------|-----------|-------|
|`druid.query.groupBy.bufferGrouperInitialBuckets`|Initial number of buckets in the off-heap hash table used for grouping results. Set to 0 to use a reasonable default (1024).|0|
|`druid.query.groupBy.bufferGrouperMaxLoadFactor`|Maximum load factor of the off-heap hash table used for grouping results. When the load factor exceeds this size, the table will be grown or spilled to disk. Set to 0 to use a reasonable default (0.7).|0|
|`druid.query.groupBy.forceHashAggregation`|Force to use hash-based aggregation.|false|
|`druid.query.groupBy.intermediateCombineDegree`|Number of intermediate processes combined together in the combining tree. Higher degrees will need less threads which might be helpful to improve the query performance by reducing the overhead of too many threads if the server has sufficiently powerful CPU cores.|8|
|`druid.query.groupBy.numParallelCombineThreads`|Hint for the number of parallel combining threads. This should be larger than 1 to turn on the parallel combining feature. The actual number of threads used for parallel combining is min(`druid.query.groupBy.numParallelCombineThreads`, `druid.processing.numThreads`).|1 (disabled)|

Supported query contexts:

|Key|Description|Default|
|---|-----------|-------|
|`bufferGrouperInitialBuckets`|Overrides the value of `druid.query.groupBy.bufferGrouperInitialBuckets` for this query.|None|
|`bufferGrouperMaxLoadFactor`|Overrides the value of `druid.query.groupBy.bufferGrouperMaxLoadFactor` for this query.|None|
|`forceHashAggregation`|Overrides the value of `druid.query.groupBy.forceHashAggregation`|None|
|`intermediateCombineDegree`|Overrides the value of `druid.query.groupBy.intermediateCombineDegree`|None|
|`numParallelCombineThreads`|Overrides the value of `druid.query.groupBy.numParallelCombineThreads`|None|
|`sortByDimsFirst`|Sort the results first by dimension values and then by timestamp.|false|
|`forceLimitPushDown`|When all fields in the orderby are part of the grouping key, the broker will push limit application down to the Historical processes. When the sorting order uses fields that are not in the grouping key, applying this optimization can result in approximate results with unknown accuracy, so this optimization is disabled by default in that case. Enabling this context flag turns on limit push down for limit/orderbys that contain non-grouping key columns.|false|


#### GroupBy v1 configurations

Supported runtime properties:

|Property|Description|Default|
|--------|-----------|-------|
|`druid.query.groupBy.maxIntermediateRows`|Maximum number of intermediate rows for the per-segment grouping engine. This is a tuning parameter that does not impose a hard limit; rather, it potentially shifts merging work from the per-segment engine to the overall merging index. Queries that exceed this limit will not fail.|50000|
|`druid.query.groupBy.maxResults`|Maximum number of results. Queries that exceed this limit will fail.|500000|

Supported query contexts:

|Key|Description|Default|
|---|-----------|-------|
|`maxIntermediateRows`|Ignored by groupBy v2. Can be used to lower the value of `druid.query.groupBy.maxIntermediateRows` for a groupBy v1 query.|None|
|`maxResults`|Ignored by groupBy v2. Can be used to lower the value of `druid.query.groupBy.maxResults` for a groupBy v1 query.|None|
|`useOffheap`|Ignored by groupBy v2, and no longer supported for groupBy v1. Enabling this option with groupBy v1 will result in an error. For off-heap aggregation, switch to groupBy v2, which always operates off-heap.|false|

#### Expression processing configurations

|Key|Description|Default|
|---|-----------|-------|
|`druid.expressions.useStrictBooleans`|Controls the behavior of Druid boolean operators and functions, if set to `true` all boolean values will be either a `1` or `0`. See [expression documentation](../misc/math-expr.md#logical-operator-modes)|false|
|`druid.expressions.allowNestedArrays`|If enabled, Druid array expressions can create nested arrays. This is experimental and should be used with caution.|false|
### Router

#### Router Process Configs

|Property|Description|Default|
|--------|-----------|-------|
|`druid.host`|The host for the current process. This is used to advertise the current processes location as reachable from another process and should generally be specified such that `http://${druid.host}/` could actually talk to this process|InetAddress.getLocalHost().getCanonicalHostName()|
|`druid.bindOnHost`|Indicating whether the process's internal jetty server bind on `druid.host`. Default is false, which means binding to all interfaces.|false|
|`druid.plaintextPort`|This is the port to actually listen on; unless port mapping is used, this will be the same port as is on `druid.host`|8888|
|`druid.tlsPort`|TLS port for HTTPS connector, if [druid.enableTlsPort](../operations/tls-support.md) is set then this config will be used. If `druid.host` contains port then that port will be ignored. This should be a non-negative Integer.|9088|
|`druid.service`|The name of the service. This is used as a dimension when emitting metrics and alerts to differentiate between the various services|druid/router|

#### Runtime Configuration

|Property|Description|Default|
|--------|-----------|-------|
|`druid.router.defaultBrokerServiceName`|The default Broker to connect to in case service discovery fails.|druid/broker|
|`druid.router.tierToBrokerMap`|Queries for a certain tier of data are routed to their appropriate Broker. This value should be an ordered JSON map of tiers to Broker names. The priority of Brokers is based on the ordering.|{"_default_tier": "<defaultBrokerServiceName>"}|
|`druid.router.defaultRule`|The default rule for all datasources.|"_default"|
|`druid.router.pollPeriod`|How often to poll for new rules.|PT1M|
|`druid.router.sql.enable`|Enable routing of SQL queries using strategies. When`true`, the Router uses the  strategies defined in `druid.router.strategies` to determine the broker service for a given SQL query. When `false`, the Router uses the `defaultBrokerServiceName`.|`false`|
|`druid.router.strategies`|Please see [Router Strategies](../design/router.md#router-strategies) for details.|[{"type":"timeBoundary"},{"type":"priority"}]|
|`druid.router.avatica.balancer.type`|Class to use for balancing Avatica queries across Brokers. Please see [Avatica Query Balancing](../design/router.md#avatica-query-balancing).|rendezvousHash|
|`druid.router.managementProxy.enabled`|Enables the Router's [management proxy](../design/router.md#router-as-management-proxy) functionality.|false|
|`druid.router.http.numConnections`|Size of connection pool for the Router to connect to Broker processes. If there are more queries than this number that all need to speak to the same process, then they will queue up.|`20`|
|`druid.router.http.eagerInitialization`|Indicates that http connections from Router to Broker should be eagerly initialized. If set to true, `numConnections` connections are created upon initialization|`true`|
|`druid.router.http.readTimeout`|The timeout for data reads from Broker processes.|`PT15M`|
|`druid.router.http.numMaxThreads`|Maximum number of worker threads to handle HTTP requests and responses|`max(10, ((number of cores * 17) / 16 + 2) + 30)`|
|`druid.router.http.numRequestsQueued`|Maximum number of requests that may be queued to a destination|`1024`|
|`druid.router.http.requestBuffersize`|Size of the content buffer for receiving requests. These buffers are only used for active connections that have requests with bodies that will not fit within the header buffer|`8 * 1024`|<|MERGE_RESOLUTION|>--- conflicted
+++ resolved
@@ -969,18 +969,11 @@
 |`skipOffsetFromLatest`|The offset for searching segments to be compacted in [ISO 8601](https://en.wikipedia.org/wiki/ISO_8601) duration format. Strongly recommended to set for realtime dataSources. See [Data handling with compaction](../ingestion/compaction.md#data-handling-with-compaction).|no (default = "P1D")|
 |`tuningConfig`|Tuning config for compaction tasks. See below [Automatic compaction tuningConfig](#automatic-compaction-tuningconfig).|no|
 |`taskContext`|[Task context](../ingestion/tasks.md#context) for compaction tasks.|no|
-<<<<<<< HEAD
 |`granularitySpec`|Custom `granularitySpec`. See [Automatic compaction granularitySpec](#automatic-compaction-granularityspec).|No|
 |`dimensionsSpec`|Custom `dimensionsSpec`. See [Automatic compaction dimensionsSpec](#automatic-compaction-dimensionsspec).|No|
 |`transformSpec`|Custom `transformSpec`. See [Automatic compaction transformSpec](#automatic-compaction-transformspec).|No|
+|`metricsSpec`|Custom [`metricsSpec`](../ingestion/ingestion-spec.md#metricsspec). The compaction task preserves any existing metrics regardless of whether `metricsSpec` is specified. If `metricsSpec` is specified, Druid does not reapply any aggregators matching the metric names specified in `metricsSpec` to rows that already have the associated metrics. For rows that do not already have the metric specified in `metricsSpec`, Druid applies the metric aggregator on the source column, then proceeds to combine the metrics across segments as usual. If `metricsSpec` is not specified, Druid automatically discovers the metrics in the existing segments and combines existing metrics with the same metric name across segments. Aggregators for metrics with the same name are assumed to be compatible for combining across segments, otherwise the compaction task may fail.|No|
 |`ioConfig`|IO config for compaction tasks. See below [Automatic compaction ioConfig](#automatic-compaction-ioconfig).|no|
-=======
-|`granularitySpec`|Custom `granularitySpec`. See [Automatic compaction granularitySpec](#automatic-compaction-granularityspec)|No|
-|`dimensionsSpec`|Custom `dimensionsSpec`. See [Automatic compaction dimensionsSpec](#automatic-compaction-dimensions-spec)|No|
-|`transformSpec`|Custom `transformSpec`. See [Automatic compaction transformSpec](#automatic-compaction-transform-spec)|No|
-|`metricsSpec`|Custom [`metricsSpec`](../ingestion/ingestion-spec.md#metricsspec). The compaction task preserves any existing metrics regardless of whether `metricsSpec` is specified. If `metricsSpec` is specified, Druid does not reapply any aggregators matching the metric names specified in `metricsSpec` to rows that already have the associated metrics. For rows that do not already have the metric specified in `metricsSpec`, Druid applies the metric aggregator on the source column, then proceeds to combine the metrics across segments as usual. If `metricsSpec` is not specified, Druid automatically discovers the metrics in the existing segments and combines existing metrics with the same metric name across segments. Aggregators for metrics with the same name are assumed to be compatible for combining across segments, otherwise the compaction task may fail.|No|
-|`ioConfig`|IO config for compaction tasks. See below [Compaction Task IOConfig](#automatic-compaction-ioconfig).|no|
->>>>>>> 7b89682b
 
 An example of an automatic compaction config is:
 
