--- conflicted
+++ resolved
@@ -1763,12 +1763,9 @@
 |`druid.sql.planner.sqlTimeZone`|Sets the default time zone for the server, which will affect how time functions and timestamp literals behave. Should be a time zone name like "America/Los_Angeles" or offset like "-08:00".|UTC|
 |`druid.sql.planner.metadataSegmentCacheEnable`|Whether to keep a cache of published segments in broker. If true, broker polls coordinator in background to get segments from metadata store and maintains a local cache. If false, coordinator's REST API will be invoked when broker needs published segments info.|false|
 |`druid.sql.planner.metadataSegmentPollPeriod`|How often to poll coordinator for published segments list if `druid.sql.planner.metadataSegmentCacheEnable` is set to true. Poll period is in milliseconds. |60000|
-<<<<<<< HEAD
+|`druid.sql.planner.authorizeSystemTablesDirectly`|If true, Druid authorizes queries against any of the system schema tables (`sys` in SQL) as `SYSTEM_TABLE` resources which require `READ` access, in addition to permissions based content filtering.|false|
 |`druid.sql.sys.segments.forceHashBasedMerge`|When `druid.sql.planner.metadataSegmentCacheEnable` is set to true, the broker uses a sort-based algorithm by default for merging the sets of published segments and available segments to process the `sys.segments` table. You can force using a hash-based merge algorithm by setting this config even when the cache is enabled. The sort-based algorithm is supposed to be faster than the hash-based algorithm in most cases.|false|
 |`druid.sql.sys.segments.stringCacheSizeRows`|When computing a query against the `sys.segments` table, the broker uses map-based caches to temporarily store string representation of Java objects, so that it can avoid repetitive calls of expensive serialization for the same object during the query. The cache uses a simple policy of caching only the first _N_ entries where _N_ is controlled by this config. You may want to raise this config if your segments have diverse sets of dimensions.|100,000|
-=======
-|`druid.sql.planner.authorizeSystemTablesDirectly`|If true, Druid authorizes queries against any of the system schema tables (`sys` in SQL) as `SYSTEM_TABLE` resources which require `READ` access, in addition to permissions based content filtering.|false|
->>>>>>> 2355a604
 
 > Previous versions of Druid had properties named `druid.sql.planner.maxQueryCount` and `druid.sql.planner.maxSemiJoinRowsInMemory`.
 > These properties are no longer available. Since Druid 0.18.0, you can use `druid.server.http.maxSubqueryRows` to control the maximum
